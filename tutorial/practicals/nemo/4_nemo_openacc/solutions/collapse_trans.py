# -----------------------------------------------------------------------------
# BSD 3-Clause License
#
# Copyright (c) 2020-2024, Science and Technology Facilities Council.
# All rights reserved.
#
# Redistribution and use in source and binary forms, with or without
# modification, are permitted provided that the following conditions are met:
#
# * Redistributions of source code must retain the above copyright notice, this
#   list of conditions and the following disclaimer.
#
# * Redistributions in binary form must reproduce the above copyright notice,
#   this list of conditions and the following disclaimer in the documentation
#   and/or other materials provided with the distribution.
#
# * Neither the name of the copyright holder nor the names of its
#   contributors may be used to endorse or promote products derived from
#   this software without specific prior written permission.
#
# THIS SOFTWARE IS PROVIDED BY THE COPYRIGHT HOLDERS AND CONTRIBUTORS
# "AS IS" AND ANY EXPRESS OR IMPLIED WARRANTIES, INCLUDING, BUT NOT
# LIMITED TO, THE IMPLIED WARRANTIES OF MERCHANTABILITY AND FITNESS
# FOR A PARTICULAR PURPOSE ARE DISCLAIMED. IN NO EVENT SHALL THE
# COPYRIGHT HOLDER OR CONTRIBUTORS BE LIABLE FOR ANY DIRECT, INDIRECT,
# INCIDENTAL, SPECIAL, EXEMPLARY, OR CONSEQUENTIAL DAMAGES (INCLUDING,
# BUT NOT LIMITED TO, PROCUREMENT OF SUBSTITUTE GOODS OR SERVICES;
# LOSS OF USE, DATA, OR PROFITS; OR BUSINESS INTERRUPTION) HOWEVER
# CAUSED AND ON ANY THEORY OF LIABILITY, WHETHER IN CONTRACT, STRICT
# LIABILITY, OR TORT (INCLUDING NEGLIGENCE OR OTHERWISE) ARISING IN
# ANY WAY OUT OF THE USE OF THIS SOFTWARE, EVEN IF ADVISED OF THE
# POSSIBILITY OF SUCH DAMAGE.
# -----------------------------------------------------------------------------
# Author: A. R. Porter, STFC Daresbury Lab
# Modified: R. W. Ford, STFC Daresbury Lab
# Modified: S. Siso, STFC Daresbury Lab

'''A transformation script that adds a KERNELS region plus LOOP COLLAPSE
directives to the tracer-advection mini-app.  In order to use it you
must first install PSyclone. See README.md in the top-level psyclone
directory.

Once you have psyclone installed, this may be used by doing:

 $ psyclone -s ./kernels_trans.py some_source_file.f90

This should produce a lot of output, ending with generated
Fortran. Note that the Fortran source files provided to PSyclone must
have already been preprocessed (if required).

'''

<<<<<<< HEAD
from psyclone.psyir.nodes import Loop, Routine
from psyclone.transformations import (ACCKernelsTrans, ACCDataTrans,
=======
from psyclone.psyir.nodes import Loop
from psyclone.psyir.transformations import ACCKernelsTrans
from psyclone.transformations import (ACCDataTrans,
>>>>>>> 05a0791d
                                      ACCLoopTrans, TransformationError)

Loop.set_loop_type_inference_rules({
        "lon": {"variable": "ji"},
        "lat": {"variable": "jj"},
        "levels": {"variable": "jk"},
        "tracers": {"variable": "jt"}
})

# Get the PSyclone transformations we will use
ACC_DATA_TRANS = ACCDataTrans()
ACC_KERNELS_TRANS = ACCKernelsTrans()
ACC_LOOP_TRANS = ACCLoopTrans()


def trans(psyir):
    '''A PSyclone-script compliant transformation function that is
    bespoke for the tracer-advection mini-app. It encloses the
    body of the iteration loop within a KERNELS region and then
    applies COLLAPSE(2) to every latitude-longitude loop nest
    within that.

    :param psyir: the PSyIR representing the provided file.
    :type psyir: :py:class:`psyclone.psyir.nodes.FileContainer`
    '''
    subroutine = psyir.children[0].children[0]

    # Find the outer, 'iteration' loop
    tloop = None
    for node in subroutine.children:
        if isinstance(node, Loop) and node.loop_type == "tracers":
            tloop = node
            break
    ACC_KERNELS_TRANS.apply(tloop.loop_body)

    loops = tloop.walk(Loop)
    for loop in loops:
        if loop.loop_type == "lat":
            try:
                ACC_LOOP_TRANS.apply(loop, options={"collapse": 2})
            except TransformationError:
                pass

    # Finally, enclose the whole of the 'iteration' loop within
    # a data region
    ACC_DATA_TRANS.apply(tloop)

    print(psyir.view())<|MERGE_RESOLUTION|>--- conflicted
+++ resolved
@@ -50,15 +50,10 @@
 
 '''
 
-<<<<<<< HEAD
-from psyclone.psyir.nodes import Loop, Routine
-from psyclone.transformations import (ACCKernelsTrans, ACCDataTrans,
-=======
 from psyclone.psyir.nodes import Loop
 from psyclone.psyir.transformations import ACCKernelsTrans
-from psyclone.transformations import (ACCDataTrans,
->>>>>>> 05a0791d
-                                      ACCLoopTrans, TransformationError)
+from psyclone.transformations import (
+    ACCDataTrans, ACCLoopTrans, TransformationError)
 
 Loop.set_loop_type_inference_rules({
         "lon": {"variable": "ji"},
