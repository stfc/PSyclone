--- conflicted
+++ resolved
@@ -34,20 +34,13 @@
 # Authors: R. W. Ford and A. R. Porter, STFC Daresbury Lab
 
 '''File containing a PSyclone transformation script for the dynamo0p3
-<<<<<<< HEAD
-API to apply loop fusion and then OpenMP parallelisation to an invoke
-with two Kernels. This can be applied via the -s option in the
-generator.py script.'''
-
-from __future__ import print_function
-=======
 API to apply loop fusion.
 
-This script can be applied via the -s option in the psyclone command,
+This script can be applied via the -s option to the psyclone command,
 it is not designed to be directly run from python.
 
 '''
->>>>>>> c9f65a32
+from __future__ import print_function
 from psyclone.transformations import DynamoOMPParallelLoopTrans, \
     DynamoLoopFuseTrans, TransformationError
 
