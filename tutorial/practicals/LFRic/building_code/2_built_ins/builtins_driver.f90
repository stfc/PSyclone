! -----------------------------------------------------------------------------
! BSD 3-Clause License
!
! Copyright (c) 2020-2025, Science and Technology Facilities Council.
! All rights reserved.
!
! Redistribution and use in source and binary forms, with or without
! modification, are permitted provided that the following conditions are met:
!
! * Redistributions of source code must retain the above copyright notice, this
!   list of conditions and the following disclaimer.
!
! * Redistributions in binary form must reproduce the above copyright notice,
!   this list of conditions and the following disclaimer in the documentation
!   and/or other materials provided with the distribution.
!
! * Neither the name of the copyright holder nor the names of its
!   contributors may be used to endorse or promote products derived from
!   this software without specific prior written permission.
!
! THIS SOFTWARE IS PROVIDED BY THE COPYRIGHT HOLDERS AND CONTRIBUTORS
! "AS IS" AND ANY EXPRESS OR IMPLIED WARRANTIES, INCLUDING, BUT NOT
! LIMITED TO, THE IMPLIED WARRANTIES OF MERCHANTABILITY AND FITNESS
! FOR A PARTICULAR PURPOSE ARE DISCLAIMED. IN NO EVENT SHALL THE
! COPYRIGHT HOLDER OR CONTRIBUTORS BE LIABLE FOR ANY DIRECT, INDIRECT,
! INCIDENTAL, SPECIAL, EXEMPLARY, OR CONSEQUENTIAL DAMAGES (INCLUDING,
! BUT NOT LIMITED TO, PROCUREMENT OF SUBSTITUTE GOODS OR SERVICES;
! LOSS OF USE, DATA, OR PROFITS; OR BUSINESS INTERRUPTION) HOWEVER
! CAUSED AND ON ANY THEORY OF LIABILITY, WHETHER IN CONTRACT, STRICT
! LIABILITY, OR TORT (INCLUDING NEGLIGENCE OR OTHERWISE) ARISING IN
! ANY WAY OUT OF THE USE OF THIS SOFTWARE, EVEN IF ADVISED OF THE
! POSSIBILITY OF SUCH DAMAGE.
! -----------------------------------------------------------------------------
! Author: I. Kavcic, Met Office
! Modified by: J. Dendy, Met Office
!
!------------------------------------------------------------------------------
! Drives the execution of the algorithms and kernels in Example 2.
! Based on the pared-down version of LFRic infrastructure stored in
! $PSYCLONE_DIR/src/psyclone/tests/test_files/dynamo0p3/infrastructure
!------------------------------------------------------------------------------
program builtins_driver

  use constants_mod,        only : i_def, r_def
  use global_mesh_base_mod, only : global_mesh_base_type
  use mesh_mod,             only : mesh_type
  use partition_mod,        only : partition_type,     &
                                   partitioner_planar, &
                                   partitioner_interface
  use extrusion_mod,        only : uniform_extrusion_type
  use log_mod,              only : log_event,          &
                                   LOG_LEVEL_INFO
  use builtins_alg_mod,     only : builtins_alg

  implicit none

  ! Global and local mesh data types
  type(global_mesh_base_type), target       :: global_mesh
  class(global_mesh_base_type), pointer     :: global_mesh_ptr => null()
  type(mesh_type), target                   :: mesh
  ! Extrusion
  type(uniform_extrusion_type), target      :: extrusion
  type(uniform_extrusion_type), pointer     :: extrusion_ptr => null()
  ! Partition
  type(partition_type)                      :: partition
  procedure(partitioner_interface), pointer :: partitioner_ptr => null()
  ! Number of ranks the mesh is partitioned over in the x- and y-directions
  ! (across a single face for a cubed-sphere mesh)
  integer(i_def) :: xproc, yproc
  ! Maximum depth (of cells outside the cell over which the stencil is based)
  ! of the stencil to be used on fields with this partition.
  ! A single cell stencil will, therefore, have a  max_stencil_depth=0.
  ! A nine-point square region stencil will have max_stencil_depth=1.
  integer(kind=i_def) :: max_stencil_depth
  ! Number of the MPI rank of this process
  integer(kind=i_def) :: local_rank
  ! Total number of MPI ranks (processes) in this job
  integer(kind=i_def) :: total_ranks
  ! Vertical extrusion parameters
  integer(kind=i_def) :: number_of_layers
  real(kind=r_def)    :: domain_top
<<<<<<< HEAD
  ! Finite element method (FEM) order in the horizontal direction
  integer(kind=i_def) :: element_order_h
  ! Finite element method (FEM) order in the vertical direction
=======
  ! Finite-element method (FEM) order in the horizontal direction
  integer(kind=i_def) :: element_order_h
  ! Finite-element method (FEM) order in the vertical direction
>>>>>>> 6afc06af
  integer(kind=i_def) :: element_order_v

  !-----------------------------------------------------------------------------
  ! Set model parameters
  !-----------------------------------------------------------------------------
  call log_event( "Setting 'builtins_driver' model parameters", LOG_LEVEL_INFO )
  ! FEM orders
  element_order_h = 0
  element_order_v = 0
  ! Height of atmosphere in meters
  domain_top = 10000.0_r_def
  ! Number of layers in the vertical
  number_of_layers = 10

  !-----------------------------------------------------------------------------
  ! Set partitioner parameters (planar mesh on a single process)
  !-----------------------------------------------------------------------------
  xproc = 1
  yproc = 1
  max_stencil_depth = 0
  local_rank = 0
  total_ranks = 1

  !-----------------------------------------------------------------------------
  ! Create mesh
  !-----------------------------------------------------------------------------
  call log_event( "Creating mesh", LOG_LEVEL_INFO )
  ! Allocate global 2D mesh from the unit-test constructor
  global_mesh = global_mesh_base_type()
  global_mesh_ptr => global_mesh

  ! Generate the partition object
  partitioner_ptr => partitioner_planar
  partition = partition_type( global_mesh_ptr,   &
                              partitioner_ptr,   &
                              xproc,             &
                              yproc,             &
                              max_stencil_depth, &
                              local_rank,        &
                              total_ranks )

  ! Create extrusion object
  extrusion = uniform_extrusion_type( 0.0_r_def, domain_top, number_of_layers )
  extrusion_ptr => extrusion

  ! Create local 3D partitioned mesh
  mesh = mesh_type( global_mesh_ptr, partition, extrusion_ptr )

  !-----------------------------------------------------------------------------
  ! Call algorithms
  !-----------------------------------------------------------------------------
  call log_event( "Calling 'builtins_alg'", LOG_LEVEL_INFO )
  call builtins_alg(mesh, element_order_h, element_order_v)

  !-----------------------------------------------------------------------------
  ! Tidy up after a run
  !-----------------------------------------------------------------------------
  call log_event( "Finalising 'builtins_driver'", LOG_LEVEL_INFO )
  nullify( global_mesh_ptr, partitioner_ptr, extrusion_ptr )

end program builtins_driver<|MERGE_RESOLUTION|>--- conflicted
+++ resolved
@@ -79,15 +79,9 @@
   ! Vertical extrusion parameters
   integer(kind=i_def) :: number_of_layers
   real(kind=r_def)    :: domain_top
-<<<<<<< HEAD
-  ! Finite element method (FEM) order in the horizontal direction
-  integer(kind=i_def) :: element_order_h
-  ! Finite element method (FEM) order in the vertical direction
-=======
   ! Finite-element method (FEM) order in the horizontal direction
   integer(kind=i_def) :: element_order_h
   ! Finite-element method (FEM) order in the vertical direction
->>>>>>> 6afc06af
   integer(kind=i_def) :: element_order_v
 
   !-----------------------------------------------------------------------------
