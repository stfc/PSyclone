--- conflicted
+++ resolved
@@ -60,11 +60,8 @@
     integer(kind=i_def)                        :: lfric_fs = W0   ! W0
     integer(kind=i_def)                        :: element_order = 1
     integer(kind=i_def)                        :: ndata_sz
-<<<<<<< HEAD
     real(kind=r_def)                           :: one
-=======
     logical(kind=l_def)                        :: some_logical
->>>>>>> 14681dab
 
     ! Use the unit-testing constructor:
     global_mesh = global_mesh_base_type()
