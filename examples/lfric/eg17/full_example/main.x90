--- conflicted
+++ resolved
@@ -93,12 +93,6 @@
     ! crashes when allocation a 0-size array
     partition = partition_type(global_mesh_ptr, &
                                partitioner_ptr, &
-<<<<<<< HEAD
-                               1, 1,  &    ! # procs in x and y direction
-                               0,     &    ! max stencil size
-                               0,     &    ! local rank
-                               1)          ! number of processes
-=======
                                1, 1,    &    ! # procs in x and y direction
                                1,       &    ! max stencil size
                                .false., &    ! generate_inner_haloes
@@ -107,7 +101,6 @@
     call local_mesh%initialise( global_mesh_ptr, partition )
     call local_mesh%init_cell_owner()
     local_mesh_ptr => local_mesh
->>>>>>> 57f71eba
 
     ! Creating a vertical mesh of height 100 m with 5 layers
     ! It is important to use 0.0_r_def, otherwise:
