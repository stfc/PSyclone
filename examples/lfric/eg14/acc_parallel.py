# -----------------------------------------------------------------------------
# BSD 3-Clause License
#
# Copyright (c) 2019-2024, Science and Technology Facilities Council.
# All rights reserved.
#
# Redistribution and use in source and binary forms, with or without
# modification, are permitted provided that the following conditions are met:
#
# * Redistributions of source code must retain the above copyright notice, this
#   list of conditions and the following disclaimer.
#
# * Redistributions in binary form must reproduce the above copyright notice,
#   this list of conditions and the following disclaimer in the documentation
#   and/or other materials provided with the distribution.
#
# * Neither the name of the copyright holder nor the names of its
#   contributors may be used to endorse or promote products derived from
#   this software without specific prior written permission.
#
# THIS SOFTWARE IS PROVIDED BY THE COPYRIGHT HOLDERS AND CONTRIBUTORS
# "AS IS" AND ANY EXPRESS OR IMPLIED WARRANTIES, INCLUDING, BUT NOT
# LIMITED TO, THE IMPLIED WARRANTIES OF MERCHANTABILITY AND FITNESS
# FOR A PARTICULAR PURPOSE ARE DISCLAIMED. IN NO EVENT SHALL THE
# COPYRIGHT HOLDER OR CONTRIBUTORS BE LIABLE FOR ANY DIRECT, INDIRECT,
# INCIDENTAL, SPECIAL, EXEMPLARY, OR CONSEQUENTIAL DAMAGES (INCLUDING,
# BUT NOT LIMITED TO, PROCUREMENT OF SUBSTITUTE GOODS OR SERVICES;
# LOSS OF USE, DATA, OR PROFITS; OR BUSINESS INTERRUPTION) HOWEVER
# CAUSED AND ON ANY THEORY OF LIABILITY, WHETHER IN CONTRACT, STRICT
# LIABILITY, OR TORT (INCLUDING NEGLIGENCE OR OTHERWISE) ARISING IN
# ANY WAY OUT OF THE USE OF THIS SOFTWARE, EVEN IF ADVISED OF THE
# POSSIBILITY OF SUCH DAMAGE.
# -----------------------------------------------------------------------------
# Authors: R. W. Ford, A. R. Porter and S. Siso, STFC Daresbury Laboratory

'''File containing a PSyclone transformation script for the LFRic
API to apply OpenACC Kernels and Enter Data directives generically. Any
user-supplied kernels are also transformed through the addition of an OpenACC
Routine directive. PSyclone can apply this transformation script via its
 -s option.

'''
from psyclone.domain.lfric import LFRicConstants
from psyclone.psyGen import CodedKern, InvokeSchedule
from psyclone.psyir.transformations import ACCKernelsTrans
from psyclone.transformations import (
    ACCEnterDataTrans, ACCRoutineTrans, Dynamo0p3ColourTrans)


def trans(psyir):
    '''PSyclone transformation script for the LFRic API to apply OpenACC
    kernels and enter data directives generically. User-supplied kernels are
    transformed through the addition of a routine directive.

<<<<<<< HEAD
    :param psy: the PSy object containing the invokes to transform.
    :type psy: :py:class:`psyclone.domain.lfric.LFRicPSy`

    :returns: the transformed PSy object.
    :rtype: :py:class:`psyclone.domain.lfric.LFRicPSy`
=======
    :param psyir: the PSyIR of the PSy-layer.
    :type psyir: :py:class:`psyclone.psyir.nodes.FileContainer`
>>>>>>> 38ba992d

    '''
    const = LFRicConstants()

    ctrans = Dynamo0p3ColourTrans()
    enter_data_trans = ACCEnterDataTrans()
    kernel_trans = ACCKernelsTrans()
    rtrans = ACCRoutineTrans()

    # Loop over all of the Invokes Schedules
    for subroutine in psyir.walk(InvokeSchedule):

        print(f"Transforming invoke '{subroutine.name}'...")

        # Colour loops over cells unless they are on discontinuous
        # spaces or over dofs
        for loop in subroutine.loops():
            if loop.iteration_space.endswith("cell_column"):
                if (loop.field_space.orig_name not in
                        const.VALID_DISCONTINUOUS_NAMES):
                    ctrans.apply(loop)

        for loop in subroutine.loops():
            if loop.loop_type not in ["colours", "null"]:
                kernel_trans.apply(loop)

        enter_data_trans.apply(subroutine)

        # We transform every user-supplied kernel using ACCRoutineTrans. This
        # adds '!$acc routine' which ensures the kernel is compiled for the
        # OpenACC device.
        for kernel in subroutine.walk(CodedKern):
            rtrans.apply(kernel)<|MERGE_RESOLUTION|>--- conflicted
+++ resolved
@@ -52,16 +52,8 @@
     kernels and enter data directives generically. User-supplied kernels are
     transformed through the addition of a routine directive.
 
-<<<<<<< HEAD
-    :param psy: the PSy object containing the invokes to transform.
-    :type psy: :py:class:`psyclone.domain.lfric.LFRicPSy`
-
-    :returns: the transformed PSy object.
-    :rtype: :py:class:`psyclone.domain.lfric.LFRicPSy`
-=======
     :param psyir: the PSyIR of the PSy-layer.
     :type psyir: :py:class:`psyclone.psyir.nodes.FileContainer`
->>>>>>> 38ba992d
 
     '''
     const = LFRicConstants()
