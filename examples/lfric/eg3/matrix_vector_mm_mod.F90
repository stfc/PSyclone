!-----------------------------------------------------------------------------
! Copyright (c) 2017,  Met Office, on behalf of HMSO and Queen's Printer
! For further details please refer to the file LICENCE.original which you
! should have received as part of this distribution.
!-------------------------------------------------------------------------------
! LICENCE.original is available from the Met Office Science Repository Service:
! https://code.metoffice.gov.uk/trac/lfric/browser/LFRic/trunk/LICENCE.original
! -----------------------------------------------------------------------------
! BSD 3-Clause License
!
! Modifications copyright (c) 2017-2020, Science and Technology Facilities Council
! All rights reserved.
!
! Redistribution and use in source and binary forms, with or without
! modification, are permitted provided that the following conditions are met:
!
! * Redistributions of source code must retain the above copyright notice, this
!   list of conditions and the following disclaimer.
!
! * Redistributions in binary form must reproduce the above copyright notice,
!   this list of conditions and the following disclaimer in the documentation
!   and/or other materials provided with the distribution.
!
! * Neither the name of the copyright holder nor the names of its
!   contributors may be used to endorse or promote products derived from
!   this software without specific prior written permission.
!
! THIS SOFTWARE IS PROVIDED BY THE COPYRIGHT HOLDERS AND CONTRIBUTORS "AS IS"
! AND ANY EXPRESS OR IMPLIED WARRANTIES, INCLUDING, BUT NOT LIMITED TO, THE
! IMPLIED WARRANTIES OF MERCHANTABILITY AND FITNESS FOR A PARTICULAR PURPOSE ARE
! DISCLAIMED. IN NO EVENT SHALL THE COPYRIGHT HOLDER OR CONTRIBUTORS BE LIABLE
! FOR ANY DIRECT, INDIRECT, INCIDENTAL, SPECIAL, EXEMPLARY, OR CONSEQUENTIAL
! DAMAGES (INCLUDING, BUT NOT LIMITED TO, PROCUREMENT OF SUBSTITUTE GOODS OR
! SERVICES; LOSS OF USE, DATA, OR PROFITS; OR BUSINESS INTERRUPTION) HOWEVER
! CAUSED AND ON ANY THEORY OF LIABILITY, WHETHER IN CONTRACT, STRICT LIABILITY,
! OR TORT (INCLUDING NEGLIGENCE OR OTHERWISE) ARISING IN ANY WAY OUT OF THE USE
! OF THIS SOFTWARE, EVEN IF ADVISED OF THE POSSIBILITY OF SUCH DAMAGE.
! -----------------------------------------------------------------------------
! Modified by I. Kavcic, Met Office
!
!-------------------------------------------------------------------------------

!> @brief Provides access to the members of the W2_solver_kernel

!> @details Accessor functions for the W2_solver_kernel class are defined in this module.

module matrix_vector_mm_mod

<<<<<<< HEAD
use argument_mod,            only : arg_type,                 &
                                    GH_FIELD, GH_OPERATOR,    &
                                    GH_REAL, GH_READ, GH_INC, &
                                    ANY_SPACE_1,              &
                                    CELLS
=======
use argument_mod,            only : arg_type,                               &
                                    GH_FIELD, GH_OPERATOR, GH_READ, GH_INC, &
                                    ANY_SPACE_1,                            &
                                    CELL_COLUMN
>>>>>>> 7d6fffb9
use constants_mod,           only : r_def, i_def
use kernel_mod,              only : kernel_type

implicit none

private

!-------------------------------------------------------------------------------
! Public types
!-------------------------------------------------------------------------------

type, public, extends(kernel_type) :: matrix_vector_kernel_mm_type
  private
  type(arg_type) :: meta_args(3) = (/                                    &
       arg_type(GH_FIELD,    GH_REAL, GH_INC,  ANY_SPACE_1),             &
       arg_type(GH_FIELD,    GH_REAL, GH_READ, ANY_SPACE_1),             &
       arg_type(GH_OPERATOR, GH_REAL, GH_READ, ANY_SPACE_1, ANY_SPACE_1) &
       /)
  integer :: operates_on = CELL_COLUMN
contains
  procedure, nopass :: matrix_vector_mm_code
end type

!-------------------------------------------------------------------------------
! Contained functions/subroutines
!-------------------------------------------------------------------------------
public matrix_vector_mm_code

contains

!> @brief The subroutine which is called directly by the Psy layer, computes mass_matrix*x
!> @param[in]  cell the horizontal cell index
!! @param[in] nlayers Integer the number of layers
!! @param[in] ndf The number of degrees of freedom per cell
!! @param[in] undf The unique number of degrees of freedom
!! @param[in] map Integer array holding the dofmap for the cell at the base of the column
!! @param[in] x Real array the data
!> @param[in,out] lhs Real array, the output lhs (A*x)
!! @param[in] ncell_3d total number of cells
!! @param[in] mass_matrix Real: Array holding mass matrix values
subroutine matrix_vector_mm_code(cell,        &
                                 nlayers,     &
                                 lhs, x,      &
                                 ncell_3d,    &
                                 mass_matrix, &
                                 ndf, undf, map)

  implicit none

  ! Arguments
  integer(kind=i_def),                  intent(in)    :: cell, nlayers, ndf
  integer(kind=i_def),                  intent(in)    :: undf, ncell_3d
  integer(kind=i_def), dimension(ndf),  intent(in)    :: map
  real(kind=r_def), dimension(undf), intent(in)    :: x
  real(kind=r_def), dimension(undf), intent(inout) :: lhs
  real(kind=r_def), dimension(ndf,ndf,ncell_3d), intent(in) :: mass_matrix

  ! Internal variables
  integer(kind=i_def)                      :: df, k, ik
  real(kind=r_def), dimension(ndf)         :: x_e, lhs_e

  do k = 0, nlayers-1
    do df = 1, ndf
      x_e(df) = x(map(df)+k)
    end do
    ik = (cell-1)*nlayers + k + 1
    lhs_e = matmul(mass_matrix(:,:,ik),x_e)
    do df = 1,ndf
       lhs(map(df)+k) = lhs(map(df)+k) + lhs_e(df)
    end do
  end do

end subroutine matrix_vector_mm_code

end module matrix_vector_mm_mod<|MERGE_RESOLUTION|>--- conflicted
+++ resolved
@@ -46,18 +46,11 @@
 
 module matrix_vector_mm_mod
 
-<<<<<<< HEAD
 use argument_mod,            only : arg_type,                 &
                                     GH_FIELD, GH_OPERATOR,    &
                                     GH_REAL, GH_READ, GH_INC, &
                                     ANY_SPACE_1,              &
-                                    CELLS
-=======
-use argument_mod,            only : arg_type,                               &
-                                    GH_FIELD, GH_OPERATOR, GH_READ, GH_INC, &
-                                    ANY_SPACE_1,                            &
                                     CELL_COLUMN
->>>>>>> 7d6fffb9
 use constants_mod,           only : r_def, i_def
 use kernel_mod,              only : kernel_type
 
