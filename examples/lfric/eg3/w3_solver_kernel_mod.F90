--- conflicted
+++ resolved
@@ -36,12 +36,8 @@
 ! OR TORT (INCLUDING NEGLIGENCE OR OTHERWISE) ARISING IN ANY WAY OUT OF THE USE
 ! OF THIS SOFTWARE, EVEN IF ADVISED OF THE POSSIBILITY OF SUCH DAMAGE.
 ! -----------------------------------------------------------------------------
-<<<<<<< HEAD
 ! Modified by R. W. Ford and A. R. Porter, STFC
 !             I. Kavcic, Met Office
-=======
-! Modified by I. Kavcic, Met Office
->>>>>>> a20edbaa
 !
 !-------------------------------------------------------------------------------
 
@@ -51,18 +47,11 @@
 
 use kernel_mod,              only : kernel_type
 use constants_mod,           only : r_def, i_def
-<<<<<<< HEAD
 use argument_mod,            only : arg_type, func_type,         &
                                     GH_FIELD, GH_READ, GH_WRITE, &
                                     W3, Wchi,                    &
                                     GH_BASIS, GH_DIFF_BASIS,     &
-                                    CELLS 
-=======
-use argument_mod,            only : arg_type, func_type,             &
-                                    GH_FIELD, GH_READ, GH_WRITE,     &
-                                    W0, W3, GH_BASIS, GH_DIFF_BASIS, &
                                     CELLS
->>>>>>> a20edbaa
 
 implicit none
 
@@ -97,7 +86,6 @@
 
 contains
 
-<<<<<<< HEAD
 !> @brief Invert and apply the W3 mass matrix
 !> @param[in] nlayers Number of layers
 !> @param[in,out] x Output vector
@@ -124,29 +112,6 @@
                           ndf_w3, undf_w3, map_w3, w3_basis,              &
                           ndf_wchi, undf_wchi, map_wchi, wchi_diff_basis, &
                           nqp_h, nqp_v, wqp_h, wqp_v                      &
-=======
-!> @brief The subroutine which is called directly by the Psy layer
-!! @param[in] nlayers Integer the number of layers
-!! @param[in] ndf_w3 The number of degrees of freedom per cell
-!! @param[in] map_w3 Integer array holding the dofmap for the cell at the base of the column
-!! @param[in] w3_basis Real 5-dim array holding basis functions evaluated at gaussian quadrature points
-!! @param[in,out] X Real array the data
-!! @param[in] rhs Real array. the data
-!! @param[in,out] gq The gaussian quadrature rule
-!! @param[in] ndf_w0 The number of degrees of freedom per cell
-!! @param[in] map_w0 Integer array holding the dofmap for the cell at the base of the column
-!! @param[in] w0_diff_basis Real 5-dim array holding basis functions evaluated at gaussian quadrature points
-!! @param[in,out] chi_1 Real array, the x component of the w0 coordinate field
-!! @param[in,out] chi_2 Real array, the y component of the w0 coordinate field
-!! @param[in,out] chi_3 Real array, the z component of the w0 coordinate field
-!! @param[in] ascalar Example of a real, scalar argument
-subroutine solver_w3_code(nlayers,                                    &
-                          x, rhs,                                     &
-                          chi_1, chi_2, chi_3, ascalar,               &
-                          ndf_w3, undf_w3, map_w3, w3_basis,          &
-                          ndf_w0, undf_w0, map_w0, w0_diff_basis,     &
-                          nqp_h, nqp_v, wqp_h, wqp_v                  &
->>>>>>> a20edbaa
                          )
 
   use matrix_invert_mod,       only : matrix_invert
@@ -162,25 +127,15 @@
   integer(kind=i_def), intent(in) :: ndf_w3, undf_w3, ndf_wchi, undf_wchi
   integer(kind=i_def), dimension(ndf_w3),   intent(in) :: map_w3
   integer(kind=i_def), dimension(ndf_wchi), intent(in) :: map_wchi
+
   real(kind=r_def), intent(in) :: ascalar
-<<<<<<< HEAD
-  real(kind=r_def), intent(in), dimension(1,ndf_w3,nqp_h,nqp_v)   :: w3_basis
-  real(kind=r_def), intent(in), dimension(3,ndf_wchi,nqp_h,nqp_v) :: wchi_diff_basis
+  real(kind=r_def), dimension(1,ndf_w3,nqp_h,nqp_v),   intent(in) :: w3_basis
+  real(kind=r_def), dimension(3,ndf_wchi,nqp_h,nqp_v), intent(in) :: wchi_diff_basis
   real(kind=r_def), dimension(undf_w3),   intent(inout) :: x
   real(kind=r_def), dimension(undf_w3),   intent(in)    :: rhs
   real(kind=r_def), dimension(undf_wchi), intent(in)    :: chi_1, chi_2, chi_3
-  real(kind=r_def), dimension(nqp_h), intent(in) ::  wqp_h
-  real(kind=r_def), dimension(nqp_v), intent(in) ::  wqp_v
-=======
-  real(kind=r_def), intent(in), dimension(1,ndf_w3,nqp_h,nqp_v) :: w3_basis
-  real(kind=r_def), intent(in), dimension(3,ndf_w0,nqp_h,nqp_v) :: w0_diff_basis
-  real(kind=r_def), dimension(undf_w3), intent(inout) :: x
-  real(kind=r_def), dimension(undf_w3), intent(in)    :: rhs
-  real(kind=r_def), dimension(undf_w0), intent(in)    :: chi_1, chi_2, chi_3
-
-  real(kind=r_def), dimension(nqp_h), intent(in)      ::  wqp_h
-  real(kind=r_def), dimension(nqp_v), intent(in)      ::  wqp_v
->>>>>>> a20edbaa
+  real(kind=r_def), dimension(nqp_h),     intent(in)    ::  wqp_h
+  real(kind=r_def), dimension(nqp_v),     intent(in)    ::  wqp_v
 
   ! Internal variables
   integer(kind=i_def) :: df1, df2, k
@@ -188,10 +143,10 @@
 
   real(kind=r_def) :: x_e(ndf_w3), rhs_e(ndf_w3)
   real(kind=r_def) :: integrand
-  real(kind=r_def), dimension(ndf_w3,ndf_w3) :: mass_matrix_w3, inv_mass_matrix_w3
+  real(kind=r_def), dimension(ndf_w3,ndf_w3)   :: mass_matrix_w3, inv_mass_matrix_w3
   real(kind=r_def), dimension(nqp_h,nqp_v)     :: dj
   real(kind=r_def), dimension(3,3,nqp_h,nqp_v) :: jac
-  real(kind=r_def), dimension(ndf_wchi) :: chi_1_e, chi_2_e, chi_3_e
+  real(kind=r_def), dimension(ndf_wchi)        :: chi_1_e, chi_2_e, chi_3_e
 
   ! Compute the LHS integrated over one cell and solve
   do k = 0, nlayers-1
