# -----------------------------------------------------------------------------
# BSD 3-Clause License
#
# Copyright (c) 2019-2024, Science and Technology Facilities Council
# All rights reserved.
#
# Redistribution and use in source and binary forms, with or without
# modification, are permitted provided that the following conditions are met:
#
# * Redistributions of source code must retain the above copyright notice, this
#   list of conditions and the following disclaimer.
#
# * Redistributions in binary form must reproduce the above copyright notice,
#   this list of conditions and the following disclaimer in the documentation
#   and/or other materials provided with the distribution.
#
# * Neither the name of the copyright holder nor the names of its
#   contributors may be used to endorse or promote products derived from
#   this software without specific prior written permission.
#
# THIS SOFTWARE IS PROVIDED BY THE COPYRIGHT HOLDERS AND CONTRIBUTORS
# "AS IS" AND ANY EXPRESS OR IMPLIED WARRANTIES, INCLUDING, BUT NOT
# LIMITED TO, THE IMPLIED WARRANTIES OF MERCHANTABILITY AND FITNESS
# FOR A PARTICULAR PURPOSE ARE DISCLAIMED. IN NO EVENT SHALL THE
# COPYRIGHT HOLDER OR CONTRIBUTORS BE LIABLE FOR ANY DIRECT, INDIRECT,
# INCIDENTAL, SPECIAL, EXEMPLARY, OR CONSEQUENTIAL DAMAGES (INCLUDING,
# BUT NOT LIMITED TO, PROCUREMENT OF SUBSTITUTE GOODS OR SERVICES;
# LOSS OF USE, DATA, OR PROFITS; OR BUSINESS INTERRUPTION) HOWEVER
# CAUSED AND ON ANY THEORY OF LIABILITY, WHETHER IN CONTRACT, STRICT
# LIABILITY, OR TORT (INCLUDING NEGLIGENCE OR OTHERWISE) ARISING IN
# ANY WAY OUT OF THE USE OF THIS SOFTWARE, EVEN IF ADVISED OF THE
# POSSIBILITY OF SUCH DAMAGE.
# -----------------------------------------------------------------------------
# Author: R. W. Ford, STFC Daresbury Laboratory

'''PSyclone script demonstrating that kernels that have been
transformed into the PSyIR can be transformed back into Fortran by
using the FortranWriter class.

'''
from psyclone.psyir.backend.fortran import FortranWriter


def trans(psyir):
    '''Print out Fortran versions of all kernels found in this file.

    :param psyir: the PSyIR of the PSy-layer.
    :type psyir: :py:class:`psyclone.psyir.nodes.FileContainer`

    '''
    fortran_writer = FortranWriter()

<<<<<<< HEAD
        # Loop over all of the Kernels in this Schedule.
        for kernel in schedule.coded_kernels():
            try:
                _, kernel_schedules = kernel.get_kernel_schedule()
                for ksched in kernel_schedules:
                    if ksched not in already_printed:
                        kern = fortran_writer(ksched)
                        print(kern)
                    already_printed.append(ksched)
            except Exception as err:  # pylint: disable=broad-except
                print(f"Code of '{kernel.name}' in '{invoke.name}' "
                      f"cannot be printed because:\n{err}")
=======
    already_printed = []
>>>>>>> 8336dd64

    # Loop over all of the Kernels Calls
    for kernel in psyir.coded_kernels():
        try:
            kernel_schedule = kernel.get_kernel_schedule()
            if kernel_schedule not in already_printed:
                kern = fortran_writer(kernel_schedule)
                print(kern)
                already_printed.append(kernel_schedule)
        except Exception as err:  # pylint: disable=broad-except
            print(f"Code of '{kernel.name}' in "
                  f"cannot be printed because:\n{err}")<|MERGE_RESOLUTION|>--- conflicted
+++ resolved
@@ -50,31 +50,17 @@
     '''
     fortran_writer = FortranWriter()
 
-<<<<<<< HEAD
-        # Loop over all of the Kernels in this Schedule.
-        for kernel in schedule.coded_kernels():
-            try:
-                _, kernel_schedules = kernel.get_kernel_schedule()
-                for ksched in kernel_schedules:
-                    if ksched not in already_printed:
-                        kern = fortran_writer(ksched)
-                        print(kern)
-                    already_printed.append(ksched)
-            except Exception as err:  # pylint: disable=broad-except
-                print(f"Code of '{kernel.name}' in '{invoke.name}' "
-                      f"cannot be printed because:\n{err}")
-=======
     already_printed = []
->>>>>>> 8336dd64
 
     # Loop over all of the Kernels Calls
     for kernel in psyir.coded_kernels():
         try:
-            kernel_schedule = kernel.get_kernel_schedule()
-            if kernel_schedule not in already_printed:
-                kern = fortran_writer(kernel_schedule)
-                print(kern)
+            _, kernel_schedules = kernel.get_kernel_schedule()
+            for ksched in kernel_schedules:
+                if ksched not in already_printed:
+                    kern = fortran_writer(kernel_schedule)
+                    print(kern)
                 already_printed.append(kernel_schedule)
         except Exception as err:  # pylint: disable=broad-except
-            print(f"Code of '{kernel.name}' in "
+            print(f"Code of '{kernel.name}' "
                   f"cannot be printed because:\n{err}")