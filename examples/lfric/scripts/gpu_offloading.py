--- conflicted
+++ resolved
@@ -125,26 +125,16 @@
 
         # Colour loops over cells unless they are on discontinuous spaces
         # (alternatively we could annotate the kernels with atomics)
-<<<<<<< HEAD
-        for loop in schedule.loops():
+        for loop in subroutine.loops():
             if loop.iteration_space.endswith("cell_column"):
-=======
-        for loop in subroutine.loops():
-            if loop.iteration_space == "cell_column":
->>>>>>> d8651467
                 if (loop.field_space.orig_name not in
                         const.VALID_DISCONTINUOUS_NAMES):
                     ctrans.apply(loop)
 
         # Mark Kernels inside the loops over cells as GPU-enabled
         # (alternatively we could inline them)
-<<<<<<< HEAD
-        for loop in schedule.loops():
+        for loop in subroutine.loops():
             if loop.iteration_space.endswith("cell_column"):
-=======
-        for loop in subroutine.loops():
-            if loop.iteration_space == "cell_column":
->>>>>>> d8651467
                 if offload:
                     for kern in loop.kernels():
                         try:
