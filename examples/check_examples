--- conflicted
+++ resolved
@@ -127,10 +127,9 @@
 ${PSYCLONE} -s ./kernel_constants.py \
   ../code/gw_mixed_schur_preconditioner_alg_mod.x90 \
   -oalg alg.f90 -opsy psy.f90
-<<<<<<< HEAD
-rm alg.f90 psy.f90
-cd -
-  
+rm *.f90
+cd -
+
 echo "Running example dynamo/eg14"
 cd dynamo/eg14
 ${PSYCLONE} -s ./acc_kernels.py -nodm \
@@ -142,9 +141,7 @@
 ${PSYCLONE} -s ./acc_parallel_dm.py -nodm \
   ../code/gw_mixed_schur_preconditioner_alg_mod.x90 \
   -oalg /dev/null
-=======
-  rm *.f90
->>>>>>> fba121b7
+rm *.f90
 cd -
 
 echo "Running gocean/eg1"
