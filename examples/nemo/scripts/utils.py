# -----------------------------------------------------------------------------
# BSD 3-Clause License
#
# Copyright (c) 2022-2025, Science and Technology Facilities Council.
# All rights reserved.
#
# Redistribution and use in source and binary forms, with or without
# modification, are permitted provided that the following conditions are met:
#
# * Redistributions of source code must retain the above copyright notice, this
#   list of conditions and the following disclaimer.
#
# * Redistributions in binary form must reproduce the above copyright notice,
#   this list of conditions and the following disclaimer in the documentation
#   and/or other materials provided with the distribution.
#
# * Neither the name of the copyright holder nor the names of its
#   contributors may be used to endorse or promote products derived from
#   this software without specific prior written permission.
#
# THIS SOFTWARE IS PROVIDED BY THE COPYRIGHT HOLDERS AND CONTRIBUTORS
# "AS IS" AND ANY EXPRESS OR IMPLIED WARRANTIES, INCLUDING, BUT NOT
# LIMITED TO, THE IMPLIED WARRANTIES OF MERCHANTABILITY AND FITNESS
# FOR A PARTICULAR PURPOSE ARE DISCLAIMED. IN NO EVENT SHALL THE
# COPYRIGHT HOLDER OR CONTRIBUTORS BE LIABLE FOR ANY DIRECT, INDIRECT,
# INCIDENTAL, SPECIAL, EXEMPLARY, OR CONSEQUENTIAL DAMAGES (INCLUDING,
# BUT NOT LIMITED TO, PROCUREMENT OF SUBSTITUTE GOODS OR SERVICES;
# LOSS OF USE, DATA, OR PROFITS; OR BUSINESS INTERRUPTION) HOWEVER
# CAUSED AND ON ANY THEORY OF LIABILITY, WHETHER IN CONTRACT, STRICT
# LIABILITY, OR TORT (INCLUDING NEGLIGENCE OR OTHERWISE) ARISING IN
# ANY WAY OUT OF THE USE OF THIS SOFTWARE, EVEN IF ADVISED OF THE
# POSSIBILITY OF SUCH DAMAGE.
# -----------------------------------------------------------------------------
# Authors: A. R. Porter, N. Nobre and S. Siso, STFC Daresbury Lab

"""Utilities file to parallelise Nemo code."""

from psyclone.domain.common.transformations import KernelModuleInlineTrans
from psyclone.psyir.nodes import (
    Assignment,
    Loop,
    Directive,
    Reference,
    CodeBlock,
    ArrayReference,
    Call,
    Return,
    IfBlock,
    Routine,
    IntrinsicCall,
)
from psyclone.psyir.symbols import (
    DataSymbol,
    INTEGER_TYPE,
    ScalarType,
    RoutineSymbol,
)
from psyclone.psyir.transformations import (
    ArrayAssignment2LoopsTrans,
    HoistLoopBoundExprTrans,
    HoistLocalArraysTrans,
    HoistTrans,
    InlineTrans,
    Maxval2LoopTrans,
    ProfileTrans,
    Reference2ArrayRangeTrans,
    ScalarisationTrans,
)
from psyclone.transformations import TransformationError

# USE statements to chase to gather additional symbol information.
NEMO_MODULES_TO_IMPORT = [
    "oce",
    "par_oce",
    "par_kind",
    "dom_oce",
    "phycst",
    "ice",
    "obs_fbm",
    "flo_oce",
    "sbc_ice",
    "wet_dry",
]

# Files that PSyclone could process but would reduce the performance.
NOT_PERFORMANT = [
    "bdydta.f90",
    "bdyvol.f90",
    "fldread.f90",
    "icbclv.f90",
    "icbthm.f90",
    "icbdia.f90",
    "icbini.f90",
    "icbstp.f90",
    "iom.f90",
    "iom_nf90.f90",
    "obs_grid.f90",
    "obs_averg_h2d.f90",
    "obs_profiles_def.f90",
    "obs_types.f90",
    "obs_read_prof.f90",
    "obs_write.f90",
    "tide_mod.f90",
    "zdfosm.f90",
    "obs_read_surf.f90",
    "obs_surf_def.f90",
    "lbclnk.f90",
    "icedyn_adv_umx.f90",
    "sbcblk_algo_ice_lg15.f90",
    "lib_mpp.f90",
    "lbcnfd.f90",
    "timing.f90",
    "trcsink.f90",
]

# If routine names contain these substrings then we do not profile them
PROFILING_IGNORE = [
    "flo_dom",
    "macho",
    "mpp_",
    "nemo_gcm",
    "dyn_ldf"
    # These are small functions that the addition of profiling
    # prevents from being in-lined (and then breaks any attempt
    # to create OpenACC regions with calls to them)
    "interp1",
    "interp2",
    "interp3",
    "integ_spline",
    "sbc_dcy",
    "sum",
    "sign_",
    "ddpdd",
    "solfrac",
    "psyclone_cmp_int",
    "psyclone_cmp_char",
    "psyclone_cmp_logical",
]

# Currently fparser has no way of distinguishing array accesses from
# function calls if the symbol is imported from some other module.
# We therefore work-around this by keeping a list of known NEMO functions
# from v4 and v5.

NEMO_FUNCTIONS = [
    # Internal funtions can be obtained with:
    # $ grep -rhi "end function" src/ | awk '{print $3}' | uniq | sort
    "abl_alloc",
    "add_xxx",
    "Agrif_CFixed",
    "agrif_external_switch_index",
    "Agrif_Fixed",
    "agrif_oce_alloc",
    "Agrif_Root",
    "alfa_charn",
    "alngam",
    "alpha_sw",
    "arr_hls",
    "arr_lbnd",
    "arr_lbnd_2d_dp",
    "arr_lbnd_2d_i",
    "arr_lbnd_2d_sp",
    "arr_lbnd_3d_dp",
    "arr_lbnd_3d_i",
    "arr_lbnd_3d_sp",
    "arr_lbnd_4d_dp",
    "arr_lbnd_4d_i",
    "arr_lbnd_4d_sp",
    "arr_lbnd_5d_dp",
    "arr_lbnd_5d_i",
    "arr_lbnd_5d_sp",
    "atg",
    "bdy_oce_alloc",
    "bdy_segs_surf",
    "Cd_from_z0",
    "CdN10_f_LU12",
    "CdN10_f_LU13",
    "cd_n10_ncar",
    "cd_neutral_10m",
    "CdN_f_LG15",
    "CdN_f_LG15_light",
    "CdN_f_LU12_eq36",
    "ce_n10_ncar",
    "charn_coare3p0",
    "charn_coare3p6",
    "charn_coare3p6_wave",
    "check_hdom",
    "ch_n10_ncar",
    "cp_air",
    "cpl_freq",
    "crs_dom_alloc",
    "crs_dom_alloc2",
    "dayjul",
    "def_newlink",
    "delta_skin_layer",
    "depth",
    "dep_to_p",
    "de_sat_dt_ice",
    "dia_ar5_alloc",
    "diadct_alloc",
    "dia_hth_alloc",
    "dia_ptr_alloc",
    "dia_wri_alloc",
    "dom_oce_alloc",
    "dom_vvl_alloc",
    "dq_sat_dt_ice",
    "dyn_dmp_alloc",
    "dyn_ldf_iso_alloc",
    "dyn_spg_ts_alloc",
    "eos_pt_from_ct",
    "e_sat_ice",
    "e_sat",
    "exa_mpl_alloc",
    "f_h_louis",
    "find_link",
    "fintegral",
    "fld_filename",
    "flo_dom_alloc",
    "flo_dstnce",
    "flo_oce_alloc",
    "flo_rst_alloc",
    "flo_wri_alloc",
    "f_m_louis",
    "frac_solar_abs",
    "fspott",
    "FUNCTION_GLOBMINMAX",
    "FUNCTION_GLOBSUM",
    "gamain",
    "gamma_moist",
    "get_unit",
    "grt_cir_dis",
    "grt_cir_dis_saa",
    "icb_alloc",
    "icb_utl_bilin",
    "icb_utl_bilin_2d_h",
    "icb_utl_bilin_3d_h",
    "icb_utl_bilin_e",
    "icb_utl_bilin_h",
    "icb_utl_bilin_x",
    "icb_utl_count",
    "icb_utl_heat",
    "icb_utl_mass",
    "icb_utl_yearday",
    "ice1D_alloc",
    "ice_alloc",
    "ice_dia_alloc",
    "ice_dyn_rdgrft_alloc",
    "ice_perm_eff",
    "ice_thd_pnd_alloc",
    "ice_update_alloc",
    "ice_var_sshdyn",
    "in_hdom",
    "integ_spline",
    "interp",
    "interp1",
    "interp2",
    "interp3",
    "iom_axis",
    "iom_getszuld",
    "iom_nf90_varid",
    "iom_sdate",
    "iom_use",
    "iom_varid",
    "iom_xios_setid",
    "iscpl_alloc",
    "is_tile",
    "kiss",
    "ksec_week",
    "lib_mpp_alloc",
    "linquad",
    "L_vap",
    "m",
    "maxdist",
    "mynode",
    "nblinks",
    "nodal_factort",
    "oce_alloc",
    "oce_SWE_alloc",
    "One_on_L",
    "p2z_exp_alloc",
    "p2z_lim_alloc",
    "p2z_prod_alloc",
    "p4z_che_alloc",
    "p4z_diaz_alloc",
    "p4z_flx_alloc",
    "p4z_lim_alloc",
    "p4z_meso_alloc",
    "p4z_opt_alloc",
    "p4z_prod_alloc",
    "p4z_rem_alloc",
    "p4z_sed_alloc",
    "p4z_sink_alloc",
    "p5z_lim_alloc",
    "p5z_meso_alloc",
    "p5z_prod_alloc",
    "PHI",
    "potemp",
    "pres_temp",
    "prt_ctl_sum_2d",
    "prt_ctl_sum_3d",
    "prt_ctl_write_sum",
    "psi_h",
    "psi_h_andreas",
    "psi_h_coare",
    "psi_h_ecmwf",
    "psi_h_ice",
    "psi_h_mfs",
    "psi_h_ncar",
    "psi_m",
    "psi_m_andreas",
    "psi_m_coare",
    "psi_m_ecmwf",
    "psi_m_ice",
    "psi_m_mfs",
    "psi_m_ncar",
    "p_to_dep",
    "ptr_ci_2d",
    "ptr_sj_2d",
    "ptr_sj_3d",
    "ptr_sjk",
    "q_air_rh",
    "qlw_net",
    "q_sat",
    "qsr_ext_lev",
    "rho_air",
    "Ri_bulk",
    "rough_leng_m",
    "rough_leng_tq",
    "s",
    "sbc_blk_alloc",
    "sbc_blk_ice_alloc",
    "sbc_cpl_alloc",
    "sbc_dcy",
    "sbc_dcy_alloc",
    "sbc_ice_alloc",
    "sbc_ice_cice_alloc",
    "sbc_oce_alloc",
    "sbc_rnf_alloc",
    "sbc_ssr_alloc",
    "sed_adv_alloc",
    "sed_alloc",
    "sed_oce_alloc",
    "sms_c14_alloc",
    "sms_pisces_alloc",
    "snw_ent",
    "solfrac",
    "sto_par_flt_fac",
    "sum2d",
    "sw_adtg",
    "sw_ptmp",
    "theta",
    "theta_exner",
    "t_imp",
    "tra_bbl_alloc",
    "tra_dmp_alloc",
    "trc_alloc",
    "trc_dmp_alloc",
    "trc_dmp_sed_alloc",
    "trc_oce_alloc",
    "trc_oce_ext_lev",
    "trc_opt_alloc",
    "trc_sms_cfc_alloc",
    "trc_sms_my_trc_alloc",
    "trc_sub_alloc",
    "trd_ken_alloc",
    "trd_mxl_alloc",
    "trdmxl_oce_alloc",
    "trd_mxl_trc_alloc",
    "trd_pen_alloc",
    "trd_tra_alloc",
    "trd_trc_oce_alloc",
    "trd_vor_alloc",
    "twrk_id",
    "UN10_from_CD",
    "UN10_from_ustar",
    "u_star_andreas",
    "virt_temp",
    "visc_air",
    "w1",
    "w2",
    "z0_from_Cd",
    "z0tq_LKB",
    "zdf_gls_alloc",
    "zdf_iwm_alloc",
    "zdf_mfc_alloc",
    "zdf_mxl_alloc",
    "zdf_oce_alloc",
    "zdf_osm_alloc",
    "zdf_phy_alloc",
    "zdf_tke_alloc",
    "zdf_tmx_alloc",
    "lbnd_ij",
    "ice_dyn_adv_umx",
    "adv_umx",
    "ri_bulk",
    "cd_from_z0",
    "cdn_f_lg15_light",
    "z0_from_cd",
    "trc_rad_sms",
]


# Currently fparser has no way of distinguishing array accesses from statement
# functions, the following subroutines contains known statement functions
CONTAINS_STMT_FUNCTIONS = ["sbc_dcy"]

# These files change the results from the baseline when psyclone adds
# parallelisation dirctives
PARALLELISATION_ISSUES = ["dommsk.f90"]

PRIVATISATION_ISSUES = [
    "tramle.f90",  # Wrong runtime results
    "ldftra.f90",  # Wrong runtime results
]


def _it_should_be(symbol, of_type, instance):
    """Make sure that symbol has the datatype as provided.

    :param symbol: the symbol to check.
    :type symbol: :py:class:`psyclone.psyir.symbol.Symbol`
    :param type of_type: the datatype type that it must be.
    :param instance: the instance of Datatype to assign as the symbol datatype.
    :type instance: :py:class:`psyclone.psyir.symbol.DataType`

    """
    if not isinstance(symbol, DataSymbol):
        symbol.specialise(DataSymbol, datatype=instance)
    elif not isinstance(symbol.datatype, of_type):
        symbol.datatype = instance


def enhance_tree_information(schedule):
<<<<<<< HEAD
    """Manually fix some PSyIR issues produced by not having enough symbol
    information from external modules. Setting NEMO_MODULES_TO_IMPORT above
    improve the situation but its not complete (not all symbols are imported)
=======
    ''' Manually fix some PSyIR issues produced by not having enough symbol
    information from external modules. Using RESOLVE_IMPORTS improves the
    situation but it's not complete (not all symbols are imported)
>>>>>>> 05166aa6
    and it is not transitive (imports that inside import other symbols).

    :param schedule: the PSyIR Schedule to transform.
    :type schedule: :py:class:`psyclone.psyir.nodes.node`

    """
    are_integers = (
        "jpi",
        "jpim1",
        "jpj",
        "jpjm1",
        "jp_tem",
        "jp_sal",
        "jpkm1",
        "jpiglo",
        "jpni",
        "jpk",
        "jpiglo_crs",
        "jpmxl_atf",
        "jpmxl_ldf",
        "jpmxl_zdf",
        "jpnij",
        "jpts",
        "jpvor_bev",
        "nleapy",
        "nn_ctls",
        "jpmxl_npc",
        "jpmxl_zdfp",
        "npti",
    )

    for reference in schedule.walk(Reference):
        if reference.symbol.name in are_integers:
            # Manually set the datatype of some integer scalars that are
            # important for performance
            _it_should_be(reference.symbol, ScalarType, INTEGER_TYPE)
        elif (
            # If its an ArrayReference ...
            isinstance(reference, ArrayReference)
            and
            # ... with the following name ...
            (
                reference.symbol.name in NEMO_FUNCTIONS
                or reference.symbol.name.startswith("local_")
                or reference.symbol.name.startswith("glob_")
                or reference.symbol.name.startswith("SIGN_")
                or reference.symbol.name.startswith("netcdf_")
                or reference.symbol.name.startswith("nf90_")
            )
            and
            # ... and the symbol is unresolved
            (reference.symbol.is_import or reference.symbol.is_unresolved)
        ):
            # The parser gets these wrong, they are Calls not ArrayRefs
            if not isinstance(reference.symbol, RoutineSymbol):
                # We need to specialise the generic Symbol to a Routine
                reference.symbol.specialise(RoutineSymbol)
            if not (
                isinstance(reference.parent, Call)
                and reference.parent.routine is reference
            ):
                # We also need to replace the Reference node with a Call
                call = Call.create(reference.symbol)
                for child in reference.children[:]:
                    call.addchild(child.detach())
                reference.replace_with(call)


def inline_calls(schedule):
    """
    Looks for all Calls within the supplied Schedule and attempts to:

      1. Find the source of the routine being called.
      2. Insert that source into the same Container as the call site.

    where each step is dependent upon the success of the previous one.

    Ideally (#924), this would then be followed by:

      3. Replace the call to the routine with the body of the routine.

    but currently this functionality is not robust enough for use here.

    TODO #924 - this could be InlineAllCallsTrans.apply(schedule,
                                                        excluding={})

    :param schedule: the schedule in which to search for Calls.
    :type schedule: :py:class:`psyclone.psyir.nodes.Schedule`

    """
    excluding = [
        "ctl_nam",
        "ctl_stop",
        "ctl_warn",
        "prt_ctl",
        "eos",
        "iom_",
        "hist",
        "mpi_",
        "timing_",
        "oasis_",
        "fatal_error",  # TODO #2846 - is brought into scope via
        # multiple wildcard imports
    ]
    ignore_codeblocks = [
        "bdy_dyn3d_frs",
        "bdy_dyn3d_spe",
        "bdy_dyn3d_zro",
        "bdy_dyn3d_zgrad",
    ]
    mod_inline_trans = KernelModuleInlineTrans()
    inline_trans = InlineTrans()
    for call in schedule.walk(Call):
        if isinstance(call, IntrinsicCall):
            continue
        rsym = call.routine.symbol
        name = rsym.name.lower()
        if any(name.startswith(excl_name) for excl_name in excluding):
            print(f"Inlining of routine '{name}' is disabled.")
            continue
        if rsym.is_import or rsym.is_unresolved:
            try:
                mod_inline_trans.apply(call)
                print(f"Module-inlined routine '{name}'")
            except TransformationError as err:
                print(f"Module inline of '{name}' failed:\n{err}")
                continue

        # TODO #924 - SKIP ACTUAL INLINING FOR NOW. Currently this causes
        # failures when processing NEMO and this needs further work.
        continue

        try:
            options = {}
            if name in ignore_codeblocks:
                options["force"] = True
                print(f"Forcing inlining of '{name}'")
            inline_trans.apply(call, options=options)
            print(f"Inlined routine '{name}'")
        except TransformationError as err:
            print(f"Inlining of '{name}' failed:\n{err}")
            continue


def normalise_loops(
    schedule,
    hoist_local_arrays: bool = True,
    convert_array_notation: bool = True,
    loopify_array_intrinsics: bool = True,
    convert_range_loops: bool = True,
    hoist_expressions: bool = True,
    scalarise_loops: bool = False,
):
    """Normalise all loops in the given schedule so that they are in an
    appropriate form for the Parallelisation transformations to analyse
    them.

    :param schedule: the PSyIR Schedule to transform.
    :type schedule: :py:class:`psyclone.psyir.nodes.node`
    :param bool hoist_local_arrays: whether to hoist local arrays.
    :param bool convert_array_notation: whether to convert array notation
        to explicit loops.
    :param bool loopify_array_intrinsics: whether to convert intrinsics that
        operate on arrays to explicit loops (currently only maxval).
    :param bool convert_range_loops: whether to convert ranges to explicit
        loops.
    :param bool hoist_expressions: whether to hoist bounds and loop invariant
        statements out of the loop nest.
    :param scalarise_loops: whether to attempt to convert arrays to scalars
        where possible, default is False.
    """
    if hoist_local_arrays and schedule.name not in CONTAINS_STMT_FUNCTIONS:
        # Apply the HoistLocalArraysTrans when possible, it cannot be applied
        # to files with statement functions because it will attempt to put the
        # allocate above it, which is not valid Fortran.
        try:
            HoistLocalArraysTrans().apply(schedule)
        except TransformationError:
            pass

    if convert_array_notation:
        # Make sure all array dimensions are explicit
        for reference in schedule.walk(Reference):
            part_of_the_call = reference.ancestor(Call)
            if part_of_the_call:
                if not part_of_the_call.is_elemental:
                    continue
            if isinstance(reference.symbol, DataSymbol):
                try:
                    Reference2ArrayRangeTrans().apply(reference)
                except TransformationError:
                    pass

    if loopify_array_intrinsics:
        for intr in schedule.walk(IntrinsicCall):
            if intr.intrinsic.name == "MAXVAL":
                try:
                    Maxval2LoopTrans().apply(intr)
                except TransformationError as err:
                    print(err.value)

    if convert_range_loops:
        # Convert all array implicit loops to explicit loops
        explicit_loops = ArrayAssignment2LoopsTrans()
        for assignment in schedule.walk(Assignment):
            try:
                explicit_loops.apply(assignment)
            except TransformationError:
                pass

    if scalarise_loops:
        # Apply scalarisation to every loop. Execute this in reverse order
        # as sometimes we can scalarise earlier loops if following loops
        # have already been scalarised.
        loops = schedule.walk(Loop)
        loops.reverse()
        scalartrans = ScalarisationTrans()
        for loop in loops:
            scalartrans.apply(loop)

    if hoist_expressions:
        # First hoist all possible expressions
        for loop in schedule.walk(Loop):
            try:
                HoistLoopBoundExprTrans().apply(loop)
            except TransformationError:
                pass

        # Hoist all possible assignments (in reverse order so the inner loop
        # constants are hoisted all the way out if possible)
        for loop in reversed(schedule.walk(Loop)):
            for statement in list(loop.loop_body):
                try:
                    HoistTrans().apply(statement)
                except TransformationError:
                    pass

    # TODO #1928: In order to perform better on the GPU, nested loops with two
    # sibling inner loops need to be fused or apply loop fission to the
    # top level. This would allow the collapse clause to be applied.


def insert_explicit_loop_parallelism(
    schedule,
    region_directive_trans=None,
    loop_directive_trans=None,
    collapse: bool = True,
    privatise_arrays: bool = False,
):
    """ For each loop in the schedule that doesn't already have a Directive
    as an ancestor, attempt to insert the given region and loop directives.

    :param schedule: the PSyIR Schedule to transform.
    :type schedule: :py:class:`psyclone.psyir.nodes.node`
    :param region_directive_trans: PSyclone transformation that inserts the
        region directive.
    :type region_directive_trans: \
        :py:class:`psyclone.transformation.Transformation`
    :param loop_directive_trans: PSyclone transformation that inserts the
        loop parallelisation directive.
    :type loop_directive_trans: \
        :py:class:`psyclone.transformation.Transformation`
    :param collapse: whether to attempt to insert the collapse clause to as
        many nested loops as possible.
    :param privatise_arrays: whether to attempt to privatise arrays that cause
        write-write race conditions.

    """
    # Add the parallel directives in each loop
    for loop in schedule.walk(Loop):
        if loop.ancestor(Directive):
            continue  # Skip if an outer loop is already parallelised

        opts = {
            "collapse": collapse,
            "privatise_arrays": privatise_arrays,
            "verbose": True,
            "nowait": True,
        }

        routine_name = loop.ancestor(Routine).name

        if "dyn_spg" in routine_name and len(loop.walk(Loop)) > 2:
            loop.append_preceding_comment(
                "PSyclone: Loop not parallelised because it is in 'dyn_spg' "
                "and is not the inner loop"
            )
            continue

        # Skip if it is an array operation loop on an ice routine if along the
        # third dim or higher or if the loop nests a loop over ice points
        # (npti) or if the loop and array dims do not match.
        # In addition, they often nest ice linearised loops (npti)
        # which we'd rather parallelise
        if (
            "ice" in routine_name
            and isinstance(loop.stop_expr, IntrinsicCall)
            and (
                loop.stop_expr.intrinsic
                in (IntrinsicCall.Intrinsic.UBOUND,
                    IntrinsicCall.Intrinsic.SIZE)
            )
            and (
                len(loop.walk(Loop)) > 2
                or any(
                    ref.symbol.name in ("npti",)
                    for lp in loop.loop_body.walk(Loop)
                    for ref in lp.stop_expr.walk(Reference)
                )
                or (
                    str(len(loop.walk(Loop)))
                    != loop.stop_expr.arguments[1].value
                    )
            )
        ):
            loop.append_preceding_comment(
                "PSyclone: ICE Loop not parallelised for performance reasons"
            )
            continue

        # Skip if looping over ice categories, ice or snow layers
        # as these have only 5, 4, and 1 iterations, respectively
        if any(
            ref.symbol.name in ("jpl", "nlay_i", "nlay_s")
            for ref in loop.stop_expr.walk(Reference)
        ):
            loop.append_preceding_comment(
                "PSyclone: Loop not parallelised because stops at 'jpl',"
                " 'nlay_i' or 'nlay_s'."
            )
            continue

        try:
            # First check that the region_directive is feasible for this region
            if region_directive_trans:
                region_directive_trans.validate(loop, options=opts)

            # If it is, apply the parallelisation directive
            loop_directive_trans.apply(loop, options=opts)

            # And if successful, the region directive on top.
            if region_directive_trans:
                region_directive_trans.apply(loop.parent.parent)
        except TransformationError:
            # This loop cannot be transformed, proceed to next loop.
            # The parallelisation restrictions will be explained with a comment
            # associted to the loop in the generated output.
            continue


def add_profiling(children):
    """
    Walks down the PSyIR and inserts the largest possible profiling regions.
    Code that contains directives is excluded.

    :param children: sibling nodes in the PSyIR to which to attempt to add \
                     profiling regions.
    :type children: list of :py:class:`psyclone.psyir.nodes.Node`

    """
    if not children:
        return

    node_list = []
    for child in children[:]:
        # Do we want this node to be included in a profiling region?
        if child.walk((Directive, Return)):
            # It contains a directive or return statement so we put what we
            # have so far inside a profiling region.
            add_profile_region(node_list)
            # A node that is not included in a profiling region marks the
            # end of the current candidate region so reset the list.
            node_list = []
            # Now we go down a level and try again without attempting to put
            # profiling below directives or within Assignments
            if isinstance(child, IfBlock):
                add_profiling(child.if_body)
                add_profiling(child.else_body)
            elif not isinstance(child, (Assignment, Directive)):
                add_profiling(child.children)
        else:
            # We can add this node to our list for the current region
            node_list.append(child)
    add_profile_region(node_list)


def add_profile_region(nodes):
    """
    Attempt to put the supplied list of nodes within a profiling region.

    :param nodes: list of sibling PSyIR nodes to enclose.
    :type nodes: list of :py:class:`psyclone.psyir.nodes.Node`

    """
    if nodes:
        # Check whether we should be adding profiling inside this routine
        routine_name = nodes[0].ancestor(Routine).name.lower()
        if any(ignore in routine_name for ignore in PROFILING_IGNORE):
            return
        if len(nodes) == 1:
            if (
                    isinstance(nodes[0], CodeBlock)
                    and len(nodes[0].get_ast_nodes) == 1
                    ):
                # Don't create profiling regions for CodeBlocks consisting
                # of a single statement
                return
            if (
                isinstance(nodes[0], IfBlock)
                and "was_single_stmt" in nodes[0].annotations
                and isinstance(nodes[0].if_body[0], CodeBlock)
            ):
                # We also don't put single statements consisting of
                # 'IF(condition) CALL blah()' inside profiling regions
                return
        try:
            ProfileTrans().apply(nodes)
        except TransformationError:
            pass<|MERGE_RESOLUTION|>--- conflicted
+++ resolved
@@ -431,15 +431,10 @@
 
 
 def enhance_tree_information(schedule):
-<<<<<<< HEAD
     """Manually fix some PSyIR issues produced by not having enough symbol
-    information from external modules. Setting NEMO_MODULES_TO_IMPORT above
-    improve the situation but its not complete (not all symbols are imported)
-=======
-    ''' Manually fix some PSyIR issues produced by not having enough symbol
     information from external modules. Using RESOLVE_IMPORTS improves the
     situation but it's not complete (not all symbols are imported)
->>>>>>> 05166aa6
+
     and it is not transitive (imports that inside import other symbols).
 
     :param schedule: the PSyIR Schedule to transform.
