--- conflicted
+++ resolved
@@ -150,22 +150,14 @@
 CONTAINS_STMT_FUNCTIONS = ["sbc_dcy"]
 
 # These files change the results from baseline when psyclone processes them
-<<<<<<< HEAD
-PASSTHROUGH_ISSUES = [
-    # TODO #2858: These 3 have parenthesis that matter for full reporducibility
-    "dynspg_ts.f90",  # Uses MATH function calls (EXCLUDE FOR TESTING #2856)
-    "dynvor.f90",
-    "ldfslp.f90",
-]
-=======
 PASSTHROUGH_ISSUES = []
->>>>>>> e2d88e91
 
 # These files change the results from the baseline when psyclone adds
 # parallelisation dirctives
 PARALLELISATION_ISSUES = [
     "ldfc1d_c2d.f90",
     "tramle.f90",
+    "dynspg_ts.f90",  # Uses MATH function calls (EXCLUDE FOR TESTING #2856)
 ]
 
 
