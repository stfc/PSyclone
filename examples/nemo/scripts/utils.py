# -----------------------------------------------------------------------------
# BSD 3-Clause License
#
# Copyright (c) 2022-2025, Science and Technology Facilities Council.
# All rights reserved.
#
# Redistribution and use in source and binary forms, with or without
# modification, are permitted provided that the following conditions are met:
#
# * Redistributions of source code must retain the above copyright notice, this
#   list of conditions and the following disclaimer.
#
# * Redistributions in binary form must reproduce the above copyright notice,
#   this list of conditions and the following disclaimer in the documentation
#   and/or other materials provided with the distribution.
#
# * Neither the name of the copyright holder nor the names of its
#   contributors may be used to endorse or promote products derived from
#   this software without specific prior written permission.
#
# THIS SOFTWARE IS PROVIDED BY THE COPYRIGHT HOLDERS AND CONTRIBUTORS
# "AS IS" AND ANY EXPRESS OR IMPLIED WARRANTIES, INCLUDING, BUT NOT
# LIMITED TO, THE IMPLIED WARRANTIES OF MERCHANTABILITY AND FITNESS
# FOR A PARTICULAR PURPOSE ARE DISCLAIMED. IN NO EVENT SHALL THE
# COPYRIGHT HOLDER OR CONTRIBUTORS BE LIABLE FOR ANY DIRECT, INDIRECT,
# INCIDENTAL, SPECIAL, EXEMPLARY, OR CONSEQUENTIAL DAMAGES (INCLUDING,
# BUT NOT LIMITED TO, PROCUREMENT OF SUBSTITUTE GOODS OR SERVICES;
# LOSS OF USE, DATA, OR PROFITS; OR BUSINESS INTERRUPTION) HOWEVER
# CAUSED AND ON ANY THEORY OF LIABILITY, WHETHER IN CONTRACT, STRICT
# LIABILITY, OR TORT (INCLUDING NEGLIGENCE OR OTHERWISE) ARISING IN
# ANY WAY OUT OF THE USE OF THIS SOFTWARE, EVEN IF ADVISED OF THE
# POSSIBILITY OF SUCH DAMAGE.
# -----------------------------------------------------------------------------
# Authors: A. R. Porter, N. Nobre and S. Siso, STFC Daresbury Lab

''' Utilities file to parallelise Nemo code. '''

from typing import List, Union

from psyclone.domain.common.transformations import KernelModuleInlineTrans
from psyclone.psyir.nodes import (
<<<<<<< HEAD
    Assignment, Loop, Directive, Reference, CodeBlock, ArrayReference,
    Call, Return, IfBlock, Routine, IntrinsicCall)
=======
    Assignment, Loop, Directive, Node, Reference, CodeBlock, ArrayReference,
    Call, Return, IfBlock, Routine, Schedule, IntrinsicCall,
    StructureReference)
>>>>>>> dc66e55c
from psyclone.psyir.symbols import (
    DataSymbol, INTEGER_TYPE, ScalarType, RoutineSymbol)
from psyclone.psyir.transformations import (
    ArrayAssignment2LoopsTrans, HoistLoopBoundExprTrans, HoistLocalArraysTrans,
    HoistTrans, InlineTrans, Maxval2LoopTrans, ProfileTrans,
    Reference2ArrayRangeTrans, ScalarisationTrans)
from psyclone.transformations import TransformationError

# USE statements to chase to gather additional symbol information.
NEMO_MODULES_TO_IMPORT = [
    "oce", "par_oce", "par_kind", "dom_oce", "phycst", "ice",
    "obs_fbm", "flo_oce", "sbc_ice", "wet_dry"
]

# Files that PSyclone could process but would reduce the performance.
NOT_PERFORMANT = [
    "bdydta.f90", "bdyvol.f90", "fldread.f90", "icbclv.f90", "icbthm.f90",
    "icbdia.f90", "icbini.f90", "icbstp.f90", "iom.f90", "iom_nf90.f90",
    "obs_grid.f90", "obs_averg_h2d.f90", "obs_profiles_def.f90",
    "obs_types.f90", "obs_read_prof.f90", "obs_write.f90", "tide_mod.f90",
    "zdfosm.f90", "obs_read_surf.f90","dynldf_lev.f90","ldftra.f90", "tramle.f90"
]

# If routine names contain these substrings then we do not profile them
PROFILING_IGNORE = ["flo_dom", "macho", "mpp_", "nemo_gcm", "dyn_ldf"
                    # These are small functions that the addition of profiling
                    # prevents from being in-lined (and then breaks any attempt
                    # to create OpenACC regions with calls to them)
                    "interp1", "interp2", "interp3", "integ_spline", "sbc_dcy",
                    "sum", "sign_", "ddpdd", "solfrac", "psyclone_cmp_int",
                    "psyclone_cmp_char", "psyclone_cmp_logical"]

# Currently fparser has no way of distinguishing array accesses from
# function calls if the symbol is imported from some other module.
# We therefore work-around this by keeping a list of known NEMO functions
# from v4 and v5.
DEBUGCHECKSUM_IGNORE = ['ldf_slp_init', 'dyn_spg_ts_init',
                        'lbc_lnk_pt2pt_dp', 'dyn_vor_init', 'tke_tke',
                        'p4z_fechem', 'p4z_micro', 'p4z_meso', 'tra_mle_trp_MLF',
                        'tra_adv', "p4z_lys", "tra_adv_fct"]
NEMO_FUNCTIONS = [
    # Internal funtions can be obtained with:
    # $ grep -rhi "end function" src/ | awk '{print $3}' | uniq | sort
    'abl_alloc', 'add_xxx', 'Agrif_CFixed', 'agrif_external_switch_index',
    'Agrif_Fixed', 'agrif_oce_alloc', 'Agrif_Root', 'alfa_charn', 'alngam',
    'alpha_sw_sclr', 'alpha_sw_vctr', 'arr_hls', 'arr_lbnd', 'arr_lbnd_2d_dp',
    'arr_lbnd_2d_i', 'arr_lbnd_2d_sp', 'arr_lbnd_3d_dp', 'arr_lbnd_3d_i',
    'arr_lbnd_3d_sp', 'arr_lbnd_4d_dp', 'arr_lbnd_4d_i', 'arr_lbnd_4d_sp',
    'arr_lbnd_5d_dp', 'arr_lbnd_5d_i', 'arr_lbnd_5d_sp', 'atg',
    'bdy_oce_alloc', 'bdy_segs_surf', 'Cd_from_z0', 'CdN10_f_LU12',
    'CdN10_f_LU13', 'cd_n10_ncar', 'cd_neutral_10m', 'CdN_f_LG15',
    'CdN_f_LG15_light', 'CdN_f_LU12_eq36', 'ce_n10_ncar', 'charn_coare3p0',
    'charn_coare3p6', 'charn_coare3p6_wave', 'check_hdom', 'ch_n10_ncar',
    'cp_air', 'cp_air_sclr', 'cp_air_vctr', 'cpl_freq', 'crs_dom_alloc',
    'crs_dom_alloc2', 'dayjul', 'def_newlink', 'delta_skin_layer',
    'depth', 'dep_to_p', 'de_sat_dt_ice_sclr', 'de_sat_dt_ice_vctr',
    'dia_ar5_alloc', 'diadct_alloc', 'dia_hth_alloc', 'dia_ptr_alloc',
    'dia_wri_alloc', 'dom_oce_alloc', 'dom_vvl_alloc', 'dq_sat_dt_ice_sclr',
    'dq_sat_dt_ice_vctr', 'dyn_dmp_alloc', 'dyn_ldf_iso_alloc',
    'dyn_spg_ts_alloc', 'eos_pt_from_ct', 'e_sat_ice_sclr', 'e_sat_ice_vctr',
    'e_sat_sclr', 'e_sat_vctr', 'exa_mpl_alloc', 'f_h_louis_sclr',
    'f_h_louis_vctr', 'find_link', 'fintegral', 'fld_filename',
    'flo_dom_alloc', 'flo_dstnce', 'flo_oce_alloc', 'flo_rst_alloc',
    'flo_wri_alloc', 'f_m_louis_sclr', 'f_m_louis_vctr', 'frac_solar_abs',
    'fspott', 'FUNCTION_GLOBMINMAX', 'FUNCTION_GLOBSUM', 'gamain',
    'gamma_moist', 'gamma_moist_sclr', 'gamma_moist_vctr', 'get_unit',
    'grt_cir_dis', 'grt_cir_dis_saa', 'icb_alloc', 'icb_utl_bilin',
    'icb_utl_bilin_2d_h', 'icb_utl_bilin_3d_h', 'icb_utl_bilin_e',
    'icb_utl_bilin_h', 'icb_utl_bilin_x', 'icb_utl_count', 'icb_utl_heat',
    'icb_utl_mass', 'icb_utl_yearday', 'ice1D_alloc', 'ice_alloc',
    'ice_dia_alloc', 'ice_dyn_rdgrft_alloc', 'ice_perm_eff',
    'ice_thd_pnd_alloc', 'ice_update_alloc', 'ice_var_sshdyn', 'in_hdom',
    'integ_spline', 'interp', 'interp1', 'interp2', 'interp3',
    'iom_axis', 'iom_getszuld', 'iom_nf90_varid', 'iom_sdate', 'iom_use',
    'iom_varid', 'iom_xios_setid', 'iscpl_alloc', 'is_tile', 'kiss',
    'ksec_week', 'lib_mpp_alloc', 'linquad', 'L_vap', 'L_vap_sclr',
    'L_vap_vctr', 'm', 'maxdist', 'mynode', 'nblinks', 'nodal_factort',
    'oce_alloc', 'oce_SWE_alloc', 'One_on_L', 'p2z_exp_alloc',
    'p2z_lim_alloc', 'p2z_prod_alloc', 'p4z_che_alloc', 'p4z_diaz_alloc',
    'p4z_flx_alloc', 'p4z_lim_alloc', 'p4z_meso_alloc', 'p4z_opt_alloc',
    'p4z_prod_alloc', 'p4z_rem_alloc', 'p4z_sed_alloc', 'p4z_sink_alloc',
    'p5z_lim_alloc', 'p5z_meso_alloc', 'p5z_prod_alloc',
    'PHI', 'potemp', 'pres_temp_sclr', 'pres_temp_vctr', 'prt_ctl_sum_2d',
    'prt_ctl_sum_3d', 'prt_ctl_write_sum', 'psi_h', 'psi_h_andreas',
    'psi_h_coare', 'psi_h_ecmwf', 'psi_h_ice', 'psi_h_mfs', 'psi_h_ncar',
    'psi_m', 'psi_m_andreas', 'psi_m_coare', 'psi_m_ecmwf', 'psi_m_ice',
    'psi_m_mfs', 'psi_m_ncar', 'p_to_dep', 'ptr_ci_2d', 'ptr_sj_2d',
    'ptr_sj_3d', 'ptr_sjk', 'q_air_rh', 'qlw_net_sclr', 'qlw_net_vctr',
    'q_sat', 'q_sat_sclr', 'q_sat_vctr', 'qsr_ext_lev', 'rho_air',
    'rho_air_sclr', 'rho_air_vctr', 'Ri_bulk', 'Ri_bulk_sclr', 'Ri_bulk_vctr',
    'rough_leng_m', 'rough_leng_tq', 's', 'sbc_blk_alloc', 'sbc_blk_ice_alloc',
    'sbc_cpl_alloc', 'sbc_dcy', 'sbc_dcy_alloc', 'sbc_ice_alloc',
    'sbc_ice_cice_alloc', 'sbc_oce_alloc', 'sbc_rnf_alloc',
    'sbc_ssr_alloc', 'sed_adv_alloc', 'sed_alloc', 'sed_oce_alloc',
    'sms_c14_alloc', 'sms_pisces_alloc', 'snw_ent', 'solfrac',
    'sto_par_flt_fac', 'sum2d', 'sw_adtg', 'sw_ptmp', 'theta',
    'theta_exner_sclr', 'theta_exner_vctr', 't_imp', 'tra_bbl_alloc',
    'tra_dmp_alloc', 'trc_alloc', 'trc_dmp_alloc', 'trc_dmp_sed_alloc',
    'trc_oce_alloc', 'trc_oce_ext_lev', 'trc_opt_alloc', 'trc_sms_cfc_alloc',
    'trc_sms_my_trc_alloc', 'trc_sub_alloc', 'trd_ken_alloc', 'trd_mxl_alloc',
    'trdmxl_oce_alloc', 'trd_mxl_trc_alloc', 'trd_pen_alloc', 'trd_tra_alloc',
    'trd_trc_oce_alloc', 'trd_vor_alloc', 'twrk_id', 'UN10_from_CD',
    'UN10_from_ustar', 'u_star_andreas', 'virt_temp_sclr', 'virt_temp_vctr',
    'visc_air', 'visc_air_sclr', 'visc_air_vctr', 'w1', 'w2', 'z0_from_Cd',
    'z0tq_LKB', 'zdf_gls_alloc', 'zdf_iwm_alloc', 'zdf_mfc_alloc',
    'zdf_mxl_alloc', 'zdf_oce_alloc', 'zdf_osm_alloc', 'zdf_phy_alloc',
    'zdf_tke_alloc', 'zdf_tmx_alloc','dynldf_lev_lap', 'ldf_eiv_trp_t',
]

# Currently fparser has no way of distinguishing array accesses from statement
# functions, the following subroutines contains known statement functions
CONTAINS_STMT_FUNCTIONS = ["sbc_dcy"]

# These files change the results from the baseline when psyclone adds
# parallelisation dirctives
PARALLELISATION_ISSUES = [
    "ldfc1d_c2d.f90",
    "tramle.f90",
    "dynspg_ts.f90",
]

PRIVATISATION_ISSUES = [
    "ldftra.f90",  # Wrong runtime results
]


def _it_should_be(symbol, of_type, instance):
    ''' Make sure that symbol has the datatype as provided.

    :param symbol: the symbol to check.
    :type symbol: :py:class:`psyclone.psyir.symbol.Symbol`
    :param type of_type: the datatype type that it must be.
    :param instance: the instance of Datatype to assign as the symbol datatype.
    :type instance: :py:class:`psyclone.psyir.symbol.DataType`

    '''
    if not isinstance(symbol, DataSymbol):
        symbol.specialise(DataSymbol, datatype=instance)
    elif not isinstance(symbol.datatype, of_type):
        symbol.datatype = instance


def enhance_tree_information(schedule):
    ''' Manually fix some PSyIR issues produced by not having enough symbol
    information from external modules. Using RESOLVE_IMPORTS improves the
    situation but it's not complete (not all symbols are imported)
    and it is not transitive (imports that inside import other symbols).

    :param schedule: the PSyIR Schedule to transform.
    :type schedule: :py:class:`psyclone.psyir.nodes.node`

    '''
    are_integers = ('jpi', 'jpim1', 'jpj', 'jpjm1', 'jp_tem', 'jp_sal',
                    'jpkm1', 'jpiglo', 'jpni', 'jpk', 'jpiglo_crs',
                    'jpmxl_atf', 'jpmxl_ldf', 'jpmxl_zdf', 'jpnij',
                    'jpts', 'jpvor_bev', 'nleapy', 'nn_ctls', 'jpmxl_npc',
                    'jpmxl_zdfp', 'npti')

    for reference in schedule.walk(Reference):
        if reference.symbol.name in are_integers:
            # Manually set the datatype of some integer scalars that are
            # important for performance
            _it_should_be(reference.symbol, ScalarType, INTEGER_TYPE)
        elif (
            # If its an ArrayReference ...
            isinstance(reference, ArrayReference) and
            # ... with the following name ...
            (reference.symbol.name in NEMO_FUNCTIONS or
             reference.symbol.name.startswith('local_') or
             reference.symbol.name.startswith('glob_') or
             reference.symbol.name.startswith('SIGN_') or
             reference.symbol.name.startswith('netcdf_') or
             reference.symbol.name.startswith('nf90_')) and
            # ... and the symbol is unresolved
            (reference.symbol.is_import or reference.symbol.is_unresolved)
        ):
            # The parser gets these wrong, they are Calls not ArrayRefs
            if not isinstance(reference.symbol, RoutineSymbol):
                # We need to specialise the generic Symbol to a Routine
                reference.symbol.specialise(RoutineSymbol)
            if not (isinstance(reference.parent, Call) and
                    reference.parent.routine is reference):
                # We also need to replace the Reference node with a Call
                call = Call.create(reference.symbol)
                for child in reference.children[:]:
                    call.addchild(child.detach())
                reference.replace_with(call)


def inline_calls(schedule):
    '''
    Looks for all Calls within the supplied Schedule and attempts to:

      1. Find the source of the routine being called.
      2. Insert that source into the same Container as the call site.

    where each step is dependent upon the success of the previous one.

    Ideally (#924), this would then be followed by:

      3. Replace the call to the routine with the body of the routine.

    but currently this functionality is not robust enough for use here.

    TODO #924 - this could be InlineAllCallsTrans.apply(schedule,
                                                        excluding={})

    :param schedule: the schedule in which to search for Calls.
    :type schedule: :py:class:`psyclone.psyir.nodes.Schedule`

    '''
    excluding = ["ctl_nam", "ctl_stop", "ctl_warn", "prt_ctl", "eos",
                 "iom_", "hist", "mpi_", "timing_", "oasis_",
                 "fatal_error"  # TODO #2846 - is brought into scope via
                                # multiple wildcard imports
                 ]
    ignore_codeblocks = ["bdy_dyn3d_frs", "bdy_dyn3d_spe", "bdy_dyn3d_zro",
                         "bdy_dyn3d_zgrad"]
    mod_inline_trans = KernelModuleInlineTrans()
    inline_trans = InlineTrans()
    for call in schedule.walk(Call):
        if isinstance(call, IntrinsicCall):
            continue
        rsym = call.routine.symbol
        name = rsym.name.lower()
        if any(name.startswith(excl_name) for excl_name in excluding):
            print(f"Inlining of routine '{name}' is disabled.")
            continue
        if rsym.is_import or rsym.is_unresolved:
            try:
                mod_inline_trans.apply(call)
                print(f"Module-inlined routine '{name}'")
            except TransformationError as err:
                print(f"Module inline of '{name}' failed:\n{err}")
                continue

        # TODO #924 - SKIP ACTUAL INLINING FOR NOW. Currently this causes
        # failures when processing NEMO and this needs further work.
        continue

        try:
            options = {}
            if name in ignore_codeblocks:
                options["force"] = True
                print(f"Forcing inlining of '{name}'")
            inline_trans.apply(call, options=options)
            print(f"Inlined routine '{name}'")
        except TransformationError as err:
            print(f"Inlining of '{name}' failed:\n{err}")
            continue


def normalise_loops(
        schedule,
        hoist_local_arrays: bool = True,
        convert_array_notation: bool = True,
        loopify_array_intrinsics: bool = True,
        convert_range_loops: bool = True,
        hoist_expressions: bool = True,
        scalarise_loops: bool = False,
        ):
    ''' Normalise all loops in the given schedule so that they are in an
    appropriate form for the Parallelisation transformations to analyse
    them.

    :param schedule: the PSyIR Schedule to transform.
    :type schedule: :py:class:`psyclone.psyir.nodes.node`
    :param bool hoist_local_arrays: whether to hoist local arrays.
    :param bool convert_array_notation: whether to convert array notation
        to explicit loops.
    :param bool loopify_array_intrinsics: whether to convert intrinsics that
        operate on arrays to explicit loops (currently only maxval).
    :param bool convert_range_loops: whether to convert ranges to explicit
        loops.
    :param bool hoist_expressions: whether to hoist bounds and loop invariant
        statements out of the loop nest.
    :param scalarise_loops: whether to attempt to convert arrays to scalars
        where possible, default is False.
    '''
    if hoist_local_arrays and schedule.name not in CONTAINS_STMT_FUNCTIONS:
        # Apply the HoistLocalArraysTrans when possible, it cannot be applied
        # to files with statement functions because it will attempt to put the
        # allocate above it, which is not valid Fortran.
        try:
            HoistLocalArraysTrans().apply(schedule)
        except TransformationError:
            pass

    if convert_array_notation:
        # Make sure all array dimensions are explicit
        for reference in schedule.walk(Reference):
            part_of_the_call = reference.ancestor(Call)
            if part_of_the_call:
                if not part_of_the_call.is_elemental:
                    continue
            if isinstance(reference.symbol, DataSymbol):
                try:
                    Reference2ArrayRangeTrans().apply(reference)
                except TransformationError:
                    pass

    if loopify_array_intrinsics:
        for intr in schedule.walk(IntrinsicCall):
            if intr.intrinsic.name == "MAXVAL":
                try:
                    Maxval2LoopTrans().apply(intr)
                except TransformationError as err:
                    print(err.value)

    if convert_range_loops:
        # Convert all array implicit loops to explicit loops
        explicit_loops = ArrayAssignment2LoopsTrans()
        for assignment in schedule.walk(Assignment):
            try:
                explicit_loops.apply(assignment)
            except TransformationError:
                pass

    if scalarise_loops:
        # Apply scalarisation to every loop. Execute this in reverse order
        # as sometimes we can scalarise earlier loops if following loops
        # have already been scalarised.
        loops = schedule.walk(Loop)
        loops.reverse()
        scalartrans = ScalarisationTrans()
        for loop in loops:
            scalartrans.apply(loop)

    if hoist_expressions:
        # First hoist all possible expressions
        for loop in schedule.walk(Loop):
            try:
                HoistLoopBoundExprTrans().apply(loop)
            except TransformationError:
                pass

        # Hoist all possible assignments (in reverse order so the inner loop
        # constants are hoisted all the way out if possible)
        for loop in reversed(schedule.walk(Loop)):
            for statement in list(loop.loop_body):
                try:
                    HoistTrans().apply(statement)
                except TransformationError:
                    pass

    # TODO #1928: In order to perform better on the GPU, nested loops with two
    # sibling inner loops need to be fused or apply loop fission to the
    # top level. This would allow the collapse clause to be applied.


def insert_explicit_loop_parallelism(
        schedule,
        region_directive_trans=None,
        loop_directive_trans=None,
        collapse: bool = True,
        privatise_arrays: bool = False,
        uniform_intrinsics_only: bool = False,
        ):
    ''' For each loop in the schedule that doesn't already have a Directive
    as an ancestor, attempt to insert the given region and loop directives.

    :param schedule: the PSyIR Schedule to transform.
    :type schedule: :py:class:`psyclone.psyir.nodes.node`
    :param region_directive_trans: PSyclone transformation that inserts the
        region directive.
    :type region_directive_trans: \
        :py:class:`psyclone.transformation.Transformation`
    :param loop_directive_trans: PSyclone transformation that inserts the
        loop parallelisation directive.
    :type loop_directive_trans: \
        :py:class:`psyclone.transformation.Transformation`
    :param collapse: whether to attempt to insert the collapse clause to as
        many nested loops as possible.
    :param privatise_arrays: whether to attempt to privatise arrays that cause
        write-write race conditions.
    :param uniform_intrinsics_only: if True it prevent offloading loops
        with non-reproducible device intrinsics.

    '''
    # Add the parallel directives in each loop
    for loop in schedule.walk(Loop):
        if loop.ancestor(Directive):
            continue  # Skip if an outer loop is already parallelised

        opts = {"collapse": collapse, "privatise_arrays": privatise_arrays,
                "verbose": True, "nowait": False}

        if uniform_intrinsics_only:
            opts["device_string"] = "nvfortran-uniform"

        routine_name = loop.ancestor(Routine).name

        if ('dyn_spg' in routine_name and len(loop.walk(Loop)) > 2):
            loop.append_preceding_comment(
                "PSyclone: Loop not parallelised because it is in 'dyn_spg' "
                "and is not the inner loop")
            continue

        # Skip if it is an array operation loop on an ice routine if along the
        # third dim or higher or if the loop nests a loop over ice points
        # (npti) or if the loop and array dims do not match.
        # In addition, they often nest ice linearised loops (npti)
        # which we'd rather parallelise
        if ('ice' in routine_name
            and isinstance(loop.stop_expr, IntrinsicCall)
            and (loop.stop_expr.intrinsic in (IntrinsicCall.Intrinsic.UBOUND,
                                              IntrinsicCall.Intrinsic.SIZE))
            and (len(loop.walk(Loop)) > 2
                 or any(ref.symbol.name in ('npti',)
                        for lp in loop.loop_body.walk(Loop)
                        for ref in lp.stop_expr.walk(Reference))
                 or (str(len(loop.walk(Loop))) !=
                     loop.stop_expr.arguments[1].value))):
            loop.append_preceding_comment(
                "PSyclone: ICE Loop not parallelised for performance reasons")
            continue

        # Skip if looping over ice categories, ice or snow layers
        # as these have only 5, 4, and 1 iterations, respectively
        if (any(ref.symbol.name in ('jpl', 'nlay_i', 'nlay_s')
                for ref in loop.stop_expr.walk(Reference))):
            loop.append_preceding_comment(
                "PSyclone: Loop not parallelised because stops at 'jpl',"
                " 'nlay_i' or 'nlay_s'.")
            continue

        try:
            # First check that the region_directive is feasible for this region
            if region_directive_trans:
                region_directive_trans.validate(loop, options=opts)

            # If it is, apply the parallelisation directive
            loop_directive_trans.apply(loop, options=opts)

            # And if successful, the region directive on top.
            if region_directive_trans:
                region_directive_trans.apply(loop.parent.parent, options=opts)
        except TransformationError:
            # This loop cannot be transformed, proceed to next loop.
            # The parallelisation restrictions will be explained with a comment
            # associted to the loop in the generated output.
            continue


def add_profiling(children: Union[List[Node], Schedule]):
    '''
    Walks down the PSyIR and inserts the largest possible profiling regions
    in place. Code inside functions or that contains directives is excluded.

    :param children: a Schedule or sibling nodes in the PSyIR to which to
        attempt to add profiling regions.

    '''
    if children and isinstance(children, Schedule):
        # If we are given a Schedule, we look at its children.
        children = children.children

    if not children:
        return

    # We do not want profiling calipers inside functions (such as the
    # PSyclone-generated comparison functions).
    parent_routine = children[0].ancestor(Routine)
    if parent_routine and parent_routine.return_symbol:
        return

    node_list = []
    for child in children[:]:
        # Do we want this node to be included in a profiling region?
        if child.walk((Directive, Return)):
            # It contains a directive or return statement so we put what we
            # have so far inside a profiling region.
            add_profile_region(node_list)
            # A node that is not included in a profiling region marks the
            # end of the current candidate region so reset the list.
            node_list = []
            # Now we go down a level and try again without attempting to put
            # profiling below directives or within Assignments
            if isinstance(child, IfBlock):
                add_profiling(child.if_body)
                add_profiling(child.else_body)
            elif not isinstance(child, (Assignment, Directive)):
                add_profiling(child.children)
        else:
            # We can add this node to our list for the current region
            node_list.append(child)
    add_profile_region(node_list)


def add_profile_region(nodes):
    '''
    Attempt to put the supplied list of nodes within a profiling region.

    :param nodes: list of sibling PSyIR nodes to enclose.
    :type nodes: list of :py:class:`psyclone.psyir.nodes.Node`

    '''
    if nodes:
        # Check whether we should be adding profiling inside this routine
        routine_name = nodes[0].ancestor(Routine).name.lower()
        if any(ignore in routine_name for ignore in PROFILING_IGNORE):
            return
        if len(nodes) == 1:
            if isinstance(nodes[0], CodeBlock) and \
               len(nodes[0].get_ast_nodes) == 1:
                # Don't create profiling regions for CodeBlocks consisting
                # of a single statement
                return
            if isinstance(nodes[0], IfBlock) and \
               "was_single_stmt" in nodes[0].annotations and \
               isinstance(nodes[0].if_body[0], CodeBlock):
                # We also don't put single statements consisting of
                # 'IF(condition) CALL blah()' inside profiling regions
                return
        try:
            ProfileTrans().apply(nodes)
        except TransformationError:
            pass<|MERGE_RESOLUTION|>--- conflicted
+++ resolved
@@ -39,14 +39,10 @@
 
 from psyclone.domain.common.transformations import KernelModuleInlineTrans
 from psyclone.psyir.nodes import (
-<<<<<<< HEAD
-    Assignment, Loop, Directive, Reference, CodeBlock, ArrayReference,
-    Call, Return, IfBlock, Routine, IntrinsicCall)
-=======
+
     Assignment, Loop, Directive, Node, Reference, CodeBlock, ArrayReference,
-    Call, Return, IfBlock, Routine, Schedule, IntrinsicCall,
-    StructureReference)
->>>>>>> dc66e55c
+    Call, Return, IfBlock, Routine, Schedule, IntrinsicCall )
+
 from psyclone.psyir.symbols import (
     DataSymbol, INTEGER_TYPE, ScalarType, RoutineSymbol)
 from psyclone.psyir.transformations import (
