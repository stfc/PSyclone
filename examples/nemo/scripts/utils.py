# -----------------------------------------------------------------------------
# BSD 3-Clause License
#
# Copyright (c) 2022-2025, Science and Technology Facilities Council.
# All rights reserved.
#
# Redistribution and use in source and binary forms, with or without
# modification, are permitted provided that the following conditions are met:
#
# * Redistributions of source code must retain the above copyright notice, this
#   list of conditions and the following disclaimer.
#
# * Redistributions in binary form must reproduce the above copyright notice,
#   this list of conditions and the following disclaimer in the documentation
#   and/or other materials provided with the distribution.
#
# * Neither the name of the copyright holder nor the names of its
#   contributors may be used to endorse or promote products derived from
#   this software without specific prior written permission.
#
# THIS SOFTWARE IS PROVIDED BY THE COPYRIGHT HOLDERS AND CONTRIBUTORS
# "AS IS" AND ANY EXPRESS OR IMPLIED WARRANTIES, INCLUDING, BUT NOT
# LIMITED TO, THE IMPLIED WARRANTIES OF MERCHANTABILITY AND FITNESS
# FOR A PARTICULAR PURPOSE ARE DISCLAIMED. IN NO EVENT SHALL THE
# COPYRIGHT HOLDER OR CONTRIBUTORS BE LIABLE FOR ANY DIRECT, INDIRECT,
# INCIDENTAL, SPECIAL, EXEMPLARY, OR CONSEQUENTIAL DAMAGES (INCLUDING,
# BUT NOT LIMITED TO, PROCUREMENT OF SUBSTITUTE GOODS OR SERVICES;
# LOSS OF USE, DATA, OR PROFITS; OR BUSINESS INTERRUPTION) HOWEVER
# CAUSED AND ON ANY THEORY OF LIABILITY, WHETHER IN CONTRACT, STRICT
# LIABILITY, OR TORT (INCLUDING NEGLIGENCE OR OTHERWISE) ARISING IN
# ANY WAY OUT OF THE USE OF THIS SOFTWARE, EVEN IF ADVISED OF THE
# POSSIBILITY OF SUCH DAMAGE.
# -----------------------------------------------------------------------------
# Authors: A. R. Porter, N. Nobre and S. Siso, STFC Daresbury Lab

''' Utilities file to parallelise Nemo code. '''

from typing import List, Union

from psyclone.domain.common.transformations import KernelModuleInlineTrans
from psyclone.psyir.nodes import (

    Assignment, Loop, Directive, Node, Reference, CodeBlock, ArrayReference,
    Call, Return, IfBlock, Routine, Schedule, IntrinsicCall )

from psyclone.psyir.symbols import (
    DataSymbol, INTEGER_TYPE, ScalarType, RoutineSymbol)
from psyclone.psyir.transformations import (
    ArrayAssignment2LoopsTrans, HoistLoopBoundExprTrans, HoistLocalArraysTrans,
    HoistTrans, InlineTrans, Maxval2LoopTrans, ProfileTrans,
    Reference2ArrayRangeTrans, ScalarisationTrans)
from psyclone.transformations import TransformationError

# USE statements to chase to gather additional symbol information.
NEMO_MODULES_TO_IMPORT = [
    "oce", "par_oce", "par_kind", "dom_oce", "phycst", "ice",
    "obs_fbm", "flo_oce", "sbc_ice", "wet_dry"
]

# Files that PSyclone could process but would reduce the performance.
NOT_PERFORMANT = [
    "bdydta.f90", "bdyvol.f90", "fldread.f90", "icbclv.f90", "icbthm.f90",
    "icbdia.f90", "icbini.f90", "icbstp.f90", "iom.f90", "iom_nf90.f90",
    "obs_grid.f90", "obs_averg_h2d.f90", "obs_profiles_def.f90",
    "obs_types.f90", "obs_read_prof.f90", "obs_write.f90", "tide_mod.f90",
<<<<<<< HEAD
    "zdfosm.f90", "obs_read_surf.f90","dynldf_lev.f90","ldftra.f90", "tramle.f90"
=======
    "zdfosm.f90", "obs_read_surf.f90","dynldf_lev.f90","ldftra.f90", "tramle.f90" 
>>>>>>> d0f83aea
]

# If routine names contain these substrings then we do not profile them
PROFILING_IGNORE = ["flo_dom", "macho", "mpp_", "nemo_gcm", "dyn_ldf"
                    # These are small functions that the addition of profiling
                    # prevents from being in-lined (and then breaks any attempt
                    # to create OpenACC regions with calls to them)
                    "interp1", "interp2", "interp3", "integ_spline", "sbc_dcy",
                    "sum", "sign_", "ddpdd", "solfrac", "psyclone_cmp_int",
                    "psyclone_cmp_char", "psyclone_cmp_logical"]

# Currently fparser has no way of distinguishing array accesses from
# function calls if the symbol is imported from some other module.
# We therefore work-around this by keeping a list of known NEMO functions
# from v4 and v5.
DEBUGCHECKSUM_IGNORE = [ ]
#DEBUGCHECKSUM_IGNORE = ['ldf_slp_init', 'dyn_spg_ts_init',
#                        'lbc_lnk_pt2pt_dp', 'dyn_vor_init', 'tke_tke',
#                        'p4z_fechem', 'p4z_micro', 'p4z_meso', 'tra_mle_trp_MLF',
#                        'tra_adv', "p4z_lys", "tra_adv_fct"]
NEMO_FUNCTIONS = [
    # Internal funtions can be obtained with:
    # $ grep -rhi "end function" src/ | awk '{print $3}' | uniq | sort
    'abl_alloc', 'add_xxx', 'Agrif_CFixed', 'agrif_external_switch_index',
    'Agrif_Fixed', 'agrif_oce_alloc', 'Agrif_Root', 'alfa_charn', 'alngam',
    'alpha_sw_sclr', 'alpha_sw_vctr', 'arr_hls', 'arr_lbnd', 'arr_lbnd_2d_dp',
    'arr_lbnd_2d_i', 'arr_lbnd_2d_sp', 'arr_lbnd_3d_dp', 'arr_lbnd_3d_i',
    'arr_lbnd_3d_sp', 'arr_lbnd_4d_dp', 'arr_lbnd_4d_i', 'arr_lbnd_4d_sp',
    'arr_lbnd_5d_dp', 'arr_lbnd_5d_i', 'arr_lbnd_5d_sp', 'atg',
    'bdy_oce_alloc', 'bdy_segs_surf', 'Cd_from_z0', 'CdN10_f_LU12',
    'CdN10_f_LU13', 'cd_n10_ncar', 'cd_neutral_10m', 'CdN_f_LG15',
    'CdN_f_LG15_light', 'CdN_f_LU12_eq36', 'ce_n10_ncar', 'charn_coare3p0',
    'charn_coare3p6', 'charn_coare3p6_wave', 'check_hdom', 'ch_n10_ncar',
    'cp_air', 'cp_air_sclr', 'cp_air_vctr', 'cpl_freq', 'crs_dom_alloc',
    'crs_dom_alloc2', 'dayjul', 'def_newlink', 'delta_skin_layer',
    'depth', 'dep_to_p', 'de_sat_dt_ice_sclr', 'de_sat_dt_ice_vctr',
    'dia_ar5_alloc', 'diadct_alloc', 'dia_hth_alloc', 'dia_ptr_alloc',
    'dia_wri_alloc', 'dom_oce_alloc', 'dom_vvl_alloc', 'dq_sat_dt_ice_sclr',
    'dq_sat_dt_ice_vctr', 'dyn_dmp_alloc', 'dyn_ldf_iso_alloc',
    'dyn_spg_ts_alloc', 'eos_pt_from_ct', 'e_sat_ice_sclr', 'e_sat_ice_vctr',
    'e_sat_sclr', 'e_sat_vctr', 'exa_mpl_alloc', 'f_h_louis_sclr',
    'f_h_louis_vctr', 'find_link', 'fintegral', 'fld_filename',
    'flo_dom_alloc', 'flo_dstnce', 'flo_oce_alloc', 'flo_rst_alloc',
    'flo_wri_alloc', 'f_m_louis_sclr', 'f_m_louis_vctr', 'frac_solar_abs',
    'fspott', 'FUNCTION_GLOBMINMAX', 'FUNCTION_GLOBSUM', 'gamain',
    'gamma_moist', 'gamma_moist_sclr', 'gamma_moist_vctr', 'get_unit',
    'grt_cir_dis', 'grt_cir_dis_saa', 'icb_alloc', 'icb_utl_bilin',
    'icb_utl_bilin_2d_h', 'icb_utl_bilin_3d_h', 'icb_utl_bilin_e',
    'icb_utl_bilin_h', 'icb_utl_bilin_x', 'icb_utl_count', 'icb_utl_heat',
    'icb_utl_mass', 'icb_utl_yearday', 'ice1D_alloc', 'ice_alloc',
    'ice_dia_alloc', 'ice_dyn_rdgrft_alloc', 'ice_perm_eff',
    'ice_thd_pnd_alloc', 'ice_update_alloc', 'ice_var_sshdyn', 'in_hdom',
    'integ_spline', 'interp', 'interp1', 'interp2', 'interp3',
    'iom_axis', 'iom_getszuld', 'iom_nf90_varid', 'iom_sdate', 'iom_use',
    'iom_varid', 'iom_xios_setid', 'iscpl_alloc', 'is_tile', 'kiss',
    'ksec_week', 'lib_mpp_alloc', 'linquad', 'L_vap', 'L_vap_sclr',
    'L_vap_vctr', 'm', 'maxdist', 'mynode', 'nblinks', 'nodal_factort',
    'oce_alloc', 'oce_SWE_alloc', 'One_on_L', 'p2z_exp_alloc',
    'p2z_lim_alloc', 'p2z_prod_alloc', 'p4z_che_alloc', 'p4z_diaz_alloc',
    'p4z_flx_alloc', 'p4z_lim_alloc', 'p4z_meso_alloc', 'p4z_opt_alloc',
    'p4z_prod_alloc', 'p4z_rem_alloc', 'p4z_sed_alloc', 'p4z_sink_alloc',
    'p5z_lim_alloc', 'p5z_meso_alloc', 'p5z_prod_alloc',
    'PHI', 'potemp', 'pres_temp_sclr', 'pres_temp_vctr', 'prt_ctl_sum_2d',
    'prt_ctl_sum_3d', 'prt_ctl_write_sum', 'psi_h', 'psi_h_andreas',
    'psi_h_coare', 'psi_h_ecmwf', 'psi_h_ice', 'psi_h_mfs', 'psi_h_ncar',
    'psi_m', 'psi_m_andreas', 'psi_m_coare', 'psi_m_ecmwf', 'psi_m_ice',
    'psi_m_mfs', 'psi_m_ncar', 'p_to_dep', 'ptr_ci_2d', 'ptr_sj_2d',
    'ptr_sj_3d', 'ptr_sjk', 'q_air_rh', 'qlw_net_sclr', 'qlw_net_vctr',
    'q_sat', 'q_sat_sclr', 'q_sat_vctr', 'qsr_ext_lev', 'rho_air',
    'rho_air_sclr', 'rho_air_vctr', 'Ri_bulk', 'Ri_bulk_sclr', 'Ri_bulk_vctr',
    'rough_leng_m', 'rough_leng_tq', 's', 'sbc_blk_alloc', 'sbc_blk_ice_alloc',
    'sbc_cpl_alloc', 'sbc_dcy', 'sbc_dcy_alloc', 'sbc_ice_alloc',
    'sbc_ice_cice_alloc', 'sbc_oce_alloc', 'sbc_rnf_alloc',
    'sbc_ssr_alloc', 'sed_adv_alloc', 'sed_alloc', 'sed_oce_alloc',
    'sms_c14_alloc', 'sms_pisces_alloc', 'snw_ent', 'solfrac',
    'sto_par_flt_fac', 'sum2d', 'sw_adtg', 'sw_ptmp', 'theta',
    'theta_exner_sclr', 'theta_exner_vctr', 't_imp', 'tra_bbl_alloc',
    'tra_dmp_alloc', 'trc_alloc', 'trc_dmp_alloc', 'trc_dmp_sed_alloc',
    'trc_oce_alloc', 'trc_oce_ext_lev', 'trc_opt_alloc', 'trc_sms_cfc_alloc',
    'trc_sms_my_trc_alloc', 'trc_sub_alloc', 'trd_ken_alloc', 'trd_mxl_alloc',
    'trdmxl_oce_alloc', 'trd_mxl_trc_alloc', 'trd_pen_alloc', 'trd_tra_alloc',
    'trd_trc_oce_alloc', 'trd_vor_alloc', 'twrk_id', 'UN10_from_CD',
    'UN10_from_ustar', 'u_star_andreas', 'virt_temp_sclr', 'virt_temp_vctr',
    'visc_air', 'visc_air_sclr', 'visc_air_vctr', 'w1', 'w2', 'z0_from_Cd',
    'z0tq_LKB', 'zdf_gls_alloc', 'zdf_iwm_alloc', 'zdf_mfc_alloc',
    'zdf_mxl_alloc', 'zdf_oce_alloc', 'zdf_osm_alloc', 'zdf_phy_alloc',
    'zdf_tke_alloc', 'zdf_tmx_alloc','dynldf_lev_lap', 'ldf_eiv_trp_t',
]

# Currently fparser has no way of distinguishing array accesses from statement
# functions, the following subroutines contains known statement functions
CONTAINS_STMT_FUNCTIONS = ["sbc_dcy"]

# These files change the results from the baseline when psyclone adds
# parallelisation dirctives
PARALLELISATION_ISSUES = [
    "ldfc1d_c2d.f90",
    "tramle.f90",
    "dynspg_ts.f90",
]

PRIVATISATION_ISSUES = [
    "ldftra.f90",  # Wrong runtime results
]


def _it_should_be(symbol, of_type, instance):
    ''' Make sure that symbol has the datatype as provided.

    :param symbol: the symbol to check.
    :type symbol: :py:class:`psyclone.psyir.symbol.Symbol`
    :param type of_type: the datatype type that it must be.
    :param instance: the instance of Datatype to assign as the symbol datatype.
    :type instance: :py:class:`psyclone.psyir.symbol.DataType`

    '''
    if not isinstance(symbol, DataSymbol):
        symbol.specialise(DataSymbol, datatype=instance)
    elif not isinstance(symbol.datatype, of_type):
        symbol.datatype = instance


def enhance_tree_information(schedule):
    ''' Manually fix some PSyIR issues produced by not having enough symbol
    information from external modules. Using RESOLVE_IMPORTS improves the
    situation but it's not complete (not all symbols are imported)
    and it is not transitive (imports that inside import other symbols).

    :param schedule: the PSyIR Schedule to transform.
    :type schedule: :py:class:`psyclone.psyir.nodes.node`

    '''
    are_integers = ('jpi', 'jpim1', 'jpj', 'jpjm1', 'jp_tem', 'jp_sal',
                    'jpkm1', 'jpiglo', 'jpni', 'jpk', 'jpiglo_crs',
                    'jpmxl_atf', 'jpmxl_ldf', 'jpmxl_zdf', 'jpnij',
                    'jpts', 'jpvor_bev', 'nleapy', 'nn_ctls', 'jpmxl_npc',
                    'jpmxl_zdfp', 'npti')

    for reference in schedule.walk(Reference):
        if reference.symbol.name in are_integers:
            # Manually set the datatype of some integer scalars that are
            # important for performance
            _it_should_be(reference.symbol, ScalarType, INTEGER_TYPE)
        elif (
            # If its an ArrayReference ...
            isinstance(reference, ArrayReference) and
            # ... with the following name ...
            (reference.symbol.name in NEMO_FUNCTIONS or
             reference.symbol.name.startswith('local_') or
             reference.symbol.name.startswith('glob_') or
             reference.symbol.name.startswith('SIGN_') or
             reference.symbol.name.startswith('netcdf_') or
             reference.symbol.name.startswith('nf90_')) and
            # ... and the symbol is unresolved
            (reference.symbol.is_import or reference.symbol.is_unresolved)
        ):
            # The parser gets these wrong, they are Calls not ArrayRefs
            if not isinstance(reference.symbol, RoutineSymbol):
                # We need to specialise the generic Symbol to a Routine
                reference.symbol.specialise(RoutineSymbol)
            if not (isinstance(reference.parent, Call) and
                    reference.parent.routine is reference):
                # We also need to replace the Reference node with a Call
                call = Call.create(reference.symbol)
                for child in reference.children[:]:
                    call.addchild(child.detach())
                reference.replace_with(call)


def inline_calls(schedule):
    '''
    Looks for all Calls within the supplied Schedule and attempts to:

      1. Find the source of the routine being called.
      2. Insert that source into the same Container as the call site.

    where each step is dependent upon the success of the previous one.

    Ideally (#924), this would then be followed by:

      3. Replace the call to the routine with the body of the routine.

    but currently this functionality is not robust enough for use here.

    TODO #924 - this could be InlineAllCallsTrans.apply(schedule,
                                                        excluding={})

    :param schedule: the schedule in which to search for Calls.
    :type schedule: :py:class:`psyclone.psyir.nodes.Schedule`

    '''
    excluding = ["ctl_nam", "ctl_stop", "ctl_warn", "prt_ctl", "eos",
                 "iom_", "hist", "mpi_", "timing_", "oasis_",
                 "fatal_error"  # TODO #2846 - is brought into scope via
                                # multiple wildcard imports
                 ]
    ignore_codeblocks = ["bdy_dyn3d_frs", "bdy_dyn3d_spe", "bdy_dyn3d_zro",
                         "bdy_dyn3d_zgrad"]
    mod_inline_trans = KernelModuleInlineTrans()
    inline_trans = InlineTrans()
    for call in schedule.walk(Call):
        if isinstance(call, IntrinsicCall):
            continue
        rsym = call.routine.symbol
        name = rsym.name.lower()
        if any(name.startswith(excl_name) for excl_name in excluding):
            print(f"Inlining of routine '{name}' is disabled.")
            continue
        if rsym.is_import or rsym.is_unresolved:
            try:
                mod_inline_trans.apply(call)
                print(f"Module-inlined routine '{name}'")
            except TransformationError as err:
                print(f"Module inline of '{name}' failed:\n{err}")
                continue

        # TODO #924 - SKIP ACTUAL INLINING FOR NOW. Currently this causes
        # failures when processing NEMO and this needs further work.
        continue

        try:
            options = {}
            if name in ignore_codeblocks:
                options["force"] = True
                print(f"Forcing inlining of '{name}'")
            inline_trans.apply(call, options=options)
            print(f"Inlined routine '{name}'")
        except TransformationError as err:
            print(f"Inlining of '{name}' failed:\n{err}")
            continue


def normalise_loops(
        schedule,
        hoist_local_arrays: bool = True,
        convert_array_notation: bool = True,
        loopify_array_intrinsics: bool = True,
        convert_range_loops: bool = True,
        hoist_expressions: bool = True,
        scalarise_loops: bool = False,
        ):
    ''' Normalise all loops in the given schedule so that they are in an
    appropriate form for the Parallelisation transformations to analyse
    them.

    :param schedule: the PSyIR Schedule to transform.
    :type schedule: :py:class:`psyclone.psyir.nodes.node`
    :param bool hoist_local_arrays: whether to hoist local arrays.
    :param bool convert_array_notation: whether to convert array notation
        to explicit loops.
    :param bool loopify_array_intrinsics: whether to convert intrinsics that
        operate on arrays to explicit loops (currently only maxval).
    :param bool convert_range_loops: whether to convert ranges to explicit
        loops.
    :param bool hoist_expressions: whether to hoist bounds and loop invariant
        statements out of the loop nest.
    :param scalarise_loops: whether to attempt to convert arrays to scalars
        where possible, default is False.
    '''
    if hoist_local_arrays and schedule.name not in CONTAINS_STMT_FUNCTIONS:
        # Apply the HoistLocalArraysTrans when possible, it cannot be applied
        # to files with statement functions because it will attempt to put the
        # allocate above it, which is not valid Fortran.
        try:
            HoistLocalArraysTrans().apply(schedule)
        except TransformationError:
            pass

    if convert_array_notation:
        # Make sure all array dimensions are explicit
        for reference in schedule.walk(Reference):
            part_of_the_call = reference.ancestor(Call)
            if part_of_the_call:
                if not part_of_the_call.is_elemental:
                    continue
            if isinstance(reference.symbol, DataSymbol):
                try:
                    Reference2ArrayRangeTrans().apply(reference)
                except TransformationError:
                    pass

    if loopify_array_intrinsics:
        for intr in schedule.walk(IntrinsicCall):
            if intr.intrinsic.name == "MAXVAL":
                try:
                    Maxval2LoopTrans().apply(intr)
                except TransformationError as err:
                    print(err.value)

    if convert_range_loops:
        # Convert all array implicit loops to explicit loops
        explicit_loops = ArrayAssignment2LoopsTrans()
        for assignment in schedule.walk(Assignment):
            try:
                explicit_loops.apply(assignment)
            except TransformationError:
                pass

    if scalarise_loops:
        # Apply scalarisation to every loop. Execute this in reverse order
        # as sometimes we can scalarise earlier loops if following loops
        # have already been scalarised.
        loops = schedule.walk(Loop)
        loops.reverse()
        scalartrans = ScalarisationTrans()
        for loop in loops:
            scalartrans.apply(loop)

    if hoist_expressions:
        # First hoist all possible expressions
        for loop in schedule.walk(Loop):
            try:
                HoistLoopBoundExprTrans().apply(loop)
            except TransformationError:
                pass

        # Hoist all possible assignments (in reverse order so the inner loop
        # constants are hoisted all the way out if possible)
        for loop in reversed(schedule.walk(Loop)):
            for statement in list(loop.loop_body):
                try:
                    HoistTrans().apply(statement)
                except TransformationError:
                    pass

    # TODO #1928: In order to perform better on the GPU, nested loops with two
    # sibling inner loops need to be fused or apply loop fission to the
    # top level. This would allow the collapse clause to be applied.


def insert_explicit_loop_parallelism(
        schedule,
        region_directive_trans=None,
        loop_directive_trans=None,
        collapse: bool = True,
        privatise_arrays: bool = False,
        uniform_intrinsics_only: bool = False,
        ):
    ''' For each loop in the schedule that doesn't already have a Directive
    as an ancestor, attempt to insert the given region and loop directives.

    :param schedule: the PSyIR Schedule to transform.
    :type schedule: :py:class:`psyclone.psyir.nodes.node`
    :param region_directive_trans: PSyclone transformation that inserts the
        region directive.
    :type region_directive_trans: \
        :py:class:`psyclone.transformation.Transformation`
    :param loop_directive_trans: PSyclone transformation that inserts the
        loop parallelisation directive.
    :type loop_directive_trans: \
        :py:class:`psyclone.transformation.Transformation`
    :param collapse: whether to attempt to insert the collapse clause to as
        many nested loops as possible.
    :param privatise_arrays: whether to attempt to privatise arrays that cause
        write-write race conditions.
    :param uniform_intrinsics_only: if True it prevent offloading loops
        with non-reproducible device intrinsics.

    '''
    # Add the parallel directives in each loop
    for loop in schedule.walk(Loop):
        if loop.ancestor(Directive):
            continue  # Skip if an outer loop is already parallelised

        opts = {"collapse": collapse, "privatise_arrays": privatise_arrays,
                "verbose": True, "nowait": False}

        if uniform_intrinsics_only:
            opts["device_string"] = "nvfortran-uniform"

        routine_name = loop.ancestor(Routine).name

        if ('dyn_spg' in routine_name and len(loop.walk(Loop)) > 2):
            loop.append_preceding_comment(
                "PSyclone: Loop not parallelised because it is in 'dyn_spg' "
                "and is not the inner loop")
            continue

        # Skip if it is an array operation loop on an ice routine if along the
        # third dim or higher or if the loop nests a loop over ice points
        # (npti) or if the loop and array dims do not match.
        # In addition, they often nest ice linearised loops (npti)
        # which we'd rather parallelise
        if ('ice' in routine_name
            and isinstance(loop.stop_expr, IntrinsicCall)
            and (loop.stop_expr.intrinsic in (IntrinsicCall.Intrinsic.UBOUND,
                                              IntrinsicCall.Intrinsic.SIZE))
            and (len(loop.walk(Loop)) > 2
                 or any(ref.symbol.name in ('npti',)
                        for lp in loop.loop_body.walk(Loop)
                        for ref in lp.stop_expr.walk(Reference))
                 or (str(len(loop.walk(Loop))) !=
                     loop.stop_expr.arguments[1].value))):
            loop.append_preceding_comment(
                "PSyclone: ICE Loop not parallelised for performance reasons")
            continue

        # Skip if looping over ice categories, ice or snow layers
        # as these have only 5, 4, and 1 iterations, respectively
        if (any(ref.symbol.name in ('jpl', 'nlay_i', 'nlay_s')
                for ref in loop.stop_expr.walk(Reference))):
            loop.append_preceding_comment(
                "PSyclone: Loop not parallelised because stops at 'jpl',"
                " 'nlay_i' or 'nlay_s'.")
            continue

        try:
            # First check that the region_directive is feasible for this region
            if region_directive_trans:
                region_directive_trans.validate(loop, options=opts)

            # If it is, apply the parallelisation directive
            loop_directive_trans.apply(loop, options=opts)

            # And if successful, the region directive on top.
            if region_directive_trans:
                region_directive_trans.apply(loop.parent.parent, options=opts)
        except TransformationError:
            # This loop cannot be transformed, proceed to next loop.
            # The parallelisation restrictions will be explained with a comment
            # associted to the loop in the generated output.
            continue


    # If we are adding asynchronous parallelism then we now try to minimise
    # the number of barriers.
    if asynchronous_parallelism:
        minsync_trans = OMPMinimiseSyncTrans()
        minsync_trans.apply(schedule)

def add_profiling(children: Union[List[Node], Schedule]):
    '''
    Walks down the PSyIR and inserts the largest possible profiling regions
    in place. Code inside functions or that contains directives is excluded.

    :param children: a Schedule or sibling nodes in the PSyIR to which to
        attempt to add profiling regions.

    '''
    if children and isinstance(children, Schedule):
        # If we are given a Schedule, we look at its children.
        children = children.children

    if not children:
        return

    # We do not want profiling calipers inside functions (such as the
    # PSyclone-generated comparison functions).
    parent_routine = children[0].ancestor(Routine)
    if parent_routine and parent_routine.return_symbol:
        return

    node_list = []
    for child in children[:]:
        # Do we want this node to be included in a profiling region?
        if child.walk((Directive, Return)):
            # It contains a directive or return statement so we put what we
            # have so far inside a profiling region.
            add_profile_region(node_list)
            # A node that is not included in a profiling region marks the
            # end of the current candidate region so reset the list.
            node_list = []
            # Now we go down a level and try again without attempting to put
            # profiling below directives or within Assignments
            if isinstance(child, IfBlock):
                add_profiling(child.if_body)
                add_profiling(child.else_body)
            elif not isinstance(child, (Assignment, Directive)):
                add_profiling(child.children)
        else:
            # We can add this node to our list for the current region
            node_list.append(child)
    add_profile_region(node_list)


def add_profile_region(nodes):
    '''
    Attempt to put the supplied list of nodes within a profiling region.

    :param nodes: list of sibling PSyIR nodes to enclose.
    :type nodes: list of :py:class:`psyclone.psyir.nodes.Node`

    '''
    if nodes:
        # Check whether we should be adding profiling inside this routine
        routine_name = nodes[0].ancestor(Routine).name.lower()
        if any(ignore in routine_name for ignore in PROFILING_IGNORE):
            return
        if len(nodes) == 1:
            if isinstance(nodes[0], CodeBlock) and \
               len(nodes[0].get_ast_nodes) == 1:
                # Don't create profiling regions for CodeBlocks consisting
                # of a single statement
                return
            if isinstance(nodes[0], IfBlock) and \
               "was_single_stmt" in nodes[0].annotations and \
               isinstance(nodes[0].if_body[0], CodeBlock):
                # We also don't put single statements consisting of
                # 'IF(condition) CALL blah()' inside profiling regions
                return
        try:
            ProfileTrans().apply(nodes)
        except TransformationError:
            pass<|MERGE_RESOLUTION|>--- conflicted
+++ resolved
@@ -63,11 +63,9 @@
     "icbdia.f90", "icbini.f90", "icbstp.f90", "iom.f90", "iom_nf90.f90",
     "obs_grid.f90", "obs_averg_h2d.f90", "obs_profiles_def.f90",
     "obs_types.f90", "obs_read_prof.f90", "obs_write.f90", "tide_mod.f90",
-<<<<<<< HEAD
-    "zdfosm.f90", "obs_read_surf.f90","dynldf_lev.f90","ldftra.f90", "tramle.f90"
-=======
+
     "zdfosm.f90", "obs_read_surf.f90","dynldf_lev.f90","ldftra.f90", "tramle.f90" 
->>>>>>> d0f83aea
+
 ]
 
 # If routine names contain these substrings then we do not profile them
