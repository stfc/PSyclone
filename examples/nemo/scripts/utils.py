# -----------------------------------------------------------------------------
# BSD 3-Clause License
#
# Copyright (c) 2022-2024, Science and Technology Facilities Council.
# All rights reserved.
#
# Redistribution and use in source and binary forms, with or without
# modification, are permitted provided that the following conditions are met:
#
# * Redistributions of source code must retain the above copyright notice, this
#   list of conditions and the following disclaimer.
#
# * Redistributions in binary form must reproduce the above copyright notice,
#   this list of conditions and the following disclaimer in the documentation
#   and/or other materials provided with the distribution.
#
# * Neither the name of the copyright holder nor the names of its
#   contributors may be used to endorse or promote products derived from
#   this software without specific prior written permission.
#
# THIS SOFTWARE IS PROVIDED BY THE COPYRIGHT HOLDERS AND CONTRIBUTORS
# "AS IS" AND ANY EXPRESS OR IMPLIED WARRANTIES, INCLUDING, BUT NOT
# LIMITED TO, THE IMPLIED WARRANTIES OF MERCHANTABILITY AND FITNESS
# FOR A PARTICULAR PURPOSE ARE DISCLAIMED. IN NO EVENT SHALL THE
# COPYRIGHT HOLDER OR CONTRIBUTORS BE LIABLE FOR ANY DIRECT, INDIRECT,
# INCIDENTAL, SPECIAL, EXEMPLARY, OR CONSEQUENTIAL DAMAGES (INCLUDING,
# BUT NOT LIMITED TO, PROCUREMENT OF SUBSTITUTE GOODS OR SERVICES;
# LOSS OF USE, DATA, OR PROFITS; OR BUSINESS INTERRUPTION) HOWEVER
# CAUSED AND ON ANY THEORY OF LIABILITY, WHETHER IN CONTRACT, STRICT
# LIABILITY, OR TORT (INCLUDING NEGLIGENCE OR OTHERWISE) ARISING IN
# ANY WAY OUT OF THE USE OF THIS SOFTWARE, EVEN IF ADVISED OF THE
# POSSIBILITY OF SUCH DAMAGE.
# -----------------------------------------------------------------------------
# Authors: A. R. Porter, N. Nobre and S. Siso, STFC Daresbury Lab

''' Utilities file to parallelise Nemo code. '''

<<<<<<< HEAD
from psyclone.domain.common.transformations import KernelModuleInlineTrans
from psyclone.domain.nemo.transformations import NemoAllArrayRange2LoopTrans
from psyclone.psyir.nodes import Loop, Assignment, Directive, Container, \
    Reference, CodeBlock, Call, Return, IfBlock, Routine, \
    IntrinsicCall
from psyclone.psyir.symbols import DataSymbol, INTEGER_TYPE, REAL_TYPE, \
    ArrayType, ScalarType, RoutineSymbol, ImportInterface
from psyclone.psyir.transformations import HoistLoopBoundExprTrans, \
    HoistTrans, ProfileTrans, HoistLocalArraysTrans, Reference2ArrayRangeTrans
from psyclone.psyir.transformations import InlineTrans
=======
from psyclone.psyir.nodes import (
    Loop, Assignment, Directive, Container, Reference, CodeBlock, Call,
    Return, IfBlock, Routine, IntrinsicCall)
from psyclone.psyir.symbols import (
    DataSymbol, INTEGER_TYPE, REAL_TYPE, ArrayType, ScalarType,
    RoutineSymbol, ImportInterface)
from psyclone.psyir.transformations import (
    HoistLoopBoundExprTrans, HoistTrans, ProfileTrans, HoistLocalArraysTrans,
    Maxval2LoopTrans, Reference2ArrayRangeTrans)
from psyclone.domain.nemo.transformations import NemoAllArrayRange2LoopTrans
>>>>>>> 77b28ff6
from psyclone.transformations import TransformationError


# If routine names contain these substrings then we do not profile them
PROFILING_IGNORE = ["_init", "_rst", "alloc", "agrif", "flo_dom",
                    "macho", "mpp_", "nemo_gcm",
                    # These are small functions that the addition of profiling
                    # prevents from being in-lined (and then breaks any attempt
                    # to create OpenACC regions with calls to them)
                    "interp1", "interp2", "interp3", "integ_spline", "sbc_dcy",
                    "sum", "sign_", "ddpdd"]

VERBOSE = False


def _it_should_be(symbol, of_type, instance):
    ''' Make sure that symbol has the datatype as provided.

    :param symbol: the symbol to check.
    :type symbol: :py:class:`psyclone.psyir.symbol.Symbol`
    :param type of_type: the datatype type that it must be.
    :param instance: the instance of Datatype to assign as the symbol datatype.
    :type instance: :py:class:`psyclone.psyir.symbol.DataType`

    '''
    if not isinstance(symbol, DataSymbol):
        symbol.specialise(DataSymbol, datatype=instance)
    elif not isinstance(symbol.datatype, of_type):
        symbol.datatype = instance


def enhance_tree_information(schedule):
    ''' Resolve imports in order to populate relevant datatype on the
    tree symbol tables.

    :param schedule: the PSyIR Schedule to transform.
    :type schedule: :py:class:`psyclone.psyir.nodes.node`
    '''

    mod_sym_tab = schedule.ancestor(Container).symbol_table

    modules_to_import = ("oce", "par_oce", "dom_oce", "phycst", "ice",
                         "obs_fbm", "flo_oce", "sbc_ice", "wet_dry")

    for module_name in modules_to_import:
        if module_name in mod_sym_tab:
            mod_symbol = mod_sym_tab.lookup(module_name)
            mod_sym_tab.resolve_imports(container_symbols=[mod_symbol])

    are_integers = ('jpi', 'jpim1', 'jpj', 'jpjm1', 'jp_tem', 'jp_sal',
                    'jpkm1', 'jpiglo', 'jpni', 'jpk', 'jpiglo_crs',
                    'jpmxl_atf', 'jpmxl_ldf', 'jpmxl_zdf', 'jpnij',
                    'jpts', 'jpvor_bev', 'nleapy', 'nn_ctls', 'jpmxl_npc',
                    'jpmxl_zdfp', 'npti')

    # Manually set the datatype of some integer and real variables that are
    # important for performance
    for reference in schedule.walk(Reference):
        if reference.symbol.name in are_integers:
            _it_should_be(reference.symbol, ScalarType, INTEGER_TYPE)
        elif reference.symbol.name in ('rn_avt_rnf', ):
            _it_should_be(reference.symbol, ScalarType, REAL_TYPE)
        elif isinstance(reference.symbol.interface, ImportInterface) and \
                reference.symbol.interface.container_symbol.name == "phycst":
            # Everything imported from phycst is a REAL
            _it_should_be(reference.symbol, ScalarType, REAL_TYPE)
        elif reference.symbol.name == 'tmask':
            if reference.ancestor(Container).name == "dom_oce":
                continue  # Do not update the original declaration
            _it_should_be(reference.symbol, ArrayType, ArrayType(REAL_TYPE, [
                        ArrayType.Extent.ATTRIBUTE,
                        ArrayType.Extent.ATTRIBUTE,
                        ArrayType.Extent.ATTRIBUTE]))
        elif reference.symbol.name == "sbc_dcy":
            # The parser gets this wrong, it is a Call not an Array access
            reference.symbol.specialise(RoutineSymbol)
            call = Call(reference.symbol)
            for child in reference.children:
                call.addchild(child.detach())
            reference.replace_with(call)


def inline_calls(schedule):
    '''
    Looks for all Calls within the supplied Schedule and attempts to:

      1. Find the source of the routine being called.
      2. Insert that source into the same Container as the call site.
      3. Replace the call to the routine with the body of the routine.

    where each step is dependent upon the success of the previous one.

    :param schedule: the schedule in which to search for Calls.
    :type schedule: :py:class:`psyclone.psyir.nodes.Schedule`

    '''
    excluding = ["ctl_stop", "iom_", "lbc_", "eos"]
    mod_inline_trans = KernelModuleInlineTrans()
    inline_trans = InlineTrans()
    all_calls = schedule.walk(Call)
    for call in all_calls:
        if isinstance(call, IntrinsicCall):
            continue
        rsym = call.routine
        name = rsym.name.lower()
        if any(excl_name in name for excl_name in excluding):
            print(f"Inlining of routine '{name}' is disabled.")
            continue
        if rsym.is_import:
            try:
                mod_inline_trans.apply(call)
            except TransformationError as err:
                print(f"Module inline of '{name}' failed:\n{err}")
                continue
        try:
            inline_trans.apply(call)
        except TransformationError as err:
            print(f"Inlining of '{name}' failed:\n{err}")
            continue


def normalise_loops(
        schedule,
        hoist_local_arrays: bool = True,
        convert_array_notation: bool = True,
        loopify_array_intrinsics: bool = True,
        convert_range_loops: bool = True,
        hoist_expressions: bool = True,
        ):
    ''' Normalise all loops in the given schedule so that they are in an
    appropriate form for the Parallelisation transformations to analyse
    them.

    :param schedule: the PSyIR Schedule to transform.
    :type schedule: :py:class:`psyclone.psyir.nodes.node`
    :param bool hoist_local_arrays: whether to hoist local arrays.
    :param bool convert_array_notation: whether to convert array notation
        to explicit loops.
    :param bool loopify_array_intrinsics: whether to convert intrinsics that
        operate on arrays to explicit loops (currently only maxval).
    :param bool convert_range_loops: whether to convert ranges to explicit
        loops.
    :param bool hoist_expressions: whether to hoist bounds and loop invariant
        statements out of the loop nest.
    '''

    if hoist_local_arrays:
        # Apply the HoistLocalArraysTrans when possible
        try:
            HoistLocalArraysTrans().apply(schedule)
        except TransformationError as _:
            pass

    if convert_array_notation:
        # Make sure all array dimensions are explicit
        for reference in schedule.walk(Reference, stop_type=Reference):
            part_of_the_call = reference.ancestor(Call)
            if part_of_the_call:
                if not part_of_the_call.is_elemental:
                    continue
            if isinstance(reference.symbol, DataSymbol):
                try:
                    Reference2ArrayRangeTrans().apply(reference)
                except TransformationError as _:
                    pass

    if loopify_array_intrinsics:
        for intr in schedule.walk(IntrinsicCall):
            if intr.intrinsic.name == "MAXVAL":
                try:
                    Maxval2LoopTrans().apply(intr)
                except TransformationError as err:
                    print(err.value)

    if convert_range_loops:
        # Convert all array implicit loops to explicit loops
        explicit_loops = NemoAllArrayRange2LoopTrans()
        for assignment in schedule.walk(Assignment):
            explicit_loops.apply(assignment)

    if hoist_expressions:
        # First hoist all possible expressions
        for loop in schedule.walk(Loop):
            HoistLoopBoundExprTrans().apply(loop)

        # Hoist all possible assignments (in reverse order so the inner loop
        # constants are hoisted all the way out if possible)
        for loop in reversed(schedule.walk(Loop)):
            for statement in list(loop.loop_body):
                try:
                    HoistTrans().apply(statement)
                except TransformationError:
                    pass

    # TODO #1928: In order to perform better on the GPU, nested loops with two
    # sibling inner loops need to be fused or apply loop fission to the
    # top level. This would allow the collapse clause to be applied.


def insert_explicit_loop_parallelism(
        schedule,
        region_directive_trans=None,
        loop_directive_trans=None,
        collapse: bool = True,
        ):
    ''' For each loop in the schedule that doesn't already have a Directive
    as an ancestor, attempt to insert the given region and loop directives.

    :param schedule: the PSyIR Schedule to transform.
    :type schedule: :py:class:`psyclone.psyir.nodes.node`
    :param region_directive_trans: PSyclone transformation to insert the \
        region directive.
    :type region_directive_trans: \
        :py:class:`psyclone.transformation.Transformation`
    :param loop_directive_trans: PSyclone transformation to use to insert the \
        loop directive.
    :type loop_directive_trans: \
        :py:class:`psyclone.transformation.Transformation`
    :param collapse: whether to attempt to insert the collapse clause to as \
        many nested loops as possible.
    :param collapse: whether to insert directive on loops with Calls or \
        CodeBlocks in their loop body.

    '''
    # Add the parallel directives in each loop
    for loop in schedule.walk(Loop):
        if loop.ancestor(Directive):
            continue  # Skip if an outer loop is already parallelised

        opts = {}

        routine_name = loop.ancestor(Routine).invoke.name

        if ('dyn_spg' in routine_name and len(loop.walk(Loop)) > 2):
            print("Loop not parallelised because its in 'dyn_spg' and "
                  "its not the inner loop")
            continue
        # Skip if it is an array operation loop on an ice routine if along the
        # third dim or higher or if the loop nests a loop over ice points
        # (npti) or if the loop and array dims do not match.
        # In addition, they often nest ice linearised loops (npti)
        # which we'd rather parallelise
        if ('ice' in routine_name
            and isinstance(loop.stop_expr, IntrinsicCall)
            and (loop.stop_expr.intrinsic in (IntrinsicCall.Intrinsic.UBOUND,
                                              IntrinsicCall.Intrinsic.SIZE))
            and (len(loop.walk(Loop)) > 2
                 or any(ref.symbol.name in ('npti',)
                        for lp in loop.loop_body.walk(Loop)
                        for ref in lp.stop_expr.walk(Reference))
                 or (str(len(loop.walk(Loop))) !=
                     loop.stop_expr.children[1].value))):
            print("ICE Loop not parallelised for performance reasons")
            continue
        # Skip if looping over ice categories, ice or snow layers
        # as these have only 5, 4, and 1 iterations, respectively
        if (any(ref.symbol.name in ('jpl', 'nlay_i', 'nlay_s')
                for ref in loop.stop_expr.walk(Reference))):
            print("Loop not parallelised because stops at 'jpl', 'nlay_i' "
                  "or 'nlay_s'.")
            continue

        def skip_for_correctness(loop):
            for call in loop.walk(Call):
                if not isinstance(call, IntrinsicCall):
                    print(f"Loop not parallelised because it has a call to "
                          f"{call.routine.name}")
                    return True
                if not call.is_available_on_device():
                    print(f"Loop not parallelised because it has a "
                          f"{call.intrinsic.name} not available on GPUs.")
                    return True
            if loop.walk(CodeBlock):
                print("Loop not parallelised because it has a CodeBlock")
                return True
            return False

        # If we see one such ice linearised loop, we assume
        # calls/codeblocks are not a problem (they are not)
        if not any(ref.symbol.name in ('npti',)
                   for ref in loop.stop_expr.walk(Reference)):
            if skip_for_correctness(loop):
                continue

        # pnd_lev requires manual privatisation of ztmp
        if any(name in routine_name for name in ('tab_', 'pnd_')):
            opts = {"force": True}

        try:
            loop_directive_trans.apply(loop, options=opts)
            # Only add the region directive if the loop was successfully
            # parallelised.
            if region_directive_trans:
                region_directive_trans.apply(loop.parent.parent)
        except TransformationError as err:
            # This loop can not be transformed, proceed to next loop
            print("Loop not parallelised because:", str(err))
            continue

        if collapse:

            # Count the number of perfectly nested loops that can be collapsed
            num_nested_loops = 0
            next_loop = loop
            previous_variables = []
            while isinstance(next_loop, Loop):
                previous_variables.append(next_loop.variable)
                num_nested_loops += 1

                # If it has more than one children, the next loop will not be
                # perfectly nested, so stop searching
                if len(next_loop.loop_body.children) > 1:
                    break

                next_loop = next_loop.loop_body.children[0]
                if not isinstance(next_loop, Loop):
                    break

                # If it is a dependent (e.g. triangular) loop, it can not be
                # collapsed
                dependent_of_previous_variable = False
                for bound in (next_loop.start_expr, next_loop.stop_expr,
                              next_loop.step_expr):
                    for ref in bound.walk(Reference):
                        if ref.symbol in previous_variables:
                            dependent_of_previous_variable = True
                            break
                if dependent_of_previous_variable:
                    break

                # Check that the next loop has no loop-carried dependencies
                if not next_loop.independent_iterations():
                    break

            # Add collapse clause to the parent directive
            if num_nested_loops > 1:
                loop.parent.parent.collapse = num_nested_loops


def add_profiling(children):
    '''
    Walks down the PSyIR and inserts the largest possible profiling regions.
    Code that contains directives is excluded.

    :param children: sibling nodes in the PSyIR to which to attempt to add \
                     profiling regions.
    :type children: list of :py:class:`psyclone.psyir.nodes.Node`

    '''
    if not children:
        return

    node_list = []
    for child in children[:]:
        # Do we want this node to be included in a profiling region?
        if child.walk((Directive, Return)):
            # It contains a directive or return statement so we put what we
            # have so far inside a profiling region.
            add_profile_region(node_list)
            # A node that is not included in a profiling region marks the
            # end of the current candidate region so reset the list.
            node_list = []
            # Now we go down a level and try again without attempting to put
            # profiling below directives or within Assignments
            if isinstance(child, IfBlock):
                add_profiling(child.if_body)
                add_profiling(child.else_body)
            elif not isinstance(child, (Assignment, Directive)):
                add_profiling(child.children)
        else:
            # We can add this node to our list for the current region
            node_list.append(child)
    add_profile_region(node_list)


def add_profile_region(nodes):
    '''
    Attempt to put the supplied list of nodes within a profiling region.

    :param nodes: list of sibling PSyIR nodes to enclose.
    :type nodes: list of :py:class:`psyclone.psyir.nodes.Node`

    '''
    if nodes:
        # Check whether we should be adding profiling inside this routine
        routine_name = nodes[0].ancestor(Routine).invoke.name.lower()
        if any(ignore in routine_name for ignore in PROFILING_IGNORE):
            return
        if len(nodes) == 1:
            if isinstance(nodes[0], CodeBlock) and \
               len(nodes[0].get_ast_nodes) == 1:
                # Don't create profiling regions for CodeBlocks consisting
                # of a single statement
                return
            if isinstance(nodes[0], IfBlock) and \
               "was_single_stmt" in nodes[0].annotations and \
               isinstance(nodes[0].if_body[0], CodeBlock):
                # We also don't put single statements consisting of
                # 'IF(condition) CALL blah()' inside profiling regions
                return
        try:
            ProfileTrans().apply(nodes)
        except TransformationError:
            pass<|MERGE_RESOLUTION|>--- conflicted
+++ resolved
@@ -35,18 +35,8 @@
 
 ''' Utilities file to parallelise Nemo code. '''
 
-<<<<<<< HEAD
 from psyclone.domain.common.transformations import KernelModuleInlineTrans
 from psyclone.domain.nemo.transformations import NemoAllArrayRange2LoopTrans
-from psyclone.psyir.nodes import Loop, Assignment, Directive, Container, \
-    Reference, CodeBlock, Call, Return, IfBlock, Routine, \
-    IntrinsicCall
-from psyclone.psyir.symbols import DataSymbol, INTEGER_TYPE, REAL_TYPE, \
-    ArrayType, ScalarType, RoutineSymbol, ImportInterface
-from psyclone.psyir.transformations import HoistLoopBoundExprTrans, \
-    HoistTrans, ProfileTrans, HoistLocalArraysTrans, Reference2ArrayRangeTrans
-from psyclone.psyir.transformations import InlineTrans
-=======
 from psyclone.psyir.nodes import (
     Loop, Assignment, Directive, Container, Reference, CodeBlock, Call,
     Return, IfBlock, Routine, IntrinsicCall)
@@ -55,9 +45,7 @@
     RoutineSymbol, ImportInterface)
 from psyclone.psyir.transformations import (
     HoistLoopBoundExprTrans, HoistTrans, ProfileTrans, HoistLocalArraysTrans,
-    Maxval2LoopTrans, Reference2ArrayRangeTrans)
-from psyclone.domain.nemo.transformations import NemoAllArrayRange2LoopTrans
->>>>>>> 77b28ff6
+    InlineTrans, Maxval2LoopTrans, Reference2ArrayRangeTrans)
 from psyclone.transformations import TransformationError
 
 
@@ -208,7 +196,7 @@
         # Apply the HoistLocalArraysTrans when possible
         try:
             HoistLocalArraysTrans().apply(schedule)
-        except TransformationError as _:
+        except TransformationError:
             pass
 
     if convert_array_notation:
@@ -221,7 +209,7 @@
             if isinstance(reference.symbol, DataSymbol):
                 try:
                     Reference2ArrayRangeTrans().apply(reference)
-                except TransformationError as _:
+                except TransformationError:
                     pass
 
     if loopify_array_intrinsics:
