--- conflicted
+++ resolved
@@ -202,10 +202,6 @@
         statements out of the loop nest.
     '''
     filename = schedule.root.name
-<<<<<<< HEAD
-
-=======
->>>>>>> 133626f2
     if hoist_local_arrays and schedule.name not in CONTAINS_STMT_FUNCTIONS:
         # Apply the HoistLocalArraysTrans when possible, it cannot be applied
         # to files with statement functions because it will attempt to put the
@@ -237,7 +233,7 @@
                     print(err.value)
 
     # TODO #2951: fldread has a bug in ArrayAssignment2LoopsTrans
-    if convert_range_loops and schedule.root.name != "fldread.f90":
+    if convert_range_loops and filename != "fldread.f90":
         # Convert all array implicit loops to explicit loops
         explicit_loops = ArrayAssignment2LoopsTrans()
         for assignment in schedule.walk(Assignment):
@@ -276,10 +272,6 @@
                     HoistTrans().apply(statement)
                 except TransformationError:
                     pass
-
-    # TODO #1928: In order to perform better on the GPU, nested loops with two
-    # sibling inner loops need to be fused or apply loop fission to the
-    # top level. This would allow the collapse clause to be applied.
 
 
 def increase_rank_and_reorder_nemov5_loops(routine: Routine):
