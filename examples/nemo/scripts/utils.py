--- conflicted
+++ resolved
@@ -40,17 +40,9 @@
 
 from psyclone.domain.common.transformations import KernelModuleInlineTrans
 from psyclone.psyir.nodes import (
-<<<<<<< HEAD
-    Assignment, Loop, Directive, Node, Reference, CodeBlock, ArrayReference,
-    Call, Return, IfBlock, Routine, Schedule, IntrinsicCall)
-from psyclone.psyir.symbols import (
-    DataSymbol, INTEGER_TYPE, ScalarType, UnsupportedFortranType,
-    ArrayType, REAL_TYPE)
-=======
     Assignment, Loop, Directive, Node, Reference, CodeBlock, Call, Return,
     IfBlock, Routine, Schedule, IntrinsicCall, StructureReference)
 from psyclone.psyir.symbols import DataSymbol
->>>>>>> d17ea863
 from psyclone.psyir.transformations import (
     ArrayAssignment2LoopsTrans, HoistLoopBoundExprTrans, HoistLocalArraysTrans,
     HoistTrans, InlineTrans, Maxval2LoopTrans, ProfileTrans,
@@ -116,55 +108,6 @@
         symbol.datatype = instance
 
 
-<<<<<<< HEAD
-def enhance_tree_information(schedule):
-    ''' Manually fix some PSyIR issues produced by not having enough symbol
-    information from external modules. Using RESOLVE_IMPORTS improves the
-    situation but it's not complete (not all symbols are imported)
-    and it is not transitive (imports that inside import other symbols).
-
-    :param schedule: the PSyIR Schedule to transform.
-    :type schedule: :py:class:`psyclone.psyir.nodes.node`
-
-    '''
-    return
-    # These are all indirect wildcard imports that psyclone misses but are
-    # necessary to offload performance-sensitive loops.
-    are_integers = ('ntsj', 'ntsi', 'ntei', 'ntej', 'jpk', 'jpkm1', 'jpkglo',
-                    'nksr', 'Ni_0', 'Nj_0', 'Ni0glo', 'nn_hls', 'jpiglo',
-                    'Nis0', 'Nie0', 'Njs0', 'Nje0', 'ntei', 'ntej', 'jpi',
-                    'jpj')
-    are_arrays = {
-        'tmask': UnsupportedFortranType(
-                    "real(kind = wp), public, allocatable, dimension(:, :, :),"
-                    " target :: tmask",
-                    ArrayType(REAL_TYPE, [ArrayType.Extent.DEFERRED]*3)),
-        'e3w_1d': ArrayType(REAL_TYPE, [ArrayType.Extent.DEFERRED]*1),
-        'e3t_1d': ArrayType(REAL_TYPE, [ArrayType.Extent.DEFERRED]*1),
-        'gdept_1d': ArrayType(REAL_TYPE, [ArrayType.Extent.DEFERRED]*1),
-        'hmld': ArrayType(REAL_TYPE, [ArrayType.Extent.DEFERRED]*2),
-        'r3t': ArrayType(REAL_TYPE, [ArrayType.Extent.DEFERRED]*3),
-    }
-
-    for reference in schedule.walk(Reference):
-        if reference.symbol.name in are_integers:
-            _it_should_be(reference.symbol, ScalarType, INTEGER_TYPE)
-        if reference.symbol.name in are_arrays:
-            new_type = are_arrays[reference.symbol.name]
-            if not isinstance(reference.symbol, DataSymbol):
-                # We need to specialise the generic Symbol with its type
-                reference.symbol.specialise(DataSymbol, datatype=new_type)
-            if (isinstance(reference.parent, Call) and
-                    reference.parent.routine is reference):
-                # We also need to replace the Call with an ArrayRef
-                array_ref = ArrayReference.create(reference.symbol, [])
-                for child in reference.parent.arguments:
-                    array_ref.addchild(child.detach())
-                reference.parent.replace_with(array_ref)
-
-
-=======
->>>>>>> d17ea863
 def inline_calls(schedule):
     '''
     Looks for all Calls within the supplied Schedule and attempts to:
@@ -258,12 +201,8 @@
     :param hoist_expressions: whether to hoist bounds and loop invariant
         statements out of the loop nest.
     '''
-<<<<<<< HEAD
     filename = schedule.root.name
 
-=======
-    filename = schedule.root
->>>>>>> d17ea863
     if hoist_local_arrays and schedule.name not in CONTAINS_STMT_FUNCTIONS:
         # Apply the HoistLocalArraysTrans when possible, it cannot be applied
         # to files with statement functions because it will attempt to put the
@@ -285,10 +224,6 @@
                     Reference2ArrayRangeTrans().apply(reference)
                 except TransformationError:
                     pass
-        # The transformation above brings new symbols from dimension
-        # expressions, we want these symbols to have all typing information
-        # possible as these are offloading candidates
-        enhance_tree_information(schedule)
 
     if loopify_array_intrinsics:
         for intr in schedule.walk(IntrinsicCall):
@@ -303,12 +238,9 @@
         # Convert all array implicit loops to explicit loops
         explicit_loops = ArrayAssignment2LoopsTrans()
         for assignment in schedule.walk(Assignment):
-<<<<<<< HEAD
-=======
             if filename == "fldread.f90":
                 # TODO #2951: This file has issues converting SturctureRefs
                 continue
->>>>>>> d17ea863
             try:
                 explicit_loops.apply(
                     assignment, options={'verbose': True})
@@ -442,16 +374,10 @@
 
     '''
     nemo_v4 = os.environ.get('NEMOV4', False)
-<<<<<<< HEAD
-    # These are both in "dynspg_ts.f90" and has a big performance impact
-    if schedule.name in ("ts_wgt", "ts_rst"):
-        return  # TODO #2937 WaW dependency incorrectly considered private
-=======
     # TODO #2937: These are both in "dynspg_ts.f90", they have a WaW dependency
     # but we currenlty ignore these.
     if schedule.name in ("ts_wgt", "ts_rst"):
         return
->>>>>>> d17ea863
     # Add the parallel directives in each loop
     for loop in schedule.walk(Loop):
         if loop.ancestor(Directive):
