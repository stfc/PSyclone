# -----------------------------------------------------------------------------
# BSD 3-Clause License
#
# Copyright (c) 2022-2025, Science and Technology Facilities Council.
# All rights reserved.
#
# Redistribution and use in source and binary forms, with or without
# modification, are permitted provided that the following conditions are met:
#
# * Redistributions of source code must retain the above copyright notice, this
#   list of conditions and the following disclaimer.
#
# * Redistributions in binary form must reproduce the above copyright notice,
#   this list of conditions and the following disclaimer in the documentation
#   and/or other materials provided with the distribution.
#
# * Neither the name of the copyright holder nor the names of its
#   contributors may be used to endorse or promote products derived from
#   this software without specific prior written permission.
#
# THIS SOFTWARE IS PROVIDED BY THE COPYRIGHT HOLDERS AND CONTRIBUTORS
# "AS IS" AND ANY EXPRESS OR IMPLIED WARRANTIES, INCLUDING, BUT NOT
# LIMITED TO, THE IMPLIED WARRANTIES OF MERCHANTABILITY AND FITNESS
# FOR A PARTICULAR PURPOSE ARE DISCLAIMED. IN NO EVENT SHALL THE
# COPYRIGHT HOLDER OR CONTRIBUTORS BE LIABLE FOR ANY DIRECT, INDIRECT,
# INCIDENTAL, SPECIAL, EXEMPLARY, OR CONSEQUENTIAL DAMAGES (INCLUDING,
# BUT NOT LIMITED TO, PROCUREMENT OF SUBSTITUTE GOODS OR SERVICES;
# LOSS OF USE, DATA, OR PROFITS; OR BUSINESS INTERRUPTION) HOWEVER
# CAUSED AND ON ANY THEORY OF LIABILITY, WHETHER IN CONTRACT, STRICT
# LIABILITY, OR TORT (INCLUDING NEGLIGENCE OR OTHERWISE) ARISING IN
# ANY WAY OUT OF THE USE OF THIS SOFTWARE, EVEN IF ADVISED OF THE
# POSSIBILITY OF SUCH DAMAGE.
# -----------------------------------------------------------------------------
# Authors: A. R. Porter, N. Nobre and S. Siso, STFC Daresbury Lab

''' Utilities file to parallelise Nemo code. '''

from typing import List, Union

from psyclone.domain.common.transformations import KernelModuleInlineTrans
from psyclone.psyir.nodes import (
    Assignment, Loop, Directive, Node, Reference, CodeBlock, ArrayReference,
    Call, Return, IfBlock, Routine, Schedule, IntrinsicCall,
    StructureReference)
from psyclone.psyir.symbols import (
    DataSymbol, INTEGER_TYPE, ScalarType, RoutineSymbol)
from psyclone.psyir.transformations import (
    ArrayAssignment2LoopsTrans, HoistLoopBoundExprTrans, HoistLocalArraysTrans,
    HoistTrans, InlineTrans, Maxval2LoopTrans, ProfileTrans,
    Reference2ArrayRangeTrans, ScalarisationTrans, IncreaseRankLoopArraysTrans)
from psyclone.transformations import TransformationError

# USE statements to chase to gather additional symbol information.
NEMO_MODULES_TO_IMPORT = [
    "oce", "par_oce", "par_kind", "dom_oce", "phycst", "ice",
    "obs_fbm", "flo_oce", "sbc_ice", "wet_dry"
]

# Files that PSyclone could process but would reduce the performance.
NOT_PERFORMANT = [
    "bdydta.f90", "bdyvol.f90", "fldread.f90", "icbclv.f90", "icbthm.f90",
    "icbdia.f90", "icbini.f90", "icbstp.f90", "iom.f90", "iom_nf90.f90",
    "obs_grid.f90", "obs_averg_h2d.f90", "obs_profiles_def.f90",
    "obs_types.f90", "obs_read_prof.f90", "obs_write.f90", "tide_mod.f90",
    "zdfosm.f90", "obs_read_surf.f90",
]

# If routine names contain these substrings then we do not profile them
PROFILING_IGNORE = ["flo_dom", "macho", "mpp_", "nemo_gcm", "dyn_ldf"
                    # These are small functions that the addition of profiling
                    # prevents from being in-lined (and then breaks any attempt
                    # to create OpenACC regions with calls to them)
                    "interp1", "interp2", "interp3", "integ_spline", "sbc_dcy",
                    "sum", "sign_", "ddpdd", "solfrac", "psyclone_cmp_int",
                    "psyclone_cmp_char", "psyclone_cmp_logical"]

# Currently fparser has no way of distinguishing array accesses from
# function calls if the symbol is imported from some other module.
# We therefore work-around this by keeping a list of known NEMO functions
# from v4 and v5.
NEMO_FUNCTIONS = [
    # Internal funtions can be obtained with:
    # $ grep -rhi "end function" src/ | awk '{print $3}' | uniq | sort
    'abl_alloc', 'add_xxx', 'Agrif_CFixed', 'agrif_external_switch_index',
    'Agrif_Fixed', 'agrif_oce_alloc', 'Agrif_Root', 'alfa_charn', 'alngam',
    'alpha_sw_sclr', 'alpha_sw_vctr', 'arr_hls', 'arr_lbnd', 'arr_lbnd_2d_dp',
    'arr_lbnd_2d_i', 'arr_lbnd_2d_sp', 'arr_lbnd_3d_dp', 'arr_lbnd_3d_i',
    'arr_lbnd_3d_sp', 'arr_lbnd_4d_dp', 'arr_lbnd_4d_i', 'arr_lbnd_4d_sp',
    'arr_lbnd_5d_dp', 'arr_lbnd_5d_i', 'arr_lbnd_5d_sp', 'atg',
    'bdy_oce_alloc', 'bdy_segs_surf', 'Cd_from_z0', 'CdN10_f_LU12',
    'CdN10_f_LU13', 'cd_n10_ncar', 'cd_neutral_10m', 'CdN_f_LG15',
    'CdN_f_LG15_light', 'CdN_f_LU12_eq36', 'ce_n10_ncar', 'charn_coare3p0',
    'charn_coare3p6', 'charn_coare3p6_wave', 'check_hdom', 'ch_n10_ncar',
    'cp_air', 'cp_air_sclr', 'cp_air_vctr', 'cpl_freq', 'crs_dom_alloc',
    'crs_dom_alloc2', 'dayjul', 'def_newlink', 'delta_skin_layer',
    'depth', 'dep_to_p', 'de_sat_dt_ice_sclr', 'de_sat_dt_ice_vctr',
    'dia_ar5_alloc', 'diadct_alloc', 'dia_hth_alloc', 'dia_ptr_alloc',
    'dia_wri_alloc', 'dom_oce_alloc', 'dom_vvl_alloc', 'dq_sat_dt_ice_sclr',
    'dq_sat_dt_ice_vctr', 'dyn_dmp_alloc', 'dyn_ldf_iso_alloc',
    'dyn_spg_ts_alloc', 'eos_pt_from_ct', 'e_sat_ice_sclr', 'e_sat_ice_vctr',
    'e_sat_sclr', 'e_sat_vctr', 'exa_mpl_alloc', 'f_h_louis_sclr',
    'f_h_louis_vctr', 'find_link', 'fintegral', 'fld_filename',
    'flo_dom_alloc', 'flo_dstnce', 'flo_oce_alloc', 'flo_rst_alloc',
    'flo_wri_alloc', 'f_m_louis_sclr', 'f_m_louis_vctr', 'frac_solar_abs',
    'fspott', 'FUNCTION_GLOBMINMAX', 'FUNCTION_GLOBSUM', 'gamain',
    'gamma_moist', 'gamma_moist_sclr', 'gamma_moist_vctr', 'get_unit',
    'grt_cir_dis', 'grt_cir_dis_saa', 'icb_alloc', 'icb_utl_bilin',
    'icb_utl_bilin_2d_h', 'icb_utl_bilin_3d_h', 'icb_utl_bilin_e',
    'icb_utl_bilin_h', 'icb_utl_bilin_x', 'icb_utl_count', 'icb_utl_heat',
    'icb_utl_mass', 'icb_utl_yearday', 'ice1D_alloc', 'ice_alloc',
    'ice_dia_alloc', 'ice_dyn_rdgrft_alloc', 'ice_perm_eff',
    'ice_thd_pnd_alloc', 'ice_update_alloc', 'ice_var_sshdyn', 'in_hdom',
    'integ_spline', 'interp', 'interp1', 'interp2', 'interp3',
    'iom_axis', 'iom_getszuld', 'iom_nf90_varid', 'iom_sdate', 'iom_use',
    'iom_varid', 'iom_xios_setid', 'iscpl_alloc', 'is_tile', 'kiss',
    'ksec_week', 'lib_mpp_alloc', 'linquad', 'L_vap', 'L_vap_sclr',
    'L_vap_vctr', 'm', 'maxdist', 'mynode', 'nblinks', 'nodal_factort',
    'oce_alloc', 'oce_SWE_alloc', 'One_on_L', 'p2z_exp_alloc',
    'p2z_lim_alloc', 'p2z_prod_alloc', 'p4z_che_alloc', 'p4z_diaz_alloc',
    'p4z_flx_alloc', 'p4z_lim_alloc', 'p4z_meso_alloc', 'p4z_opt_alloc',
    'p4z_prod_alloc', 'p4z_rem_alloc', 'p4z_sed_alloc', 'p4z_sink_alloc',
    'p5z_lim_alloc', 'p5z_meso_alloc', 'p5z_prod_alloc',
    'PHI', 'potemp', 'pres_temp_sclr', 'pres_temp_vctr', 'prt_ctl_sum_2d',
    'prt_ctl_sum_3d', 'prt_ctl_write_sum', 'psi_h', 'psi_h_andreas',
    'psi_h_coare', 'psi_h_ecmwf', 'psi_h_ice', 'psi_h_mfs', 'psi_h_ncar',
    'psi_m', 'psi_m_andreas', 'psi_m_coare', 'psi_m_ecmwf', 'psi_m_ice',
    'psi_m_mfs', 'psi_m_ncar', 'p_to_dep', 'ptr_ci_2d', 'ptr_sj_2d',
    'ptr_sj_3d', 'ptr_sjk', 'q_air_rh', 'qlw_net_sclr', 'qlw_net_vctr',
    'q_sat', 'q_sat_sclr', 'q_sat_vctr', 'qsr_ext_lev', 'rho_air',
    'rho_air_sclr', 'rho_air_vctr', 'Ri_bulk', 'Ri_bulk_sclr', 'Ri_bulk_vctr',
    'rough_leng_m', 'rough_leng_tq', 's', 'sbc_blk_alloc', 'sbc_blk_ice_alloc',
    'sbc_cpl_alloc', 'sbc_dcy', 'sbc_dcy_alloc', 'sbc_ice_alloc',
    'sbc_ice_cice_alloc', 'sbc_oce_alloc', 'sbc_rnf_alloc',
    'sbc_ssr_alloc', 'sed_adv_alloc', 'sed_alloc', 'sed_oce_alloc',
    'sms_c14_alloc', 'sms_pisces_alloc', 'snw_ent', 'solfrac',
    'sto_par_flt_fac', 'sum2d', 'sw_adtg', 'sw_ptmp', 'theta',
    'theta_exner_sclr', 'theta_exner_vctr', 't_imp', 'tra_bbl_alloc',
    'tra_dmp_alloc', 'trc_alloc', 'trc_dmp_alloc', 'trc_dmp_sed_alloc',
    'trc_oce_alloc', 'trc_oce_ext_lev', 'trc_opt_alloc', 'trc_sms_cfc_alloc',
    'trc_sms_my_trc_alloc', 'trc_sub_alloc', 'trd_ken_alloc', 'trd_mxl_alloc',
    'trdmxl_oce_alloc', 'trd_mxl_trc_alloc', 'trd_pen_alloc', 'trd_tra_alloc',
    'trd_trc_oce_alloc', 'trd_vor_alloc', 'twrk_id', 'UN10_from_CD',
    'UN10_from_ustar', 'u_star_andreas', 'virt_temp_sclr', 'virt_temp_vctr',
    'visc_air', 'visc_air_sclr', 'visc_air_vctr', 'w1', 'w2', 'z0_from_Cd',
    'z0tq_LKB', 'zdf_gls_alloc', 'zdf_iwm_alloc', 'zdf_mfc_alloc',
    'zdf_mxl_alloc', 'zdf_oce_alloc', 'zdf_osm_alloc', 'zdf_phy_alloc',
    'zdf_tke_alloc', 'zdf_tmx_alloc',
    # grep -rh "INTERFACE" src | grep -v "END" | awk '{print $2}' | uniq | sort
    'alpha_sw', 'bulk_formula', 'cp_air', 'debug', 'DECAL_FEEDBACK',
    'DECAL_FEEDBACK_2D', 'depth_to_e3', 'de_sat_dt_ice', 'dia_ar5_hst',
    'dia_ptr_hst', 'div_hor', 'dom_tile_copyin', 'dom_tile_copyout',
    'dq_sat_dt_ice', 'dyn_vor', 'e3_to_depth', 'eos', 'eos_fzp',
    'eos_rab', 'e_sat', 'e_sat_ice', 'f_h_louis', 'f_m_louis',
    'gamma_moist', 'glob_2Dmax', 'glob_2Dmin', 'glob_2Dsum', 'glob_3Dmax',
    'glob_3Dmin', 'glob_3Dsum', 'halo_mng_resize', 'icb_utl_bilin_h',
    'ice_var_itd', 'ice_var_snwblow', 'ice_var_snwfra', 'iom_get',
    'iom_getatt', 'iom_nf90_get', 'iom_put', 'iom_putatt',
    'iom_rstput', 'lbc_lnk', 'lbc_lnk_neicoll', 'lbc_lnk_pt2pt',
    'lbc_nfd', 'lbnd_ij', 'ldf_eiv_trp', 'local_2Dmax', 'local_2Dmin',
    'local_2Dsum', 'local_3Dmax', 'local_3Dmin', 'local_3Dsum',
    'L_vap', 'mpp_max', 'mpp_maxloc', 'mpp_min', 'mpp_minloc',
    'mpp_nfd', 'mpp_sum', 'pres_temp', 'prt_ctl_sum', 'ptr_mpp_sum',
    'ptr_sj', 'ptr_sum', 'qlw_net', 'q_sat', 'rho_air', 'Ri_bulk',
    'SIGN', 'sum3x3', 'theta_exner', 'tra_mle_trp', 'trd_vor_zint',
    'virt_temp', 'visc_air', 'wAimp', 'wzv', 'zdf_osm_iomput',
    'zdf_osm_velocity_rotation',
]

# Currently fparser has no way of distinguishing array accesses from statement
# functions, the following subroutines contains known statement functions
CONTAINS_STMT_FUNCTIONS = ["sbc_dcy"]

# These files change the results from the baseline when psyclone adds
# parallelisation dirctives
PARALLELISATION_ISSUES = [
    "ldfc1d_c2d.f90",
    "tramle.f90",
]

PRIVATISATION_ISSUES = [
    "ldftra.f90",  # Wrong runtime results
]


def _it_should_be(symbol, of_type, instance):
    ''' Make sure that symbol has the datatype as provided.

    :param symbol: the symbol to check.
    :type symbol: :py:class:`psyclone.psyir.symbol.Symbol`
    :param type of_type: the datatype type that it must be.
    :param instance: the instance of Datatype to assign as the symbol datatype.
    :type instance: :py:class:`psyclone.psyir.symbol.DataType`

    '''
    if not isinstance(symbol, DataSymbol):
        symbol.specialise(DataSymbol, datatype=instance)
    elif not isinstance(symbol.datatype, of_type):
        symbol.datatype = instance


def enhance_tree_information(schedule):
    ''' Manually fix some PSyIR issues produced by not having enough symbol
    information from external modules. Using RESOLVE_IMPORTS improves the
    situation but it's not complete (not all symbols are imported)
    and it is not transitive (imports that inside import other symbols).

    :param schedule: the PSyIR Schedule to transform.
    :type schedule: :py:class:`psyclone.psyir.nodes.node`

    '''
    are_integers = ('jpi', 'jpim1', 'jpj', 'jpjm1', 'jp_tem', 'jp_sal',
                    'jpkm1', 'jpiglo', 'jpni', 'jpk', 'jpiglo_crs',
                    'jpmxl_atf', 'jpmxl_ldf', 'jpmxl_zdf', 'jpnij',
                    'jpts', 'jpvor_bev', 'nleapy', 'nn_ctls', 'jpmxl_npc',
                    'jpmxl_zdfp', 'npti')

    for reference in schedule.walk(Reference):
        if reference.symbol.name in are_integers:
            # Manually set the datatype of some integer scalars that are
            # important for performance
            _it_should_be(reference.symbol, ScalarType, INTEGER_TYPE)
        elif (
            # If its an ArrayReference ...
            isinstance(reference, ArrayReference) and
            # ... with the following name ...
            (reference.symbol.name in NEMO_FUNCTIONS or
             reference.symbol.name.startswith('local_') or
             reference.symbol.name.startswith('glob_') or
             reference.symbol.name.startswith('SIGN_') or
             reference.symbol.name.startswith('netcdf_') or
             reference.symbol.name.startswith('nf90_')) and
            # ... and the symbol is unresolved
            (reference.symbol.is_import or reference.symbol.is_unresolved)
        ):
            # The parser gets these wrong, they are Calls not ArrayRefs
            if not isinstance(reference.symbol, RoutineSymbol):
                # We need to specialise the generic Symbol to a Routine
                reference.symbol.specialise(RoutineSymbol)
            if not (isinstance(reference.parent, Call) and
                    reference.parent.routine is reference):
                # We also need to replace the Reference node with a Call
                call = Call.create(reference.symbol)
                for child in reference.children[:]:
                    call.addchild(child.detach())
                reference.replace_with(call)


def inline_calls(schedule):
    '''
    Looks for all Calls within the supplied Schedule and attempts to:

      1. Find the source of the routine being called.
      2. Insert that source into the same Container as the call site.

    where each step is dependent upon the success of the previous one.

    Ideally (#924), this would then be followed by:

      3. Replace the call to the routine with the body of the routine.

    but currently this functionality is not robust enough for use here.

    TODO #924 - this could be InlineAllCallsTrans.apply(schedule,
                                                        excluding={})

    :param schedule: the schedule in which to search for Calls.
    :type schedule: :py:class:`psyclone.psyir.nodes.Schedule`

    '''
    excluding = ["ctl_nam", "ctl_stop", "ctl_warn", "prt_ctl", "eos",
                 "iom_", "hist", "mpi_", "timing_", "oasis_",
                 "fatal_error"  # TODO #2846 - is brought into scope via
                                # multiple wildcard imports
                 ]
    ignore_codeblocks = ["bdy_dyn3d_frs", "bdy_dyn3d_spe", "bdy_dyn3d_zro",
                         "bdy_dyn3d_zgrad"]
    mod_inline_trans = KernelModuleInlineTrans()
    inline_trans = InlineTrans()
    for call in schedule.walk(Call):
        if isinstance(call, IntrinsicCall):
            continue
        rsym = call.routine.symbol
        name = rsym.name.lower()
        if any(name.startswith(excl_name) for excl_name in excluding):
            print(f"Inlining of routine '{name}' is disabled.")
            continue
        if rsym.is_import or rsym.is_unresolved:
            try:
                mod_inline_trans.apply(call)
                print(f"Module-inlined routine '{name}'")
            except TransformationError as err:
                print(f"Module inline of '{name}' failed:\n{err}")
                continue

        # TODO #924 - SKIP ACTUAL INLINING FOR NOW. Currently this causes
        # failures when processing NEMO and this needs further work.
        continue

        try:
            options = {}
            if name in ignore_codeblocks:
                options["force"] = True
                print(f"Forcing inlining of '{name}'")
            inline_trans.apply(call, options=options)
            print(f"Inlined routine '{name}'")
        except TransformationError as err:
            print(f"Inlining of '{name}' failed:\n{err}")
            continue


def normalise_loops(
        schedule,
        hoist_local_arrays: bool = True,
        convert_array_notation: bool = True,
        loopify_array_intrinsics: bool = True,
        convert_range_loops: bool = True,
        scalarise_loops: bool = False,
        increase_array_ranks: bool = True,
        hoist_expressions: bool = True,
        ):
    ''' Normalise all loops in the given schedule so that they are in an
    appropriate form for the Parallelisation transformations to analyse
    them.

    :param schedule: the PSyIR Schedule to transform.
    :type schedule: :py:class:`psyclone.psyir.nodes.node`
    :param bool hoist_local_arrays: whether to hoist local arrays.
    :param bool convert_array_notation: whether to convert array notation
        to explicit loops.
    :param bool loopify_array_intrinsics: whether to convert intrinsics that
        operate on arrays to explicit loops (currently only maxval).
    :param bool convert_range_loops: whether to convert ranges to explicit
        loops.
    :param scalarise_loops: whether to attempt to convert arrays to scalars
        where possible, default is False.
    :param increase_array_ranks: whether to increase the rank of selected
        arrays.
    :param bool hoist_expressions: whether to hoist bounds and loop invariant
        statements out of the loop nest.
    '''
    if hoist_local_arrays and schedule.name not in CONTAINS_STMT_FUNCTIONS:
        # Apply the HoistLocalArraysTrans when possible, it cannot be applied
        # to files with statement functions because it will attempt to put the
        # allocate above it, which is not valid Fortran.
        try:
            HoistLocalArraysTrans().apply(schedule)
        except TransformationError:
            pass

    if convert_array_notation:
        # Make sure all array dimensions are explicit
        for reference in schedule.walk(Reference):
            part_of_the_call = reference.ancestor(Call)
            if part_of_the_call:
                if not part_of_the_call.is_elemental:
                    continue
            if isinstance(reference.symbol, DataSymbol):
                try:
                    Reference2ArrayRangeTrans().apply(reference)
                except TransformationError:
                    pass

    if loopify_array_intrinsics:
        for intr in schedule.walk(IntrinsicCall):
            if intr.intrinsic.name == "MAXVAL":
                try:
                    Maxval2LoopTrans().apply(intr)
                except TransformationError as err:
                    print(err.value)

    if convert_range_loops:
        # Convert all array implicit loops to explicit loops
        explicit_loops = ArrayAssignment2LoopsTrans()
        for assignment in schedule.walk(Assignment):
            if assignment.walk(StructureReference):
                continue  # TODO #2951 Fix issues with structure_refs
            try:
                explicit_loops.apply(assignment)
            except TransformationError:
                pass

    if scalarise_loops:
        # Apply scalarisation to every loop. Execute this in reverse order
        # as sometimes we can scalarise earlier loops if following loops
        # have already been scalarised.
        loops = schedule.walk(Loop)
        loops.reverse()
        scalartrans = ScalarisationTrans()
        for loop in loops:
            scalartrans.apply(loop)

    if increase_array_ranks:
        irlatrans = IncreaseRankLoopArraysTrans()
        if schedule.name == "dyn_zdf":
            for outer_loop in schedule.walk(Loop, stop_type=Loop):
                if outer_loop.variable.name == "jj":
                    irlatrans.apply(
                        outer_loop,
                        options={'arrays': ['zwd', 'zwi', 'zws']})
                    # Now reorder the outer jj loop by:
                    for child in outer_loop.loop_body[:]:
                        # moving all its contents where the loop was
                        outer_loop.parent.addchild(child.detach(),
                                                   index=outer_loop.position)
                        # and add a copy of the jj loop above each inner loop
                        for inner_loop in child.walk(Loop, stop_type=Loop):
                            if isinstance(inner_loop.loop_body[0], Loop):
                                inner_loop = inner_loop.loop_body[0]
                            inner_loop.replace_with(
                                Loop.create(
                                    outer_loop.variable,
                                    outer_loop.start_expr.copy(),
                                    outer_loop.stop_expr.copy(),
                                    outer_loop.step_expr.copy(),
                                    children=[inner_loop.copy()]
                                )
                            )
                    outer_loop.detach()

    if hoist_expressions:
        # First hoist all possible expressions
        for loop in schedule.walk(Loop):
            try:
                HoistLoopBoundExprTrans().apply(loop)
            except TransformationError:
                pass

        # Hoist all possible assignments (in reverse order so the inner loop
        # constants are hoisted all the way out if possible)
        for loop in reversed(schedule.walk(Loop)):
            for statement in list(loop.loop_body):
                try:
                    HoistTrans().apply(statement)
                except TransformationError:
                    pass

    # TODO #1928: In order to perform better on the GPU, nested loops with two
    # sibling inner loops need to be fused or apply loop fission to the
    # top level. This would allow the collapse clause to be applied.


def insert_explicit_loop_parallelism(
        schedule,
        region_directive_trans=None,
        loop_directive_trans=None,
        collapse: bool = True,
        privatise_arrays: bool = False,
        uniform_intrinsics_only: bool = False,
        ):
    ''' For each loop in the schedule that doesn't already have a Directive
    as an ancestor, attempt to insert the given region and loop directives.

    :param schedule: the PSyIR Schedule to transform.
    :type schedule: :py:class:`psyclone.psyir.nodes.node`
    :param region_directive_trans: PSyclone transformation that inserts the
        region directive.
    :type region_directive_trans: \
        :py:class:`psyclone.transformation.Transformation`
    :param loop_directive_trans: PSyclone transformation that inserts the
        loop parallelisation directive.
    :type loop_directive_trans: \
        :py:class:`psyclone.transformation.Transformation`
    :param collapse: whether to attempt to insert the collapse clause to as
        many nested loops as possible.
    :param privatise_arrays: whether to attempt to privatise arrays that cause
        write-write race conditions.
    :param uniform_intrinsics_only: if True it prevent offloading loops
        with non-reproducible device intrinsics.

    '''
    if schedule.name == "ts_wgt":
        return  # TODO #2937 WaW dependency incorrectly considered private
    # Add the parallel directives in each loop
    for loop in schedule.walk(Loop):
        if loop.ancestor(Directive):
            continue  # Skip if an outer loop is already parallelised

        opts = {"collapse": collapse, "privatise_arrays": privatise_arrays,
                "verbose": True, "nowait": False}

        if uniform_intrinsics_only:
            opts["device_string"] = "nvfortran-uniform"

        routine_name = loop.ancestor(Routine).name

        if ('dyn_spg' in routine_name and len(loop.walk(Loop)) > 2):
            loop.append_preceding_comment(
                "PSyclone: Loop not parallelised because it is in 'dyn_spg' "
                "and is not the inner loop")
            continue

        # Skip if it is an array operation loop on an ice routine if along the
        # third dim or higher or if the loop nests a loop over ice points
        # (npti) or if the loop and array dims do not match.
        # In addition, they often nest ice linearised loops (npti)
        # which we'd rather parallelise
        if ('ice' in routine_name
            and isinstance(loop.stop_expr, IntrinsicCall)
            and (loop.stop_expr.intrinsic in (IntrinsicCall.Intrinsic.UBOUND,
                                              IntrinsicCall.Intrinsic.SIZE))
            and (len(loop.walk(Loop)) > 2
                 or any(ref.symbol.name in ('npti',)
                        for lp in loop.loop_body.walk(Loop)
                        for ref in lp.stop_expr.walk(Reference))
                 or (str(len(loop.walk(Loop))) !=
                     loop.stop_expr.arguments[1].value))):
            loop.append_preceding_comment(
                "PSyclone: ICE Loop not parallelised for performance reasons")
            continue

        # Skip if looping over ice categories, ice or snow layers
        # as these have only 5, 4, and 1 iterations, respectively
        if (any(ref.symbol.name in ('jpl', 'nlay_i', 'nlay_s')
                for ref in loop.stop_expr.walk(Reference))):
            loop.append_preceding_comment(
                "PSyclone: Loop not parallelised because stops at 'jpl',"
                " 'nlay_i' or 'nlay_s'.")
            continue

        try:
            # First check that the region_directive is feasible for this region
            if region_directive_trans:
                region_directive_trans.validate(loop, options=opts)

            # If it is, apply the parallelisation directive
            loop_directive_trans.apply(loop, options=opts)

            # And if successful, the region directive on top.
            if region_directive_trans:
<<<<<<< HEAD
                region_directive_trans.apply(loop.parent.parent)
        except TransformationError as err:
=======
                region_directive_trans.apply(loop.parent.parent, options=opts)
        except TransformationError:
>>>>>>> dc66e55c
            # This loop cannot be transformed, proceed to next loop.
            # The parallelisation restrictions will be explained with a comment
            # associted to the loop in the generated output.
            if not loop.preceding_comment:
                loop.append_preceding_comment(str(err.value))


def add_profiling(children: Union[List[Node], Schedule]):
    '''
    Walks down the PSyIR and inserts the largest possible profiling regions
    in place. Code inside functions or that contains directives is excluded.

    :param children: a Schedule or sibling nodes in the PSyIR to which to
        attempt to add profiling regions.

    '''
    if children and isinstance(children, Schedule):
        # If we are given a Schedule, we look at its children.
        children = children.children

    if not children:
        return

    # We do not want profiling calipers inside functions (such as the
    # PSyclone-generated comparison functions).
    parent_routine = children[0].ancestor(Routine)
    if parent_routine and parent_routine.return_symbol:
        return

    node_list = []
    for child in children[:]:
        # Do we want this node to be included in a profiling region?
        if child.walk((Directive, Return)):
            # It contains a directive or return statement so we put what we
            # have so far inside a profiling region.
            add_profile_region(node_list)
            # A node that is not included in a profiling region marks the
            # end of the current candidate region so reset the list.
            node_list = []
            # Now we go down a level and try again without attempting to put
            # profiling below directives or within Assignments
            if isinstance(child, IfBlock):
                add_profiling(child.if_body)
                add_profiling(child.else_body)
            elif not isinstance(child, (Assignment, Directive)):
                add_profiling(child.children)
        else:
            # We can add this node to our list for the current region
            node_list.append(child)
    add_profile_region(node_list)


def add_profile_region(nodes):
    '''
    Attempt to put the supplied list of nodes within a profiling region.

    :param nodes: list of sibling PSyIR nodes to enclose.
    :type nodes: list of :py:class:`psyclone.psyir.nodes.Node`

    '''
    if nodes:
        # Check whether we should be adding profiling inside this routine
        routine_name = nodes[0].ancestor(Routine).name.lower()
        if any(ignore in routine_name for ignore in PROFILING_IGNORE):
            return
        if len(nodes) == 1:
            if isinstance(nodes[0], CodeBlock) and \
               len(nodes[0].get_ast_nodes) == 1:
                # Don't create profiling regions for CodeBlocks consisting
                # of a single statement
                return
            if isinstance(nodes[0], IfBlock) and \
               "was_single_stmt" in nodes[0].annotations and \
               isinstance(nodes[0].if_body[0], CodeBlock):
                # We also don't put single statements consisting of
                # 'IF(condition) CALL blah()' inside profiling regions
                return
        try:
            ProfileTrans().apply(nodes)
        except TransformationError:
            pass<|MERGE_RESOLUTION|>--- conflicted
+++ resolved
@@ -527,18 +527,13 @@
 
             # And if successful, the region directive on top.
             if region_directive_trans:
-<<<<<<< HEAD
                 region_directive_trans.apply(loop.parent.parent)
-        except TransformationError as err:
-=======
                 region_directive_trans.apply(loop.parent.parent, options=opts)
         except TransformationError:
->>>>>>> dc66e55c
             # This loop cannot be transformed, proceed to next loop.
             # The parallelisation restrictions will be explained with a comment
             # associted to the loop in the generated output.
-            if not loop.preceding_comment:
-                loop.append_preceding_comment(str(err.value))
+            continue
 
 
 def add_profiling(children: Union[List[Node], Schedule]):
