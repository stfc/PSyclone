--- conflicted
+++ resolved
@@ -67,13 +67,7 @@
 
 # List of all files that psyclone will skip processing
 FILES_TO_SKIP = []
-
-<<<<<<< HEAD
-NEMOV5_EXCLUSIONS = [
-]
-=======
 NEMOV5_EXCLUSIONS = []
->>>>>>> ed03b9bc
 
 NEMOV4_EXCLUSIONS = [
     "dynspg_ts.f90",
@@ -88,12 +82,6 @@
 ]
 
 OFFLOADING_ISSUES = [
-<<<<<<< HEAD
-    # Runtime Error on BENCH: Illegal address during kernel execution
-    "trcrad.f90",
-    # terminated by signal 11
-    "zdfswm.f90",
-=======
     # Produces different output results
     "zdftke.f90",
     # The following issues only affect BENCH (because ice is enabled?)
@@ -108,7 +96,7 @@
     "trczdf.f90",
     "trcice_pisces.f90",
     "dtatsd.f90",
->>>>>>> ed03b9bc
+    "zdfswm.f90",
 ]
 
 
