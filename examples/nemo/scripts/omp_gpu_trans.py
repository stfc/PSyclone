--- conflicted
+++ resolved
@@ -41,13 +41,8 @@
 from utils import (
     add_profiling, inline_calls, insert_explicit_loop_parallelism,
     normalise_loops, enhance_tree_information, PARALLELISATION_ISSUES,
-<<<<<<< HEAD
     NEMO_MODULES_TO_IMPORT, PRIVATISATION_ISSUES)
-from psyclone.psyir.nodes import Routine
-=======
-    PRIVATISATION_ISSUES, NEMO_MODULES_TO_IMPORT)
-from psyclone.psyir.nodes import Loop, Routine
->>>>>>> 8b90bde7
+from psyclone.psyir.nodes import Routine  # , Loop
 from psyclone.psyir.transformations import OMPTargetTrans
 from psyclone.transformations import (
     OMPLoopTrans, OMPDeclareTargetTrans, TransformationError)
