--- conflicted
+++ resolved
@@ -60,6 +60,10 @@
 # This environment variable informs if this is targeting NEMOv4, in which case
 # array privatisation is disabled and some more files excluded
 NEMOV4 = os.environ.get('NEMOV4', False)
+
+# This environment variable informs if we're enabling asynchronous
+# parallelism.
+ASYNC_PARALLEL = os.environ.get('ASYNC_PARALLEL', True)
 
 # Whether to chase the imported modules to improve symbol information (it can
 # also be a list of module filenames to limit the chasing to only specific
@@ -100,13 +104,13 @@
     "trczdf.f90",
     "trcice_pisces.f90",
     "dtatsd.f90",
-<<<<<<< HEAD
     # Runtime Error: Illegal address during kernel execution with
     # asynchronicity.
     "fldread.f90",
-=======
     "trcatf.f90",
->>>>>>> af5cb94b
+    # Runtime Error: (CUDA_ERROR_LAUNCH_FAILED): Launch failed
+    # (often invalid pointer dereference) in get_cstrgsurf
+    "sbcclo.f90",
 ]
 
 
@@ -209,11 +213,8 @@
                     loop_directive_trans=omp_gpu_loop_trans,
                     collapse=True,
                     privatise_arrays=False,
-<<<<<<< HEAD
-                    asynchronous_parallelism=True
-=======
+                    asynchronous_parallelism=ASYNC_PARALLEL,
                     uniform_intrinsics_only=REPRODUCIBLE,
->>>>>>> af5cb94b
             )
         elif psyir.name not in PARALLELISATION_ISSUES + OFFLOADING_ISSUES:
             print(f"Adding OpenMP offloading to subroutine: {subroutine.name}")
@@ -223,15 +224,17 @@
                     loop_directive_trans=omp_gpu_loop_trans,
                     collapse=True,
                     privatise_arrays=(psyir.name not in PRIVATISATION_ISSUES),
-<<<<<<< HEAD
-                    asynchronous_parallelism=True
-=======
+                    asynchronous_parallelism=ASYNC_PARALLEL,
                     uniform_intrinsics_only=REPRODUCIBLE,
->>>>>>> af5cb94b
             )
         elif psyir.name not in PARALLELISATION_ISSUES:
             # This have issues offloading, but we can still do OpenMP threading
             print(f"Adding OpenMP threading to subroutine: {subroutine.name}")
+            # If asynchronous parallelism is enabled, these subroutines in
+            # sbcclo.f90 fail if they're parallelised on the CPU.
+            if (ASYNC_PARALLEL and subroutine.name in
+                    ("get_cssrcsurf", "get_cstrgsurf")):
+                continue
             insert_explicit_loop_parallelism(
                     subroutine,
                     loop_directive_trans=omp_cpu_loop_trans,
