#!/usr/bin/env python
# -----------------------------------------------------------------------------
# BSD 3-Clause License
#
# Copyright (c) 2021-2024, Science and Technology Facilities Council.
# All rights reserved.
#
# Redistribution and use in source and binary forms, with or without
# modification, are permitted provided that the following conditions are met:
#
# * Redistributions of source code must retain the above copyright notice, this
#   list of conditions and the following disclaimer.
#
# * Redistributions in binary form must reproduce the above copyright notice,
#   this list of conditions and the following disclaimer in the documentation
#   and/or other materials provided with the distribution.
#
# * Neither the name of the copyright holder nor the names of its
#   contributors may be used to endorse or promote products derived from
#   this software without specific prior written permission.
#
# THIS SOFTWARE IS PROVIDED BY THE COPYRIGHT HOLDERS AND CONTRIBUTORS
# "AS IS" AND ANY EXPRESS OR IMPLIED WARRANTIES, INCLUDING, BUT NOT
# LIMITED TO, THE IMPLIED WARRANTIES OF MERCHANTABILITY AND FITNESS
# FOR A PARTICULAR PURPOSE ARE DISCLAIMED. IN NO EVENT SHALL THE
# COPYRIGHT HOLDER OR CONTRIBUTORS BE LIABLE FOR ANY DIRECT, INDIRECT,
# INCIDENTAL, SPECIAL, EXEMPLARY, OR CONSEQUENTIAL DAMAGES (INCLUDING,
# BUT NOT LIMITED TO, PROCUREMENT OF SUBSTITUTE GOODS OR SERVICES;
# LOSS OF USE, DATA, OR PROFITS; OR BUSINESS INTERRUPTION) HOWEVER
# CAUSED AND ON ANY THEORY OF LIABILITY, WHETHER IN CONTRACT, STRICT
# LIABILITY, OR TORT (INCLUDING NEGLIGENCE OR OTHERWISE) ARISING IN
# ANY WAY OUT OF THE USE OF THIS SOFTWARE, EVEN IF ADVISED OF THE
# POSSIBILITY OF SUCH DAMAGE.
# -----------------------------------------------------------------------------
# Authors: S. Siso, STFC Daresbury Lab

''' PSyclone transformation script showing the introduction of OpenMP for GPU
directives into Nemo code. '''

from utils import (
    insert_explicit_loop_parallelism, normalise_loops, add_profiling,
<<<<<<< HEAD
    enhance_tree_information, OTHER_ISSUES, DONT_PARALLELISE)
=======
    enhance_tree_information, NOT_PERFORMANT)
from psyclone.psyGen import TransInfo
>>>>>>> c76f5591
from psyclone.psyir.nodes import (
    Loop, Routine, Directive, Assignment, OMPAtomicDirective)
from psyclone.psyir.transformations import OMPTargetTrans
from psyclone.transformations import OMPDeclareTargetTrans, TransformationError

PROFILING_ENABLED = False

# List of all files that psyclone will skip processing
<<<<<<< HEAD
FILES_TO_SKIP = OTHER_ISSUES + [
    "asminc.f90",
    "trosk.f90",    # TODO #1254
    "vremap.f90",   # Bulk assignment of a structure component
    "lib_mpp.f90",  # Compiler Error: Illegal substring expression
    "prtctl.f90",   # Compiler Error: Illegal substring expression
    "sbcblk.f90",   # Compiler Error: Vector expression used where scalar
                    # expression required
    "diadct.f90",   # Compiler Error: Wrong number of arguments in reshape
    "stpctl.f90",
    "lbcnfd.f90",
    "flread.f90",
    "sedini.f90",
    "diu_bulk.f90",  # Linking undefined reference
    "bdyini.f90",    # Linking undefined reference
    "trcrad.f90",
]
=======
FILES_TO_SKIP = NOT_PERFORMANT
>>>>>>> c76f5591


def trans(psyir):
    ''' Add OpenMP Target and Loop directives to all loops, including the
    implicit ones, to parallelise the code and execute it in an acceleration
    device.

    :param psyir: the PSyIR of the provided file.
    :type psyir: :py:class:`psyclone.psyir.nodes.FileContainer`

    '''
    omp_target_trans = OMPTargetTrans()
    omp_loop_trans = TransInfo().get_trans_name('OMPLoopTrans')
    omp_loop_trans.omp_directive = "loop"

    # TODO #2317: Has structure accesses that can not be offloaded and has
    # a problematic range to loop expansion of (1:1)
    if psyir.name.startswith("obs_"):
        print("Skipping file", psyir.name)
        return

    for subroutine in psyir.walk(Routine):

        if PROFILING_ENABLED:
            add_profiling(subroutine.children)

        print(f"Transforming subroutine: {subroutine.name}")

        enhance_tree_information(subroutine)

        normalise_loops(
                subroutine,
                hoist_local_arrays=True,
                convert_array_notation=True,
                loopify_array_intrinsics=True,
                convert_range_loops=True,
                hoist_expressions=True
        )

        # Thes are functions that are called from inside parallel regions,
        # annotate them with 'omp declare target'
        if (subroutine.name.lower().startswith("sign_")
                or psyir.name == "sbc_phy.f90"):
            try:
                OMPDeclareTargetTrans().apply(subroutine)
                print(f"Marked {subroutine.name} as GPU-enabled")
            except TransformationError:
                pass
            # We continue parallelising inside the routine, but this could
            # change if the parallelisation directives added below are not
            # nestable, in that case we could add a 'continue' here

        # For now this is a special case for stpctl.f90 because it forces
        # loops to parallelise without many safety checks
        # TODO #2446: This needs to be generalised and probably be done
        # from inside the loop transformation when the race condition data
        # dependency is found.
        if psyir.name == "stpctl.f90":
            for loop in subroutine.walk(Loop):
                # Skip if an outer loop is already parallelised
                if loop.ancestor(Directive):
                    continue
                try:
                    omp_loop_trans.apply(loop, options={"force": True})
                except TransformationError:
                    continue
                omp_target_trans.apply(loop.parent.parent)
                assigns = loop.walk(Assignment)
                if len(assigns) == 1 and assigns[0].lhs.symbol.name == "zmax":
                    stmt = assigns[0]
                    if OMPAtomicDirective.is_valid_atomic_statement(stmt):
                        parent = stmt.parent
                        atomic = OMPAtomicDirective()
                        atomic.children[0].addchild(stmt.detach())
                        parent.addchild(atomic)
            continue

        insert_explicit_loop_parallelism(
                subroutine,
                region_directive_trans=omp_target_trans,
                loop_directive_trans=omp_loop_trans,
                # Collapse is necessary to give GPUs enough parallel items
                collapse=True
        )<|MERGE_RESOLUTION|>--- conflicted
+++ resolved
@@ -39,12 +39,8 @@
 
 from utils import (
     insert_explicit_loop_parallelism, normalise_loops, add_profiling,
-<<<<<<< HEAD
-    enhance_tree_information, OTHER_ISSUES, DONT_PARALLELISE)
-=======
     enhance_tree_information, NOT_PERFORMANT)
 from psyclone.psyGen import TransInfo
->>>>>>> c76f5591
 from psyclone.psyir.nodes import (
     Loop, Routine, Directive, Assignment, OMPAtomicDirective)
 from psyclone.psyir.transformations import OMPTargetTrans
@@ -53,27 +49,7 @@
 PROFILING_ENABLED = False
 
 # List of all files that psyclone will skip processing
-<<<<<<< HEAD
-FILES_TO_SKIP = OTHER_ISSUES + [
-    "asminc.f90",
-    "trosk.f90",    # TODO #1254
-    "vremap.f90",   # Bulk assignment of a structure component
-    "lib_mpp.f90",  # Compiler Error: Illegal substring expression
-    "prtctl.f90",   # Compiler Error: Illegal substring expression
-    "sbcblk.f90",   # Compiler Error: Vector expression used where scalar
-                    # expression required
-    "diadct.f90",   # Compiler Error: Wrong number of arguments in reshape
-    "stpctl.f90",
-    "lbcnfd.f90",
-    "flread.f90",
-    "sedini.f90",
-    "diu_bulk.f90",  # Linking undefined reference
-    "bdyini.f90",    # Linking undefined reference
-    "trcrad.f90",
-]
-=======
 FILES_TO_SKIP = NOT_PERFORMANT
->>>>>>> c76f5591
 
 
 def trans(psyir):
@@ -115,13 +91,9 @@
 
         # Thes are functions that are called from inside parallel regions,
         # annotate them with 'omp declare target'
-        if (subroutine.name.lower().startswith("sign_")
-                or psyir.name == "sbc_phy.f90"):
-            try:
-                OMPDeclareTargetTrans().apply(subroutine)
-                print(f"Marked {subroutine.name} as GPU-enabled")
-            except TransformationError:
-                pass
+        if subroutine.name.lower().startswith("sign_"):
+            OMPDeclareTargetTrans().apply(subroutine)
+            print(f"Marked {subroutine.name} as GPU-enabled")
             # We continue parallelising inside the routine, but this could
             # change if the parallelisation directives added below are not
             # nestable, in that case we could add a 'continue' here
