--- conflicted
+++ resolved
@@ -41,11 +41,7 @@
 from utils import (
     add_profiling, inline_calls, insert_explicit_loop_parallelism,
     normalise_loops, enhance_tree_information, PARALLELISATION_ISSUES,
-<<<<<<< HEAD
     NEMO_MODULES_TO_IMPORT)
-=======
-    NEMO_MODULES_TO_IMPORT, PRIVATISATION_ISSUES)
->>>>>>> 340531fb
 from psyclone.psyir.nodes import Routine, Loop
 from psyclone.psyir.transformations import OMPTargetTrans
 from psyclone.transformations import (
@@ -95,19 +91,10 @@
     "trcbdy.f90",
     "icedyn_rdgrft.f90",
     "bdyice.f90",
-<<<<<<< HEAD
+    "trcais.f90",
+    "zdfiwm.f90",
     # NEMOv4: Compilation issue
     "icbdia.f90",
-=======
-    "sedfunc.f90",
-    "stpmlf.f90",
-    "trddyn.f90",
-    "trcice_pisces.f90",
-    "dtatsd.f90",
-    "trcatf.f90",
-    "trcais.f90",
-    "zdfiwm.f90",
->>>>>>> 340531fb
 ]
 
 
