--- conflicted
+++ resolved
@@ -60,19 +60,11 @@
 from utils import add_profiling, NOT_PERFORMANT, NOT_WORKING
 from psyclone.errors import InternalError
 from psyclone.psyGen import TransInfo
-<<<<<<< HEAD
-from psyclone.psyir.nodes import IfBlock, CodeBlock, Schedule, \
-    ArrayReference, Assignment, BinaryOperation, Loop, WhileLoop, \
-    Literal, Return, Call, ACCLoopDirective, Routine
-from psyclone.psyir.transformations import TransformationError, ProfileTrans, \
-                                           ACCUpdateTrans
-=======
 from psyclone.psyir.nodes import (
-    IfBlock, ArrayReference, Assignment, BinaryOperation, Loop,
+    IfBlock, ArrayReference, Assignment, BinaryOperation, Loop, Routine,
     Literal, Call, ACCLoopDirective)
 from psyclone.psyir.transformations import (ACCKernelsTrans, ACCUpdateTrans,
                                             TransformationError, ProfileTrans)
->>>>>>> 05a0791d
 from psyclone.transformations import ACCEnterDataTrans
 
 # Set up some loop_type inference rules in order to reference useful domain
