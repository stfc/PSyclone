--- conflicted
+++ resolved
@@ -56,17 +56,8 @@
 """
 
 import logging
-<<<<<<< HEAD
-from utils import (
-    add_profiling,
-    enhance_tree_information,
-    NOT_PERFORMANT,
-    NEMO_MODULES_TO_IMPORT,
-)
-=======
 from utils import (add_profiling, inline_calls,
                    NOT_PERFORMANT, NEMO_MODULES_TO_IMPORT)
->>>>>>> 97dd02d2
 from psyclone.errors import InternalError
 from psyclone.psyir.nodes import (
     IfBlock,
@@ -435,12 +426,7 @@
         # Attempt to add OpenACC directives unless we are ignoring this routine
         if subroutine.name.lower() not in ACC_IGNORE:
             print(f"Transforming {subroutine.name} with acc kernels")
-<<<<<<< HEAD
-            enhance_tree_information(subroutine)
-            # inline_calls(subroutine)   # Inlining isn't robust enough for use
-=======
             inline_calls(subroutine)
->>>>>>> 97dd02d2
             have_kernels = add_kernels(subroutine.children)
             # Add required OpenACC update directives to every routine,
             # including to those with no device code and that execute
