--- conflicted
+++ resolved
@@ -63,23 +63,6 @@
 REPRODUCIBLE = os.environ.get('REPRODUCIBLE', False)
 
 # List of all files that psyclone will skip processing
-<<<<<<< HEAD
-FILES_TO_SKIP = [
-    # TODO #3012: On NEMOv4, this file is given to the compiler without
-    # preprocessing, we skip it to avoid losing the preprocessor directives.
-    'par_kind.F90',
-    # TODO #3112: These produce diverging run.stat results in NEMOv5 BENCH
-    "dynhpg.f90",
-    "dynspg_ts.f90",
-    "icedyn_rhg_evp.f90",
-    "icethd_dh.f90",
-    "icevar.f90",
-    "iom_nf90.f90",
-    "sbcssm.f90",
-    "tramle.f90",
-    "trazdf.f90",
-]
-=======
 FILES_TO_SKIP = []
 if not NEMOV4:
     # TODO #3112: These produce diverging run.stat results in gcc NEMOv5 BENCH
@@ -90,7 +73,6 @@
         "tramle.f90",
         "trazdf.f90",
     ]
->>>>>>> 341b741f
 
 if PROFILING_ENABLED:
     # Fails with profiling enabled. issue #2723
@@ -143,12 +125,6 @@
                     region_directive_trans=omp_parallel_trans,
                     loop_directive_trans=omp_loop_trans,
                     collapse=False,
-<<<<<<< HEAD
-                    privatise_arrays=(not NEMOV4 and
-                                      psyir.name not in PRIVATISATION_ISSUES),
-                    enable_reductions=REPRODUCIBLE,
-=======
                     privatise_arrays=not NEMOV4,
                     enable_reductions=not REPRODUCIBLE,
->>>>>>> 341b741f
             )