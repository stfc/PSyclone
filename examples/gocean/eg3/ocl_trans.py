--- conflicted
+++ resolved
@@ -36,18 +36,11 @@
 ''' Module providing a transformation script that converts the Schedule of
     the first Invoke to use OpenCL. '''
 
-<<<<<<< HEAD
-from psyclone.psyir.transformations import (
-    FoldConditionalReturnExpressionsTrans)
-from psyclone.domain.gocean.transformations import (
-    GOOpenCLTrans, GOMoveIterationBoundariesInsideKernelTrans)
-=======
 from psyclone.psyGen import InvokeSchedule
 from psyclone.psyir.transformations import \
     FoldConditionalReturnExpressionsTrans
 from psyclone.domain.gocean.transformations import GOOpenCLTrans, \
     GOMoveIterationBoundariesInsideKernelTrans
->>>>>>> 8336dd64
 
 
 def trans(psyir):
