--- conflicted
+++ resolved
@@ -63,11 +63,7 @@
 GENERATED_FILES += *.o *.mod $(NAME)  alg.f90 psy.f90   \
 		  $(DRIVER_INIT).$(TYPE)   $(DRIVER_INIT).F90   \
 		  $(DRIVER_UPDATE).$(TYPE) $(DRIVER_UPDATE).F90 \
-<<<<<<< HEAD
-		  main.x90
-=======
 		  test.x90
->>>>>>> 2ecfb0bd
 
 # Location of the infrastucture code (which is a submodule of the
 # PSyclone git repo).
