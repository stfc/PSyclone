--- conflicted
+++ resolved
@@ -113,19 +113,12 @@
 
 F90FLAGS += -I$(INF_INC) -I$(EXTRACT_DIR)
 
-<<<<<<< HEAD
-alg.f90 psy.f90: test.x90 extract_transform.py
-	$(PSYCLONE) -nodm -api "gocean" -s ./extract_transform.py \
-	            -d . -d $(INF_INC) -d $(EXTRACT_DIR)          \
-				-opsy psy.f90 -oalg alg.f90 test.x90
-=======
 # The dependency on the extraction library here is required to trigger
 # the processing of the jinja files (which must be inlined into the driver).
 alg.f90 psy.f90: $(EXTRACT_DIR)/$(LIB_NAME) test.x90 extract_transform.py
 	$(PSYCLONE) -nodm -api "gocean" -s ./extract_transform.py\
 		-d $(INF_INC) -d $(EXTRACT_DIR) -d . \
 		-opsy psy.f90 -oalg alg.f90 test.x90
->>>>>>> e6d29765
 
 $(NAME): $(INF_LIB) $(EXTRACT_DIR)/$(LIB_NAME) $(KERNELS) alg.o psy.o
 	$(F90) $(F90FLAGS) $(KERNELS) alg.o psy.o -o $(NAME) \
