<<<<<<< HEAD
   4) PR #3223 for #3219.  Add a prototype of the kernel computation
   pattern as its children
=======
   5) PR #3150 towards #2302. Adds functionality to map arguments to
   Fortran intrinsics to the corresponding named arguments.   

   4) PR #3178 for #3196. Improves fparser2 reader directive handling.
>>>>>>> 4296526e

   3) PR #3210 for #3203. Removes outstanding references to the old,
   pared-down LFRic infrastructure.

   2) PR #3164 for #1320. Refactors the AccessSequence.component_indices
   property into a method to remove internal state.
 
   1) PR #3218 for #2705. Adds explicit type information for the r2d_field
   type in GOcean so that kernel inlining succeeds.

Release 3.2.2 26th of November 2025

   2) PR #3231 for #3230. Fixes a bug in upper_bound_psyir() for field vectors.

   1) PR #3229 for #3227. Fixes a bug with PSyAD where the wrong operator
   space was being generated.

Release 3.2.1 12th of November 2025

   17) PR #3214 for #3188. Improves the validation when doing automatic
   array privatisation.

   16) PR #3187 for #3184. Improve logging when chasing imports and test
   inining with the same imported symbol in the caller and the callee.

   15) PR #3211 towards #1540. Resolve indirect imports when requested
   by name.

   14) PR #3194 towards #3183. Adds a new get_all_accessed_symbols
   method to Node to reduce the cost of certain transformations.

   13) PR #3204 towards #3203. Fix make calls using netcdf target.

   12) PR #3182 for #2772. Add support for creating StructureReferences
   with symbols of array datatype (representing a whole array access).

   11) PR #3201 for #3200. Fix for comparing datatypes with equivalent
   interfaces.

   10) PR #3191 for #3189. Ensures that Fortran '==' is converted into
   Sympy Eq(...).

   9) PR #2944 for #2909. Add OWNED_DOF and OWNED_CELL_COLUMN values in the
   operates_on LFRic metadata.

   8) PR #3190. Add python 3.14 in the CI and integration tests (except the
   LFRic Extraction tests).
 
   7) PR #3181 for #3173. Adds protections for CodeBlocks in the
   DataSharingAttributeMixin.   

   6) PR #3174 and #3176 towards #2668. Add kwargs to more transformations.

   5) PR #3186 for #3185. Small fix to SymbolicMaths.expand for Boolean
   expressions

   4) PR #3170 for #3156 and #3167. Remove redundant barrier at the end
   of parallel regions, and an unused DUC private attribute.

   3) PR #3067 for #2525. Updates to InlineTrans to support optional
   arguments

   2) PR #3131 for #2049. Refactor and rename DriverCreator classes.

   1) PR #3118 towards #3049. Adds the --fixed-form and --free-form flags
   to the psyclone command. Also automatically determine Fortran format
   from file extension if they are not supplied.

Release 3.2.0 1st of October 2025

   100) PR #3166 for #3120. Add GitHub release workflow and prepare for
   release 3.2.

   99) PR #3161 for #3155. Optimise InlineTrans to only to a copy of the
   target routine instead of the whole Container.

   98) PR #3110 for #3087. Add support for declaration kind expressions by
   representing them with a PSyIR tree.

   97) PR #3160 for #3159 and #3140. Fix declarations with self-references.

   96) PR #3153 for #3151. Fix some case-related naming comparison issues.

   95) PR #3108 for #2446. Adds the ability to automatically add reduction
   clauses to some OpenMP loops.

   94) PR #3095 for #2916. Dynamically propagate pure and elemental
   attributes to GenericInterefaceSymbols.

   93) PR #3147 for #3138. Fixes reference_accesses() for Calls.

   92) PR #3133 for #3132. Give specific paths to pytest compilation (
   to prevent using the unpredictable '.' path).

   91) PR #3137 for #3096. Add command-flag and config option to disable
   all backend indentations.

   90) PR #3134 towards #2398. Create an AtomicDirective mixin and add
   support for atomic types other than the default.

   89) PR #3136 towards #3060. Names all arguments to all calls of the
   IAttr constructor (which represents intrinsic calls).

   88) PR #3094 for #2851 and #3082. Improves the DA so that PSyclone
   does not generate unnecessary firstprivate clauses on parallel regions.

   87) PR #3127 for #3126. Disable python module index in latex version
   of docs.

   86) PR #3129 for #2709. Ensures that the 'disable backends check'
   configuration option is passed to the FortranWriter.

   85) PR #3128 for #3123. Fixes Fortran file in lfric binary extraction
   library so that it works with gfortran 15.

   84) PR #3116 for #2623. Remove old LFRic infrastructure and bring in
   new version.

   83) PR #3104. Move integration tests to new runner.

   82) PR #3107 towards #3074. Update dl_esm_inf submodule.

   81) PR #3103 for #3091. Fix AsyncTransMixin with loops with if-else blocks.

   80) PR #3100 for #3097. Disable inheriting the options keyword in
   transformation docstrings when not appropriate.

   79) PR #3099 for #3089. Remove is_array from Nodes and rename it to
   has_indices() in Signature.

   78) PR #3106 for #3105. Add print handlers for Sympy boolean literals.

   77) PR #3089 for #2781. Refine halo-depth logic for LFRic "halo" kernels.

   76) PR #2910 for #2896. Adds IncreaseRankLoopArraysTrans.

   75) PR #3093 for #3092. Fixes Fortran backend declarations of (1:) arrays.

   74) PR #3078 for #3068. Refactors single-variable access info (to
   AccessSequence).

   73) PR #3088 for #1812. Implements the OMPReductionClause.

   72) PR #3086 for #3071. Improves TransInfo-related deprecation warnings.

   71) PR #3062 for #2671. Improves the support for allowing arrays to be
   declared thread private.

   70) PR #2969 for #2902. Adds LFRic driver extraction integration tests.

   69) PR #3042 for #2971. Moves OMPDeclareTargetTrans and
   MarkRoutineForGPUMixin into psyir/transformations.

   68) PR #2893 for #2561. Add support for allocatables in the
   HoistLocalArraysTrans and check for kind/type dependent symbols.

   67) PR #3073 for #3072 and #1930. Move domain code out of
   PSyGen.Argument to fix test issues.

   66) PR #3039. Generalised loop tiling with examples

   65) PR #3077 for #3076. Small optimisation to avoid computing depth in
   node.walk() unless it is required.

   64) PR #3023 for #3012. Initial version of psyclonefc command

   63) PR #2907 for #2878. Improves Extraction library output stats.

   62) PR #3058 for #3059. Update linkcheck parameters, fix links in docs
   and READMEs, update mentions of nan_check with value_range_check.

   61) PR #3040 for #3038. Improves the frontend error reporting of the
   psyclone command.

   60) PR #2967 towards #2551. Adds a barrier minimisation step on the Async
   workflow to improve its performance and adds integration tests.

   59) PR #2137 towards #1312. Adds metadata support for read-only ScalarArrays
   in the LFRic DSL.

   58) PR #3057 for 3056. Demote OpenMP lowering error to warning.

   57) PR #3018 for #3017. Fix ArrayType with defined lower bounds, but no upper
   bound.

   56) PR #3055. Fixes duplicated async statements in OpenACC.

   55) PR #2941 for #2925. Add support for ASCII extraction and rename standalone
   extraction to binary extraction.

   54) PR #3053 for #3052. Fix missing psylayer openmp symbols (for LFRic with
   OpenMP and profiling).

   53) #3065 for #3064 - adds a pytest.ini to ensure that pytest doesn't look
   in the 'external' directory if run from the project root directory.

   52) PR #3014 towards #2384. Adds flags to keep comments and have directives
   turned into codeblocks.

   51) PR #3046 for #3045. Replace eval call with getattr in visitor.

   50) PR #3037 for #3036. Remove AccessType location and is_accessed_before method.

   49) PR #3043. Bring back python 3.9 in the integration tests

   48) PR #2977 for #2971. Move the OMPTaskLoopTrans from transformations.py
   to psyir/transformations.

   47) PR #2997 for #223. Add support for logical operators in the SymPy
   comparisons.

   46) PR #3033 for #3031 and #3032. Prevent inserting profiling callipers to
   NEMO functions and any elemental function. Also remove pure attribute when
   inserting psy_data wrappers.

   45) PR #2948 for #2950. Update extraction transformation to perform
   extraction and driver creation at lowering

   44) PR #2972 for #2971. Move the ParallelRegionTrans from transformations.py
   into psyir/transformations.

   43) PR #2732 for #2716. Add support for module-inlining polymorphic kernels
   and rename get_kernel_schedule to get_callees (to match the Call method).
 
   42) PR #3034 for #2837. Updates the supported versions of Python used in
   the test suite to 3.10 and 3.13.

   41) PR #3013 for #2856. Makes 'intrinsics available on device'
   configurable.

   40) PR #2962 for #2935. Errors in use of LBOUND and looping in generated
   adjoint kernel.

   39) PR #3021. Remove hoisted reference from chunking/tiling
   transformations.

   38) PR #3009 for #2981. Prevent ProfilingTrans to add callipers in regions
   with potential control flow jumps.

   37) PR #3029 for #3026. Fixes a bug with RegionTrans.get_node_list if a
   list containing a single Schedule was provided.

   35) PR #3025 for #2928. Removes commas between clauses on directives.

   34) pr #3016 for #3015. Apply doxygen -u to update doxygen config file.

   33) PR #3019. Adds deprecated classes for old-style Dynamo0p3 transformation
   names.

   32) PR #3011 for #2968. Add semantic navigation methods to Operations and
   update indices/arguments/clauses methods to return tuples.

   31) PR #2998 for #2620. Refactor reference_accesses method.

   30) PR #2959. Update spack and enable NEMO multi-gpu.

   29) PR #3000 for #2973. Improves handling of pure subroutines in definition
   use chains.

   28) PR #2994 for #2992. Fix bug with COMPUTE_ANNEXED_DOFS set to False.

   27) PR #2979 for #2942. Change 'dynamo' references to 'LFRic' throughout.

   26) PR #3002 for #2838. Upgrade CI dependencies.

   25) PR #3001 for #2929. Improve docs for OMPLoopTrans.

   24) PR #2999 for #2988. Fixed the unneccessary failure when 3 arguments
   provided to Structure…

   23) PR #2993. Add documentation for the options to kwargs ongoing conversion.

   22) PR #2987 towards #11. Provides logging infrastructure and documentation.

   21) PR #2995 towards #2551. Cache abs_positions to speedup dependency tools.

   20) PR #2931 (#closes 2244) adds support for LFRic colour-tiling. Needs
   to be selected in transformation script.

   19) PR #2970 towards #2966. Add `--enble-cache` psyclone command flag.

   18) PR #2989. Updates various software versions in the integration tests.
   Most significant is move from Gnu 14.2 to Gnu 15.1.

   17) PR #2983 for #2978. Ignore redundant return statements when creating
   PSyIR.

   16) PR #2964. PScylone is now available to install from Conda. This PR adds
   instructions in the user guide.

   15) PR #2980 for #2976. Removes jsonschema as a dependency (since it is
   only required for jupyter notebooks).

   14) PR #2834 for #1010, #1910, #719, #798 and #1648. Generate PSy-layers
   and Kernel stubs using PSyIR lowering (instead of gen_code/f2pygen).

   13) PR #2877 for #2668. Adds a new `@transformation_documentation_wrapper`
   decorator that implements docstring generation for Transformation
   classes, allowing for inheritance. The 'options' argument to
   Transformations is now deprecated in favour of having separate, named
   arguments.

   12) PR #2956 for #1206. Reorganise the documentation to create an
   "instrumentation" section plus other tidying.   

   11) PR #2930 towards #714. Adds the DebugChecksumTrans transformation
   which enables a user to add checksum outputs to generic Fortran code.

   10) PR #2953 for #2952. Gracefully fail when resolving transitive
   (indirectly imported) type.

   9) PR #2848 for #2845, #1792, #2336, #2271 and #649. Extends
   reference_access and other symbol table methods to consider
   symbols that are part of other symbols (e.g. precisions, shapes,
   initialisations, ...)

   8) PR #2908 towards #2551. Adds support for nowait and barriers for
   omp do and omp target.

   7) PR #2945 for #2943. Fix broken documentation links.

   6) PR #2921 for #2532. Changes the documentation so that the User,
   Developer and Reference Guides are all in a single build. Updates
   RTD so that a pdf is made available (and removes the local copy).
   Switches to using the pydata theme for the docs.

   5) PR #2833. Extends the fparser caching functionality to allow the
   location of the cache files to be configured. Also avoids repeated
   parsing of a single file containing multiple modules.

   4) PR #2664 for #1664. Add OpenACC async clause and ACCWait directive.

   3) PR #2828 - adds a new ReplaceReferenceByLiteralTrans transformation.   

   2) PR #2914 for #2913. Consider unresolved imports when deciding scoping
   location of fparser2 symbols.
   
   1) PR #2563 for #2499. Adds ScalarisationTrans.

release 3.1.0 26th of February 2025

	1) PR #2827. Update Zenodo with release 3.0.0 and update link in
	README.md.

	2) PR #2759 for #2758. Fixes failure seen in compilation tests if
	a previous build of infrastructure existed.

	3) PR #2807 for #2806. Adds a new 'RESOLVE_IMPORTS' global variable
	to transformation scripts which allows the user to instruct the
	frontend to chase down some (or all) module imports when constructing
	the PSyIR for existing code.

	4) PR #2821 for #1247. Adds support for parsing comments from the fparser2
	AST tree. There are two new FortranReader arguments to select the behaviour
	for comments and directives (by default they are not parsed).

	5) PR #2836 for #2835. Reverts GHA to use Ubuntu 22.04 as python-3.7
	not available in ubuntu-latest and linkspector is also broken.

	6) PR #2820 for #2773. Adds support for the Vernier timing library.

	7) PR #2840 for #2839. Raise error in FortranReader if ignore_directives
	is True but ignore_comments is True.

	8) PR #2832 for #2831. Reorders the arguments to the parser to meet best
	practices.

	9) PR #2842 for #2841. Update all copyright date ranges for 2025.

	10) PR #2810. Adds caching of the fparser2 parse tree to FileInfo. Is
	disabled by default.

	11) PR #2814 for #2704. Adds backward accesses capabilities to the
	DefinitionUseChain tool.

	12) PR #2509 for #2394. Adds support for logical and character types
	to the PSyData tooling.

	13) PR #2862 for #2858. Change to PSyIR frontend and backend to ensure
	existing parentheses in expressions are preserved.

	14) PR #2825 for #2278 and #2849. Signatures AccessType now indentifies
	INQUIRY and TYPE_INFO, for inquiry intrinsic accesses and precision symbols.

	15) PR #2855 for #2853. Allows the Fortran standard used by fparser to
	be set in the config file and ensure it is used consistently.

	16) PR #2857 for 2854. Excludes character assignments from ACC KERNELS
	regions to avoid issues in NEMO.

	17) PR #2829 for #2826. Adds a --config command-line argument to the
	PSyAD script (to replicate that for psyclone).

	18) PR #2280 for #2723. Add support for depencency analysis involving
	array ranges.

	19) PR #2885. Update integration test dependencies.

	20) PR #2799 for #2779. Implement split finite-element order for
	function spaces in the LFRic API and update Adjoint tests to use it.

	21) PR #2883 for #2875. Fix issues cannonicalising WHEREs with elemental
	functions.

	22) PR #2890 for #2399. PSyKE: adds support for partially-written
	fields.`

	23) PR #2901 for #2900. Fixes the LFRic integration tests and updates
	the versions of LFRic core and apps used therein.

	24) PR #2865 for #2864. Enable split finite-element order and
	anisotropic quadrature points in the LFRic API.

	25) PR #2859 for #2787. Fixes the NEMO integration tests and updates
	the version of NVHPC used by them.

	26) PR #2897 for #2892. Extends LFRic user-supplied kernels that
	operate on dofs to accept field-vector arguments.

	27) PR #2899 for #2889. Adds support for non-allocatable arrays to
	kernel extraction.

	28) #2744 update version number prior to release.

release 3.0.0 6th of December 2024

	1) PR #2477 for #2463. Add support for Fortran Namelist statements.

	2) PR #2367 for #2296. Extends ModuleInfo so that it can be queried
	for the Routines contained in a Module.

	3) PR #2435 for #2422. Add PSyIR GenericInterface to capture the
	information about which routines implement a specific interface symbol.

	4) PR #2457 for #2455. Splitting and renaming DynDofMaps from
	dynamo0p3.py.

	5) PR #2506. Update test and integration test dependencies.

	6) PR #2508 for #2507. Add a symbols_to_ignore argument to some
	symbol_table operations and use it to fix inline transformation issues.

	7) PR #2505 towards #1010. Use the PSyIR Fortran backend for LFRic
	loops and anything inside them.

	8) PR #2516 for #2513. Resolve flake8 issues and make it the only CI
	linter.

	9) PR #2512 towards #11. Adds comments giving the reason for any
	CodeBlocks in the generated code.

	10) PR #2474 for #2409. Adds comments to the generated LFRic PSy
	layer describing any built-in kernels.

	11) PR #2511 for #2510. Array2Loop transformations avoid character arrays
	unless requested in the transformation options.

	12) PR #2521 for #2520. Fix issue with line_length runme example.

	13) PR #2539 for #2538. Add PSyIR Symbol PreprocessorInterface.

	14) PR #2540 for #2537. Add 'allow_renaming' parameter to the symbol_table
	new_symbol method and improve its import handling.

	15) PR #2497 for #2496. Updates the GOcean access-info functionality
	to use PSyIR rather than strings for indices.

	16) PR #2549 for #2548. Update Codecov action.

	17) PR #2396 for #2229. Add PSyIR support for select-type (the selector is
	still a CodeBlock but the case bodies are transferred to a conditional
	construct after the CodeBlock).

	18) PR #2545 for #2544. Accept -c as shortcut for --config in the CLIs.

	19) PR #2527 for #1495. Add PSyIR support for type-bound procedure
	calls.

	20) PR #2529 towards #1779. Generalise NemoArrayAccess2Loop
	transformation to ArrayAccess2Loop.

	21) PR #2517 for #2515. Fix bugs in the symbol_table merge method.

	22) PR #2553 for #2449. Add next/previous_access reference method.

	23) PR #2557 towards #2543. Update the introduction to the User
	Guide and the top-level README.

	24) PR #2560 for #2559. Marks the PRODUCT intrinsic as available on
	accelerator devices.

	25) PR #2581 for #2576. Updates a tutorial README to remove a now-
	dead link to the VMWare KnowledgeBase from a quoted VMWare error
	message.

	26) PR #2571 for #2569. Update integration tests for new system
	(lfric still has issues that will be resolved separately).

	27) PR #2567 for #1333. Fixes bug in Fortran backend with missing
	parentheses for unary minus operator.

	28) PR #2579 for #2578. Fix missing location update for Call node
	in DA tooling.

	29) PR #2556 towards #1351. Documents the new OPERATES_ON=dof
	LFRic kernel type.

	30) PR #2252 for #1990. Support extraction of kernels that import
	variables from other modules.

	31) PR #2547 towards #1779. Removes the NemoLoop node and makes
	the loop_type inference rules part of generic PSyIR.

	32) PR #2590 fpr #2589. Moves to the latest LFRic (split repo)
	and fixes the LFRic integration tests.

	33) PR #2452 for #2451. Move and rename DynInvokeSchedule to
	LFRicInvokeSchedule.

	34) PR #2574 for #2196. Add support for use-intrinsic imports.

	35) PR #2566 towards #2156. Bug fixes for routines declared as
	ELEMENTAL or IMPURE. (Alters the Fortran backend and
	Routine.copy().)

	36) PR #2572 for #2195. Improves SymbolTable.__str__ such that
	Symbols are listed by type and in alpha-order.

	37) PR #2593 for #1779. Removes the 'default' API concept and
	renames 'dynamo0.3' -> 'lfric' and 'gocean0.1' -> 'gocean'.

	38) PR #2599. Update integration test dependencies.

	39) PR #2564 for $2462. Generalise ModuleManager.

	40) PR #2598 towards #2543. Refresh the PSyKAl-related documentation
	in both the User and Developer Guides.

	41) PR #2611. Update Integration tests nvhpc mpi library path.

	42) PR #2614 towards #2604. Fixes broken links to the docs in the
	various tutorial READMEs.

	43) PR #2587 for #1989. Improves the statistics produced by the
	generated PSyKE driver code.

	44) #PR #2602 for #1596. Exclude assumed-size variable references from
	the ACCKernels regions.

	45) PR #2603 for #1841. Refactors the ArrayRange2Loop transformation
	(merging in functionality from the NEMO-specific version). Renames it
	to ArrayAssignment2LoopsTrans.

	46) PR #2615 for #2610. Fixes various spurious warnings that were
	being produced by the lfric/eg17/full_example_extract example.

	47) PR #2625 for #2619. Adds a create function for OMPParallelDoDirective
	to avoid issues from using its parent class' create method.

	48) PR #2609 for #2407. The OpenACC routine directive and transformation
	now accept a "parallelism" attribute to set the level of parallelism, which
	is mandatory in recent OpenACC standards.

	49) PR #2626 for #2622. Adds convenience methods to the SymbolTable for
	manipulating Routine argument lists.

	50) PR #2607 FOR #2600. Update psyclone command and script interface
	to remove mention of 'nemo' API.

	51) PR #2575 towards #2201. Allow FileContainer to have symbols of their
	inner subroutines. It also solves an issue with missing PURE, ELEMENTAL, ...

	52) PR #2632 for #2116. Update the code-transformation tutorial.

	53) PR #2639 for #2638. Upgrade CI markdown-linkcheck to linkspector.

	54) PR #2583 towards #2577. Adds partial support for pointer
	assignments. (Array accessors within structures are not supported.)
	Pointer *declarations* will still result in symbols of
	UnsupportedFortranType.

	55) PR #2445 for #2444. Changes the kernel-extraction tooling so
	that filenames are construction using dashes instead of colons.

	56) PR #2646 for #2641. Fixes incorrect module names within the
	PSyData API (e.g. when profiling).

	57) PR #2647 for #1992. Adds MPI support to PSyKE. Each rank will write
	its own output file(s). The generated driver has been extended so that
	the name of the file to use can be specified on the command line.

	58) PR #2637 for #2138. Add Fortran frontend support to parser array
	declarations with expressions in their shape dimensions.

	59) PR #2649 towards #2586. Adds support for pointer assignments of
	the form `var =[>] this[%...]%procedure(...)`.

	60) PR #2645 towards #2585. Add an optional "otherwise" argument to
	the SymbolTalbe lookup method.

	61) PR #2633 for #2125. Introduces the "replace_symbols_using" method
	to guarantee that PSyIR trees after a copy have references to the
	updated symbols (including in attributes that are not directly in the
	tree).

	62) PR #2662 for #2082. Fixes HoistTrans so that it checks for
	possible side-effects. Also now removes the parent Loop if the hoist means
	it no longer has a body.

	63) PR #2660 for #1370. Adds 'collapse' and 'ignore_dependencies_for'
	options to ParallelLoopTrans.

	64) PR #2653. Add example using the PSyclone xDSL MLIR backend.

	65) PR #2673 for #2652. Find the symbol name containing a kernel metadata
	by searching the PSyIR (instead of assuming the name).

	66) PR #2651 for #2617. Fixes PSyKE driver create for LFRic in the
	event of a call to a generic routine interface.

	67) PR #2650 for #2630. Adds basic support for DATA statements in the
	fparser2 frontend.

	68) PR #2679 for #2676. Adds check for impure calls to the
	ParallelLoopTrans.validate method. This fixes a race condition in the
	sea-ice code in NEMO. Updates the NEMO workflow so that error
	reporting is improved and timing results no longer uploaded to gist.

	69) PR #2656 for #2634. Fixes and improvements for the 'nemo' tutorials.

	70) PR #2413 towards #924. Add find_container_psyir, find_routine_psyir
	and get_callees utilities to simplify the inlining transformation.

	71) PR #2523 towards #1719. Add the poly_{1,2}d_reconstruction kernels
	and tweak the adjoint README files.

	72) PR #2675 towards #1351. Refactors the LFRic metadata checking and
	adds support for user-supplied kernels that operate on dofs.

	73) PR #2700 for #2699. Fix docstring error for Config class.

	74) PR #2698 for #2629. Fix NEMOv5 issues and extend related
	integration tests.

	75) PR #2710 for #2665. Improves error messages for line-length and
	kernel arguments.

	76) PR #2692 for #2691. Increase recursion limit when handling
	conditional statements with many branches. Disable final tree copy
	when generating code.

	77) PR #2708 for #2663. Add LFRic OpenACC in the integration tests.

	78) PR #2678 for #2636. Alter LFRic PSy-layer to lookup nlayers for
	each kernel.

	79) PR #2687 for #2684. Add support for WHERE constructs that contain
	references without range-notation (and prevent some incorrect cases).

	80) PR #2596 for #2592 and #2582. Routine nodes manage their own
	symbols from their parent scope.

	81) PR #2725 to close #717. Removes some TODOs and associated utility code
	from the fparser2 frontend that is now unused.

	82) PR #2733 for #2730. Adds OpenMP offloading support for LFRic plus
	associated integration test.

	83) PR #2743 for #2742. Ensure generated code for function spaces in
	LFRic is always in a consistent order.

	84) PR #2746. Update minor versions of CUDA, HDF5, nvfortran and
	Python used in the CI.

	85) PR #2748. Revert Python used on RTD to 3.12 as 3.13 unsupported.

	86) PR #2707 for #257. Fixes bugs in the loop-fusion transformation.

	87) PR #2752 towards #2717. Adds Assignment.is_literal_assignment property.

	88) PR #2753 towards #2717. Adds DataNode.is_character method.

	89) PR #2712 for #2711. Adds support for user-supplied Kernels that
	operate on dofs (in the LFRic API).

	99) PR #2685 for #2027. Improves datatype and shape inference.

	100) PR #2694 for #2690. Extends the PSyData NaN-checking tooling to
	perform value verification.

	101) PR #2749 for #2311. Alters test-harness generation for the LFRic
	API in PSyAD to base the generated test-code filenames on the name of
	the supplied LFRic Algorithm file.

	102) PR #2763 towards #2717. Upstreams PSyACC functionality: ensures
	that clauses on an OpenACC directive are consistent.

	103) PR #2734 towards #2704. Implements the forward_dependency part of
	the new DefinitionUseChain PSyIR tool.

	104) PR #2761 for #2739. Updates the signature of the PSyKAl
	transformation script to accept a PSyIR node.

	105) PR #2745 for #2661. Add support for kernels that operate on halos.

	106) PR #2770 towards #2543. Improve UG introduction.

	107) PR #2776 for #1280. Fixes ref_guide warnings.

	108) PR #2767 for #2755. Bug fix for psyad failing to transform array
	assignment

	109) PR #2785 towards #759. Populates partial_datatype for OPTIONAL.

	110) PR #2789 for #2778. Removes some old TODOs now that kernel
	extraction for GOcean has been improved.

	111) PR #2791 for #2790. Updates the dl_esm_inf git submodule to point
	to the latest version.

	112) PR #2795 for #2774. Generalises MatMul2CodeTrans to cope with
	non-contiguous array slices.

	113) PR #2769 for #2768. Generalises Sign2CodeTrans and Abs2CodeTrans
	to allow non-floating point scalar literals.

	114) PR #2461 for #2460. Renames DynamoPSy class to LFRicPSy and moves
	into a new module lfric_psy.py in domain/lfric.

	115) PR #2697 towards #2671. Fixes various issues relating to incorrect
	parallelisation of loops in NEMO. Also adds support for array-
	privatisation option.

	116) PR #2804 towards #2737. Update PSyclone to use fparser 0.2.0 release.

	117) PR #2803 for #2796. Fixes bug where PSyData nodes inserted within
	LFRic loops did not have the associated variable declared.

	118) PR #2792 for # 2766. Updates to all the examples and test
	infrastructure now that the index ordering for operators in LFRic
	has been changed.

	119) PR #2775. Adds Call.get_callee() which matches the arguments of
	a Call against the signature of potential callees.

	120) PR #2628 for #2624. Improves debug_string output for Schedules.

	121) PR #2800. Updates integration test dependencies and documentation
	about compiling for GPUs.

	122) PR #2811. Adds sphinx-autodoc-typehints package to 'doc'
	dependencies so that Sphinx markup is able to make use of the
	typehints that we are starting to add to the code base.

	123) PR #2809 for #2737. Updates documentation on OpenMP to point to
	examples of tranformations for CPU and GPU.

	124) PR #2815 for #2636. Get nlayers from first field or operator
	argument to each kernel in LFRic.

	125) PR #2817 for #2816. Fix index type in initialisation of arrays
	of fields in PSyAD test harness construction.

release 2.5.0 14th of February 2024

	1) PR #2199 for #2189. Fix bugs with missing maps in enter data
	directive.

	2) PR #2269 for #2268. Rename DynInvokes to LFRicInvokes and move
	to own module.

	3) PR #2255 for #2237. The derived type intial values are not lost
	anymore, and the "extends" or "abstract" keywords cause a
	UnknownFortranType.

	4) PR #1822 towards #1338. Adds support for the OMP tasking
	directive and transformation.

	5) PR #2346 for #2345. Make the integration tests use a parameterised
	version of python, currently 3.11.4. Pin pylint to < 3.0

	6) PR #2325 for #1947. Adds support for OMP/ACC Atomics and OMP Simd
	directives.

	7) PR #2355 for #2347. Adds testing to demonstrate that the new LFRic
	metadata handling works for multi-precision kernels.

	8) PR #2342 for #2340. Fix issues with VERIFY, ISHFTC and PRECISION
	intrinsics and introduce a NEMO passthrough test.

	9) PR #2350 for #2349. Update to HEAD of fparser master to get
	fparser1 fix for parsing WHERE.

	10) PR #2285 for #2284. Split LFRicRunTimeChecks from dynamo0p3.py.

	11) PR #2313 towards #2197. LFRic PSyLayer uses array pointers instead
	of derived types accessors in the kernel/builtin arguments.

	12) PR #2321 for #2319. Refactors DynStencil into a dataclass named
	LFRicArgStencil.

	13) PR #2361 for #2360. Fix LFRic Loop.independent_iterations with domain
	information and allow sequential directives on loops with dependencies.

	14) PR #2365 for #2351. Fix ref2arrayrange allocated bug.

	15) PR #2363 for #1254. Fortran FORMAT, ENTRY and IMPLICIT statements
	produce CodeBlocks instead of losing the statements.

	16) PR #2357 for #2353. Adds the ACC-loops NEMO transformation script
	and includes its use in the integration testing.

	17) PR #2380 and #2378 for #2369. Add PSyIR node.sibilings property.

	18) PR #2375 for #2374. Bug fix for LFRic kernel-extraction driver
	creation for netcdf.

	19) PR #2385. Update tests to include python 3.12.

	20) PR #2377 for #2368. Adds optional 'depth' argument to Node.walk().

	21) PR #2362 for #2243 and #2312. Add support for Fortran save statements.

	22) PR #2379 for #2370. Adds a Node.get_sibling_lists() method.

	23) PR #2366 towards #342. Improve symbols and tighten-up ACCRoutineTrans
	validation.

	24) PR #2383 towards #2256. Adds support for 'DO CONCURRENT' in the
	fparser2 frontend.

	25) PR #2100 for #2091. Renames DynKern to LFRicKern and moves its
	implementation to domain/lfric.

	26) PR #2391 for #2390. Fix bug in generator.py error message.

	27) PR #2364 towards #1941. Moves map of LFRic precisions to
	config. file.

	28) PR #2376 for #1525. Add lowering methods to all LFRic Built-ins.

	29) PR #2406 for #2404. Fixes bug in setop_random kernel (was only
	filling the lowest vertical level).

	30) PR #2389 toward #928. Adds support for field_bcs_kernel when
	parsing kernels using kernel_interface.py. This is required when
	validating LFRic kernel arguments.

	31) PR #2388 for #2323. Rename the array reduction 2code transformations
	to use the 2loop postfix and improve their implementation.

	32) PR #2400 for #1508. Add flag/config option to disable backend checks.

	33) PR #2428 for #2427. Fixes bug in MaxVal2LoopTrans.

	34) PR #2430 towards #2421. Ensures local symbol table is merged into
	routine scope following an inline transformation. (Works around
	#2424.)

	35) PR #2412 for #2411. Remove NemoKern and add the 'routine' profiling
	option to the psyclone command.

	36) PR #2401 for #2261. Split DynLoop out of dynamo0p3 and rename.

	37) PR #2387 towards #1799. Add support for querying the datatype of
	operations.

	38) PR #2434 for #2433. Bug fix for process_nemo.py script to
	aggregate -I arguments.

	39) PR #2426 for #2254. Make LFRic PSyAD test harness use LFRic
	logging API.

	40) PR #2273 for #2272. Split LFRicFields into domain/lfric module.

	41) PR #2393 for #2392. Split and rename DynKernMetadata into
	into domain/lfric module (LFRicKernMetadata class).

	42) PR #2240 for #2132. Update Integration test software stack.

	43) PR #2454 for #2418. Fix OMPTaskTrans attempts to inline IntrinsicCalls.

	44) PR #2459 for #2458. Fix broken documentation links.

	45) PR #2472 for #2471. Update all copyright dates to include 2024 and
	add utils/update_copyright.sh script to do this task.

	46) PR #2443 for #2442. Fix bug for PSy-layer generation involving CMA
	operators in the LFRic API.

	47) PR #2481 for #1192. Unpin jsonschema version.

	48) PR #2470 for #2468 and towards #237. Fixes Sphinx link-check errors
	for links to anchors in User Guide and also updates the name of the
	dl_esm_inf library and updates associated links (remove references to
	puma).

	49) PR #2420 towards #1786. Add and update Built-ins to support
	mixed precision in the LFRic API: real to real, real to integer
	and integer to real field types.

	50) PR #2480 for #2479. Updates .gitignore for files generated by
	examples.

	51) PR #2486 for #2419. Renames Unknown[Fortran]Type to
	Unsupported[Fortran]Type and DeferredType to UnresolvedType.

	52) PR #2482 towards #2062. Adds a new 'origin_string()' method
	to Node to return information on the origin (line number and file
	name) of a PSyIR node.

	53) PR #2439 for #2105. Use maxval2loop and atomics to parallelise
	NEMO stpctl.f90.

	54) PR #2493 for #2492. Fix bug in NemoOuterArrayRange2LoopTrans

	55) PR #2465 towards #2004. Move same_range functionality to
	ArrayMixin and other improvements.

	56) PR #2372 towards #1960. Fix bugs on Fortran WHERE canonicalisation.

	57) PR #2489 for #2488. Unify generic LoopFuseTrans and allow renaming
	the second loop variable for certain cases.

	58) PR #2423 for #2410. Split off and rename DynStencils to
	LFRicStencils in the LFRic API.

	59) PR #2490 towards #2447. Update PSyclone to use fparser 0.1.4 release.

	60) PR #2501 for #2447. Create PSyclone release 2.5.0.

release 2.4.0 29th of September 2023

	1) PR #1758 for #1741. Splits the PSyData read functionality into a
	standalone module to remove dependence on infrastructure for
	driver code.

	2) PR #1766 FOR #1764. Fixes various syntax errors in some of the
	Fortran test files.

	3) PR #1759 for #1752. Updates to GOcean examples so that F90FLAGS
	is used consistently and is also used when linking.

	4) PR #1700. Various improvements to the example NEMO processing
	scripts.

	5) PR #1762 for #1743. Ensures declaration of precision variables
	in PSyAD test harness.

	6) PR #1774 for #1773. Fixes syntax error in test Fortran file.

	7) PR #1620 for #1555. Create Algorithm Layer for a Kernel.

	8) PR #1767 for #1739. Fixes dep-analysis bug whereby CMA operator
	arguments to LFRic kernels were not given correct access value.

	9) PR #1763 for #1717. Fixes invalid adjoint names for subroutine
	and module.

	10) PR #1776 for #1775. Fixes post_region_code_gen and improves
	test fixtures.

	11) PR #1784 towards #1779. Removes the use of config-provided bounds
	from the NemoRange2Loop Transformation.

	12) PR #1765 for #1724. Remove kernel use statements from
	processed algorithm layer code.

	13) PR #1785 for #1771. Refactor algorithm-creation functionality.

	14) PR #1769 for #1721. Fixes bugs in use of sympy simplify() and
	expand().

	15) PR #1791 for #1780. Add setval_random built-in in LFRic API.

	16) PR #1778 for #1751. Add ReplaceInductionVariableTrans transformation.

	17) PR #1652 for #1645. Symbols representing LFRic BuiltIn Functors

	18) PR #1795 for #1583. Bug fix for PSyAD for expressions involving
	a unary minus.

	19) PR #1809. A few fixes for code style issues.

	20) PR #1803 for #1797. Adds support for logical variables to the
	PSyData API.

	21) PR #1804 for #637. Extends the dependence analysis to support
	LFRic built-in kernels.

	22) PR #1790 for #1787. Adds HoistLoopBoundsExprTrans transformation
	which hoists complex loop-bound expressions out of loops.

	23) PR #1811 for #1810. Separate LFRic LMA Operator infrastructure
	into its own file.

	24) PR #1808 for #1681. Extends PSyAD to reject functions.

	25) PR #1633 towards #1631. New implementation of kernel meta-data
	parser for GOcean API.

	26) PR #1821 for #1557. Extends PSyAD to support LFRic mixed-
	precision kernels.

	27) PR #1551 towards #1338. Add OpenMP Clauses and its referenced
	variables as part of the PSyIR tree.

	28) PR #1838 for #1704. Update replace_with method to take into
	account named arguments.

	29) PR #1847. Make a subSignature a Signature and allow
	Signature.to_language w/o arguments

	30) PR #1831 for #1735. Changes the directory structure in the
	test LFRic infrastructure to mimic that in the full LFRic
	infrastructure. Alter the testing infrastructure to use the
	Makefile to build the LFRic library.

	31) PR #1814 towards #924. Add new PSyIR InlineTransformation.

	32) PR #1819 for #1815. Forbid OMPTarget regions from containing
	CodeBlock nodes.

	33) PR #1830 for #1828. Fixes to enable explicit OpenACC Loop
	parallelism with UM.

	34) PR #1855 for #1840. Fix bug with dependency analysis when an
	expression has the same array reference with and without indices.

	35) PR #1827 for #1826. Adds support for SIR intrinsics.

	36) PR #1839 for #1782. Adds a -api option to the PSyAD script.

	37) PR #1844 towards #1823. Makes module inlining work in LFRic
	when the same kernel is used multiple times.

	38) PR #1825 for #1576. Adds the Reference2ArrayRangeTrans
	transformation.

	39) PR #1846. Fixes to various docstrings in transformations.py
	and node.py.

	40) PR #1845 for #1813. Adds a standalone PSyData extraction
	library (that uses only Fortran IO).

	41) PR #1836 for #1834. Adds support for explicit array-range
	declarations to the dotproducttrans transformation.

	42) PR #1871 for #1870. Fixes typo in link in User Guide.

	43) PR #1875 for #1874. Remove pytest-pep257 dependency from setup.py

	44) PR #1860 for #1538. Fixes search for config file when
	`python setup.py install` used instead of pip and adds yaml config
	file to tell RTD to use pip and Python 3.8 (for interop. with
	SymPy).

	45) PR #1768 for #1711. Add initial Sum2CodeTrans transformation.

	46) PR #1885 for #1878. Update FortCL submodule to head of master to
	fix invalid-boz compilation errors with newer versions of gfortran.

	47) PR #1890 for #1889. Fix test to avoid temporary files being
	left after pytest run.

	48) PR #1850 towards #1799. Initial PSyIR node.datatype implementation
	to query the resulting datatype of a PSyIR subtree.

	49) PR #1869 for #1868. Extend PSyAD to make use of the
	Reference2ArrayRangeTrans.

	50) PR #1880 for #1865. Improves support for function calls in the
	PSyIR by ensuring the associated RoutineSymbol has the correct
	datatype.

	51) PR #1894 for #1893. Fix bug in is_upper/lower_bound for UnknownTypes.

	52) PR #1853 for #1829. Add OMP teams distribute parallel do directive
	and refactor OMPLoopTrans.

	53) PR #1900 for #1893. Fix bug in is_upper/lower_bound for non-typed
	Symbols.

	54) PR #1782 for #1496. Adds initial support for PSyAD test
	harness generation for LFRic kernels. Some issues remain.

	55) PR #1807 towards #1806. Adds PSyIR support for LFRic kernel
	metadata.

	56) PR #1906 for #1896. Update HoistLocalArrayTrans to avoid hoisting
	parameter arrays and, unless explicitly requested, device parallel routines.

	57) PR #1901 towards #1892 and #1898. Add support for storing and
	querying the index of a metadata argument.

	58) PR #1884 for #1882. Extends the inlining transformation to support
	inlining of functions.

	59) PR #1912 for #1851. Fixes pycodestyle (2.9) errors/warnings for
	with Python 3.10.

	60) PR #1899 towards #1823. Refactors KernelModuleInlineTrans so that
	the in-lining happens at transformation time rather than code-
	generation time.

	61) PR #1852 for #1750. Adds an option to VariablesAccessInfo to
	report/not report array arguments as first parameter to
	lbound/ubound/size as read access. This fixes several issues with the
	dependency tools.

	62) PR #1867 for #1861. Significantly improves test coverage,
	especially of the compilation-testing utilities.

	63) PR #1924 for #1923. Fix issues building Developer and Reference
	guides.

	64) PR #1913 for #1848. Fix issues with case-sensitivity in the
	SymbolTables.resolve_imports method.

	65) PR #1917 for #1916. Extends InlineTrans to support calls to
	routines in different Containers.

	66) PR #1940. Replace Python 3.10 with 3.11 in GHA test suite.

	67) PR #1943 for #1942. Fixes incorrect path in tutorial
	Makefile setup.

	68) PR #1905 for #1903. OpenMP schedule can be set to "none", which skips
	the schedule clause in the OpenMP directive. This is the new default in
	generic PSyIR (GOcean and LFRic still default to "static").

	69) PR #1892 towards #1824. get_kernel_schedule supports resolving
	interfaces (e.g. for the LFRic mixed precision kernels).

	70) PR #1911 for #1909. Update fparser dependency.

	71) PR #1908 for #1879. Completes the new meta-data parsing
	functionality for the LFRic API.

	72) PR #1918 for #1883. Updates kern_call_arg_list() (for LFRic) to
	use PSyIR. (Step towards using PSyIR in LFRic PSy-layer generation
	and required for PSyKE driver generation.)

	73) PR #1898 towards #1708. Extends PSyAD LFRic harness support to
	kernels with field arguments that contain geometry information.

	74) PR #1982 for #1981. Updates the GHA configuration to use
	Python 3.7 instead of 3.6.

	75) PR #1956 for #1955. Updates the tests/.pylintrc file to remove
	unsupported options.

	76) PR #1888 for #1783. Adds NEMO OpenMP transformation scripts
	to the examples.

	77) PR #1933 for #1902. Adds run-time checks when hoisting
	local work arrays.

	78) PR #1963 towards #1883. More work to improving the use of PSyIR
	in LFRic (as needed for PSyKE driver creation).

	79) PR #1964 for #1961. Adds lower_to_language_level to DynLoop to
	ensure loop variable names preserved in PSyKE driver creation.

	80) PR #1952 for #310. Adds support for ACCEnterData and ACCUpdate
	directives in the NEMO API.

	81) PR #1925 for #1832. Add a 'force' option to the ParallelLoopTrans.

	82) PR #1988 for #1507. Drop 'six' dependency and fix many pylint issues.

	83) PR #1968 towards #1823. Fixes additional issues with module-
	inlining in LFRic. (Interfaces, imported global variables and some
	validation problems.)

	84) PR #1996. Addendum to #1952 to cover missed lines.

	85) PR #1994 for #1986. Fix issues with LFRic OMP support by skipping
	dependence analysis for coloured loops.

	86) PR #1997 for #888. Updates the handling of the '-v'
	command-line flag for requesting version information. The
	psyclone script will now quit after outputting the version
	information.

	87) PR #1970 for #1966. Add an overwrite_datatype option to
	StructureReferences for when an API knows what type a DeferedType is.

	88) PR #2003. Pins the Sphinx version to < 6.1 to avoid a bug in
	the link-checking functionality. Also corrects various links to
	the VirtualBox site.

	89) PR #1972 for #1967. Ensures that proper Signatures are created
	for structure accesses that appear in LFRic kernel arguments.

	90) PR #1907 for #1366. Introduces the IntrinsicCall node and the
	IntrinsicSymbol symbol. Adds ALLOCATE, DEALLOCATE and RANDOM_NUMBER
	intrinsics.

	91) PR #2007 for #2000. Removes pinning of Sphinx version in setup.py
	now that the linkcheck bug has been fixed in a new release.

	92) PR #1976 for #1974. Fixes issues with literal constants and
	array accesses in VariableAccessInfo for the LFRic API.

	93) PR #2015 for #2012. Fixes crash in access-information
	collection when there is an LFRic 'domain' loop.

	94) PR #2014. Extends psyir_from_source() so that the caller
	can specify if the Fortran is in fixed format.

	95) PR #1993 towards #1953. Extends the LFRicKernelMetadata
	class to support stencil specifications.

	96) PR #2020 for #2019. Fix inconsistencies in handling of precision
	symbols

	97) PR #2023 for #1975. Extends DynReferenceElement to ensure that
	it adds related kernel arguments to KernCallArgList as PSyIR.

	98) PR #2030 for #1529. Update eg19 Makefile so that compilation
	works.

	99) PR #2029 for #1567. Fix visibility issues with imported symbols.

	100) PR #2024 for #1984. Fixes the dependence analysis for the case
	where a single element of an array of fields is passed as an
	argument to an LFRic built-in.

	101) PR #1980 for #1978. Updated LFRic Infrastructure files in
	PSyclone repository and PSyData libraries to support 32- and
	64-bit mixed precision.

	102) PR #2034 for #1864: Add support for adjoint test-harness
	generation for kernels with operator arguments.

	103) PR #2038 for #1998. Adds support for r_tran_operator_type to
	LFRic (dynamo0.3).

	104) PR #2036 for #2033. Splits core/access_info into its constiutent
	classes and moves utility functions out of the DependencyTools
	module.

	105) PR #2056 for #2055. Extends the Reference2ArrayRange
	transformation such that it rejects any References that are args to
	the DEALLOCATE intrinsic.

	106) PR #2047 for #2046. Adds a 'return' statement to the
	lower_to_language_level() methods.

	107) PR #2032 for #92. Forbid include statements (which should have been
	processed by the preprocessor or fparser before PSyclone).

	108) PR #1973 for #1904. Fix inlining issues with complex access
	expressions (e.g. array offsets and partial derived types accesses).

	109) PR #2044 for #1295. Changes LFRic psyir to avoid use of exec
	and ensures that LFRicConstants is not created *before* the config.
	file has been read.

	110) PR #2066 for #1587. Introduces new DebugWriter visitor for
	fast generation of Fortran-like content in error messages.

	111) PR #1914 for #1891. Improves error handling when there are
	undeclared arguments.

	112) PR #2067 towards #1618. Fixes bugs relating to gh_sum for
	scalars and use of any_space_* spaces in the new metadata
	handling. Also corrects a (tested) docstring so that it sets
	up a Config object first.

	113) PR #2063. Improve search for optimisation script and handling
	of any errors when it is imported.

	114) PR #2071 for #2042. Adds support for the Fortran 'parameter'
	statement to the fparser2 frontend.

	115) PR #2068 for #352 and #1422. Adds a 'DoWhile' node to represent
	Fortran DO WHILE and unbounded DO loops.

	116) PR #2072 tidying of IfBlock following #2068.

	117) PR #2061 towards #598. Improves the use of dependence analysis
	in the OMP transformations to infer which variables are firstprivate
	in some cases.

	118) PR #2059 for #2057. Adds kernel-extraction support for the
	NEMO API.

	119) PR #2073. Fixes typos across the repo.

	120) PR #2025 for #1483. Adds driver generation for LFRic kernel
	extraction (PSyKE).

	121) PR #2048 towards #1772. Implements a new MetadataToArgumentsRules
	class using the new LFRic metadata functionality.

	122) PR #2085 for #840. Add support for minval, maxval and sum Fortran
	intrinsics.

	123) PR #2077 for #2075. Specify LFRic built-in metadata descriptions
	within LFRic built-in classes.

	124) PR #2104 towards #1618. Fix invalid use of subroutine instead of
	function in an LFRic example algorithm.

	125) PR #2098 towards #2091. Split off and rename DynKernCallFactory
	to LFRicKernCallFactory.

	126) PR #2103 towards #1618. Support Fortran interfaces whose symbols
	are already declared.

	127) PR #2099. Update of tutorials.

	128) PR #1937 for #1935. Adds all LFRic TL and adjoint kernels under
	examples.

	129) PR #2112 towards #1618. Splits LFRic eg11 source file into
	driver and algorithm.

	130) PR #2118 for #2117. Ensure build flags passed to LFRic
	infrastructure

	131) PR #2026 for #1991. Improves the support for building a
	standalone driver for an extracted kernel. All required modules are
	now inlined into the driver source file.

	132) PR #2086 for #2013. Adds support for logical scalar arguments
	in PSyAD test harness generation.

	133) PR #2060 towards #1618. Adds an optional code path for LFRic
	Algorithm-layer handling using the new metadata processing
	functionality.

	134) PR #2123. Updates GOcean project link in UG.

	135) PR #2121 for #2109. Updates PSyclone to fparser 0.1.1 release.

	136) PR #2128 towards #1618. Bug fix in LFRicAlgInvoke2PSyCallTrans
	for kernels requiring more than 1 quadrature object.

	137) PR #967 towards #2132. Add GH workflows for self-hosted runner.

	138) PR #2084 for #1801. Improve handling of assume-shape arrays with
	specified bounds.

	139) PR #2129 towards #1618. Bug fix for -ve Literal args to kernels
	in PSyIR handling of LFRic Alg Layer.

	140) PR #2133 for #2126. Add RTD YAML config files to allow the
	documentation (user guide, developer guide etc) to be managed
	separately and to allow software environments other than the
	default to be specified.

	141) PR #2092 for #2008. Refactors Symbol interfaces and adds support
	for Static/SAVE variables.

	142) PR #2089 for #2005. Add a SymbolTable merge method and improve symbol
	renaming capabilities.

	143) PR #2141 towards #1618. Add support for Symbols imported from
	Containers with renaming.

	144) PR #2136 for #2134. Fix compilation tests bug with assumed shape arrays.

	145) PR #2115 for #2114. Fortran allocate with type-spec becomes a CodeBlock.

	146) PR #2130 towards #1161. Adds support for HUGE and TINY intrinsics.

	147) PR #2095 towards #2091. Split off and rename DynInvoke to LFRicInvoke.

	148) PR #2146 for #2145. Skip CI link checks for mybinder as they
	occasionally fail.

	149) PR #2135 towards #1618. Adds (limited) PSyIR support for Fortran
	interfaces without a name.

	150) PR #2152 for #2149. Adds checks in Literal constructor that
	supplied string is a valid format.

	151) PR #2143 for #2043. Adds basic PSyIR support for Fortran COMMON
	blocks.

	152) PR #2150 towards #2132. Improve self-hosted CI workflow.

	153) PR #2090 for #1545. Split off and rename DynCollection to
	LFRicCollection.

	154) PR #2140 for #2139. Encapsulates the result of the dependency-
	analysis' get_in_out_parameters() in a single class.

	155) PR #2160 for #2159. Adds support for LFRic kernel arguments with two
	new precision names (r_bl and r_phys).

	156) PR #2170 for #2169. Correct import of fparser2
	Declaration_Construct.

	157) PR #2131 towards #1618. Improves the error handling when we find
	a Routine with the same name as an LFRic Builtin.

	158) PR #2147 for #2119. Add elemental and pure routine attributes.

	159) PR #2181 for #2175. Bug fixes for processing of Fortran
	declarations and integer literals.

	160) PR #2107 for #2106. Improvements to NEMO processing scripts and
	inclusion in Integration Testing.

	161) PR #2198 for #2194. Fixes handling of a function where the
	precision of the result is only defined within the function.

	162) PR #2187 towards #1618. Remove builtin use statements when
	lowering.

	163) PR #2191 for #2185. Fix element order used in PSyAD test
	harness.

	164) PR #2208 towards #2205. Ensures that functions or subroutines
	that CONTAIN other functions/subroutines are put into a CodeBlock.

	165) PR #2124 fir #2101. Refactors OpenMP inference of private/first-
	private variables and those requiring synchronisation.

	166) PR #2210 for #2206. Ensure symbol renaming included when deep-
	copying a symbol table.

	167) PR #2209 for #2204. Add support for EQV and NEQV and fix select
	case bug with logical comparisons.

	168) PR #2211 for #2183. Change PSyAD test-harness generation to use
	the same variable names as the TL kernel being tested.

	169) PR #2212 for #2203. Fix bug in PSyIR fparser2 frontend when
	DO WHILE contains normal DO loops.

	170) PR #2220 for #2219. Adds 'shared_with' argument to the
	node.ancestor() method.

	171) PR #2174 for #2171. Add support for obtaining the partial datatype
	of an UnknownFortranType.

	172) PR #2163 for #1537. Support array-slicing notation in SymPy
	comparisons.

	173) PR #2221 for #2214. Fix names of invokes containing a single
	kernel in the PSyIR of the LFRic Alg layer.

	174) PR #2225 for #2224. Fix erroneous CI link check error by
	omitting test for the particular link.

	175) PR #2172 for #1833. Fixes the LFRic tutorials so that they
	build correctly.

	176) PR #2227 for #2226. Adds new Node.path_from(ancestor) method.

	177) PR #2158 for #81. Ensures all example/test Fortran code for
	LFRic follows the LFRic naming convention.

	178) PR #2218 towards #2132. Adds LFRic integration tests and
	new, associated optimisation scripts. Includes bug fixes for
	matmul inlining transformation.

	179) PR #2230 for #2228. Improve reporting of errors due to kernel
	functors not explicitly included in algorithm use statements.

	180) PR #2207 for #1419. Split the DataSymbol constant_value attribute
	into is_constant (bool) and initial_value (PSyIR Node). This allows
	parsing Fortran declarations with initial_value that are not constant.

	181) PR #2231 for #2213. The Fortran frontend and backend now also
	consider that UnresolvedInterface symbols can come from the body of
	a Fortran Interface.

	182) PR #2240 for #2234. Fix WhileLoop issue in the NEMO OpenACC kernels
	script.

	183) PR #2182 for #2179. Fix LFRic eg14 nvfortran compilation and add
	nvfortran examples and tutorials steps in the Integration tests.

	184) PR #2250 for #2248 and #1575. Fixes bug in line-length limiter
	to prevent it breaking a line before the first non-whitepsace
	character.

	185) PR #2262 towards #446. Implement reference_access for Call nodes.

	186) PR #2184 for #2166. Adds Sympy support for user-defined types.

	187) PR #2270 for #1575. Fixes the line-length limiter for code that
	has an indent greater than the max. line length.

	188) PR #2259 for #1932. Adds support for the 'gang' and 'vector'
	clauses on OpenACC Loop directives.

	189) PR #2276 for #2274. Small fixes for various complaints
	produced by latest version of pycodestyle.

	190) PR #2291 for #2290. Bug fix to KernelModuleInlineTrans -
	ensures that the new RoutineSymbol added to the Container is given
	a DefaultModuleInterface.

	191) PR #2238 for #2234. Adds support for a generic interface to
	perform variable comparison when the datatype is unknown. (Required
	for canonicalising SELECT CASE constructs.)

	192) PR #2292 for #2288. Workaround for Sphinx-doctest bug by
	building html dev guide before running the doctests.

	193) PR #2260 for #2245. Splits LFRicLoopBounds class from
	dynamo0.3.py.

	194 PR #2241 for #2215. Adds support for Fortran names being the
	same as Python keywords when using sympy within PSyclone, e.g. in
	comparisons between expressions.

	195) PR #2295 for #2294. Extends the PSyData extraction library
	to support character variables

	196) PR #2157 for #1396. Add tree-update mechanism and new ACCClause
	nodes for data movement.

	197) PR #2281 for #2258. Adds a PSyData wrapper for the TAU profiler.

	198) PR #2283 for #2282 and #2286. Adds a get_ubound_expression
	method to ArrayMixin (analagous to get_lbound_expression).

	199) PR #2293 for #2301. Add 'is_independent' property/query to Loop.

	200) PR #2309 for #1558. Add support for out-of-order parameter statements.

	201) PR #2148 towards #2105. Adds {Min,Max}Val2Code transformations.

	202) PR #2298 for #1987. Change all intrinsic Operations to IntrinsicCalls.

	203) PR #2320 for #2242. Pin Sphinx dependency to <7 to fix RTD building step.

	204) PR #2264 for #2263. Split LFRicScalarArgs from src/psyclone/dynamo0p3.py.

	205) PR #2328 for #2316. Update PSyclone to use 0.1.3 of fparser.

	206) PR #2329 towards #2204 and closes #2315. Bug fix to fparser2
	frontend to ensure that a PROGRAM with a CONTAINS is captured as
	a CodeBlock.

	207) PR #2327 towards #2132. Updates the LFRic integration tests
	to use a Spack environment and the latest HEAD of trunk of LFRic.
	Also extends the integration tests to upload performance numbers
	to a GitHub gist.

	208) PR #2154 for #95 and #994. Enforce valid Fortran names for
	invoke names in the LFRic API.

	209) PR #2332 for #2318. Small bug fix to the LFRic extraction
	driver creation. eg17/full_example_extract now builds and runs OK.

	210) PR #2287 for #2253. Allow for GH_WRITE access to continuous
	field arguments to inter-grid kernels in the LFRic API.

	211) PR #2299 for #2297. Add option to get original symbol name
	(for an imported symbol) in VariablesAccessInfo.

	212) PR #2233 for #1772. Correct kernel metadata for LFRic adjoint code.

	213) PR #2334. Fix missing backtick in docstrings.

	214) PR #2306 for #2305. Rename DynHaloExchange to LFRicHaloExchange.

release 2.3.1 17th of June 2022

	1) PR #1747 for #1720. Adds support for If blocks to PSyAD.

	2) PR #1669 for #450. Remove set_dirty/clean from ACC regions

	3) PR #1745 towards #1731. Split PSyLoop class from Loop node.

	4) PR #1761 for #1760. Create release 2.3.1

release 2.3.0 9th June 2022

	1) PR #1672. Fixes BOZ literal standard incompatibility in the
	nvidia profiling wrapper code.

	2) PR #1670 for #1650. Fixes various inconsistencies in the symbol
	table implementation.

	3) PR #1674 for #1644. Fixes bug in matmul transformation.

	4) PR #1673 for #1671. Fixes an error in the Makefile for the
	'time evolution' LFRic tutorial.

	5) PR #1628 for #1491. Extends PSyAD pre-processing phase to
	expand any expressions involving active variables.

	6) PR #1666 towards #1618. Modified prototype PSyIR-based
	algorithm generation to use a transformation to convert from
	invoke's to processed algorithm code, rather than it being done as
	part of lowering in the backend. This allows algorithm code with
	invoke's to be output by the backend.

	7) PR #1613 for #1238 and #1528. Improves the view() method so that
	it returns a str rather than printing to stdout. Also allows colour
	to be disabled.

	8) PR #1656 for #1649 and #1645. Add equality operator to all core
	PSyIR nodes in order to compare nodes by value.

	9) PR #1680. Refactors some of the code in various ACC directives to
	minimise duplication and switch to f-strings.

	10) PR #1639 for #1630. Add support for named arguments in Call and
	Operation PSyIR nodes, including Fortran front-end and backend support.

	11) PR #1682 for #1632. Extend the LFRic API to support transport
	field type. Required for mixed-precision support.

	12) PR #1678 for #1667. Work towards getting the LFRic OpenACC
	example (eg14) to compile.

	13) PR #1676 for #1644 Extend matmul2code transformation to
	support matrix matrix multiplication. Previously it was limited to
	matrix vector.

	14) PR #1697 for #1695. Small update to LFRic stub infrastructure to
	fix compilation failure when building tutorial code.

	15) PR #1699. Fix failing dynamopsy test by specifying dm=true
	explicitly

	16) PR #1684 for #1683. Adds support for MIN and MAX LFRic Built-ins.

	17) PR #1702 for #1695. Correction to LFRic infrastructure ('emdi') to
	bring up-to-date with current LFRic usage.

	18) PR #1705. Corrections for the NEMO tutorial.

	19) PR #1692 for #1688. Prevents scoping regions from sharing symbol
	tables. Adds attach() and detach() methods to SymbolTable for
	managing this connection.

	20) PR #1703 for #1689. Fix stencil depth bug in LFRic halo exchange
	when a discontinuous writer follows a discontinuous stencil reader.

	21) PR #1608 towards #1542. Allow GH_WRITE access for fields on
	continuous function spaces in LFRic API.

	22) PR #1722. Changes all PSyIR code over to using f-strings.

	23) PR #1725. Allows parsing an empty Fortran file.

	24) PR #1716 for #1713. Fix bug in matmul transformation.

	25) PR #1693 for #1661. Improve dependency analysis tools.

	26) PR #1347 for #1730. The Fortran backend now generates declarations with
	dependencies in the appropriate order.

	27) PR #1729. Minor fixes for MarkDown link checker and path to
	test file.

	28) PR #1733 for #1707. Update PSyclone master to the latest version of
	fparser to enable running of PSyclone tests.

	29) PR #1679. Add a limit parameter to the PSyIR node ancestor method.

	30) PR #1749 for #1748. Updates version of fparser specified in setup.py
	to 0.0.15.

	31) PR #1740 for #1738. Update the operator implementation in the
	cut-down LFRic infrastructure and change the USE statements generated
	for CMA operators.

release 2.2.0 17th March 2022

	1) PR #1439 for #1074. Adds a GOcean example for the use of the NaN-
	checking functionality (in PSyData).

	2) PR #1463 for #1461. VALID_LOOP_TYPES constant made consistent
	across APIs to permit check on loop type in dependency tools.

	3) PR #1473 for #1423. Adds the ChunkLoopTrans PSyIR transformation.

	4) PR #1475 for #595. Remove memento and transformation return values.

	5) PR #1470 for #1459. Refactor OMPLoopTrans to support OMPLoop
	directive and add OMPTargetTrans.

	6) PR #1452 for #1451. Add doctest for the Dev Guide to GitHub Actions
	and tidy the examples so that they work.

	7) PR #1503 for #1502. Fix incorrect path in tutorial README.

	8) PR #1489 for #1488. Configure MD link checker to skip links to MO wiki.

	9) PR #1501 for #1484. Remove Python2 validation, update
	documentation, start removing Python2-specific code and start
	using any pylint-suggested Python3-specific code constructs.

	10) PR #1476 for #1456. Fix precision problems in the PSyAD harness
	code generation and add harness documentation.

	11) PR #1482 for #1481. Renames symbol_from_tag->find_or_create_tag
	and tidies its use.

	12) PR #1521 for #1193. Update Python 3.5 to 3.6 in the GitHubActions CI.

	13) PR #1512 for #1511 and #1516. Fix silent compilation test failures,
	and make sure all files are compiled in tmpdir.

	14) PR #1531. Fixes incorrect imports of OMPTaskwaitTrans in examples
	in class docstrings.

	15) PR #1498 for #533. Adds the use of SymPy for comparing expressions
	for equality. Removes math_equal() and
	ArrayRange2LoopTrans.string_compare() methods.

	16) PR #1492 for #1457. Adds support for the transformation of Loops
	when taking the adjoint of a code.

	17) PR #1520 towards #1504. The Fortran frontend marks class type
	definitions as UnknownFortranType in the PSyIR.

	18) PR #1522 for #1519. Make the LoopSwapTransformation generic and
	move it to the psyir.transformations module.

	19) PR #1539 for #1524. Re-enable a previously deleted compilation test
	due to a compilation error now fixed.

	20) PR #1535 for #1534. Adds testing of Python 3.10 in GHA and
	updates PSyclone to work with 3.10. Also makes GHA build examples
	with 2 threads (as 2 cores are available) and runs tests with as
	many threads as there are cores available (again 2 at this time).

	21) PR #1510 for #1499. Add SymbolTable method to resolve the properties
	of imported symbols.

	22) PR #1485 for #1429. Create correct variable intents for
	generated adjoint kernel code.

	23) PR #1228 towards #753. The GOcean API now uses PSyIR for the Algorithm
	layer.

	24) PR #1526 for #1430. Fixes and improves support for array
	ranges in psyad.

	25) PR #1500 for #1487. Improvements to NEMO arrayrange2loop
	transformation.

	26) PR #1541 for #1513. Adds a 2D loop-tiling transformation.

	27) PR #1533 for #1523. Adds SymPy symbols for Fortran names
	in the tools.symbolic_maths module.

	28) PR #1579 for #1550. Removes duplicated use statements produced
	by the Fortran backend.

	29) PR #1518 for #1506. Bugfix for WHEREs involving derived types.

	30) PR #1578 for #1517. Uses dependency analysis to check for
	loop-carried dependencies when attempting to parallelise a loop.
	Also improves validation checks at code-generation time to ensure
	that any OMP Loop directive is within a Target or Parallel region.

	31) PR #1598 towards #282. Removes reference to the Dynamo 0.1 API
	in the documentation.

	32) PR #1462 for #451. Make LFRic loop bounds constant within the
	PSy-layer with any function calls or structure accesses looking up
	bounds information being computed separately beforehand. This can
	help compilers correctly compile the code, particularly when there
	are directives and may also help compilers produce more efficient
	code.

	33) PR #1592 for #1585. Add a PSyIR clause node and start implementing
	clauses for the OpenMP directives.

	34) PR #1599 for #282. Removes Dynamo 0.1 API code and tests (removes
	the API completely).

	35) PR #1556 for #1490. Adds a dotproduct2code transformation and
	extends PSyAD to make use of it.

	36) PR #1597 towards #753. Fixes naming bugs in GOcean Algorithm
	PSyIR.

	37) PR #1565 for #1505. Fix bug with UnknownFortranTypes inside other
	fparser frontend declarations.

	38) PR #1603 for #1566. Fparser reader parses derived types with
	contains statements as UnknownFortranType.

	39) PR #1602 towards #753. A new PSyclone script entry point (the
	trans_alg function) can be used to transform the Alg-layer (currently
	just for the gocean API).

	40) PR #1601 for #1600. Removes the GOcean 0.1 API.

	41) PR #1410 for #1398. Add Sphinx docs link checking in the CI.

	42) PR #1586 for #1559. Adds support for SoA and AoSoA in the
	Range2Loop transformation.

	43) PR #1574 towards #1555. Replaces gen_kernel_stub script with
	psyclone-kern. This more generic script can be extended to other
	kernel modification options in the future (in particular
	generating an algorithm layer from a kernel).

	44) PR #1607 for #1559. Transform MATRIX_MULTIPLY to equivalent
	code before creating adjoint.

	45) PR #1527 towards #1525. Adds lower_to_language_level methods
	to all LFRic builtins with the exception of those involving
	reductions or type casting.

	50) PR #1616 for #1615. Fixes list of files to profile in NEMO
	kernels script plus some other typos.

	51) PR #1621 for #1581. Extends PSyAD to make use of the
	ArrayRange2Loop transformation to remove any array ranges before
	constructing the adjoint.

	52) PR #1622 towards #1618. Fixes code generation for PSyIR of
	Algorithm Layer by removing `invoke` symbol during lowering.

	53) PR #1609 for #1584, #1041 and #490. Adds transformation to
	add OpenMP target directive to routines and updates existing
	one for OpenACC to use PSyIR instead of parse tree.

	54) PR #1625 for #1606. Fixes bug in PSyAD by ensuring that all
	local, active variables are initialised to zero.

	55) PR #1349 for #1277. Extend the LFRic API to use algorithm
	precision/types when generating the PSy layer. Required for
	mixed-precision support.

	56) PR #1624 towards #1618. Bug fix for LFRic algorithm PSyIR module
	and subroutine names.

	57) PR #1637 for #1634. Add HoistLocalArraysTrans transformation.

	58) PR #1553 for #1134. Completes the movement of OpenCL-generation
	into its own transformation.

	59) PR #1657 for #1640. Changes ready for new 2.2 release.

release 2.1.0 3rd November 2021

	1) PR #1183 for #1075. Improves (tightens) the checking performed
	by the LoopFusion transformation.

	2) PR #1197 for #1189. Changes the dependence analysis to use a
	Signature rather than just the symbol name (in preparation for
	supporting derived types/structures).

	3) PR #1216 for #1188. Adds a FortranReader PSyIR frontend.

	4) PR #1217 towards #1210. Adds raising transformations for NEMO.

	5) PR #1222 for #1171. Adds a new class to encapsulate all constants
	related to the LFRic API.

	6) PR #1233 for #1231. Adds psyadd driver script that will process an
	LFRic tangent-linear kernel and produce its adjoint.

	7) PR #1124 for #1185. Refactor PSyDataNode class and sub-classes.

	8) PR #1229 for #1170. Adds a Container parent node above all
	InvokeSchedule nodes.

	9) PR #1225 towards #1223. Moves remaining GOcean constants into
	new GOceanConstants class.

	10) PR #1241 for #1240. Adds support for functions in the PSyIR and
	Fortran frontend and backend.

	11) PR #1257 for #1248. Adds support for logical, read-only, scalar
	arguments to LFRic user-supplied kernels.

	12) PR #1234 for #1230. Adds FileContainer node.

	13) PR #1264 towards #1258. Adds mappings for the LFRic infrastructure
	types to their Fortran modules to the LFRic Constants class.

	14) PR #1236 for #1028. Extends the core variable-access analysis
	functionality to support structures (derived types).

	15) PR #1239 towards #1237. Adds lower_to_language_level() method
	for some LFRic builtins.

	16) PR #1195 for #1194. Fixes some incorrect str(error) usage in the
	tests, introduces a PSycloneError base class and adds tests to make
	sure that it is used. Also adds tests to ensure that future accidental
	use of str(error) will cause a failure.

	17) #1243 for #1242. Bug fix for OpenCL code generation - ensures
	synchronisation calls are added where necessary if kernels are running
	on different command queues.

	18) #1273 for #1272. Fixes missing fparser initialisation when
	GOcean loop bounds are read from config file.

	19) #1287 towards #1259. Rename TypeSymbol to DataTypeSymbol.

	20) #1265 for #1260. Fixes various bugs to better support PSyIR
	code generation. Includes function return values and string
	storage in PSyIR.

	21) #1293 for #1178, #1179, #1285. Update installation instructions
	to include autoapi and tex-gyre, and added allclean target to
	reference guide to clean up all automatically created files.

	22) #1278 for #1271. Updates dependency tools to use Signatures.

	23) #1286 for #1274. Updates the Visitors so that they perform
	any necessary lowering and do so on a *copy* of the PSyIR tree
	so that there are no side effects.

	24) #1290 for #2183. Adds support for != and other comparison
	operators to the Signature class.

	25) #1262 for #920. Adds capturing of algorithm-layer datatypes
	which are then stored in the algorithm.py Arg class.

	26) #1252 for #1251. Fix Ranges inside StructureType accesses.

	27) #1294 towards #1259. Add the TypedSymbol abstract class.

	28) #1311 for #1303. Fortran frontend do not merge CodeBlocks
	when these are not full statements.

	29) #1212 towards #1010. Updates the gocean1.0 API so that the PSy-layer
	generation uses the PSyIR Fortran backend. (N.B. the OpenCL generation
	still uses the f2pygen mechanism for the moment.)

	30) #1316 for #1301 and #1304. The Fortran frontend handles labelled
	and named constructs.

	31) #1299 for #1249. Some LFRic built-ins use the PSyIR backend, which
	fixes a unary operator precedence bug.

	32) #1279 for #1250. Adds capability to specify multiple kernel
	directories.

	33) #1329 for #1308. Fix bug in the Fortran frontend WHERE clause.

	34) PR #1327 towards #1208. Moves the implementations of the various
	Directive nodes out of psyGen.py and into psyir/nodes.

	35) #1255 for #1253. Improve the parsing of Fortran specification
	code and includes support for Fortran interface blocks.

	36) #1319 for #1307. Add support for lower bounds in PSyIR ArrayType.

	37) #1261 towards #1277. Gather more information in LFRicConstants
	so values are not hardcoded in multiple locations. Includes adding
	precision information derived from LFRic rules which is required
	for mixed precision support.

	38) PR #1317 for #1315. Fixes bug in dependence analysis caused by
	introduction of FileContainer root node.

	39) PR #1340 for #1334. Add support for symbols in
	'psyir_from_expression()' and fix code generation bug for LFRic
	"power" built-ins with literal constants that have explicit precision.

	40) PR #1323 for #1305. Capture the default visibility of a Fortran
	module and store it in the symbol table.

	41) PR #1313 for #1268 and #1269. Adds new ComponentIndices class
	to manage indices for component accesses.

	42) PR #1325 for #1247. Adds PSyIR support for comments (associated with
	Container, Routine and Statement nodes).

	43) PR #1342 towards #1338. Adds the OMPSingleTrans transformation for
	creating an OMP SINGLE region.

	44) PR #1352 towards #1338. Adds the OMPMasterTrans transformation for
	creating an OMP MASTER region.

	45) PR #1360 for #1359. Fix pytest fixtures tear downs.

	46) PR #1353 for #1324. Add support for generating structure accesses in
	the C backends.

	47) PR #1358 towards #1338. Add the OpenMP Taskloop directive and its
	corresponding insertion transformation.

	48) PR #1369 for #1367. GOcean supports REAL literals in kernel arguments.

	49) PR #1362 for #1361. Fix bug in PSyIRGen when PSyIR node corresponds
	to more than one fparser2 node.

	50) PR #1344 for #1309. Fix bug in PSyIR backend name comparison.

	51) PR #1372 for #1371. Bring tutorial notebooks up-to-date and add
	them to the CI.

	52) PR #1341 towards #1134. Move OpenCL transformation to GOcean
	transformations folder and rename.

	53) PR #1368 towards #1338. Adds OMPTaskWaitDirective node.

	54) PR #1282 for #871. Adds generation of callback routines for
	GOcean in order to do data movement with OpenACC.

	55) PR #1267 for #1232. Adds a TL to Adjoint transformation for
	assignments.

	56) PR #1263 for #1139. Adds a transformation that converts an
	array access into a single-trip loop.

	57) PR #1378 for #879. Renames the Symbol interface GlobalInterface
	to ImportInterface.

	58) PR #1376 for #1374. Create intermediate RegionDirective and
	StandaloneDirective PSyIR node classes.

	59) PR #1380 for #1375. Add the LazyString utility to prevent generating
	costly error messages when these are not used.

	60) PR #1354 for #1256. Change GOConstLoopBoundsTrans to modify the
	tree rather than just setting a flag.

	61) PR #1343 for #1336. Use github actions to verify all links in
	all markdown files.

	62) PR #1385 towards #430 and 737. Improve accessibility attribute support
	on the PSyIR Fortran frontend and backend.

	63) PR #1363 for #1356. Adds a hoist transformation for assignments.

	64) PR #1330 for #1297. Adds TL to Adjoint test harness code
	generation.

	65) PR #1379 towards #1288. Alters the driver generation for
	GOcean kernel extraction to use the PSyIR.

	66) PR #1403. Adds support for private clause for declarations in f2pygen.

	67) PR #1406 for #1404. Temporary copy() bug fix while the loop variable
	is not part of the PSyIR tree.

	68) PR #1407 towards #1383. Standardises the node_str() method of
	DirectiveNode and remove un-needed code.

	69) PR #1401 for #1400. Extend psyad script to allow list of active
	variables to be specified.

	70) PR #1326 for #1292. Add support for GH_READINC access for continuous
	fields in the LFRic API.

	71) PR #1409 for #1383. Standardises and cleans-up dag_name() methods
	and pins jsonschema to version 3.0.2 to fix jupyter notebooks with
	older versions of Python.

	72) PR #1147 for #430, #435 and #616. The NEMO API now uses the PSyIR
	backend to generate output code.

	73) PR #1395 for #1100. Replaces the first two LFRic examples with new
	ones that use the 'dynamo0.3'/'lfric' domain instead of 'dynamo0.1'.
	This is a step towards removing the 'dynamo0.1' domain.

	74) PR #1397 for #1390. Add support for unary minus in SIR backend.

	75) PR #1413 towards #1134. Moves the generation of some OpenCL
	support routines from the generation stage to the transformation
	stage.

	76) PR #1420 for #1113. Completes the symbol-specialisation
	functionality by adding support for attributes.

	77) PR #1435 for #1425. Adds LFRic BuiltIns for subtraction of
	field elements from a scalar.

	78) PR #1412 for #1411. Adds visitor to PSyAD script and have it
	call assignment transformation.

	79) PR #1433 for #1378. Adds dependence checks to the hoist
	transformation.

	80) PR #1450 for #1291. Adds new dependence-analysis chapter to UG to
	bring together documentation on 'old' and 'new' way of doing things.

	81) PR #1436 for #1434. Adds new Max2Code transformation.

	82) PR #1427 for #1405. Adds new PSyIR nodes for OMPTarget and
	OMPLoop directives.

	83) PR #1466 for #1465. Update SIR backend so that generated code
	specifies cartesian grid (to match latest Dawn API).

	84) PR #1469 for #1468. Update deprecated 'operatorPrecedence' to
	'infixNotation' in 'src/psyclone/expression.py' for compatibility
	with the pyparsing 3.01 update in GitHub.

	85) PR #1455 for #1441. Extends PSyAD to cope with kernels
	containing multiple assignment statements.

	86) PR #1432 for #1168. Adds PSyIR lowering support for generic
	PSyData nodes.

	87) PR #1415 towards #1338. Adds the OMPTaskwaitTrans transformation
	that resolves dependencies between task loops.

	88) PR #1460 for #1454. Fix code generation to pass the number of
	cells up to the last edge cell instead of the halo cells to the
	'domain' kernels in the LFRic API.

	89) PR #1438 towards #1134. Moves the creation of the OpenCL
	set_args routines into the transformation.

	90) PR #1480 for #1479 Makes PSyclone use the release version of
	fparser (0.0.13) from pypi on installation (towards making a new
	PSyclone release).

release 2.0.0 28th April 2021

	1) #778 for #713. Use 'make' to execute all examples.

	2) #782 for #780. Refactor FunctionSpace support and move it
	out of dynamo0p3.py and into the lfric domain.

	3) #785 for #679. Use a DataSymbol to represent the PSyIR Loop variable.

	4) #795 for #793. Add the scope property to PSyIR node.

	5) #779 for #763. Capture unrecognised declarations in a new
	PSyIR UnknownType DataType.

	6) #787 for #786. Introduce the PSyIR Call node and the RoutineSymbol.

	7) #784 for #764. Update LFRic test kernels to use fs_continuity_mod.

	8) #797 for #790. Add intrinsic type information to GOcean grid
	properties in config file. Add OpenCL to GOcean/eg1 ('shallow').

	9) #792 for #789. Return kernel argument objects instead of just names
	from unique_declarations() and unique_declarations_by_intent().

	10) #750 for #575. Add support for jupyter notebooks with links to
	binder for some examples.

	11) #804 for #801. Correct Fortran intents for invoke arguments in
	unique_declns_by_intent().

	12) #794 for #788. Re-structuring and tidying of DynArgDescriptor03
	to become LFRicArgDescriptor.

	13) #807 for #805. Put fparser2 bare DO constructs inside CodeBlocks.

	14) #816 for #810 (fix GOcean examples to build dl_esm_inf if
	required) and #730 (bring GOcean/eg5 up-to-date with latest dl_timer).

	15) #811 for #783. Removes potential duplication of orientation
	pointer declarations.

	16) #808 for #800. Adds support in the PSyIR for the case when a
	variable used to dimension an array has deferred or unknown type.

	17) #822 for #820. Excludes return statements from profile and
	directive regions. Also reworks the relevant code to exclude nodes
	rather than include them which makes more sense as exclusion is
	the exception.

	18) #796 for #412. Adds a transformation to convert an assignment
	to an array range into an explicit loop in the PSyIR.

	19) #834 for #833. Adds the NINT intrinsic to the PSyIR and adds
	support in fparser2reader for translating Fortran NINT into this
	intrinsic.

	20) #821 for #630. Extends symbol table functionality to allow
	search of ancestor symbol tables.

	21) #837 for #824. Introduce profile_PSyDataStart() and
	profile_PSyDataStop() functions for NVTX profiling on NVIDIA.

	22) #818 for #138. Modifies PSyclone tests which use GH_WRITE for
	continuous fields when iterating over cells (as this is not
	valid).

	23) #842 for #841. Fixes gocean/eg1 so that PSYCLONE_CONFIG is
	set correctly (and adds a .gitignore).

	24) #825 for #646. Extends the dependency analysis so that it
	works for all 'implicit' arguments passed to LFRic kernels.

	25) #799 for #757. Extends kernel metadata such that multiple
	implementations (in different precisions) of a single kernel
	may now be specified through an interface block.

	26) #854 for #848. Adds a tutorial in the form of Jupyter
	notebooks. Covers fparser2, the NEMO API and PSyIR navigation.

	27) #839 for #836. Improves the separation between the metadata
	parsing and type information in the LFRic API.

	28) #862 for #860. Fixes error when building documentation using
	windows filesystems (removes symbolic links).

	29) #812 towards #199. Adds PSyclone support for read-only
	verification for LFRic and GOcean.

	30) #829 for #827. Removes the NemoImplicitLoop node and the
	associated NemoExplicitLoopTrans (now that the PSyIR has support
	for assignments to array ranges).

	31) #844 for #809. Improves PSyclone linelength support by
	allowing linelength checks to be applied to modified or generated
	code but not input code. The various options can be controlled by
	command line switches.

	32) #882 for #881. Removes specific version of pylint in setup.py.

	33) #884 for #883. Restructure psyclone user guide to move
	psyclone command section nearer the front of the document.

	34) #823 for #471. Updates the access from INC to READWRITE for
	those kernels that loop over DoFs.

	35) #872 for #736 and #858. Routine Symbols are captured by the Fortran
	front-end when parsing a Container.

	36) #850 for #849 - basic support for distributed memory in GOcean.
	N.B. dl_esm_inf does not yet have support for set_dirty/clean.

	37) #875 for #774. Add support for new metadata format for scalar
	arguments to LFRic kernels - sepecify the intrinsic type
	separately.

	38) #895 towards #871. Updates to HEAD of dl_esm_inf, introduces
	FortCL as a submodule and alters the OpenCL code generation for gocean
	in order to create a read_from_device function.

	39) #865 for #832. Use Jinja to generate Fortran code for the
	PSyData read-only verification library plus the dl_esm_inf
	implementation of this.

	40) #893 towards #866. Introduce support for "operates_on" instead of
	"iterates_over" in LFRic kernel metadata.

	41) #887 for #876. Create a generic symbol when no better information is
	provided about a symbol and replace the symbol later on if more
	information is found.

	42) #904 for #903. Fixed an error in handling use statements (a
	symbol clash when there should not be one).

	43) #877 for #867. Bug fix to enable dependencies on HaloExchange
	objects to be ignored while updating the dependency information.

	44) #907 for #906. Refactor PSyDataTrans and subclasses to reduce
	code duplication (especially in the __str__ and name methods).

	45) #902 for #866. Update (virtually) all LFRic test kernels and
	examples to use "operates_on" instead of "iterates_over" metadata.

	46) #914 for #897. Update Coding Style in Dev guide with details
	on raising Exceptions.

	47) #878 for #832. Use Jinja and the PSyDataBase class for building
	most of the PSyData profiling wrapper libraries.

	48) #915 for #908. Alters the module generation for the LFRic PSy
	layer so that use statements for LFRic field and operator modules are
	only generated if required.

	49) #922 for #921. Fixes pycodestyle errors in the code base.

	50) #899 for #896. Adds a new PSyIR Routine Node that subclasses
	Schedule and is subclassed by KernelSchedule.

	51) #932 for #931. Fixes the dependency analysis in the case
	that no existing Symbol is found for an array access. This is
	a workaround until the NEMO API has a fully-functioning symbol
	table enabling the dependency analysis to be based upon Symbol
	information (#845).

	52) #930 for #885. Bug fix for missing halo exchange before a
	Builtin Kernel with a field argument with read-write access.

	53) #919 for #916. Fixes errors in docstrings which show up when
	generating the reference guide.

	54) #938 for #937. Correct erroneous use of str(err) instead of
	str(err.value) in symboltable_test.py.

	55) #940 for #939. Bug fix to ensure utf-8 encoding is set in both
	Python 2 and 3 when reading files. (Required when running in
	non-Unicode locales.)

	56) #942 for #941. Bug fix so that an exception is raised if a
	directive is placed around a loop or code region containing a
	codeblock.

	57) #912 for #781. Adds support for '2D cross' stencils (i.e.
	cross stencils where the directions of the arms is encoded
	and their lengths may vary).

	58) #956 towards #955. Changes the directory structure for
	the dl_esm_inf netcdf PSyData wrapper library.

	59) #954 for #745. Update PSyclone copy of the LFRic infrastructure
	to create compilable and runnable LFRic examples.

	60) #943 for #923. Adds generation of an in-kernel boundary mask
	when generating OpenCL kernels for GOcean. (Fixes failures seen
	for arbitrary problem sizes.)

	61) #911 for #363. Add support for derived/structure types.

	62) #953 for #952. Make RegionTrans and its subclasses accept a
	node as input as well as a list of nodes.

	63) PR #965. Add github actions for CI - runs flake8, pytest,
	codecov and examples for Python 2.7, 3.5 and 3.8.

	64) PR #975 for #972 - correct use of str(err) with str(err.value)
	in a couple of recently-added tests.

	65) PR #983 for #982 - Improve 'kernels' auto-profiling for NEMO API.

	66) PR #977 for #976. Fix dimension parameter for Jinja templates
	in the PSyData libraries.

	67) PR #981 for #980. Move jupyter notebooks into a notebooks
	subfolder of the tutorial directory ready for the addition of
	"practicals" tutorials

	68) PR #958 for #957. Add checks that raise an exception at code
	generation time if there are any orphan OpenACC or OpenMP
	directives e.g. OpenMP loop should be within OpenMP parallel.

	69) PR #970 for #955. Use Jinja to generate the netcdf extraction
	library for the GOcean API.

	70) PR #986 for #819. Adds support for NetCDF data extraction
	for the LFRic API.

	71) PR #964 for #933. Adds nemo practical 'hands-on' tutorial
	documentation and examples.

	72) PR #905 for #989. Adds PSyData wrapper libraries for dl_esm_inf
	and LFRic that provide NAN/infinity checking for real inputs/outputs
	to a kernel. Also adds the NanTestNode and a NanTestTrans (which
	inserts an instance of the former).

	73) PR #961 for #936. Add hands-on tutorial for distributed memory
	with the LFRic API.

	74) PR #985 for #979. Hands-on tutorial for single-node optimisations
	with the LFRic API.

	75) PR #962 for #952. Hands-on tutorial for building an LFRic
	application.

	76) PR #995 for #971. Hands-on tutorial for using PSyData
	functionality with the LFRic API.

	77) PR #1000 for #988. Add missing dependencies in gungho_lib/Makefile
	in LFRic building_code tutorials 3 and 4.

	78) PR #1012 for #1001. Adds a wrapper script to find a Python
	executable when building any of the PSyData wrapper libraries. (Required
	because some distributions now only ship with 'python3').

	79) PR #947 for #946. Array shape elements are DataNodes (References,
	Literals or expressions). If an int is provided, it is transformed to
	a Literal.

	80) PR #1020 towards #363. Rename the PSyIR node Array to ArrayReference.

	81) PR #1011 for #1008. Auto kernel profiling can fail after OpenMP
	transformations.

	82) PR #951 for #950. Adds f2pygen support for generating code from
	PSyIR nodes.

	83) PR #1026 for #1025. Removes code associated with, and
	reference to, travis as we have migrated to github actions.

	84) PR #944 towards #925. Added metadata support and constraints
	tests for operates_on=domain kernels.

	85) PR #901 towards #873. Adds PSyIR support for recognised quantities
	in LFRic kernels. Currently only used for argument validation.

	86) PR #1034 for #1037. Final fixes for problems found when
	running with LOCALE=C.

	87) PR #974 for #974. Support skip ci with GitHub Actions.

	88) PR #1021 towards #363. Add PSyIR nodes for structure references and
	its accessors, also the associated Fortran back-end visitors.

	89) PR #1036 for #1033. Fix bug in coluring adjacent_face array with
	OpenMP in LFRic API.

	90) PR #1023 for #1017. Update and improve PSyData LFRic tutorial.

	91) PR #894 towards #817. Adds support for LFRic kernel metadata
	specifying the intrinsic type (real and integer) of fields and
	operators.

	92) PR #1029 towards #1010. Sets up initial API and examples for
	generating PSy-layer code using the PSyIR backends.

	93) PR #1032 for #1019. Adds OpenCL configuration parameters to
	enable profiling and out-of-order execution of kernels. Also adds
	an 'OpenCL devices per node' configuration option.

	94) PR #1044 towards #817. Updates the metadata in LFRic test
	kernels to specify the type of field and operator arguments.

	95) PR #1038 for #999. Changes to the PSyData wrapper libraries
	so that they build with Intel. (Ensures that generic interfaces
	to various routines are declared in the correct locations.)

	96) PR #1024 for #843. Implements the ArrayRange2LoopTrans for
	the NEMO API.

	97) PR #1045 towards #817. Updates the LFRic kernel metadata
	in the examples to specify the type of field and operator args.

	98) PR #1042 for #1039. Adds new method to SymbolTable that
	supports the creation of symbols of particular types.

	99) PR #1053 towards #363. Add frontend support and semantic navigation
	methods for PSyIR structures.

	100) PR #1060 (and #1046) for #194. Enables the support for region
	stencils in LFRic.

	101) PR #1071 for #1069. Modifies the regex used in a couple of
	tests in order to reduce run-time.

	102) PR #1068 for #1064. Updates to latest fparser and fixes
	parsing of invokes now that some kernel calls are identified
	as structure constructors instead of array accesses.

	103) PR #1051 towards #817. Add field and operator data type
	to kernel metadata in the LFRic tutorials.

	104) PR #1059 for #960. Removed LFRic support for orientation as
	this is not required.

	105) PR #1079 for #363. Complete the PSyIR structure support.

	106) PR #1070 for #703. Add the ability to rename PSyIR symbols

	107) PR #847 for #846. Adds support for the LFRic timer to the
	PSyData profiling wrapper.

	108) PR #1093 for #1088. Add fparser2reader support for Call statements.

	109) PR #1084 for #1080. Introduces the use of PSyIR for GOcean
	kernel arguments and loop limits.

	110) PR #1052 for #817. Add LFRic field datatype metadata for fields
	and operators in remaining test modules.

	111) PR #1092 for #1091. Auto-invoke profiling does not include
	Return nodes anymore.

	112) PR #1087 for #1086. PSyIR Fortran backend for routines merges
	symbol tables into single scope.

	113) PR #1062 for #1037. Fix LFRic examples and tutorials to
	compile and run with the Intel Fortran compiler.

	114) PR #1054 for #1047. Adds check that the intrinsic types of
	scalar arguments in the LFRic API are consistent. Extends argument-
	filtering routines to additionally filter on intrinsic type.

	115) PR #1102 towards #1031. Improves PSyIR fparser2 frontend support for
	structures types.

	116) PR #1111 for #1110. The Call create method is a classmethod.

	117) PR #1121 for #1120. Introduce bibtex_bibfiles to Sphinx UG
	and DG config files to fix latex build errors in the latest
	version of Sphinx which were causing read the docs to fail to
	build the documentation.

	118) #1058 for #917. Updates the profiling example (gocean/eg5)
	so that the appropriate wrapper library is automatically
	compiled.

	119) PR #1090. Adds support for LFRic builtins that accept integer-
	valued fields.

	120) PR #1105 for #1104. Adds support for program, module and subroutine
	to Fparser2Reader

	121) PR #1101 towards #1089. Remove check on arrays dimension symbols.

	122) PR #1128 for #1127. Fix Sphinx-RTD builds of user and developer guides.

	123) PR #1117 for #1003. Change intent for 'GH_WRITE' arguments from
	'in' to 'inout' (because a kernel does not write to all data points in
	a field).

	124) PR #1063 towards #935. Add basic support for specialisation of
	symbols.

	125) PR #1073 for #1022. Updates the Makefiles for the examples
	and tutorials to make them consistent. Default target for the tutorials
	is now 'transform'.

	126) PR #1095 for #1083. Adds a LoopTrans base class that Loop
	transformations can subclass and use any common functionality.

	127) PR #1138 for #1137. Add support for Fortran Program in the PSyIR.

	128) PR #1122 for #1112. Restructures the way the colour to use
	for a given PSyIR node is specified.

	129) PR #1125 for #1114. Harmonises LFRic built-in and module names to
	consistently use "LFRic" rather than "Dyn".

	130) PR #1065 for #1061. Re-structures the GOcean PSyData examples.

	131) PR #1141 for #1132. Small fix to ensure depth() returns correct
	values for a GOcean kernel with 'pointwise' access.

	132) PR #1096 for #1056. Add GOcean transformations to insert
	boundary masks inside kernels and eliminate return statements.

	133) PR #1109 for issue #402. Add NEMO processing scripts to the
	repository.

	134) PR #1135 for issue #1124. Add a replace_with method to PSyIR node.

	135) PR #1126 for #1098. Add kernel stub generation support for the
	'2D cross' stencils in the LFRic API.

	136) PR #1145 for #1107. Adds new LFRic builtins (type-conversion,
	SIGN, plus others).

	137) PR #1133 for #1130. Uses GOcean stencil metadata to correctly
	populate the field access information (dependency analysis) for a
	GOcean kernel.

	138) PR #1154 for #1153. Work towards improving usability of
	loop fusion transformation. Moves transformations into separate
	files in the appropriate directories.

	139) PR #1155 for #529. Adds PSyIR support for REAL and INT
	BinaryOperations.

	140) PR #1144 for #1136. Add checks that PSyIR nodes are only children
	of one parent.

	141) PR #1150 for #1146. Fixed bug in PSyIR, making the name
	matching in the Node swap method case insensitive.

	142) PR #1166 for #1152. Adds support for the unary sum operator
	in the PSyIR and the fparser2psyir reader.

	143 PR #1131 for #1116. Make the number of any*space function
	spaces (and basis supported datatypes) configurable.

	144) PR #1082 for #925. Adds code generation support for
	operates_on=domain kernels in LFRic.

	145) PR #1162 for #1160. Add Fortran backend support for unresolved
	interfaces when there is wildcard imports.

	146) PR #1157 for #478. Updates the LoopFusion transformation so
	that the 'same space' option is now provided with the options
	dict, in line with the way other transformations work.

	147) PR #1165 for #1164. Update PSyIR Assignment node
	is_array_range test to work with structures.

	148) PR #1072 for #1067. Re-structures the LFRic runnable examples.

	149) PR #1177 for #1168. Adds lowering method for the ProfileNode node.

	150) PR #1129 towards #753. Adds generic and LFRic Algorithm-Layer
	PSyIR nodes and transformations.

	151) PR #1191 for 1163. Rationalise config file list processing. This
	PR breaks backward compatibility of config files.

	152) PR #1169 for #294. Updates the various ChildrenList methods
	so that the parent property of child nodes is automatically updated.

	153) PR #1196 for #1106. Moves tests related to field and scalar
	arguments to LFRic kernels into appropriate files.

	154) PR #1186 for #1173. Reshapes mesh maps for LFRic inter-grid kernels.

	155) PR #1205 for #870. Removes support for the old-style 'iterates_over'
	metadata in LFRic API.

	156) PR #1156 for #874. Removes support for old-style LFRic arg_type
	descriptor. Primitive type of all kernel arguments must now be
	specified.

	157) PR #1182 for #1181. Add OpenACC directives support to the PSyIR
	Fortran backend.

	158) PR #1167 for #1097. Install PSyData wrapper libraries; support
	integer fields in PSyData.

	159) PR #1176 for #1174. Check that schedule is not empty when applying
	profiling.

	160) PR #1201 for #1198. Introduces the ScopingNode abstract base
	class. Container, Schedule and Routine now subclass this and deep
	copying is supported.

	161) PR #1211 towards #1210. Add CreateNemoKernTrans transformation.

	162) PR #1219 for #1218. Removes the Node.gen_code() abstract method
	as this is not used by the new PSyIR nodes that we are adding.

	163) PR #1192 towards #753. Add methods to lower the Algorithm layer PSyIR
	and create the appropriate symbols to be used by the PSy-layer.

	164) PR #1175 for #1066. Update the GOcean OpenCL read/write
	interfaces and use so that only halo data moved to/from the host for
	halo exchanges.

	165) PR #1207 for #1184. Add a validation for the node global constraints
	that is check once a node is visited by any of the Visitor classes.

	166) PR #1226 towards #1151. Update fparser to 0.0.12 for the
	PSyclone release 2.0.0.

	167) Issue #1151. Release version 2.0.0 of PSyclone.

release 1.9.0 20th May 2020

	1) #602 for #597. Modify Node.ancestor() to optionally include
	self.

	2) #607 for #457. Add fixtures documentation to the developer
	guide and split guide into smaller files.

	3) #610 towards #567. Extends the Profile transformation so that
	a user can supply name and location strings rather than rely
	on the automatic generation of suitable names.

	4) #600 for #468. Adds a datatype to literals in the PSyIR.

	5) #601 for #599. Add create methods to assist bottom up PSyIR node
	creation.

	6) #608 for #594. Add 'DEFERRED' and 'ATTRIBUTE' as PSyIR array extents.

	7) #606 towards #474. Moves Profile and Extract transformations into
	new directory structure (psyir/transformations/). Begin putting
	domain-specific transformations into domain/ directory.

	8) #618 for #567. Corrects the automatic generation of names for
	profiled regions.

	9) #624 for #566. Removes the 'force profile' option from the psyclone
	script as it is no longer required.

	10) #614 for #612. Use the datatype of the Literal node in the SIR
	backend rather than assuming all literals are real.

	11) #555 for #190. Adds a GlobalsToArguments transformation that
	converts kernel accesses to global data into arguments.

	12) #627 for 625. Adds SymbolTable.new_symbol_name() method to generate
	names that don't clash with existing symbols.

	13) #623 for #622. Bug fix for adding loop directives inside
	region directives for the nemo api.

	14) #631 for #628. Add support for compiling additional
	non-library code in compilation tests.

	15) #643 for #617. Corrects table widths in the html version of the
	documentation and also fixes broken links to developer guide.

	16) #632 for #585. Add support for the use of expressions when
	assigning values to constant Symbols.

	17) #635 for #634. Update PSyclone to use new parent functionality
	in fparser and to remove spurious white space in some of the
	generated (end do/if) code.

	18) #657 towards #474. Moves various node classes out of psyGen
	and into the psyclone.psyir.nodes module.

	19) #669 towards #474. Move those error/exception classes that
	were in psyGen into a new 'errors' module.

	20) #656 towards #412. Add PSyIR Range node to support array slice
	accesses. This could also be used for loop indices.

	21) #672 for #651. Add PSyIR lbound and ubound BinaryOperations.

	22) #670 for #666. Make the various GOcean grid properties
	configurable (previously the mapping from meta-data name to
	corresponding Fortran code was a dict in the code).

	23) #671 for #653 and #652. Fixes two issues with OpenCL
	generation for the GOcean API (handling of the SAVE attribute
	and support for real and integer scalar arguments).

	24) #541 for #536. Adds transformations to convert MIN, ABS and
	SIGN intrinsics into equivalent PSyIR code and uses these in
	NEMO/eg4.

	25) #662 for #661. Adds PSyIR support for the MATMUL intrinsic
	and renames the dynamo examples to lfric.

	26) #665 for #603 and #673. Alters the Reference and Array nodes
	so that they refer to a Symbol instead of just a name.

	27) #683 for #682. Modifies PSyclone fparser2 front-end reader to
	work with the latest version of fparser2 which now correctly deals
	with intent attributes.

	28) #681 for #680. Small fix to failing profiling test (DM assumed
	to be on but not explicitly set).

	29) #691 for #690. Fix PSyIR fparser frontend handling of allocatable
	array declarations.

	30) PR #605 for #150. Implements code generation for reference
	element properties in the Dynamo0.3 (LFRic) API.

	31) PR #615 for #586 and #323. Improves support for use statements
	including unqualified use statements.

	32) PR #650 for #583. Implementation of the PSyData API and
	refactoring of Extraction and Profiling support. Note that the LFRic
	(Dynamo0.3) API is not yet fully supported.

	33) PR #702 for #660. Read the default KIND parameters for the LFRic
	domain from the configuration file.
	NOTE: this change requires that any local config file be updated as
	the new KIND mapping is mandatory.

	34) PR #704 for #699 and #697. Fixes gocean/eg2 and adds a
	--compile option to the check_examples script.

	35) PR #684 for #655. Re-factor psy-data-based transformations.

	36) PR #700 for #687. Adds support for Fortran array syntax
	to the PSyIR Fortran front-/back-ends.

	37) PR #707 for #694. Extends gocean/eg5 to produce executables
	for the simple_timing, dl_timer and drhook profiling wrappers.

	38) PR #689 for #312. Removes the Namespace manager and replaces
	it with a SymbolTable. This is work towards all code being
	generated by the PSyIR backends.

	39) PR #722 for #716. Adds support for reference-element normals
	and extends the kernel-stub generator to support reference-element
	properties.

	40) PR #708 for #638. Adds limited support for GOcean grid properties
	to the ExtractNode functionality.

	41) PR #701 for #193 and #195. Adds support for face and edge
	quadrature as well as multiple quadratures in a kernel in the
	Dynamo0.3 (LFRic) API. Also extends kernel-stub generator support.

	42) PR #709 for #698. Adds the 'target' attribute to declarations
	of the PSyData object.

	43) PR #729 for #12. Change the Fortran intent of all derived-type
	objects passed into the PSy layer in the LFRic API to be 'in'.

	44) PR #739 for part of #18. Documents mesh properties that a
	kernel can request in LFRic (Dynamo0.3) API.

	45) PR #743 for #740. Remove old unused quadrature_mod.f90 from
	LFRic (Dynamo0.3 API).

	46) PR #734 for #539. Added the Wchi function space to LFRic
	(Dynamo0.3 API).

	47) PR #728 for #721. Adds DataType hierarchy decoupled from DataSymbol.

	48) PR #596 for #500. Makes the NEMO API use the symbol table.

	49) PR #686 for #684. Adds the MatMul2CodeTrans which transforms
	a MATMUL PSyIR operation into the equivalent PSyIR expression.

	50) PR #747 for #18. Implements code generation (PSy-layer and
	kernel stub) for mesh properties that a kernel can request in
	LFRic (Dynamo0.3) API.

	51) PR #731 for #668. Adds support for ProfileInit and ProfileEnd
	functions in the PSyData API. Re-structuring of the associated
	documentation.

	52) PR #756 for #749. Adds the option to generate run-time checks
	for the LFRic API that fields are on function spaces consistent
	with those specified in kernel metadata.

	53) PR #726 for issue #723. Adds the concepts of DataNode and
	Statement to the PSyIR and adds checks that ensure that when a
	child Node is added to a parent Node, the type of the child Node
	is compatible with the type of Node expected by the parent.

	54) PR #758 for #733. Shortens the variable names that are
	constructed for LFRic PSy-layer variables related to any-space
	function spaces.

	55) PR #760 for #751. Adds support for W2htrace and W2vtrace
	function spaces.

	56) PR #762 for #725. Renames the various builtin-operation-to-
	code transformations now that they are not NEMO specific.

	57) PR #773 for #772 and #715. Adds support for reading Fortran
	parameter statements containing symbols into the PSyIR.

	58) PR #776 for #775. Small bug fix for upper loop bound in
	Matmul2CodeTrans transformation.

	59) PR #735 for #732. Add a Visibility attribute to symbols and
	fparser2 front-end captures public and private visibilities.

	60) PR #770 for #766. Fix operation precedence issues in the Fortran
	back-end by inserting parenthesis when needed.

	61) PR #769 for #588. Adds frontend support for *N and double
	precision type declarations.

release 1.8.1 29th November 2019

	1) #579 for #509. Improves the structuring of the html version
	of the User Guide.

	2) PR #581 for #578. Extends the PSyIR Fortran backend so
	that variable declarations include kind information. This
	currently only works if kind-parameters are declared or
	explicitly imported in the local scope - see #587 and #586.

	3) PR #562 for #473. Fixes the DAG generation to allow for
	Loops having Schedules and children (e.g. loop limits) that
	we want to ignore.

	4) PR #535 for part of #150. Implements support for parsing
	of reference element metadata in the Dynamo0.3 (LFRic) API.

	5) PR #516 for #497. Adds support for translating the Fortran
	where construct into the PSyIR.

	6) PR #545 for #544 and #543. Moves the Symbol support into
	a separate sub-module and adds support for parameter declarations
	and the functionality to resolve deferred datatypes.

	7) PR #559 for #483. Introduces new InlinedKernel class and
	uses this as the base class for all NEMO kernels.

	8) PR #580 for #542. Adds a Schedule as a child of ExtractNode and
	ProfileNode.

	9) PR #573 for #438. Fixes all tests to use the value property of
	exceptions rather than str(err).

	10) PR #416 for #408. Adds support for non-ascii chars in Fortran
	strings.

	11) PR #591 for #584. Adds the concept of a deferred interface to
	PSyIR symbols. This allows declarations to appear in any order and
	helps to deal with kind symbols scoped via module use statements.

release 1.8.0 8th November 2019

	1) #245 and PR #247. Extend PSyIR to support common kernel
	constructs (e.g. asignments) and generalise ASTProcessor and
	CodeBlocks.

	2) #275 and PR #276. Update fparser submodule (to point to latest
	version) as this was not done at the last release.

	3) #269 and PR #273. Remove generation of unnecessary
	infrastructure calls when an Invoke only contains calls to
	built-ins.

	4) #196 and PR #242. Add support for kernels with evaluators on
	multiple target function spaces.

	5) #270 and PR #271. Add ability to specify include directories in
	PSyclone script to allow Fortran include files to be found when
	transforming kernels.

	6) #201 and PR #224. Add ability to write transformed kernels to
	file. Also ensures that kernel and psy-layer names match, allows
	an output directory to be specified and supports different output
	options when the same kernel is transformed in more than one
	location.

	7) #126 and PR #283. Update xfailing tests in alggen_test.py which
	require multiple quadrature objects in a single invoke to pass.

	8) #227 and PR #233. Add a gocean1.0 API OpenACC example.

	9) #207 and PR #280. Remove support for gunghoproto API.

	10) #174 and PR #216. Adds the ability to generate an OpenCL PSy
	layer in the gocean1.0 API (including an OpenCL transformation).

	11) #272 and PR #277. Adds an implicit-to-explicit-loop
	transformation for the nemo API.

	12) PR #255. Construct a KernelSchedule for kernel code with a
	SymbolTable to hold information on variables used.

	13) PR #302. Fix API's -> APIs typo in documentation.

	14) #292 and PR #293. Add allowed list of nodes to RegionTrans.

	15) #254 and PR #299. Adds methods to generate C and OpenCL
	code for the Symbol Table and for certain PSyIR nodes.

	16) PR #301. Adds an extras_require section to setup.py to simplify
	installation of dependencies required for docs and tests.

	17) #281 and PR #313. Adds support for compiling the code
	generated as part of the GOcean 1.0 tests (including OpenCL
	code that uses FortCL).

	18) #139 and PR #218. Beginning of implementation of kernel-
	extraction functionality (PSyKE). Currently only inserts
	comments into generated Fortran code.

	19) #327 and PR #328. Fix for erroneous xpassing test.

	20) #238 and PR #285. Use fparser2 for parsing the
	Algorithm layer (instead of fparser1).

	21) #321 and PR #325. Document kernel coding restrictions required
	for kernel transformations.

	22) #326 PR #335. Alters the use of pytest fixtures to remove the now
	deprecated use of the global pytest.config.

	23) PR #318. Updates the Schedule hierarchy within the PSyIR.
	Introduces a new Schedule base class which KernelSchedule and
	InvokeSchedule then sub-class.

	24) #332 and PR #333. Bug fix for parsing of simple arithmetic
	expressions in kernel argument lists in the Algorithm layer.

	25) #337 and PR #341. Bug fix to make matching of kernel names
	in module use statements (in the Algorithm) case insensitive.

	26) #268 and PR #306. Restructure of PSy and stub code generation.

	27) #248 and PR #287. Extends OpenACC transformation support to
	the nemo api, adds transformations for OpenACC data and kernel
	directives and adds a sequential option to the OpenACC loop
	directive transformation.

	28) #319 and PR #331. Bug fix to make matching of kernel names
	in module use statements (in the Kernel) case insensitive.

	29) #349 Bug fix for unicode characters in comment strings for
	Python 3 to 3.6.

	30) #320 and PR #334. Remove obsolete GUI-related code.

	31) #322 and PR #343. Add gocean1.0 api example which contains
	kernels with use statements.

	32) #345 and PR #352. Makes the search for kernels within the parse
	tree case insensitive.

	33) #350 and PR #351. Bug fix in the stencil lookup for field
	vectors in the Dynamo0.3 API.

	34) #336 and PR #338. PSyIR Fortran array parsing support (logical
	type, a(xx) dimension specifications and array size can be an
	integer variable).

	35) #346 and PR #357. In the nemo api put do-while loops into a
	code block rather than recognising them as do-loops and make
	default(present) optional for ACCKernels transformations.

	36) #362 and PR #367. Adds the basics of a transformation for identifying
	certain LFRic kernel arguments that can be converted to constants.
	Currently only identifies candidate arguments and prints them to
	stdout.

	37) PR #347 (working towards #256). Adds support for If and CASE
	constructs to the PSyIR (superseding and removing the existing, NEMO-
	specific support for If constructs).

	38) #377 and PR #378. Update fparser submodule to point to latest
	fparser master (contains bug fix for Python 2 installation).

	39) #329 and PR #371. Removes the global psyGen.MAPPINGS_ACCESSES by
	moving the functionality into the api-specific config section of
	the configuration file.

	40) #361 and PR #365. Identify NemoKernel nodes via the PSyIR
	rather than the fparser2 parse tree.

	41) #340 and PR #380. Split the documentation into a user-guide
	and a developer-guide. These will be available separately on
	read-the-docs.

	42) #369 and PR #347. Adds support for constant values (fixed compile-time
	known values) in the PSyIR Symbol representation.

	43) PR #383. Fixes to various pylint errors.

	44) PR #384 (working towards #354) Adds support for CASE constructs with
	a DEFAULT clause when translating Fortran fparser2 to PSyIR.

	45) PR #366 (working towards #323) Improves the Symbol interface
	infrastructure with Arguments and FortranGlobals. The Fortran-to-PSyIR
	front-end parses the 'use module only' statements.

	46) PR #370 for #339. Makes the support for operators in the PSyIR
	more robust by using an enumerator. Adds support for some intrinsics.

	47) PR #389 for #386. Variable names and associated loop-types
	for the NEMO API are now stored in the configuration file.

	48) PR #394 for #392. Fixes a bug in the way the test suite checks
	for whether the graphviz package is available.

	49) PR #387 for #249. Extends OCLTrans() so that all kernels within a
	transformed Invoke are converted to OpenCL. Also includes a
	work-around for array accesses incorrectly identified as Statement
	Functions by fparser2.

	50) PR #403 for #390. Use AutoAPI to generate the PSyclone Reference Guide
	and build all local documentation using the 'sphinx_rtd_theme'.

	51) PR #404 for #364. Re-structure class hierarchy for Kernels, with
	CodedKernels and BuiltIns as specialisations.

	52) PR #297. Adds support for the Dr Hook profiling library.

	53) PR #413 for #411. Adds support for semantic navigation of the
	PSyIR tree.

	54) PR #376 for #368. Introduces PSyIR back-end infrastructure using the
	Visitor Pattern and creates a PSyIR-to-Fortran back-end.

	55) PR #428 for #427. Fix to test suite so that empty, transformed
	kernel files are not created in the CWD.

	56) PR #439 and Issue #438. Instruct pip to install the version of
	pytest prior to 5.0 (as changes to the structure of the exception
	object break a lot of our tests).

	57) PR #420 for #418. Moves the C/OpenCL generation functionality out
	of the Node class and implements it as PSyIR backends using the
	Visitor Pattern.

	58) PR #434 for #354. Add support for translating ranges in
	Fortran case statements into PSyIR.

	59) PR #421. Alters the generated code for the dynamo 0.3 API so that
	the mesh object is obtained from proxy. (Consistent with other accesses
	and works around a bug in the PGI compiler.)

	60) PR #452 for #397. Removes unnecessary walk_ast() call from the
	NemoInvokes constructor.

	61) PR #424 for #399. Adds dependence-analysis functionality to
	the PSyIR (for reasoning about existing code such as in kernels or
	the NEMO API).

	62) PR #464 for #443. Adds a coding-style guide to the Developers'
	Guide.

	63) PR #453 for #449. Adds support for NVIDIA's nvtx profiling
	API to the PSyclone profiling interface.

	64) PR #454 for #410. Simplifies the Node.walk() method.

	65) PR #400 towards #385. Adds support for Fortran Do loops in
	the PSyIR - loop bounds are now captured.

	66) PR #469 for #465. Removes duplicate lma tests.

	67) PR #479 from kinow:fix-gungho-link. Fixes broken GungHo link
	in documentation.

	68) PR #441 for #373. Adds support for writing transformed LFRic
	kernels to file.

	69) PR #445 for #442. First step towards supporting OpenACC for
	the LFRic (Dynamo0.3 API) PSy layer.

	70) PR #466. Adds basic SIR backend to the PSyIR.

	71) PR #407 for #315. Use the PSyIR SymbolTable to check for
	global symbols (module variables) in kernels. Use this support to
	raise an exception in transformations where global symbols are not
	supported (e.g. the OpenCL transformation).

	72) PR #498 for #388. Documents the PSyIR CodeBlock node and extends
	the CodeBlocks with a property to differentiate between statement/s
	and expression/s.

	73) PR #476 for #429, #432, #433. Fix multi-line codeblocks,
	add support for nemo implicit loops and nemo invokes.

	74) PR #458 for #425. Add support for profiling in the NEMO API.

	75) PR #510 for #419. Code re-structuring - moves what was the
	FParser2ASTProcessor into psyir.frontend.fparser2.

	76) PR #503 for #502. Adds size intrinsic to PSyIR and makes use
	of it in the gocean api's for setting loop bounds.

	77) PR #511 for #508. Includes the test directories in the Python
	module so that the test utilities are available throught the test
	directory hierarchy.

	78) PR #496 for #494, #495 and #499. Fixes for OpenCL generation
	including the ability to specify kernel local size and command
	queue parameters.

	79) PR #517 for #513. Adds support for if statements to the SIR
	backend.

	80) PR #522 for #519. Fix for adding profiling around a select
	case construct.

	81) PR #460 for #133. Add support for ANY_DISCONTINUOUS_SPACE in
	the dynamo0.3 API (LFRic).

	82) PR #531 for #455. Add ANY_SPACE_10 to the dynamo0.3 API
	(LFRic) to be consistent with LFRic infrastructure.

	83) PR #360 for part of #150. Document the rules for reference
	element properties in the dynamo0.3 API (LFRic).

	84) PR #518 for #393. Add the Container PSyIR node.

	85) PR #525 for #459. Bug fix for passing scalar grid properties
	to GOcean kernels when using OpenCL.

	86) PR #485. Adds a psyclone.psyir.tools.dependency_analysis
	module and associated DependencyTools class to help with
	dependence analysis in the PSyIR.

	87) PR #532 for #204. Adds support for W2broken and W2trace
	function spaces in the dynamo0.3 (LFRic) API.

	89) PR #515 for #512. Adds PSyIR backend support (Fortran and C)
	for Directives.

	90) PR #534 for #520. Adds PSyIR Fortran backend support for the
	Container Node.

	91) #547 and PR #551. Update all READMEs to use MarkDown and correct
	paths in documentation on creating built-ins.

	92) #546 for PR #553. Rename psyir.psyir.backend.base to visitor.

	93) #526 for PR #527. Update fparser submodule and fix parsing of
	intrinsics with a single argument.

	94) PR #556 for #478. Changes the apply() and validate() methods of
	all Transformations to take a dict of options. Also renames any
	_validate() methods to validate().

	95) PR #558 for #557. Move code-creation out of visitor and into
	the appropriate back-ends.

	96) PR #565 for #564. Alter implementation of auto-addition of
	profiling so that it happens *after* the application of any
	transformation script.

	97) PR #505 for #303. Restructure view method to move the replicated
	logic into the abstract class and add index numbers to the printed
	Schedule statements. Also adds a Schedule to encapsulate Directive
	children.

	98) #570. PSyclone now set to require fparser 0.0.9 on
	installation.

	99) PR #572 for #571. Bug fixes now that fparser uses unicode.

	100) PR 524 for #472. Adds support for scalar variables to the
	SIR backend.

	101) PR #574 towards #567. Fixes bug in profiling that causes
	crash if first kernel in an invoke is a built-in.

	102) PR #576 for #530. Includes the repository examples in the
	distribution and updates the documentation accordingly.

release 1.7.0 20th December 2018

	1) #172 and PR #173 Add support for logical declaration, the save
	attribute and initialisation in f2pygen (required for the OpenACC
	transformation)

	2) #137 Add support for Python 3. Travis now runs the test suite
	for both Python 2 and Python 3.

	3) #159 and PR #165. Adds a configuration option for the Dynamo
	0.3 API to turn on (redundant) computation over annexed dofs in
	order to reduce the number of halo exchanges required.

	4) #119 and PR #171. Adds support for inserting profiling/
	monitoring into a Schedule.

	5) #179 and PR #183. Bug fix in CompileError constructor to run
	tests under Python 3.

	6) #121 and PR #166. Adds a user editable configuration file.

	7) #181 and PR #182. Adds support for generating declarations of
	character variables and for the target attribute.

	8) #170 and PR #177. Adds OpenACC transformations for use with the
	GOcean1.0 API. Appropriate Kernel transformations need to be added
	for full automated OpenACC code parallelisation.

	9) #164 and PR #184. Updates documentation to refer to psyclone
	script instead of generator.py.

	10) PR #187. Add example transformation scripts for the Dynamo
	0.3 API.

	11) PR #180. Makes the specification of loop limits in the GOcean
	API more flexible. This will enable us to support single-iteration
	loops.

	12) #188 and PR #189. Bug fix to ensure that the name of profiling
	regions remains the same when gen() is called multiple times.

	13) #176 and PR #200. Introduce new RegionTrans base class and
	add _validate method to ensure that the list of nodes to
	be transformed (with OpenMP or OpenACC) is correct.

	14) #197. Tidying of the test suite to use the new, get_invoke()
	utility everywhere.

	15) #212 and PR #213. Adds fparser as a submodule of psyclone to
	allow concurrent development of PSyclone and fparser (by allowing
	development versions of PSyclone to point to development versions
	of fparser).

	16) #185 and PR #202. Adds ability to modify a kernel in PSyclone
	using fparser2 and includes an OpenACC transformation to specify a
	kernel is an OpenACC kernel by adding an appropriate
	directive. Currently it is not possible to write the modified
	kernel to file.

	17) #134 and PR #217. Add support for colouring intergrid kernels.

	18) #196 and PR #210. Adds metadata support for evaluators on
	multiple function spaces in the Dynamo 0.3 API.

	19) #191 and PR #215. Add ability to specify iteration space
	definitions to the configuration file.

	20) #228 and PR #232. Fix for examples and travis now checks
	examples at the same time as coverage and code style.

	21) #219 and PR #225. Refactor dependence analysis and fix bug
	that meant that unnecessary halo exchanges of vector components
	were not being removed (following a redundant computation
	transformation).

	22) #27 and PR #209. Created initial NEMO api. Needs lots of work
	but it provides a starting point.

	23) #214 and PR #221. Adds a transformation to convert a
	synchronous halo exchange into an asynchronous halo exchange.

	24) #235 and PR #243. Removes dependency on Habakkuk in NEMO API.

	25) #134 and PR #236. Adds support for adding OpenMP to intergrid
	kernels.

	26) #198 and PR #223. Updates PSyclone to use the latest
	version of dl_esm_inf which has "GO_" prefixed to all public
	quantities. Adds dl_esm_inf as a git submodule.

	27) #158 and PR #253. Fix to remove unnecessary halo exchanges
	related to GH_INC updates to kernel arguments.

	28) #317 and PR #330. Fix to allow module use statements to be
	added to functions.

	29) #330 and PR #422. Adds PSyIR node to represent Nary operators and
	increases the number of supported operators.

release 1.6.1 6th December 2018

	1) #250. Change setup.py (used for pip installation) to only use
	version 0.0.7 of fparser.

release 1.6.0 18th May 2018

	1) #91 and PR #111 Remove unnecessary __init__.py files.

	2) PR #107 Fix errors in Fortran test files revealed by update
	to fparser 0.0.6. Update to catch new AnalyzeError raised by
	fparser.

	3) #90 and PR #102 Add support for integer, read-only, scalar
	arguments to built-in kernels. Add new inc_X_powint_n Built-in
	that raises a field to an integer power.

	4) #67 Bug fix - printing Invoke object caused crash.

	5) #112 and PR #113 - add travis support for codecov coverage tool

	6) #118 and PR #122 - add .pylintrc file in tests directory
	to disable some warnings that we don't care about (for testing
	code).

	7) #117 and PR #125 - bug fix for passing kernel arguments by value
	in the GOcean API.

	8) #105 and PR #115 - add support for coloured loops when
	performing redundant computation.

	9) #84 and PR #128 - make w2v and wtheta discontinuous function
	spaces

	10) PR #93 - add support for a swap-loop transform for the GOcean
	API.

	11) PR #152 - add pylintrc so that pylint's line-length limit
	matches that of pep8.

	12) PR #143 - bug fix for DAG generation in the GOcean API.

	13) PR #153 - added -v option to the psyclone script to show the
	version

	14) PR #136 - add support for intergrid kernels (required for
	multigrid)

	15) PR #149 - add support for GH_READWRITE access for
	discontinuous fields

	16) PR #163 - updating PSyclone to work with the latest version of
	the parser (0.0.7) as the API has changed

	17) PR #169 - add support for specifying stencils in the GOcean
	kernel meta-data.

release 1.5.1 3rd December 2017

	1) #53 and PR #88 Add a version file so that PSyclone does not
	need to be installed to generate documentation.

	2) #94, #96, #98 and PR #97 Make name="name" support in invoke
	calls more robust e.g. names must be valid fortran and match
	should be insensitive to case.

	3) #76 and PR #89 Add support for the new LFRic quadrature
	api. Currently only gh_quadrature_xyoz is supported.

	4) #99 and PR #100 Make the author list for the user manual
	strictly alphabetical.

	5) #50 and PR #78 Implement a redundant-computation transformation.
	This enables a user to request that a kernel (or kernels) is
	computed out into the halo region and any affected halo swaps
	be updated (and/or removed) as required.

	6) #103 and PR #104. Bug fix to ensure that a halo swap is not
	inserted if read annexed dofs are already clean due to a previous
	write to the L1 halo.

release 1.5.0 3rd October 2017

	1) #20 and PR #28 Add dependence analysis (and a Move
	transformation) to PSyclone. This will subsequently allow for
	the safe implementation of more complex schedule transformations
	and optimisations.

	2) #16 and PR #29 Update and add new PSyclone-generated builtins
	to support the functionality required by the current LFRic code.

	3) #43 and PR #44 Update of Met Office-specific install script to
	symlink the generator.py file rather than copy it.

	4) #40 and PR #47 Update example lfric/eg3 to use builtins and to
	merge invokes together as much as possible

	5) #45 and PR #49 Change of kernel metadata names from
	evaluator_shape to gh_shape and modifications to its values.

	6) #3 and PR #51 Restructure repository to allow installation via
	pip. Due to this change we can now use travis and coveralls within
	github for automated testing. Also, new releases are now
	automatically uploaded to pypi (via travis) and status badges can
	now be used so have been added to the README.md file (which is
	shown on the main github page).

	7) #55 and PR #66 Update the documentation to cover installation
	on systems running OpenSUSE.

	8) #61 and PR #71 Re-name existing Dynamo0.3 builtins to follow
	a consistent scheme and add support for some new ones (including
	setval_{c,X}, X_minus_bY etc.). See psyclone.pdf for the full list.

	9) #32 and PR #39 Adds the ability to build the generated code
	when performing Python tests. Generated code can now be checked
	that it compiles as part of the development process helping avoid
	making releases with errors in them. Note, existing tests still
	need to be updated.

	10) #54 and PR #63 The view() method (used to look at the internal
	representation of a schedule) now outputs coloured text (for
	easier viewing) if the termcolor package is installed.

	11) #69 and PR #73 setup.py now uses an absolute path to avoid
	failing tests (with file not found) in some environments when
	running py.test from a different directory to the tests
	themselves.

	12) #59 and PR #75 added metadata support for inter-grid kernels
	which will be used for the multi-grid code.

	13) #82 and PR #83 modified a test to work with different versions
	of graphviz which output files with different ammounts of white
	space

	14) #52 and PR #60 added support for evaluators. An evaluator is
	specified by setting the gh_shape metadata in kernels
	appropriately.

	15) #85 and PR #86 - minor correction to documentation (section
	on Inter-Grid kernel rules was in the wrong place).

release 1.4.1

	1) #22 Updated PSyclone to support enforce_operator_bc_kernel (in
	addition to the existing enforce_bc_kernel) for boundary
	conditions. PSyclone no longer adds in boundary condition calls
	after a call to matrix_vector_kernel, it is up to the user to add
	them in the algorithm layer in all cases. Also fixes a bug
	introduced in 1.4.0 issue #12.

release 1.4.0

	1) #2 Add support for kernel meta-data changes required to support
	Column-wise operators (Column Matrix Assembly).

	2) #6 Implement support for Column Matrix Assembly (CMA) in
	PSyclone.

	3) #12 Add support for the any_w2 function space descriptor

	4) #33 Update documentation referring to fparser.

release 1.3.3

	1) Project moved to github: https://github.com/stfc/PSyclone.
	Hereon, ticket numbers now refer to github issues instead of
	SRS tickets.

	2) #8 Remove the f2py source code from the PSyclone distribution
	and use the fparser package (https://github.com/stfc/fparser)
	instead.

	3) #9 Update documentation to refer to github.

release 1.3.2

	1) #908 Bug fix - ensure that the dynamo0p3 loop colour
	transformation raises an exception if the loop it is applied to
	does not iterate over cells.

	2) #923 Change the name of the generated Fortran module containing
	PSy-layer code for the Dynamo 0.3 API. The name is constructed by
	appending "_psy" to the Algorithm-layer name. (Previously "psy_"
	was prepended to it.) The names of modules produced by other
	PSyclone APIs are unchanged.

release 1.3.1

	1) #846 Bug fix - generate correct logic and code for the call to
	enforce_bc_kernel after a call to matrix_vector_kernel. Also add
	w2h and w2v as spaces that cause enforce_bc_kernel to be called in
	addition to W1 and W2.

	2) #853 Bug fix - make sure that an operator object is only used
	as a lookup for values in the PSy layer when it is correct to do
	so. In particular, make sure that the dofmap lookup is always from
	a field, as this fixes the known bug.

release 1.3.0

	1) #686 Stencil extents (depth of the stencil) are now changed to
	stencil sizes (number of elements in the stencil) in the PSy-layer
	as the algorithm expects to provide the former and the kernel
	expects to receive the latter.

	2) #706 Avoid potential name clashes with stencil extent and
	direction arguments (as well as nlayers).

	3) #673 Fixed an xfailing built-in test

	4) #721 Bug fix - generate correct variable declarations and
	module use statements without modifying original arguments. Invokes
	requiring multiple enforce-bc kernel calls are now handled correctly.

	5) #727 Addition of install script (contributions/install) to
	support Met Office modules environment.

	6) #423 Add support for distributed-memory for built-ins.
	Global sums are now generated for calls to inner_product and
	sum_field built-in kernels.

	7) #489 Support the dereferencing of an object/derived type in the
	argument list of a kernel call within an invoke in the algorithm
	layer e.g. call invoke(kern(a%b))

	8) #669 Added support for named arguments to the expression
	analyser. This is the first step towards supporting named invokes
	in PSyclone.

	9) #628 dofmap lookups are now outside loops in the
	PSy-layer. This makes no functional difference but should give a
	performance benefit.

	10) #304 Added support for named invokes in PSyclone.

	11) #580 Implemented tests for the agreed dynamo0.3 builtin
	rules. For example, all fields must be on the same function space
	within a builtin.

	12) #761 Added support for parsing evaluator metadata.

	13) #484 Add support for the use of OpenMP (including reductions)
	with builtins.

	14) #819 Re-structuring of DynKern._create_arg_list. Replaced with
	new ArgList base class which is then sub-classed to KernCallArgList
	and KernStubArgList.

	15) #576 Added tests and documentation to check and describe the
	dynamo0.3 api kernel and builtin rules.

release 1.2.4

	1) #658 Adds support for the use of real and integer literals with
	kind specified in kernel calls from the algorithm layer. For
	example 0.0_rdef. This will be particularly useful for built-ins.

	2) #475 Fixes any remaining string assert comparison errors in
	tests. Updates algen_test.py to be pep8, pyflakes and pylint
	compliant.

	3) #468 Add support for kernels that perform stencil operations.
	Stencil depth is specified at the algorithm layer.

	4) #672 Fix error in boundary layer code generation for
	matrix_vector_kernel. The function space check is now always
	correct (hopefully).

	5) #680 Bug fix: the kernel stub generator was not adding the stencil
	dofmap required by a field with stencil access.

release 1.2.3

	1) #111 Adds support for dynamo0.3 built-in operations running
	sequentially.

	2) #640 Update PSyclone to call enforce_bc_kernel after every
	call to matrix_vector_kernel if the space is W1 or W2. (Previously
	PSyclone looked for matrix_vector_mm_kernel and only W2.)

	3) #430 Adds support for multiple kernels within an invoke with
	kernel arguments specified as any_space. Previously there was a
	limit of one kernel per invoke. This is particularly relevant for
	built-ins as all of these currently have arguments that are
	any_space.

	4) #657 Changes to the declaration and assignment of the mesh
	object (it is now a pointer) within the generated PSy layer so as
	to use the mesh singleton and not generate a temporary copy of it.

release 1.2.2

	1) #575 Add parser support for stencil meta-data.

	2) #587 Changed scalar metadata names to gh_real and gh_integer

	3) #501 Updates to parser and documentation to support writing to
	scalar arguments (reductions). Note that this is currently only
	supported for serial code. Implementation of this functionality
	for OpenMP and MPI will be done under #484 and #423, respectively.

	4) #235 PSyclone now uses the appropriate intent for arguments in
	the generated PSy code. Previously it always used inout. This
	allows the algorithm developer to specify the intent of data in
	the algorithm layer appropriately, rather than being forced to use
	inout in all cases.

	5) #604 If PSyclone encounters an Algorithm file that contains no
	invoke calls then it now issues a warning and outputs that file
	unchanged (previously it did not output a file at all). No PSy
	file is created in this case.

	6) #618 fix for #235. Data with intent out should have fields
	declared as inout as internal subroutines within the field are
	dereferenced so are required as intent in.

	7) #610 When PSyclone is operating in line length limiting mode
	("-l" switch) problems are caused if it breaks a line in the middle
	of a string. PSyclone now prefixes all continued lines with an
	ampersand. This then produces valid Fortran irrespective of whether
	the line-break happens within a string.

release 1.2.1

	1) Added a PSyclone logo

	2) #360 Internal code structure changes to make the Node class
	calls() method more intuitive and consistent with other methods. A
	side effect is that the OpenMP private list should no longer
	contain any variables names that are not required (as this change
	fixes that bug).

	3) #546 Bug fix for colouring when a kernel is passed an operator.
	PSyclone was not generating the correct cell look-up when
	colouring a loop containing a kernel call with an operator. i.e.
	the PSy layer passed 'cell' to the kernel rather than
	'cmap(colour, cell)'.

	4) #542 generate correct OpenMP private list. This was actually
	fixed by the changes made under #360 (change 2 above) so this
	ticket only adds a test for this functionality.

release 1.2.0

	1) #415 Support for parsing stencil information supplied in
	Dynamo 0.3 kernel meta-data.

	2) #367 Make gocean Python conform to pep8

	3) #230 Add documentation for the GOcean1.0 API

	4) #379 Make f2pygen and its tests conform to pep8, pylint and
	improve the test coverage

	5) #429 Support for read-only scalar arguments in the 0.3
	Dynamo API.

	6) #420 Support for inter-invoke halo calls and logic (for
	distributed memory)

	7) #514 Fix for a bug in the if test round a halo_exchange call
	in which arrays (vectors) did not have their index added.

	8) #521 Fix bugs in the logic for adding halo exchange calls before
	loops.

	9) #532 Fix in the logic for adding halo exchange calls before
	loops which recognises that operators do not have halos.

	10) #467 Support transformations in Distributed Memory. Enable the use
	of OpenMP (and other transformations) with DM. Note that PSyclone
	currently does not support halo swaps inside OpenMP parallel regions.

release 1.1.0

	1) #263 OpenMP (including colouring) supported for the 0.3 Dynamo
	API. Parser fails gracefully if Kernel-code parsing is
	unsuccessful.

	2) #292 Add support for user-supplied transformations/optimisations
	via a script passed to the generate function/command-line. This
	enables the use of transformations within a build system.

	3) #292 Documentation for Algorithm, PSy and Kernel layers as well
	as for transformations has been added. Documentation on using
	transformation scripts then added on top.

	4) #292 Dynamo example scripts fixed.

	5) #258 First version of kernel-stub generator added. Given kernel
	metadata as input, PSyclone has enough information to be able to
	generate stub kernel code with the appropriate arguments and
	argument ordering.

	6) #364 OpenMP fix for update 1) (ticket #263). 'ncolour' variable
	now declared. New lfric/eg3 example added to demonstrate the use
	of transformation scripts introduced in update 2) (ticket #292).

	7) #361 Minor updates to the kernel-stub generator. Remove spurious
	dir() command, remove additional '_code' from kernel subroutine name
	and add 'implicit none' to the generated subroutine.

	8) #363 Update to the generator script to catch any run-time
	errors generated by the user-supplied optimisation script. Such
	errors are then reported in a user-friendly fashion to aid
	debugging.

	9) #272 Added support for explicit loop bounds in the PSy layer
	for the GOcean1.0 API. The Cray compiler makes use of this
	information to generate more efficient code. This option can be
	switched on or off using a transformation.

	10) Support the module in-lining of kernel subroutines. i.e.
	kernel subroutines can be moved into the same module that contains
	the invoke from which they are called. This functionality is
	implemented as a new transformation, 'KernelModuleInlineTrans'.
	psyGen.py has also been made fully pep8 compliant.

	11) #347 Add an option to limit the length of lines of fortran
	code that PSyclone generates to 132 chars. This is the length
	mandated by the Fortran free-format standard and is rigorously
	enforced by some compilers (e.g. PGI). As a part of this change
	PSyclone now checks the length of all lines of source code in
	the Algorithm and Kernel files that it parses.

	12) #395 Add support for new function spaces: Wtheta, W2H and W2V.

	13) #396 and #397 Make all tests work with Python 2.6. Previously
	two of the tests only worked in Python 2.7 and a third caused
	resource issues when using deepcopy.

	14) #355 Support operators where the "to" and "from" function
	spaces are different.

release 1.0.2

	1) #299 temporary boundary condition
	support. matrix_vector_kernel_mm now uses enforce_bc_code rather
	than enforce_boundary_w2 as the latter is no longer used.

release 1.0.1

	1) #299 temporary boundary condition support. removed the
	hardwired code and associated test that added an additional
	boundary condition array to ru_kernel as this kernel is no longer
	required. Added support for generating a boundary condition array
	in the PSy layer and passing it into the enforce_bc_kernel
	kernel. enforce_bc_kernel should be placed by the algorithm
	developer to enforce boundary conditions.

release 1.0.0<|MERGE_RESOLUTION|>--- conflicted
+++ resolved
@@ -1,12 +1,10 @@
-<<<<<<< HEAD
-   4) PR #3223 for #3219.  Add a prototype of the kernel computation
+   6) PR #3223 for #3219.  Add a prototype of the kernel computation
    pattern as its children
-=======
+
    5) PR #3150 towards #2302. Adds functionality to map arguments to
    Fortran intrinsics to the corresponding named arguments.   
 
    4) PR #3178 for #3196. Improves fparser2 reader directive handling.
->>>>>>> 4296526e
 
    3) PR #3210 for #3203. Removes outstanding references to the old,
    pared-down LFRic infrastructure.
