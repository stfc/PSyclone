--- conflicted
+++ resolved
@@ -1,8 +1,5 @@
-<<<<<<< HEAD
-=======
    3) PR #2828 - adds a new ReplaceReferenceByLiteralTrans transformation.   
 
->>>>>>> d8a3ccde
    2) PR #2914 for #2913. Consider unresolved imports when deciding scoping
    location of fparser2 symbols.
    
