<<<<<<< HEAD
   76) PR #3089 for #2781. Refine halo-depth logic for LFRic "halo" kernels.
=======
   76 PR #2910 for #2896. Adds IncreaseRankLoopArraysTrans.
>>>>>>> 75eb9522

   75) PR #3093 for #3092. Fixes Fortran backend declarations of (1:) arrays.

   74) PR #3078 for #3068. Refactors single-variable access info (to
   AccessSequence).

   73) PR #3088 for #1812. Implements the OMPReductionClause.

   72) PR #3086 for #3071. Improves TransInfo-related deprecation warnings.

   71) PR #3062 for #2671. Improves the support for allowing arrays to be
   declared thread private.

   70) PR #2969 for #2902. Adds LFRic driver extraction integration tests.

   69) PR #3042 for #2971. Moves OMPDeclareTargetTrans and
   MarkRoutineForGPUMixin into psyir/transformations.

   68) PR #2893 for #2561. Add support for allocatables in the
   HoistLocalArraysTrans and check for kind/type dependent symbols.

   67) PR #3073 for #3072 and #1930. Move domain code out of
   PSyGen.Argument to fix test issues.

   66) PR #3039. Generalised loop tiling with examples

   65) PR #3077 for #3076. Small optimisation to avoid computing depth in
   node.walk() unless it is required.

   64) PR #3023 for #3012. Initial version of psyclonefc command

   63) PR #2907 for #2878. Improves Extraction library output stats.

   62) PR #3058 for #3059. Update linkcheck parameters, fix links in docs
   and READMEs, update mentions of nan_check with value_range_check.

   61) PR #3040 for #3038. Improves the frontend error reporting of the
   psyclone command.

   60) PR #2967 towards #2551. Adds a barrier minimisation step on the Async
   workflow to improve its performance and adds integration tests.

   59) PR #2137 towards #1312. Adds metadata support for read-only ScalarArrays
   in the LFRic DSL.

   58) PR #3057 for 3056. Demote OpenMP lowering error to warning.

   57) PR #3018 for #3017. Fix ArrayType with defined lower bounds, but no upper
   bound.

   56) PR #3055. Fixes duplicated async statements in OpenACC.

   55) PR #2941 for #2925. Add support for ASCII extraction and rename standalone
   extraction to binary extraction.

   54) PR #3053 for #3052. Fix missing psylayer openmp symbols (for LFRic with
   OpenMP and profiling).

   53) #3065 for #3064 - adds a pytest.ini to ensure that pytest doesn't look
   in the 'external' directory if run from the project root directory.

   52) PR #3014 towards #2384. Adds flags to keep comments and have directives
   turned into codeblocks.

   51) PR #3046 for #3045. Replace eval call with getattr in visitor.

   50) PR #3037 for #3036. Remove AccessType location and is_accessed_before method.

   49) PR #3043. Bring back python 3.9 in the integration tests

   48) PR #2977 for #2971. Move the OMPTaskLoopTrans from transformations.py
   to psyir/transformations.

   47) PR #2997 for #223. Add support for logical operators in the SymPy
   comparisons.

   46) PR #3033 for #3031 and #3032. Prevent inserting profiling callipers to
   NEMO functions and any elemental function. Also remove pure attribute when
   inserting psy_data wrappers.

   45) PR #2948 for #2950. Update extraction transformation to perform
   extraction and driver creation at lowering

   44) PR #2972 for #2971. Move the ParallelRegionTrans from transformations.py
   into psyir/transformations.

   43) PR #2732 for #2716. Add support for module-inlining polymorphic kernels
   and rename get_kernel_schedule to get_callees (to match the Call method).
 
   42) PR #3034 for #2837. Updates the supported versions of Python used in
   the test suite to 3.10 and 3.13.

   41) PR #3013 for #2856. Makes 'intrinsics available on device'
   configurable.

   40) PR #2962 for #2935. Errors in use of LBOUND and looping in generated
   adjoint kernel.

   39) PR #3021. Remove hoisted reference from chunking/tiling
   transformations.

   38) PR #3009 for #2981. Prevent ProfilingTrans to add callipers in regions
   with potential control flow jumps.

   37) PR #3029 for #3026. Fixes a bug with RegionTrans.get_node_list if a
   list containing a single Schedule was provided.

   35) PR #3025 for #2928. Removes commas between clauses on directives.

   34) pr #3016 for #3015. Apply doxygen -u to update doxygen config file.

   33) PR #3019. Adds deprecated classes for old-style Dynamo0p3 transformation
   names.

   32) PR #3011 for #2968. Add semantic navigation methods to Operations and
   update indices/arguments/clauses methods to return tuples.

   31) PR #2998 for #2620. Refactor reference_accesses method.

   30) PR #2959. Update spack and enable NEMO multi-gpu.

   29) PR #3000 for #2973. Improves handling of pure subroutines in definition
   use chains.

   28) PR #2994 for #2992. Fix bug with COMPUTE_ANNEXED_DOFS set to False.

   27) PR #2979 for #2942. Change 'dynamo' references to 'LFRic' throughout.

   26) PR #3002 for #2838. Upgrade CI dependencies.

   25) PR #3001 for #2929. Improve docs for OMPLoopTrans.

   24) PR #2999 for #2988. Fixed the unneccessary failure when 3 arguments
   provided to Structure…

   23) PR #2993. Add documentation for the options to kwargs ongoing conversion.

   22) PR #2987 towards #11. Provides logging infrastructure and documentation.

   21) PR #2995 towards #2551. Cache abs_positions to speedup dependency tools.

   20) PR #2931 (#closes 2244) adds support for LFRic colour-tiling. Needs
   to be selected in transformation script.

   19) PR #2970 towards #2966. Add `--enble-cache` psyclone command flag.

   18) PR #2989. Updates various software versions in the integration tests.
   Most significant is move from Gnu 14.2 to Gnu 15.1.

   17) PR #2983 for #2978. Ignore redundant return statements when creating
   PSyIR.

   16) PR #2964. PScylone is now available to install from Conda. This PR adds
   instructions in the user guide.

   15) PR #2980 for #2976. Removes jsonschema as a dependency (since it is
   only required for jupyter notebooks).

   14) PR #2834 for #1010, #1910, #719, #798 and #1648. Generate PSy-layers
   and Kernel stubs using PSyIR lowering (instead of gen_code/f2pygen).

   13) PR #2877 for #2668. Adds a new `@transformation_documentation_wrapper`
   decorator that implements docstring generation for Transformation
   classes, allowing for inheritance. The 'options' argument to
   Transformations is now deprecated in favour of having separate, named
   arguments.

   12) PR #2956 for #1206. Reorganise the documentation to create an
   "instrumentation" section plus other tidying.   

   11) PR #2930 towards #714. Adds the DebugChecksumTrans transformation
   which enables a user to add checksum outputs to generic Fortran code.

   10) PR #2953 for #2952. Gracefully fail when resolving transitive
   (indirectly imported) type.

   9) PR #2848 for #2845, #1792, #2336, #2271 and #649. Extends
   reference_access and other symbol table methods to consider
   symbols that are part of other symbols (e.g. precisions, shapes,
   initialisations, ...)

   8) PR #2908 towards #2551. Adds support for nowait and barriers for
   omp do and omp target.

   7) PR #2945 for #2943. Fix broken documentation links.

   6) PR #2921 for #2532. Changes the documentation so that the User,
   Developer and Reference Guides are all in a single build. Updates
   RTD so that a pdf is made available (and removes the local copy).
   Switches to using the pydata theme for the docs.

   5) PR #2833. Extends the fparser caching functionality to allow the
   location of the cache files to be configured. Also avoids repeated
   parsing of a single file containing multiple modules.

   4) PR #2664 for #1664. Add OpenACC async clause and ACCWait directive.

   3) PR #2828 - adds a new ReplaceReferenceByLiteralTrans transformation.   

   2) PR #2914 for #2913. Consider unresolved imports when deciding scoping
   location of fparser2 symbols.
   
   1) PR #2563 for #2499. Adds ScalarisationTrans.

release 3.1.0 26th of February 2025

	1) PR #2827. Update Zenodo with release 3.0.0 and update link in
	README.md.

	2) PR #2759 for #2758. Fixes failure seen in compilation tests if
	a previous build of infrastructure existed.

	3) PR #2807 for #2806. Adds a new 'RESOLVE_IMPORTS' global variable
	to transformation scripts which allows the user to instruct the
	frontend to chase down some (or all) module imports when constructing
	the PSyIR for existing code.

	4) PR #2821 for #1247. Adds support for parsing comments from the fparser2
	AST tree. There are two new FortranReader arguments to select the behaviour
	for comments and directives (by default they are not parsed).

	5) PR #2836 for #2835. Reverts GHA to use Ubuntu 22.04 as python-3.7
	not available in ubuntu-latest and linkspector is also broken.

	6) PR #2820 for #2773. Adds support for the Vernier timing library.

	7) PR #2840 for #2839. Raise error in FortranReader if ignore_directives
	is True but ignore_comments is True.

	8) PR #2832 for #2831. Reorders the arguments to the parser to meet best
	practices.

	9) PR #2842 for #2841. Update all copyright date ranges for 2025.

	10) PR #2810. Adds caching of the fparser2 parse tree to FileInfo. Is
	disabled by default.

	11) PR #2814 for #2704. Adds backward accesses capabilities to the
	DefinitionUseChain tool.

	12) PR #2509 for #2394. Adds support for logical and character types
	to the PSyData tooling.

	13) PR #2862 for #2858. Change to PSyIR frontend and backend to ensure
	existing parentheses in expressions are preserved.

	14) PR #2825 for #2278 and #2849. Signatures AccessType now indentifies
	INQUIRY and TYPE_INFO, for inquiry intrinsic accesses and precision symbols.

	15) PR #2855 for #2853. Allows the Fortran standard used by fparser to
	be set in the config file and ensure it is used consistently.

	16) PR #2857 for 2854. Excludes character assignments from ACC KERNELS
	regions to avoid issues in NEMO.

	17) PR #2829 for #2826. Adds a --config command-line argument to the
	PSyAD script (to replicate that for psyclone).

	18) PR #2280 for #2723. Add support for depencency analysis involving
	array ranges.

	19) PR #2885. Update integration test dependencies.

	20) PR #2799 for #2779. Implement split finite-element order for
	function spaces in the LFRic API and update Adjoint tests to use it.

	21) PR #2883 for #2875. Fix issues cannonicalising WHEREs with elemental
	functions.

	22) PR #2890 for #2399. PSyKE: adds support for partially-written
	fields.`

	23) PR #2901 for #2900. Fixes the LFRic integration tests and updates
	the versions of LFRic core and apps used therein.

	24) PR #2865 for #2864. Enable split finite-element order and
	anisotropic quadrature points in the LFRic API.

	25) PR #2859 for #2787. Fixes the NEMO integration tests and updates
	the version of NVHPC used by them.

	26) PR #2897 for #2892. Extends LFRic user-supplied kernels that
	operate on dofs to accept field-vector arguments.

	27) PR #2899 for #2889. Adds support for non-allocatable arrays to
	kernel extraction.

	28) #2744 update version number prior to release.

release 3.0.0 6th of December 2024

	1) PR #2477 for #2463. Add support for Fortran Namelist statements.

	2) PR #2367 for #2296. Extends ModuleInfo so that it can be queried
	for the Routines contained in a Module.

	3) PR #2435 for #2422. Add PSyIR GenericInterface to capture the
	information about which routines implement a specific interface symbol.

	4) PR #2457 for #2455. Splitting and renaming DynDofMaps from
	dynamo0p3.py.

	5) PR #2506. Update test and integration test dependencies.

	6) PR #2508 for #2507. Add a symbols_to_ignore argument to some
	symbol_table operations and use it to fix inline transformation issues.

	7) PR #2505 towards #1010. Use the PSyIR Fortran backend for LFRic
	loops and anything inside them.

	8) PR #2516 for #2513. Resolve flake8 issues and make it the only CI
	linter.

	9) PR #2512 towards #11. Adds comments giving the reason for any
	CodeBlocks in the generated code.

	10) PR #2474 for #2409. Adds comments to the generated LFRic PSy
	layer describing any built-in kernels.

	11) PR #2511 for #2510. Array2Loop transformations avoid character arrays
	unless requested in the transformation options.

	12) PR #2521 for #2520. Fix issue with line_length runme example.

	13) PR #2539 for #2538. Add PSyIR Symbol PreprocessorInterface.

	14) PR #2540 for #2537. Add 'allow_renaming' parameter to the symbol_table
	new_symbol method and improve its import handling.

	15) PR #2497 for #2496. Updates the GOcean access-info functionality
	to use PSyIR rather than strings for indices.

	16) PR #2549 for #2548. Update Codecov action.

	17) PR #2396 for #2229. Add PSyIR support for select-type (the selector is
	still a CodeBlock but the case bodies are transferred to a conditional
	construct after the CodeBlock).

	18) PR #2545 for #2544. Accept -c as shortcut for --config in the CLIs.

	19) PR #2527 for #1495. Add PSyIR support for type-bound procedure
	calls.

	20) PR #2529 towards #1779. Generalise NemoArrayAccess2Loop
	transformation to ArrayAccess2Loop.

	21) PR #2517 for #2515. Fix bugs in the symbol_table merge method.

	22) PR #2553 for #2449. Add next/previous_access reference method.

	23) PR #2557 towards #2543. Update the introduction to the User
	Guide and the top-level README.

	24) PR #2560 for #2559. Marks the PRODUCT intrinsic as available on
	accelerator devices.

	25) PR #2581 for #2576. Updates a tutorial README to remove a now-
	dead link to the VMWare KnowledgeBase from a quoted VMWare error
	message.

	26) PR #2571 for #2569. Update integration tests for new system
	(lfric still has issues that will be resolved separately).

	27) PR #2567 for #1333. Fixes bug in Fortran backend with missing
	parentheses for unary minus operator.

	28) PR #2579 for #2578. Fix missing location update for Call node
	in DA tooling.

	29) PR #2556 towards #1351. Documents the new OPERATES_ON=dof
	LFRic kernel type.

	30) PR #2252 for #1990. Support extraction of kernels that import
	variables from other modules.

	31) PR #2547 towards #1779. Removes the NemoLoop node and makes
	the loop_type inference rules part of generic PSyIR.

	32) PR #2590 fpr #2589. Moves to the latest LFRic (split repo)
	and fixes the LFRic integration tests.

	33) PR #2452 for #2451. Move and rename DynInvokeSchedule to
	LFRicInvokeSchedule.

	34) PR #2574 for #2196. Add support for use-intrinsic imports.

	35) PR #2566 towards #2156. Bug fixes for routines declared as
	ELEMENTAL or IMPURE. (Alters the Fortran backend and
	Routine.copy().)

	36) PR #2572 for #2195. Improves SymbolTable.__str__ such that
	Symbols are listed by type and in alpha-order.

	37) PR #2593 for #1779. Removes the 'default' API concept and
	renames 'dynamo0.3' -> 'lfric' and 'gocean0.1' -> 'gocean'.

	38) PR #2599. Update integration test dependencies.

	39) PR #2564 for $2462. Generalise ModuleManager.

	40) PR #2598 towards #2543. Refresh the PSyKAl-related documentation
	in both the User and Developer Guides.

	41) PR #2611. Update Integration tests nvhpc mpi library path.

	42) PR #2614 towards #2604. Fixes broken links to the docs in the
	various tutorial READMEs.

	43) PR #2587 for #1989. Improves the statistics produced by the
	generated PSyKE driver code.

	44) #PR #2602 for #1596. Exclude assumed-size variable references from
	the ACCKernels regions.

	45) PR #2603 for #1841. Refactors the ArrayRange2Loop transformation
	(merging in functionality from the NEMO-specific version). Renames it
	to ArrayAssignment2LoopsTrans.

	46) PR #2615 for #2610. Fixes various spurious warnings that were
	being produced by the lfric/eg17/full_example_extract example.

	47) PR #2625 for #2619. Adds a create function for OMPParallelDoDirective
	to avoid issues from using its parent class' create method.

	48) PR #2609 for #2407. The OpenACC routine directive and transformation
	now accept a "parallelism" attribute to set the level of parallelism, which
	is mandatory in recent OpenACC standards.

	49) PR #2626 for #2622. Adds convenience methods to the SymbolTable for
	manipulating Routine argument lists.

	50) PR #2607 FOR #2600. Update psyclone command and script interface
	to remove mention of 'nemo' API.

	51) PR #2575 towards #2201. Allow FileContainer to have symbols of their
	inner subroutines. It also solves an issue with missing PURE, ELEMENTAL, ...

	52) PR #2632 for #2116. Update the code-transformation tutorial.

	53) PR #2639 for #2638. Upgrade CI markdown-linkcheck to linkspector.

	54) PR #2583 towards #2577. Adds partial support for pointer
	assignments. (Array accessors within structures are not supported.)
	Pointer *declarations* will still result in symbols of
	UnsupportedFortranType.

	55) PR #2445 for #2444. Changes the kernel-extraction tooling so
	that filenames are construction using dashes instead of colons.

	56) PR #2646 for #2641. Fixes incorrect module names within the
	PSyData API (e.g. when profiling).

	57) PR #2647 for #1992. Adds MPI support to PSyKE. Each rank will write
	its own output file(s). The generated driver has been extended so that
	the name of the file to use can be specified on the command line.

	58) PR #2637 for #2138. Add Fortran frontend support to parser array
	declarations with expressions in their shape dimensions.

	59) PR #2649 towards #2586. Adds support for pointer assignments of
	the form `var =[>] this[%...]%procedure(...)`.

	60) PR #2645 towards #2585. Add an optional "otherwise" argument to
	the SymbolTalbe lookup method.

	61) PR #2633 for #2125. Introduces the "replace_symbols_using" method
	to guarantee that PSyIR trees after a copy have references to the
	updated symbols (including in attributes that are not directly in the
	tree).

	62) PR #2662 for #2082. Fixes HoistTrans so that it checks for
	possible side-effects. Also now removes the parent Loop if the hoist means
	it no longer has a body.

	63) PR #2660 for #1370. Adds 'collapse' and 'ignore_dependencies_for'
	options to ParallelLoopTrans.

	64) PR #2653. Add example using the PSyclone xDSL MLIR backend.

	65) PR #2673 for #2652. Find the symbol name containing a kernel metadata
	by searching the PSyIR (instead of assuming the name).

	66) PR #2651 for #2617. Fixes PSyKE driver create for LFRic in the
	event of a call to a generic routine interface.

	67) PR #2650 for #2630. Adds basic support for DATA statements in the
	fparser2 frontend.

	68) PR #2679 for #2676. Adds check for impure calls to the
	ParallelLoopTrans.validate method. This fixes a race condition in the
	sea-ice code in NEMO. Updates the NEMO workflow so that error
	reporting is improved and timing results no longer uploaded to gist.

	69) PR #2656 for #2634. Fixes and improvements for the 'nemo' tutorials.

	70) PR #2413 towards #924. Add find_container_psyir, find_routine_psyir
	and get_callees utilities to simplify the inlining transformation.

	71) PR #2523 towards #1719. Add the poly_{1,2}d_reconstruction kernels
	and tweak the adjoint README files.

	72) PR #2675 towards #1351. Refactors the LFRic metadata checking and
	adds support for user-supplied kernels that operate on dofs.

	73) PR #2700 for #2699. Fix docstring error for Config class.

	74) PR #2698 for #2629. Fix NEMOv5 issues and extend related
	integration tests.

	75) PR #2710 for #2665. Improves error messages for line-length and
	kernel arguments.

	76) PR #2692 for #2691. Increase recursion limit when handling
	conditional statements with many branches. Disable final tree copy
	when generating code.

	77) PR #2708 for #2663. Add LFRic OpenACC in the integration tests.

	78) PR #2678 for #2636. Alter LFRic PSy-layer to lookup nlayers for
	each kernel.

	79) PR #2687 for #2684. Add support for WHERE constructs that contain
	references without range-notation (and prevent some incorrect cases).

	80) PR #2596 for #2592 and #2582. Routine nodes manage their own
	symbols from their parent scope.

	81) PR #2725 to close #717. Removes some TODOs and associated utility code
	from the fparser2 frontend that is now unused.

	82) PR #2733 for #2730. Adds OpenMP offloading support for LFRic plus
	associated integration test.

	83) PR #2743 for #2742. Ensure generated code for function spaces in
	LFRic is always in a consistent order.

	84) PR #2746. Update minor versions of CUDA, HDF5, nvfortran and
	Python used in the CI.

	85) PR #2748. Revert Python used on RTD to 3.12 as 3.13 unsupported.

	86) PR #2707 for #257. Fixes bugs in the loop-fusion transformation.

	87) PR #2752 towards #2717. Adds Assignment.is_literal_assignment property.

	88) PR #2753 towards #2717. Adds DataNode.is_character method.

	89) PR #2712 for #2711. Adds support for user-supplied Kernels that
	operate on dofs (in the LFRic API).

	99) PR #2685 for #2027. Improves datatype and shape inference.

	100) PR #2694 for #2690. Extends the PSyData NaN-checking tooling to
	perform value verification.

	101) PR #2749 for #2311. Alters test-harness generation for the LFRic
	API in PSyAD to base the generated test-code filenames on the name of
	the supplied LFRic Algorithm file.

	102) PR #2763 towards #2717. Upstreams PSyACC functionality: ensures
	that clauses on an OpenACC directive are consistent.

	103) PR #2734 towards #2704. Implements the forward_dependency part of
	the new DefinitionUseChain PSyIR tool.

	104) PR #2761 for #2739. Updates the signature of the PSyKAl
	transformation script to accept a PSyIR node.

	105) PR #2745 for #2661. Add support for kernels that operate on halos.

	106) PR #2770 towards #2543. Improve UG introduction.

	107) PR #2776 for #1280. Fixes ref_guide warnings.

	108) PR #2767 for #2755. Bug fix for psyad failing to transform array
	assignment

	109) PR #2785 towards #759. Populates partial_datatype for OPTIONAL.

	110) PR #2789 for #2778. Removes some old TODOs now that kernel
	extraction for GOcean has been improved.

	111) PR #2791 for #2790. Updates the dl_esm_inf git submodule to point
	to the latest version.

	112) PR #2795 for #2774. Generalises MatMul2CodeTrans to cope with
	non-contiguous array slices.

	113) PR #2769 for #2768. Generalises Sign2CodeTrans and Abs2CodeTrans
	to allow non-floating point scalar literals.

	114) PR #2461 for #2460. Renames DynamoPSy class to LFRicPSy and moves
	into a new module lfric_psy.py in domain/lfric.

	115) PR #2697 towards #2671. Fixes various issues relating to incorrect
	parallelisation of loops in NEMO. Also adds support for array-
	privatisation option.

	116) PR #2804 towards #2737. Update PSyclone to use fparser 0.2.0 release.

	117) PR #2803 for #2796. Fixes bug where PSyData nodes inserted within
	LFRic loops did not have the associated variable declared.

	118) PR #2792 for # 2766. Updates to all the examples and test
	infrastructure now that the index ordering for operators in LFRic
	has been changed.

	119) PR #2775. Adds Call.get_callee() which matches the arguments of
	a Call against the signature of potential callees.

	120) PR #2628 for #2624. Improves debug_string output for Schedules.

	121) PR #2800. Updates integration test dependencies and documentation
	about compiling for GPUs.

	122) PR #2811. Adds sphinx-autodoc-typehints package to 'doc'
	dependencies so that Sphinx markup is able to make use of the
	typehints that we are starting to add to the code base.

	123) PR #2809 for #2737. Updates documentation on OpenMP to point to
	examples of tranformations for CPU and GPU.

	124) PR #2815 for #2636. Get nlayers from first field or operator
	argument to each kernel in LFRic.

	125) PR #2817 for #2816. Fix index type in initialisation of arrays
	of fields in PSyAD test harness construction.

release 2.5.0 14th of February 2024

	1) PR #2199 for #2189. Fix bugs with missing maps in enter data
	directive.

	2) PR #2269 for #2268. Rename DynInvokes to LFRicInvokes and move
	to own module.

	3) PR #2255 for #2237. The derived type intial values are not lost
	anymore, and the "extends" or "abstract" keywords cause a
	UnknownFortranType.

	4) PR #1822 towards #1338. Adds support for the OMP tasking
	directive and transformation.

	5) PR #2346 for #2345. Make the integration tests use a parameterised
	version of python, currently 3.11.4. Pin pylint to < 3.0

	6) PR #2325 for #1947. Adds support for OMP/ACC Atomics and OMP Simd
	directives.

	7) PR #2355 for #2347. Adds testing to demonstrate that the new LFRic
	metadata handling works for multi-precision kernels.

	8) PR #2342 for #2340. Fix issues with VERIFY, ISHFTC and PRECISION
	intrinsics and introduce a NEMO passthrough test.

	9) PR #2350 for #2349. Update to HEAD of fparser master to get
	fparser1 fix for parsing WHERE.

	10) PR #2285 for #2284. Split LFRicRunTimeChecks from dynamo0p3.py.

	11) PR #2313 towards #2197. LFRic PSyLayer uses array pointers instead
	of derived types accessors in the kernel/builtin arguments.

	12) PR #2321 for #2319. Refactors DynStencil into a dataclass named
	LFRicArgStencil.

	13) PR #2361 for #2360. Fix LFRic Loop.independent_iterations with domain
	information and allow sequential directives on loops with dependencies.

	14) PR #2365 for #2351. Fix ref2arrayrange allocated bug.

	15) PR #2363 for #1254. Fortran FORMAT, ENTRY and IMPLICIT statements
	produce CodeBlocks instead of losing the statements.

	16) PR #2357 for #2353. Adds the ACC-loops NEMO transformation script
	and includes its use in the integration testing.

	17) PR #2380 and #2378 for #2369. Add PSyIR node.sibilings property.

	18) PR #2375 for #2374. Bug fix for LFRic kernel-extraction driver
	creation for netcdf.

	19) PR #2385. Update tests to include python 3.12.

	20) PR #2377 for #2368. Adds optional 'depth' argument to Node.walk().

	21) PR #2362 for #2243 and #2312. Add support for Fortran save statements.

	22) PR #2379 for #2370. Adds a Node.get_sibling_lists() method.

	23) PR #2366 towards #342. Improve symbols and tighten-up ACCRoutineTrans
	validation.

	24) PR #2383 towards #2256. Adds support for 'DO CONCURRENT' in the
	fparser2 frontend.

	25) PR #2100 for #2091. Renames DynKern to LFRicKern and moves its
	implementation to domain/lfric.

	26) PR #2391 for #2390. Fix bug in generator.py error message.

	27) PR #2364 towards #1941. Moves map of LFRic precisions to
	config. file.

	28) PR #2376 for #1525. Add lowering methods to all LFRic Built-ins.

	29) PR #2406 for #2404. Fixes bug in setop_random kernel (was only
	filling the lowest vertical level).

	30) PR #2389 toward #928. Adds support for field_bcs_kernel when
	parsing kernels using kernel_interface.py. This is required when
	validating LFRic kernel arguments.

	31) PR #2388 for #2323. Rename the array reduction 2code transformations
	to use the 2loop postfix and improve their implementation.

	32) PR #2400 for #1508. Add flag/config option to disable backend checks.

	33) PR #2428 for #2427. Fixes bug in MaxVal2LoopTrans.

	34) PR #2430 towards #2421. Ensures local symbol table is merged into
	routine scope following an inline transformation. (Works around
	#2424.)

	35) PR #2412 for #2411. Remove NemoKern and add the 'routine' profiling
	option to the psyclone command.

	36) PR #2401 for #2261. Split DynLoop out of dynamo0p3 and rename.

	37) PR #2387 towards #1799. Add support for querying the datatype of
	operations.

	38) PR #2434 for #2433. Bug fix for process_nemo.py script to
	aggregate -I arguments.

	39) PR #2426 for #2254. Make LFRic PSyAD test harness use LFRic
	logging API.

	40) PR #2273 for #2272. Split LFRicFields into domain/lfric module.

	41) PR #2393 for #2392. Split and rename DynKernMetadata into
	into domain/lfric module (LFRicKernMetadata class).

	42) PR #2240 for #2132. Update Integration test software stack.

	43) PR #2454 for #2418. Fix OMPTaskTrans attempts to inline IntrinsicCalls.

	44) PR #2459 for #2458. Fix broken documentation links.

	45) PR #2472 for #2471. Update all copyright dates to include 2024 and
	add utils/update_copyright.sh script to do this task.

	46) PR #2443 for #2442. Fix bug for PSy-layer generation involving CMA
	operators in the LFRic API.

	47) PR #2481 for #1192. Unpin jsonschema version.

	48) PR #2470 for #2468 and towards #237. Fixes Sphinx link-check errors
	for links to anchors in User Guide and also updates the name of the
	dl_esm_inf library and updates associated links (remove references to
	puma).

	49) PR #2420 towards #1786. Add and update Built-ins to support
	mixed precision in the LFRic API: real to real, real to integer
	and integer to real field types.

	50) PR #2480 for #2479. Updates .gitignore for files generated by
	examples.

	51) PR #2486 for #2419. Renames Unknown[Fortran]Type to
	Unsupported[Fortran]Type and DeferredType to UnresolvedType.

	52) PR #2482 towards #2062. Adds a new 'origin_string()' method
	to Node to return information on the origin (line number and file
	name) of a PSyIR node.

	53) PR #2439 for #2105. Use maxval2loop and atomics to parallelise
	NEMO stpctl.f90.

	54) PR #2493 for #2492. Fix bug in NemoOuterArrayRange2LoopTrans

	55) PR #2465 towards #2004. Move same_range functionality to
	ArrayMixin and other improvements.

	56) PR #2372 towards #1960. Fix bugs on Fortran WHERE canonicalisation.

	57) PR #2489 for #2488. Unify generic LoopFuseTrans and allow renaming
	the second loop variable for certain cases.

	58) PR #2423 for #2410. Split off and rename DynStencils to
	LFRicStencils in the LFRic API.

	59) PR #2490 towards #2447. Update PSyclone to use fparser 0.1.4 release.

	60) PR #2501 for #2447. Create PSyclone release 2.5.0.

release 2.4.0 29th of September 2023

	1) PR #1758 for #1741. Splits the PSyData read functionality into a
	standalone module to remove dependence on infrastructure for
	driver code.

	2) PR #1766 FOR #1764. Fixes various syntax errors in some of the
	Fortran test files.

	3) PR #1759 for #1752. Updates to GOcean examples so that F90FLAGS
	is used consistently and is also used when linking.

	4) PR #1700. Various improvements to the example NEMO processing
	scripts.

	5) PR #1762 for #1743. Ensures declaration of precision variables
	in PSyAD test harness.

	6) PR #1774 for #1773. Fixes syntax error in test Fortran file.

	7) PR #1620 for #1555. Create Algorithm Layer for a Kernel.

	8) PR #1767 for #1739. Fixes dep-analysis bug whereby CMA operator
	arguments to LFRic kernels were not given correct access value.

	9) PR #1763 for #1717. Fixes invalid adjoint names for subroutine
	and module.

	10) PR #1776 for #1775. Fixes post_region_code_gen and improves
	test fixtures.

	11) PR #1784 towards #1779. Removes the use of config-provided bounds
	from the NemoRange2Loop Transformation.

	12) PR #1765 for #1724. Remove kernel use statements from
	processed algorithm layer code.

	13) PR #1785 for #1771. Refactor algorithm-creation functionality.

	14) PR #1769 for #1721. Fixes bugs in use of sympy simplify() and
	expand().

	15) PR #1791 for #1780. Add setval_random built-in in LFRic API.

	16) PR #1778 for #1751. Add ReplaceInductionVariableTrans transformation.

	17) PR #1652 for #1645. Symbols representing LFRic BuiltIn Functors

	18) PR #1795 for #1583. Bug fix for PSyAD for expressions involving
	a unary minus.

	19) PR #1809. A few fixes for code style issues.

	20) PR #1803 for #1797. Adds support for logical variables to the
	PSyData API.

	21) PR #1804 for #637. Extends the dependence analysis to support
	LFRic built-in kernels.

	22) PR #1790 for #1787. Adds HoistLoopBoundsExprTrans transformation
	which hoists complex loop-bound expressions out of loops.

	23) PR #1811 for #1810. Separate LFRic LMA Operator infrastructure
	into its own file.

	24) PR #1808 for #1681. Extends PSyAD to reject functions.

	25) PR #1633 towards #1631. New implementation of kernel meta-data
	parser for GOcean API.

	26) PR #1821 for #1557. Extends PSyAD to support LFRic mixed-
	precision kernels.

	27) PR #1551 towards #1338. Add OpenMP Clauses and its referenced
	variables as part of the PSyIR tree.

	28) PR #1838 for #1704. Update replace_with method to take into
	account named arguments.

	29) PR #1847. Make a subSignature a Signature and allow
	Signature.to_language w/o arguments

	30) PR #1831 for #1735. Changes the directory structure in the
	test LFRic infrastructure to mimic that in the full LFRic
	infrastructure. Alter the testing infrastructure to use the
	Makefile to build the LFRic library.

	31) PR #1814 towards #924. Add new PSyIR InlineTransformation.

	32) PR #1819 for #1815. Forbid OMPTarget regions from containing
	CodeBlock nodes.

	33) PR #1830 for #1828. Fixes to enable explicit OpenACC Loop
	parallelism with UM.

	34) PR #1855 for #1840. Fix bug with dependency analysis when an
	expression has the same array reference with and without indices.

	35) PR #1827 for #1826. Adds support for SIR intrinsics.

	36) PR #1839 for #1782. Adds a -api option to the PSyAD script.

	37) PR #1844 towards #1823. Makes module inlining work in LFRic
	when the same kernel is used multiple times.

	38) PR #1825 for #1576. Adds the Reference2ArrayRangeTrans
	transformation.

	39) PR #1846. Fixes to various docstrings in transformations.py
	and node.py.

	40) PR #1845 for #1813. Adds a standalone PSyData extraction
	library (that uses only Fortran IO).

	41) PR #1836 for #1834. Adds support for explicit array-range
	declarations to the dotproducttrans transformation.

	42) PR #1871 for #1870. Fixes typo in link in User Guide.

	43) PR #1875 for #1874. Remove pytest-pep257 dependency from setup.py

	44) PR #1860 for #1538. Fixes search for config file when
	`python setup.py install` used instead of pip and adds yaml config
	file to tell RTD to use pip and Python 3.8 (for interop. with
	SymPy).

	45) PR #1768 for #1711. Add initial Sum2CodeTrans transformation.

	46) PR #1885 for #1878. Update FortCL submodule to head of master to
	fix invalid-boz compilation errors with newer versions of gfortran.

	47) PR #1890 for #1889. Fix test to avoid temporary files being
	left after pytest run.

	48) PR #1850 towards #1799. Initial PSyIR node.datatype implementation
	to query the resulting datatype of a PSyIR subtree.

	49) PR #1869 for #1868. Extend PSyAD to make use of the
	Reference2ArrayRangeTrans.

	50) PR #1880 for #1865. Improves support for function calls in the
	PSyIR by ensuring the associated RoutineSymbol has the correct
	datatype.

	51) PR #1894 for #1893. Fix bug in is_upper/lower_bound for UnknownTypes.

	52) PR #1853 for #1829. Add OMP teams distribute parallel do directive
	and refactor OMPLoopTrans.

	53) PR #1900 for #1893. Fix bug in is_upper/lower_bound for non-typed
	Symbols.

	54) PR #1782 for #1496. Adds initial support for PSyAD test
	harness generation for LFRic kernels. Some issues remain.

	55) PR #1807 towards #1806. Adds PSyIR support for LFRic kernel
	metadata.

	56) PR #1906 for #1896. Update HoistLocalArrayTrans to avoid hoisting
	parameter arrays and, unless explicitly requested, device parallel routines.

	57) PR #1901 towards #1892 and #1898. Add support for storing and
	querying the index of a metadata argument.

	58) PR #1884 for #1882. Extends the inlining transformation to support
	inlining of functions.

	59) PR #1912 for #1851. Fixes pycodestyle (2.9) errors/warnings for
	with Python 3.10.

	60) PR #1899 towards #1823. Refactors KernelModuleInlineTrans so that
	the in-lining happens at transformation time rather than code-
	generation time.

	61) PR #1852 for #1750. Adds an option to VariablesAccessInfo to
	report/not report array arguments as first parameter to
	lbound/ubound/size as read access. This fixes several issues with the
	dependency tools.

	62) PR #1867 for #1861. Significantly improves test coverage,
	especially of the compilation-testing utilities.

	63) PR #1924 for #1923. Fix issues building Developer and Reference
	guides.

	64) PR #1913 for #1848. Fix issues with case-sensitivity in the
	SymbolTables.resolve_imports method.

	65) PR #1917 for #1916. Extends InlineTrans to support calls to
	routines in different Containers.

	66) PR #1940. Replace Python 3.10 with 3.11 in GHA test suite.

	67) PR #1943 for #1942. Fixes incorrect path in tutorial
	Makefile setup.

	68) PR #1905 for #1903. OpenMP schedule can be set to "none", which skips
	the schedule clause in the OpenMP directive. This is the new default in
	generic PSyIR (GOcean and LFRic still default to "static").

	69) PR #1892 towards #1824. get_kernel_schedule supports resolving
	interfaces (e.g. for the LFRic mixed precision kernels).

	70) PR #1911 for #1909. Update fparser dependency.

	71) PR #1908 for #1879. Completes the new meta-data parsing
	functionality for the LFRic API.

	72) PR #1918 for #1883. Updates kern_call_arg_list() (for LFRic) to
	use PSyIR. (Step towards using PSyIR in LFRic PSy-layer generation
	and required for PSyKE driver generation.)

	73) PR #1898 towards #1708. Extends PSyAD LFRic harness support to
	kernels with field arguments that contain geometry information.

	74) PR #1982 for #1981. Updates the GHA configuration to use
	Python 3.7 instead of 3.6.

	75) PR #1956 for #1955. Updates the tests/.pylintrc file to remove
	unsupported options.

	76) PR #1888 for #1783. Adds NEMO OpenMP transformation scripts
	to the examples.

	77) PR #1933 for #1902. Adds run-time checks when hoisting
	local work arrays.

	78) PR #1963 towards #1883. More work to improving the use of PSyIR
	in LFRic (as needed for PSyKE driver creation).

	79) PR #1964 for #1961. Adds lower_to_language_level to DynLoop to
	ensure loop variable names preserved in PSyKE driver creation.

	80) PR #1952 for #310. Adds support for ACCEnterData and ACCUpdate
	directives in the NEMO API.

	81) PR #1925 for #1832. Add a 'force' option to the ParallelLoopTrans.

	82) PR #1988 for #1507. Drop 'six' dependency and fix many pylint issues.

	83) PR #1968 towards #1823. Fixes additional issues with module-
	inlining in LFRic. (Interfaces, imported global variables and some
	validation problems.)

	84) PR #1996. Addendum to #1952 to cover missed lines.

	85) PR #1994 for #1986. Fix issues with LFRic OMP support by skipping
	dependence analysis for coloured loops.

	86) PR #1997 for #888. Updates the handling of the '-v'
	command-line flag for requesting version information. The
	psyclone script will now quit after outputting the version
	information.

	87) PR #1970 for #1966. Add an overwrite_datatype option to
	StructureReferences for when an API knows what type a DeferedType is.

	88) PR #2003. Pins the Sphinx version to < 6.1 to avoid a bug in
	the link-checking functionality. Also corrects various links to
	the VirtualBox site.

	89) PR #1972 for #1967. Ensures that proper Signatures are created
	for structure accesses that appear in LFRic kernel arguments.

	90) PR #1907 for #1366. Introduces the IntrinsicCall node and the
	IntrinsicSymbol symbol. Adds ALLOCATE, DEALLOCATE and RANDOM_NUMBER
	intrinsics.

	91) PR #2007 for #2000. Removes pinning of Sphinx version in setup.py
	now that the linkcheck bug has been fixed in a new release.

	92) PR #1976 for #1974. Fixes issues with literal constants and
	array accesses in VariableAccessInfo for the LFRic API.

	93) PR #2015 for #2012. Fixes crash in access-information
	collection when there is an LFRic 'domain' loop.

	94) PR #2014. Extends psyir_from_source() so that the caller
	can specify if the Fortran is in fixed format.

	95) PR #1993 towards #1953. Extends the LFRicKernelMetadata
	class to support stencil specifications.

	96) PR #2020 for #2019. Fix inconsistencies in handling of precision
	symbols

	97) PR #2023 for #1975. Extends DynReferenceElement to ensure that
	it adds related kernel arguments to KernCallArgList as PSyIR.

	98) PR #2030 for #1529. Update eg19 Makefile so that compilation
	works.

	99) PR #2029 for #1567. Fix visibility issues with imported symbols.

	100) PR #2024 for #1984. Fixes the dependence analysis for the case
	where a single element of an array of fields is passed as an
	argument to an LFRic built-in.

	101) PR #1980 for #1978. Updated LFRic Infrastructure files in
	PSyclone repository and PSyData libraries to support 32- and
	64-bit mixed precision.

	102) PR #2034 for #1864: Add support for adjoint test-harness
	generation for kernels with operator arguments.

	103) PR #2038 for #1998. Adds support for r_tran_operator_type to
	LFRic (dynamo0.3).

	104) PR #2036 for #2033. Splits core/access_info into its constiutent
	classes and moves utility functions out of the DependencyTools
	module.

	105) PR #2056 for #2055. Extends the Reference2ArrayRange
	transformation such that it rejects any References that are args to
	the DEALLOCATE intrinsic.

	106) PR #2047 for #2046. Adds a 'return' statement to the
	lower_to_language_level() methods.

	107) PR #2032 for #92. Forbid include statements (which should have been
	processed by the preprocessor or fparser before PSyclone).

	108) PR #1973 for #1904. Fix inlining issues with complex access
	expressions (e.g. array offsets and partial derived types accesses).

	109) PR #2044 for #1295. Changes LFRic psyir to avoid use of exec
	and ensures that LFRicConstants is not created *before* the config.
	file has been read.

	110) PR #2066 for #1587. Introduces new DebugWriter visitor for
	fast generation of Fortran-like content in error messages.

	111) PR #1914 for #1891. Improves error handling when there are
	undeclared arguments.

	112) PR #2067 towards #1618. Fixes bugs relating to gh_sum for
	scalars and use of any_space_* spaces in the new metadata
	handling. Also corrects a (tested) docstring so that it sets
	up a Config object first.

	113) PR #2063. Improve search for optimisation script and handling
	of any errors when it is imported.

	114) PR #2071 for #2042. Adds support for the Fortran 'parameter'
	statement to the fparser2 frontend.

	115) PR #2068 for #352 and #1422. Adds a 'DoWhile' node to represent
	Fortran DO WHILE and unbounded DO loops.

	116) PR #2072 tidying of IfBlock following #2068.

	117) PR #2061 towards #598. Improves the use of dependence analysis
	in the OMP transformations to infer which variables are firstprivate
	in some cases.

	118) PR #2059 for #2057. Adds kernel-extraction support for the
	NEMO API.

	119) PR #2073. Fixes typos across the repo.

	120) PR #2025 for #1483. Adds driver generation for LFRic kernel
	extraction (PSyKE).

	121) PR #2048 towards #1772. Implements a new MetadataToArgumentsRules
	class using the new LFRic metadata functionality.

	122) PR #2085 for #840. Add support for minval, maxval and sum Fortran
	intrinsics.

	123) PR #2077 for #2075. Specify LFRic built-in metadata descriptions
	within LFRic built-in classes.

	124) PR #2104 towards #1618. Fix invalid use of subroutine instead of
	function in an LFRic example algorithm.

	125) PR #2098 towards #2091. Split off and rename DynKernCallFactory
	to LFRicKernCallFactory.

	126) PR #2103 towards #1618. Support Fortran interfaces whose symbols
	are already declared.

	127) PR #2099. Update of tutorials.

	128) PR #1937 for #1935. Adds all LFRic TL and adjoint kernels under
	examples.

	129) PR #2112 towards #1618. Splits LFRic eg11 source file into
	driver and algorithm.

	130) PR #2118 for #2117. Ensure build flags passed to LFRic
	infrastructure

	131) PR #2026 for #1991. Improves the support for building a
	standalone driver for an extracted kernel. All required modules are
	now inlined into the driver source file.

	132) PR #2086 for #2013. Adds support for logical scalar arguments
	in PSyAD test harness generation.

	133) PR #2060 towards #1618. Adds an optional code path for LFRic
	Algorithm-layer handling using the new metadata processing
	functionality.

	134) PR #2123. Updates GOcean project link in UG.

	135) PR #2121 for #2109. Updates PSyclone to fparser 0.1.1 release.

	136) PR #2128 towards #1618. Bug fix in LFRicAlgInvoke2PSyCallTrans
	for kernels requiring more than 1 quadrature object.

	137) PR #967 towards #2132. Add GH workflows for self-hosted runner.

	138) PR #2084 for #1801. Improve handling of assume-shape arrays with
	specified bounds.

	139) PR #2129 towards #1618. Bug fix for -ve Literal args to kernels
	in PSyIR handling of LFRic Alg Layer.

	140) PR #2133 for #2126. Add RTD YAML config files to allow the
	documentation (user guide, developer guide etc) to be managed
	separately and to allow software environments other than the
	default to be specified.

	141) PR #2092 for #2008. Refactors Symbol interfaces and adds support
	for Static/SAVE variables.

	142) PR #2089 for #2005. Add a SymbolTable merge method and improve symbol
	renaming capabilities.

	143) PR #2141 towards #1618. Add support for Symbols imported from
	Containers with renaming.

	144) PR #2136 for #2134. Fix compilation tests bug with assumed shape arrays.

	145) PR #2115 for #2114. Fortran allocate with type-spec becomes a CodeBlock.

	146) PR #2130 towards #1161. Adds support for HUGE and TINY intrinsics.

	147) PR #2095 towards #2091. Split off and rename DynInvoke to LFRicInvoke.

	148) PR #2146 for #2145. Skip CI link checks for mybinder as they
	occasionally fail.

	149) PR #2135 towards #1618. Adds (limited) PSyIR support for Fortran
	interfaces without a name.

	150) PR #2152 for #2149. Adds checks in Literal constructor that
	supplied string is a valid format.

	151) PR #2143 for #2043. Adds basic PSyIR support for Fortran COMMON
	blocks.

	152) PR #2150 towards #2132. Improve self-hosted CI workflow.

	153) PR #2090 for #1545. Split off and rename DynCollection to
	LFRicCollection.

	154) PR #2140 for #2139. Encapsulates the result of the dependency-
	analysis' get_in_out_parameters() in a single class.

	155) PR #2160 for #2159. Adds support for LFRic kernel arguments with two
	new precision names (r_bl and r_phys).

	156) PR #2170 for #2169. Correct import of fparser2
	Declaration_Construct.

	157) PR #2131 towards #1618. Improves the error handling when we find
	a Routine with the same name as an LFRic Builtin.

	158) PR #2147 for #2119. Add elemental and pure routine attributes.

	159) PR #2181 for #2175. Bug fixes for processing of Fortran
	declarations and integer literals.

	160) PR #2107 for #2106. Improvements to NEMO processing scripts and
	inclusion in Integration Testing.

	161) PR #2198 for #2194. Fixes handling of a function where the
	precision of the result is only defined within the function.

	162) PR #2187 towards #1618. Remove builtin use statements when
	lowering.

	163) PR #2191 for #2185. Fix element order used in PSyAD test
	harness.

	164) PR #2208 towards #2205. Ensures that functions or subroutines
	that CONTAIN other functions/subroutines are put into a CodeBlock.

	165) PR #2124 fir #2101. Refactors OpenMP inference of private/first-
	private variables and those requiring synchronisation.

	166) PR #2210 for #2206. Ensure symbol renaming included when deep-
	copying a symbol table.

	167) PR #2209 for #2204. Add support for EQV and NEQV and fix select
	case bug with logical comparisons.

	168) PR #2211 for #2183. Change PSyAD test-harness generation to use
	the same variable names as the TL kernel being tested.

	169) PR #2212 for #2203. Fix bug in PSyIR fparser2 frontend when
	DO WHILE contains normal DO loops.

	170) PR #2220 for #2219. Adds 'shared_with' argument to the
	node.ancestor() method.

	171) PR #2174 for #2171. Add support for obtaining the partial datatype
	of an UnknownFortranType.

	172) PR #2163 for #1537. Support array-slicing notation in SymPy
	comparisons.

	173) PR #2221 for #2214. Fix names of invokes containing a single
	kernel in the PSyIR of the LFRic Alg layer.

	174) PR #2225 for #2224. Fix erroneous CI link check error by
	omitting test for the particular link.

	175) PR #2172 for #1833. Fixes the LFRic tutorials so that they
	build correctly.

	176) PR #2227 for #2226. Adds new Node.path_from(ancestor) method.

	177) PR #2158 for #81. Ensures all example/test Fortran code for
	LFRic follows the LFRic naming convention.

	178) PR #2218 towards #2132. Adds LFRic integration tests and
	new, associated optimisation scripts. Includes bug fixes for
	matmul inlining transformation.

	179) PR #2230 for #2228. Improve reporting of errors due to kernel
	functors not explicitly included in algorithm use statements.

	180) PR #2207 for #1419. Split the DataSymbol constant_value attribute
	into is_constant (bool) and initial_value (PSyIR Node). This allows
	parsing Fortran declarations with initial_value that are not constant.

	181) PR #2231 for #2213. The Fortran frontend and backend now also
	consider that UnresolvedInterface symbols can come from the body of
	a Fortran Interface.

	182) PR #2240 for #2234. Fix WhileLoop issue in the NEMO OpenACC kernels
	script.

	183) PR #2182 for #2179. Fix LFRic eg14 nvfortran compilation and add
	nvfortran examples and tutorials steps in the Integration tests.

	184) PR #2250 for #2248 and #1575. Fixes bug in line-length limiter
	to prevent it breaking a line before the first non-whitepsace
	character.

	185) PR #2262 towards #446. Implement reference_access for Call nodes.

	186) PR #2184 for #2166. Adds Sympy support for user-defined types.

	187) PR #2270 for #1575. Fixes the line-length limiter for code that
	has an indent greater than the max. line length.

	188) PR #2259 for #1932. Adds support for the 'gang' and 'vector'
	clauses on OpenACC Loop directives.

	189) PR #2276 for #2274. Small fixes for various complaints
	produced by latest version of pycodestyle.

	190) PR #2291 for #2290. Bug fix to KernelModuleInlineTrans -
	ensures that the new RoutineSymbol added to the Container is given
	a DefaultModuleInterface.

	191) PR #2238 for #2234. Adds support for a generic interface to
	perform variable comparison when the datatype is unknown. (Required
	for canonicalising SELECT CASE constructs.)

	192) PR #2292 for #2288. Workaround for Sphinx-doctest bug by
	building html dev guide before running the doctests.

	193) PR #2260 for #2245. Splits LFRicLoopBounds class from
	dynamo0.3.py.

	194 PR #2241 for #2215. Adds support for Fortran names being the
	same as Python keywords when using sympy within PSyclone, e.g. in
	comparisons between expressions.

	195) PR #2295 for #2294. Extends the PSyData extraction library
	to support character variables

	196) PR #2157 for #1396. Add tree-update mechanism and new ACCClause
	nodes for data movement.

	197) PR #2281 for #2258. Adds a PSyData wrapper for the TAU profiler.

	198) PR #2283 for #2282 and #2286. Adds a get_ubound_expression
	method to ArrayMixin (analagous to get_lbound_expression).

	199) PR #2293 for #2301. Add 'is_independent' property/query to Loop.

	200) PR #2309 for #1558. Add support for out-of-order parameter statements.

	201) PR #2148 towards #2105. Adds {Min,Max}Val2Code transformations.

	202) PR #2298 for #1987. Change all intrinsic Operations to IntrinsicCalls.

	203) PR #2320 for #2242. Pin Sphinx dependency to <7 to fix RTD building step.

	204) PR #2264 for #2263. Split LFRicScalarArgs from src/psyclone/dynamo0p3.py.

	205) PR #2328 for #2316. Update PSyclone to use 0.1.3 of fparser.

	206) PR #2329 towards #2204 and closes #2315. Bug fix to fparser2
	frontend to ensure that a PROGRAM with a CONTAINS is captured as
	a CodeBlock.

	207) PR #2327 towards #2132. Updates the LFRic integration tests
	to use a Spack environment and the latest HEAD of trunk of LFRic.
	Also extends the integration tests to upload performance numbers
	to a GitHub gist.

	208) PR #2154 for #95 and #994. Enforce valid Fortran names for
	invoke names in the LFRic API.

	209) PR #2332 for #2318. Small bug fix to the LFRic extraction
	driver creation. eg17/full_example_extract now builds and runs OK.

	210) PR #2287 for #2253. Allow for GH_WRITE access to continuous
	field arguments to inter-grid kernels in the LFRic API.

	211) PR #2299 for #2297. Add option to get original symbol name
	(for an imported symbol) in VariablesAccessInfo.

	212) PR #2233 for #1772. Correct kernel metadata for LFRic adjoint code.

	213) PR #2334. Fix missing backtick in docstrings.

	214) PR #2306 for #2305. Rename DynHaloExchange to LFRicHaloExchange.

release 2.3.1 17th of June 2022

	1) PR #1747 for #1720. Adds support for If blocks to PSyAD.

	2) PR #1669 for #450. Remove set_dirty/clean from ACC regions

	3) PR #1745 towards #1731. Split PSyLoop class from Loop node.

	4) PR #1761 for #1760. Create release 2.3.1

release 2.3.0 9th June 2022

	1) PR #1672. Fixes BOZ literal standard incompatibility in the
	nvidia profiling wrapper code.

	2) PR #1670 for #1650. Fixes various inconsistencies in the symbol
	table implementation.

	3) PR #1674 for #1644. Fixes bug in matmul transformation.

	4) PR #1673 for #1671. Fixes an error in the Makefile for the
	'time evolution' LFRic tutorial.

	5) PR #1628 for #1491. Extends PSyAD pre-processing phase to
	expand any expressions involving active variables.

	6) PR #1666 towards #1618. Modified prototype PSyIR-based
	algorithm generation to use a transformation to convert from
	invoke's to processed algorithm code, rather than it being done as
	part of lowering in the backend. This allows algorithm code with
	invoke's to be output by the backend.

	7) PR #1613 for #1238 and #1528. Improves the view() method so that
	it returns a str rather than printing to stdout. Also allows colour
	to be disabled.

	8) PR #1656 for #1649 and #1645. Add equality operator to all core
	PSyIR nodes in order to compare nodes by value.

	9) PR #1680. Refactors some of the code in various ACC directives to
	minimise duplication and switch to f-strings.

	10) PR #1639 for #1630. Add support for named arguments in Call and
	Operation PSyIR nodes, including Fortran front-end and backend support.

	11) PR #1682 for #1632. Extend the LFRic API to support transport
	field type. Required for mixed-precision support.

	12) PR #1678 for #1667. Work towards getting the LFRic OpenACC
	example (eg14) to compile.

	13) PR #1676 for #1644 Extend matmul2code transformation to
	support matrix matrix multiplication. Previously it was limited to
	matrix vector.

	14) PR #1697 for #1695. Small update to LFRic stub infrastructure to
	fix compilation failure when building tutorial code.

	15) PR #1699. Fix failing dynamopsy test by specifying dm=true
	explicitly

	16) PR #1684 for #1683. Adds support for MIN and MAX LFRic Built-ins.

	17) PR #1702 for #1695. Correction to LFRic infrastructure ('emdi') to
	bring up-to-date with current LFRic usage.

	18) PR #1705. Corrections for the NEMO tutorial.

	19) PR #1692 for #1688. Prevents scoping regions from sharing symbol
	tables. Adds attach() and detach() methods to SymbolTable for
	managing this connection.

	20) PR #1703 for #1689. Fix stencil depth bug in LFRic halo exchange
	when a discontinuous writer follows a discontinuous stencil reader.

	21) PR #1608 towards #1542. Allow GH_WRITE access for fields on
	continuous function spaces in LFRic API.

	22) PR #1722. Changes all PSyIR code over to using f-strings.

	23) PR #1725. Allows parsing an empty Fortran file.

	24) PR #1716 for #1713. Fix bug in matmul transformation.

	25) PR #1693 for #1661. Improve dependency analysis tools.

	26) PR #1347 for #1730. The Fortran backend now generates declarations with
	dependencies in the appropriate order.

	27) PR #1729. Minor fixes for MarkDown link checker and path to
	test file.

	28) PR #1733 for #1707. Update PSyclone master to the latest version of
	fparser to enable running of PSyclone tests.

	29) PR #1679. Add a limit parameter to the PSyIR node ancestor method.

	30) PR #1749 for #1748. Updates version of fparser specified in setup.py
	to 0.0.15.

	31) PR #1740 for #1738. Update the operator implementation in the
	cut-down LFRic infrastructure and change the USE statements generated
	for CMA operators.

release 2.2.0 17th March 2022

	1) PR #1439 for #1074. Adds a GOcean example for the use of the NaN-
	checking functionality (in PSyData).

	2) PR #1463 for #1461. VALID_LOOP_TYPES constant made consistent
	across APIs to permit check on loop type in dependency tools.

	3) PR #1473 for #1423. Adds the ChunkLoopTrans PSyIR transformation.

	4) PR #1475 for #595. Remove memento and transformation return values.

	5) PR #1470 for #1459. Refactor OMPLoopTrans to support OMPLoop
	directive and add OMPTargetTrans.

	6) PR #1452 for #1451. Add doctest for the Dev Guide to GitHub Actions
	and tidy the examples so that they work.

	7) PR #1503 for #1502. Fix incorrect path in tutorial README.

	8) PR #1489 for #1488. Configure MD link checker to skip links to MO wiki.

	9) PR #1501 for #1484. Remove Python2 validation, update
	documentation, start removing Python2-specific code and start
	using any pylint-suggested Python3-specific code constructs.

	10) PR #1476 for #1456. Fix precision problems in the PSyAD harness
	code generation and add harness documentation.

	11) PR #1482 for #1481. Renames symbol_from_tag->find_or_create_tag
	and tidies its use.

	12) PR #1521 for #1193. Update Python 3.5 to 3.6 in the GitHubActions CI.

	13) PR #1512 for #1511 and #1516. Fix silent compilation test failures,
	and make sure all files are compiled in tmpdir.

	14) PR #1531. Fixes incorrect imports of OMPTaskwaitTrans in examples
	in class docstrings.

	15) PR #1498 for #533. Adds the use of SymPy for comparing expressions
	for equality. Removes math_equal() and
	ArrayRange2LoopTrans.string_compare() methods.

	16) PR #1492 for #1457. Adds support for the transformation of Loops
	when taking the adjoint of a code.

	17) PR #1520 towards #1504. The Fortran frontend marks class type
	definitions as UnknownFortranType in the PSyIR.

	18) PR #1522 for #1519. Make the LoopSwapTransformation generic and
	move it to the psyir.transformations module.

	19) PR #1539 for #1524. Re-enable a previously deleted compilation test
	due to a compilation error now fixed.

	20) PR #1535 for #1534. Adds testing of Python 3.10 in GHA and
	updates PSyclone to work with 3.10. Also makes GHA build examples
	with 2 threads (as 2 cores are available) and runs tests with as
	many threads as there are cores available (again 2 at this time).

	21) PR #1510 for #1499. Add SymbolTable method to resolve the properties
	of imported symbols.

	22) PR #1485 for #1429. Create correct variable intents for
	generated adjoint kernel code.

	23) PR #1228 towards #753. The GOcean API now uses PSyIR for the Algorithm
	layer.

	24) PR #1526 for #1430. Fixes and improves support for array
	ranges in psyad.

	25) PR #1500 for #1487. Improvements to NEMO arrayrange2loop
	transformation.

	26) PR #1541 for #1513. Adds a 2D loop-tiling transformation.

	27) PR #1533 for #1523. Adds SymPy symbols for Fortran names
	in the tools.symbolic_maths module.

	28) PR #1579 for #1550. Removes duplicated use statements produced
	by the Fortran backend.

	29) PR #1518 for #1506. Bugfix for WHEREs involving derived types.

	30) PR #1578 for #1517. Uses dependency analysis to check for
	loop-carried dependencies when attempting to parallelise a loop.
	Also improves validation checks at code-generation time to ensure
	that any OMP Loop directive is within a Target or Parallel region.

	31) PR #1598 towards #282. Removes reference to the Dynamo 0.1 API
	in the documentation.

	32) PR #1462 for #451. Make LFRic loop bounds constant within the
	PSy-layer with any function calls or structure accesses looking up
	bounds information being computed separately beforehand. This can
	help compilers correctly compile the code, particularly when there
	are directives and may also help compilers produce more efficient
	code.

	33) PR #1592 for #1585. Add a PSyIR clause node and start implementing
	clauses for the OpenMP directives.

	34) PR #1599 for #282. Removes Dynamo 0.1 API code and tests (removes
	the API completely).

	35) PR #1556 for #1490. Adds a dotproduct2code transformation and
	extends PSyAD to make use of it.

	36) PR #1597 towards #753. Fixes naming bugs in GOcean Algorithm
	PSyIR.

	37) PR #1565 for #1505. Fix bug with UnknownFortranTypes inside other
	fparser frontend declarations.

	38) PR #1603 for #1566. Fparser reader parses derived types with
	contains statements as UnknownFortranType.

	39) PR #1602 towards #753. A new PSyclone script entry point (the
	trans_alg function) can be used to transform the Alg-layer (currently
	just for the gocean API).

	40) PR #1601 for #1600. Removes the GOcean 0.1 API.

	41) PR #1410 for #1398. Add Sphinx docs link checking in the CI.

	42) PR #1586 for #1559. Adds support for SoA and AoSoA in the
	Range2Loop transformation.

	43) PR #1574 towards #1555. Replaces gen_kernel_stub script with
	psyclone-kern. This more generic script can be extended to other
	kernel modification options in the future (in particular
	generating an algorithm layer from a kernel).

	44) PR #1607 for #1559. Transform MATRIX_MULTIPLY to equivalent
	code before creating adjoint.

	45) PR #1527 towards #1525. Adds lower_to_language_level methods
	to all LFRic builtins with the exception of those involving
	reductions or type casting.

	50) PR #1616 for #1615. Fixes list of files to profile in NEMO
	kernels script plus some other typos.

	51) PR #1621 for #1581. Extends PSyAD to make use of the
	ArrayRange2Loop transformation to remove any array ranges before
	constructing the adjoint.

	52) PR #1622 towards #1618. Fixes code generation for PSyIR of
	Algorithm Layer by removing `invoke` symbol during lowering.

	53) PR #1609 for #1584, #1041 and #490. Adds transformation to
	add OpenMP target directive to routines and updates existing
	one for OpenACC to use PSyIR instead of parse tree.

	54) PR #1625 for #1606. Fixes bug in PSyAD by ensuring that all
	local, active variables are initialised to zero.

	55) PR #1349 for #1277. Extend the LFRic API to use algorithm
	precision/types when generating the PSy layer. Required for
	mixed-precision support.

	56) PR #1624 towards #1618. Bug fix for LFRic algorithm PSyIR module
	and subroutine names.

	57) PR #1637 for #1634. Add HoistLocalArraysTrans transformation.

	58) PR #1553 for #1134. Completes the movement of OpenCL-generation
	into its own transformation.

	59) PR #1657 for #1640. Changes ready for new 2.2 release.

release 2.1.0 3rd November 2021

	1) PR #1183 for #1075. Improves (tightens) the checking performed
	by the LoopFusion transformation.

	2) PR #1197 for #1189. Changes the dependence analysis to use a
	Signature rather than just the symbol name (in preparation for
	supporting derived types/structures).

	3) PR #1216 for #1188. Adds a FortranReader PSyIR frontend.

	4) PR #1217 towards #1210. Adds raising transformations for NEMO.

	5) PR #1222 for #1171. Adds a new class to encapsulate all constants
	related to the LFRic API.

	6) PR #1233 for #1231. Adds psyadd driver script that will process an
	LFRic tangent-linear kernel and produce its adjoint.

	7) PR #1124 for #1185. Refactor PSyDataNode class and sub-classes.

	8) PR #1229 for #1170. Adds a Container parent node above all
	InvokeSchedule nodes.

	9) PR #1225 towards #1223. Moves remaining GOcean constants into
	new GOceanConstants class.

	10) PR #1241 for #1240. Adds support for functions in the PSyIR and
	Fortran frontend and backend.

	11) PR #1257 for #1248. Adds support for logical, read-only, scalar
	arguments to LFRic user-supplied kernels.

	12) PR #1234 for #1230. Adds FileContainer node.

	13) PR #1264 towards #1258. Adds mappings for the LFRic infrastructure
	types to their Fortran modules to the LFRic Constants class.

	14) PR #1236 for #1028. Extends the core variable-access analysis
	functionality to support structures (derived types).

	15) PR #1239 towards #1237. Adds lower_to_language_level() method
	for some LFRic builtins.

	16) PR #1195 for #1194. Fixes some incorrect str(error) usage in the
	tests, introduces a PSycloneError base class and adds tests to make
	sure that it is used. Also adds tests to ensure that future accidental
	use of str(error) will cause a failure.

	17) #1243 for #1242. Bug fix for OpenCL code generation - ensures
	synchronisation calls are added where necessary if kernels are running
	on different command queues.

	18) #1273 for #1272. Fixes missing fparser initialisation when
	GOcean loop bounds are read from config file.

	19) #1287 towards #1259. Rename TypeSymbol to DataTypeSymbol.

	20) #1265 for #1260. Fixes various bugs to better support PSyIR
	code generation. Includes function return values and string
	storage in PSyIR.

	21) #1293 for #1178, #1179, #1285. Update installation instructions
	to include autoapi and tex-gyre, and added allclean target to
	reference guide to clean up all automatically created files.

	22) #1278 for #1271. Updates dependency tools to use Signatures.

	23) #1286 for #1274. Updates the Visitors so that they perform
	any necessary lowering and do so on a *copy* of the PSyIR tree
	so that there are no side effects.

	24) #1290 for #2183. Adds support for != and other comparison
	operators to the Signature class.

	25) #1262 for #920. Adds capturing of algorithm-layer datatypes
	which are then stored in the algorithm.py Arg class.

	26) #1252 for #1251. Fix Ranges inside StructureType accesses.

	27) #1294 towards #1259. Add the TypedSymbol abstract class.

	28) #1311 for #1303. Fortran frontend do not merge CodeBlocks
	when these are not full statements.

	29) #1212 towards #1010. Updates the gocean1.0 API so that the PSy-layer
	generation uses the PSyIR Fortran backend. (N.B. the OpenCL generation
	still uses the f2pygen mechanism for the moment.)

	30) #1316 for #1301 and #1304. The Fortran frontend handles labelled
	and named constructs.

	31) #1299 for #1249. Some LFRic built-ins use the PSyIR backend, which
	fixes a unary operator precedence bug.

	32) #1279 for #1250. Adds capability to specify multiple kernel
	directories.

	33) #1329 for #1308. Fix bug in the Fortran frontend WHERE clause.

	34) PR #1327 towards #1208. Moves the implementations of the various
	Directive nodes out of psyGen.py and into psyir/nodes.

	35) #1255 for #1253. Improve the parsing of Fortran specification
	code and includes support for Fortran interface blocks.

	36) #1319 for #1307. Add support for lower bounds in PSyIR ArrayType.

	37) #1261 towards #1277. Gather more information in LFRicConstants
	so values are not hardcoded in multiple locations. Includes adding
	precision information derived from LFRic rules which is required
	for mixed precision support.

	38) PR #1317 for #1315. Fixes bug in dependence analysis caused by
	introduction of FileContainer root node.

	39) PR #1340 for #1334. Add support for symbols in
	'psyir_from_expression()' and fix code generation bug for LFRic
	"power" built-ins with literal constants that have explicit precision.

	40) PR #1323 for #1305. Capture the default visibility of a Fortran
	module and store it in the symbol table.

	41) PR #1313 for #1268 and #1269. Adds new ComponentIndices class
	to manage indices for component accesses.

	42) PR #1325 for #1247. Adds PSyIR support for comments (associated with
	Container, Routine and Statement nodes).

	43) PR #1342 towards #1338. Adds the OMPSingleTrans transformation for
	creating an OMP SINGLE region.

	44) PR #1352 towards #1338. Adds the OMPMasterTrans transformation for
	creating an OMP MASTER region.

	45) PR #1360 for #1359. Fix pytest fixtures tear downs.

	46) PR #1353 for #1324. Add support for generating structure accesses in
	the C backends.

	47) PR #1358 towards #1338. Add the OpenMP Taskloop directive and its
	corresponding insertion transformation.

	48) PR #1369 for #1367. GOcean supports REAL literals in kernel arguments.

	49) PR #1362 for #1361. Fix bug in PSyIRGen when PSyIR node corresponds
	to more than one fparser2 node.

	50) PR #1344 for #1309. Fix bug in PSyIR backend name comparison.

	51) PR #1372 for #1371. Bring tutorial notebooks up-to-date and add
	them to the CI.

	52) PR #1341 towards #1134. Move OpenCL transformation to GOcean
	transformations folder and rename.

	53) PR #1368 towards #1338. Adds OMPTaskWaitDirective node.

	54) PR #1282 for #871. Adds generation of callback routines for
	GOcean in order to do data movement with OpenACC.

	55) PR #1267 for #1232. Adds a TL to Adjoint transformation for
	assignments.

	56) PR #1263 for #1139. Adds a transformation that converts an
	array access into a single-trip loop.

	57) PR #1378 for #879. Renames the Symbol interface GlobalInterface
	to ImportInterface.

	58) PR #1376 for #1374. Create intermediate RegionDirective and
	StandaloneDirective PSyIR node classes.

	59) PR #1380 for #1375. Add the LazyString utility to prevent generating
	costly error messages when these are not used.

	60) PR #1354 for #1256. Change GOConstLoopBoundsTrans to modify the
	tree rather than just setting a flag.

	61) PR #1343 for #1336. Use github actions to verify all links in
	all markdown files.

	62) PR #1385 towards #430 and 737. Improve accessibility attribute support
	on the PSyIR Fortran frontend and backend.

	63) PR #1363 for #1356. Adds a hoist transformation for assignments.

	64) PR #1330 for #1297. Adds TL to Adjoint test harness code
	generation.

	65) PR #1379 towards #1288. Alters the driver generation for
	GOcean kernel extraction to use the PSyIR.

	66) PR #1403. Adds support for private clause for declarations in f2pygen.

	67) PR #1406 for #1404. Temporary copy() bug fix while the loop variable
	is not part of the PSyIR tree.

	68) PR #1407 towards #1383. Standardises the node_str() method of
	DirectiveNode and remove un-needed code.

	69) PR #1401 for #1400. Extend psyad script to allow list of active
	variables to be specified.

	70) PR #1326 for #1292. Add support for GH_READINC access for continuous
	fields in the LFRic API.

	71) PR #1409 for #1383. Standardises and cleans-up dag_name() methods
	and pins jsonschema to version 3.0.2 to fix jupyter notebooks with
	older versions of Python.

	72) PR #1147 for #430, #435 and #616. The NEMO API now uses the PSyIR
	backend to generate output code.

	73) PR #1395 for #1100. Replaces the first two LFRic examples with new
	ones that use the 'dynamo0.3'/'lfric' domain instead of 'dynamo0.1'.
	This is a step towards removing the 'dynamo0.1' domain.

	74) PR #1397 for #1390. Add support for unary minus in SIR backend.

	75) PR #1413 towards #1134. Moves the generation of some OpenCL
	support routines from the generation stage to the transformation
	stage.

	76) PR #1420 for #1113. Completes the symbol-specialisation
	functionality by adding support for attributes.

	77) PR #1435 for #1425. Adds LFRic BuiltIns for subtraction of
	field elements from a scalar.

	78) PR #1412 for #1411. Adds visitor to PSyAD script and have it
	call assignment transformation.

	79) PR #1433 for #1378. Adds dependence checks to the hoist
	transformation.

	80) PR #1450 for #1291. Adds new dependence-analysis chapter to UG to
	bring together documentation on 'old' and 'new' way of doing things.

	81) PR #1436 for #1434. Adds new Max2Code transformation.

	82) PR #1427 for #1405. Adds new PSyIR nodes for OMPTarget and
	OMPLoop directives.

	83) PR #1466 for #1465. Update SIR backend so that generated code
	specifies cartesian grid (to match latest Dawn API).

	84) PR #1469 for #1468. Update deprecated 'operatorPrecedence' to
	'infixNotation' in 'src/psyclone/expression.py' for compatibility
	with the pyparsing 3.01 update in GitHub.

	85) PR #1455 for #1441. Extends PSyAD to cope with kernels
	containing multiple assignment statements.

	86) PR #1432 for #1168. Adds PSyIR lowering support for generic
	PSyData nodes.

	87) PR #1415 towards #1338. Adds the OMPTaskwaitTrans transformation
	that resolves dependencies between task loops.

	88) PR #1460 for #1454. Fix code generation to pass the number of
	cells up to the last edge cell instead of the halo cells to the
	'domain' kernels in the LFRic API.

	89) PR #1438 towards #1134. Moves the creation of the OpenCL
	set_args routines into the transformation.

	90) PR #1480 for #1479 Makes PSyclone use the release version of
	fparser (0.0.13) from pypi on installation (towards making a new
	PSyclone release).

release 2.0.0 28th April 2021

	1) #778 for #713. Use 'make' to execute all examples.

	2) #782 for #780. Refactor FunctionSpace support and move it
	out of dynamo0p3.py and into the lfric domain.

	3) #785 for #679. Use a DataSymbol to represent the PSyIR Loop variable.

	4) #795 for #793. Add the scope property to PSyIR node.

	5) #779 for #763. Capture unrecognised declarations in a new
	PSyIR UnknownType DataType.

	6) #787 for #786. Introduce the PSyIR Call node and the RoutineSymbol.

	7) #784 for #764. Update LFRic test kernels to use fs_continuity_mod.

	8) #797 for #790. Add intrinsic type information to GOcean grid
	properties in config file. Add OpenCL to GOcean/eg1 ('shallow').

	9) #792 for #789. Return kernel argument objects instead of just names
	from unique_declarations() and unique_declarations_by_intent().

	10) #750 for #575. Add support for jupyter notebooks with links to
	binder for some examples.

	11) #804 for #801. Correct Fortran intents for invoke arguments in
	unique_declns_by_intent().

	12) #794 for #788. Re-structuring and tidying of DynArgDescriptor03
	to become LFRicArgDescriptor.

	13) #807 for #805. Put fparser2 bare DO constructs inside CodeBlocks.

	14) #816 for #810 (fix GOcean examples to build dl_esm_inf if
	required) and #730 (bring GOcean/eg5 up-to-date with latest dl_timer).

	15) #811 for #783. Removes potential duplication of orientation
	pointer declarations.

	16) #808 for #800. Adds support in the PSyIR for the case when a
	variable used to dimension an array has deferred or unknown type.

	17) #822 for #820. Excludes return statements from profile and
	directive regions. Also reworks the relevant code to exclude nodes
	rather than include them which makes more sense as exclusion is
	the exception.

	18) #796 for #412. Adds a transformation to convert an assignment
	to an array range into an explicit loop in the PSyIR.

	19) #834 for #833. Adds the NINT intrinsic to the PSyIR and adds
	support in fparser2reader for translating Fortran NINT into this
	intrinsic.

	20) #821 for #630. Extends symbol table functionality to allow
	search of ancestor symbol tables.

	21) #837 for #824. Introduce profile_PSyDataStart() and
	profile_PSyDataStop() functions for NVTX profiling on NVIDIA.

	22) #818 for #138. Modifies PSyclone tests which use GH_WRITE for
	continuous fields when iterating over cells (as this is not
	valid).

	23) #842 for #841. Fixes gocean/eg1 so that PSYCLONE_CONFIG is
	set correctly (and adds a .gitignore).

	24) #825 for #646. Extends the dependency analysis so that it
	works for all 'implicit' arguments passed to LFRic kernels.

	25) #799 for #757. Extends kernel metadata such that multiple
	implementations (in different precisions) of a single kernel
	may now be specified through an interface block.

	26) #854 for #848. Adds a tutorial in the form of Jupyter
	notebooks. Covers fparser2, the NEMO API and PSyIR navigation.

	27) #839 for #836. Improves the separation between the metadata
	parsing and type information in the LFRic API.

	28) #862 for #860. Fixes error when building documentation using
	windows filesystems (removes symbolic links).

	29) #812 towards #199. Adds PSyclone support for read-only
	verification for LFRic and GOcean.

	30) #829 for #827. Removes the NemoImplicitLoop node and the
	associated NemoExplicitLoopTrans (now that the PSyIR has support
	for assignments to array ranges).

	31) #844 for #809. Improves PSyclone linelength support by
	allowing linelength checks to be applied to modified or generated
	code but not input code. The various options can be controlled by
	command line switches.

	32) #882 for #881. Removes specific version of pylint in setup.py.

	33) #884 for #883. Restructure psyclone user guide to move
	psyclone command section nearer the front of the document.

	34) #823 for #471. Updates the access from INC to READWRITE for
	those kernels that loop over DoFs.

	35) #872 for #736 and #858. Routine Symbols are captured by the Fortran
	front-end when parsing a Container.

	36) #850 for #849 - basic support for distributed memory in GOcean.
	N.B. dl_esm_inf does not yet have support for set_dirty/clean.

	37) #875 for #774. Add support for new metadata format for scalar
	arguments to LFRic kernels - sepecify the intrinsic type
	separately.

	38) #895 towards #871. Updates to HEAD of dl_esm_inf, introduces
	FortCL as a submodule and alters the OpenCL code generation for gocean
	in order to create a read_from_device function.

	39) #865 for #832. Use Jinja to generate Fortran code for the
	PSyData read-only verification library plus the dl_esm_inf
	implementation of this.

	40) #893 towards #866. Introduce support for "operates_on" instead of
	"iterates_over" in LFRic kernel metadata.

	41) #887 for #876. Create a generic symbol when no better information is
	provided about a symbol and replace the symbol later on if more
	information is found.

	42) #904 for #903. Fixed an error in handling use statements (a
	symbol clash when there should not be one).

	43) #877 for #867. Bug fix to enable dependencies on HaloExchange
	objects to be ignored while updating the dependency information.

	44) #907 for #906. Refactor PSyDataTrans and subclasses to reduce
	code duplication (especially in the __str__ and name methods).

	45) #902 for #866. Update (virtually) all LFRic test kernels and
	examples to use "operates_on" instead of "iterates_over" metadata.

	46) #914 for #897. Update Coding Style in Dev guide with details
	on raising Exceptions.

	47) #878 for #832. Use Jinja and the PSyDataBase class for building
	most of the PSyData profiling wrapper libraries.

	48) #915 for #908. Alters the module generation for the LFRic PSy
	layer so that use statements for LFRic field and operator modules are
	only generated if required.

	49) #922 for #921. Fixes pycodestyle errors in the code base.

	50) #899 for #896. Adds a new PSyIR Routine Node that subclasses
	Schedule and is subclassed by KernelSchedule.

	51) #932 for #931. Fixes the dependency analysis in the case
	that no existing Symbol is found for an array access. This is
	a workaround until the NEMO API has a fully-functioning symbol
	table enabling the dependency analysis to be based upon Symbol
	information (#845).

	52) #930 for #885. Bug fix for missing halo exchange before a
	Builtin Kernel with a field argument with read-write access.

	53) #919 for #916. Fixes errors in docstrings which show up when
	generating the reference guide.

	54) #938 for #937. Correct erroneous use of str(err) instead of
	str(err.value) in symboltable_test.py.

	55) #940 for #939. Bug fix to ensure utf-8 encoding is set in both
	Python 2 and 3 when reading files. (Required when running in
	non-Unicode locales.)

	56) #942 for #941. Bug fix so that an exception is raised if a
	directive is placed around a loop or code region containing a
	codeblock.

	57) #912 for #781. Adds support for '2D cross' stencils (i.e.
	cross stencils where the directions of the arms is encoded
	and their lengths may vary).

	58) #956 towards #955. Changes the directory structure for
	the dl_esm_inf netcdf PSyData wrapper library.

	59) #954 for #745. Update PSyclone copy of the LFRic infrastructure
	to create compilable and runnable LFRic examples.

	60) #943 for #923. Adds generation of an in-kernel boundary mask
	when generating OpenCL kernels for GOcean. (Fixes failures seen
	for arbitrary problem sizes.)

	61) #911 for #363. Add support for derived/structure types.

	62) #953 for #952. Make RegionTrans and its subclasses accept a
	node as input as well as a list of nodes.

	63) PR #965. Add github actions for CI - runs flake8, pytest,
	codecov and examples for Python 2.7, 3.5 and 3.8.

	64) PR #975 for #972 - correct use of str(err) with str(err.value)
	in a couple of recently-added tests.

	65) PR #983 for #982 - Improve 'kernels' auto-profiling for NEMO API.

	66) PR #977 for #976. Fix dimension parameter for Jinja templates
	in the PSyData libraries.

	67) PR #981 for #980. Move jupyter notebooks into a notebooks
	subfolder of the tutorial directory ready for the addition of
	"practicals" tutorials

	68) PR #958 for #957. Add checks that raise an exception at code
	generation time if there are any orphan OpenACC or OpenMP
	directives e.g. OpenMP loop should be within OpenMP parallel.

	69) PR #970 for #955. Use Jinja to generate the netcdf extraction
	library for the GOcean API.

	70) PR #986 for #819. Adds support for NetCDF data extraction
	for the LFRic API.

	71) PR #964 for #933. Adds nemo practical 'hands-on' tutorial
	documentation and examples.

	72) PR #905 for #989. Adds PSyData wrapper libraries for dl_esm_inf
	and LFRic that provide NAN/infinity checking for real inputs/outputs
	to a kernel. Also adds the NanTestNode and a NanTestTrans (which
	inserts an instance of the former).

	73) PR #961 for #936. Add hands-on tutorial for distributed memory
	with the LFRic API.

	74) PR #985 for #979. Hands-on tutorial for single-node optimisations
	with the LFRic API.

	75) PR #962 for #952. Hands-on tutorial for building an LFRic
	application.

	76) PR #995 for #971. Hands-on tutorial for using PSyData
	functionality with the LFRic API.

	77) PR #1000 for #988. Add missing dependencies in gungho_lib/Makefile
	in LFRic building_code tutorials 3 and 4.

	78) PR #1012 for #1001. Adds a wrapper script to find a Python
	executable when building any of the PSyData wrapper libraries. (Required
	because some distributions now only ship with 'python3').

	79) PR #947 for #946. Array shape elements are DataNodes (References,
	Literals or expressions). If an int is provided, it is transformed to
	a Literal.

	80) PR #1020 towards #363. Rename the PSyIR node Array to ArrayReference.

	81) PR #1011 for #1008. Auto kernel profiling can fail after OpenMP
	transformations.

	82) PR #951 for #950. Adds f2pygen support for generating code from
	PSyIR nodes.

	83) PR #1026 for #1025. Removes code associated with, and
	reference to, travis as we have migrated to github actions.

	84) PR #944 towards #925. Added metadata support and constraints
	tests for operates_on=domain kernels.

	85) PR #901 towards #873. Adds PSyIR support for recognised quantities
	in LFRic kernels. Currently only used for argument validation.

	86) PR #1034 for #1037. Final fixes for problems found when
	running with LOCALE=C.

	87) PR #974 for #974. Support skip ci with GitHub Actions.

	88) PR #1021 towards #363. Add PSyIR nodes for structure references and
	its accessors, also the associated Fortran back-end visitors.

	89) PR #1036 for #1033. Fix bug in coluring adjacent_face array with
	OpenMP in LFRic API.

	90) PR #1023 for #1017. Update and improve PSyData LFRic tutorial.

	91) PR #894 towards #817. Adds support for LFRic kernel metadata
	specifying the intrinsic type (real and integer) of fields and
	operators.

	92) PR #1029 towards #1010. Sets up initial API and examples for
	generating PSy-layer code using the PSyIR backends.

	93) PR #1032 for #1019. Adds OpenCL configuration parameters to
	enable profiling and out-of-order execution of kernels. Also adds
	an 'OpenCL devices per node' configuration option.

	94) PR #1044 towards #817. Updates the metadata in LFRic test
	kernels to specify the type of field and operator arguments.

	95) PR #1038 for #999. Changes to the PSyData wrapper libraries
	so that they build with Intel. (Ensures that generic interfaces
	to various routines are declared in the correct locations.)

	96) PR #1024 for #843. Implements the ArrayRange2LoopTrans for
	the NEMO API.

	97) PR #1045 towards #817. Updates the LFRic kernel metadata
	in the examples to specify the type of field and operator args.

	98) PR #1042 for #1039. Adds new method to SymbolTable that
	supports the creation of symbols of particular types.

	99) PR #1053 towards #363. Add frontend support and semantic navigation
	methods for PSyIR structures.

	100) PR #1060 (and #1046) for #194. Enables the support for region
	stencils in LFRic.

	101) PR #1071 for #1069. Modifies the regex used in a couple of
	tests in order to reduce run-time.

	102) PR #1068 for #1064. Updates to latest fparser and fixes
	parsing of invokes now that some kernel calls are identified
	as structure constructors instead of array accesses.

	103) PR #1051 towards #817. Add field and operator data type
	to kernel metadata in the LFRic tutorials.

	104) PR #1059 for #960. Removed LFRic support for orientation as
	this is not required.

	105) PR #1079 for #363. Complete the PSyIR structure support.

	106) PR #1070 for #703. Add the ability to rename PSyIR symbols

	107) PR #847 for #846. Adds support for the LFRic timer to the
	PSyData profiling wrapper.

	108) PR #1093 for #1088. Add fparser2reader support for Call statements.

	109) PR #1084 for #1080. Introduces the use of PSyIR for GOcean
	kernel arguments and loop limits.

	110) PR #1052 for #817. Add LFRic field datatype metadata for fields
	and operators in remaining test modules.

	111) PR #1092 for #1091. Auto-invoke profiling does not include
	Return nodes anymore.

	112) PR #1087 for #1086. PSyIR Fortran backend for routines merges
	symbol tables into single scope.

	113) PR #1062 for #1037. Fix LFRic examples and tutorials to
	compile and run with the Intel Fortran compiler.

	114) PR #1054 for #1047. Adds check that the intrinsic types of
	scalar arguments in the LFRic API are consistent. Extends argument-
	filtering routines to additionally filter on intrinsic type.

	115) PR #1102 towards #1031. Improves PSyIR fparser2 frontend support for
	structures types.

	116) PR #1111 for #1110. The Call create method is a classmethod.

	117) PR #1121 for #1120. Introduce bibtex_bibfiles to Sphinx UG
	and DG config files to fix latex build errors in the latest
	version of Sphinx which were causing read the docs to fail to
	build the documentation.

	118) #1058 for #917. Updates the profiling example (gocean/eg5)
	so that the appropriate wrapper library is automatically
	compiled.

	119) PR #1090. Adds support for LFRic builtins that accept integer-
	valued fields.

	120) PR #1105 for #1104. Adds support for program, module and subroutine
	to Fparser2Reader

	121) PR #1101 towards #1089. Remove check on arrays dimension symbols.

	122) PR #1128 for #1127. Fix Sphinx-RTD builds of user and developer guides.

	123) PR #1117 for #1003. Change intent for 'GH_WRITE' arguments from
	'in' to 'inout' (because a kernel does not write to all data points in
	a field).

	124) PR #1063 towards #935. Add basic support for specialisation of
	symbols.

	125) PR #1073 for #1022. Updates the Makefiles for the examples
	and tutorials to make them consistent. Default target for the tutorials
	is now 'transform'.

	126) PR #1095 for #1083. Adds a LoopTrans base class that Loop
	transformations can subclass and use any common functionality.

	127) PR #1138 for #1137. Add support for Fortran Program in the PSyIR.

	128) PR #1122 for #1112. Restructures the way the colour to use
	for a given PSyIR node is specified.

	129) PR #1125 for #1114. Harmonises LFRic built-in and module names to
	consistently use "LFRic" rather than "Dyn".

	130) PR #1065 for #1061. Re-structures the GOcean PSyData examples.

	131) PR #1141 for #1132. Small fix to ensure depth() returns correct
	values for a GOcean kernel with 'pointwise' access.

	132) PR #1096 for #1056. Add GOcean transformations to insert
	boundary masks inside kernels and eliminate return statements.

	133) PR #1109 for issue #402. Add NEMO processing scripts to the
	repository.

	134) PR #1135 for issue #1124. Add a replace_with method to PSyIR node.

	135) PR #1126 for #1098. Add kernel stub generation support for the
	'2D cross' stencils in the LFRic API.

	136) PR #1145 for #1107. Adds new LFRic builtins (type-conversion,
	SIGN, plus others).

	137) PR #1133 for #1130. Uses GOcean stencil metadata to correctly
	populate the field access information (dependency analysis) for a
	GOcean kernel.

	138) PR #1154 for #1153. Work towards improving usability of
	loop fusion transformation. Moves transformations into separate
	files in the appropriate directories.

	139) PR #1155 for #529. Adds PSyIR support for REAL and INT
	BinaryOperations.

	140) PR #1144 for #1136. Add checks that PSyIR nodes are only children
	of one parent.

	141) PR #1150 for #1146. Fixed bug in PSyIR, making the name
	matching in the Node swap method case insensitive.

	142) PR #1166 for #1152. Adds support for the unary sum operator
	in the PSyIR and the fparser2psyir reader.

	143 PR #1131 for #1116. Make the number of any*space function
	spaces (and basis supported datatypes) configurable.

	144) PR #1082 for #925. Adds code generation support for
	operates_on=domain kernels in LFRic.

	145) PR #1162 for #1160. Add Fortran backend support for unresolved
	interfaces when there is wildcard imports.

	146) PR #1157 for #478. Updates the LoopFusion transformation so
	that the 'same space' option is now provided with the options
	dict, in line with the way other transformations work.

	147) PR #1165 for #1164. Update PSyIR Assignment node
	is_array_range test to work with structures.

	148) PR #1072 for #1067. Re-structures the LFRic runnable examples.

	149) PR #1177 for #1168. Adds lowering method for the ProfileNode node.

	150) PR #1129 towards #753. Adds generic and LFRic Algorithm-Layer
	PSyIR nodes and transformations.

	151) PR #1191 for 1163. Rationalise config file list processing. This
	PR breaks backward compatibility of config files.

	152) PR #1169 for #294. Updates the various ChildrenList methods
	so that the parent property of child nodes is automatically updated.

	153) PR #1196 for #1106. Moves tests related to field and scalar
	arguments to LFRic kernels into appropriate files.

	154) PR #1186 for #1173. Reshapes mesh maps for LFRic inter-grid kernels.

	155) PR #1205 for #870. Removes support for the old-style 'iterates_over'
	metadata in LFRic API.

	156) PR #1156 for #874. Removes support for old-style LFRic arg_type
	descriptor. Primitive type of all kernel arguments must now be
	specified.

	157) PR #1182 for #1181. Add OpenACC directives support to the PSyIR
	Fortran backend.

	158) PR #1167 for #1097. Install PSyData wrapper libraries; support
	integer fields in PSyData.

	159) PR #1176 for #1174. Check that schedule is not empty when applying
	profiling.

	160) PR #1201 for #1198. Introduces the ScopingNode abstract base
	class. Container, Schedule and Routine now subclass this and deep
	copying is supported.

	161) PR #1211 towards #1210. Add CreateNemoKernTrans transformation.

	162) PR #1219 for #1218. Removes the Node.gen_code() abstract method
	as this is not used by the new PSyIR nodes that we are adding.

	163) PR #1192 towards #753. Add methods to lower the Algorithm layer PSyIR
	and create the appropriate symbols to be used by the PSy-layer.

	164) PR #1175 for #1066. Update the GOcean OpenCL read/write
	interfaces and use so that only halo data moved to/from the host for
	halo exchanges.

	165) PR #1207 for #1184. Add a validation for the node global constraints
	that is check once a node is visited by any of the Visitor classes.

	166) PR #1226 towards #1151. Update fparser to 0.0.12 for the
	PSyclone release 2.0.0.

	167) Issue #1151. Release version 2.0.0 of PSyclone.

release 1.9.0 20th May 2020

	1) #602 for #597. Modify Node.ancestor() to optionally include
	self.

	2) #607 for #457. Add fixtures documentation to the developer
	guide and split guide into smaller files.

	3) #610 towards #567. Extends the Profile transformation so that
	a user can supply name and location strings rather than rely
	on the automatic generation of suitable names.

	4) #600 for #468. Adds a datatype to literals in the PSyIR.

	5) #601 for #599. Add create methods to assist bottom up PSyIR node
	creation.

	6) #608 for #594. Add 'DEFERRED' and 'ATTRIBUTE' as PSyIR array extents.

	7) #606 towards #474. Moves Profile and Extract transformations into
	new directory structure (psyir/transformations/). Begin putting
	domain-specific transformations into domain/ directory.

	8) #618 for #567. Corrects the automatic generation of names for
	profiled regions.

	9) #624 for #566. Removes the 'force profile' option from the psyclone
	script as it is no longer required.

	10) #614 for #612. Use the datatype of the Literal node in the SIR
	backend rather than assuming all literals are real.

	11) #555 for #190. Adds a GlobalsToArguments transformation that
	converts kernel accesses to global data into arguments.

	12) #627 for 625. Adds SymbolTable.new_symbol_name() method to generate
	names that don't clash with existing symbols.

	13) #623 for #622. Bug fix for adding loop directives inside
	region directives for the nemo api.

	14) #631 for #628. Add support for compiling additional
	non-library code in compilation tests.

	15) #643 for #617. Corrects table widths in the html version of the
	documentation and also fixes broken links to developer guide.

	16) #632 for #585. Add support for the use of expressions when
	assigning values to constant Symbols.

	17) #635 for #634. Update PSyclone to use new parent functionality
	in fparser and to remove spurious white space in some of the
	generated (end do/if) code.

	18) #657 towards #474. Moves various node classes out of psyGen
	and into the psyclone.psyir.nodes module.

	19) #669 towards #474. Move those error/exception classes that
	were in psyGen into a new 'errors' module.

	20) #656 towards #412. Add PSyIR Range node to support array slice
	accesses. This could also be used for loop indices.

	21) #672 for #651. Add PSyIR lbound and ubound BinaryOperations.

	22) #670 for #666. Make the various GOcean grid properties
	configurable (previously the mapping from meta-data name to
	corresponding Fortran code was a dict in the code).

	23) #671 for #653 and #652. Fixes two issues with OpenCL
	generation for the GOcean API (handling of the SAVE attribute
	and support for real and integer scalar arguments).

	24) #541 for #536. Adds transformations to convert MIN, ABS and
	SIGN intrinsics into equivalent PSyIR code and uses these in
	NEMO/eg4.

	25) #662 for #661. Adds PSyIR support for the MATMUL intrinsic
	and renames the dynamo examples to lfric.

	26) #665 for #603 and #673. Alters the Reference and Array nodes
	so that they refer to a Symbol instead of just a name.

	27) #683 for #682. Modifies PSyclone fparser2 front-end reader to
	work with the latest version of fparser2 which now correctly deals
	with intent attributes.

	28) #681 for #680. Small fix to failing profiling test (DM assumed
	to be on but not explicitly set).

	29) #691 for #690. Fix PSyIR fparser frontend handling of allocatable
	array declarations.

	30) PR #605 for #150. Implements code generation for reference
	element properties in the Dynamo0.3 (LFRic) API.

	31) PR #615 for #586 and #323. Improves support for use statements
	including unqualified use statements.

	32) PR #650 for #583. Implementation of the PSyData API and
	refactoring of Extraction and Profiling support. Note that the LFRic
	(Dynamo0.3) API is not yet fully supported.

	33) PR #702 for #660. Read the default KIND parameters for the LFRic
	domain from the configuration file.
	NOTE: this change requires that any local config file be updated as
	the new KIND mapping is mandatory.

	34) PR #704 for #699 and #697. Fixes gocean/eg2 and adds a
	--compile option to the check_examples script.

	35) PR #684 for #655. Re-factor psy-data-based transformations.

	36) PR #700 for #687. Adds support for Fortran array syntax
	to the PSyIR Fortran front-/back-ends.

	37) PR #707 for #694. Extends gocean/eg5 to produce executables
	for the simple_timing, dl_timer and drhook profiling wrappers.

	38) PR #689 for #312. Removes the Namespace manager and replaces
	it with a SymbolTable. This is work towards all code being
	generated by the PSyIR backends.

	39) PR #722 for #716. Adds support for reference-element normals
	and extends the kernel-stub generator to support reference-element
	properties.

	40) PR #708 for #638. Adds limited support for GOcean grid properties
	to the ExtractNode functionality.

	41) PR #701 for #193 and #195. Adds support for face and edge
	quadrature as well as multiple quadratures in a kernel in the
	Dynamo0.3 (LFRic) API. Also extends kernel-stub generator support.

	42) PR #709 for #698. Adds the 'target' attribute to declarations
	of the PSyData object.

	43) PR #729 for #12. Change the Fortran intent of all derived-type
	objects passed into the PSy layer in the LFRic API to be 'in'.

	44) PR #739 for part of #18. Documents mesh properties that a
	kernel can request in LFRic (Dynamo0.3) API.

	45) PR #743 for #740. Remove old unused quadrature_mod.f90 from
	LFRic (Dynamo0.3 API).

	46) PR #734 for #539. Added the Wchi function space to LFRic
	(Dynamo0.3 API).

	47) PR #728 for #721. Adds DataType hierarchy decoupled from DataSymbol.

	48) PR #596 for #500. Makes the NEMO API use the symbol table.

	49) PR #686 for #684. Adds the MatMul2CodeTrans which transforms
	a MATMUL PSyIR operation into the equivalent PSyIR expression.

	50) PR #747 for #18. Implements code generation (PSy-layer and
	kernel stub) for mesh properties that a kernel can request in
	LFRic (Dynamo0.3) API.

	51) PR #731 for #668. Adds support for ProfileInit and ProfileEnd
	functions in the PSyData API. Re-structuring of the associated
	documentation.

	52) PR #756 for #749. Adds the option to generate run-time checks
	for the LFRic API that fields are on function spaces consistent
	with those specified in kernel metadata.

	53) PR #726 for issue #723. Adds the concepts of DataNode and
	Statement to the PSyIR and adds checks that ensure that when a
	child Node is added to a parent Node, the type of the child Node
	is compatible with the type of Node expected by the parent.

	54) PR #758 for #733. Shortens the variable names that are
	constructed for LFRic PSy-layer variables related to any-space
	function spaces.

	55) PR #760 for #751. Adds support for W2htrace and W2vtrace
	function spaces.

	56) PR #762 for #725. Renames the various builtin-operation-to-
	code transformations now that they are not NEMO specific.

	57) PR #773 for #772 and #715. Adds support for reading Fortran
	parameter statements containing symbols into the PSyIR.

	58) PR #776 for #775. Small bug fix for upper loop bound in
	Matmul2CodeTrans transformation.

	59) PR #735 for #732. Add a Visibility attribute to symbols and
	fparser2 front-end captures public and private visibilities.

	60) PR #770 for #766. Fix operation precedence issues in the Fortran
	back-end by inserting parenthesis when needed.

	61) PR #769 for #588. Adds frontend support for *N and double
	precision type declarations.

release 1.8.1 29th November 2019

	1) #579 for #509. Improves the structuring of the html version
	of the User Guide.

	2) PR #581 for #578. Extends the PSyIR Fortran backend so
	that variable declarations include kind information. This
	currently only works if kind-parameters are declared or
	explicitly imported in the local scope - see #587 and #586.

	3) PR #562 for #473. Fixes the DAG generation to allow for
	Loops having Schedules and children (e.g. loop limits) that
	we want to ignore.

	4) PR #535 for part of #150. Implements support for parsing
	of reference element metadata in the Dynamo0.3 (LFRic) API.

	5) PR #516 for #497. Adds support for translating the Fortran
	where construct into the PSyIR.

	6) PR #545 for #544 and #543. Moves the Symbol support into
	a separate sub-module and adds support for parameter declarations
	and the functionality to resolve deferred datatypes.

	7) PR #559 for #483. Introduces new InlinedKernel class and
	uses this as the base class for all NEMO kernels.

	8) PR #580 for #542. Adds a Schedule as a child of ExtractNode and
	ProfileNode.

	9) PR #573 for #438. Fixes all tests to use the value property of
	exceptions rather than str(err).

	10) PR #416 for #408. Adds support for non-ascii chars in Fortran
	strings.

	11) PR #591 for #584. Adds the concept of a deferred interface to
	PSyIR symbols. This allows declarations to appear in any order and
	helps to deal with kind symbols scoped via module use statements.

release 1.8.0 8th November 2019

	1) #245 and PR #247. Extend PSyIR to support common kernel
	constructs (e.g. asignments) and generalise ASTProcessor and
	CodeBlocks.

	2) #275 and PR #276. Update fparser submodule (to point to latest
	version) as this was not done at the last release.

	3) #269 and PR #273. Remove generation of unnecessary
	infrastructure calls when an Invoke only contains calls to
	built-ins.

	4) #196 and PR #242. Add support for kernels with evaluators on
	multiple target function spaces.

	5) #270 and PR #271. Add ability to specify include directories in
	PSyclone script to allow Fortran include files to be found when
	transforming kernels.

	6) #201 and PR #224. Add ability to write transformed kernels to
	file. Also ensures that kernel and psy-layer names match, allows
	an output directory to be specified and supports different output
	options when the same kernel is transformed in more than one
	location.

	7) #126 and PR #283. Update xfailing tests in alggen_test.py which
	require multiple quadrature objects in a single invoke to pass.

	8) #227 and PR #233. Add a gocean1.0 API OpenACC example.

	9) #207 and PR #280. Remove support for gunghoproto API.

	10) #174 and PR #216. Adds the ability to generate an OpenCL PSy
	layer in the gocean1.0 API (including an OpenCL transformation).

	11) #272 and PR #277. Adds an implicit-to-explicit-loop
	transformation for the nemo API.

	12) PR #255. Construct a KernelSchedule for kernel code with a
	SymbolTable to hold information on variables used.

	13) PR #302. Fix API's -> APIs typo in documentation.

	14) #292 and PR #293. Add allowed list of nodes to RegionTrans.

	15) #254 and PR #299. Adds methods to generate C and OpenCL
	code for the Symbol Table and for certain PSyIR nodes.

	16) PR #301. Adds an extras_require section to setup.py to simplify
	installation of dependencies required for docs and tests.

	17) #281 and PR #313. Adds support for compiling the code
	generated as part of the GOcean 1.0 tests (including OpenCL
	code that uses FortCL).

	18) #139 and PR #218. Beginning of implementation of kernel-
	extraction functionality (PSyKE). Currently only inserts
	comments into generated Fortran code.

	19) #327 and PR #328. Fix for erroneous xpassing test.

	20) #238 and PR #285. Use fparser2 for parsing the
	Algorithm layer (instead of fparser1).

	21) #321 and PR #325. Document kernel coding restrictions required
	for kernel transformations.

	22) #326 PR #335. Alters the use of pytest fixtures to remove the now
	deprecated use of the global pytest.config.

	23) PR #318. Updates the Schedule hierarchy within the PSyIR.
	Introduces a new Schedule base class which KernelSchedule and
	InvokeSchedule then sub-class.

	24) #332 and PR #333. Bug fix for parsing of simple arithmetic
	expressions in kernel argument lists in the Algorithm layer.

	25) #337 and PR #341. Bug fix to make matching of kernel names
	in module use statements (in the Algorithm) case insensitive.

	26) #268 and PR #306. Restructure of PSy and stub code generation.

	27) #248 and PR #287. Extends OpenACC transformation support to
	the nemo api, adds transformations for OpenACC data and kernel
	directives and adds a sequential option to the OpenACC loop
	directive transformation.

	28) #319 and PR #331. Bug fix to make matching of kernel names
	in module use statements (in the Kernel) case insensitive.

	29) #349 Bug fix for unicode characters in comment strings for
	Python 3 to 3.6.

	30) #320 and PR #334. Remove obsolete GUI-related code.

	31) #322 and PR #343. Add gocean1.0 api example which contains
	kernels with use statements.

	32) #345 and PR #352. Makes the search for kernels within the parse
	tree case insensitive.

	33) #350 and PR #351. Bug fix in the stencil lookup for field
	vectors in the Dynamo0.3 API.

	34) #336 and PR #338. PSyIR Fortran array parsing support (logical
	type, a(xx) dimension specifications and array size can be an
	integer variable).

	35) #346 and PR #357. In the nemo api put do-while loops into a
	code block rather than recognising them as do-loops and make
	default(present) optional for ACCKernels transformations.

	36) #362 and PR #367. Adds the basics of a transformation for identifying
	certain LFRic kernel arguments that can be converted to constants.
	Currently only identifies candidate arguments and prints them to
	stdout.

	37) PR #347 (working towards #256). Adds support for If and CASE
	constructs to the PSyIR (superseding and removing the existing, NEMO-
	specific support for If constructs).

	38) #377 and PR #378. Update fparser submodule to point to latest
	fparser master (contains bug fix for Python 2 installation).

	39) #329 and PR #371. Removes the global psyGen.MAPPINGS_ACCESSES by
	moving the functionality into the api-specific config section of
	the configuration file.

	40) #361 and PR #365. Identify NemoKernel nodes via the PSyIR
	rather than the fparser2 parse tree.

	41) #340 and PR #380. Split the documentation into a user-guide
	and a developer-guide. These will be available separately on
	read-the-docs.

	42) #369 and PR #347. Adds support for constant values (fixed compile-time
	known values) in the PSyIR Symbol representation.

	43) PR #383. Fixes to various pylint errors.

	44) PR #384 (working towards #354) Adds support for CASE constructs with
	a DEFAULT clause when translating Fortran fparser2 to PSyIR.

	45) PR #366 (working towards #323) Improves the Symbol interface
	infrastructure with Arguments and FortranGlobals. The Fortran-to-PSyIR
	front-end parses the 'use module only' statements.

	46) PR #370 for #339. Makes the support for operators in the PSyIR
	more robust by using an enumerator. Adds support for some intrinsics.

	47) PR #389 for #386. Variable names and associated loop-types
	for the NEMO API are now stored in the configuration file.

	48) PR #394 for #392. Fixes a bug in the way the test suite checks
	for whether the graphviz package is available.

	49) PR #387 for #249. Extends OCLTrans() so that all kernels within a
	transformed Invoke are converted to OpenCL. Also includes a
	work-around for array accesses incorrectly identified as Statement
	Functions by fparser2.

	50) PR #403 for #390. Use AutoAPI to generate the PSyclone Reference Guide
	and build all local documentation using the 'sphinx_rtd_theme'.

	51) PR #404 for #364. Re-structure class hierarchy for Kernels, with
	CodedKernels and BuiltIns as specialisations.

	52) PR #297. Adds support for the Dr Hook profiling library.

	53) PR #413 for #411. Adds support for semantic navigation of the
	PSyIR tree.

	54) PR #376 for #368. Introduces PSyIR back-end infrastructure using the
	Visitor Pattern and creates a PSyIR-to-Fortran back-end.

	55) PR #428 for #427. Fix to test suite so that empty, transformed
	kernel files are not created in the CWD.

	56) PR #439 and Issue #438. Instruct pip to install the version of
	pytest prior to 5.0 (as changes to the structure of the exception
	object break a lot of our tests).

	57) PR #420 for #418. Moves the C/OpenCL generation functionality out
	of the Node class and implements it as PSyIR backends using the
	Visitor Pattern.

	58) PR #434 for #354. Add support for translating ranges in
	Fortran case statements into PSyIR.

	59) PR #421. Alters the generated code for the dynamo 0.3 API so that
	the mesh object is obtained from proxy. (Consistent with other accesses
	and works around a bug in the PGI compiler.)

	60) PR #452 for #397. Removes unnecessary walk_ast() call from the
	NemoInvokes constructor.

	61) PR #424 for #399. Adds dependence-analysis functionality to
	the PSyIR (for reasoning about existing code such as in kernels or
	the NEMO API).

	62) PR #464 for #443. Adds a coding-style guide to the Developers'
	Guide.

	63) PR #453 for #449. Adds support for NVIDIA's nvtx profiling
	API to the PSyclone profiling interface.

	64) PR #454 for #410. Simplifies the Node.walk() method.

	65) PR #400 towards #385. Adds support for Fortran Do loops in
	the PSyIR - loop bounds are now captured.

	66) PR #469 for #465. Removes duplicate lma tests.

	67) PR #479 from kinow:fix-gungho-link. Fixes broken GungHo link
	in documentation.

	68) PR #441 for #373. Adds support for writing transformed LFRic
	kernels to file.

	69) PR #445 for #442. First step towards supporting OpenACC for
	the LFRic (Dynamo0.3 API) PSy layer.

	70) PR #466. Adds basic SIR backend to the PSyIR.

	71) PR #407 for #315. Use the PSyIR SymbolTable to check for
	global symbols (module variables) in kernels. Use this support to
	raise an exception in transformations where global symbols are not
	supported (e.g. the OpenCL transformation).

	72) PR #498 for #388. Documents the PSyIR CodeBlock node and extends
	the CodeBlocks with a property to differentiate between statement/s
	and expression/s.

	73) PR #476 for #429, #432, #433. Fix multi-line codeblocks,
	add support for nemo implicit loops and nemo invokes.

	74) PR #458 for #425. Add support for profiling in the NEMO API.

	75) PR #510 for #419. Code re-structuring - moves what was the
	FParser2ASTProcessor into psyir.frontend.fparser2.

	76) PR #503 for #502. Adds size intrinsic to PSyIR and makes use
	of it in the gocean api's for setting loop bounds.

	77) PR #511 for #508. Includes the test directories in the Python
	module so that the test utilities are available throught the test
	directory hierarchy.

	78) PR #496 for #494, #495 and #499. Fixes for OpenCL generation
	including the ability to specify kernel local size and command
	queue parameters.

	79) PR #517 for #513. Adds support for if statements to the SIR
	backend.

	80) PR #522 for #519. Fix for adding profiling around a select
	case construct.

	81) PR #460 for #133. Add support for ANY_DISCONTINUOUS_SPACE in
	the dynamo0.3 API (LFRic).

	82) PR #531 for #455. Add ANY_SPACE_10 to the dynamo0.3 API
	(LFRic) to be consistent with LFRic infrastructure.

	83) PR #360 for part of #150. Document the rules for reference
	element properties in the dynamo0.3 API (LFRic).

	84) PR #518 for #393. Add the Container PSyIR node.

	85) PR #525 for #459. Bug fix for passing scalar grid properties
	to GOcean kernels when using OpenCL.

	86) PR #485. Adds a psyclone.psyir.tools.dependency_analysis
	module and associated DependencyTools class to help with
	dependence analysis in the PSyIR.

	87) PR #532 for #204. Adds support for W2broken and W2trace
	function spaces in the dynamo0.3 (LFRic) API.

	89) PR #515 for #512. Adds PSyIR backend support (Fortran and C)
	for Directives.

	90) PR #534 for #520. Adds PSyIR Fortran backend support for the
	Container Node.

	91) #547 and PR #551. Update all READMEs to use MarkDown and correct
	paths in documentation on creating built-ins.

	92) #546 for PR #553. Rename psyir.psyir.backend.base to visitor.

	93) #526 for PR #527. Update fparser submodule and fix parsing of
	intrinsics with a single argument.

	94) PR #556 for #478. Changes the apply() and validate() methods of
	all Transformations to take a dict of options. Also renames any
	_validate() methods to validate().

	95) PR #558 for #557. Move code-creation out of visitor and into
	the appropriate back-ends.

	96) PR #565 for #564. Alter implementation of auto-addition of
	profiling so that it happens *after* the application of any
	transformation script.

	97) PR #505 for #303. Restructure view method to move the replicated
	logic into the abstract class and add index numbers to the printed
	Schedule statements. Also adds a Schedule to encapsulate Directive
	children.

	98) #570. PSyclone now set to require fparser 0.0.9 on
	installation.

	99) PR #572 for #571. Bug fixes now that fparser uses unicode.

	100) PR 524 for #472. Adds support for scalar variables to the
	SIR backend.

	101) PR #574 towards #567. Fixes bug in profiling that causes
	crash if first kernel in an invoke is a built-in.

	102) PR #576 for #530. Includes the repository examples in the
	distribution and updates the documentation accordingly.

release 1.7.0 20th December 2018

	1) #172 and PR #173 Add support for logical declaration, the save
	attribute and initialisation in f2pygen (required for the OpenACC
	transformation)

	2) #137 Add support for Python 3. Travis now runs the test suite
	for both Python 2 and Python 3.

	3) #159 and PR #165. Adds a configuration option for the Dynamo
	0.3 API to turn on (redundant) computation over annexed dofs in
	order to reduce the number of halo exchanges required.

	4) #119 and PR #171. Adds support for inserting profiling/
	monitoring into a Schedule.

	5) #179 and PR #183. Bug fix in CompileError constructor to run
	tests under Python 3.

	6) #121 and PR #166. Adds a user editable configuration file.

	7) #181 and PR #182. Adds support for generating declarations of
	character variables and for the target attribute.

	8) #170 and PR #177. Adds OpenACC transformations for use with the
	GOcean1.0 API. Appropriate Kernel transformations need to be added
	for full automated OpenACC code parallelisation.

	9) #164 and PR #184. Updates documentation to refer to psyclone
	script instead of generator.py.

	10) PR #187. Add example transformation scripts for the Dynamo
	0.3 API.

	11) PR #180. Makes the specification of loop limits in the GOcean
	API more flexible. This will enable us to support single-iteration
	loops.

	12) #188 and PR #189. Bug fix to ensure that the name of profiling
	regions remains the same when gen() is called multiple times.

	13) #176 and PR #200. Introduce new RegionTrans base class and
	add _validate method to ensure that the list of nodes to
	be transformed (with OpenMP or OpenACC) is correct.

	14) #197. Tidying of the test suite to use the new, get_invoke()
	utility everywhere.

	15) #212 and PR #213. Adds fparser as a submodule of psyclone to
	allow concurrent development of PSyclone and fparser (by allowing
	development versions of PSyclone to point to development versions
	of fparser).

	16) #185 and PR #202. Adds ability to modify a kernel in PSyclone
	using fparser2 and includes an OpenACC transformation to specify a
	kernel is an OpenACC kernel by adding an appropriate
	directive. Currently it is not possible to write the modified
	kernel to file.

	17) #134 and PR #217. Add support for colouring intergrid kernels.

	18) #196 and PR #210. Adds metadata support for evaluators on
	multiple function spaces in the Dynamo 0.3 API.

	19) #191 and PR #215. Add ability to specify iteration space
	definitions to the configuration file.

	20) #228 and PR #232. Fix for examples and travis now checks
	examples at the same time as coverage and code style.

	21) #219 and PR #225. Refactor dependence analysis and fix bug
	that meant that unnecessary halo exchanges of vector components
	were not being removed (following a redundant computation
	transformation).

	22) #27 and PR #209. Created initial NEMO api. Needs lots of work
	but it provides a starting point.

	23) #214 and PR #221. Adds a transformation to convert a
	synchronous halo exchange into an asynchronous halo exchange.

	24) #235 and PR #243. Removes dependency on Habakkuk in NEMO API.

	25) #134 and PR #236. Adds support for adding OpenMP to intergrid
	kernels.

	26) #198 and PR #223. Updates PSyclone to use the latest
	version of dl_esm_inf which has "GO_" prefixed to all public
	quantities. Adds dl_esm_inf as a git submodule.

	27) #158 and PR #253. Fix to remove unnecessary halo exchanges
	related to GH_INC updates to kernel arguments.

	28) #317 and PR #330. Fix to allow module use statements to be
	added to functions.

	29) #330 and PR #422. Adds PSyIR node to represent Nary operators and
	increases the number of supported operators.

release 1.6.1 6th December 2018

	1) #250. Change setup.py (used for pip installation) to only use
	version 0.0.7 of fparser.

release 1.6.0 18th May 2018

	1) #91 and PR #111 Remove unnecessary __init__.py files.

	2) PR #107 Fix errors in Fortran test files revealed by update
	to fparser 0.0.6. Update to catch new AnalyzeError raised by
	fparser.

	3) #90 and PR #102 Add support for integer, read-only, scalar
	arguments to built-in kernels. Add new inc_X_powint_n Built-in
	that raises a field to an integer power.

	4) #67 Bug fix - printing Invoke object caused crash.

	5) #112 and PR #113 - add travis support for codecov coverage tool

	6) #118 and PR #122 - add .pylintrc file in tests directory
	to disable some warnings that we don't care about (for testing
	code).

	7) #117 and PR #125 - bug fix for passing kernel arguments by value
	in the GOcean API.

	8) #105 and PR #115 - add support for coloured loops when
	performing redundant computation.

	9) #84 and PR #128 - make w2v and wtheta discontinuous function
	spaces

	10) PR #93 - add support for a swap-loop transform for the GOcean
	API.

	11) PR #152 - add pylintrc so that pylint's line-length limit
	matches that of pep8.

	12) PR #143 - bug fix for DAG generation in the GOcean API.

	13) PR #153 - added -v option to the psyclone script to show the
	version

	14) PR #136 - add support for intergrid kernels (required for
	multigrid)

	15) PR #149 - add support for GH_READWRITE access for
	discontinuous fields

	16) PR #163 - updating PSyclone to work with the latest version of
	the parser (0.0.7) as the API has changed

	17) PR #169 - add support for specifying stencils in the GOcean
	kernel meta-data.

release 1.5.1 3rd December 2017

	1) #53 and PR #88 Add a version file so that PSyclone does not
	need to be installed to generate documentation.

	2) #94, #96, #98 and PR #97 Make name="name" support in invoke
	calls more robust e.g. names must be valid fortran and match
	should be insensitive to case.

	3) #76 and PR #89 Add support for the new LFRic quadrature
	api. Currently only gh_quadrature_xyoz is supported.

	4) #99 and PR #100 Make the author list for the user manual
	strictly alphabetical.

	5) #50 and PR #78 Implement a redundant-computation transformation.
	This enables a user to request that a kernel (or kernels) is
	computed out into the halo region and any affected halo swaps
	be updated (and/or removed) as required.

	6) #103 and PR #104. Bug fix to ensure that a halo swap is not
	inserted if read annexed dofs are already clean due to a previous
	write to the L1 halo.

release 1.5.0 3rd October 2017

	1) #20 and PR #28 Add dependence analysis (and a Move
	transformation) to PSyclone. This will subsequently allow for
	the safe implementation of more complex schedule transformations
	and optimisations.

	2) #16 and PR #29 Update and add new PSyclone-generated builtins
	to support the functionality required by the current LFRic code.

	3) #43 and PR #44 Update of Met Office-specific install script to
	symlink the generator.py file rather than copy it.

	4) #40 and PR #47 Update example lfric/eg3 to use builtins and to
	merge invokes together as much as possible

	5) #45 and PR #49 Change of kernel metadata names from
	evaluator_shape to gh_shape and modifications to its values.

	6) #3 and PR #51 Restructure repository to allow installation via
	pip. Due to this change we can now use travis and coveralls within
	github for automated testing. Also, new releases are now
	automatically uploaded to pypi (via travis) and status badges can
	now be used so have been added to the README.md file (which is
	shown on the main github page).

	7) #55 and PR #66 Update the documentation to cover installation
	on systems running OpenSUSE.

	8) #61 and PR #71 Re-name existing Dynamo0.3 builtins to follow
	a consistent scheme and add support for some new ones (including
	setval_{c,X}, X_minus_bY etc.). See psyclone.pdf for the full list.

	9) #32 and PR #39 Adds the ability to build the generated code
	when performing Python tests. Generated code can now be checked
	that it compiles as part of the development process helping avoid
	making releases with errors in them. Note, existing tests still
	need to be updated.

	10) #54 and PR #63 The view() method (used to look at the internal
	representation of a schedule) now outputs coloured text (for
	easier viewing) if the termcolor package is installed.

	11) #69 and PR #73 setup.py now uses an absolute path to avoid
	failing tests (with file not found) in some environments when
	running py.test from a different directory to the tests
	themselves.

	12) #59 and PR #75 added metadata support for inter-grid kernels
	which will be used for the multi-grid code.

	13) #82 and PR #83 modified a test to work with different versions
	of graphviz which output files with different ammounts of white
	space

	14) #52 and PR #60 added support for evaluators. An evaluator is
	specified by setting the gh_shape metadata in kernels
	appropriately.

	15) #85 and PR #86 - minor correction to documentation (section
	on Inter-Grid kernel rules was in the wrong place).

release 1.4.1

	1) #22 Updated PSyclone to support enforce_operator_bc_kernel (in
	addition to the existing enforce_bc_kernel) for boundary
	conditions. PSyclone no longer adds in boundary condition calls
	after a call to matrix_vector_kernel, it is up to the user to add
	them in the algorithm layer in all cases. Also fixes a bug
	introduced in 1.4.0 issue #12.

release 1.4.0

	1) #2 Add support for kernel meta-data changes required to support
	Column-wise operators (Column Matrix Assembly).

	2) #6 Implement support for Column Matrix Assembly (CMA) in
	PSyclone.

	3) #12 Add support for the any_w2 function space descriptor

	4) #33 Update documentation referring to fparser.

release 1.3.3

	1) Project moved to github: https://github.com/stfc/PSyclone.
	Hereon, ticket numbers now refer to github issues instead of
	SRS tickets.

	2) #8 Remove the f2py source code from the PSyclone distribution
	and use the fparser package (https://github.com/stfc/fparser)
	instead.

	3) #9 Update documentation to refer to github.

release 1.3.2

	1) #908 Bug fix - ensure that the dynamo0p3 loop colour
	transformation raises an exception if the loop it is applied to
	does not iterate over cells.

	2) #923 Change the name of the generated Fortran module containing
	PSy-layer code for the Dynamo 0.3 API. The name is constructed by
	appending "_psy" to the Algorithm-layer name. (Previously "psy_"
	was prepended to it.) The names of modules produced by other
	PSyclone APIs are unchanged.

release 1.3.1

	1) #846 Bug fix - generate correct logic and code for the call to
	enforce_bc_kernel after a call to matrix_vector_kernel. Also add
	w2h and w2v as spaces that cause enforce_bc_kernel to be called in
	addition to W1 and W2.

	2) #853 Bug fix - make sure that an operator object is only used
	as a lookup for values in the PSy layer when it is correct to do
	so. In particular, make sure that the dofmap lookup is always from
	a field, as this fixes the known bug.

release 1.3.0

	1) #686 Stencil extents (depth of the stencil) are now changed to
	stencil sizes (number of elements in the stencil) in the PSy-layer
	as the algorithm expects to provide the former and the kernel
	expects to receive the latter.

	2) #706 Avoid potential name clashes with stencil extent and
	direction arguments (as well as nlayers).

	3) #673 Fixed an xfailing built-in test

	4) #721 Bug fix - generate correct variable declarations and
	module use statements without modifying original arguments. Invokes
	requiring multiple enforce-bc kernel calls are now handled correctly.

	5) #727 Addition of install script (contributions/install) to
	support Met Office modules environment.

	6) #423 Add support for distributed-memory for built-ins.
	Global sums are now generated for calls to inner_product and
	sum_field built-in kernels.

	7) #489 Support the dereferencing of an object/derived type in the
	argument list of a kernel call within an invoke in the algorithm
	layer e.g. call invoke(kern(a%b))

	8) #669 Added support for named arguments to the expression
	analyser. This is the first step towards supporting named invokes
	in PSyclone.

	9) #628 dofmap lookups are now outside loops in the
	PSy-layer. This makes no functional difference but should give a
	performance benefit.

	10) #304 Added support for named invokes in PSyclone.

	11) #580 Implemented tests for the agreed dynamo0.3 builtin
	rules. For example, all fields must be on the same function space
	within a builtin.

	12) #761 Added support for parsing evaluator metadata.

	13) #484 Add support for the use of OpenMP (including reductions)
	with builtins.

	14) #819 Re-structuring of DynKern._create_arg_list. Replaced with
	new ArgList base class which is then sub-classed to KernCallArgList
	and KernStubArgList.

	15) #576 Added tests and documentation to check and describe the
	dynamo0.3 api kernel and builtin rules.

release 1.2.4

	1) #658 Adds support for the use of real and integer literals with
	kind specified in kernel calls from the algorithm layer. For
	example 0.0_rdef. This will be particularly useful for built-ins.

	2) #475 Fixes any remaining string assert comparison errors in
	tests. Updates algen_test.py to be pep8, pyflakes and pylint
	compliant.

	3) #468 Add support for kernels that perform stencil operations.
	Stencil depth is specified at the algorithm layer.

	4) #672 Fix error in boundary layer code generation for
	matrix_vector_kernel. The function space check is now always
	correct (hopefully).

	5) #680 Bug fix: the kernel stub generator was not adding the stencil
	dofmap required by a field with stencil access.

release 1.2.3

	1) #111 Adds support for dynamo0.3 built-in operations running
	sequentially.

	2) #640 Update PSyclone to call enforce_bc_kernel after every
	call to matrix_vector_kernel if the space is W1 or W2. (Previously
	PSyclone looked for matrix_vector_mm_kernel and only W2.)

	3) #430 Adds support for multiple kernels within an invoke with
	kernel arguments specified as any_space. Previously there was a
	limit of one kernel per invoke. This is particularly relevant for
	built-ins as all of these currently have arguments that are
	any_space.

	4) #657 Changes to the declaration and assignment of the mesh
	object (it is now a pointer) within the generated PSy layer so as
	to use the mesh singleton and not generate a temporary copy of it.

release 1.2.2

	1) #575 Add parser support for stencil meta-data.

	2) #587 Changed scalar metadata names to gh_real and gh_integer

	3) #501 Updates to parser and documentation to support writing to
	scalar arguments (reductions). Note that this is currently only
	supported for serial code. Implementation of this functionality
	for OpenMP and MPI will be done under #484 and #423, respectively.

	4) #235 PSyclone now uses the appropriate intent for arguments in
	the generated PSy code. Previously it always used inout. This
	allows the algorithm developer to specify the intent of data in
	the algorithm layer appropriately, rather than being forced to use
	inout in all cases.

	5) #604 If PSyclone encounters an Algorithm file that contains no
	invoke calls then it now issues a warning and outputs that file
	unchanged (previously it did not output a file at all). No PSy
	file is created in this case.

	6) #618 fix for #235. Data with intent out should have fields
	declared as inout as internal subroutines within the field are
	dereferenced so are required as intent in.

	7) #610 When PSyclone is operating in line length limiting mode
	("-l" switch) problems are caused if it breaks a line in the middle
	of a string. PSyclone now prefixes all continued lines with an
	ampersand. This then produces valid Fortran irrespective of whether
	the line-break happens within a string.

release 1.2.1

	1) Added a PSyclone logo

	2) #360 Internal code structure changes to make the Node class
	calls() method more intuitive and consistent with other methods. A
	side effect is that the OpenMP private list should no longer
	contain any variables names that are not required (as this change
	fixes that bug).

	3) #546 Bug fix for colouring when a kernel is passed an operator.
	PSyclone was not generating the correct cell look-up when
	colouring a loop containing a kernel call with an operator. i.e.
	the PSy layer passed 'cell' to the kernel rather than
	'cmap(colour, cell)'.

	4) #542 generate correct OpenMP private list. This was actually
	fixed by the changes made under #360 (change 2 above) so this
	ticket only adds a test for this functionality.

release 1.2.0

	1) #415 Support for parsing stencil information supplied in
	Dynamo 0.3 kernel meta-data.

	2) #367 Make gocean Python conform to pep8

	3) #230 Add documentation for the GOcean1.0 API

	4) #379 Make f2pygen and its tests conform to pep8, pylint and
	improve the test coverage

	5) #429 Support for read-only scalar arguments in the 0.3
	Dynamo API.

	6) #420 Support for inter-invoke halo calls and logic (for
	distributed memory)

	7) #514 Fix for a bug in the if test round a halo_exchange call
	in which arrays (vectors) did not have their index added.

	8) #521 Fix bugs in the logic for adding halo exchange calls before
	loops.

	9) #532 Fix in the logic for adding halo exchange calls before
	loops which recognises that operators do not have halos.

	10) #467 Support transformations in Distributed Memory. Enable the use
	of OpenMP (and other transformations) with DM. Note that PSyclone
	currently does not support halo swaps inside OpenMP parallel regions.

release 1.1.0

	1) #263 OpenMP (including colouring) supported for the 0.3 Dynamo
	API. Parser fails gracefully if Kernel-code parsing is
	unsuccessful.

	2) #292 Add support for user-supplied transformations/optimisations
	via a script passed to the generate function/command-line. This
	enables the use of transformations within a build system.

	3) #292 Documentation for Algorithm, PSy and Kernel layers as well
	as for transformations has been added. Documentation on using
	transformation scripts then added on top.

	4) #292 Dynamo example scripts fixed.

	5) #258 First version of kernel-stub generator added. Given kernel
	metadata as input, PSyclone has enough information to be able to
	generate stub kernel code with the appropriate arguments and
	argument ordering.

	6) #364 OpenMP fix for update 1) (ticket #263). 'ncolour' variable
	now declared. New lfric/eg3 example added to demonstrate the use
	of transformation scripts introduced in update 2) (ticket #292).

	7) #361 Minor updates to the kernel-stub generator. Remove spurious
	dir() command, remove additional '_code' from kernel subroutine name
	and add 'implicit none' to the generated subroutine.

	8) #363 Update to the generator script to catch any run-time
	errors generated by the user-supplied optimisation script. Such
	errors are then reported in a user-friendly fashion to aid
	debugging.

	9) #272 Added support for explicit loop bounds in the PSy layer
	for the GOcean1.0 API. The Cray compiler makes use of this
	information to generate more efficient code. This option can be
	switched on or off using a transformation.

	10) Support the module in-lining of kernel subroutines. i.e.
	kernel subroutines can be moved into the same module that contains
	the invoke from which they are called. This functionality is
	implemented as a new transformation, 'KernelModuleInlineTrans'.
	psyGen.py has also been made fully pep8 compliant.

	11) #347 Add an option to limit the length of lines of fortran
	code that PSyclone generates to 132 chars. This is the length
	mandated by the Fortran free-format standard and is rigorously
	enforced by some compilers (e.g. PGI). As a part of this change
	PSyclone now checks the length of all lines of source code in
	the Algorithm and Kernel files that it parses.

	12) #395 Add support for new function spaces: Wtheta, W2H and W2V.

	13) #396 and #397 Make all tests work with Python 2.6. Previously
	two of the tests only worked in Python 2.7 and a third caused
	resource issues when using deepcopy.

	14) #355 Support operators where the "to" and "from" function
	spaces are different.

release 1.0.2

	1) #299 temporary boundary condition
	support. matrix_vector_kernel_mm now uses enforce_bc_code rather
	than enforce_boundary_w2 as the latter is no longer used.

release 1.0.1

	1) #299 temporary boundary condition support. removed the
	hardwired code and associated test that added an additional
	boundary condition array to ru_kernel as this kernel is no longer
	required. Added support for generating a boundary condition array
	in the PSy layer and passing it into the enforce_bc_kernel
	kernel. enforce_bc_kernel should be placed by the algorithm
	developer to enforce boundary conditions.

release 1.0.0<|MERGE_RESOLUTION|>--- conflicted
+++ resolved
@@ -1,8 +1,6 @@
-<<<<<<< HEAD
-   76) PR #3089 for #2781. Refine halo-depth logic for LFRic "halo" kernels.
-=======
+   77) PR #3089 for #2781. Refine halo-depth logic for LFRic "halo" kernels.
+
    76 PR #2910 for #2896. Adds IncreaseRankLoopArraysTrans.
->>>>>>> 75eb9522
 
    75) PR #3093 for #3092. Fixes Fortran backend declarations of (1:) arrays.
 
