--- conflicted
+++ resolved
@@ -298,13 +298,12 @@
 	113) PR #2769 for #2768. Generalises Sign2CodeTrans and Abs2CodeTrans
 	to allow non-floating point scalar literals.
 
-<<<<<<< HEAD
-	114) PR #2697 towards #2671. Fixes various issues relating to incorrect
+	114) PR #2461 for #2460. Renames DynamoPSy class to LFRicPSy and moves
+	into a new module lfric_psy.py in domain/lfric.
+
+	115) PR #2697 towards #2671. Fixes various issues relating to incorrect
 	parallelisation of loops in NEMO. Also adds support for array-
 	privatisation option.
-=======
-  114) PR #2461 for #2460. Renames DynamoPSy class to LFRicPSy and moves into a new module lfric_psy.py in domain/lfric.
->>>>>>> a3e84394
 
 release 2.5.0 14th of February 2024
 
