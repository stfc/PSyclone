<<<<<<< HEAD
	7) #174 and PR #216. Adds the ability to generate an OpenCL PSy
	layer in the gocean1.0 API (including an OpenCL transformation).
=======
	8) #227 and PR #233. Add a gocean1.0 API OpenACC example.

	7) #126 and PR #283. Update xfailing tests in alggen_test.py which
	require multiple quadrature objects in a single invoke to pass.
>>>>>>> e6611fde

	6) #201 and PR #224. Add ability to write transformed kernels to
	file. Also ensures that kernel and psy-layer names match, allows
	an output directory to be specified and supports different output
	options when the same kernel is transformed in more than one
	location.

	5) #270 and PR #271. Add ability to specify include directories in
	PSyclone script to allow Fortran include files to be found when
	transforming kernels.

	4) #196 and PR #242. Add support for kernels with evaluators on
	multiple target function spaces.

	3) #269 and PR #273. Remove generation of unnecessary
	infrastructure calls when an Invoke only contains calls to
	built-ins.

	2) #275 and PR #276. Update fparser submodule (to point to latest
	version) as this was not done at the last release.

	1) #245 and PR #247. Extend PSyIR to support common kernel
	constructs (e.g. asignments) and generalise ASTProcessor and
	CodeBlocks.

release 1.7.0 20th December 2018

	1) #172 and PR #173 Add support for logical declaration, the save
	attribute and initialisation in f2pygen (required for the OpenACC
	transformation)

        2) #137 Add support for Python 3. Travis now runs the test suite
	for both Python 2 and Python 3.

        3) #159 and PR #165. Adds a configuration option for the Dynamo
	0.3 API to turn on (redundant) computation over annexed dofs in
	order to reduce the number of halo exchanges required.

	4) #119 and PR #171. Adds support for inserting profiling/
	monitoring into a Schedule.

	5) #179 and PR #183. Bug fix in CompileError constructor to run
	tests under Python 3.

	6) #121 and PR #166. Adds a user editable configuration file.

	7) #181 and PR #182. Adds support for generating declarations of
	character variables and for the target attribute.

	8) #170 and PR #177. Adds OpenACC transformations for use with the
	GOcean1.0 API. Appropriate Kernel transformations need to be added
	for full automated OpenACC code parallelisation.

	9) #164 and PR #184. Updates documentation to refer to psyclone
	script instead of generator.py.

        10) PR #187. Add example transformation scripts for the Dynamo
        0.3 API.

	11) PR #180. Makes the specification of loop limits in the GOcean
	API more flexible. This will enable us to support single-iteration
	loops.

        12) #188 and PR #189. Bug fix to ensure that the name of profiling
        regions remains the same when gen() is called multiple times.

        13) #176 and PR #200. Introduce new RegionTrans base class and
	add _validate method to ensure that the list of nodes to
	be transformed (with OpenMP or OpenACC) is correct.

        14) #197. Tidying of the test suite to use the new, get_invoke()
	utility everywhere.

	15) #212 and PR #213. Adds fparser as a submodule of psyclone to
	allow concurrent development of PSyclone and fparser (by allowing
	development versions of PSyclone to point to development versions
	of fparser).

	16) #185 and PR #202. Adds ability to modify a kernel in PSyclone
	using fparser2 and includes an OpenACC transformation to specify a
	kernel is an OpenACC kernel by adding an appropriate
	directive. Currently it is not possible to write the modified
	kernel to file.

	17) #134 and PR #217. Add support for colouring intergrid kernels.

	18) #196 and PR #210. Adds metadata support for evaluators on
	multiple function spaces in the Dynamo 0.3 API.

	19) #191 and PR #215. Add ability to specify iteration space
	definitions to the configuration file.

	20) #228 and PR #232. Fix for examples and travis now checks
	examples at the same time as coverage and code style.

        21) #219 and PR #225. Refactor dependence analysis and fix bug
        that meant that unnecessary halo exchanges of vector components
        were not being removed (following a redundant computation
        transformation).

	22) #27 and PR #209. Created initial NEMO api. Needs lots of work
	but it provides a starting point.

        23) #214 and PR #221. Adds a transformation to convert a
        synchronous halo exchange into an asynchronous halo exchange.

	24) #235 and PR #243. Removes dependency on Habakkuk in NEMO API.

	25) #134 and PR #236. Adds support for adding OpenMP to intergrid
	kernels.

        26) #198 and PR #223. Updates PSyclone to use the latest
        version of dl_esm_inf which has "GO_" prefixed to all public
        quantities. Adds dl_esm_inf as a git submodule.

        27) #158 and PR #253. Fix to remove unnecessary halo exchanges
	related to GH_INC updates to kernel arguments.

release 1.6.1 6th December 2018

  	1) #250. Change setup.py (used for pip installation) to only use
	version 0.0.7 of fparser.

release 1.6.0 18th May 2018

        1) #91 and PR #111 Remove unnecessary __init__.py files.

        2) PR #107 Fix errors in Fortran test files revealed by update
	to fparser 0.0.6. Update to catch new AnalyzeError raised by
        fparser.

        3) #90 and PR #102 Add support for integer, read-only, scalar
        arguments to built-in kernels. Add new inc_X_powint_n Built-in
        that raises a field to an integer power.

        4) #67 Bug fix - printing Invoke object caused crash.

        5) #112 and PR #113 - add travis support for codecov coverage tool

	6) #118 and PR #122 - add .pylintrc file in tests directory
	to disable some warnings that we don't care about (for testing
	code).

	7) #117 and PR #125 - bug fix for passing kernel arguments by value
	in the GOcean API.

	8) #105 and PR #115 - add support for coloured loops when
	performing redundant computation.

        9) #84 and PR #128 - make w2v and wtheta discontinuous function
        spaces

	10) PR #93 - add support for a swap-loop transform for the GOcean
	API.

        11) PR #152 - add pylintrc so that pylint's line-length limit
        matches that of pep8.

	12) PR #143 - bug fix for DAG generation in the GOcean API.

        13) PR #153 - added -v option to the psyclone script to show the
	version

	14) PR #136 - add support for intergrid kernels (required for
	multigrid)

	15) PR #149 - add support for GH_READWRITE access for
	discontinuous fields

	16) PR #163 - updating PSyclone to work with the latest version of
	the parser (0.0.7) as the API has changed

	17) PR #169 - add support for specifying stencils in the GOcean
	kernel meta-data.

release 1.5.1 3rd December 2017

	1) #53 and PR #88 Add a version file so that PSyclone does not
	need to be installed to generate documentation.

	2) #94, #96, #98 and PR #97 Make name="name" support in invoke
	calls more robust e.g. names must be valid fortran and match
	should be insensitive to case.

	3) #76 and PR #89 Add support for the new LFRic quadrature
	api. Currently only gh_quadrature_xyoz is supported.

        4) #99 and PR #100 Make the author list for the user manual
        strictly alphabetical.

        5) #50 and PR #78 Implement a redundant-computation transformation.
        This enables a user to request that a kernel (or kernels) is
        computed out into the halo region and any affected halo swaps
        be updated (and/or removed) as required.

        6) #103 and PR #104. Bug fix to ensure that a halo swap is not
        inserted if read annexed dofs are already clean due to a previous
	write to the L1 halo.

release 1.5.0 3rd October 2017

        1) #20 and PR #28 Add dependence analysis (and a Move
        transformation) to PSyclone. This will subsequently allow for
        the safe implementation of more complex schedule transformations
        and optimisations.

	2) #16 and PR #29 Update and add new PSyclone-generated builtins
	to support the functionality required by the current LFRic code.

        3) #43 and PR #44 Update of Met Office-specific install script to
	symlink the generator.py file rather than copy it.

	4) #40 and PR #47 Update example dynamo/eg3 to use builtins and to
	merge invokes together as much as possible

	5) #45 and PR #49 Change of kernel metadata names from
	evaluator_shape to gh_shape and modifications to its values.

	6) #3 and PR #51 Restructure repository to allow installation via
	pip. Due to this change we can now use travis and coveralls within
	github for automated testing. Also, new releases are now
	automatically uploaded to pypi (via travis) and status badges can
	now be used so have been added to the README.md file (which is
	shown on the main github page).

	7) #55 and PR #66 Update the documentation to cover installation
	on systems running OpenSUSE.

	8) #61 and PR #71 Re-name existing Dynamo0.3 builtins to follow
	a consistent scheme and add support for some new ones (including
	setval_{c,X}, X_minus_bY etc.). See psyclone.pdf for the full list.

	9) #32 and PR #39 Adds the ability to build the generated code
	when performing python tests. Generated code can now be checked
	that it compiles as part of the development process helping avoid
	making releases with errors in them. Note, existing tests still
	need to be updated.

	10) #54 and PR #63 The view() method (used to look at the internal
	representation of a schedule) now outputs coloured text (for
	easier viewing) if the termcolor package is installed.

	11) #69 and PR #73 setup.py now uses an absolute path to avoid
	failing tests (with file not found) in some environments when
	running py.test from a different directory to the tests
	themselves.

	12) #59 and PR #75 added metadata support for inter-grid kernels
	which will be used for the multi-grid code.

	13) #82 and PR #83 modified a test to work with different versions
	of graphviz which output files with different ammounts of white
	space

	14) #52 and PR #60 added support for evaluators. An evaluator is
	specified by setting the gh_shape metadata in kernels
	appropriately.

	15) #85 and PR #86 - minor correction to documentation (section
	on Inter-Grid kernel rules was in the wrong place).

release 1.4.1

	1) #22 Updated PSyclone to support enforce_operator_bc_kernel (in
	addition to the existing enforce_bc_kernel) for boundary
	conditions. PSyclone no longer adds in boundary condition calls
	after a call to matrix_vector_kernel, it is up to the user to add
	them in the algorithm layer in all cases. Also fixes a bug
	introduced in 1.4.0 issue #12.

release 1.4.0

        1) #2 Add support for kernel meta-data changes required to support
        Column-wise operators (Column Matrix Assembly).

	2) #6 Implement support for Column Matrix Assembly (CMA) in
	PSyclone.

	3) #12 Add support for the any_w2 function space descriptor

	4) #33 Update documentation referring to fparser.

release 1.3.3

	1) Project moved to github: https://github.com/stfc/PSyclone.
        Hereon, ticket numbers now refer to github issues instead of
        SRS tickets.

        2) #8 Remove the f2py source code from the PSyclone distribution
	and use the fparser package (https://github.com/stfc/fparser)
	instead.

	3) #9 Update documentation to refer to github.

release 1.3.2

	1) #908 Bug fix - ensure that the dynamo0p3 loop colour
	transformation raises an exception if the loop it is applied to
	does not iterate over cells.

	2) #923 Change the name of the generated Fortran module containing
	PSy-layer code for the Dynamo 0.3 API. The name is constructed by
	appending "_psy" to the Algorithm-layer name. (Previously "psy_"
	was prepended to it.) The names of modules produced by other
	PSyclone APIs are unchanged.

release 1.3.1

	1) #846 Bug fix - generate correct logic and code for the call to
	enforce_bc_kernel after a call to matrix_vector_kernel. Also add
	w2h and w2v as spaces that cause enforce_bc_kernel to be called in
	addition to W1 and W2.

	2) #853 Bug fix - make sure that an operator object is only used
	as a lookup for values in the PSy layer when it is correct to do
	so. In particular, make sure that the dofmap lookup is always from
	a field, as this fixes the known bug.

release 1.3.0

        1) #686 Stencil extents (depth of the stencil) are now changed to
	stencil sizes (number of elements in the stencil) in the PSy-layer
	as the algorithm expects to provide the former and the kernel
	expects to receive the latter.

        2) #706 Avoid potential name clashes with stencil extent and
	direction arguments (as well as nlayers).

	3) #673 Fixed an xfailing built-in test

        4) #721 Bug fix - generate correct variable declarations and
        module use statements without modifying original arguments. Invokes
        requiring multiple enforce-bc kernel calls are now handled correctly.

        5) #727 Addition of install script (contributions/install) to
	support Met Office modules environment.

        6) #423 Add support for distributed-memory for built-ins.
        Global sums are now generated for calls to inner_product and
        sum_field built-in kernels.

        7) #489 Support the dereferencing of an object/derived type in the
	argument list of a kernel call within an invoke in the algorithm
	layer e.g. call invoke(kern(a%b))

	8) #669 Added support for named arguments to the expression
	analyser. This is the first step towards supporting named invokes
	in PSyclone.

        9) #628 dofmap lookups are now outside loops in the
	PSy-layer. This makes no functional difference but should give a
	performance benefit.

        10) #304 Added support for named invokes in PSyclone.

	11) #580 Implemented tests for the agreed dynamo0.3 builtin
	rules. For example, all fields must be on the same function space
	within a builtin.

	12) #761 Added support for parsing evaluator metadata.

        13) #484 Add support for the use of OpenMP (including reductions)
        with builtins.

        14) #819 Re-structuring of DynKern._create_arg_list. Replaced with
	new ArgList base class which is then sub-classed to KernCallArgList
	and KernStubArgList.

	15) #576 Added tests and documentation to check and describe the
	dynamo0.3 api kernel and builtin rules.

release 1.2.4

        1) #658 Adds support for the use of real and integer literals with
	kind specified in kernel calls from the algorithm layer. For
	example 0.0_rdef. This will be particularly useful for built-ins.

        2) #475 Fixes any remaining string assert comparison errors in
	tests. Updates algen_test.py to be pep8, pyflakes and pylint
	compliant.

	3) #468 Add support for kernels that perform stencil operations.
	Stencil depth is specified at the algorithm layer.

        4) #672 Fix error in boundary layer code generation for
	matrix_vector_kernel. The function space check is now always
	correct (hopefully).

        5) #680 Bug fix: the kernel stub generator was not adding the stencil
	dofmap required by a field with stencil access.

release 1.2.3

        1) #111 Adds support for dynamo0.3 built-in operations running
	sequentially.

        2) #640 Update PSyclone to call enforce_bc_kernel after every
	call to matrix_vector_kernel if the space is W1 or W2. (Previously
	PSyclone looked for matrix_vector_mm_kernel and only W2.)

	3) #430 Adds support for multiple kernels within an invoke with
	kernel arguments specified as any_space. Previously there was a
	limit of one kernel per invoke. This is particularly relevant for
	built-ins as all of these currently have arguments that are
	any_space.

	4) #657 Changes to the declaration and assignment of the mesh
	object (it is now a pointer) within the generated PSy layer so as
	to use the mesh singleton and not generate a temporary copy of it.

release 1.2.2

        1) #575 Add parser support for stencil meta-data.

        2) #587 Changed scalar metadata names to gh_real and gh_integer

        3) #501 Updates to parser and documentation to support writing to
	scalar arguments (reductions). Note that this is currently only
	supported for serial code. Implementation of this functionality
	for OpenMP and MPI will be done under #484 and #423, respectively.

	4) #235 PSyclone now uses the appropriate intent for arguments in
	the generated PSy code. Previously it always used inout. This
	allows the algorithm developer to specify the intent of data in
	the algorithm layer appropriately, rather than being forced to use
	inout in all cases.

        5) #604 If PSyclone encounters an Algorithm file that contains no
	invoke calls then it now issues a warning and outputs that file
	unchanged (previously it did not output a file at all). No PSy
	file is created in this case.

        6) #618 fix for #235. Data with intent out should have fields
	declared as inout as internal subroutines within the field are
	dereferenced so are required as intent in.

	7) #610 When PSyclone is operating in line length limiting mode
	("-l" switch) problems are caused if it breaks a line in the middle
	of a string. PSyclone now prefixes all continued lines with an
	ampersand. This then produces valid Fortran irrespective of whether
	the line-break happens within a string.

release 1.2.1

        1) Added a PSyclone logo

        2) #360 Internal code structure changes to make the Node class
	calls() method more intuitive and consistent with other methods. A
	side effect is that the OpenMP private list should no longer
	contain any variables names that are not required (as this change
	fixes that bug).

        3) #546 Bug fix for colouring when a kernel is passed an operator.
        PSyclone was not generating the correct cell look-up when
        colouring a loop containing a kernel call with an operator. i.e.
        the PSy layer passed 'cell' to the kernel rather than
        'cmap(colour, cell)'.

        4) #542 generate correct OpenMP private list. This was actually
        fixed by the changes made under #360 (change 2 above) so this
        ticket only adds a test for this functionality.

release 1.2.0

	1) #415 Support for parsing stencil information supplied in
	Dynamo 0.3 kernel meta-data.

	2) #367 Make gocean python conform to pep8

	3) #230 Add documentation for the GOcean1.0 API

	4) #379 Make f2pygen and its tests conform to pep8, pylint and
	improve the test coverage

	5) #429 Support for read-only scalar arguments in the 0.3
	Dynamo API.

	6) #420 Support for inter-invoke halo calls and logic (for
	distributed memory)

	7) #514 Fix for a bug in the if test round a halo_exchange call
	in which arrays (vectors) did not have their index added.

	8) #521 Fix bugs in the logic for adding halo exchange calls before
	loops.

        9) #532 Fix in the logic for adding halo exchange calls before
	loops which recognises that operators do not have halos.

	10) #467 Support transformations in Distributed Memory. Enable the use
	of OpenMP (and other transformations) with DM. Note that PSyclone
	currently does not support halo swaps inside OpenMP parallel regions.

release 1.1.0

	1) #263 OpenMP (including colouring) supported for the 0.3 Dynamo
	API. Parser fails gracefully if Kernel-code parsing is
	unsuccessful.

	2) #292 Add support for user-supplied transformations/optimisations
	via a script passed to the generate function/command-line. This
	enables the use of transformations within a build system.

	3) #292 Documentation for Algorithm, PSy and Kernel layers as well
	as for transformations has been added. Documentation on using
	transformation scripts then added on top.

	4) #292 Dynamo example scripts fixed.

	5) #258 First version of kernel-stub generator added. Given kernel
	metadata as input, PSyclone has enough information to be able to
	generate stub kernel code with the appropriate arguments and
	argument ordering.

	6) #364 OpenMP fix for update 1) (ticket #263). 'ncolour' variable
	now declared. New dynamo/eg3 example added to demonstrate the use
	of transformation scripts introduced in update 2) (ticket #292).

	7) #361 Minor updates to the kernel-stub generator. Remove spurious
	dir() command, remove additional '_code' from kernel subroutine name
	and add 'implicit none' to the generated subroutine.

	8) #363 Update to the generator script to catch any run-time
	errors generated by the user-supplied optimisation script. Such
	errors are then reported in a user-friendly fashion to aid
	debugging.

	9) #272 Added support for explicit loop bounds in the PSy layer
	for the GOcean1.0 API. The Cray compiler makes use of this
	information to generate more efficient code. This option can be
	switched on or off using a transformation.

        10) Support the module in-lining of kernel subroutines. i.e.
        kernel subroutines can be moved into the same module that contains
        the invoke from which they are called. This functionality is
        implemented as a new transformation, 'KernelModuleInlineTrans'.
        psyGen.py has also been made fully pep8 compliant.

        11) #347 Add an option to limit the length of lines of fortran
        code that PSyclone generates to 132 chars. This is the length
        mandated by the Fortran free-format standard and is rigorously
        enforced by some compilers (e.g. PGI). As a part of this change
        PSyclone now checks the length of all lines of source code in
	the Algorithm and Kernel files that it parses.

        12) #395 Add support for new function spaces: Wtheta, W2H and W2V.

	13) #396 and #397 Make all tests work with Python 2.6. Previously
	two of the tests only worked in Python 2.7 and a third caused
	resource issues when using deepcopy.

        14) #355 Support operators where the "to" and "from" function
        spaces are different.

release 1.0.2

	1) #299 temporary boundary condition
	support. matrix_vector_kernel_mm now uses enforce_bc_code rather
	than enforce_boundary_w2 as the latter is no longer used.

release 1.0.1

	1) #299 temporary boundary condition support. removed the
	hardwired code and associated test that added an additional
	boundary condition array to ru_kernel as this kernel is no longer
	required. Added support for generating a boundary condition array
	in the PSy layer and passing it into the enforce_bc_kernel
	kernel. enforce_bc_kernel should be placed by the algorithm
	developer to enforce boundary conditions.

release 1.0.0<|MERGE_RESOLUTION|>--- conflicted
+++ resolved
@@ -1,12 +1,10 @@
-<<<<<<< HEAD
-	7) #174 and PR #216. Adds the ability to generate an OpenCL PSy
+	9) #174 and PR #216. Adds the ability to generate an OpenCL PSy
 	layer in the gocean1.0 API (including an OpenCL transformation).
-=======
+
 	8) #227 and PR #233. Add a gocean1.0 API OpenACC example.
 
 	7) #126 and PR #283. Update xfailing tests in alggen_test.py which
 	require multiple quadrature objects in a single invoke to pass.
->>>>>>> e6611fde
 
 	6) #201 and PR #224. Add ability to write transformed kernels to
 	file. Also ensures that kernel and psy-layer names match, allows
