	1) PR #1758 for #1741. Splits the PSyData read functionality into a
	standalone module to remove dependence on infrastructure for
	driver code.

	2) PR #1766 FOR #1764. Fixes various syntax errors in some of the
	Fortran test files.

	3) PR #1759 for #1752. Updates to GOcean examples so that F90FLAGS
	is used consistently and is also used when linking.

	4) PR #1700. Various improvements to the example NEMO processing
	scripts.

	5) PR #1762 for #1743. Ensures declaration of precision variables
	in PSyAD test harness.

	6) PR #1774 for #1773. Fixes syntax error in test Fortran file.

	7) PR #1620 for #1555. Create Algorithm Layer for a Kernel.

	8) PR #1767 for #1739. Fixes dep-analysis bug whereby CMA operator
	arguments to LFRic kernels were not given correct access value.

	9) PR #1763 for #1717. Fixes invalid adjoint names for subroutine
	and module.

	10) PR #1776 for #1775. Fixes post_region_code_gen and improves
	test fixtures.

	11) PR #1784 towards #1779. Removes the use of config-provided bounds
	from the NemoRange2Loop Transformation.

	12) PR #1765 for #1724. Remove kernel use statements from
	processed algorithm layer code.

	13) PR #1785 for #1771. Refactor algorithm-creation functionality.

	14) PR #1769 for #1721. Fixes bugs in use of sympy simplify() and
	expand().

	15) PR #1791 for #1780. Add setval_random built-in in LFRic API.

	16) PR #1778 for #1751. Add ReplaceInductionVariableTrans transformation.

	17) PR #1652 for #1645. Symbols representing LFRic BuiltIn Functors

	18) PR #1795 for #1583. Bug fix for PSyAD for expressions involving
	a unary minus.

	19) PR #1809. A few fixes for code style issues.

	20) PR #1803 for #1797. Adds support for logical variables to the
	PSyData API.

	21) PR #1804 for #637. Extends the dependence analysis to support
	LFRic built-in kernels.

	22) PR #1790 for #1787. Adds HoistLoopBoundsExprTrans transformation
	which hoists complex loop-bound expressions out of loops.

	23) PR #1811 for #1810. Separate LFRic LMA Operator infrastructure
	into its own file.

	24) PR #1808 for #1681. Extends PSyAD to reject functions.

	25) PR #1633 towards #1631. New implementation of kernel meta-data
	parser for GOcean API.

	26) PR #1821 for #1557. Extends PSyAD to support LFRic mixed-
	precision kernels.

	27) PR #1551 towards #1338. Add OpenMP Clauses and its referenced
	variables as part of the PSyIR tree.

	28) PR #1838 for #1704. Update replace_with method to take into
	account named arguments.

	29) PR #1847. Make a subSignature a Signature and allow
	Signature.to_language w/o arguments

	30) PR #1831 for #1735. Changes the directory structure in the
	test LFRic infrastructure to mimic that in the full LFRic
	infrastructure. Alter the testing infrastructure to use the
	Makefile to build the LFRic library.

	31) PR #1814 towards #924. Add new PSyIR InlineTransformation.

	32) PR #1819 for #1815. Forbid OMPTarget regions from containing
	CodeBlock nodes.

	33) PR #1830 for #1828. Fixes to enable explicit OpenACC Loop
	parallelism with UM.

	34) PR #1855 for #1840. Fix bug with dependency analysis when an
	expression has the same array reference with and without indices.

	35) PR #1827 for #1826. Adds support for SIR intrinsics.

	36) PR #1839 for #1782. Adds a -api option to the PSyAD script.

	37) PR #1844 towards #1823. Makes module inlining work in LFRic
	when the same kernel is used multiple times.

	38) PR #1825 for #1576. Adds the Reference2ArrayRangeTrans
	transformation.

	39) PR #1846. Fixes to various docstrings in transformations.py
	and node.py.

	40) PR #1845 for #1813. Adds a standalone PSyData extraction
	library (that uses only Fortran IO).

	41) PR #1836 for #1834. Adds support for explicit array-range
	declarations to the dotproducttrans transformation.

	42) PR #1871 for #1870. Fixes typo in link in User Guide.

	43) PR #1875 for #1874. Remove pytest-pep257 dependency from setup.py

	44) PR #1860 for #1538. Fixes search for config file when
	`python setup.py install` used instead of pip and adds yaml config
	file to tell RTD to use pip and Python 3.8 (for interop. with
	SymPy).

	45) PR #1768 for #1711. Add initial Sum2CodeTrans transformation.

	46) PR #1885 for #1878. Update FortCL submodule to head of master to
	fix invalid-boz compilation errors with newer versions of gfortran.

	47) PR #1890 for #1889. Fix test to avoid temporary files being
	left after pytest run.

	48) PR #1850 towards #1799. Initial PSyIR node.datatype implementation
	to query the resulting datatype of a PSyIR subtree.

	49) PR #1869 for #1868. Extend PSyAD to make use of the
	Reference2ArrayRangeTrans.

	50) PR #1880 for #1865. Improves support for function calls in the
	PSyIR by ensuring the associated RoutineSymbol has the correct
	datatype.

	51) PR #1894 for #1893. Fix bug in is_upper/lower_bound for UnknownTypes.

	52) PR #1853 for #1829. Add OMP teams distribute parallel do directive
	and refactor OMPLoopTrans.

	53) PR #1900 for #1893. Fix bug in is_upper/lower_bound for non-typed
	Symbols.

	54) PR #1782 for #1496. Adds initial support for PSyAD test
	harness generation for LFRic kernels. Some issues remain.

	55) PR #1807 towards #1806. Adds PSyIR support for LFRic kernel
	metadata.

	56) PR #1906 for #1896. Update HoistLocalArrayTrans to avoid hoisting
	parameter arrays and, unless explicitly requested, device parallel routines.

	57) PR #1901 towards #1892 and #1898. Add support for storing and
	querying the index of a metadata argument.

	58) PR #1884 for #1882. Extends the inlining transformation to support
	inlining of functions.

	59) PR #1912 for #1851. Fixes pycodestyle (2.9) errors/warnings for
	with Python 3.10.

	60) PR #1899 towards #1823. Refactors KernelModuleInlineTrans so that
	the in-lining happens at transformation time rather than code-
	generation time.

	61) PR #1852 for #1750. Adds an option to VariablesAccessInfo to
	report/not report array arguments as first parameter to
	lbound/ubound/size as read access. This fixes several issues with the
	dependency tools.

	62) PR #1867 for #1861. Significantly improves test coverage,
	especially of the compilation-testing utilities.

	63) PR #1924 for #1923. Fix issues building Developer and Reference
	guides.

	64) PR #1913 for #1848. Fix issues with case-sensitivity in the
	SymbolTables.resolve_imports method.

	65) PR #1917 for #1916. Extends InlineTrans to support calls to
	routines in different Containers.

	66) PR #1940. Replace Python 3.10 with 3.11 in GHA test suite.

	67) PR #1943 for #1942. Fixes incorrect path in tutorial
	Makefile setup.

	68) PR #1905 for #1903. OpenMP schedule can be set to "none", which skips
	the schedule clause in the OpenMP directive. This is the new default in
	generic PSyIR (GOcean and LFRic still default to "static").

	69) PR #1892 towards #1824. get_kernel_schedule supports resolving
	interfaces (e.g. for the LFRic mixed precision kernels).

	70) PR #1911 for #1909. Update fparser dependency.

	71) PR #1908 for #1879. Completes the new meta-data parsing
	functionality for the LFRic API.

	72) PR #1918 for #1883. Updates kern_call_arg_list() (for LFRic) to
	use PSyIR. (Step towards using PSyIR in LFRic PSy-layer generation
	and required for PSyKE driver generation.)

	73) PR #1898 towards #1708. Extends PSyAD LFRic harness support to
	kernels with field arguments that contain geometry information.

	74) PR #1982 for #1981. Updates the GHA configuration to use
	Python 3.7 instead of 3.6.

	75) PR #1956 for #1955. Updates the tests/.pylintrc file to remove
	unsupported options.

	76) PR #1888 for #1783. Adds NEMO OpenMP transformation scripts
	to the examples.

	77) PR #1933 for #1902. Adds run-time checks when hoisting
	local work arrays.

	78) PR #1963 towards #1883. More work to improving the use of PSyIR
	in LFRic (as needed for PSyKE driver creation).

	79) PR #1964 for #1961. Adds lower_to_language_level to DynLoop to
	ensure loop variable names preserved in PSyKE driver creation.

	80) PR #1952 for #310. Adds support for ACCEnterData and ACCUpdate
	directives in the NEMO API.

	81) PR #1925 for #1832. Add a 'force' option to the ParallelLoopTrans.

	82) PR #1988 for #1507. Drop 'six' dependency and fix many pylint issues.

	83) PR #1968 towards #1823. Fixes additional issues with module-
	inlining in LFRic. (Interfaces, imported global variables and some
	validation problems.)

	84) PR #1996. Addendum to #1952 to cover missed lines.

	85) PR #1994 for #1986. Fix issues with LFRic OMP support by skipping
	dependence analysis for coloured loops.

	86) PR #1997 for #888. Updates the handling of the '-v'
	command-line flag for requesting version information. The
	psyclone script will now quit after outputting the version
	information.

	87) PR #1970 for #1966. Add an overwrite_datatype option to
	StructureReferences for when an API knows what type a DeferedType is.

	88) PR #2003. Pins the Sphinx version to < 6.1 to avoid a bug in
	the link-checking functionality. Also corrects various links to
	the VirtualBox site.

	89) PR #1972 for #1967. Ensures that proper Signatures are created
	for structure accesses that appear in LFRic kernel arguments.

	90) PR #1907 for #1366. Introduces the IntrinsicCall node and the
	IntrinsicSymbol symbol. Adds ALLOCATE, DEALLOCATE and RANDOM_NUMBER
	intrinsics.

	91) PR #2007 for #2000. Removes pinning of Sphinx version in setup.py
	now that the linkcheck bug has been fixed in a new release.

	92) PR #1976 for #1974. Fixes issues with literal constants and
	array accesses in VariableAccessInfo for the LFRic API.

	93) PR #2015 for #2012. Fixes crash in access-information
	collection when there is an LFRic 'domain' loop.

<<<<<<< HEAD
	94) PR #2020 for #2019. Fix inconsistencies in handling of precision
	symbols
=======
	94) PR #2014. Extends psyir_from_source() so that the caller
	can specify if the Fortran is in fixed format.

	95) PR #1993 towards #1953. Extends the LFRicKernelMetadata
	class to support stencil specifications.
>>>>>>> 167ee195

release 2.3.1 17th of June 2022

	1) PR #1747 for #1720. Adds support for If blocks to PSyAD.

	2) PR #1669 for #450. Remove set_dirty/clean from ACC regions

	3) PR #1745 towards #1731. Split PSyLoop class from Loop node.

	4) PR #1761 for #1760. Create release 2.3.1

release 2.3.0 9th June 2022

	1) PR #1672. Fixes BOZ literal standard incompatibility in the
	nvidia profiling wrapper code.

	2) PR #1670 for #1650. Fixes various inconsistencies in the symbol
	table implementation.

	3) PR #1674 for #1644. Fixes bug in matmul transformation.

	4) PR #1673 for #1671. Fixes an error in the Makefile for the
	'time evolution' LFRic tutorial.

	5) PR #1628 for #1491. Extends PSyAD pre-processing phase to
	expand any expressions involving active variables.

	6) PR #1666 towards #1618. Modified prototype PSyIR-based
	algorithm generation to use a transformation to convert from
	invoke's to processed algorithm code, rather than it being done as
	part of lowering in the backend. This allows algorithm code with
	invoke's to be output by the backend.

	7) PR #1613 for #1238 and #1528. Improves the view() method so that
	it returns a str rather than printing to stdout. Also allows colour
	to be disabled.

	8) PR #1656 for #1649 and #1645. Add equality operator to all core
	PSyIR nodes in order to compare nodes by value.

	9) PR #1680. Refactors some of the code in various ACC directives to
	minimise duplication and switch to f-strings.

	10) PR #1639 for #1630. Add support for named arguments in Call and
	Operation PSyIR nodes, including Fortran front-end and backend support.

	11) PR #1682 for #1632. Extend the LFRic API to support transport
	field type. Required for mixed-precision support.

	12) PR #1678 for #1667. Work towards getting the LFRic OpenACC
	example (eg14) to compile.

	13) PR #1676 for #1644 Extend matmul2code transformation to
	support matrix matrix multiplication. Previously it was limited to
	matrix vector.

	14) PR #1697 for #1695. Small update to LFRic stub infrastructure to
	fix compilation failure when building tutorial code.

	15) PR #1699. Fix failing dynamopsy test by specifying dm=true
	explicitly

	16) PR #1684 for #1683. Adds support for MIN and MAX LFRic Built-ins.

	17) PR #1702 for #1695. Correction to LFRic infrastructure ('emdi') to
	bring up-to-date with current LFRic usage.

	18) PR #1705. Corrections for the NEMO tutorial. 

	19) PR #1692 for #1688. Prevents scoping regions from sharing symbol
	tables. Adds attach() and detach() methods to SymbolTable for
	managing this connection.

	20) PR #1703 for #1689. Fix stencil depth bug in LFRic halo exchange
	when a discontinuous writer follows a discontinuous stencil reader.

	21) PR #1608 towards #1542. Allow GH_WRITE access for fields on
	continuous function spaces in LFRic API.

	22) PR #1722. Changes all PSyIR code over to using f-strings.

	23) PR #1725. Allows parsing an empty Fortran file.

	24) PR #1716 for #1713. Fix bug in matmul transformation. 

	25) PR #1693 for #1661. Improve dependency analysis tools.

	26) PR #1347 for #1730. The Fortran backend now generates declarations with
	dependencies in the appropriate order.

	27) PR #1729. Minor fixes for MarkDown link checker and path to
	test file.

	28) PR #1733 for #1707. Update PSyclone master to the latest version of
	fparser to enable running of PSyclone tests.

	29) PR #1679. Add a limit parameter to the PSyIR node ancestor method.

	30) PR #1749 for #1748. Updates version of fparser specified in setup.py
	to 0.0.15.

	31) PR #1740 for #1738. Update the operator implementation in the 
	cut-down LFRic infrastructure and change the USE statements generated
	for CMA operators.
 
release 2.2.0 17th March 2022

	1) PR #1439 for #1074. Adds a GOcean example for the use of the NaN-
	checking functionality (in PSyData).

	2) PR #1463 for #1461. VALID_LOOP_TYPES constant made consistent
	across APIs to permit check on loop type in dependency tools.

	3) PR #1473 for #1423. Adds the ChunkLoopTrans PSyIR transformation.

	4) PR #1475 for #595. Remove memento and transformation return values.

	5) PR #1470 for #1459. Refactor OMPLoopTrans to support OMPLoop
	directive and add OMPTargetTrans.

	6) PR #1452 for #1451. Add doctest for the Dev Guide to GitHub Actions
	and tidy the examples so that they work.

	7) PR #1503 for #1502. Fix incorrect path in tutorial README.

	8) PR #1489 for #1488. Configure MD link checker to skip links to MO wiki.

	9) PR #1501 for #1484. Remove Python2 validation, update
	documentation, start removing Python2-specific code and start
	using any pylint-suggested Python3-specific code constructs.

	10) PR #1476 for #1456. Fix precision problems in the PSyAD harness
	code generation and add harness documentation.

	11) PR #1482 for #1481. Renames symbol_from_tag->find_or_create_tag
	and tidies its use.

	12) PR #1521 for #1193. Update Python 3.5 to 3.6 in the GitHubActions CI.

	13) PR #1512 for #1511 and #1516. Fix silent compilation test failures,
	and make sure all files are compiled in tmpdir.

	14) PR #1531. Fixes incorrect imports of OMPTaskwaitTrans in examples
	in class docstrings.

	15) PR #1498 for #533. Adds the use of SymPy for comparing expressions
	for equality. Removes math_equal() and
	ArrayRange2LoopTrans.string_compare() methods.

	16) PR #1492 for #1457. Adds support for the transformation of Loops
	when taking the adjoint of a code.

	17) PR #1520 towards #1504. The Fortran frontend marks class type
	definitions as UnknownFortranType in the PSyIR.

	18) PR #1522 for #1519. Make the LoopSwapTransformation generic and
	move it to the psyir.transformations module.

	19) PR #1539 for #1524. Re-enable a previously deleted compilation test
	due to a compilation error now fixed.

	20) PR #1535 for #1534. Adds testing of Python 3.10 in GHA and
	updates PSyclone to work with 3.10. Also makes GHA build examples
	with 2 threads (as 2 cores are available) and runs tests with as
	many threads as there are cores available (again 2 at this time).

	21) PR #1510 for #1499. Add SymbolTable method to resolve the properties
	of imported symbols.

	22) PR #1485 for #1429. Create correct variable intents for
	generated adjoint kernel code.

	23) PR #1228 towards #753. The GOcean API now uses PSyIR for the Algorithm
	layer.

	24) PR #1526 for #1430. Fixes and improves support for array
	ranges in psyad.

	25) PR #1500 for #1487. Improvements to NEMO arrayrange2loop
	transformation.

	26) PR #1541 for #1513. Adds a 2D loop-tiling transformation.

	27) PR #1533 for #1523. Adds SymPy symbols for Fortran names
	in the tools.symbolic_maths module.

	28) PR #1579 for #1550. Removes duplicated use statements produced
	by the Fortran backend.

	29) PR #1518 for #1506. Bugfix for WHEREs involving derived types.

	30) PR #1578 for #1517. Uses dependency analysis to check for
	loop-carried dependencies when attempting to parallelise a loop.
	Also improves validation checks at code-generation time to ensure
	that any OMP Loop directive is within a Target or Parallel region.

	31) PR #1598 towards #282. Removes reference to the Dynamo 0.1 API
	in the documentation.

	32) PR #1462 for #451. Make LFRic loop bounds constant within the
	PSy-layer with any function calls or structure accesses looking up
	bounds information being computed separately beforehand. This can
	help compilers correctly compile the code, particularly when there
	are directives and may also help compilers produce more efficient
	code.

	33) PR #1592 for #1585. Add a PSyIR clause node and start implementing
	clauses for the OpenMP directives.

	34) PR #1599 for #282. Removes Dynamo 0.1 API code and tests (removes
	the API completely).

	35) PR #1556 for #1490. Adds a dotproduct2code transformation and
	extends PSyAD to make use of it.

	36) PR #1597 towards #753. Fixes naming bugs in GOcean Algorithm
	PSyIR.

	37) PR #1565 for #1505. Fix bug with UnknownFortranTypes inside other
	fparser frontend declarations.

	38) PR #1603 for #1566. Fparser reader parses derived types with
	contains statements as UnknownFortranType.

	39) PR #1602 towards #753. A new PSyclone script entry point (the
	trans_alg function) can be used to transform the Alg-layer (currently
	just for the gocean API).

	40) PR #1601 for #1600. Removes the GOcean 0.1 API.

	41) PR #1410 for #1398. Add Sphinx docs link checking in the CI.

	42) PR #1586 for #1559. Adds support for SoA and AoSoA in the
	Range2Loop transformation.

	43) PR #1574 towards #1555. Replaces gen_kernel_stub script with
	psyclone-kern. This more generic script can be extended to other
	kernel modification options in the future (in particular
	generating an algorithm layer from a kernel).

	44) PR #1607 for #1559. Transform MATRIX_MULTIPLY to equivalent
	code before creating adjoint.

	45) PR #1527 towards #1525. Adds lower_to_language_level methods
	to all LFRic builtins with the exception of those involving
	reductions or type casting.

	50) PR #1616 for #1615. Fixes list of files to profile in NEMO
	kernels script plus some other typos.

	51) PR #1621 for #1581. Extends PSyAD to make use of the
	ArrayRange2Loop transformation to remove any array ranges before
	constructing the adjoint.

	52) PR #1622 towards #1618. Fixes code generation for PSyIR of
	Algorithm Layer by removing `invoke` symbol during lowering.

	53) PR #1609 for #1584, #1041 and #490. Adds transformation to
	add OpenMP target directive to routines and updates existing
	one for OpenACC to use PSyIR instead of parse tree.

	54) PR #1625 for #1606. Fixes bug in PSyAD by ensuring that all
	local, active variables are initialised to zero.

	55) PR #1349 for #1277. Extend the LFRic API to use algorithm
	precision/types when generating the PSy layer. Required for
	mixed-precision support.

	56) PR #1624 towards #1618. Bug fix for LFRic algorithm PSyIR module
	and subroutine names.

	57) PR #1637 for #1634. Add HoistLocalArraysTrans transformation.

	58) PR #1553 for #1134. Completes the movement of OpenCL-generation
	into its own transformation.

	59) PR #1657 for #1640. Changes ready for new 2.2 release.

release 2.1.0 3rd November 2021

	1) PR #1183 for #1075. Improves (tightens) the checking performed
	by the LoopFusion transformation.

	2) PR #1197 for #1189. Changes the dependence analysis to use a
	Signature rather than just the symbol name (in preparation for
	supporting derived types/structures).

	3) PR #1216 for #1188. Adds a FortranReader PSyIR frontend.

	4) PR #1217 towards #1210. Adds raising transformations for NEMO.

	5) PR #1222 for #1171. Adds a new class to encapsulate all constants
	related to the LFRic API.

	6) PR #1233 for #1231. Adds psyadd driver script that will process an
	LFRic tangent-linear kernel and produce its adjoint.

	7) PR #1124 for #1185. Refactor PSyDataNode class and sub-classes.

	8) PR #1229 for #1170. Adds a Container parent node above all
	InvokeSchedule nodes.

	9) PR #1225 towards #1223. Moves remaining GOcean constants into
	new GOceanConstants class.

	10) PR #1241 for #1240. Adds support for functions in the PSyIR and
	Fortran frontend and backend.

	11) PR #1257 for #1248. Adds support for logical, read-only, scalar
	arguments to LFRic user-supplied kernels.

	12) PR #1234 for #1230. Adds FileContainer node.

	13) PR #1264 towards #1258. Adds mappings for the LFRic infrastructure
	types to their Fortran modules to the LFRic Constants class.

	14) PR #1236 for #1028. Extends the core variable-access analysis
	functionality to support structures (derived types).

	15) PR #1239 towards #1237. Adds lower_to_language_level() method
	for some LFRic builtins.

	16) PR #1195 for #1194. Fixes some incorrect str(error) usage in the
	tests, introduces a PSycloneError base class and adds tests to make
	sure that it is used. Also adds tests to ensure that future accidental
	use of str(error) will cause a failure.

	17) #1243 for #1242. Bug fix for OpenCL code generation - ensures
	synchronisation calls are added where necessary if kernels are running
	on different command queues.

	18) #1273 for #1272. Fixes missing fparser initialisation when
	GOcean loop bounds are read from config file.

	19) #1287 towards #1259. Rename TypeSymbol to DataTypeSymbol.

	20) #1265 for #1260. Fixes various bugs to better support PSyIR
	code generation. Includes function return values and string
	storage in PSyIR.

	21) #1293 for #1178, #1179, #1285. Update installation instructions
	to include autoapi and tex-gyre, and added allclean target to
	reference guide to clean up all automatically created files.

	22) #1278 for #1271. Updates dependency tools to use Signatures.

	23) #1286 for #1274. Updates the Visitors so that they perform
	any necessary lowering and do so on a *copy* of the PSyIR tree
	so that there are no side effects.

	24) #1290 for #2183. Adds support for != and other comparison
	operators to the Signature class.

	25) #1262 for #920. Adds capturing of algorithm-layer datatypes
	which are then stored in the algorithm.py Arg class.

	26) #1252 for #1251. Fix Ranges inside StructureType accesses.

	27) #1294 towards #1259. Add the TypedSymbol abstract class.

	28) #1311 for #1303. Fortran frontend do not merge CodeBlocks
	when these are not full statements.

	29) #1212 towards #1010. Updates the gocean1.0 API so that the PSy-layer
	generation uses the PSyIR Fortran backend. (N.B. the OpenCL generation
	still uses the f2pygen mechanism for the moment.)

	30) #1316 for #1301 and #1304. The Fortran frontend handles labelled
	and named constructs.

	31) #1299 for #1249. Some LFRic built-ins use the PSyIR backend, which
	fixes a unary operator precedence bug.

	32) #1279 for #1250. Adds capability to specify multiple kernel
	directories.

	33) #1329 for #1308. Fix bug in the Fortran frontend WHERE clause.

	34) PR #1327 towards #1208. Moves the implementations of the various
	Directive nodes out of psyGen.py and into psyir/nodes.

	35) #1255 for #1253. Improve the parsing of Fortran specification
	code and includes support for Fortran interface blocks.

	36) #1319 for #1307. Add support for lower bounds in PSyIR ArrayType.

	37) #1261 towards #1277. Gather more information in LFRicConstants
	so values are not hardcoded in multiple locations. Includes adding
	precision information derived from LFRic rules which is required
	for mixed precision support.

	38) PR #1317 for #1315. Fixes bug in dependence analysis caused by
	introduction of FileContainer root node.

	39) PR #1340 for #1334. Add support for symbols in
	'psyir_from_expression()' and fix code generation bug for LFRic
	"power" built-ins with literal constants that have explicit precision.

	40) PR #1323 for #1305. Capture the default visibility of a Fortran
	module and store it in the symbol table.

	41) PR #1313 for #1268 and #1269. Adds new ComponentIndices class
	to manage indices for component accesses.

	42) PR #1325 for #1247. Adds PSyIR support for comments (associated with
	Container, Routine and Statement nodes).

	43) PR #1342 towards #1338. Adds the OMPSingleTrans transformation for
	creating an OMP SINGLE region.

	44) PR #1352 towards #1338. Adds the OMPMasterTrans transformation for
	creating an OMP MASTER region.

	45) PR #1360 for #1359. Fix pytest fixtures tear downs.

	46) PR #1353 for #1324. Add support for generating structure accesses in
	the C backends.

	47) PR #1358 towards #1338. Add the OpenMP Taskloop directive and its
	corresponding insertion transformation.

	48) PR #1369 for #1367. GOcean supports REAL literals in kernel arguments.

	49) PR #1362 for #1361. Fix bug in PSyIRGen when PSyIR node corresponds
	to more than one fparser2 node.

	50) PR #1344 for #1309. Fix bug in PSyIR backend name comparison.

	51) PR #1372 for #1371. Bring tutorial notebooks up-to-date and add
	them to the CI.

	52) PR #1341 towards #1134. Move OpenCL transformation to GOcean
	transformations folder and rename.

	53) PR #1368 towards #1338. Adds OMPTaskWaitDirective node.

	54) PR #1282 for #871. Adds generation of callback routines for
	GOcean in order to do data movement with OpenACC.

	55) PR #1267 for #1232. Adds a TL to Adjoint transformation for
	assignments.

	56) PR #1263 for #1139. Adds a transformation that converts an
	array access into a single-trip loop.

	57) PR #1378 for #879. Renames the Symbol interface GlobalInterface
	to ImportInterface.

	58) PR #1376 for #1374. Create intermediate RegionDirective and
	StandaloneDirective PSyIR node classes.

	59) PR #1380 for #1375. Add the LazyString utility to prevent generating
	costly error messages when these are not used.

	60) PR #1354 for #1256. Change GOConstLoopBoundsTrans to modify the
	tree rather than just setting a flag.

	61) PR #1343 for #1336. Use github actions to verify all links in
	all markdown files.

	62) PR #1385 towards #430 and 737. Improve accessibility attribute support
	on the PSyIR Fortran frontend and backend.

	63) PR #1363 for #1356. Adds a hoist transformation for assignments.

	64) PR #1330 for #1297. Adds TL to Adjoint test harness code
	generation.

	65) PR #1379 towards #1288. Alters the driver generation for
	GOcean kernel extraction to use the PSyIR.

	66) PR #1403. Adds support for private clause for declarations in f2pygen.

	67) PR #1406 for #1404. Temporary copy() bug fix while the loop variable
	is not part of the PSyIR tree.

	68) PR #1407 towards #1383. Standardises the node_str() method of
	DirectiveNode and remove un-needed code.

	69) PR #1401 for #1400. Extend psyad script to allow list of active
	variables to be specified.

	70) PR #1326 for #1292. Add support for GH_READINC access for continuous
	fields in the LFRic API.

	71) PR #1409 for #1383. Standardises and cleans-up dag_name() methods
	and pins jsonschema to version 3.0.2 to fix jupyter notebooks with
	older versions of Python.

	72) PR #1147 for #430, #435 and #616. The NEMO API now uses the PSyIR
	backend to generate output code.

	73) PR #1395 for #1100. Replaces the first two LFRic examples with new
	ones that use the 'dynamo0.3'/'lfric' domain instead of 'dynamo0.1'.
	This is a step towards removing the 'dynamo0.1' domain.

	74) PR #1397 for #1390. Add support for unary minus in SIR backend.

	75) PR #1413 towards #1134. Moves the generation of some OpenCL
	support routines from the generation stage to the transformation
	stage.

	76) PR #1420 for #1113. Completes the symbol-specialisation
	functionality by adding support for attributes.

	77) PR #1435 for #1425. Adds LFRic BuiltIns for subtraction of
	field elements from a scalar.

	78) PR #1412 for #1411. Adds visitor to PSyAD script and have it
	call assignment transformation.

	79) PR #1433 for #1378. Adds dependence checks to the hoist
	transformation.

	80) PR #1450 for #1291. Adds new dependence-analysis chapter to UG to
	bring together documentation on 'old' and 'new' way of doing things.

	81) PR #1436 for #1434. Adds new Max2Code transformation.

	82) PR #1427 for #1405. Adds new PSyIR nodes for OMPTarget and
	OMPLoop directives.

	83) PR #1466 for #1465. Update SIR backend so that generated code
	specifies cartesian grid (to match latest Dawn API).

	84) PR #1469 for #1468. Update deprecated 'operatorPrecedence' to
	'infixNotation' in 'src/psyclone/expression.py' for compatibility
	with the pyparsing 3.01 update in GitHub.

	85) PR #1455 for #1441. Extends PSyAD to cope with kernels
	containing multiple assignment statements.

	86) PR #1432 for #1168. Adds PSyIR lowering support for generic
	PSyData nodes.

	87) PR #1415 towards #1338. Adds the OMPTaskwaitTrans transformation
	that resolves dependencies between task loops.

	88) PR #1460 for #1454. Fix code generation to pass the number of
	cells up to the last edge cell instead of the halo cells to the
	'domain' kernels in the LFRic API.

	89) PR #1438 towards #1134. Moves the creation of the OpenCL
	set_args routines into the transformation.

	90) PR #1480 for #1479 Makes PSyclone use the release version of
	fparser (0.0.13) from pypi on installation (towards making a new
	PSyclone release).

release 2.0.0 28th April 2021

	1) #778 for #713. Use 'make' to execute all examples.

	2) #782 for #780. Refactor FunctionSpace support and move it
	out of dynamo0p3.py and into the lfric domain.

	3) #785 for #679. Use a DataSymbol to represent the PSyIR Loop variable.

	4) #795 for #793. Add the scope property to PSyIR node.

	5) #779 for #763. Capture unrecognised declarations in a new
	PSyIR UnknownType DataType.

	6) #787 for #786. Introduce the PSyIR Call node and the RoutineSymbol.

	7) #784 for #764. Update LFRic test kernels to use fs_continuity_mod.

	8) #797 for #790. Add intrinsic type information to GOcean grid
	properties in config file. Add OpenCL to GOcean/eg1 ('shallow').

	9) #792 for #789. Return kernel argument objects instead of just names
	from unique_declarations() and unique_declarations_by_intent().

	10) #750 for #575. Add support for jupyter notebooks with links to
	binder for some examples.

	11) #804 for #801. Correct Fortran intents for invoke arguments in
	unique_declns_by_intent().

	12) #794 for #788. Re-structuring and tidying of DynArgDescriptor03
	to become LFRicArgDescriptor.

	13) #807 for #805. Put fparser2 bare DO constructs inside CodeBlocks.

	14) #816 for #810 (fix GOcean examples to build dl_esm_inf if
	required) and #730 (bring GOcean/eg5 up-to-date with latest dl_timer).

	15) #811 for #783. Removes potential duplication of orientation
	pointer declarations.

	16) #808 for #800. Adds support in the PSyIR for the case when a
	variable used to dimension an array has deferred or unknown type.

	17) #822 for #820. Excludes return statements from profile and
	directive regions. Also reworks the relevant code to exclude nodes
	rather than include them which makes more sense as exclusion is
	the exception.

	18) #796 for #412. Adds a transformation to convert an assignment
	to an array range into an explicit loop in the PSyIR.

	19) #834 for #833. Adds the NINT intrinsic to the PSyIR and adds
	support in fparser2reader for translating Fortran NINT into this
	intrinsic.

	20) #821 for #630. Extends symbol table functionality to allow
	search of ancestor symbol tables.

	21) #837 for #824. Introduce profile_PSyDataStart() and
	profile_PSyDataStop() functions for NVTX profiling on NVIDIA.

	22) #818 for #138. Modifies PSyclone tests which use GH_WRITE for
	continuous fields when iterating over cells (as this is not
	valid).

	23) #842 for #841. Fixes gocean/eg1 so that PSYCLONE_CONFIG is
	set correctly (and adds a .gitignore).

	24) #825 for #646. Extends the dependency analysis so that it
	works for all 'implicit' arguments passed to LFRic kernels.

	25) #799 for #757. Extends kernel metadata such that multiple
	implementations (in different precisions) of a single kernel
	may now be specified through an interface block.

	26) #854 for #848. Adds a tutorial in the form of Jupyter
	notebooks. Covers fparser2, the NEMO API and PSyIR navigation.

	27) #839 for #836. Improves the separation between the metadata
	parsing and type information in the LFRic API.

	28) #862 for #860. Fixes error when building documentation using
	windows filesystems (removes symbolic links).

	29) #812 towards #199. Adds PSyclone support for read-only
	verification for LFRic and GOcean.

	30) #829 for #827. Removes the NemoImplicitLoop node and the
	associated NemoExplicitLoopTrans (now that the PSyIR has support
	for assignments to array ranges).

	31) #844 for #809. Improves PSyclone linelength support by
	allowing linelength checks to be applied to modified or generated
	code but not input code. The various options can be controlled by
	command line switches.

	32) #882 for #881. Removes specific version of pylint in setup.py.

	33) #884 for #883. Restructure psyclone user guide to move
	psyclone command section nearer the front of the document.

	34) #823 for #471. Updates the access from INC to READWRITE for
	those kernels that loop over DoFs.

	35) #872 for #736 and #858. Routine Symbols are captured by the Fortran
	front-end when parsing a Container.

	36) #850 for #849 - basic support for distributed memory in GOcean.
	N.B. dl_esm_inf does not yet have support for set_dirty/clean.

	37) #875 for #774. Add support for new metadata format for scalar
	arguments to LFRic kernels - sepecify the intrinsic type
	separately.

	38) #895 towards #871. Updates to HEAD of dl_esm_inf, introduces
	FortCL as a submodule and alters the OpenCL code generation for gocean
	in order to create a read_from_device function.

	39) #865 for #832. Use Jinja to generate Fortran code for the
	PSyData read-only verification library plus the dl_esm_inf
	implementation of this.

	40) #893 towards #866. Introduce support for "operates_on" instead of
	"iterates_over" in LFRic kernel metadata.

	41) #887 for #876. Create a generic symbol when no better information is
	provided about a symbol and replace the symbol later on if more
	information is found.

	42) #904 for #903. Fixed an error in handling use statements (a
	symbol clash when there should not be one).

	43) #877 for #867. Bug fix to enable dependencies on HaloExchange
	objects to be ignored while updating the dependency information.

	44) #907 for #906. Refactor PSyDataTrans and subclasses to reduce
	code duplication (especially in the __str__ and name methods).

	45) #902 for #866. Update (virtually) all LFRic test kernels and
	examples to use "operates_on" instead of "iterates_over" metadata.

	46) #914 for #897. Update Coding Style in Dev guide with details
	on raising Exceptions.

	47) #878 for #832. Use Jinja and the PSyDataBase class for building
	most of the PSyData profiling wrapper libraries.

	48) #915 for #908. Alters the module generation for the LFRic PSy
	layer so that use statements for LFRic field and operator modules are
	only generated if required.

	49) #922 for #921. Fixes pycodestyle errors in the code base.

	50) #899 for #896. Adds a new PSyIR Routine Node that subclasses
	Schedule and is subclassed by KernelSchedule.

	51) #932 for #931. Fixes the dependency analysis in the case
	that no existing Symbol is found for an array access. This is
	a workaround until the NEMO API has a fully-functioning symbol
	table enabling the dependency analysis to be based upon Symbol
	information (#845).

	52) #930 for #885. Bug fix for missing halo exchange before a
	Builtin Kernel with a field argument with read-write access.

	53) #919 for #916. Fixes errors in docstrings which show up when
	generating the reference guide.

	54) #938 for #937. Correct erroneous use of str(err) instead of
	str(err.value) in symboltable_test.py.

	55) #940 for #939. Bug fix to ensure utf-8 encoding is set in both
	Python 2 and 3 when reading files. (Required when running in
	non-Unicode locales.)

	56) #942 for #941. Bug fix so that an exception is raised if a
	directive is placed around a loop or code region containing a
	codeblock.

	57) #912 for #781. Adds support for '2D cross' stencils (i.e.
	cross stencils where the directions of the arms is encoded
	and their lengths may vary).

	58) #956 towards #955. Changes the directory structure for
	the dl_esm_inf netcdf PSyData wrapper library.

	59) #954 for #745. Update PSyclone copy of the LFRic infrastructure
	to create compilable and runnable LFRic examples.

	60) #943 for #923. Adds generation of an in-kernel boundary mask
	when generating OpenCL kernels for GOcean. (Fixes failures seen
	for arbitrary problem sizes.)

	61) #911 for #363. Add support for derived/structure types.

	62) #953 for #952. Make RegionTrans and its subclasses accept a
	node as input as well as a list of nodes.

	63) PR #965. Add github actions for CI - runs flake8, pytest,
	codecov and examples for Python 2.7, 3.5 and 3.8.

	64) PR #975 for #972 - correct use of str(err) with str(err.value)
	in a couple of recently-added tests.

	65) PR #983 for #982 - Improve 'kernels' auto-profiling for NEMO API.

	66) PR #977 for #976. Fix dimension parameter for Jinja templates
	in the PSyData libraries.

	67) PR #981 for #980. Move jupyter notebooks into a notebooks
	subfolder of the tutorial directory ready for the addition of
	"practicals" tutorials

	68) PR #958 for #957. Add checks that raise an exception at code
	generation time if there are any orphan OpenACC or OpenMP
	directives e.g. OpenMP loop should be within OpenMP parallel.

	69) PR #970 for #955. Use Jinja to generate the netcdf extraction
	library for the GOcean API.

	70) PR #986 for #819. Adds support for NetCDF data extraction
	for the LFRic API.

	71) PR #964 for #933. Adds nemo practical 'hands-on' tutorial
	documentation and examples.

	72) PR #905 for #989. Adds PSyData wrapper libraries for dl_esm_inf
	and LFRic that provide NAN/infinity checking for real inputs/outputs
	to a kernel. Also adds the NanTestNode and a NanTestTrans (which
	inserts an instance of the former).

	73) PR #961 for #936. Add hands-on tutorial for distributed memory
	with the LFRic API.

	74) PR #985 for #979. Hands-on tutorial for single-node optimisations
	with the LFRic API.

	75) PR #962 for #952. Hands-on tutorial for building an LFRic
	application.

	76) PR #995 for #971. Hands-on tutorial for using PSyData
	functionality with the LFRic API.

	77) PR #1000 for #988. Add missing dependencies in gungho_lib/Makefile
	in LFRic building_code tutorials 3 and 4.

	78) PR #1012 for #1001. Adds a wrapper script to find a Python
	executable when building any of the PSyData wrapper libraries. (Required
	because some distributions now only ship with 'python3').

	79) PR #947 for #946. Array shape elements are DataNodes (References,
	Literals or expressions). If an int is provided, it is transformed to
	a Literal.

	80) PR #1020 towards #363. Rename the PSyIR node Array to ArrayReference.

	81) PR #1011 for #1008. Auto kernel profiling can fail after OpenMP
	transformations.

	82) PR #951 for #950. Adds f2pygen support for generating code from
	PSyIR nodes.

	83) PR #1026 for #1025. Removes code associated with, and
	reference to, travis as we have migrated to github actions.

	84) PR #944 towards #925. Added metadata support and constraints
	tests for operates_on=domain kernels.

	85) PR #901 towards #873. Adds PSyIR support for recognised quantities
	in LFRic kernels. Currently only used for argument validation.

	86) PR #1034 for #1037. Final fixes for problems found when
	running with LOCALE=C.

	87) PR #974 for #974. Support skip ci with GitHub Actions.

	88) PR #1021 towards #363. Add PSyIR nodes for structure references and
	its accessors, also the associated Fortran back-end visitors.

	89) PR #1036 for #1033. Fix bug in coluring adjacent_face array with
	OpenMP in LFRic API.

	90) PR #1023 for #1017. Update and improve PSyData LFRic tutorial.

	91) PR #894 towards #817. Adds support for LFRic kernel metadata
	specifying the intrinsic type (real and integer) of fields and
	operators.

	92) PR #1029 towards #1010. Sets up initial API and examples for
	generating PSy-layer code using the PSyIR backends.

	93) PR #1032 for #1019. Adds OpenCL configuration parameters to
	enable profiling and out-of-order execution of kernels. Also adds
	an 'OpenCL devices per node' configuration option.

	94) PR #1044 towards #817. Updates the metadata in LFRic test
	kernels to specify the type of field and operator arguments.

	95) PR #1038 for #999. Changes to the PSyData wrapper libraries
	so that they build with Intel. (Ensures that generic interfaces
	to various routines are declared in the correct locations.)

	96) PR #1024 for #843. Implements the ArrayRange2LoopTrans for
	the NEMO API.

	97) PR #1045 towards #817. Updates the LFRic kernel metadata
	in the examples to specify the type of field and operator args.

	98) PR #1042 for #1039. Adds new method to SymbolTable that
	supports the creation of symbols of particular types.

	99) PR #1053 towards #363. Add frontend support and semantic navigation
	methods for PSyIR structures.

	100) PR #1060 (and #1046) for #194. Enables the support for region
	stencils in LFRic.

	101) PR #1071 for #1069. Modifies the regex used in a couple of
	tests in order to reduce run-time.

	102) PR #1068 for #1064. Updates to latest fparser and fixes
	parsing of invokes now that some kernel calls are identified
	as structure constructors instead of array accesses.

	103) PR #1051 towards #817. Add field and operator data type
	to kernel metadata in the LFRic tutorials.

	104) PR #1059 for #960. Removed LFRic support for orientation as
	this is not required.

	105) PR #1079 for #363. Complete the PSyIR structure support.

	106) PR #1070 for #703. Add the ability to rename PSyIR symbols

	107) PR #847 for #846. Adds support for the LFRic timer to the
	PSyData profiling wrapper.

	108) PR #1093 for #1088. Add fparser2reader support for Call statements.

	109) PR #1084 for #1080. Introduces the use of PSyIR for GOcean
	kernel arguments and loop limits.

	110) PR #1052 for #817. Add LFRic field datatype metadata for fields
	and operators in remaining test modules.

	111) PR #1092 for #1091. Auto-invoke profiling does not include
	Return nodes anymore.

	112) PR #1087 for #1086. PSyIR Fortran backend for routines merges
	symbol tables into single scope.

	113) PR #1062 for #1037. Fix LFRic examples and tutorials to
	compile and run with the Intel Fortran compiler.

	114) PR #1054 for #1047. Adds check that the intrinsic types of
	scalar arguments in the LFRic API are consistent. Extends argument-
	filtering routines to additionally filter on intrinsic type.

	115) PR #1102 towards #1031. Improves PSyIR fparser2 frontend support for
	structures types.

	116) PR #1111 for #1110. The Call create method is a classmethod.

	117) PR #1121 for #1120. Introduce bibtex_bibfiles to Sphinx UG
	and DG config files to fix latex build errors in the latest
	version of Sphinx which were causing read the docs to fail to
	build the documentation.

	118) #1058 for #917. Updates the profiling example (gocean/eg5)
	so that the appropriate wrapper library is automatically
	compiled.

	119) PR #1090. Adds support for LFRic builtins that accept integer-
	valued fields.

	120) PR #1105 for #1104. Adds support for program, module and subroutine
	to Fparser2Reader

	121) PR #1101 towards #1089. Remove check on arrays dimension symbols.

	122) PR #1128 for #1127. Fix Sphinx-RTD builds of user and developer guides.

	123) PR #1117 for #1003. Change intent for 'GH_WRITE' arguments from
	'in' to 'inout' (because a kernel does not write to all data points in
	a field).

	124) PR #1063 towards #935. Add basic support for specialisation of
	symbols.

	125) PR #1073 for #1022. Updates the Makefiles for the examples
	and tutorials to make them consistent. Default target for the tutorials
	is now 'transform'.

	126) PR #1095 for #1083. Adds a LoopTrans base class that Loop
	transformations can subclass and use any common functionality.

	127) PR #1138 for #1137. Add support for Fortran Program in the PSyIR.

	128) PR #1122 for #1112. Restructures the way the colour to use
	for a given PSyIR node is specified.

	129) PR #1125 for #1114. Harmonises LFRic built-in and module names to
	consistently use "LFRic" rather than "Dyn".

	130) PR #1065 for #1061. Re-structures the GOcean PSyData examples.

	131) PR #1141 for #1132. Small fix to ensure depth() returns correct
	values for a GOcean kernel with 'pointwise' access.

	132) PR #1096 for #1056. Add GOcean transformations to insert
	boundary masks inside kernels and eliminate return statements.

	133) PR #1109 for issue #402. Add NEMO processing scripts to the
	repository.

	134) PR #1135 for issue #1124. Add a replace_with method to PSyIR node.

	135) PR #1126 for #1098. Add kernel stub generation support for the
	'2D cross' stencils in the LFRic API.

	136) PR #1145 for #1107. Adds new LFRic builtins (type-conversion,
	SIGN, plus others).

	137) PR #1133 for #1130. Uses GOcean stencil metadata to correctly
	populate the field access information (dependency analysis) for a
	GOcean kernel.

	138) PR #1154 for #1153. Work towards improving usability of
	loop fusion transformation. Moves transformations into separate
	files in the appropriate directories.

	139) PR #1155 for #529. Adds PSyIR support for REAL and INT
	BinaryOperations.

	140) PR #1144 for #1136. Add checks that PSyIR nodes are only children
	of one parent.

	141) PR #1150 for #1146. Fixed bug in PSyIR, making the name
	matching in the Node swap method case insensitive.

	142) PR #1166 for #1152. Adds support for the unary sum operator
	in the PSyIR and the fparser2psyir reader.

	143 PR #1131 for #1116. Make the number of any*space function
	spaces (and basis supported datatypes) configurable.

	144) PR #1082 for #925. Adds code generation support for
	operates_on=domain kernels in LFRic.

	145) PR #1162 for #1160. Add Fortran backend support for unresolved
	interfaces when there is wildcard imports.

	146) PR #1157 for #478. Updates the LoopFusion transformation so
	that the 'same space' option is now provided with the options
	dict, in line with the way other transformations work.

	147) PR #1165 for #1164. Update PSyIR Assignment node
	is_array_range test to work with structures.

	148) PR #1072 for #1067. Re-structures the LFRic runnable examples.

	149) PR #1177 for #1168. Adds lowering method for the ProfileNode node.

	150) PR #1129 towards #753. Adds generic and LFRic Algorithm-Layer
	PSyIR nodes and transformations.

	151) PR #1191 for 1163. Rationalise config file list processing. This
	PR breaks backward compatibility of config files.

	152) PR #1169 for #294. Updates the various ChildrenList methods
	so that the parent property of child nodes is automatically updated.

	153) PR #1196 for #1106. Moves tests related to field and scalar
	arguments to LFRic kernels into appropriate files.

	154) PR #1186 for #1173. Reshapes mesh maps for LFRic inter-grid kernels.

	155) PR #1205 for #870. Removes support for the old-style 'iterates_over'
	metadata in LFRic API.

	156) PR #1156 for #874. Removes support for old-style LFRic arg_type
	descriptor. Primitive type of all kernel arguments must now be
	specified.
	
	157) PR #1182 for #1181. Add OpenACC directives support to the PSyIR
	Fortran backend.

	158) PR #1167 for #1097. Install PSyData wrapper libraries; support
	integer fields in PSyData.

	159) PR #1176 for #1174. Check that schedule is not empty when applying
	profiling.

	160) PR #1201 for #1198. Introduces the ScopingNode abstract base
	class. Container, Schedule and Routine now subclass this and deep
	copying is supported.

	161) PR #1211 towards #1210. Add CreateNemoKernTrans transformation.

	162) PR #1219 for #1218. Removes the Node.gen_code() abstract method
	as this is not used by the new PSyIR nodes that we are adding.

	163) PR #1192 towards #753. Add methods to lower the Algorithm layer PSyIR
	and create the appropriate symbols to be used by the PSy-layer.

	164) PR #1175 for #1066. Update the GOcean OpenCL read/write
	interfaces and use so that only halo data moved to/from the host for
	halo exchanges.

	165) PR #1207 for #1184. Add a validation for the node global constraints
	that is check once a node is visited by any of the Visitor classes.

	166) PR #1226 towards #1151. Update fparser to 0.0.12 for the
	PSyclone release 2.0.0.

	167) Issue #1151. Release version 2.0.0 of PSyclone.

release 1.9.0 20th May 2020

	1) #602 for #597. Modify Node.ancestor() to optionally include
	self.

	2) #607 for #457. Add fixtures documentation to the developer
	guide and split guide into smaller files.

	3) #610 towards #567. Extends the Profile transformation so that
	a user can supply name and location strings rather than rely
	on the automatic generation of suitable names.

	4) #600 for #468. Adds a datatype to literals in the PSyIR.

	5) #601 for #599. Add create methods to assist bottom up PSyIR node
	creation.

	6) #608 for #594. Add 'DEFERRED' and 'ATTRIBUTE' as PSyIR array extents.

	7) #606 towards #474. Moves Profile and Extract transformations into
	new directory structure (psyir/transformations/). Begin putting
	domain-specific transformations into domain/ directory.

	8) #618 for #567. Corrects the automatic generation of names for
	profiled regions.

	9) #624 for #566. Removes the 'force profile' option from the psyclone
	script as it is no longer required.

	10) #614 for #612. Use the datatype of the Literal node in the SIR
	backend rather than assuming all literals are real.

	11) #555 for #190. Adds a GlobalsToArguments transformation that
	converts kernel accesses to global data into arguments.

	12) #627 for 625. Adds SymbolTable.new_symbol_name() method to generate
	names that don't clash with existing symbols.

	13) #623 for #622. Bug fix for adding loop directives inside
	region directives for the nemo api.

	14) #631 for #628. Add support for compiling additional
	non-library code in compilation tests.

	15) #643 for #617. Corrects table widths in the html version of the
	documentation and also fixes broken links to developer guide.

	16) #632 for #585. Add support for the use of expressions when
	assigning values to constant Symbols.

	17) #635 for #634. Update PSyclone to use new parent functionality
	in fparser and to remove spurious white space in some of the
	generated (end do/if) code.

	18) #657 towards #474. Moves various node classes out of psyGen
	and into the psyclone.psyir.nodes module.

	19) #669 towards #474. Move those error/exception classes that
	were in psyGen into a new 'errors' module.

	20) #656 towards #412. Add PSyIR Range node to support array slice
	accesses. This could also be used for loop indices.

	21) #672 for #651. Add PSyIR lbound and ubound BinaryOperations.

	22) #670 for #666. Make the various GOcean grid properties
	configurable (previously the mapping from meta-data name to
	corresponding Fortran code was a dict in the code).

	23) #671 for #653 and #652. Fixes two issues with OpenCL
	generation for the GOcean API (handling of the SAVE attribute
	and support for real and integer scalar arguments).

	24) #541 for #536. Adds transformations to convert MIN, ABS and
	SIGN intrinsics into equivalent PSyIR code and uses these in
	NEMO/eg4.

	25) #662 for #661. Adds PSyIR support for the MATMUL intrinsic
	and renames the dynamo examples to lfric.

	26) #665 for #603 and #673. Alters the Reference and Array nodes
	so that they refer to a Symbol instead of just a name.

	27) #683 for #682. Modifies PSyclone fparser2 front-end reader to
	work with the latest version of fparser2 which now correctly deals
	with intent attributes.

	28) #681 for #680. Small fix to failing profiling test (DM assumed
	to be on but not explicitly set).

	29) #691 for #690. Fix PSyIR fparser frontend handling of allocatable
	array declarations.

	30) PR #605 for #150. Implements code generation for reference
	element properties in the Dynamo0.3 (LFRic) API.

	31) PR #615 for #586 and #323. Improves support for use statements
	including unqualified use statements.

	32) PR #650 for #583. Implementation of the PSyData API and
	refactoring of Extraction and Profiling support. Note that the LFRic
	(Dynamo0.3) API is not yet fully supported.

	33) PR #702 for #660. Read the default KIND parameters for the LFRic
	domain from the configuration file.
	NOTE: this change requires that any local config file be updated as
	the new KIND mapping is mandatory.

	34) PR #704 for #699 and #697. Fixes gocean/eg2 and adds a
	--compile option to the check_examples script.

	35) PR #684 for #655. Re-factor psy-data-based transformations.

	36) PR #700 for #687. Adds support for Fortran array syntax
	to the PSyIR Fortran front-/back-ends.

	37) PR #707 for #694. Extends gocean/eg5 to produce executables
	for the simple_timing, dl_timer and drhook profiling wrappers.

	38) PR #689 for #312. Removes the Namespace manager and replaces
	it with a SymbolTable. This is work towards all code being
	generated by the PSyIR backends.

	39) PR #722 for #716. Adds support for reference-element normals
	and extends the kernel-stub generator to support reference-element
	properties.

	40) PR #708 for #638. Adds limited support for GOcean grid properties
	to the ExtractNode functionality.

	41) PR #701 for #193 and #195. Adds support for face and edge
	quadrature as well as multiple quadratures in a kernel in the
	Dynamo0.3 (LFRic) API. Also extends kernel-stub generator support.

	42) PR #709 for #698. Adds the 'target' attribute to declarations
	of the PSyData object.

	43) PR #729 for #12. Change the Fortran intent of all derived-type
	objects passed into the PSy layer in the LFRic API to be 'in'.

	44) PR #739 for part of #18. Documents mesh properties that a
	kernel can request in LFRic (Dynamo0.3) API.

	45) PR #743 for #740. Remove old unused quadrature_mod.f90 from
	LFRic (Dynamo0.3 API).

	46) PR #734 for #539. Added the Wchi function space to LFRic
	(Dynamo0.3 API).

	47) PR #728 for #721. Adds DataType hierarchy decoupled from DataSymbol.

	48) PR #596 for #500. Makes the NEMO API use the symbol table.

	49) PR #686 for #684. Adds the MatMul2CodeTrans which transforms
	a MATMUL PSyIR operation into the equivalent PSyIR expression.

	50) PR #747 for #18. Implements code generation (PSy-layer and
	kernel stub) for mesh properties that a kernel can request in
	LFRic (Dynamo0.3) API.

	51) PR #731 for #668. Adds support for ProfileInit and ProfileEnd
	functions in the PSyData API. Re-structuring of the associated
	documentation.

	52) PR #756 for #749. Adds the option to generate run-time checks
	for the LFRic API that fields are on function spaces consistent
	with those specified in kernel metadata.

	53) PR #726 for issue #723. Adds the concepts of DataNode and
	Statement to the PSyIR and adds checks that ensure that when a
	child Node is added to a parent Node, the type of the child Node
	is compatible with the type of Node expected by the parent.

	54) PR #758 for #733. Shortens the variable names that are
	constructed for LFRic PSy-layer variables related to any-space
	function spaces.

	55) PR #760 for #751. Adds support for W2htrace and W2vtrace
	function spaces.

	56) PR #762 for #725. Renames the various builtin-operation-to-
	code transformations now that they are not NEMO specific.

	57) PR #773 for #772 and #715. Adds support for reading Fortran
	parameter statements containing symbols into the PSyIR.

	58) PR #776 for #775. Small bug fix for upper loop bound in
	Matmul2CodeTrans transformation.

	59) PR #735 for #732. Add a Visibility attribute to symbols and
	fparser2 front-end captures public and private visibilities.

	60) PR #770 for #766. Fix operation precedence issues in the Fortran
	back-end by inserting parenthesis when needed.

	61) PR #769 for #588. Adds frontend support for *N and double
	precision type declarations.

release 1.8.1 29th November 2019

	1) #579 for #509. Improves the structuring of the html version
	of the User Guide.

	2) PR #581 for #578. Extends the PSyIR Fortran backend so
	that variable declarations include kind information. This
	currently only works if kind-parameters are declared or
	explicitly imported in the local scope - see #587 and #586.

	3) PR #562 for #473. Fixes the DAG generation to allow for
	Loops having Schedules and children (e.g. loop limits) that
	we want to ignore.

	4) PR #535 for part of #150. Implements support for parsing
	of reference element metadata in the Dynamo0.3 (LFRic) API.

	5) PR #516 for #497. Adds support for translating the Fortran
	where construct into the PSyIR.

	6) PR #545 for #544 and #543. Moves the Symbol support into
	a separate sub-module and adds support for parameter declarations
	and the functionality to resolve deferred datatypes.

	7) PR #559 for #483. Introduces new InlinedKernel class and
	uses this as the base class for all NEMO kernels.

	8) PR #580 for #542. Adds a Schedule as a child of ExtractNode and
	ProfileNode.

	9) PR #573 for #438. Fixes all tests to use the value property of
	exceptions rather than str(err).

	10) PR #416 for #408. Adds support for non-ascii chars in Fortran
	strings.

	11) PR #591 for #584. Adds the concept of a deferred interface to
	PSyIR symbols. This allows declarations to appear in any order and
	helps to deal with kind symbols scoped via module use statements.

release 1.8.0 8th November 2019

	1) #245 and PR #247. Extend PSyIR to support common kernel
	constructs (e.g. asignments) and generalise ASTProcessor and
	CodeBlocks.

	2) #275 and PR #276. Update fparser submodule (to point to latest
	version) as this was not done at the last release.

	3) #269 and PR #273. Remove generation of unnecessary
	infrastructure calls when an Invoke only contains calls to
	built-ins.

	4) #196 and PR #242. Add support for kernels with evaluators on
	multiple target function spaces.

	5) #270 and PR #271. Add ability to specify include directories in
	PSyclone script to allow Fortran include files to be found when
	transforming kernels.

	6) #201 and PR #224. Add ability to write transformed kernels to
	file. Also ensures that kernel and psy-layer names match, allows
	an output directory to be specified and supports different output
	options when the same kernel is transformed in more than one
	location.

	7) #126 and PR #283. Update xfailing tests in alggen_test.py which
	require multiple quadrature objects in a single invoke to pass.

	8) #227 and PR #233. Add a gocean1.0 API OpenACC example.

	9) #207 and PR #280. Remove support for gunghoproto API.

	10) #174 and PR #216. Adds the ability to generate an OpenCL PSy
	layer in the gocean1.0 API (including an OpenCL transformation).

	11) #272 and PR #277. Adds an implicit-to-explicit-loop
	transformation for the nemo API.

	12) PR #255. Construct a KernelSchedule for kernel code with a
	SymbolTable to hold information on variables used.

	13) PR #302. Fix API's -> APIs typo in documentation.

	14) #292 and PR #293. Add allowed list of nodes to RegionTrans.

	15) #254 and PR #299. Adds methods to generate C and OpenCL
	code for the Symbol Table and for certain PSyIR nodes.

	16) PR #301. Adds an extras_require section to setup.py to simplify
	installation of dependencies required for docs and tests.

	17) #281 and PR #313. Adds support for compiling the code
	generated as part of the GOcean 1.0 tests (including OpenCL
	code that uses FortCL).

	18) #139 and PR #218. Beginning of implementation of kernel-
	extraction functionality (PSyKE). Currently only inserts
	comments into generated Fortran code.

	19) #327 and PR #328. Fix for erroneous xpassing test.

	20) #238 and PR #285. Use fparser2 for parsing the
	Algorithm layer (instead of fparser1).

	21) #321 and PR #325. Document kernel coding restrictions required
	for kernel transformations.

	22) #326 PR #335. Alters the use of pytest fixtures to remove the now
	deprecated use of the global pytest.config.

	23) PR #318. Updates the Schedule hierarchy within the PSyIR.
	Introduces a new Schedule base class which KernelSchedule and
	InvokeSchedule then sub-class.

	24) #332 and PR #333. Bug fix for parsing of simple arithmetic
	expressions in kernel argument lists in the Algorithm layer.

	25) #337 and PR #341. Bug fix to make matching of kernel names
	in module use statements (in the Algorithm) case insensitive.

	26) #268 and PR #306. Restructure of PSy and stub code generation.

	27) #248 and PR #287. Extends OpenACC transformation support to
	the nemo api, adds transformations for OpenACC data and kernel
	directives and adds a sequential option to the OpenACC loop
	directive transformation.

	28) #319 and PR #331. Bug fix to make matching of kernel names
	in module use statements (in the Kernel) case insensitive.

	29) #349 Bug fix for unicode characters in comment strings for
	Python 3 to 3.6.

	30) #320 and PR #334. Remove obsolete GUI-related code.

	31) #322 and PR #343. Add gocean1.0 api example which contains
	kernels with use statements.

	32) #345 and PR #352. Makes the search for kernels within the parse
	tree case insensitive.

	33) #350 and PR #351. Bug fix in the stencil lookup for field
	vectors in the Dynamo0.3 API.

	34) #336 and PR #338. PSyIR Fortran array parsing support (logical
	type, a(xx) dimension specifications and array size can be an
	integer variable).

	35) #346 and PR #357. In the nemo api put do-while loops into a
	code block rather than recognising them as do-loops and make
	default(present) optional for ACCKernels transformations.

	36) #362 and PR #367. Adds the basics of a transformation for identifying
	certain LFRic kernel arguments that can be converted to constants.
	Currently only identifies candidate arguments and prints them to
	stdout.

	37) PR #347 (working towards #256). Adds support for If and CASE
	constructs to the PSyIR (superseding and removing the existing, NEMO-
	specific support for If constructs).

	38) #377 and PR #378. Update fparser submodule to point to latest
	fparser master (contains bug fix for Python 2 installation).

	39) #329 and PR #371. Removes the global psyGen.MAPPINGS_ACCESSES by
	moving the functionality into the api-specifc config section of
	the configuration file.

	40) #361 and PR #365. Identify NemoKernel nodes via the PSyIR
	rather than the fparser2 parse tree.

	41) #340 and PR #380. Split the documentation into a user-guide
	and a developer-guide. These will be available separately on
	read-the-docs.

	42) #369 and PR #347. Adds support for constant values (fixed compile-time
	known values) in the PSyIR Symbol representation.

	43) PR #383. Fixes to various pylint errors.

	44) PR #384 (working towards #354) Adds support for CASE constructs with
	a DEFAULT clause when translating Fortran fparser2 to PSyIR.

	45) PR #366 (working towards #323) Improves the Symbol interface
	infrastructure with Arguments and FortranGlobals. The Fortran-to-PSyIR
	front-end parses the 'use module only' statements.

	46) PR #370 for #339. Makes the support for operators in the PSyIR
	more robust by using an enumerator. Adds support for some intrinsics.

	47) PR #389 for #386. Variable names and associated loop-types
	for the NEMO API are now stored in the configuration file.

	48) PR #394 for #392. Fixes a bug in the way the test suite checks
	for whether the graphviz package is available.

	49) PR #387 for #249. Extends OCLTrans() so that all kernels within a
	transformed Invoke are converted to OpenCL. Also includes a
	work-around for array accesses incorrectly identified as Statement
	Functions by fparser2.

	50) PR #403 for #390. Use AutoAPI to generate the PSyclone Reference Guide
	and build all local documentation using the 'sphinx_rtd_theme'.

	51) PR #404 for #364. Re-structure class hierarchy for Kernels, with
	CodedKernels and BuiltIns as specialisations.

	52) PR #297. Adds support for the Dr Hook profiling library.

	53) PR #413 for #411. Adds support for semantic navigation of the
	PSyIR tree.

	54) PR #376 for #368. Introduces PSyIR back-end infrastructure using the
	Visitor Pattern and creates a PSyIR-to-Fortran back-end.

	55) PR #428 for #427. Fix to test suite so that empty, transformed
	kernel files are not created in the CWD.

	56) PR #439 and Issue #438. Instruct pip to install the version of
	pytest prior to 5.0 (as changes to the structure of the exception
	object break a lot of our tests).

	57) PR #420 for #418. Moves the C/OpenCL generation functionality out
	of the Node class and implements it as PSyIR backends using the
	Visitor Pattern.

	58) PR #434 for #354. Add support for translating ranges in
	Fortran case statements into PSyIR.

	59) PR #421. Alters the generated code for the dynamo 0.3 API so that
	the mesh object is obtained from proxy. (Consistent with other accesses
	and works around a bug in the PGI compiler.)

	60) PR #452 for #397. Removes unnecessary walk_ast() call from the
	NemoInvokes constructor.

	61) PR #424 for #399. Adds dependence-analysis functionality to
	the PSyIR (for reasoning about existing code such as in kernels or
	the NEMO API).

	62) PR #464 for #443. Adds a coding-style guide to the Developers'
	Guide.

	63) PR #453 for #449. Adds support for NVIDIA's nvtx profiling
	API to the PSyclone profiling interface.

	64) PR #454 for #410. Simplifies the Node.walk() method.

	65) PR #400 towards #385. Adds support for Fortran Do loops in
	the PSyIR - loop bounds are now captured.

	66) PR #469 for #465. Removes duplicate lma tests.

	67) PR #479 from kinow:fix-gungho-link. Fixes broken GungHo link
	in documentation.

	68) PR #441 for #373. Adds support for writing transformed LFRic
	kernels to file.

	69) PR #445 for #442. First step towards supporting OpenACC for
	the LFRic (Dynamo0.3 API) PSy layer.

	70) PR #466. Adds basic SIR backend to the PSyIR.

	71) PR #407 for #315. Use the PSyIR SymbolTable to check for
	global symbols (module variables) in kernels. Use this support to
	raise an exception in transformations where global symbols are not
	supported (e.g. the OpenCL transformation).

	72) PR #498 for #388. Documents the PSyIR CodeBlock node and extends
	the CodeBlocks with a property to differentiate between statement/s
	and expression/s.

	73) PR #476 for #429, #432, #433. Fix multi-line codeblocks,
	add support for nemo implicit loops and nemo invokes.

	74) PR #458 for #425. Add support for profiling in the NEMO API.

	75) PR #510 for #419. Code re-structuring - moves what was the
	FParser2ASTProcessor into psyir.frontend.fparser2.

	76) PR #503 for #502. Adds size intrinsic to PSyIR and makes use
	of it in the gocean api's for setting loop bounds.

	77) PR #511 for #508. Includes the test directories in the Python
	module so that the test utilities are available throught the test
	directory hierarchy.

	78) PR #496 for #494, #495 and #499. Fixes for OpenCL generation
	including the ability to specify kernel local size and command
	queue parameters.

	79) PR #517 for #513. Adds support for if statements to the SIR
	backend.

	80) PR #522 for #519. Fix for adding profiling around a select
	case construct.

	81) PR #460 for #133. Add support for ANY_DISCONTINUOUS_SPACE in
	the dynamo0.3 API (LFRic).

	82) PR #531 for #455. Add ANY_SPACE_10 to the dynamo0.3 API
	(LFRic) to be consistent with LFRic infrastructure.

	83) PR #360 for part of #150. Document the rules for reference
	element properties in the dynamo0.3 API (LFRic).

	84) PR #518 for #393. Add the Container PSyIR node.

	85) PR #525 for #459. Bug fix for passing scalar grid properties
	to GOcean kernels when using OpenCL.

	86) PR #485. Adds a psyclone.psyir.tools.dependency_analysis
	module and associated DependencyTools class to help with
	dependence analysis in the PSyIR.

	87) PR #532 for #204. Adds support for W2broken and W2trace
	function spaces in the dynamo0.3 (LFRic) API.

	89) PR #515 for #512. Adds PSyIR backend support (Fortran and C)
	for Directives.

	90) PR #534 for #520. Adds PSyIR Fortran backend support for the
	Container Node.

	91) #547 and PR #551. Update all READMEs to use MarkDown and correct
	paths in documentation on creating built-ins.

	92) #546 for PR #553. Rename psyir.psyir.backend.base to visitor.

	93) #526 for PR #527. Update fparser submodule and fix parsing of
	intrinsics with a single argument.

	94) PR #556 for #478. Changes the apply() and validate() methods of
	all Transformations to take a dict of options. Also renames any
	_validate() methods to validate().

	95) PR #558 for #557. Move code-creation out of visitor and into
	the appropriate back-ends.

	96) PR #565 for #564. Alter implementation of auto-addition of
	profiling so that it happens *after* the application of any
	transformation script.

	97) PR #505 for #303. Restructure view method to move the replicated
	logic into the abstract class and add index numbers to the printed
	Schedule statements. Also adds a Schedule to encapsulate Directive
	children.

	98) #570. PSyclone now set to require fparser 0.0.9 on
	installation.

	99) PR #572 for #571. Bug fixes now that fparser uses unicode.

	100) PR 524 for #472. Adds support for scalar variables to the
	SIR backend.

	101) PR #574 towards #567. Fixes bug in profiling that causes
	crash if first kernel in an invoke is a built-in.

	102) PR #576 for #530. Includes the repository examples in the
	distribution and updates the documentation accordingly.

release 1.7.0 20th December 2018

	1) #172 and PR #173 Add support for logical declaration, the save
	attribute and initialisation in f2pygen (required for the OpenACC
	transformation)

	2) #137 Add support for Python 3. Travis now runs the test suite
	for both Python 2 and Python 3.

	3) #159 and PR #165. Adds a configuration option for the Dynamo
	0.3 API to turn on (redundant) computation over annexed dofs in
	order to reduce the number of halo exchanges required.

	4) #119 and PR #171. Adds support for inserting profiling/
	monitoring into a Schedule.

	5) #179 and PR #183. Bug fix in CompileError constructor to run
	tests under Python 3.

	6) #121 and PR #166. Adds a user editable configuration file.

	7) #181 and PR #182. Adds support for generating declarations of
	character variables and for the target attribute.

	8) #170 and PR #177. Adds OpenACC transformations for use with the
	GOcean1.0 API. Appropriate Kernel transformations need to be added
	for full automated OpenACC code parallelisation.

	9) #164 and PR #184. Updates documentation to refer to psyclone
	script instead of generator.py.

	10) PR #187. Add example transformation scripts for the Dynamo
	0.3 API.

	11) PR #180. Makes the specification of loop limits in the GOcean
	API more flexible. This will enable us to support single-iteration
	loops.

	12) #188 and PR #189. Bug fix to ensure that the name of profiling
	regions remains the same when gen() is called multiple times.

	13) #176 and PR #200. Introduce new RegionTrans base class and
	add _validate method to ensure that the list of nodes to
	be transformed (with OpenMP or OpenACC) is correct.

	14) #197. Tidying of the test suite to use the new, get_invoke()
	utility everywhere.

	15) #212 and PR #213. Adds fparser as a submodule of psyclone to
	allow concurrent development of PSyclone and fparser (by allowing
	development versions of PSyclone to point to development versions
	of fparser).

	16) #185 and PR #202. Adds ability to modify a kernel in PSyclone
	using fparser2 and includes an OpenACC transformation to specify a
	kernel is an OpenACC kernel by adding an appropriate
	directive. Currently it is not possible to write the modified
	kernel to file.

	17) #134 and PR #217. Add support for colouring intergrid kernels.

	18) #196 and PR #210. Adds metadata support for evaluators on
	multiple function spaces in the Dynamo 0.3 API.

	19) #191 and PR #215. Add ability to specify iteration space
	definitions to the configuration file.

	20) #228 and PR #232. Fix for examples and travis now checks
	examples at the same time as coverage and code style.

	21) #219 and PR #225. Refactor dependence analysis and fix bug
	that meant that unnecessary halo exchanges of vector components
	were not being removed (following a redundant computation
	transformation).

	22) #27 and PR #209. Created initial NEMO api. Needs lots of work
	but it provides a starting point.

	23) #214 and PR #221. Adds a transformation to convert a
	synchronous halo exchange into an asynchronous halo exchange.

	24) #235 and PR #243. Removes dependency on Habakkuk in NEMO API.

	25) #134 and PR #236. Adds support for adding OpenMP to intergrid
	kernels.

	26) #198 and PR #223. Updates PSyclone to use the latest
	version of dl_esm_inf which has "GO_" prefixed to all public
	quantities. Adds dl_esm_inf as a git submodule.

	27) #158 and PR #253. Fix to remove unnecessary halo exchanges
	related to GH_INC updates to kernel arguments.

	28) #317 and PR #330. Fix to allow module use statements to be
	added to functions.

	29) #330 and PR #422. Adds PSyIR node to represent Nary operators and
	increases the number of supported operators.

release 1.6.1 6th December 2018

	1) #250. Change setup.py (used for pip installation) to only use
	version 0.0.7 of fparser.

release 1.6.0 18th May 2018

	1) #91 and PR #111 Remove unnecessary __init__.py files.

	2) PR #107 Fix errors in Fortran test files revealed by update
	to fparser 0.0.6. Update to catch new AnalyzeError raised by
	fparser.

	3) #90 and PR #102 Add support for integer, read-only, scalar
	arguments to built-in kernels. Add new inc_X_powint_n Built-in
	that raises a field to an integer power.

	4) #67 Bug fix - printing Invoke object caused crash.

	5) #112 and PR #113 - add travis support for codecov coverage tool

	6) #118 and PR #122 - add .pylintrc file in tests directory
	to disable some warnings that we don't care about (for testing
	code).

	7) #117 and PR #125 - bug fix for passing kernel arguments by value
	in the GOcean API.

	8) #105 and PR #115 - add support for coloured loops when
	performing redundant computation.

	9) #84 and PR #128 - make w2v and wtheta discontinuous function
	spaces

	10) PR #93 - add support for a swap-loop transform for the GOcean
	API.

	11) PR #152 - add pylintrc so that pylint's line-length limit
	matches that of pep8.

	12) PR #143 - bug fix for DAG generation in the GOcean API.

	13) PR #153 - added -v option to the psyclone script to show the
	version

	14) PR #136 - add support for intergrid kernels (required for
	multigrid)

	15) PR #149 - add support for GH_READWRITE access for
	discontinuous fields

	16) PR #163 - updating PSyclone to work with the latest version of
	the parser (0.0.7) as the API has changed

	17) PR #169 - add support for specifying stencils in the GOcean
	kernel meta-data.

release 1.5.1 3rd December 2017

	1) #53 and PR #88 Add a version file so that PSyclone does not
	need to be installed to generate documentation.

	2) #94, #96, #98 and PR #97 Make name="name" support in invoke
	calls more robust e.g. names must be valid fortran and match
	should be insensitive to case.

	3) #76 and PR #89 Add support for the new LFRic quadrature
	api. Currently only gh_quadrature_xyoz is supported.

	4) #99 and PR #100 Make the author list for the user manual
	strictly alphabetical.

	5) #50 and PR #78 Implement a redundant-computation transformation.
	This enables a user to request that a kernel (or kernels) is
	computed out into the halo region and any affected halo swaps
	be updated (and/or removed) as required.

	6) #103 and PR #104. Bug fix to ensure that a halo swap is not
	inserted if read annexed dofs are already clean due to a previous
	write to the L1 halo.

release 1.5.0 3rd October 2017

	1) #20 and PR #28 Add dependence analysis (and a Move
	transformation) to PSyclone. This will subsequently allow for
	the safe implementation of more complex schedule transformations
	and optimisations.

	2) #16 and PR #29 Update and add new PSyclone-generated builtins
	to support the functionality required by the current LFRic code.

	3) #43 and PR #44 Update of Met Office-specific install script to
	symlink the generator.py file rather than copy it.

	4) #40 and PR #47 Update example lfric/eg3 to use builtins and to
	merge invokes together as much as possible

	5) #45 and PR #49 Change of kernel metadata names from
	evaluator_shape to gh_shape and modifications to its values.

	6) #3 and PR #51 Restructure repository to allow installation via
	pip. Due to this change we can now use travis and coveralls within
	github for automated testing. Also, new releases are now
	automatically uploaded to pypi (via travis) and status badges can
	now be used so have been added to the README.md file (which is
	shown on the main github page).

	7) #55 and PR #66 Update the documentation to cover installation
	on systems running OpenSUSE.

	8) #61 and PR #71 Re-name existing Dynamo0.3 builtins to follow
	a consistent scheme and add support for some new ones (including
	setval_{c,X}, X_minus_bY etc.). See psyclone.pdf for the full list.

	9) #32 and PR #39 Adds the ability to build the generated code
	when performing Python tests. Generated code can now be checked
	that it compiles as part of the development process helping avoid
	making releases with errors in them. Note, existing tests still
	need to be updated.

	10) #54 and PR #63 The view() method (used to look at the internal
	representation of a schedule) now outputs coloured text (for
	easier viewing) if the termcolor package is installed.

	11) #69 and PR #73 setup.py now uses an absolute path to avoid
	failing tests (with file not found) in some environments when
	running py.test from a different directory to the tests
	themselves.

	12) #59 and PR #75 added metadata support for inter-grid kernels
	which will be used for the multi-grid code.

	13) #82 and PR #83 modified a test to work with different versions
	of graphviz which output files with different ammounts of white
	space

	14) #52 and PR #60 added support for evaluators. An evaluator is
	specified by setting the gh_shape metadata in kernels
	appropriately.

	15) #85 and PR #86 - minor correction to documentation (section
	on Inter-Grid kernel rules was in the wrong place).

release 1.4.1

	1) #22 Updated PSyclone to support enforce_operator_bc_kernel (in
	addition to the existing enforce_bc_kernel) for boundary
	conditions. PSyclone no longer adds in boundary condition calls
	after a call to matrix_vector_kernel, it is up to the user to add
	them in the algorithm layer in all cases. Also fixes a bug
	introduced in 1.4.0 issue #12.

release 1.4.0

	1) #2 Add support for kernel meta-data changes required to support
	Column-wise operators (Column Matrix Assembly).

	2) #6 Implement support for Column Matrix Assembly (CMA) in
	PSyclone.

	3) #12 Add support for the any_w2 function space descriptor

	4) #33 Update documentation referring to fparser.

release 1.3.3

	1) Project moved to github: https://github.com/stfc/PSyclone.
	Hereon, ticket numbers now refer to github issues instead of
	SRS tickets.

	2) #8 Remove the f2py source code from the PSyclone distribution
	and use the fparser package (https://github.com/stfc/fparser)
	instead.

	3) #9 Update documentation to refer to github.

release 1.3.2

	1) #908 Bug fix - ensure that the dynamo0p3 loop colour
	transformation raises an exception if the loop it is applied to
	does not iterate over cells.

	2) #923 Change the name of the generated Fortran module containing
	PSy-layer code for the Dynamo 0.3 API. The name is constructed by
	appending "_psy" to the Algorithm-layer name. (Previously "psy_"
	was prepended to it.) The names of modules produced by other
	PSyclone APIs are unchanged.

release 1.3.1

	1) #846 Bug fix - generate correct logic and code for the call to
	enforce_bc_kernel after a call to matrix_vector_kernel. Also add
	w2h and w2v as spaces that cause enforce_bc_kernel to be called in
	addition to W1 and W2.

	2) #853 Bug fix - make sure that an operator object is only used
	as a lookup for values in the PSy layer when it is correct to do
	so. In particular, make sure that the dofmap lookup is always from
	a field, as this fixes the known bug.

release 1.3.0

	1) #686 Stencil extents (depth of the stencil) are now changed to
	stencil sizes (number of elements in the stencil) in the PSy-layer
	as the algorithm expects to provide the former and the kernel
	expects to receive the latter.

	2) #706 Avoid potential name clashes with stencil extent and
	direction arguments (as well as nlayers).

	3) #673 Fixed an xfailing built-in test

	4) #721 Bug fix - generate correct variable declarations and
	module use statements without modifying original arguments. Invokes
	requiring multiple enforce-bc kernel calls are now handled correctly.

	5) #727 Addition of install script (contributions/install) to
	support Met Office modules environment.

	6) #423 Add support for distributed-memory for built-ins.
	Global sums are now generated for calls to inner_product and
	sum_field built-in kernels.

	7) #489 Support the dereferencing of an object/derived type in the
	argument list of a kernel call within an invoke in the algorithm
	layer e.g. call invoke(kern(a%b))

	8) #669 Added support for named arguments to the expression
	analyser. This is the first step towards supporting named invokes
	in PSyclone.

	9) #628 dofmap lookups are now outside loops in the
	PSy-layer. This makes no functional difference but should give a
	performance benefit.

	10) #304 Added support for named invokes in PSyclone.

	11) #580 Implemented tests for the agreed dynamo0.3 builtin
	rules. For example, all fields must be on the same function space
	within a builtin.

	12) #761 Added support for parsing evaluator metadata.

	13) #484 Add support for the use of OpenMP (including reductions)
	with builtins.

	14) #819 Re-structuring of DynKern._create_arg_list. Replaced with
	new ArgList base class which is then sub-classed to KernCallArgList
	and KernStubArgList.

	15) #576 Added tests and documentation to check and describe the
	dynamo0.3 api kernel and builtin rules.

release 1.2.4

	1) #658 Adds support for the use of real and integer literals with
	kind specified in kernel calls from the algorithm layer. For
	example 0.0_rdef. This will be particularly useful for built-ins.

	2) #475 Fixes any remaining string assert comparison errors in
	tests. Updates algen_test.py to be pep8, pyflakes and pylint
	compliant.

	3) #468 Add support for kernels that perform stencil operations.
	Stencil depth is specified at the algorithm layer.

	4) #672 Fix error in boundary layer code generation for
	matrix_vector_kernel. The function space check is now always
	correct (hopefully).

	5) #680 Bug fix: the kernel stub generator was not adding the stencil
	dofmap required by a field with stencil access.

release 1.2.3

	1) #111 Adds support for dynamo0.3 built-in operations running
	sequentially.

	2) #640 Update PSyclone to call enforce_bc_kernel after every
	call to matrix_vector_kernel if the space is W1 or W2. (Previously
	PSyclone looked for matrix_vector_mm_kernel and only W2.)

	3) #430 Adds support for multiple kernels within an invoke with
	kernel arguments specified as any_space. Previously there was a
	limit of one kernel per invoke. This is particularly relevant for
	built-ins as all of these currently have arguments that are
	any_space.

	4) #657 Changes to the declaration and assignment of the mesh
	object (it is now a pointer) within the generated PSy layer so as
	to use the mesh singleton and not generate a temporary copy of it.

release 1.2.2

	1) #575 Add parser support for stencil meta-data.

	2) #587 Changed scalar metadata names to gh_real and gh_integer

	3) #501 Updates to parser and documentation to support writing to
	scalar arguments (reductions). Note that this is currently only
	supported for serial code. Implementation of this functionality
	for OpenMP and MPI will be done under #484 and #423, respectively.

	4) #235 PSyclone now uses the appropriate intent for arguments in
	the generated PSy code. Previously it always used inout. This
	allows the algorithm developer to specify the intent of data in
	the algorithm layer appropriately, rather than being forced to use
	inout in all cases.

	5) #604 If PSyclone encounters an Algorithm file that contains no
	invoke calls then it now issues a warning and outputs that file
	unchanged (previously it did not output a file at all). No PSy
	file is created in this case.

	6) #618 fix for #235. Data with intent out should have fields
	declared as inout as internal subroutines within the field are
	dereferenced so are required as intent in.

	7) #610 When PSyclone is operating in line length limiting mode
	("-l" switch) problems are caused if it breaks a line in the middle
	of a string. PSyclone now prefixes all continued lines with an
	ampersand. This then produces valid Fortran irrespective of whether
	the line-break happens within a string.

release 1.2.1

	1) Added a PSyclone logo

	2) #360 Internal code structure changes to make the Node class
	calls() method more intuitive and consistent with other methods. A
	side effect is that the OpenMP private list should no longer
	contain any variables names that are not required (as this change
	fixes that bug).

	3) #546 Bug fix for colouring when a kernel is passed an operator.
	PSyclone was not generating the correct cell look-up when
	colouring a loop containing a kernel call with an operator. i.e.
	the PSy layer passed 'cell' to the kernel rather than
	'cmap(colour, cell)'.

	4) #542 generate correct OpenMP private list. This was actually
	fixed by the changes made under #360 (change 2 above) so this
	ticket only adds a test for this functionality.

release 1.2.0

	1) #415 Support for parsing stencil information supplied in
	Dynamo 0.3 kernel meta-data.

	2) #367 Make gocean Python conform to pep8

	3) #230 Add documentation for the GOcean1.0 API

	4) #379 Make f2pygen and its tests conform to pep8, pylint and
	improve the test coverage

	5) #429 Support for read-only scalar arguments in the 0.3
	Dynamo API.

	6) #420 Support for inter-invoke halo calls and logic (for
	distributed memory)

	7) #514 Fix for a bug in the if test round a halo_exchange call
	in which arrays (vectors) did not have their index added.

	8) #521 Fix bugs in the logic for adding halo exchange calls before
	loops.

	9) #532 Fix in the logic for adding halo exchange calls before
	loops which recognises that operators do not have halos.

	10) #467 Support transformations in Distributed Memory. Enable the use
	of OpenMP (and other transformations) with DM. Note that PSyclone
	currently does not support halo swaps inside OpenMP parallel regions.

release 1.1.0

	1) #263 OpenMP (including colouring) supported for the 0.3 Dynamo
	API. Parser fails gracefully if Kernel-code parsing is
	unsuccessful.

	2) #292 Add support for user-supplied transformations/optimisations
	via a script passed to the generate function/command-line. This
	enables the use of transformations within a build system.

	3) #292 Documentation for Algorithm, PSy and Kernel layers as well
	as for transformations has been added. Documentation on using
	transformation scripts then added on top.

	4) #292 Dynamo example scripts fixed.

	5) #258 First version of kernel-stub generator added. Given kernel
	metadata as input, PSyclone has enough information to be able to
	generate stub kernel code with the appropriate arguments and
	argument ordering.

	6) #364 OpenMP fix for update 1) (ticket #263). 'ncolour' variable
	now declared. New lfric/eg3 example added to demonstrate the use
	of transformation scripts introduced in update 2) (ticket #292).

	7) #361 Minor updates to the kernel-stub generator. Remove spurious
	dir() command, remove additional '_code' from kernel subroutine name
	and add 'implicit none' to the generated subroutine.

	8) #363 Update to the generator script to catch any run-time
	errors generated by the user-supplied optimisation script. Such
	errors are then reported in a user-friendly fashion to aid
	debugging.

	9) #272 Added support for explicit loop bounds in the PSy layer
	for the GOcean1.0 API. The Cray compiler makes use of this
	information to generate more efficient code. This option can be
	switched on or off using a transformation.

	10) Support the module in-lining of kernel subroutines. i.e.
	kernel subroutines can be moved into the same module that contains
	the invoke from which they are called. This functionality is
	implemented as a new transformation, 'KernelModuleInlineTrans'.
	psyGen.py has also been made fully pep8 compliant.

	11) #347 Add an option to limit the length of lines of fortran
	code that PSyclone generates to 132 chars. This is the length
	mandated by the Fortran free-format standard and is rigorously
	enforced by some compilers (e.g. PGI). As a part of this change
	PSyclone now checks the length of all lines of source code in
	the Algorithm and Kernel files that it parses.

	12) #395 Add support for new function spaces: Wtheta, W2H and W2V.

	13) #396 and #397 Make all tests work with Python 2.6. Previously
	two of the tests only worked in Python 2.7 and a third caused
	resource issues when using deepcopy.

	14) #355 Support operators where the "to" and "from" function
	spaces are different.

release 1.0.2

	1) #299 temporary boundary condition
	support. matrix_vector_kernel_mm now uses enforce_bc_code rather
	than enforce_boundary_w2 as the latter is no longer used.

release 1.0.1

	1) #299 temporary boundary condition support. removed the
	hardwired code and associated test that added an additional
	boundary condition array to ru_kernel as this kernel is no longer
	required. Added support for generating a boundary condition array
	in the PSy layer and passing it into the enforce_bc_kernel
	kernel. enforce_bc_kernel should be placed by the algorithm
	developer to enforce boundary conditions.

release 1.0.0<|MERGE_RESOLUTION|>--- conflicted
+++ resolved
@@ -273,16 +273,14 @@
 	93) PR #2015 for #2012. Fixes crash in access-information
 	collection when there is an LFRic 'domain' loop.
 
-<<<<<<< HEAD
-	94) PR #2020 for #2019. Fix inconsistencies in handling of precision
-	symbols
-=======
 	94) PR #2014. Extends psyir_from_source() so that the caller
 	can specify if the Fortran is in fixed format.
 
 	95) PR #1993 towards #1953. Extends the LFRicKernelMetadata
 	class to support stencil specifications.
->>>>>>> 167ee195
+
+	96) PR #2020 for #2019. Fix inconsistencies in handling of precision
+	symbols
 
 release 2.3.1 17th of June 2022
 
