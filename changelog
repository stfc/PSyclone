--- conflicted
+++ resolved
@@ -1,11 +1,3 @@
-<<<<<<< HEAD
-Release 3.2.2 26th of November 2025
-
-   2) PR #3231 for #3230. Fixes a bug in upper_bound_psyir() for field vectors.
-
-   1) PR #3229 for #3227. Fixes a bug with PSyAD where the wrong operator
-   space was being generated.
-=======
    3) PR #3210 for #3203. Removes outstanding references to the old,
    pared-down LFRic infrastructure.
 
@@ -14,7 +6,13 @@
  
    1) PR #3218 for #2705. Adds explicit type information for the r2d_field
    type in GOcean so that kernel inlining succeeds.
->>>>>>> 5ee8752f
+
+Release 3.2.2 26th of November 2025
+
+   2) PR #3231 for #3230. Fixes a bug in upper_bound_psyir() for field vectors.
+
+   1) PR #3229 for #3227. Fixes a bug with PSyAD where the wrong operator
+   space was being generated.
 
 Release 3.2.1 12th of November 2025
 
