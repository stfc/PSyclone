# -----------------------------------------------------------------------------
# (c) The copyright relating to this work is owned jointly by the Crown,
# Met Office and NERC 2015.
# However, it has been created with the help of the GungHo Consortium,
# whose members are identified at https://puma.nerc.ac.uk/trac/GungHo/wiki
# -----------------------------------------------------------------------------
# Author R. Ford STFC Daresbury Lab

''' This module implements the PSyclone Dynamo 0.3 API by 1)
    specialising the required base classes in parser.py (Descriptor,
    KernelType) and adding a new class (DynFuncDescriptor03) to
    capture function descriptor metadata and 2) specialising the
    required base classes in psyGen.py (PSy, Invokes, Invoke, Schedule,
    Loop, Kern, Inf, Arguments and Argument). '''

# imports
import os
from parse import Descriptor, KernelType, ParseError
import expression as expr
import fparser
from psyGen import PSy, Invokes, Invoke, Schedule, Loop, Kern, \
    Arguments, KernelArgument, NameSpaceFactory, GenerationError, \
    FieldNotFoundError, HaloExchange, FORTRAN_INTENT_NAMES
import psyGen
import config

# first section : Parser specialisations and classes

# constants
DISCONTINUOUS_FUNCTION_SPACES = ["w3"]
CONTINUOUS_FUNCTION_SPACES = ["w0", "w1", "w2", "wtheta", "w2h", "w2v"]
VALID_FUNCTION_SPACES = DISCONTINUOUS_FUNCTION_SPACES + \
    CONTINUOUS_FUNCTION_SPACES

VALID_ANY_SPACE_NAMES = ["any_space_1", "any_space_2", "any_space_3",
                         "any_space_4", "any_space_5", "any_space_6",
                         "any_space_7", "any_space_8", "any_space_9"]

VALID_FUNCTION_SPACE_NAMES = VALID_FUNCTION_SPACES + VALID_ANY_SPACE_NAMES

VALID_OPERATOR_NAMES = ["gh_basis", "gh_diff_basis", "gh_orientation"]

VALID_SCALAR_NAMES = ["gh_real", "gh_integer"]
VALID_ARG_TYPE_NAMES = ["gh_field", "gh_operator"] + VALID_SCALAR_NAMES

VALID_REDUCTION_NAMES = ["gh_sum"]
VALID_ACCESS_DESCRIPTOR_NAMES = ["gh_read", "gh_write", "gh_inc"] + \
    VALID_REDUCTION_NAMES

VALID_STENCIL_TYPES = ["x1d", "y1d", "xory1d", "cross", "region"]

VALID_LOOP_BOUNDS_NAMES = ["start", "inner", "edge", "halo", "ncolour",
                           "ncolours", "cells", "dofs"]

# The mapping from meta-data strings to field-access types
# used in this API.
FIELD_ACCESS_MAP = {"write": "gh_write", "read": "gh_read",
                    "readwrite": "gh_rw", "inc": "gh_inc"}

# Valid Dynamo loop types. The default is "" which is over cells (in the
# horizontal plane).
VALID_LOOP_TYPES = ["dofs", "colours", "colour", ""]

# Mappings used by non-API-Specific code in psyGen
psyGen.MAPPING_REDUCTIONS = {"sum": "gh_sum"}
psyGen.MAPPING_SCALARS = {"iscalar": "gh_integer", "rscalar": "gh_real"}
psyGen.MAPPING_ACCESSES = {"inc": "gh_inc", "write": "gh_write",
                           "read": "gh_read"}
psyGen.VALID_ARG_TYPE_NAMES = VALID_ARG_TYPE_NAMES
psyGen.VALID_ACCESS_DESCRIPTOR_NAMES = VALID_ACCESS_DESCRIPTOR_NAMES

# Functions


<<<<<<< HEAD
def get_map_name(func_space):
    ''' Returns a dofmap name for the supplied FunctionSpace. '''
    return "map_" + func_space.mangled_name


def get_ndf_name(func_space):
    ''' Returns a ndf name for this FunctionSpace object. '''
    return "ndf_" + func_space.mangled_name


def get_undf_name(func_space):
    ''' Returns a undf name for this FunctionSpace object. '''
    return "undf_" + func_space.mangled_name


def get_orientation_name(func_space):
    ''' Returns an orientation name for a function space with the
    supplied name '''
    return "orientation" + "_" + func_space.mangled_name


def get_basis_name(function_space):
    ''' Returns a name for the basis function on this FunctionSpace.
    The name is unique to the function space, it is not the
    raw metadata value. '''
    return "basis" + "_" + function_space.mangled_name


def get_diff_basis_name(function_space):
    ''' Returns a name for the differential basis function on the
    supplied FunctionSpace. The name is unique to the function space, it
    is not the raw metadata value. '''
    return "diff_basis" + "_" + function_space.mangled_name


def get_operator_name(operator_name, function_space):
    ''' Returns the name of the specified operator for the supplied
    FunctionSpace. The name is unique to the function space, it
    is not the raw metadata value. '''
    if operator_name == "gh_orientation":
        return get_orientation_name(function_space)
    elif operator_name == "gh_basis":
        return get_basis_name(function_space)
    elif operator_name == "gh_diff_basis":
        return get_diff_basis_name(function_space)
    else:
        raise GenerationError(
            "Unsupported name '{0}' found. Expected one of {1}".
            format(operator_name, VALID_OPERATOR_NAMES))


def mangle_fs_name(args, fs_name):
    ''' Construct the mangled version of a function-space name given
    a list of kernel arguments '''
    if fs_name not in VALID_ANY_SPACE_NAMES:
        # If it's not any any-space then we don't need to
        # mangle the name
        return fs_name
    for arg in args:
        for fspace in arg.function_spaces:
            if fspace and fspace.orig_name.lower() == fs_name.lower():
                return fs_name.lower() + "_" + arg.name
    raise FieldNotFoundError("No kernel argument found for function space "
                             "'{0}'".format(fs_name))


def field_on_space(func_space, arguments):
    ''' Returns True if the supplied list of arguments contains a field
    that exists on the specified space. '''
    if func_space.mangled_name in arguments.unique_fs_names:
        for arg in arguments.args:
            # Test that arg is a field first in case it's a scalar which
            # won't then have a function space at all
            if arg.type == "gh_field" and \
               arg.function_space.orig_name == func_space.orig_name:
=======
def field_on_space(func_space, arguments):
    ''' Returns True if the supplied list of arguments contains a field
    that exists on the specified space. '''
    if func_space in arguments.unique_fss:
        for arg in arguments.args:
            if arg.function_space == func_space and \
               arg.type == "gh_field":
>>>>>>> 1ff11e44
                return True
    return False

# Classes
<<<<<<< HEAD


class FunctionSpace(object):
    ''' Manages the name of a function space. If it is an any-space
    then its name is mangled such that it is unique within the scope
    of an Invoke '''

    def __init__(self, name, kernel_args):
        self._orig_name = name
        self._kernel_args = kernel_args
        if self._orig_name not in VALID_ANY_SPACE_NAMES:
            # We only need to name-mangle any-space spaces
            self._mangled_name = self._orig_name
        else:
            # We do not construct the name-mangled name at this point
            # as the full list of kernel arguments may still be under
            # construction.
            self._mangled_name = None

    @property
    def orig_name(self):
        ''' Returns the name of this function space as declared in the
        kernel meta-data '''
        return self._orig_name

    @property
    def mangled_name(self):
        ''' Returns the mangled name of this function space such that
        it is unique within the scope of an invoke. If the mangled
        name has not been generated then we do that the first time we're
        called. '''
        if self._mangled_name:
            return self._mangled_name
        else:
            # Cannot use kernel_args.field_on_space(x) here because that
            # routine itself requires the mangled name in order to identify
            # whether the space is present in the kernel call.
            self._mangled_name = mangle_fs_name(self._kernel_args.args,
                                                self._orig_name)
            return self._mangled_name
=======
>>>>>>> 1ff11e44


class DynFuncDescriptor03(object):
    ''' The Dynamo 0.3 API includes a function-space descriptor as
    well as an argument descriptor which is not supported by the base
    classes. This class captures the information specified in a
    function-space descriptor. '''

    def __init__(self, func_type):
        self._func_type = func_type
        if func_type.name != 'func_type':
            raise ParseError(
                "In the dynamo0.3 API each meta_func entry must be of type "
                "'func_type' but found '{0}'".format(func_type.name))
        if len(func_type.args) < 2:
            raise ParseError(
                "In the dynamo0.3 API each meta_func entry must have at "
                "least 2 args, but found '{0}'".format(len(func_type.args)))
        self._operator_names = []
        for idx, arg in enumerate(func_type.args):
            if idx == 0:  # first func_type arg
                if arg.name not in VALID_FUNCTION_SPACE_NAMES:
                    raise ParseError(
                        "In the dynamo0p3 API the 1st argument of a "
                        "meta_func entry should be a valid function space "
                        "name (one of {0}), but found '{1}' in '{2}'".format(
                            VALID_FUNCTION_SPACE_NAMES, arg.name, func_type))
                self._function_space_name = arg.name
            else:  # subsequent func_type args
                if arg.name not in VALID_OPERATOR_NAMES:
                    raise ParseError(
                        "In the dynamo0.3 API, the 2nd argument and all "
                        "subsequent arguments of a meta_func entry should "
                        "be a valid operator name (one of {0}), but found "
                        "'{1}' in '{2}".format(VALID_OPERATOR_NAMES,
                                               arg.name, func_type))
                if arg.name in self._operator_names:
                    raise ParseError(
                        "In the dynamo0.3 API, it is an error to specify an "
                        "operator name more than once in a meta_func entry, "
                        "but '{0}' is replicated in '{1}".format(arg.name,
                                                                 func_type))
                self._operator_names.append(arg.name)
        self._name = func_type.name

    @property
    def function_space_name(self):
        ''' Returns the name of the descriptors function space '''
        return self._function_space_name

    @property
    def operator_names(self):
        ''' Returns a list of operators that are associated with this
        descriptors function space '''
        return self._operator_names

    def __repr__(self):
        return "DynFuncDescriptor03({0})".format(self._func_type)

    def __str__(self):
        res = "DynFuncDescriptor03 object" + os.linesep
        res += "  name='{0}'".format(self._name) + os.linesep
        res += "  nargs={0}".format(len(self._operator_names)+1) + os.linesep
        res += "  function_space_name[{0}] = '{1}'".\
               format(0, self._function_space_name) + os.linesep
        for idx, arg in enumerate(self._operator_names):
            res += "  operator_name[{0}] = '{1}'".format(idx+1, arg) + \
                   os.linesep
        return res


class DynArgDescriptor03(Descriptor):
    ''' This class captures the information specified in an argument
    descriptor.'''

    def __init__(self, arg_type):
        self._arg_type = arg_type
        if arg_type.name != 'arg_type':
            raise ParseError(
                "In the dynamo0.3 API each meta_arg entry must be of type "
                "'arg_type', but found '{0}'".format(arg_type.name))
        # we require at least 2 args
        if len(arg_type.args) < 2:
            raise ParseError(
                "In the dynamo0.3 API each meta_arg entry must have at least "
                "2 args, but found '{0}'".format(len(arg_type.args)))
        # the first arg is the type of field, possibly with a *n appended
        self._vector_size = 1
        if isinstance(arg_type.args[0], expr.BinaryOperator):
            # we expect 'field_type * n' to have been specified
            self._type = arg_type.args[0].toks[0].name
            operator = arg_type.args[0].toks[1]
            try:
                self._vector_size = int(arg_type.args[0].toks[2])
            except TypeError:
                raise ParseError(
                    "In the dynamo0.3 API vector notation expects the format "
                    "(field*n) where n is an integer, but the following was "
                    "found '{0}' in '{1}'.".
                    format(str(arg_type.args[0].toks[2]), arg_type))
            if self._type not in VALID_ARG_TYPE_NAMES:
                raise ParseError(
                    "In the dynamo0.3 API the 1st argument of a meta_arg "
                    "entry should be a valid argument type (one of {0}), but "
                    "found '{1}' in '{2}'".format(VALID_ARG_TYPE_NAMES,
                                                  self._type, arg_type))
            if self._type in VALID_SCALAR_NAMES and self._vector_size > 1:
                raise ParseError(
                    "In the dynamo0.3 API vector notation is not supported "
                    "for scalar arguments (found '{0}')".
                    format(arg_type.args[0]))
            if not operator == "*":
                raise ParseError(
                    "In the dynamo0.3 API the 1st argument of a meta_arg "
                    "entry may be a vector but if so must use '*' as the "
                    "separator in the format (field*n), but found '{0}' in "
                    "'{1}'".format(operator, arg_type))
            if not self._vector_size > 1:
                raise ParseError(
                    "In the dynamo0.3 API the 1st argument of a meta_arg "
                    "entry may be a vector but if so must contain a valid "
                    "integer vector size in the format (field*n where n>1), "
                    "but found '{0}' in '{1}'".format(self._vector_size,
                                                      arg_type))

        elif isinstance(arg_type.args[0], expr.FunctionVar):
            # we expect 'field_type' to have been specified
            if arg_type.args[0].name not in VALID_ARG_TYPE_NAMES:
                raise ParseError(
                    "In the dynamo0.3 API the 1st argument of a "
                    "meta_arg entry should be a valid argument type (one of "
                    "{0}), but found '{1}' in '{2}'".
                    format(VALID_ARG_TYPE_NAMES, arg_type.args[0].name,
                           arg_type))
            self._type = arg_type.args[0].name
        else:
            raise ParseError(
                "Internal error in DynArgDescriptor03.__init__, (1) should "
                "not get to here")
        # The 2nd arg is an access descriptor
        if arg_type.args[1].name not in VALID_ACCESS_DESCRIPTOR_NAMES:
            raise ParseError(
                "In the dynamo0.3 API the 2nd argument of a meta_arg entry "
                "must be a valid access descriptor (one of {0}), but found "
                "'{1}' in '{2}'".format(VALID_ACCESS_DESCRIPTOR_NAMES,
                                        arg_type.args[1].name, arg_type))
        self._access_descriptor = arg_type.args[1]
        # Reduction access descriptors are only valid for scalar arguments
        if self._type not in VALID_SCALAR_NAMES and \
           self._access_descriptor.name in VALID_REDUCTION_NAMES:
            raise ParseError(
                "In the dynamo0.3 API a reduction access '{0}' is only valid "
                "with a scalar argument, but '{1}' was found".
                format(self._access_descriptor.name, self._type))
        # Scalars can only be read_only or reductions
        if self._type in VALID_SCALAR_NAMES:
            if self._access_descriptor.name not in ["gh_read"] + \
               VALID_REDUCTION_NAMES:
                raise ParseError(
                    "In the dynamo0.3 API scalar arguments must be "
                    "read-only (gh_read) or a reduction ({0}) but found "
                    "'{1}' in '{2}'".format(VALID_REDUCTION_NAMES,
                                            self._access_descriptor.name,
                                            arg_type))
        # Scalars with reductions do not work with Distributed Memory
        if self._type in VALID_SCALAR_NAMES and \
           self._access_descriptor.name in VALID_REDUCTION_NAMES and \
           config.DISTRIBUTED_MEMORY:
            raise ParseError(
                "Scalar reductions are not yet supported with distributed "
                "memory.")
        stencil = None
        if self._type == "gh_field":
            if len(arg_type.args) < 3:
                raise ParseError(
                    "In the dynamo0.3 API each meta_arg entry must have at "
                    "least 3 arguments if its first argument is gh_field, but "
                    "found {0} in '{1}'".format(len(arg_type.args), arg_type)
                    )
            # There must be at most 4 arguments.
            if len(arg_type.args) > 4:
                raise ParseError(
                    "In the dynamo0.3 API each meta_arg entry must have at "
                    "most 4 arguments if its first argument is gh_field, but "
                    "found {0} in '{1}'".format(len(arg_type.args), arg_type))
            # The 3rd argument must be a function space name
            if arg_type.args[2].name not in VALID_FUNCTION_SPACE_NAMES:
                raise ParseError(
                    "In the dynamo0.3 API the 3rd argument of a meta_arg "
                    "entry must be a valid function space name if its first "
                    "argument is gh_field (one of {0}), but found '{1}' in "
                    "'{2}".format(VALID_FUNCTION_SPACE_NAMES,
                                  arg_type.args[2].name, arg_type))
            self._function_space1 = arg_type.args[2].name

            # The optional 4th argument is a stencil specification
            if len(arg_type.args) == 4:
                try:
                    stencil = self._get_stencil(arg_type.args[3],
                                                VALID_STENCIL_TYPES)
                except ParseError as err:
                    raise ParseError(
                        "In the dynamo0.3 API the 4th argument of a meta_arg "
                        "entry must be a valid stencil specification but "
                        "entry '{0}' raised the following error:".
                        format(arg_type) + str(err))
                raise GenerationError(
                    "Stencils are currently not supported in PSyclone, "
                    "pending agreement and implementation of the associated "
                    "infrastructure")

            if self._function_space1.lower() == "w3" and \
               self._access_descriptor.name.lower() == "gh_inc":
                raise ParseError(
                    "it does not make sense for a 'w3' space to have a "
                    "'gh_inc' access")
            if stencil and self._access_descriptor.name.lower() != \
                    "gh_read":
                raise ParseError("a stencil must be read only so its access"
                                 "should be gh_read")

        elif self._type == "gh_operator":
            # we expect 4 arguments with the 3rd and 4th each being a
            # function space
            if len(arg_type.args) != 4:
                raise ParseError(
                    "In the dynamo0.3 API each meta_arg entry must have 4 "
                    "arguments if its first argument is gh_operator, but "
                    "found {0} in '{1}'".format(len(arg_type.args), arg_type))
            if arg_type.args[2].name not in VALID_FUNCTION_SPACE_NAMES:
                raise ParseError(
                    "In the dynamo0.3 API the 3rd argument of a meta_arg "
                    "entry must be a valid function space name (one of {0}), "
                    "but found '{1}' in '{2}".
                    format(VALID_FUNCTION_SPACE_NAMES, arg_type.args[2].name,
                           arg_type))
            self._function_space1 = arg_type.args[2].name
            if arg_type.args[3].name not in VALID_FUNCTION_SPACE_NAMES:
                raise ParseError(
                    "In the dynamo0.3 API the 4th argument of a meta_arg "
                    "entry must be a valid function space name (one of {0}), "
                    "but found '{1}' in '{2}".
                    format(VALID_FUNCTION_SPACE_NAMES, arg_type.args[2].name,
                           arg_type))
            self._function_space2 = arg_type.args[3].name
        elif self._type in VALID_SCALAR_NAMES:
            if len(arg_type.args) != 2:
                raise ParseError(
                    "In the dynamo0.3 API each meta_arg entry must have 2 "
                    "arguments if its first argument is gh_{{r,i}}scalar, but "
                    "found {0} in '{1}'".format(len(arg_type.args), arg_type))
            # Scalars don't have a function space
            self._function_space1 = None
        else:  # we should never get to here
            raise ParseError(
                "Internal error in DynArgDescriptor03.__init__, (2) should "
                "not get to here")
        Descriptor.__init__(self, self._access_descriptor.name,
                            self._function_space1, stencil=stencil)

    @property
    def function_space_to(self):
        ''' Return the "to" function space for a gh_operator. This is
        the first function space specified in the metadata. Raise an
        error if this is not an operator. '''
        if self._type == "gh_operator":
            return self._function_space1
        else:
            raise RuntimeError(
                "function_space_to only makes sense for a gh_operator, but "
                "this is a '{0}'".format(self._type))

    @property
    def function_space_from(self):
        ''' Return the "from" function space for a gh_operator. This is
        the second function space specified in the metadata. Raise an
        error if this is not an operator. '''
        if self._type == "gh_operator":
            return self._function_space2
        else:
            raise RuntimeError(
                "function_space_from only makes sense for a gh_operator, but "
                "this is a '{0}'".format(self._type))

    @property
    def function_space(self):
        ''' Return the function space name that this instance operates
        on. In the case of a gh_operator, where there are 2 function
        spaces, return function_space_from. '''
        if self._type == "gh_field":
            return self._function_space1
        elif self._type == "gh_operator":
            return self._function_space2
        elif self._type in VALID_SCALAR_NAMES:
            return None
        else:
            raise RuntimeError(
                "Internal error, DynArgDescriptor03:function_space(), should "
                "not get to here.")

    @property
    def function_spaces(self):
        ''' Return the function space names that this instance operates
        on as a list. In the case of a gh_operator, where there are 2 function
        spaces, we return both. '''
        if self._type == "gh_field":
            return [self.function_space]
        elif self._type == "gh_operator":
            # return to before from to maintain expected ordering
            return [self.function_space_to, self.function_space_from]
        elif self._type in VALID_SCALAR_NAMES:
            return []
        else:
            raise RuntimeError(
                "Internal error, DynArgDescriptor03:function_spaces(), should "
                "not get to here.")

    @property
    def is_any_space(self):
        ''' Returns True if this descriptor is of type any_space. This
        could be any on the any_space spaces, i.e. any of any_space_1,
        any_space_2, ... any_space_9, otherwise returns False. For
        operators, returns True if the source descriptor is of type
        any_space, else returns False. '''
        return self.function_space in VALID_ANY_SPACE_NAMES

    @property
    def vector_size(self):
        ''' Returns the vector size of the argument. This will be 1 if *n
        has not been specified. '''
        return self._vector_size

    @property
    def type(self):
        ''' returns the type of the argument (gh_field, gh_operator, ...). '''
        return self._type

    def __str__(self):
        res = "DynArgDescriptor03 object" + os.linesep
        res += "  argument_type[0]='{0}'".format(self._type)
        if self._vector_size > 1:
            res += "*"+str(self._vector_size)
        res += os.linesep
        res += "  access_descriptor[1]='{0}'".format(self._access_descriptor) \
               + os.linesep
        if self._type == "gh_field":
            res += "  function_space[2]='{0}'".format(self._function_space1) \
                   + os.linesep
        elif self._type == "gh_operator":
            res += "  function_space_to[2]='{0}'".\
                   format(self._function_space1) + os.linesep
            res += "  function_space_from[3]='{0}'".\
                   format(self._function_space2) + os.linesep
        elif self._type in VALID_SCALAR_NAMES:
            pass  # we have nothing to add if we're a scalar
        else:  # we should never get to here
            raise ParseError("Internal error in DynArgDescriptor03.__str__")
        return res

    def __repr__(self):
        return "DynArgDescriptor03({0})".format(self._arg_type)


class DynKernMetadata(KernelType):
    ''' Captures the Kernel subroutine code and metadata describing
    the subroutine for the Dynamo 0.3 API. '''

    def __init__(self, ast, name=None):
        KernelType.__init__(self, ast, name=name)
        # parse the arg_type metadata
        self._arg_descriptors = []
        for arg_type in self._inits:
            self._arg_descriptors.append(DynArgDescriptor03(arg_type))
        # parse the func_type metadata if it exists
        found = False
        for line in self._ktype.content:
            if isinstance(line, fparser.typedecl_statements.Type):
                for entry in line.selector:
                    if entry == "func_type":
                        if line.entity_decls[0].split()[0].split("(")[0] == \
                                "meta_funcs":
                            found = True
                            break
        if not found:
            func_types = []
        else:
            # use the base class method to extract the information
            func_types = self.getkerneldescriptors(self._ktype,
                                                   var_name="meta_funcs")
        self._func_descriptors = []
        # populate a list of function descriptor objects which we
        # return via the func_descriptors method.
        arg_fs_names = []
        for descriptor in self._arg_descriptors:
            arg_fs_names.extend(descriptor.function_spaces)
        used_fs_names = []
        for func_type in func_types:
            descriptor = DynFuncDescriptor03(func_type)
            fs_name = descriptor.function_space_name
            # check that function space names in meta_funcs are specified in
            # meta_args
            if fs_name not in arg_fs_names:
                raise ParseError(
                    "In the dynamo0.3 API all function spaces specified in "
                    "meta_funcs must exist in meta_args, but '{0}' breaks "
                    "this rule in ...\n'{1}'.".
                    format(fs_name, self._ktype.content))
            if fs_name not in used_fs_names:
                used_fs_names.append(fs_name)
            else:
                raise ParseError(
                    "In the dynamo0.3 API function spaces specified in "
                    "meta_funcs must be unique, but '{0}' is replicated."
                    .format(fs_name))
            self._func_descriptors.append(descriptor)

    @property
    def func_descriptors(self):
        ''' Returns metadata about the function spaces within a
        Kernel. This metadata is provided within Kernel code via the
        meta_funcs variable. Information is returned as a list of
        DynFuncDescriptor03 objects, one for each function space. '''
        return self._func_descriptors

# Second section : PSy specialisations

# classes


class DynamoPSy(PSy):
    ''' The Dynamo specific PSy class. This creates a Dynamo specific
    invokes object (which controls all the required invocation calls).
    It also overrides the PSy gen method so that we generate dynamo
    specific PSy module code. '''

    def __init__(self, invoke_info):
        PSy.__init__(self, invoke_info)
        self._invokes = DynamoInvokes(invoke_info.calls)

    @property
    def gen(self):
        '''
        Generate PSy code for the Dynamo0.3 api.

        :rtype: ast

        '''
        from f2pygen import ModuleGen, UseGen
        # create an empty PSy layer module
        psy_module = ModuleGen(self.name)
        # include required infrastructure modules
        psy_module.add(UseGen(psy_module, name="field_mod", only=True,
                              funcnames=["field_type", "field_proxy_type"]))
        psy_module.add(UseGen(psy_module, name="operator_mod", only=True,
                              funcnames=["operator_type",
                                         "operator_proxy_type"]))
        psy_module.add(UseGen(psy_module, name="quadrature_mod", only=True,
                              funcnames=["quadrature_type"]))
        psy_module.add(UseGen(psy_module, name="constants_mod", only=True,
                              funcnames=["r_def"]))
        # add all invoke specific information
        self.invokes.gen_code(psy_module)
        # inline kernels where requested
        self.inline(psy_module)
        # return the generated code
        return psy_module.root


class DynamoInvokes(Invokes):
    ''' The Dynamo specific invokes class. This passes the Dynamo
    specific invoke class to the base class so it creates the one we
    require. '''

    def __init__(self, alg_calls):
        if False:
            self._0_to_n = DynInvoke(None, None)  # for pyreverse
        Invokes.__init__(self, alg_calls, DynInvoke)


class DynInvoke(Invoke):
    ''' The Dynamo specific invoke class. This passes the Dynamo
    specific schedule class to the base class so it creates the one we
    require.  Also overrides the gen_code method so that we generate
    dynamo specific invocation code. '''

    def __init__(self, alg_invocation, idx):
        if False:
            self._schedule = DynSchedule(None)  # for pyreverse
        Invoke.__init__(self, alg_invocation, idx, DynSchedule)

<<<<<<< HEAD
        # The baseclass works out the algorithm code's unique argument
=======
        # check whether we have more than one kernel call within this
        # invoke which specifies any_space. This is not supported at
        # the moment so we raise an error.  any_space with different
        # kernels in an invoke must either inherit the space from the
        # variable (which needs analysis) or have a unique name for
        # the space used by each kernel and at the moment neither of
        # these has been coded for.
        any_space_call_count = 0
        for call in self.schedule.calls():
            found_any_space = False
            for arg_descriptor in call.arg_descriptors:
                if arg_descriptor.is_any_space:
                    found_any_space = True
                    break
            if found_any_space:
                any_space_call_count += 1
        if any_space_call_count > 1:
            raise GenerationError(
                "Error, there are multiple kernels within this invoke with "
                "kernel arguments declared as any_space. This is not yet "
                "supported.")
        # the baseclass works out the algorithms codes unique argument
>>>>>>> 1ff11e44
        # list and stores it in the self._alg_unique_args
        # list. However, the base class currently ignores any qr
        # arguments so we need to add them in.
        self._alg_unique_qr_args = []
        for call in self.schedule.calls():
            if call.qr_required:
                if call.qr_text not in self._alg_unique_qr_args:
                    self._alg_unique_qr_args.append(call.qr_text)
        self._alg_unique_args.extend(self._alg_unique_qr_args)
        # we also need to work out the names to use for the qr
        # arguments within the psy layer. These are stored in the
        # _psy_unique_qr_vars list
        self._psy_unique_qr_vars = []
        for call in self.schedule.calls():
            if call.qr_required:
                if call.qr_name not in self._psy_unique_qr_vars:
                    self._psy_unique_qr_vars.append(call.qr_name)

        # lastly, add in halo exchange calls if required. We only need to
        # do this for fields since operators are assembled in place
        # and scalars don't have halos.
        if config.DISTRIBUTED_MEMORY:
            # for the moment just add them before each loop as required
            for loop in self.schedule.loops():
                inc = loop.has_inc_arg()
                for halo_field in loop.unique_fields_with_halo_reads():
                    if halo_field.vector_size > 1:
                        # the range function below returns values from
                        # 1 to the vector size which is what we
                        # require in our Fortran code
                        for idx in range(1, halo_field.vector_size+1):
                            exchange = DynHaloExchange(
                                halo_field, parent=loop, vector_index=idx,
                                inc=inc)
                            loop.parent.children.insert(loop.position,
                                                        exchange)
                    else:
                        exchange = DynHaloExchange(halo_field, parent=loop,
                                                   inc=inc)
                        loop.parent.children.insert(loop.position, exchange)

    @property
    def qr_required(self):
        ''' Returns True if at least one of the kernels in this invoke
        requires QR, otherwise returns False. '''
        required = False
        for call in self.schedule.calls():
            if call.qr_required:
                required = True
                break
        return required

    def unique_proxy_declarations(self, datatype, access=None):
        ''' Returns a list of all required proxy declarations for the
        specified datatype.  If access is supplied (e.g. "gh_write")
        then only declarations with that access are returned. '''
        if datatype not in VALID_ARG_TYPE_NAMES:
            raise GenerationError(
                "unique_proxy_declarations called with an invalid datatype. "
                "Expected one of '{0}' but found '{1}'".
                format(str(VALID_ARG_TYPE_NAMES), datatype))
        if access and access not in VALID_ACCESS_DESCRIPTOR_NAMES:
            raise GenerationError(
                "unique_proxy_declarations called with an invalid access "
                "type. Expected one of '{0}' but got '{1}'".
                format(VALID_ACCESS_DESCRIPTOR_NAMES, access))
        declarations = []
        for call in self.schedule.calls():
            for arg in call.arguments.args:
                if not access or arg.access == access:
                    if arg.text and arg.type == datatype:
                        if arg.proxy_declaration_name not in declarations:
                            declarations.append(arg.proxy_declaration_name)
        return declarations

    def arg_for_funcspace(self, fspace):
        ''' Returns an argument object which is on the requested
        function space. Searches through all Kernel calls in this
        invoke. Currently the first argument object that is found is
        used. Throws an exception if no argument exists. '''
        for kern_call in self.schedule.calls():
<<<<<<< HEAD
            try:
                return kern_call.arguments.get_arg_on_space(fspace)
            except FieldNotFoundError:
                pass
        raise GenerationError(
            "No argument found on '{0}' space".format(fspace.mangled_name))
=======
            if fs_name in kern_call.arguments.unique_fss:
                for arg in kern_call.arguments.args:
                    if fs_name in arg.function_spaces:
                        return arg
        raise GenerationError("No argument found on {0} space".format(fs_name))
>>>>>>> 1ff11e44

    def unique_fss(self):
        ''' Returns the unique function space *objects* over all kernel
        calls in this invoke. '''
        unique_fs = []
        unique_fs_names = []
        for kern_call in self.schedule.calls():
<<<<<<< HEAD
            kern_fss = kern_call.arguments.unique_fss
            for fspace in kern_fss:
                if fspace.mangled_name not in unique_fs_names:
                    unique_fs.append(fspace)
                    unique_fs_names.append(fspace.mangled_name)
        return unique_fs
=======
            for fs_name in kern_call.arguments.unique_fss:
                if fs_name not in unique_fs_names:
                    unique_fs_names.append(fs_name)
        return unique_fs_names
>>>>>>> 1ff11e44

    def basis_required(self, func_space):
        ''' Returns true if at least one of the kernels in this invoke
        requires a basis function for this function space, otherwise
        it returns False. '''
        # look in each kernel
        for kern_call in self.schedule.kern_calls():
            # is there a descriptor for this function space?
            if kern_call.fs_descriptors.exists(func_space):
                descriptor = kern_call.fs_descriptors.\
                    get_descriptor(func_space)
                # does this descriptor specify that a basis function
                # is required?
                if descriptor.requires_basis:
                    # found a kernel that requires a basis function
                    # for this function space
                    return True

        # none of my kernels require a basis function for this function space
        return False

    def diff_basis_required(self, func_space):
        ''' Returns true if at least one of the kernels in this invoke
        requires a differential basis function for this function
        space, otherwise it returns False.'''
        # look in each kernel
        for kern_call in self.schedule.kern_calls():
            # is there a descriptor for this function space?
            if kern_call.fs_descriptors.exists(func_space):
                descriptor = kern_call.fs_descriptors.\
                    get_descriptor(func_space)
                # does this descriptor specify that a basis function
                # is required?
                if descriptor.requires_diff_basis:
                    # found a kernel that requires a diff basis
                    # function for this function space
                    return True
        # none of my kernels require a diff basis function for this
        # function space
        return False

    def is_coloured(self):
        ''' Returns true if at least one of the loops in the
        schedule of this invoke has been coloured '''
        for loop in self.schedule.loops():
            if loop.loop_type == "colours":
                return True
        return False

<<<<<<< HEAD
=======
    def ndf_name(self, func_space):
        ''' A convenience method that returns an ndf name for a
        particular function space. These names are specified in
        function_space_descriptors objects contained within Kernel
        objects. The first Kernel in the invoke is used to return the
        name. If no Kernel exist in this invoke an error is thrown. '''
        kern_calls = self.schedule.calls()
        if len(kern_calls) == 0:
            raise GenerationError(
                "ndf_name makes no sense if there are no kernel calls")
        return kern_calls[0].fs_descriptors.ndf_name(func_space)

    def undf_name(self, func_space):
        ''' A convenience method that returns an undf name for a
        particular function space. These names are specified in
        function_space_descriptors objects contained within Kernel
        objects. The first Kernel in the invoke is used to return the
        name. If no Kernel exists in this invoke an error is thrown. '''
        kern_calls = self.schedule.calls()
        if len(kern_calls) == 0:
            raise GenerationError(
                "undf_name makes no sense if there are no kernel calls")
        return kern_calls[0].fs_descriptors.undf_name(func_space)

>>>>>>> 1ff11e44
    def get_operator_name(self, operator_name, function_space):
	''' A convenience method that returns an operator name for a
	particular operator on a particular function space. These
        names are specified in function_space_descriptors objects
	contained within Kernel objects. The first Kernel which uses
	the specified function space is used to return the name. If no
	Kernel using this function space exists in this invoke, an
	error is thrown. '''
	for kern_call in self.schedule.kern_calls():
	    if kern_call.fs_descriptors.exists(function_space):
	        return get_operator_name(operator_name, function_space)
	raise GenerationError(
	    "Dyn_invoke:get_operator_name: no kern call with function space "
	    "'{0}' and operator '{1}'".format(function_space, operator_name))


    def field_on_space(self, func_space):
        ''' Returns true if a field exists on this space for any
        kernel in this invoke. '''
        for kern_call in self.schedule.calls():
            if field_on_space(func_space, kern_call.arguments):
                return True
        return False

    def gen_code(self, parent):
        ''' Generates Dynamo specific invocation code (the subroutine
        called by the associated invoke call in the algorithm
        layer). This consists of the PSy invocation subroutine and the
        declaration of its arguments. '''
        from f2pygen import SubroutineGen, TypeDeclGen, AssignGen, DeclGen, \
            AllocateGen, DeallocateGen, CallGen, CommentGen
        # Create a namespace manager so we can avoid name clashes
        self._name_space_manager = NameSpaceFactory().create()
        # Create the subroutine
        invoke_sub = SubroutineGen(parent, name=self.name,
                                   args=self.psy_unique_var_names +
                                   self._psy_unique_qr_vars)
        # Add the subroutine argument declarations for real scalars that
        # are read - we don't currently support any other access type
        r_declarations = self.unique_declarations("gh_real",
                                                  access="gh_read")
        if r_declarations:
            invoke_sub.add(DeclGen(invoke_sub, datatype="real",
                                   kind="r_def", entity_decls=r_declarations,
                                   intent="in"))
        # Add the subroutine argument declarations for integer scalars
        # that are read - we don't currently support any other access type
        i_declarations = self.unique_declarations("gh_integer",
                                                  access="gh_read")
        if i_declarations:
            invoke_sub.add(DeclGen(invoke_sub, datatype="integer",
                                   entity_decls=i_declarations,
                                   intent="in"))

        fld_args = self.unique_declns_by_intent("gh_field")
        # Add the subroutine argument declarations for fields
        for intent in FORTRAN_INTENT_NAMES:
            if fld_args[intent]:
                if intent == "out":
                    # The data part of a field might have intent(out) but
                    # in order to preserve the state of the whole derived-type
                    # object it must be declared as inout.
                    fort_intent = "inout"
                else:
                    fort_intent = intent
                invoke_sub.add(TypeDeclGen(invoke_sub, datatype="field_type",
                                           entity_decls=fld_args[intent],
                                           intent=fort_intent))

        # Add the subroutine argument declarations for operators that
        # are read or written (operators are always on discontinous spaces
        # and therefore are never 'inc')
        op_declarations_dict = self.unique_declns_by_intent("gh_operator")
        for intent in FORTRAN_INTENT_NAMES:
            if op_declarations_dict[intent]:
                if intent == "out":
                    # The data part of an operator might have intent(out) but
                    # in order to preserve the state of the whole derived-type
                    # object it must be declared as inout.
                    fort_intent = "inout"
                else:
                    fort_intent = intent
                invoke_sub.add(
                    TypeDeclGen(invoke_sub, datatype="operator_type",
                                entity_decls=op_declarations_dict[intent],
                                intent=fort_intent))

        # Add the subroutine argument declarations for qr (quadrature
        # rules)
        if len(self._psy_unique_qr_vars) > 0:
            invoke_sub.add(TypeDeclGen(invoke_sub, datatype="quadrature_type",
                                       entity_decls=self._psy_unique_qr_vars,
                                       intent="in"))

        # Zero any scalar arguments that are GH_SUM
        zero_args = self.unique_declarations("gh_real", access="gh_sum")
        if zero_args:
            invoke_sub.add(CommentGen(invoke_sub, ""))
            invoke_sub.add(CommentGen(invoke_sub, " Zero summation variables"))
            invoke_sub.add(CommentGen(invoke_sub, ""))
            for arg in zero_args:
                invoke_sub.add(AssignGen(invoke_sub,
                                         lhs=arg, rhs="0.0_r_def"))

        # declare and initialise proxies for each of the (non-scalar)
        # arguments
        invoke_sub.add(CommentGen(invoke_sub, ""))
        invoke_sub.add(CommentGen(invoke_sub, " Initialise field proxies"))
        invoke_sub.add(CommentGen(invoke_sub, ""))
        for arg in self.psy_unique_vars:
            # We don't have proxies for scalars
            if arg.type in VALID_SCALAR_NAMES:
                continue
            if arg.vector_size > 1:
                # the range function below returns values from
                # 1 to the vector size which is what we
                # require in our Fortran code
                for idx in range(1, arg.vector_size+1):
                    invoke_sub.add(
                        AssignGen(invoke_sub,
                                  lhs=arg.proxy_name+"("+str(idx)+")",
                                  rhs=arg.name+"("+str(idx)+")%get_proxy()"))
            else:
                invoke_sub.add(AssignGen(invoke_sub, lhs=arg.proxy_name,
                                         rhs=arg.name+"%get_proxy()"))

        field_proxy_decs = self.unique_proxy_declarations("gh_field")
        if len(field_proxy_decs) > 0:
            invoke_sub.add(
                TypeDeclGen(invoke_sub,
                            datatype="field_proxy_type",
                            entity_decls=field_proxy_decs))
        op_proxy_decs = self.unique_proxy_declarations("gh_operator")
        if len(op_proxy_decs) > 0:
            invoke_sub.add(
                TypeDeclGen(invoke_sub,
                            datatype="operator_proxy_type",
                            entity_decls=op_proxy_decs))
        # Initialise the number of layers
        invoke_sub.add(CommentGen(invoke_sub, ""))
        invoke_sub.add(CommentGen(invoke_sub, " Initialise number of layers"))
        invoke_sub.add(CommentGen(invoke_sub, ""))

        # Use the first argument that is not a scalar
        first_var = None
        for var in self.psy_unique_vars:
            if var.type in ["gh_field", "gh_operator"]:
                first_var = var
                break
        if not first_var:
            raise GenerationError(
                "Cannot create an Invoke with no field/operator arguments")

        # Use our namespace manager to create a unique name unless
        # the context and label match and in this case return the
        # previous name
        nlayers_name = self._name_space_manager.create_name(
            root_name="nlayers", context="PSyVars", label="nlayers")
        invoke_sub.add(
            AssignGen(invoke_sub, lhs=nlayers_name,
                      rhs=first_var.proxy_name_indexed + "%" +
                      first_var.ref_name() + "%get_nlayers()"))
        invoke_sub.add(DeclGen(invoke_sub, datatype="integer",
                               entity_decls=[nlayers_name]))

        # declare and initialise a mesh object if required
        if config.DISTRIBUTED_MEMORY:
            from f2pygen import UseGen
            # we will need a mesh object for any loop bounds
            mesh_obj_name = self._name_space_manager.create_name(
                root_name="mesh", context="PSyVars", label="mesh")
            invoke_sub.add(UseGen(invoke_sub, name="mesh_mod", only=True,
                                  funcnames=["mesh_type"]))
            invoke_sub.add(TypeDeclGen(invoke_sub, datatype="mesh_type",
                                       entity_decls=[mesh_obj_name]))
            rhs = first_var.name_indexed + "%get_mesh()"
            invoke_sub.add(CommentGen(invoke_sub, ""))
            invoke_sub.add(CommentGen(invoke_sub, " Create a mesh object"))
            invoke_sub.add(CommentGen(invoke_sub, ""))
            invoke_sub.add(AssignGen(invoke_sub, lhs=mesh_obj_name, rhs=rhs))

        if self.qr_required:
            # declare and initialise qr values
            invoke_sub.add(CommentGen(invoke_sub, ""))
            invoke_sub.add(CommentGen(invoke_sub, " Initialise qr values"))
            invoke_sub.add(CommentGen(invoke_sub, ""))
            invoke_sub.add(
                DeclGen(invoke_sub, datatype="integer",
                        entity_decls=["nqp_h", "nqp_v"]))
            invoke_sub.add(
                DeclGen(invoke_sub, datatype="real", pointer=True,
                        kind="r_def", entity_decls=["xp(:,:) => null()"]))
            decl_list = ["zp(:) => null()", "wh(:) => null()",
                         "wv(:) => null()"]
            invoke_sub.add(
                DeclGen(invoke_sub, datatype="real", pointer=True,
                        kind="r_def", entity_decls=decl_list))
            if len(self._psy_unique_qr_vars) > 1:
                raise GenerationError(
                    "Oops, not yet coded for multiple qr values")
            qr_var_name = self._psy_unique_qr_vars[0]
            qr_ptr_vars = {"zp": "xqp_v", "xp": "xqp_h", "wh": "wqp_h",
                           "wv": "wqp_v"}
            qr_vars = ["nqp_h", "nqp_v"]
            for qr_var in qr_ptr_vars.keys():
                invoke_sub.add(
                    AssignGen(invoke_sub, pointer=True, lhs=qr_var,
                              rhs=qr_var_name + "%get_" +
                              qr_ptr_vars[qr_var] + "()"))
            for qr_var in qr_vars:
                invoke_sub.add(
                    AssignGen(invoke_sub, lhs=qr_var,
                              rhs=qr_var_name + "%get_" + qr_var + "()"))
        operator_declarations = []
        var_list = []
        var_dim_list = []
        # loop over all unique function spaces used by the kernels in this
        # invoke
        for function_space in self.unique_fss():
            # Initialise information associated with this function space
            invoke_sub.add(CommentGen(invoke_sub, ""))
            invoke_sub.add(
                CommentGen(invoke_sub, " Initialise sizes and "
                           "allocate any basis arrays for " +
                           function_space.mangled_name))
            invoke_sub.add(CommentGen(invoke_sub, ""))
            # Find an argument on this space to use to dereference
            arg = self.arg_for_funcspace(function_space)
            name = arg.proxy_name_indexed
            # initialise ndf for this function space and add name to
            # list to declare later
            ndf_name = get_ndf_name(function_space)
            var_list.append(ndf_name)
            invoke_sub.add(AssignGen(invoke_sub, lhs=ndf_name,
                                     rhs=name +
                                     "%" + arg.ref_name(function_space) +
                                     "%get_ndf()"))
            # if there is a field on this space then initialise undf
            # for this function space and add name to list to declare
            # later
            if self.field_on_space(function_space):
                undf_name = get_undf_name(function_space)
                var_list.append(undf_name)
                invoke_sub.add(AssignGen(invoke_sub, lhs=undf_name,
                                         rhs=name + "%" +
                                         arg.ref_name(function_space) +
                                         "%get_undf()"))
            if self.basis_required(function_space):
                # initialise 'dim' variable for this function space
                # and add name to list to declare later
                lhs = "dim_"+function_space.mangled_name
                var_dim_list.append(lhs)
                rhs = name+"%"+arg.ref_name(function_space)+"%get_dim_space()"
                invoke_sub.add(AssignGen(invoke_sub, lhs=lhs, rhs=rhs))
                # allocate the basis function variable
                alloc_args = "dim_" + function_space.mangled_name + ", " + \
                             get_ndf_name(function_space) + ", nqp_h, nqp_v"
                op_name = self.get_operator_name("gh_basis", function_space)
                invoke_sub.add(AllocateGen(invoke_sub,
                                           op_name+"("+alloc_args+")"))
                # add basis function variable to list to declare later
                operator_declarations.append(op_name+"(:,:,:,:)")
            if self.diff_basis_required(function_space):
                # initialise 'diff_dim' variable for this function
                # space and add name to list to declare later
                lhs = "diff_dim_" + function_space.mangled_name
                var_dim_list.append(lhs)
                rhs = name+"%" + arg.ref_name(function_space) + \
                    "%get_dim_space_diff()"
                invoke_sub.add(AssignGen(invoke_sub, lhs=lhs, rhs=rhs))
                # allocate the diff basis function variable
                alloc_args = ("diff_dim_" + function_space.mangled_name +
                              ", " + get_ndf_name(function_space) +
                              ", nqp_h, nqp_v")
                op_name = self.get_operator_name("gh_diff_basis",
                                                 function_space)
                invoke_sub.add(AllocateGen(invoke_sub,
                                           op_name+"("+alloc_args+")"))
                # add diff basis function variable to list to declare later
                operator_declarations.append(op_name+"(:,:,:,:)")
        if var_list:
            # declare ndf and undf for all function spaces
            invoke_sub.add(DeclGen(invoke_sub, datatype="integer",
                                   entity_decls=var_list))
        if var_dim_list:
            # declare dim and diff_dim for all function spaces
            invoke_sub.add(DeclGen(invoke_sub, datatype="integer",
                                   entity_decls=var_dim_list))
        if operator_declarations:
            # declare the basis function operators
            invoke_sub.add(DeclGen(invoke_sub, datatype="real",
                                   allocatable=True,
                                   kind="r_def",
                                   entity_decls=operator_declarations))

        if self.is_coloured():
            # Add declarations of the colour map and array holding the
            # no. of cells of each colour
            invoke_sub.add(DeclGen(parent, datatype="integer",
                                   pointer=True,
                                   entity_decls=["cmap(:,:)",
                                                 "ncp_colour(:)"]))
            # Declaration of variable to hold the number of colours
            invoke_sub.add(DeclGen(parent, datatype="integer",
                                   entity_decls=["ncolour"]))

        if self.qr_required:
            # add calls to compute the values of any basis arrays
            invoke_sub.add(CommentGen(invoke_sub, ""))
            invoke_sub.add(CommentGen(invoke_sub, " Compute basis arrays"))
            invoke_sub.add(CommentGen(invoke_sub, ""))
            # only look at function spaces that are used by the
            # kernels in this invoke
            for function_space in self.unique_fss():
                # see if a basis function is needed for this function space
                if self.basis_required(function_space):
                    # Create the argument list
                    args = []
                    op_name = self.get_operator_name("gh_basis",
                                                     function_space)
                    args.append(op_name)
                    args.append(get_ndf_name(function_space))
                    args.extend(["nqp_h", "nqp_v", "xp", "zp"])
                    # find an appropriate field to access
                    arg = self.arg_for_funcspace(function_space)
                    name = arg.proxy_name_indexed
                    # insert the basis array call
                    invoke_sub.add(CallGen(invoke_sub,
                                           name=name + "%" +
                                           arg.ref_name(function_space) +
                                           "%compute_basis_function",
                                           args=args))
                if self.diff_basis_required(function_space):
                    # Create the argument list
                    args = []
                    op_name = self.get_operator_name("gh_diff_basis",
                                                     function_space)
                    args.append(op_name)
                    args.append(get_ndf_name(function_space))
                    args.extend(["nqp_h", "nqp_v", "xp", "zp"])
                    # find an appropriate field to access
                    arg = self.arg_for_funcspace(function_space)
                    name = arg.proxy_name_indexed
                    # insert the diff basis array call
                    invoke_sub.add(
                        CallGen(invoke_sub, name=name + "%" +
                                arg.ref_name(function_space) +
                                "%compute_diff_basis_function", args=args))
        invoke_sub.add(CommentGen(invoke_sub, ""))
        if config.DISTRIBUTED_MEMORY:
            invoke_sub.add(CommentGen(invoke_sub, " Call kernels and "
                                      "communication routines"))
        else:
            invoke_sub.add(CommentGen(invoke_sub, " Call our kernels"))
        invoke_sub.add(CommentGen(invoke_sub, ""))
        # add content from the schedule
        self.schedule.gen_code(invoke_sub)
        if self.qr_required:
            # deallocate all allocated basis function arrays
            invoke_sub.add(CommentGen(invoke_sub, ""))
            invoke_sub.add(CommentGen(invoke_sub, " Deallocate basis arrays"))
            invoke_sub.add(CommentGen(invoke_sub, ""))
            func_space_var_names = []
            # loop over all function spaces used by the kernels in this invoke
            for function_space in self.unique_fss():
                if self.basis_required(function_space):
                    # add the basis array name to the list to use later
                    op_name = self.get_operator_name("gh_basis",
                                                     function_space)
                    func_space_var_names.append(op_name)
                if self.diff_basis_required(function_space):
                    # add the diff_basis array name to the list to use later
                    op_name = self.get_operator_name("gh_diff_basis",
                                                     function_space)
                    func_space_var_names.append(op_name)
            # add the required deallocate call
            invoke_sub.add(DeallocateGen(invoke_sub, func_space_var_names))
        invoke_sub.add(CommentGen(invoke_sub, ""))
        # finally, add me to my parent
        parent.add(invoke_sub)


class DynSchedule(Schedule):
    ''' The Dynamo specific schedule class. This passes the Dynamo-
    specific factories for creating kernel and infrastructure calls
    to the base class so it creates the ones we require. '''

    def __init__(self, arg):
        from dynamo0p3_builtins import DynBuiltInCallFactory
        Schedule.__init__(self, DynKernCallFactory, DynBuiltInCallFactory, arg)

    def view(self, indent=0):
        '''a method implemented by all classes in a schedule which display the
        tree in a textual form. This method overrides the default view
        method to include distributed memory information '''
        print self.indent(indent) + "Schedule[invoke='" + self.invoke.name + \
            "' dm="+str(config.DISTRIBUTED_MEMORY)+"]"
        for entity in self._children:
            entity.view(indent=indent + 1)


class DynHaloExchange(HaloExchange):

    ''' Dynamo specific halo exchange class which can be added to and
    manipulated in, a schedule '''

    def __init__(self, field, check_dirty=True, parent=None,
                 vector_index=None, inc=False):

        self._vector_index = vector_index
        if field.descriptor.stencil:
            halo_type = field.descriptor.stencil['type']
            halo_depth = field.descriptor.stencil['extent']
            if inc:
                # there is an inc writer which needs redundant
                # computation so our halo depth must be increased by 1
                halo_depth += 1
        else:
            halo_type = 'region'
            halo_depth = 1
        HaloExchange.__init__(self, field, halo_type, halo_depth,
                              check_dirty, parent=parent)

    def gen_code(self, parent):
        ''' Dynamo specific code generation for this class '''
        from f2pygen import IfThenGen, CallGen, CommentGen
        if self._vector_index:
            ref = "(" + str(self._vector_index) + ")"
        else:
            ref = ""
        if self._check_dirty:
            if_then = IfThenGen(parent, self._field.proxy_name + ref +
                                "%is_dirty(depth=" + str(self._halo_depth) +
                                ")")
            parent.add(if_then)
            halo_parent = if_then
        else:
            halo_parent = parent
        halo_parent.add(
            CallGen(
                halo_parent, name=self._field.proxy_name + ref +
                "%halo_exchange(depth=" + str(self._halo_depth) + ")"))
        parent.add(CommentGen(parent, ""))


class DynLoop(Loop):
    ''' The Dynamo specific Loop class. This passes the Dynamo
    specific loop information to the base class so it creates the one
    we require.  Creates Dynamo specific loop bounds when the code is
    being generated. '''

    def __init__(self, parent=None, loop_type=""):
        Loop.__init__(self, parent=parent,
                      valid_loop_types=VALID_LOOP_TYPES)
        self.loop_type = loop_type
        self._kern = None

        # Get the namespace manager instance so we can look-up
        # the name of the nlayers and ndf variables
        self._name_space_manager = NameSpaceFactory().create()

        # set our variable name at initialisation as it might be
        # required by other classes before code generation
        if self._loop_type == "colours":
            self._variable_name = "colour"
        elif self._loop_type == "colour":
            self._variable_name = "cell"
        elif self._loop_type == "dofs":
            self._variable_name = self._name_space_manager.\
                create_name(root_name="df",
                            context="PSyVars",
                            label="dof_loop_idx")
        else:
            self._variable_name = "cell"

        # At this stage we don't know what our loop bounds are
        self._lower_bound_name = None
        self._lower_bound_index = None
        self._upper_bound_name = None
        self._upper_bound_index = None

<<<<<<< HEAD
    def view(self, indent=0):
        ''' Print out a textual representation of this loop. We override
        this method from the Loop class because, in Dynamo0.3, the
        function space is now an object and we need to call orig_name on
        it '''
        print self.indent(indent) +\
            "Loop[type='{0}',field_space='{1}',it_space='{2}']".\
            format(self._loop_type, self._field_space.orig_name,
                   self.iteration_space)
        for entity in self._children:
            entity.view(indent=indent + 1)

=======
>>>>>>> 1ff11e44
    def load(self, kern):
        ''' Load the state of this Loop using the supplied Kernel
        object. This method is provided so that we can individually
        construct Loop objects for a given kernel call. '''
        self._kern = kern

        self._field = kern.arguments.iteration_space_arg()
        self._field_name = self._field.name
        self._field_space = self._field.function_space
        self._iteration_space = kern.iterates_over  # cells etc.

        # Loop bounds
        self.set_lower_bound("start")

        from dynamo0p3_builtins import DynBuiltIn
        if isinstance(kern, DynBuiltIn):
            # If the kernel is a built-in/pointwise operation
            # then this loop must be over DoFs
            self.set_upper_bound("dofs")
        else:
            if config.DISTRIBUTED_MEMORY:
                if self.field_space == "w3":  # discontinuous
                    self.set_upper_bound("edge")
                else:  # continuous
                    self.set_upper_bound("halo", index=1)
            else:  # sequential
                self.set_upper_bound("cells")

    def set_lower_bound(self, name, index=None):
        ''' Set the lower bounds of this loop '''
        if name not in VALID_LOOP_BOUNDS_NAMES:
            raise GenerationError(
                "The specified lower bound loop name is invalid")
        if name in ["inner", "halo"] and index < 1:
            raise GenerationError(
                "The specified index '{0}' for this lower loop bound is "
                "invalid".format(str(index)))
        self._lower_bound_name = name
        self._lower_bound_index = index

    def set_upper_bound(self, name, index=None):
        ''' Set the upper bounds of this loop '''
        if name not in VALID_LOOP_BOUNDS_NAMES:
            raise GenerationError(
                "The specified upper bound loop name is invalid")
        if name == "start":
            raise GenerationError("'start' is not a valid upper bound")
        if name in ["inner", "halo"] and index < 1:
            raise GenerationError(
                "The specified index '{0}' for this upper loop bound is "
                "invalid".format(str(index)))
        self._upper_bound_name = name
        self._upper_bound_index = index

    def _lower_bound_fortran(self):
        ''' Create the associated fortran code for the type of lower bound '''
        if not config.DISTRIBUTED_MEMORY and self._lower_bound_name != "start":
            raise GenerationError(
                "The lower bound must be 'start' if we are sequential but "
                "found '{0}'".format(self._upper_bound_name))
        if self._lower_bound_name == "start":
            return "1"
        else:
            # the start of our space is the end of the previous space +1
            if self._lower_bound_name == "inner":
                prev_space_name = self._lower_bound_name
                prev_space_index_str = str(self._lower_bound_index + 1)
            elif self._lower_bound_name == "edge":
                prev_space_name = "inner"
                prev_space_index_str = "1"
            elif (self._lower_bound_name == "halo" and
                  self._lower_bound_index == 1):
                prev_space_name = "edge"
                prev_space_index_str = ""
            elif (self._lower_bound_name == "halo" and
                  self._lower_bound_index > 1):
                prev_space_name = self._lower_bound_name
                prev_space_index_str = str(self._lower_bound_index - 1)
            else:
                raise GenerationError("Unsupported lower bound name found")
            mesh_obj_name = self._name_space_manager.create_name(
                root_name="mesh", context="PSyVars", label="mesh")
            return mesh_obj_name + "%get_last_" + prev_space_name + "_cell(" \
                + prev_space_index_str + ")+1"

    def _upper_bound_fortran(self):
        ''' Create the associated fortran code for the type of upper bound '''
        if self._upper_bound_name == "ncolours":
            return "ncolour"
        elif self._upper_bound_name == "ncolour":
            return "ncp_colour(colour)"
        elif not config.DISTRIBUTED_MEMORY:
            if self._upper_bound_name == "cells":
                return self.field.proxy_name_indexed + "%" + \
                    self.field.ref_name() + "%get_ncell()"
            # keep ncolours and ncolour here as options as we will
            # need them again when the DM colouring API is implemented
            elif self._upper_bound_name == "ncolours":
                return "ncolour"
            elif self._upper_bound_name == "ncolour":
                return "ncp_colour(colour)"
            elif self._upper_bound_name == "dofs":
                return self._kern.undf_name
            else:
                raise GenerationError(
                    "For sequential/shared-memory code, the upper loop "
                    "bound must be one of ncolours, ncolour, cells or dofs "
                    "but got '{0}'".format(self._upper_bound_name))
        else:
            if self._upper_bound_name in ["inner", "halo"]:
                index = self._upper_bound_index
            else:
                index = ""
            mesh_obj_name = self._name_space_manager.create_name(
                root_name="mesh", context="PSyVars", label="mesh")
            return mesh_obj_name + "%get_last_" + self._upper_bound_name + \
                "_cell(" + str(index) + ")"

    def has_inc_arg(self, mapping=None):
        ''' Returns True if any of the Kernels called within this loop
        have an argument with INC access. Returns False otherwise. '''
        if mapping is not None:
            my_mapping = mapping
        else:
            my_mapping = FIELD_ACCESS_MAP
        return Loop.has_inc_arg(self, my_mapping)

    def unique_fields_with_halo_reads(self):
        ''' Returns all fields in this loop that require at least some
        of their halo to be clean to work correctly. '''

        unique_fields = []
        unique_field_names = []

        for call in self.calls():
            for arg in call.arguments.args:
                if self._halo_read_access(arg):
                    if arg.name not in unique_field_names:
                        unique_field_names.append(arg.name)
                        unique_fields.append(arg)
        return unique_fields

    def _halo_read_access(self, arg):
        '''Determines whether this argument reads from the halo for this
        loop'''
        if arg.descriptor.stencil:
            raise GenerationError(
                "Stencils are not yet supported with halo exchange call logic")
        if arg.type in VALID_SCALAR_NAMES:
            # scalars do not have halos
            return False
        elif arg.type == "gh_operator":
            # operators do not have halos
            return False
        elif arg.discontinuous and arg.access.lower() == "gh_read":
            # there are no shared dofs so access to inner and edge are
            # local so we only care about reads in the halo
            return self._upper_bound_name == "halo"
        elif arg.access.lower() in ["gh_read", "gh_inc"]:
            # it is either continuous or we don't know (any_space_x)
            # and we need to assume it may be continuous for
            # correctness. There may be shared dofs so only access to
            # inner is local so we care about reads in both the edge
            # (annexed dofs) and the halo
            return self._upper_bound_name in ["halo", "edge"]
        else:
            # access is neither a read nor an inc so does not need halo
            return False

    def gen_code(self, parent):
        ''' Work out the appropriate loop bounds and variable name
        depending on the loop type and then call the base class to
        generate the code. '''

        # Check that we're not within an OpenMP parallel region if
        # we are a loop over colours.
        if self._loop_type == "colours" and self.is_openmp_parallel():
            raise GenerationError("Cannot have a loop over "
                                  "colours within an OpenMP "
                                  "parallel region.")

        # get fortran loop bounds
        self._start = self._lower_bound_fortran()
        self._stop = self._upper_bound_fortran()
        Loop.gen_code(self, parent)

        if config.DISTRIBUTED_MEMORY and self._loop_type != "colour":
            # Set halo dirty for all fields that are modified
            from f2pygen import CallGen, CommentGen
            fields = self.unique_modified_args(FIELD_ACCESS_MAP, "gh_field")
            if fields:
                parent.add(CommentGen(parent, ""))
                parent.add(CommentGen(parent,
                                      " Set halos dirty for fields modified "
                                      "in the above loop"))
                parent.add(CommentGen(parent, ""))
                for field in fields:
                    if field.vector_size > 1:
                        # the range function below returns values from
                        # 1 to the vector size which is what we
                        # require in our Fortran code
                        for index in range(1, field.vector_size+1):
                            parent.add(CallGen(parent, name=field.proxy_name +
                                               "(" + str(index) +
                                               ")%set_dirty()"))
                    else:
                        parent.add(CallGen(parent, name=field.proxy_name +
                                           "%set_dirty()"))
                parent.add(CommentGen(parent, ""))


class DynKern(Kern):
    ''' Stores information about Dynamo Kernels as specified by the
    Kernel metadata and associated algorithm call. Uses this
    information to generate appropriate PSy layer code for the Kernel
    instance or to generate a Kernel stub'''

    def __init__(self):
        if False:
            self._arguments = DynKernelArguments(None, None)  # for pyreverse

    def load(self, call, parent=None):
        ''' sets up kernel information with the call object which is
        created by the parser. This object includes information about
        the invoke call and the associated kernel'''
        self._setup_qr(call.ktype.func_descriptors)
        self._setup(call.ktype, call.module_name, call.args, parent)

    def load_meta(self, ktype):
        ''' sets up kernel information with the kernel type object
        which is created by the parser. The object includes the
        metadata describing the kernel code '''

        # create a name for each argument
        from parse import Arg
        args = []
        for idx, descriptor in enumerate(ktype.arg_descriptors):
            pre = None
            if descriptor.type.lower() == "gh_operator":
                pre = "op_"
            elif descriptor.type.lower() == "gh_field":
                pre = "field_"
            elif descriptor.type.lower() == "gh_real":
                pre = "rscalar_"
            elif descriptor.type.lower() == "gh_integer":
                pre = "iscalar_"
            else:
                raise GenerationError(
                    "load_meta expected one of '{0}' but "
                    "found '{1}'".format(VALID_ARG_TYPE_NAMES,
                                         descriptor.type))
            args.append(Arg("variable", pre+str(idx+1)))
        # initialise qr so we can test whether it is required
        self._setup_qr(ktype.func_descriptors)
        if self._qr_required:
            # it is required so add a qr algorithm argument
            args.append(Arg("variable", "qr"))
        self._setup(ktype, "dummy_name", args, None)

    def _setup_qr(self, func_descriptors):
        ''' initialisation of the qr information. This may be needed before
        general setup so is computed in a separate method. '''
        self._qr_required = False
        for descriptor in func_descriptors:
            if len(descriptor.operator_names) > 0:
                self._qr_required = True
                break

    def _setup(self, ktype, module_name, args, parent):
        ''' internal setup of kernel information. '''
        from parse import KernelCall
        Kern.__init__(self, DynKernelArguments,
                      KernelCall(module_name, ktype, args),
                      parent, check=False)
        self._func_descriptors = ktype.func_descriptors
        self._fs_descriptors = FSDescriptors(ktype.func_descriptors,
                                             self._arguments)
        # dynamo 0.3 api kernels require quadrature rule arguments to be
        # passed in if one or more basis functions are used by the kernel.
        self._qr_args = {"nh": "nqp_h", "nv": "nqp_v", "h": "wh", "v": "wv"}
        # perform some consistency checks as we have switched these
        # off in the base class
        if self._qr_required:
            # check we have an extra argument in the algorithm call
            if len(ktype.arg_descriptors)+1 != len(args):
                raise GenerationError(
                    "error: QR is required for kernel '{0}' which means that "
                    "a QR argument must be passed by the algorithm layer. "
                    "Therefore the number of arguments specified in the "
                    "kernel metadata '{1}', must be one less than the number "
                    "of arguments in the algorithm layer. However, I found "
                    "'{2}'".format(ktype.procedure.name,
                                   len(ktype.arg_descriptors),
                                   len(args)))
        else:
            # check we have the same number of arguments in the
            # algorithm call and the kernel metadata
            if len(ktype.arg_descriptors) != len(args):
                raise GenerationError(
                    "error: QR is not required for kernel '{0}'. Therefore "
                    "the number of arguments specified in the kernel "
                    "metadata '{1}', must equal the number of arguments in "
                    "the algorithm layer. However, I found '{2}'".
                    format(ktype.procedure.name,
                           len(ktype.arg_descriptors), len(args)))
        # if there is a quadrature rule, what is the name of the
        # algorithm argument?
        self._qr_text = ""
        self._qr_name = ""
        if self._qr_required:
            qr_arg = args[-1]
            self._qr_text = qr_arg.text
            self._name_space_manager = NameSpaceFactory().create()
            # use our namespace manager to create a unique name unless
            # the context and label match and in this case return the
            # previous name
            self._qr_name = self._name_space_manager.create_name(
                root_name=qr_arg.varName, context="AlgArgs",
                label=self._qr_text)

    @property
    def fs_descriptors(self):
        ''' Returns a list of function space descriptor objects of
        type FSDescriptor which contain information about the function
        spaces. '''
        return self._fs_descriptors

    @property
    def qr_required(self):
        ''' Returns True if this kernel makes use of a quadrature
        rule, else returns False. '''
        return self._qr_required

    @property
    def qr_text(self):
        ''' Returns the QR argument-text used by the algorithm layer
        in the calling argument list. '''
        return self._qr_text

    @property
    def qr_name(self):
        ''' Returns a Quadrature-rule name for this Kernel. '''
        return self._qr_name

    def local_vars(self):
        ''' Returns the names used by the Kernel that vary from one
        invocation to the next and therefore require privatisation
        when parallelised. '''
        lvars = []
        # Dof maps for fields
        for unique_fs in self.arguments.unique_fss:
            if field_on_space(unique_fs, self.arguments):
                # A map is required as there is a field on this space
                lvars.append(get_map_name(unique_fs))
        # Orientation maps
        for unique_fs in self.arguments.unique_fss:
            if self._fs_descriptors.exists(unique_fs):
                fs_descriptor = self._fs_descriptors.get_descriptor(unique_fs)
                if fs_descriptor.orientation:
                    lvars.append(get_orientation_name(unique_fs))
        return lvars

<<<<<<< HEAD
    def field_on_space(self, func_space):
        ''' Returns True if a field exists on this space for this kernel. '''
        if func_space.mangled_name in self.arguments.unique_fs_names:
            for arg in self.arguments.args:
                if arg.type == "gh_field" and \
                   arg.function_space.orig_name == func_space.orig_name:
                    return True
        return False

=======
>>>>>>> 1ff11e44
    def _create_arg_list(self, parent, my_type="call"):
        ''' creates the kernel call or kernel stub subroutine argument
        list. For kernel stubs it also creates the data
        declarations. '''
        from f2pygen import DeclGen, AssignGen, UseGen
        if my_type == "subroutine":
            # add in any required USE associations
            parent.add(UseGen(parent, name="constants_mod", only=True,
                              funcnames=["r_def"]))
        # create the argument list
        arglist = []
        if self._arguments.has_operator:
            # 0.5: provide cell position
            if my_type == "call":
                if self.is_coloured():
                    arglist.append("cmap(colour, cell)")
                else:
                    arglist.append("cell")
            else:
                arglist.append("cell")
            if my_type == "subroutine":
                parent.add(DeclGen(parent, datatype="integer", intent="in",
                                   entity_decls=["cell"]))
        # 1: provide mesh height
        arglist.append("nlayers")
        if my_type == "subroutine":
            parent.add(DeclGen(parent, datatype="integer", intent="in",
                               entity_decls=["nlayers"]))
        # 2: Provide data associated with fields in the order
        #    specified in the metadata.  If we have a vector field
        #    then generate the appropriate number of arguments.
        first_arg = True
        first_arg_decl = None
        for arg in self._arguments.args:
            if arg.type == "gh_field":
                undf_name = get_undf_name(arg.function_space)
                dataref = "%data"
                if arg.vector_size > 1:
                    # the range function below returns values from
                    # 1 to the vector size which is what we
                    # require in our Fortran code
                    for idx in range(1, arg.vector_size+1):
                        if my_type == "subroutine":
                            text = (arg.name + "_" +
                                    arg.function_space.mangled_name +
                                    "_v" + str(idx))
                            intent = arg.intent
                            decl = DeclGen(parent, datatype="real",
                                           kind="r_def", dimension=undf_name,
                                           intent=intent, entity_decls=[text])
                            parent.add(decl)
                            if first_arg:
                                first_arg = False
                                first_arg_decl = decl
                        else:
                            text = arg.proxy_name + "(" + str(idx) + ")" + \
                                dataref
                        arglist.append(text)
                else:
                    if my_type == "subroutine":
                        text = arg.name + "_" + arg.function_space.mangled_name
                        intent = arg.intent
                        decl = DeclGen(parent, datatype="real",
                                       kind="r_def", dimension=undf_name,
                                       intent=intent, entity_decls=[text])
                        parent.add(decl)
                        if first_arg:
                            first_arg = False
                            first_arg_decl = decl
                    else:
                        text = arg.proxy_name + dataref
                    arglist.append(text)

            elif arg.type == "gh_operator":
                if my_type == "subroutine":
                    size = arg.name + "_ncell_3d"
                    arglist.append(size)
                    decl = DeclGen(parent, datatype="integer", intent="in",
                                   entity_decls=[size])
                    parent.add(decl)
                    if first_arg:
                        first_arg = False
                        first_arg_decl = decl
                    text = arg.name
                    arglist.append(text)

                    intent = arg.intent
                    ndf_name_to = get_ndf_name(arg.function_space_to)
                    ndf_name_from = get_ndf_name(arg.function_space_from)
                    parent.add(DeclGen(parent, datatype="real",
                                       kind="r_def",
                                       dimension=ndf_name_to + "," +
                                       ndf_name_from + "," + size,
                                       intent=intent, entity_decls=[text]))
                else:
                    arglist.append(arg.proxy_name_indexed+"%ncell_3d")
                    arglist.append(arg.proxy_name_indexed+"%local_stencil")

            elif arg.type in VALID_SCALAR_NAMES:
                if my_type == "subroutine":
                    if arg.type == "gh_real":
                        decl = DeclGen(parent, datatype="real", kind="r_def",
                                       intent=arg.intent,
                                       entity_decls=[arg.name])
                    elif arg.type == "gh_integer":
                        decl = DeclGen(parent, datatype="integer",
                                       intent=arg.intent,
                                       entity_decls=[arg.name])
                    else:
                        raise GenerationError(
                            "Internal error: expected arg type to be one "
                            "of '{0}' but got '{1}'".format(VALID_SCALAR_NAMES,
                                                            arg.type))
                    parent.add(decl)
                arglist.append(arg.name)

            else:
                raise GenerationError(
                    "Unexpected arg type found in "
                    "dynamo0p3.py:DynKern:gen_code(). Expected one of '{0}' "
                    "but found '{1}'".format(VALID_ARG_TYPE_NAMES, arg.type))
        # 3: For each function space (in the order they appear in the
        # metadata arguments)
        for unique_fs in self.arguments.unique_fss:
            # 3.1 Provide compulsory arguments common to operators and
            # fields on a space. There is one: "ndf".
            ndf_name = get_ndf_name(unique_fs)
            arglist.append(ndf_name)
            if my_type == "subroutine":
                parent.add(
                    DeclGen(parent, datatype="integer", intent="in",
                            entity_decls=[ndf_name]))
            # 3.1.1 Provide additional compulsory arguments if there
            # is a field on this space
            if field_on_space(unique_fs, self.arguments):
<<<<<<< HEAD
                undf_name = get_undf_name(unique_fs)
=======
                undf_name = self._fs_descriptors.undf_name(unique_fs)
>>>>>>> 1ff11e44
                arglist.append(undf_name)
                map_name = get_map_name(unique_fs)
                arglist.append(map_name)
                if my_type == "subroutine":
                    # ndf* declarations need to be before argument
                    # declarations as some compilers don't like
                    # declarations after they have been used. We place
                    # ndf* before the first argument declaration
                    # (field or operator) (rather than after nlayers)
                    # as this keeps the declarations in the order
                    # specified in the metadata and first used by
                    # fields/operators.
                    parent.add(DeclGen(parent, datatype="integer", intent="in",
                                       entity_decls=[undf_name]),
                               position=["before", first_arg_decl.root])
                    parent.add(DeclGen(parent, datatype="integer", intent="in",
                                       dimension=ndf_name,
                                       entity_decls=[map_name]))
            # 3.2 Provide any optional arguments. These arguments are
            # associated with the keyword arguments (basis function,
            # differential basis function and orientation) for a
            # function space.
            if self._fs_descriptors.exists(unique_fs):
                descriptor = self._fs_descriptors.get_descriptor(unique_fs)
                if descriptor.requires_basis:
                    basis_name = get_basis_name(unique_fs)
                    arglist.append(basis_name)
                    if my_type == "subroutine":
                        # the size of the first dimension for a
                        # basis array depends on the
                        # function space. The values are
                        # w0=1, w1=3, w2=3, w3=1, wtheta=1, w2h=3, w2v=3
                        first_dim = None
                        if unique_fs.orig_name.lower() in \
                           ["w0", "w3", "wtheta"]:
                            first_dim = "1"
                        elif (unique_fs.orig_name.lower() in
                              ["w1", "w2", "w2h", "w2v"]):
                            first_dim = "3"
                        else:
                            raise GenerationError(
                                "Unsupported space for basis function, "
                                "expecting one of {0} but found "
                                "'{1}'".format(VALID_FUNCTION_SPACES,
                                               unique_fs.orig_name))
                        parent.add(DeclGen(parent, datatype="real",
                                           kind="r_def", intent="in",
                                           dimension=first_dim + "," +
                                           ndf_name + "," +
                                           self._qr_args["nh"] + "," +
                                           self._qr_args["nv"],
                                           entity_decls=[basis_name]))
                if descriptor.requires_diff_basis:
                    diff_basis_name = get_diff_basis_name(unique_fs)
                    arglist.append(diff_basis_name)
                    if my_type == "subroutine":
                        # the size of the first dimension for a
                        # differential basis array depends on the
                        # function space. The values are
                        # w0=3, w1=3, w2=1, w3=1, wtheta=3, w2h=1, w2v=1
                        first_dim = None
                        if unique_fs.orig_name.lower() in \
                           ["w2", "w3", "w2h", "w2v"]:
                            first_dim = "1"
                        elif (unique_fs.orig_name.lower() in
                              ["w0", "w1", "wtheta"]):
                            first_dim = "3"
                        else:
                            raise GenerationError(
                                "Unsupported space for differential basis "
                                "function, expecting one of {0} but found "
                                "'{1}'".format(VALID_FUNCTION_SPACES,
                                               unique_fs.orig_name))
                        parent.add(DeclGen(parent, datatype="real",
                                           kind="r_def", intent="in",
                                           dimension=first_dim + "," +
                                           ndf_name + "," +
                                           self._qr_args["nh"] + "," +
                                           self._qr_args["nv"],
                                           entity_decls=[diff_basis_name]))
                if descriptor.requires_orientation:
                    orientation_name = get_orientation_name(unique_fs)
                    arglist.append(orientation_name)
                    if my_type == "subroutine":
                        parent.add(DeclGen(parent, datatype="integer",
                                           intent="in", dimension=ndf_name,
                                           entity_decls=[orientation_name]))
            # 3.3 Fix for boundary_dofs array to the boundary
            # condition kernel (enforce_bc_kernel) arguments
            if self.name.lower() == "enforce_bc_code" and \
               unique_fs.orig_name.lower() == "any_space_1":
                arglist.append("boundary_dofs")
                if my_type == "subroutine":
                    ndf_name = get_ndf_name(unique_fs)
                    parent.add(DeclGen(parent, datatype="integer", intent="in",
                                       dimension=ndf_name+",2",
                                       entity_decls=["boundary_dofs"]))
                if my_type == "call":
                    parent.add(DeclGen(parent, datatype="integer",
                                       pointer=True, entity_decls=[
                                           "boundary_dofs(:,:) => null()"]))
                    fspace = None
                    for fspace in self._arguments.unique_fss:
                        if fspace.orig_name == "any_space_1":
                            break
                    proxy_name = (self._arguments.get_arg_on_space(fspace).
                                  proxy_name)
                    new_parent, position = parent.start_parent_loop()
                    new_parent.add(AssignGen(new_parent, pointer=True,
                                             lhs="boundary_dofs",
                                             rhs=proxy_name +
                                             "%vspace%get_boundary_dofs()"),
                                   position=["before", position])
        # 4: Provide qr arguments if required
        if self._qr_required:
            arglist.extend([self._qr_args["nh"], self._qr_args["nv"],
                            self._qr_args["h"], self._qr_args["v"]])
            if my_type == "subroutine":
                parent.add(DeclGen(parent, datatype="integer", intent="in",
                                   entity_decls=[self._qr_args["nh"],
                                                 self._qr_args["nv"]]))
                parent.add(DeclGen(parent, datatype="real", kind="r_def",
                                   intent="in", dimension=self._qr_args["nh"],
                                   entity_decls=[self._qr_args["h"]]))
                parent.add(DeclGen(parent, datatype="real", kind="r_def",
                                   intent="in", dimension=self._qr_args["nv"],
                                   entity_decls=[self._qr_args["v"]]))
        return arglist

    @property
    def gen_stub(self):
        ''' output a kernel stub '''
        from f2pygen import ModuleGen, SubroutineGen

        # remove "_code" from the name if it exists to determine the
        # base name which (if dynamo0.3 naming conventions are
        # followed) is used as the root for the module and subroutine
        # names.
        if self.name.lower().endswith("_code"):
            base_name = self.name[:-5]
        else:
            # TODO: add a warning here when logging is added
            base_name = self.name

        # create an empty PSy layer module
        psy_module = ModuleGen(base_name+"_mod")

        # create the subroutine
        sub_stub = SubroutineGen(psy_module, name=base_name+"_code",
                                 implicitnone=True)
        # create the arglist and declarations
        arglist = self._create_arg_list(sub_stub, my_type="subroutine")
        # add the arglist
        sub_stub.args = arglist
        # add the subroutine to the parent module
        psy_module.add(sub_stub)
        return psy_module.root

    @property
    def incremented_arg(self, mapping=None):
        ''' Returns the argument corresponding to a field or operator that has
        INC access.  '''
        if mapping is None:
            my_mapping = FIELD_ACCESS_MAP
        else:
            my_mapping = mapping
        return Kern.incremented_arg(self, my_mapping)

    @property
    def written_arg(self, mapping=None):
        ''' Returns the argument corresponding to a field or operator that has
        WRITE access '''
        if mapping is None:
            my_mapping = FIELD_ACCESS_MAP
        else:
            my_mapping = mapping
        return Kern.written_arg(self, my_mapping)

    def gen_code(self, parent):
        ''' Generates dynamo version 0.3 specific psy code for a call to
            the dynamo kernel instance. '''
        from f2pygen import CallGen, DeclGen, AssignGen, UseGen, CommentGen, \
            IfThenGen
        parent.add(DeclGen(parent, datatype="integer",
                           entity_decls=["cell"]))

        # If this kernel is being called from within a coloured
        # loop then we have to look-up the colour map
        if self.is_coloured():

            # Find which argument object has INC access in order to look-up
            # the colour map
            try:
                arg = self.incremented_arg
            except FieldNotFoundError:
                # TODO Warn that we're colouring a kernel that has
                # no field object with INC access
                arg = self.written_arg

            new_parent, position = parent.start_parent_loop()
            # Add the look-up of the colouring map for this kernel
            # call
            new_parent.add(CommentGen(new_parent, ""),
                           position=["before", position])
            new_parent.add(CommentGen(new_parent, " Look-up colour map"),
                           position=["before", position])
            new_parent.add(CommentGen(new_parent, ""),
                           position=["before", position])
            name = arg.proxy_name_indexed + \
                "%" + arg.ref_name() + "%get_colours"
            new_parent.add(CallGen(new_parent,
                                   name=name,
                                   args=["ncolour", "ncp_colour", "cmap"]),
                           position=["before", position])
            new_parent.add(CommentGen(new_parent, ""),
                           position=["before", position])

            # We must pass the colour map to the dofmap/orientation
            # lookup rather than just the cell
            dofmap_args = "cmap(colour, cell)"
        else:
            # This kernel call has not been coloured
            #  - is it OpenMP parallel, i.e. are we a child of
            # an OpenMP directive?
            if self.is_openmp_parallel():
                try:
                    # It is OpenMP parallel - does it have an argument
                    # with INC access?
                    arg = self.incremented_arg
                except FieldNotFoundError:
                    arg = None
                if arg:
                    raise GenerationError("Kernel {0} has an argument with "
                                          "INC access and therefore must "
                                          "be coloured in order to be "
                                          "parallelised with OpenMP".
                                          format(self._name))
            dofmap_args = "cell"

        # create a maps_required logical which we can use to add in
        # spacer comments if necessary
        maps_required = False
        for unique_fs in self.arguments.unique_fss:
            if field_on_space(unique_fs, self.arguments):
                maps_required = True

        # function-space maps initialisation and their declarations
        if maps_required:
            parent.add(CommentGen(parent, ""))
        for unique_fs in self.arguments.unique_fss:
            if field_on_space(unique_fs, self.arguments):
                # A map is required as there is a field on this space
                map_name = get_map_name(unique_fs)
                field = self._arguments.get_arg_on_space(unique_fs)
                parent.add(AssignGen(parent, pointer=True, lhs=map_name,
                                     rhs=field.proxy_name_indexed +
                                     "%" + field.ref_name(unique_fs) +
                                     "%get_cell_dofmap("+dofmap_args+")"))
        if maps_required:
            parent.add(CommentGen(parent, ""))
        decl_map_names = []
        for unique_fs in self.arguments.unique_fss:
            if field_on_space(unique_fs, self.arguments):
                # A map is required as there is a field on this space
                map_name = get_map_name(unique_fs)
                decl_map_names.append(map_name+"(:) => null()")
        if len(decl_map_names) > 0:
            parent.add(DeclGen(parent, datatype="integer", pointer=True,
                               entity_decls=decl_map_names))
        # orientation arrays initialisation and their declarations
        orientation_decl_names = []
        for unique_fs in self.arguments.unique_fss:
            if self._fs_descriptors.exists(unique_fs):
                fs_descriptor = self._fs_descriptors.get_descriptor(unique_fs)
                if fs_descriptor.orientation:
                    field = self._arguments.get_arg_on_space(unique_fs)
                    oname = get_orientation_name(unique_fs)
                    orientation_decl_names.append(oname+"(:) => null()")
                    parent.add(
                        AssignGen(parent, pointer=True,
                                  lhs=oname,
                                  rhs=field.proxy_name_indexed + "%" +
                                  field.ref_name(unique_fs) +
                                  "%get_cell_orientation(" +
                                  dofmap_args + ")"))
        if orientation_decl_names:
            parent.add(DeclGen(parent, datatype="integer", pointer=True,
                               entity_decls=orientation_decl_names))
            parent.add(CommentGen(parent, ""))

        arglist = self._create_arg_list(parent)

        # generate the kernel call and associated use statement
        parent.add(CallGen(parent, self._name, arglist))
        if not self.module_inline:
            parent.add(UseGen(parent, name=self._module_name,
                              only=True, funcnames=[self._name]))
        # 5: Fix for boundary_dofs array in matrix_vector_mm_code
        if self.name == "matrix_vector_mm_code":
            # In matrix_vector_mm_code, all fields are on the same
            # (unknown) space. Therefore we can use any field to
            # dereference. We choose the 2nd one as that is what is
            # done in the manual implementation.
            reference_arg = self.arguments.args[1]
            enforce_bc_arg = self.arguments.args[0]
            space_name = "w2"
            kern_func_space_name = enforce_bc_arg.function_space
            ndf_name = get_ndf_name(kern_func_space_name)
            undf_name = get_undf_name(kern_func_space_name)
            map_name = get_map_name(kern_func_space_name)
            w2_proxy_name = reference_arg.proxy_name
            self._name_space_manager = NameSpaceFactory().create()
            fs_name = self._name_space_manager.create_name(root_name="fs")
            boundary_dofs_name = self._name_space_manager.create_name(
                root_name="boundary_dofs_"+space_name)
            parent.add(UseGen(parent, name="function_space_mod",
                              only=True, funcnames=[space_name]))
            parent.add(DeclGen(parent, datatype="integer", pointer=True,
                               entity_decls=[boundary_dofs_name +
                                             "(:,:) => null()"]))
            parent.add(DeclGen(parent, datatype="integer",
                               entity_decls=[fs_name]))
            new_parent, position = parent.start_parent_loop()
            new_parent.add(AssignGen(new_parent, lhs=fs_name,
                                     rhs=reference_arg.name +
                                     "%which_function_space()"),
                           position=["before", position])
            if_then = IfThenGen(new_parent, fs_name+" .eq. "+space_name)
            new_parent.add(if_then, position=["before", position])
            if_then.add(AssignGen(if_then, pointer=True,
                                  lhs=boundary_dofs_name,
                                  rhs=w2_proxy_name +
                                  "%vspace%get_boundary_dofs()"))
            parent.add(CommentGen(parent, ""))
            if_then = IfThenGen(parent, fs_name+" .eq. "+space_name)
            parent.add(if_then)
            nlayers_name = self._name_space_manager.create_name(
                root_name="nlayers", context="PSyVars", label="nlayers")
            parent.add(UseGen(parent, name="enforce_bc_kernel_mod", only=True,
                              funcnames=["enforce_bc_code"]))
            if_then.add(CallGen(if_then, "enforce_bc_code",
                                [nlayers_name,
                                 enforce_bc_arg.proxy_name+"%data",
                                 ndf_name, undf_name, map_name,
                                 boundary_dofs_name]))
            parent.add(CommentGen(parent, ""))


class FSDescriptor(object):
    ''' Provides information about a particular function space used by
    a meta-funcs entry in the kernel metadata. '''

    def __init__(self, descriptor):
        self._descriptor = descriptor

    @property
    def mangled_name(self):
        ''' Returns the mangled name of this function space. This is the
        name by which it is known within the Invoke from which the associated
        kernel call occurs '''
        return self._mangled_name

    @property
    def requires_basis(self):
        ''' Returns True if a basis function is associated with this
        function space, otherwise it returns False. '''
        return "gh_basis" in self._descriptor.operator_names

    @property
    def requires_diff_basis(self):
        ''' Returns True if a differential basis function is
        associated with this function space, otherwise it returns
        False. '''
        return "gh_diff_basis" in self._descriptor.operator_names

    @property
    def requires_orientation(self):
        ''' Returns True if an orientation function is
        associated with this function space, otherwise it returns
        False. '''
        return "gh_orientation" in self._descriptor.operator_names

    @property
    def fs_name(self):
        ''' Returns the raw metadata value of this function space. '''
        return self._descriptor.function_space_name

    @property
    def orientation(self):
        ''' Returns True if orientation is associated with this
        function space, otherwise it returns False. '''
        for operator_name in self._descriptor.operator_names:
            if operator_name == "gh_orientation":
                return True
        return False


class FSDescriptors(object):
    ''' Contains a collection of FSDescriptor objects and methods
    that provide information across these objects. We have one
    FSDescriptor for each meta-funcs entry in the kernel
    meta-data '''

    def __init__(self, descriptors, kernel_args):
        self._orig_descriptors = descriptors
        self._descriptors = []
        for descriptor in descriptors:
            self._descriptors.append(FSDescriptor(descriptor))

    @property
    def orientation(self):
        ''' Return True if at least one descriptor specifies
        orientation, otherwise return False. '''
        for descriptor in self._descriptors:
            if descriptor.orientation:
                return True
        return False

    def exists(self, fspace):
        ''' Return True if a descriptor with the specified function
        space exists, otherwise return False. '''
        for descriptor in self._descriptors:
            # FS descriptors hold information taken from the kernel
            # metadata and therefore it is the original name of
            # the supplied function space that we must look at
            if descriptor.fs_name == fspace.orig_name:
                return True
        return False

    def get_descriptor(self, fspace):
        ''' Return the descriptor with the specified function space
        name. If it does not exist raise an error.'''
        for descriptor in self._descriptors:
            if descriptor.fs_name == fspace.orig_name:
                return descriptor
        raise GenerationError(
            "FSDescriptors:get_descriptor: there is no descriptor for "
            "function space {0}".format(fspace.orig_name))


class DynKernelArguments(Arguments):
    ''' Provides information about Dynamo kernel call arguments
    collectively, as specified by the kernel argument metadata. '''

    def __init__(self, call, parent_call):
        if False:  # for pyreverse
            self._0_to_n = DynKernelArgument(None, None, None)

        Arguments.__init__(self, parent_call)

        self._args = []
        for (idx, arg) in enumerate(call.ktype.arg_descriptors):
            self._args.append(DynKernelArgument(self, arg, call.args[idx],
                                                parent_call))
        self._dofs = []

        # Generate a static list of unique function-space names used
        # by the set of arguments: store the mangled names as these
        # are what we use at the level of an Invoke
        self._unique_fs_names = []
        # List of corresponding unique function-space objects
        self._unique_fss = []
        for arg in self._args:
            for function_space in arg.function_spaces:
                # We check that function_space is not None because scalar
                # args don't have one and fields only have one (only
                # operators have two).
                if function_space and \
                   function_space.mangled_name not in self._unique_fs_names:
                    self._unique_fs_names.append(function_space.mangled_name)
                    self._unique_fss.append(function_space)

    def get_arg_on_space(self, func_space):
        '''Returns the first argument (field or operator) found that
        is on the specified function space. If no field or operator is
        found an exception is raised.'''
        for arg in self._args:
            for function_space in arg.function_spaces:
                if function_space and \
                   func_space.mangled_name == function_space.mangled_name:
                    return arg
        raise FieldNotFoundError("DynKernelArguments:get_arg_on_space: there "
                                 "is no field or operator with function space "
                                 "{0}".format(func_space.mangled_name))

    @property
    def has_operator(self):
        ''' Returns true if at least one of the arguments is an operator. '''
        for arg in self._args:
            if arg.type == "gh_operator":
                return True
        return False

    @property
    def unique_fss(self):
        ''' Returns a unique list of function space objects used by the
        arguments of this kernel '''
        return self._unique_fss

    @property
    def unique_fs_names(self):
        ''' Return the list of unique function space names used by the
        arguments of this kernel. The names are unmangled (i.e. as
        specified in the kernel metadata) '''
        return self._unique_fs_names

    def iteration_space_arg(self, mapping=None):
        '''Returns the first argument we can use to dereference the iteration
        space. This can be a field or operator that is modified or
        alternatively a field that is read if one or more scalars
        are modified. '''

        # first look for known function spaces then try any_space
        for spaces in [VALID_FUNCTION_SPACES, VALID_ANY_SPACE_NAMES]:

            # do we have a field or operator that is modified?
            for arg in self._args:
                if arg.type in ["gh_field", "gh_operator"] and \
                   arg.access in ["gh_write", "gh_inc"] \
<<<<<<< HEAD
                   and arg.function_space.orig_name in spaces:
=======
                   and arg.function_space in spaces:
>>>>>>> 1ff11e44
                    return arg

        # no modified fields or operators. Check for unmodified fields
        for arg in self._args:
            if arg.type == "gh_field" and \
               arg.access == "gh_read":
                return arg

        # it is an error if we get to here
        raise GenerationError(
            "iteration_space_arg(). The dynamo0.3 api must have a modified "
            "field, a modified operator, or an unmodified field (in the case "
            "of a modified scalar). None of these were found.")

    @property
    def dofs(self):
        ''' Currently required for invoke base class although this
        makes no sense for dynamo. Need to refactor the invoke class
        and pull out dofs into the gunghoproto api. '''
        return self._dofs


class DynKernelArgument(KernelArgument):
    ''' Provides information about individual Dynamo kernel call
    arguments as specified by the kernel argument metadata. '''

<<<<<<< HEAD
    def __init__(self, kernel_args, arg_meta_data, arg_info, call):
        KernelArgument.__init__(self, arg_meta_data, arg_info, call)
        # Keep a reference to DynKernelArguments object that contains
        # this argument. This permits us to manage name-mangling for
        # any-space function spaces.
        self._kernel_args = kernel_args
        self._vector_size = arg_meta_data.vector_size
        self._type = arg_meta_data.type

        # The list of function-space objects for this argument. Each
        # object can be queried for its original name and for the
        # mangled name (used to make any-space arguments distinct
        # within an invoke). The argument will only have more than
        # one function-space associated with it if it is an operator.
        fs1 = None
        fs2 = None

        if self._type == "gh_operator":

            fs1 = FunctionSpace(arg_meta_data.function_space_to,
                                self._kernel_args)
            fs2 = FunctionSpace(arg_meta_data.function_space_from,
                                self._kernel_args)
        else:
            if arg_meta_data.function_space:
                fs1 = FunctionSpace(arg_meta_data.function_space,
                                    self._kernel_args)
        self._function_spaces = [fs1, fs2]
=======
    def __init__(self, arg_meta_data, arg_info, call):
        KernelArgument.__init__(self, arg_meta_data, arg_info, call)
        self._vector_size = arg_meta_data.vector_size
        self._type = arg_meta_data.type
>>>>>>> 1ff11e44

    @property
    def descriptor(self):
        ''' return a descriptor object which contains Kernel
        metadata about this argument '''
        return self._arg

    def ref_name(self, function_space=None):
        ''' Returns the name used to dereference this type of argument. '''
        if not function_space:
            if self._type == "gh_operator":
                # For an operator we use the 'from' FS
                function_space = self._function_spaces[1]
            else:
                function_space = self._function_spaces[0]
        else:
            # Check that the supplied function space is valid for this
            # argument
            found = False
            for fspace in self.function_spaces:
                if fspace and fspace.orig_name == function_space.orig_name:
                    found = True
                    break
            if not found:
                raise GenerationError(
                    "DynKernelArgument:ref_name(fs). The supplied function "
                    "space (fs='{0}') is not one of the function spaces "
                    "associated with this argument (fss='{1}')".format(
                        function_space.orig_name,
                        self.function_space_names))
        if self._type == "gh_field":
            return "vspace"
        elif self._type == "gh_operator":
            if function_space.orig_name == self.descriptor.function_space_from:
                return "fs_from"
            elif function_space.orig_name == self.descriptor.function_space_to:
                return "fs_to"
            else:
                raise GenerationError(
                    "ref_name: Error, function space '{0}' is one of the "
                    "gh_operator function spaces '{1}' but is not being "
                    "returned by either function_space from '{2}' or "
                    "function_space_to '{3}'".format(
                        function_space.orig_name, self.function_spaces,
                        self.descriptor.function_space_from,
                        self.descriptor.function_space_to))
        else:
            raise GenerationError(
                "ref_name: Error, unsupported arg type '{0}' found".
                format(self._type))

    @property
    def type(self):
        ''' Returns the type of this argument. '''
        return self._type

    @property
    def vector_size(self):
        ''' Returns the vector size of this argument as specified in
        the Kernel metadata. '''
        return self._vector_size

    @property
    def proxy_name(self):
        ''' Returns the proxy name for this argument. '''
        return self._name+"_proxy"

    @property
    def proxy_declaration_name(self):
        ''' Returns the proxy name for this argument with the array
        dimensions added if required. '''
        if self._vector_size > 1:
            return self.proxy_name+"("+str(self._vector_size)+")"
        else:
            return self.proxy_name

    @property
    def declaration_name(self):
        ''' Returns the name for this argument with the array
        dimensions added if required. '''
        if self._vector_size > 1:
            return self._name+"("+str(self._vector_size)+")"
        else:
            return self._name

    @property
    def proxy_name_indexed(self):
        ''' Returns the proxy name for this argument with an
        additional index which accesses the first element for a vector
        argument. '''
        if self._vector_size > 1:
            return self._name+"_proxy(1)"
        else:
            return self._name+"_proxy"

    @property
    def name_indexed(self):
        ''' Returns the name for this argument with an
        additional index which accesses the first element for a vector
        argument. '''
        if self._vector_size > 1:
            return self._name+"(1)"
        else:
            return self._name

    @property
    def function_space(self):
        ''' Returns the expected finite element function space for this
            argument as specified by the kernel argument metadata. '''
        return self._function_spaces[0]

    @property
    def function_space_to(self):
        ''' Returns the 'to' function space of an operator '''
        return self._function_spaces[0]

    @property
    def function_space_from(self):
        ''' Returns the 'from' function space of an operator '''
        return self._function_spaces[1]

    @property
    def function_spaces(self):
        ''' Returns the expected finite element function spaces for this
        argument as a list as specified by the kernel argument
        metadata. We have more than one function space when dealing
        with operators. '''
        return self._function_spaces

    @property
    def function_space_names(self):
        ''' Returns a list of the names of the function spaces associated
        with this argument. We have more than one function space when
        dealing with operators. '''
        fs_names = []
        for fspace in self._function_spaces:
            if fspace:
                fs_names.append(fspace.orig_name)
        return fs_names

    @property
    def intent(self):
        ''' Returns the fortran intent of this argument. '''
        if self.access == "gh_read":
            return "in"
        elif self.access == "gh_write":
            return "out"
        elif self.access in ["gh_inc"] + VALID_REDUCTION_NAMES:
            return "inout"
        else:
            raise GenerationError(
                "Expecting argument access to be one of 'gh_read, gh_write, "
                "gh_inc' or one of {0}, but found '{1}'".
                format(str(VALID_REDUCTION_NAMES), self.access))

    @property
    def discontinuous(self):
        '''Returns True if this argument is known to be on a discontinuous
        function space, otherwise returns False.'''
        if self.function_space in DISCONTINUOUS_FUNCTION_SPACES:
            return True
        elif self.function_space in VALID_ANY_SPACE_NAMES:
            # we will eventually look this up based on our dependence
            # analysis but for the moment we assume the worst
            return False
        else:  # must be a continuous function space
            return False


class DynKernCallFactory(object):
    ''' Create the necessary framework for a Dynamo kernel call.
    This consists of a Loop over cells containing a call to the
    user-supplied kernel routine. '''
    @staticmethod
    def create(call, parent=None):
        ''' Create the objects needed for a call to the kernel
        described in the call object '''

        # Loop over cells
        cloop = DynLoop(parent=parent)

        # The kernel itself
        kern = DynKern()
        kern.load(call, cloop)

        # Add the kernel as a child of the loop
        cloop.addchild(kern)

        # Set-up the loop now we have the kernel object
        cloop.load(kern)

        # Return the outermost loop
        return cloop<|MERGE_RESOLUTION|>--- conflicted
+++ resolved
@@ -72,7 +72,6 @@
 # Functions
 
 
-<<<<<<< HEAD
 def get_map_name(func_space):
     ''' Returns a dofmap name for the supplied FunctionSpace. '''
     return "map_" + func_space.mangled_name
@@ -148,20 +147,10 @@
             # won't then have a function space at all
             if arg.type == "gh_field" and \
                arg.function_space.orig_name == func_space.orig_name:
-=======
-def field_on_space(func_space, arguments):
-    ''' Returns True if the supplied list of arguments contains a field
-    that exists on the specified space. '''
-    if func_space in arguments.unique_fss:
-        for arg in arguments.args:
-            if arg.function_space == func_space and \
-               arg.type == "gh_field":
->>>>>>> 1ff11e44
                 return True
     return False
 
 # Classes
-<<<<<<< HEAD
 
 
 class FunctionSpace(object):
@@ -202,8 +191,6 @@
             self._mangled_name = mangle_fs_name(self._kernel_args.args,
                                                 self._orig_name)
             return self._mangled_name
-=======
->>>>>>> 1ff11e44
 
 
 class DynFuncDescriptor03(object):
@@ -694,32 +681,7 @@
             self._schedule = DynSchedule(None)  # for pyreverse
         Invoke.__init__(self, alg_invocation, idx, DynSchedule)
 
-<<<<<<< HEAD
         # The baseclass works out the algorithm code's unique argument
-=======
-        # check whether we have more than one kernel call within this
-        # invoke which specifies any_space. This is not supported at
-        # the moment so we raise an error.  any_space with different
-        # kernels in an invoke must either inherit the space from the
-        # variable (which needs analysis) or have a unique name for
-        # the space used by each kernel and at the moment neither of
-        # these has been coded for.
-        any_space_call_count = 0
-        for call in self.schedule.calls():
-            found_any_space = False
-            for arg_descriptor in call.arg_descriptors:
-                if arg_descriptor.is_any_space:
-                    found_any_space = True
-                    break
-            if found_any_space:
-                any_space_call_count += 1
-        if any_space_call_count > 1:
-            raise GenerationError(
-                "Error, there are multiple kernels within this invoke with "
-                "kernel arguments declared as any_space. This is not yet "
-                "supported.")
-        # the baseclass works out the algorithms codes unique argument
->>>>>>> 1ff11e44
         # list and stores it in the self._alg_unique_args
         # list. However, the base class currently ignores any qr
         # arguments so we need to add them in.
@@ -801,20 +763,12 @@
         invoke. Currently the first argument object that is found is
         used. Throws an exception if no argument exists. '''
         for kern_call in self.schedule.calls():
-<<<<<<< HEAD
             try:
                 return kern_call.arguments.get_arg_on_space(fspace)
             except FieldNotFoundError:
                 pass
         raise GenerationError(
             "No argument found on '{0}' space".format(fspace.mangled_name))
-=======
-            if fs_name in kern_call.arguments.unique_fss:
-                for arg in kern_call.arguments.args:
-                    if fs_name in arg.function_spaces:
-                        return arg
-        raise GenerationError("No argument found on {0} space".format(fs_name))
->>>>>>> 1ff11e44
 
     def unique_fss(self):
         ''' Returns the unique function space *objects* over all kernel
@@ -822,19 +776,12 @@
         unique_fs = []
         unique_fs_names = []
         for kern_call in self.schedule.calls():
-<<<<<<< HEAD
             kern_fss = kern_call.arguments.unique_fss
             for fspace in kern_fss:
                 if fspace.mangled_name not in unique_fs_names:
                     unique_fs.append(fspace)
                     unique_fs_names.append(fspace.mangled_name)
         return unique_fs
-=======
-            for fs_name in kern_call.arguments.unique_fss:
-                if fs_name not in unique_fs_names:
-                    unique_fs_names.append(fs_name)
-        return unique_fs_names
->>>>>>> 1ff11e44
 
     def basis_required(self, func_space):
         ''' Returns true if at least one of the kernels in this invoke
@@ -884,48 +831,20 @@
                 return True
         return False
 
-<<<<<<< HEAD
-=======
-    def ndf_name(self, func_space):
-        ''' A convenience method that returns an ndf name for a
-        particular function space. These names are specified in
-        function_space_descriptors objects contained within Kernel
-        objects. The first Kernel in the invoke is used to return the
-        name. If no Kernel exist in this invoke an error is thrown. '''
-        kern_calls = self.schedule.calls()
-        if len(kern_calls) == 0:
-            raise GenerationError(
-                "ndf_name makes no sense if there are no kernel calls")
-        return kern_calls[0].fs_descriptors.ndf_name(func_space)
-
-    def undf_name(self, func_space):
-        ''' A convenience method that returns an undf name for a
-        particular function space. These names are specified in
-        function_space_descriptors objects contained within Kernel
-        objects. The first Kernel in the invoke is used to return the
-        name. If no Kernel exists in this invoke an error is thrown. '''
-        kern_calls = self.schedule.calls()
-        if len(kern_calls) == 0:
-            raise GenerationError(
-                "undf_name makes no sense if there are no kernel calls")
-        return kern_calls[0].fs_descriptors.undf_name(func_space)
-
->>>>>>> 1ff11e44
     def get_operator_name(self, operator_name, function_space):
-	''' A convenience method that returns an operator name for a
-	particular operator on a particular function space. These
+        ''' A convenience method that returns an operator name for a
+        particular operator on a particular function space. These
         names are specified in function_space_descriptors objects
-	contained within Kernel objects. The first Kernel which uses
-	the specified function space is used to return the name. If no
-	Kernel using this function space exists in this invoke, an
-	error is thrown. '''
-	for kern_call in self.schedule.kern_calls():
-	    if kern_call.fs_descriptors.exists(function_space):
-	        return get_operator_name(operator_name, function_space)
-	raise GenerationError(
-	    "Dyn_invoke:get_operator_name: no kern call with function space "
-	    "'{0}' and operator '{1}'".format(function_space, operator_name))
-
+        contained within Kernel objects. The first Kernel which uses
+        the specified function space is used to return the name. If no
+        Kernel using this function space exists in this invoke, an
+        error is thrown. '''
+        for kern_call in self.schedule.kern_calls():
+            if kern_call.fs_descriptors.exists(function_space):
+                return get_operator_name(operator_name, function_space)
+        raise GenerationError(
+            "Dyn_invoke:get_operator_name: no kern call with function space "
+            "'{0}' and operator '{1}'".format(function_space, operator_name))
 
     def field_on_space(self, func_space):
         ''' Returns true if a field exists on this space for any
@@ -1392,7 +1311,6 @@
         self._upper_bound_name = None
         self._upper_bound_index = None
 
-<<<<<<< HEAD
     def view(self, indent=0):
         ''' Print out a textual representation of this loop. We override
         this method from the Loop class because, in Dynamo0.3, the
@@ -1405,8 +1323,6 @@
         for entity in self._children:
             entity.view(indent=indent + 1)
 
-=======
->>>>>>> 1ff11e44
     def load(self, kern):
         ''' Load the state of this Loop using the supplied Kernel
         object. This method is provided so that we can individually
@@ -1627,6 +1543,13 @@
     def __init__(self):
         if False:
             self._arguments = DynKernelArguments(None, None)  # for pyreverse
+        self._func_descriptors = None
+        self._fs_descriptors = None
+        self._qr_required = False
+        self._qr_text = ""
+        self._qr_name = ""
+        self._qr_args = None
+        self._name_space_manager = NameSpaceFactory().create()
 
     def load(self, call, parent=None):
         ''' sets up kernel information with the call object which is
@@ -1682,8 +1605,7 @@
                       KernelCall(module_name, ktype, args),
                       parent, check=False)
         self._func_descriptors = ktype.func_descriptors
-        self._fs_descriptors = FSDescriptors(ktype.func_descriptors,
-                                             self._arguments)
+        self._fs_descriptors = FSDescriptors(ktype.func_descriptors)
         # dynamo 0.3 api kernels require quadrature rule arguments to be
         # passed in if one or more basis functions are used by the kernel.
         self._qr_args = {"nh": "nqp_h", "nv": "nqp_v", "h": "wh", "v": "wv"}
@@ -1719,7 +1641,6 @@
         if self._qr_required:
             qr_arg = args[-1]
             self._qr_text = qr_arg.text
-            self._name_space_manager = NameSpaceFactory().create()
             # use our namespace manager to create a unique name unless
             # the context and label match and in this case return the
             # previous name
@@ -1769,7 +1690,6 @@
                     lvars.append(get_orientation_name(unique_fs))
         return lvars
 
-<<<<<<< HEAD
     def field_on_space(self, func_space):
         ''' Returns True if a field exists on this space for this kernel. '''
         if func_space.mangled_name in self.arguments.unique_fs_names:
@@ -1779,8 +1699,6 @@
                     return True
         return False
 
-=======
->>>>>>> 1ff11e44
     def _create_arg_list(self, parent, my_type="call"):
         ''' creates the kernel call or kernel stub subroutine argument
         list. For kernel stubs it also creates the data
@@ -1916,11 +1834,7 @@
             # 3.1.1 Provide additional compulsory arguments if there
             # is a field on this space
             if field_on_space(unique_fs, self.arguments):
-<<<<<<< HEAD
                 undf_name = get_undf_name(unique_fs)
-=======
-                undf_name = self._fs_descriptors.undf_name(unique_fs)
->>>>>>> 1ff11e44
                 arglist.append(undf_name)
                 map_name = get_map_name(unique_fs)
                 arglist.append(map_name)
@@ -2277,13 +2191,6 @@
         self._descriptor = descriptor
 
     @property
-    def mangled_name(self):
-        ''' Returns the mangled name of this function space. This is the
-        name by which it is known within the Invoke from which the associated
-        kernel call occurs '''
-        return self._mangled_name
-
-    @property
     def requires_basis(self):
         ''' Returns True if a basis function is associated with this
         function space, otherwise it returns False. '''
@@ -2324,7 +2231,7 @@
     FSDescriptor for each meta-funcs entry in the kernel
     meta-data '''
 
-    def __init__(self, descriptors, kernel_args):
+    def __init__(self, descriptors):
         self._orig_descriptors = descriptors
         self._descriptors = []
         for descriptor in descriptors:
@@ -2367,7 +2274,7 @@
 
     def __init__(self, call, parent_call):
         if False:  # for pyreverse
-            self._0_to_n = DynKernelArgument(None, None, None)
+            self._0_to_n = DynKernelArgument(None, None, None, None)
 
         Arguments.__init__(self, parent_call)
 
@@ -2440,11 +2347,7 @@
             for arg in self._args:
                 if arg.type in ["gh_field", "gh_operator"] and \
                    arg.access in ["gh_write", "gh_inc"] \
-<<<<<<< HEAD
                    and arg.function_space.orig_name in spaces:
-=======
-                   and arg.function_space in spaces:
->>>>>>> 1ff11e44
                     return arg
 
         # no modified fields or operators. Check for unmodified fields
@@ -2471,7 +2374,6 @@
     ''' Provides information about individual Dynamo kernel call
     arguments as specified by the kernel argument metadata. '''
 
-<<<<<<< HEAD
     def __init__(self, kernel_args, arg_meta_data, arg_info, call):
         KernelArgument.__init__(self, arg_meta_data, arg_info, call)
         # Keep a reference to DynKernelArguments object that contains
@@ -2500,12 +2402,6 @@
                 fs1 = FunctionSpace(arg_meta_data.function_space,
                                     self._kernel_args)
         self._function_spaces = [fs1, fs2]
-=======
-    def __init__(self, arg_meta_data, arg_info, call):
-        KernelArgument.__init__(self, arg_meta_data, arg_info, call)
-        self._vector_size = arg_meta_data.vector_size
-        self._type = arg_meta_data.type
->>>>>>> 1ff11e44
 
     @property
     def descriptor(self):
