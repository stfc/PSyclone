--- conflicted
+++ resolved
@@ -24,12 +24,9 @@
     AlgGen so it is simpler to use this'''
 
     def test_single_function_invoke(self):
-<<<<<<< HEAD
-        ''' single function specified in an invoke call'''
-        alg, psy = generate(
-            os.path.join(os.path.dirname(os.path.abspath(__file__)),
-                         "test_files","dynamo0p3","1_single_invoke.f90"),
-            api="dynamo0.3")
+        ''' single kernel specified in an invoke call'''
+        alg, _ = generate(os.path.join(BASE_PATH, "1_single_invoke.f90"),
+                          api="dynamo0.3")
         gen = str(alg)
         assert "USE psy_single_invoke, ONLY: invoke_0_testkern_type" in gen
         assert "CALL invoke_0_testkern_type(a, f1, f2, m1, m2)" in gen
@@ -45,14 +42,6 @@
         print gen
         assert "USE psy_single_invoke, ONLY: invoke_important_invoke" in gen
         assert "CALL invoke_important_invoke(a, f1, f2, m1, m2)" in gen
-=======
-        ''' single kernel specified in an invoke call'''
-        alg, _ = generate(os.path.join(BASE_PATH, "1_single_invoke.f90"),
-                          api="dynamo0.3")
-        gen = str(alg)
-        assert "USE psy_single_invoke, ONLY: invoke_0_testkern_type" in gen
-        assert "CALL invoke_0_testkern_type(a, f1, f2, m1, m2)" in gen
->>>>>>> 6616b97c
 
     def test_single_function_invoke_qr(self):
         ''' single function specified in an invoke call which requires a
