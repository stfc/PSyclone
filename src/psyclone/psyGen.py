# -----------------------------------------------------------------------------
# BSD 3-Clause License
#
# Copyright (c) 2017-2019, Science and Technology Facilities Council.
# All rights reserved.
#
# Redistribution and use in source and binary forms, with or without
# modification, are permitted provided that the following conditions are met:
#
# * Redistributions of source code must retain the above copyright notice, this
#   list of conditions and the following disclaimer.
#
# * Redistributions in binary form must reproduce the above copyright notice,
#   this list of conditions and the following disclaimer in the documentation
#   and/or other materials provided with the distribution.
#
# * Neither the name of the copyright holder nor the names of its
#   contributors may be used to endorse or promote products derived from
#   this software without specific prior written permission.
#
# THIS SOFTWARE IS PROVIDED BY THE COPYRIGHT HOLDERS AND CONTRIBUTORS
# "AS IS" AND ANY EXPRESS OR IMPLIED WARRANTIES, INCLUDING, BUT NOT
# LIMITED TO, THE IMPLIED WARRANTIES OF MERCHANTABILITY AND FITNESS
# FOR A PARTICULAR PURPOSE ARE DISCLAIMED. IN NO EVENT SHALL THE
# COPYRIGHT HOLDER OR CONTRIBUTORS BE LIABLE FOR ANY DIRECT, INDIRECT,
# INCIDENTAL, SPECIAL, EXEMPLARY, OR CONSEQUENTIAL DAMAGES (INCLUDING,
# BUT NOT LIMITED TO, PROCUREMENT OF SUBSTITUTE GOODS OR SERVICES;
# LOSS OF USE, DATA, OR PROFITS; OR BUSINESS INTERRUPTION) HOWEVER
# CAUSED AND ON ANY THEORY OF LIABILITY, WHETHER IN CONTRACT, STRICT
# LIABILITY, OR TORT (INCLUDING NEGLIGENCE OR OTHERWISE) ARISING IN
# ANY WAY OUT OF THE USE OF THIS SOFTWARE, EVEN IF ADVISED OF THE
# POSSIBILITY OF SUCH DAMAGE.
# -----------------------------------------------------------------------------
# Authors R. W. Ford, A. R. Porter and S. Siso, STFC Daresbury Lab
# Modified I. Kavcic, Met Office
# -----------------------------------------------------------------------------

''' This module provides generic support for PSyclone's PSy code optimisation
    and generation. The classes in this method need to be specialised for a
    particular API and implementation. '''

from __future__ import print_function, absolute_import
from enum import Enum
import abc
from collections import OrderedDict
import six
from fparser.two import Fortran2003
from psyclone.configuration import Config
from psyclone.core.access_info import VariablesAccessInfo, AccessType

# We use the termcolor module (if available) to enable us to produce
# coloured, textual representations of Invoke schedules. If it's not
# available then we don't use colour.
try:
    from termcolor import colored
except ImportError:
    # We don't have the termcolor package available so provide
    # alternative routine
    def colored(text, _):
        '''
        Returns the supplied text argument unchanged. This is a swap-in
        replacement for when termcolor.colored is not available.

        :param text: Text to return
        :type text: string
        :param _: Fake argument, only required to match interface
                  provided by termcolor.colored
        :returns: The supplied text, unchanged
        :rtype: string
        '''
        return text


# The types of 'intent' that an argument to a Fortran subroutine
# may have
FORTRAN_INTENT_NAMES = ["inout", "out", "in"]

# The list of Fortran instrinsic functions that we know about (and can
# therefore distinguish from array accesses). These are taken from
# fparser.
FORTRAN_INTRINSICS = Fortran2003.Intrinsic_Name.function_names

# OMP_OPERATOR_MAPPING is used to determine the operator to use in the
# reduction clause of an OpenMP directive. All code for OpenMP
# directives exists in psyGen.py so this mapping should not be
# overidden.
OMP_OPERATOR_MAPPING = {AccessType.SUM: "+"}

# Names of types of scalar variable
MAPPING_SCALARS = {"iscalar": "iscalar", "rscalar": "rscalar"}


# Valid types of argument to a kernel call
VALID_ARG_TYPE_NAMES = []

# Mapping of access type to operator.
REDUCTION_OPERATOR_MAPPING = {AccessType.SUM: "+"}

# Colour map to use when writing Invoke schedule to terminal. (Requires
# that the termcolor package be installed. If it isn't then output is not
# coloured.) See https://pypi.python.org/pypi/termcolor for details.
SCHEDULE_COLOUR_MAP = {"Schedule": "white",
                       "Loop": "red",
                       "GlobalSum": "cyan",
                       "Directive": "green",
                       "HaloExchange": "blue",
                       "HaloExchangeStart": "yellow",
                       "HaloExchangeEnd": "yellow",
                       "BuiltIn": "magenta",
                       "CodedKern": "magenta",
                       "Profile": "green",
                       "Extract": "green",
                       "If": "red",
                       "Assignment": "blue",
                       "Reference": "yellow",
                       "Operation": "blue",
                       "Literal": "yellow",
                       "Return": "yellow",
                       "CodeBlock": "red"}

# Default indentation string
INDENTATION_STRING = "    "


def object_index(alist, item):
    '''
    A version of the `list.index()` method that checks object identity
    rather that the content of the object.

    TODO this is a workaround for the fact that fparser2 overrides the
    comparison operator for all nodes in the parse tree. See fparser
    issue 174.

    :param alist: single object or list of objects to search.
    :type alist: list or :py:class:`fparser.two.utils.Base`
    :param obj item: object to search for in the list.
    :returns: index of the item in the list.
    :rtype: int
    :raises ValueError: if object is not in the list.
    '''
    if item is None:
        raise InternalError("Cannot search for None item in list.")
    for idx, entry in enumerate(alist):
        if entry is item:
            return idx
    raise ValueError(
        "Item '{0}' not found in list: {1}".format(str(item), alist))


def get_api(api):
    ''' If no API is specified then return the default. Otherwise, check that
    the supplied API is valid.
    :param str api: The PSyclone API to check or an empty string.
    :returns: The API that is in use.
    :rtype: str
    :raises GenerationError: if the specified API is not supported.

    '''
    if api == "":
        api = Config.get().default_api
    else:
        if api not in Config.get().supported_apis:
            raise GenerationError("get_api: Unsupported API '{0}' "
                                  "specified. Supported types are "
                                  "{1}.".format(api,
                                                Config.get().supported_apis))
    return api


def zero_reduction_variables(red_call_list, parent):
    '''zero all reduction variables associated with the calls in the call
    list'''
    if red_call_list:
        from psyclone.f2pygen import CommentGen
        parent.add(CommentGen(parent, ""))
        parent.add(CommentGen(parent, " Zero summation variables"))
        parent.add(CommentGen(parent, ""))
        for call in red_call_list:
            call.zero_reduction_variable(parent)
        parent.add(CommentGen(parent, ""))


def args_filter(arg_list, arg_types=None, arg_accesses=None, arg_meshes=None,
                is_literal=True):
    '''
    Return all arguments in the supplied list that are of type
    arg_types and with access in arg_accesses. If these are not set
    then return all arguments.

    :param arg_list: List of kernel arguments to filter
    :type arg_list: list of :py:class:`psyclone.parse.algorithm.Descriptor`
    :param arg_types: List of argument types (e.g. "GH_FIELD")
    :type arg_types: list of str
    :param arg_accesses: List of access types that arguments must have
    :type arg_accesses: List of \
        :py:class:`psyclone.core.access_type.AccessType`.
    :param arg_meshes: List of meshes that arguments must be on
    :type arg_meshes: list of str
    :param bool is_literal: Whether or not to include literal arguments in \
                            the returned list.
    :returns: list of kernel arguments matching the requirements
    :rtype: list of :py:class:`psyclone.parse.algorithm.Descriptor`
    '''
    arguments = []
    for argument in arg_list:
        if arg_types:
            if argument.type.lower() not in arg_types:
                continue
        if arg_accesses:
            if argument.access not in arg_accesses:
                continue
        if arg_meshes:
            if argument.mesh not in arg_meshes:
                continue
        if not is_literal:
            # We're not including literal arguments so skip this argument
            # if it is literal.
            if argument.is_literal:
                continue
        arguments.append(argument)
    return arguments


class GenerationError(Exception):
    ''' Provides a PSyclone specific error class for errors found during PSy
        code generation. '''
    def __init__(self, value):
        Exception.__init__(self, value)
        self.value = "Generation Error: "+value

    def __str__(self):
        return str(self.value)


class FieldNotFoundError(Exception):
    ''' Provides a PSyclone-specific error class when a field with the
    requested property/ies is not found '''
    def __init__(self, value):
        Exception.__init__(self, value)
        self.value = "Field not found error: "+value

    def __str__(self):
        return str(self.value)


class InternalError(Exception):
    '''
    PSyclone-specific exception for use when an internal error occurs (i.e.
    something that 'should not happen').

    :param str value: the message associated with the error.
    '''
    def __init__(self, value):
        Exception.__init__(self, value)
        self.value = "PSyclone internal error: "+value

    def __str__(self):
        return str(self.value)


class SymbolError(Exception):
    '''
    PSyclone-specific exception for use with errors relating to the SymbolTable
    in the PSyIR.

    :param str value: the message associated with the error.
    '''
    def __init__(self, value):
        Exception.__init__(self, value)
        self.value = "PSyclone SymbolTable error: "+value

    def __str__(self):
        return str(self.value)


class PSyFactory(object):
    '''
    Creates a specific version of the PSy. If a particular api is not
    provided then the default api, as specified in the psyclone.cfg
    file, is chosen.
    '''
    def __init__(self, api="", distributed_memory=None):
        '''Initialises a factory which can create API specific PSY objects.
        :param str api: Name of the API to use.
        :param bool distributed_memory: True if distributed memory should be \
                                        supported.
        '''
        if distributed_memory is None:
            _distributed_memory = Config.get().distributed_memory
        else:
            _distributed_memory = distributed_memory

        if _distributed_memory not in [True, False]:
            raise GenerationError(
                "The distributed_memory flag in PSyFactory must be set to"
                " 'True' or 'False'")
        Config.get().distributed_memory = _distributed_memory
        self._type = get_api(api)

    def create(self, invoke_info):
        '''
        Create the API-specific PSy instance.

        :param invoke_info: information on the invoke()s found by parsing
                            the Algorithm layer.
        :type invoke_info: :py:class:`psyclone.parse.algorithm.FileInfo`

        :returns: an instance of the API-specifc sub-class of PSy.
        :rtype: subclass of :py:class:`psyclone.psyGen.PSy`
        '''
        if self._type == "dynamo0.1":
            from psyclone.dynamo0p1 import DynamoPSy as PSyClass
        elif self._type == "dynamo0.3":
            from psyclone.dynamo0p3 import DynamoPSy as PSyClass
        elif self._type == "gocean0.1":
            from psyclone.gocean0p1 import GOPSy as PSyClass
        elif self._type == "gocean1.0":
            from psyclone.gocean1p0 import GOPSy as PSyClass
        elif self._type == "nemo":
            from psyclone.nemo import NemoPSy as PSyClass
            # For this API, the 'invoke_info' is actually the fparser2 AST
            # of the Fortran file being processed
        else:
            raise GenerationError("PSyFactory: Internal Error: Unsupported "
                                  "api type '{0}' found. Should not be "
                                  "possible.".format(self._type))
        return PSyClass(invoke_info)


class PSy(object):
    '''
    Base class to help manage and generate PSy code for a single
    algorithm file. Takes the invocation information output from the
    function :func:`parse.algorithm.parse` as its input and stores this in a
    way suitable for optimisation and code generation.

    :param FileInfo invoke_info: An object containing the required \
                                 invocation information for code \
                                 optimisation and generation. Produced \
                                 by the function :func:`parse.algorithm.parse`.
    :type invoke_info: :py:class:`psyclone.parse.algorithm.FileInfo`

    For example:

    >>> from psyclone.parse.algorithm import parse
    >>> ast, info = parse("argspec.F90")
    >>> from psyclone.psyGen import PSyFactory
    >>> api = "..."
    >>> psy = PSyFactory(api).create(info)
    >>> print(psy.gen)

    '''
    def __init__(self, invoke_info):
        self._name = invoke_info.name
        self._invokes = None

    def __str__(self):
        return "PSy"

    @property
    def invokes(self):
        return self._invokes

    @property
    def name(self):
        return "psy_"+self._name

    @property
    @abc.abstractmethod
    def gen(self):
        '''Abstract base class for code generation function.
        :param parent: the parent of this Node in the PSyIR.
        :type parent: :py:class:`psyclone.psyGen.Node`.
        '''

    def inline(self, module):
        ''' inline all kernel subroutines into the module that are marked for
            inlining. Avoid inlining the same kernel more than once. '''
        inlined_kernel_names = []
        for invoke in self.invokes.invoke_list:
            schedule = invoke.schedule
            for kernel in schedule.walk(schedule.children, CodedKern):
                if kernel.module_inline:
                    if kernel.name.lower() not in inlined_kernel_names:
                        inlined_kernel_names.append(kernel.name.lower())
                        module.add_raw_subroutine(kernel._kernel_code)


class Invokes(object):
    '''Manage the invoke calls

    :param alg_calls: A list of invoke metadata extracted by the \
    parser.
    :type alg_calls: list of \
    :py:class:`psyclone.parse.algorithm.InvokeCall`
    :param Invoke: An api-specific Invoke class
    :type Invoke: Specialisation of :py:class:`psyclone.psyGen.Invoke`

    '''
    def __init__(self, alg_calls, Invoke):
        self.invoke_map = {}
        self.invoke_list = []
        from psyclone.profiler import Profiler
        for idx, alg_invocation in enumerate(alg_calls):
            my_invoke = Invoke(alg_invocation, idx)
            self.invoke_map[my_invoke.name] = my_invoke
            self.invoke_list.append(my_invoke)
            # Add profiling nodes to schedule if automatic profiling has been
            # requested.
            Profiler.add_profile_nodes(my_invoke.schedule, Loop)

    def __str__(self):
        return "Invokes object containing "+str(self.names)

    @property
    def names(self):
        return self.invoke_map.keys()

    def get(self, invoke_name):
        # add a try here for keyerror
        try:
            return self.invoke_map[invoke_name]
        except KeyError:
            raise RuntimeError("Cannot find an invoke named '{0}' in {1}".
                               format(invoke_name,
                                      str(self.names)))

    def gen_code(self, parent):
        '''
        Create the f2pygen AST for each Invoke in the PSy layer.

        :param parent: the parent node in the AST to which to add content.
        :type parent: `psyclone.f2pygen.ModuleGen`
        '''
        opencl_kernels = []
        for invoke in self.invoke_list:
            invoke.gen_code(parent)
            # If we are generating OpenCL for an Invoke then we need to
            # create routine(s) to set the arguments of the Kernel(s) it
            # calls. We do it here as this enables us to prevent
            # duplication.
            if invoke.schedule.opencl:
                for kern in invoke.schedule.coded_kernels():
                    if kern.name not in opencl_kernels:
                        opencl_kernels.append(kern.name)
                        kern.gen_arg_setter_code(parent)
                # We must also ensure that we have a kernel object for
                # each kernel called from the PSy layer
                self.gen_ocl_init(parent, opencl_kernels)

    @staticmethod
    def gen_ocl_init(parent, kernels):
        '''
        Generates a subroutine to initialise the OpenCL environment and
        construct the list of OpenCL kernel objects used by this PSy layer.

        :param parent: the node in the f2pygen AST representing the module \
                       that will contain the generated subroutine.
        :type parent: :py:class:`psyclone.f2pygen.ModuleGen`
        :param kernels: List of kernel names called by the PSy layer.
        :type kernels: list of str
        '''
        from psyclone.f2pygen import SubroutineGen, DeclGen, AssignGen, \
            CallGen, UseGen, CommentGen, CharDeclGen, IfThenGen

        sub = SubroutineGen(parent, "psy_init")
        parent.add(sub)
        sub.add(UseGen(sub, name="fortcl", only=True,
                       funcnames=["ocl_env_init", "add_kernels"]))
        # Add a logical variable used to ensure that this routine is only
        # executed once.
        sub.add(DeclGen(sub, datatype="logical", save=True,
                        entity_decls=["initialised"],
                        initial_values=[".False."]))
        # Check whether or not this is our first time in the routine
        sub.add(CommentGen(sub, " Check to make sure we only execute this "
                           "routine once"))
        ifthen = IfThenGen(sub, ".not. initialised")
        sub.add(ifthen)
        ifthen.add(AssignGen(ifthen, lhs="initialised", rhs=".True."))

        # Initialise the OpenCL environment
        ifthen.add(CommentGen(ifthen,
                              " Initialise the OpenCL environment/device"))
        ifthen.add(CallGen(ifthen, "ocl_env_init"))

        # Create a list of our kernels
        ifthen.add(CommentGen(ifthen,
                              " The kernels this PSy layer module requires"))
        nkernstr = str(len(kernels))

        # Declare array of character strings
        ifthen.add(CharDeclGen(
            ifthen, length="30",
            entity_decls=["kernel_names({0})".format(nkernstr)]))
        for idx, kern in enumerate(kernels):
            ifthen.add(AssignGen(ifthen, lhs="kernel_names({0})".format(idx+1),
                                 rhs='"{0}"'.format(kern)))
        ifthen.add(CommentGen(ifthen,
                              " Create the OpenCL kernel objects. Expects "
                              "to find all of the compiled"))
        ifthen.add(CommentGen(ifthen, " kernels in PSYCLONE_KERNELS_FILE."))
        ifthen.add(CallGen(ifthen, "add_kernels", [nkernstr, "kernel_names"]))


class NameSpaceFactory(object):
    # storage for the instance reference
    _instance = None

    def __init__(self, reset=False):
        """ Create singleton instance """
        # Check whether we already have an instance
        if NameSpaceFactory._instance is None or reset:
            # Create and remember instance
            NameSpaceFactory._instance = NameSpace()

    def create(self):
        return NameSpaceFactory._instance


class NameSpace(object):
    '''keeps a record of reserved names and used names for clashes and
        provides a new name if there is a clash. '''

    def __init__(self, case_sensitive=False):
        self._reserved_names = []
        self._added_names = []
        self._context = {}
        self._case_sensitive = case_sensitive

    def create_name(self, root_name=None, context=None, label=None):
        '''Returns a unique name. If root_name is supplied, the name returned
            is based on this name, otherwise one is made up.  If
            context and label are supplied and a previous create_name
            has been called with the same context and label then the
            name provided by the previous create_name is returned.
        '''
        # make up a base name if one has not been supplied
        if root_name is None:
            root_name = "anon"
        # if not case sensitive then make the name lower case
        if not self._case_sensitive:
            lname = root_name.lower()
        else:
            lname = root_name
        # check context and label validity
        if context is None and label is not None or \
                context is not None and label is None:
            raise RuntimeError(
                "NameSpace:create_name() requires both context and label to "
                "be set")

        # if the same context and label have already been supplied
        # then return the previous name
        if context is not None and label is not None:
            # labels may have spurious white space
            label = label.strip()
            if not self._case_sensitive:
                label = label.lower()
                context = context.lower()
            if context in self._context:
                if label in self._context[context]:
                    # context and label have already been supplied
                    return self._context[context][label]
            else:
                # initialise the context so we can add the label value later
                self._context[context] = {}

        # create our name
        if lname not in self._reserved_names and \
                lname not in self._added_names:
            proposed_name = lname
        else:
            count = 1
            proposed_name = lname + "_" + str(count)
            while proposed_name in self._reserved_names or \
                    proposed_name in self._added_names:
                count += 1
                proposed_name = lname+"_"+str(count)

        # store our name
        self._added_names.append(proposed_name)
        if context is not None and label is not None:
            self._context[context][label] = proposed_name

        return proposed_name

    def add_reserved_name(self, name):
        ''' adds a reserved name. create_name() will not return this name '''
        if not self._case_sensitive:
            lname = name.lower()
        else:
            lname = name
        # silently ignore if this is already a reserved name
        if lname not in self._reserved_names:
            if lname in self._added_names:
                raise RuntimeError(
                    "attempted to add a reserved name to a namespace that"
                    " has already used that name")
            self._reserved_names.append(lname)

    def add_reserved_names(self, names):
        ''' adds a list of reserved names '''
        for name in names:
            self.add_reserved_name(name)


class Invoke(object):
    ''' Manage an individual invoke call '''

    def __str__(self):
        return self._name+"("+", ".join([str(arg) for arg in
                                         self._alg_unique_args])+")"

    def __init__(self, alg_invocation, idx, schedule_class,
                 reserved_names=None):
        '''Constructs an invoke object. Parameters:

        :param alg_invocation:
        :type alg_invocation:
        :param idx: Position/index of this invoke call in the subroutine.
            If not None, this number is added to the name ("invoke_").
        :type idx: Integer.
        :param schedule_class: The schedule class to create for this invoke.
        :type schedule_class: :py:class:`psyclone.psyGen.InvokeSchedule`.
        :param reserved_names: Optional argument: list of reserved names,
               i.e. names that should not be used e.g. as psyclone created
               variable name.
        :type reserved_names: List of strings.
        '''

        self._name = "invoke"
        self._alg_unique_args = []

        if alg_invocation is None and idx is None:
            return

        # create a name for the call if one does not already exist
        if alg_invocation.name is not None:
            self._name = alg_invocation.name
        elif len(alg_invocation.kcalls) == 1 and \
                alg_invocation.kcalls[0].type == "kernelCall":
            # use the name of the kernel call with the position appended.
            # Appended position is needed in case we have two separate invokes
            # in the same algorithm code containing the same (single) kernel
            self._name = "invoke_" + str(idx) + "_" + \
                alg_invocation.kcalls[0].ktype.name
        else:
            # use the position of the invoke
            self._name = "invoke_"+str(idx)

        # create our namespace manager - must be done before creating the
        # schedule
        self._name_space_manager = NameSpaceFactory(reset=True).create()

        # Add the name for the call to the list of reserved names. This
        # ensures we don't get a name clash with any variables we subsequently
        # generate.
        if reserved_names:
            reserved_names.append(self._name)
        else:
            reserved_names = [self._name]
        self._name_space_manager.add_reserved_names(reserved_names)

        # create the schedule
        self._schedule = schedule_class(alg_invocation.kcalls)

        # let the schedule have access to me
        self._schedule.invoke = self

        # extract the argument list for the algorithm call and psy
        # layer subroutine.
        self._alg_unique_args = []
        self._psy_unique_vars = []
        tmp_arg_names = []
        for call in self.schedule.kernels():
            for arg in call.arguments.args:
                if arg.text is not None:
                    if arg.text not in self._alg_unique_args:
                        self._alg_unique_args.append(arg.text)
                    if arg.name not in tmp_arg_names:
                        tmp_arg_names.append(arg.name)
                        self._psy_unique_vars.append(arg)
                else:
                    # literals have no name
                    pass

        # work out the unique dofs required in this subroutine
        self._dofs = {}
        for kern_call in self._schedule.coded_kernels():
            dofs = kern_call.arguments.dofs
            for dof in dofs:
                if dof not in self._dofs:
                    # Only keep the first occurence for the moment. We will
                    # need to change this logic at some point as we need to
                    # cope with writes determining the dofs that are used.
                    self._dofs[dof] = [kern_call, dofs[dof][0]]

    @property
    def name(self):
        return self._name

    @property
    def alg_unique_args(self):
        return self._alg_unique_args

    @property
    def psy_unique_vars(self):
        return self._psy_unique_vars

    @property
    def psy_unique_var_names(self):
        names = []
        for var in self._psy_unique_vars:
            names.append(var.name)
        return names

    @property
    def schedule(self):
        return self._schedule

    @schedule.setter
    def schedule(self, obj):
        self._schedule = obj

    def unique_declarations(self, datatype, access=None):
        ''' Returns a list of all required declarations for the
        specified datatype. If access is supplied (e.g. "write") then
        only declarations with that access are returned.
        :param string datatype: The type of the kernel argument for the \
                                particular API for which the intent is \
                                required
        :param access: Optional AccessType that the declaration should have.
        :returns: List of all declared names.
        :rtype: A list of strings.
        :raises: GenerationError if an invalid datatype is given.
        :raises: InternalError if an invalid access is specified.
        '''
        if datatype not in VALID_ARG_TYPE_NAMES:
            raise GenerationError(
                "unique_declarations called with an invalid datatype. "
                "Expected one of '{0}' but found '{1}'".
                format(str(VALID_ARG_TYPE_NAMES), datatype))

        if access and not isinstance(access, AccessType):
            raise InternalError(
                "unique_declarations called with an invalid access type. "
                "Type is {0} instead of AccessType".
                format(type(access)))

        declarations = []
        for call in self.schedule.kernels():
            for arg in call.arguments.args:
                if not access or arg.access == access:
                    if arg.text is not None:
                        if arg.type == datatype:
                            test_name = arg.declaration_name
                            if test_name not in declarations:
                                declarations.append(test_name)
        return declarations

    def first_access(self, arg_name):
        ''' Returns the first argument with the specified name passed to
        a kernel in our schedule '''
        for call in self.schedule.kernels():
            for arg in call.arguments.args:
                if arg.text is not None:
                    if arg.declaration_name == arg_name:
                        return arg
        raise GenerationError("Failed to find any kernel argument with name "
                              "'{0}'".format(arg_name))

    def unique_declns_by_intent(self, datatype):
        '''
        Returns a dictionary listing all required declarations for each
        type of intent ('inout', 'out' and 'in').

        :param string datatype: the type of the kernel argument for the \
                                particular API for which the intent is \
                                required
        :returns: dictionary containing 'intent' keys holding the kernel \
                  argument intent and declarations of all kernel arguments \
                  for each type of intent
        :rtype: dict
        :raises GenerationError: if the kernel argument is not a valid \
                                 datatype for the particular API.

        '''
        if datatype not in VALID_ARG_TYPE_NAMES:
            raise GenerationError(
                "unique_declns_by_intent called with an invalid datatype. "
                "Expected one of '{0}' but found '{1}'".
                format(str(VALID_ARG_TYPE_NAMES), datatype))

        # Get the lists of all kernel arguments that are accessed as
        # inc (shared update), write, read and readwrite (independent
        # update). A single argument may be accessed in different ways
        # by different kernels.
        inc_args = self.unique_declarations(datatype, access=AccessType.INC)
        write_args = self.unique_declarations(datatype,
                                              access=AccessType.WRITE)
        read_args = self.unique_declarations(datatype, access=AccessType.READ)
        readwrite_args = self.unique_declarations(datatype,
                                                  AccessType.READWRITE)
        sum_args = self.unique_declarations(datatype, access=AccessType.SUM)
        # sum_args behave as if they are write_args from
        # the PSy-layer's perspective.
        write_args += sum_args
        # readwrite_args behave in the same way as inc_args
        # from the perspective of first access and intents
        inc_args += readwrite_args
        # Rationalise our lists so that any fields that are updated
        # (have inc or readwrite access) do not appear in the list
        # of those that are only written to
        for arg in write_args[:]:
            if arg in inc_args:
                write_args.remove(arg)
        # Fields that are only ever read by any kernel that
        # accesses them
        for arg in read_args[:]:
            if arg in write_args or arg in inc_args:
                read_args.remove(arg)

        # We will return a dictionary containing as many lists
        # as there are types of intent
        declns = {}
        for intent in FORTRAN_INTENT_NAMES:
            declns[intent] = []

        for name in inc_args:
            # For every arg that is updated ('inc'd' or readwritten)
            # by at least one kernel, identify the type of the first
            # access. If it is 'write' then the arg is only
            # intent(out), otherwise it is intent(inout)
            first_arg = self.first_access(name)
            if first_arg.access != AccessType.WRITE:
                if name not in declns["inout"]:
                    declns["inout"].append(name)
            else:
                if name not in declns["out"]:
                    declns["out"].append(name)

        for name in write_args:
            # For every argument that is written to by at least one kernel,
            # identify the type of the first access - if it is read
            # or inc'd before it is written then it must have intent(inout).
            # However, we deal with inc and readwrite args separately so we
            # do not consider those here.
            first_arg = self.first_access(name)
            if first_arg.access == AccessType.READ:
                if name not in declns["inout"]:
                    declns["inout"].append(name)
            else:
                if name not in declns["out"]:
                    declns["out"].append(name)

        for name in read_args:
            # Anything we have left must be declared as intent(in)
            if name not in declns["in"]:
                declns["in"].append(name)

        return declns

    def gen(self):
        from psyclone.f2pygen import ModuleGen
        module = ModuleGen("container")
        self.gen_code(module)
        return module.root

    def gen_code(self, parent):
        from psyclone.f2pygen import SubroutineGen, TypeDeclGen, DeclGen, \
            SelectionGen, AssignGen
        # create the subroutine
        invoke_sub = SubroutineGen(parent, name=self.name,
                                   args=self.psy_unique_vars)
        # add the subroutine argument declarations
        my_typedecl = TypeDeclGen(invoke_sub, datatype="field_type",
                                  entity_decls=self.psy_unique_vars,
                                  intent="inout")
        invoke_sub.add(my_typedecl)
        # declare field-type, column topology and function-space types
        column_topology_name = "topology"
        my_typedecl = TypeDeclGen(invoke_sub, datatype="ColumnTopology",
                                  entity_decls=[column_topology_name],
                                  pointer=True)
        invoke_sub.add(my_typedecl)
        # declare any basic types required
        my_decl = DeclGen(invoke_sub, datatype="integer",
                          entity_decls=["nlayers"])
        invoke_sub.add(my_decl)

        for (idx, dof) in enumerate(self._dofs):
            call = self._dofs[dof][0]
            arg = self._dofs[dof][1]
            # declare a type select clause which is used to map from a base
            # class to FunctionSpace_type
            type_select = SelectionGen(invoke_sub,
                                       expr=arg.name + "_space=>" + arg.name +
                                       "%function_space", typeselect=True)
            invoke_sub.add(type_select)

            my_typedecl = TypeDeclGen(invoke_sub,
                                      datatype="FunctionSpace_type",
                                      entity_decls=[arg.name+"_space"],
                                      pointer=True)
            invoke_sub.add(my_typedecl)

            content = []
            if idx == 0:
                # use the first model to provide nlayers
                # *** assumption that all fields operate over the same number
                # of layers
                assign_1 = AssignGen(type_select, lhs="topology",
                                     rhs=arg.name+"_space%topology",
                                     pointer=True)
                assign_2 = AssignGen(type_select, lhs="nlayers",
                                     rhs="topology%layer_count()")
                content.append(assign_1)
                content.append(assign_2)
            iterates_over = call.iterates_over
            stencil = arg.stencil
            assign_3 = AssignGen(type_select, lhs=dof+"dofmap",
                                 rhs=arg.name +
                                 "_space%dof_map(" + iterates_over + ", " +
                                 stencil + ")",
                                 pointer=True)
            content.append(assign_3)
            type_select.addcase(["FunctionSpace_type"], content=content)
            # declare our dofmap
            my_decl = DeclGen(invoke_sub, datatype="integer",
                              entity_decls=[dof+"dofmap(:,:)"], pointer=True)
            invoke_sub.add(my_decl)

        # create the subroutine kernel call content
        self.schedule.gen_code(invoke_sub)
        parent.add(invoke_sub)


class Node(object):
    '''
    Base class for a node in the PSyIR (schedule).

    :param ast: reference into the fparser2 AST corresponding to this node.
    :type ast: sub-class of :py:class:`fparser.two.Fortran2003.Base`
    :param children: the PSyIR nodes that are children of this node.
    :type children: list of :py:class:`psyclone.psyGen.Node`
    :param parent: that parent of this node in the PSyIR tree.
    :type parent: :py:class:`psyclone.psyGen.Node`

    '''
    # Define two class constants: START_DEPTH and START_POSITION
    # START_DEPTH is used to calculate depth of all Nodes in the tree
    # (1 for main Nodes and increasing for their descendants).
    START_DEPTH = 0
    # START_POSITION is used to to calculate position of all Nodes in
    # the tree (absolute or relative to a parent).
    START_POSITION = 0

    def __init__(self, ast=None, children=None, parent=None):
        if not children:
            self._children = []
        else:
            self._children = children
        self._parent = parent
        # Reference into fparser2 AST (if any)
        self._ast = ast
        # Ref. to last fparser2 parse tree node associated with this Node.
        # This is required when adding directives.
        self._ast_end = None
        # List of tags that provide additional information about this Node.
        self._annotations = []

    def __str__(self):
        raise NotImplementedError("Please implement me")

    @property
    def ast(self):
        '''
        :returns: a reference to that part of the fparser2 parse tree that \
                  this node represents or None.
        :rtype: sub-class of :py:class:`fparser.two.utils.Base`
        '''
        return self._ast

    @property
    def ast_end(self):
        '''
        :returns: a reference to the last node in the fparser2 parse tree \
                  that represents a child of this PSyIR node or None.
        :rtype: sub-class of :py:class:`fparser.two.utils.Base`
        '''
        return self._ast_end

    @ast.setter
    def ast(self, ast):
        '''
        Set a reference to the fparser2 node associated with this Node.

        :param ast: fparser2 node associated with this Node.
        :type ast: :py:class:`fparser.two.utils.Base`
        '''
        self._ast = ast

    @ast_end.setter
    def ast_end(self, ast_end):
        '''
        Set a reference to the last fparser2 node associated with this Node.

        :param ast: last fparser2 node associated with this Node.
        :type ast: :py:class:`fparser.two.utils.Base`
        '''
        self._ast_end = ast_end

    @property
    def annotations(self):
        ''' Return the list of annotations attached to this Node.

        :return: List of anotations
        :rtype: list of str
        '''
        return self._annotations

    def dag(self, file_name='dag', file_format='svg'):
        '''Create a dag of this node and its children.'''
        try:
            import graphviz as gv
        except ImportError:
            # todo: add a warning to a log file here
            # silently return if graphviz bindings are not installed
            return
        try:
            graph = gv.Digraph(format=file_format)
        except ValueError:
            raise GenerationError(
                "unsupported graphviz file format '{0}' provided".
                format(file_format))
        self.dag_gen(graph)
        graph.render(filename=file_name)

    def dag_gen(self, graph):
        '''Output my node's graph (dag) information and call any
        children. Nodes with children are represented as two vertices,
        a start and an end. Forward dependencies are represented as
        green edges, backward dependencies are represented as red
        edges (but their direction is reversed so the layout looks
        reasonable) and parent child dependencies are represented as
        blue edges.'''
        # names to append to my default name to create start and end vertices
        start_postfix = "_start"
        end_postfix = "_end"
        if self.children:
            # I am represented by two vertices, a start and an end
            graph.node(self.dag_name+start_postfix)
            graph.node(self.dag_name+end_postfix)
        else:
            # I am represented by a single vertex
            graph.node(self.dag_name)
        # first deal with forward dependencies
        remote_node = self.forward_dependence()
        local_name = self.dag_name
        if self.children:
            # edge will come from my end vertex as I am a forward dependence
            local_name += end_postfix
        if remote_node:
            # this node has a forward dependence
            remote_name = remote_node.dag_name
            if remote_node.children:
                # the remote node has children so I will connect to
                # its start vertex
                remote_name += start_postfix
            # Create the forward dependence edge in green
            graph.edge(local_name, remote_name, color="green")
        elif self.parent:
            # this node is a child of another node and has no forward
            # dependence. Therefore connect it to the the end vertex
            # of its parent. Use blue to indicate a parent child
            # relationship.
            remote_name = self.parent.dag_name + end_postfix
            graph.edge(local_name, remote_name, color="blue")
        # now deal with backward dependencies. When creating the edges
        # we reverse the direction of the dependence (place
        # remote_node before local_node) to help with the graph
        # layout
        remote_node = self.backward_dependence()
        local_name = self.dag_name
        if self.children:
            # the edge will come from my start vertex as I am a
            # backward dependence
            local_name += start_postfix
        if remote_node:
            # this node has a backward dependence.
            remote_name = remote_node.dag_name
            if remote_node.children:
                # the remote node has children so I will connect to
                # its end vertex
                remote_name += end_postfix
            # Create the backward dependence edge in red.
            graph.edge(remote_name, local_name, color="red")
        elif self.parent:
            # this node has a parent and has no backward
            # dependence. Therefore connect it to the the start vertex
            # of its parent. Use blue to indicate a parent child
            # relationship.
            remote_name = self.parent.dag_name + start_postfix
            graph.edge(remote_name, local_name, color="blue")
        # now call any children so they can add their information to
        # the graph
        for child in self.children:
            child.dag_gen(graph)

    @property
    def dag_name(self):
        '''Return the base dag name for this node.'''
        return "node_" + str(self.abs_position)

    @property
    def args(self):
        '''Return the list of arguments associated with this Node. The default
        implementation assumes the Node has no directly associated
        arguments (i.e. is not a Kern class or subclass). Arguments of
        any of this nodes descendants are considered to be
        associated. '''
        args = []
        for call in self.kernels():
            args.extend(call.args)
        return args

    def backward_dependence(self):
        '''Returns the closest preceding Node that this Node has a direct
        dependence with or None if there is not one. Only Nodes with
        the same parent as self are returned. Nodes inherit their
        descendants' dependencies. The reason for this is that for
        correctness a node must maintain its parent if it is
        moved. For example a halo exchange and a kernel call may have
        a dependence between them but it is the loop body containing
        the kernel call that the halo exchange must not move beyond
        i.e. the loop body inherits the dependencies of the routines
        within it.'''
        dependence = None
        # look through all the backward dependencies of my arguments
        for arg in self.args:
            dependent_arg = arg.backward_dependence()
            if dependent_arg:
                # this argument has a backward dependence
                node = dependent_arg.call
                # if the remote node is deeper in the tree than me
                # then find the ancestor that is at the same level of
                # the tree as me.
                while node.depth > self.depth:
                    node = node.parent
                if self.sameParent(node):
                    # The remote node (or one of its ancestors) shares
                    # the same parent as me
                    if not dependence:
                        # this is the first dependence found so keep it
                        dependence = node
                    else:
                        # we have already found a dependence
                        if dependence.position < node.position:
                            # the new dependence is closer to me than
                            # the previous dependence so keep it
                            dependence = node
        return dependence

    def forward_dependence(self):
        '''Returns the closest following Node that this Node has a direct
        dependence with or None if there is not one. Only Nodes with
        the same parent as self are returned. Nodes inherit their
        descendants' dependencies. The reason for this is that for
        correctness a node must maintain its parent if it is
        moved. For example a halo exchange and a kernel call may have
        a dependence between them but it is the loop body containing
        the kernel call that the halo exchange must not move beyond
        i.e. the loop body inherits the dependencies of the routines
        within it.'''
        dependence = None
        # look through all the forward dependencies of my arguments
        for arg in self.args:
            dependent_arg = arg.forward_dependence()
            if dependent_arg:
                # this argument has a forward dependence
                node = dependent_arg.call
                # if the remote node is deeper in the tree than me
                # then find the ancestor that is at the same level of
                # the tree as me.
                while node.depth > self.depth:
                    node = node.parent
                if self.sameParent(node):
                    # The remote node (or one of its ancestors) shares
                    # the same parent as me
                    if not dependence:
                        # this is the first dependence found so keep it
                        dependence = node
                    else:
                        if dependence.position > node.position:
                            # the new dependence is closer to me than
                            # the previous dependence so keep it
                            dependence = node
        return dependence

    def is_valid_location(self, new_node, position="before"):
        '''If this Node can be moved to the new_node
        (where position determines whether it is before of after the
        new_node) without breaking any data dependencies then return True,
        otherwise return False. '''
        # First perform correctness checks
        # 1: check new_node is a Node
        if not isinstance(new_node, Node):
            raise GenerationError(
                "In the psyGen.Node.is_valid_location() method the "
                "supplied argument is not a Node, it is a '{0}'.".
                format(type(new_node).__name__))

        # 2: check position has a valid value
        valid_positions = ["before", "after"]
        if position not in valid_positions:
            raise GenerationError(
                "The position argument in the psyGenNode.is_valid_location() "
                "method must be one of {0} but found '{1}'".format(
                    valid_positions, position))

        # 3: check self and new_node have the same parent
        if not self.sameParent(new_node):
            raise GenerationError(
                "In the psyGen.Node.is_valid_location() method "
                "the node and the location do not have the same parent")

        # 4: check proposed new position is not the same as current position
        new_position = new_node.position
        if new_position < self.position and position == "after":
            new_position += 1
        elif new_position > self.position and position == "before":
            new_position -= 1

        if self.position == new_position:
            raise GenerationError(
                "In the psyGen.Node.is_valid_location() method, the "
                "node and the location are the same so this transformation "
                "would have no effect.")

        # Now determine whether the new location is valid in terms of
        # data dependencies
        # Treat forward and backward dependencies separately
        if new_position < self.position:
            # the new_node is before this node in the schedule
            prev_dep_node = self.backward_dependence()
            if not prev_dep_node:
                # There are no backward dependencies so the move is valid
                return True
            else:
                # return (is the dependent node before the new_position?)
                return prev_dep_node.position < new_position
        else:  # new_node.position > self.position
            # the new_node is after this node in the schedule
            next_dep_node = self.forward_dependence()
            if not next_dep_node:
                # There are no forward dependencies so the move is valid
                return True
            else:
                # return (is the dependent node after the new_position?)
                return next_dep_node.position > new_position

    @property
    def depth(self):
        '''
        Returns this Node's depth in the tree: 1 for the Schedule
        and increasing for its descendants at each level.
        :returns: depth of the Node in the tree
        :rtype: int
        '''
        my_depth = self.START_DEPTH
        node = self
        while node is not None:
            node = node.parent
            my_depth += 1
        return my_depth

    @abc.abstractmethod
    def view(self, indent=0):
        '''Abstract function to prints a text representation of the node.

        :param int indent: depth of indent for output text.
        '''

    @staticmethod
    def indent(count, indent=INDENTATION_STRING):
        '''
        Helper function to produce indentation strings.

        :param int count: Number of indentation levels.
        :param str indent: String representing one indentation level.
        :returns: Complete indentation string.
        :rtype: str
        '''
        return count * indent

    def list(self, indent=0):
        result = ""
        for entity in self._children:
            result += str(entity)+"\n"
        return result

    def list_to_string(self, my_list):
        result = ""
        for idx, value in enumerate(my_list):
            result += str(value)
            if idx < (len(my_list) - 1):
                result += ","
        return result

    def addchild(self, child, index=None):
        if index is not None:
            self._children.insert(index, child)
        else:
            self._children.append(child)

    @property
    def children(self):
        return self._children

    @children.setter
    def children(self, my_children):
        self._children = my_children

    @property
    def parent(self):
        return self._parent

    @parent.setter
    def parent(self, my_parent):
        self._parent = my_parent

    @property
    def position(self):
        '''
        Find a Node's position relative to its parent Node (starting
        with 0 if it does not have a parent).

        :returns: relative position of a Node to its parent
        :rtype: int
        '''
        if self.parent is None:
            return self.START_POSITION
        return self.parent.children.index(self)

    @property
    def abs_position(self):
        '''
        Find a Node's absolute position in the tree (starting with 0 if
        it is the root). Needs to be computed dynamically from the
        starting position (0) as its position may change.

        :returns: absolute position of a Node in the tree
        :rtype: int

        :raises InternalError: if the absolute position cannot be found
        '''
        if self.root == self and isinstance(self.root, Schedule):
            return self.START_POSITION
        found, position = self._find_position(self.root.children,
                                              self.START_POSITION)
        if not found:
            raise InternalError("Error in search for Node position "
                                "in the tree")
        return position

    def _find_position(self, children, position):
        '''
        Recurse through the tree depth first returning position of
        a Node if found.
        :param children: list of Nodes which are children of this Node
        :type children: list of :py:class:`psyclone.psyGen.Node`
        :returns: position of the Node in the tree
        :rtype: int
        :raises InternalError: if the starting position is < 0
        '''
        if position < self.START_POSITION:
            raise InternalError(
                "Search for Node position started from {0} "
                "instead of {1}.".format(position, self.START_POSITION))
        for child in children:
            position += 1
            if child == self:
                return True, position
            if child.children:
                found, position = self._find_position(child.children, position)
                if found:
                    return True, position
        return False, position

    @property
    def root(self):
        node = self
        while node.parent is not None:
            node = node.parent
        return node

    def sameRoot(self, node_2):
        if self.root == node_2.root:
            return True
        return False

    def sameParent(self, node_2):
        if self.parent is None or node_2.parent is None:
            return False
        if self.parent == node_2.parent:
            return True
        return False

    def walk(self, children, my_type):
        ''' Recurse through tree and return objects of 'my_type'. '''
        local_list = []
        for child in children:
            if isinstance(child, my_type):
                local_list.append(child)
            local_list += self.walk(child.children, my_type)
        return local_list

    def ancestor(self, my_type, excluding=None):
        '''
        Search back up tree and check whether we have an ancestor that is
        an instance of the supplied type. If we do then we return
        it otherwise we return None. A list of (sub-) classes to ignore
        may be provided via the `excluding` argument.

        :param type my_type: Class to search for.
        :param list excluding: list of (sub-)classes to ignore or None.
        :returns: First ancestor Node that is an instance of the requested \
                  class or None if not found.
        '''
        myparent = self.parent
        while myparent is not None:
            if isinstance(myparent, my_type):
                matched = True
                if excluding:
                    # We have one or more sub-classes we must exclude
                    for etype in excluding:
                        if isinstance(myparent, etype):
                            matched = False
                            break
                if matched:
                    return myparent
            myparent = myparent.parent
        return None

    def kernels(self):
        '''
        :returns: all kernels that are descendants of this node in the PSyIR.
        :rtype: list of :py:class:`psyclone.psyGen.Kern` sub-classes.
        '''
        return self.walk(self.children, Kern)

    def following(self):
        '''Return all :py:class:`psyclone.psyGen.Node` nodes after me in the
        schedule. Ordering is depth first.

        :returns: a list of nodes
        :rtype: :func:`list` of :py:class:`psyclone.psyGen.Node`

        '''
        all_nodes = self.walk(self.root.children, Node)
        position = all_nodes.index(self)
        return all_nodes[position+1:]

    def preceding(self, reverse=None):
        '''Return all :py:class:`psyclone.psyGen.Node` nodes before me in the
        schedule. Ordering is depth first. If the `reverse` argument
        is set to `True` then the node ordering is reversed
        i.e. returning the nodes closest to me first

        :param: reverse: An optional, default `False`, boolean flag
        :type: reverse: bool
        :returns: A list of nodes
        :rtype: :func:`list` of :py:class:`psyclone.psyGen.Node`

        '''
        all_nodes = self.walk(self.root.children, Node)
        position = all_nodes.index(self)
        nodes = all_nodes[:position]
        if reverse:
            nodes.reverse()
        return nodes

    def coded_kernels(self):
        '''
        Returns a list of all of the user-supplied kernels that are beneath
        this node in the PSyIR.

        :returns: all user-supplied kernel calls below this node.
        :rtype: list of :py:class:`psyclone.psyGen.CodedKern`
        '''
        return self.walk(self._children, CodedKern)

    def loops(self):
        '''Return all loops currently in this schedule.'''
        return self.walk(self._children, Loop)

    def reductions(self, reprod=None):
        '''Return all calls that have reductions and are decendents of this
        node. If reprod is not provided, all reductions are
        returned. If reprod is False, all builtin reductions that are
        not set to reproducible are returned. If reprod is True, all
        builtins that are set to reproducible are returned.'''

        call_reduction_list = []
        for call in self.walk(self.children, Kern):
            if call.is_reduction:
                if reprod is None:
                    call_reduction_list.append(call)
                elif reprod:
                    if call.reprod_reduction:
                        call_reduction_list.append(call)
                else:
                    if not call.reprod_reduction:
                        call_reduction_list.append(call)
        return call_reduction_list

    def is_openmp_parallel(self):
        '''Returns true if this Node is within an OpenMP parallel region.

        '''
        omp_dir = self.ancestor(OMPParallelDirective)
        if omp_dir:
            return True
        return False

    def gen_code(self, parent):
        '''Abstract base class for code generation function.

        :param parent: the parent of this Node in the PSyIR.
        :type parent: :py:class:`psyclone.psyGen.Node`
        '''
        raise NotImplementedError("Please implement me")

    def update(self):
        ''' By default we assume there is no need to update the existing
        fparser2 AST which this Node represents. We simply call the update()
        method of any children. '''
        for child in self._children:
            child.update()

    def reference_accesses(self, var_accesses):
        '''Get all variable access information. The default implementation
        just recurses down to all children.

        :param var_accesses: Stores the output results.
        :type var_accesses: \
            :py:class:`psyclone.core.access_info.VariablesAccessInfo`
        '''
        for child in self._children:
            child.reference_accesses(var_accesses)


class Schedule(Node):
    ''' Stores schedule information for a sequence of statements.

    :param sequence: the sequence of PSyIR nodes that make up the schedule.
    :type sequence: list of :py:class:`psyclone.psyGen.Node`
    :param parent: that parent of this node in the PSyIR tree.
    :type parent:  :py:class:`psyclone.psyGen.Node`
    '''

    def __init__(self, sequence=None, parent=None):
        Node.__init__(self, children=sequence, parent=parent)

    @property
    def dag_name(self):
        '''
        :returns: The name of this node in the dag.
        :rtype: str
        '''
        return "schedule"

    def view(self, indent=0):
        '''
        Print a text representation of this node to stdout and then
        call the view() method of any children.

        :param int indent: Depth of indent for output text.
        '''
        print(self.indent(indent) + self.coloured_text + "[]")
        for entity in self._children:
            entity.view(indent=indent + 1)

    @property
    def coloured_text(self):
        '''
        Returns the name of this node with appropriate control codes
        to generate coloured output in a terminal that supports it.

        :return: Text containing the name of this node, possibly coloured.
        :rtype: str
        '''
        return colored("Schedule", SCHEDULE_COLOUR_MAP["Schedule"])

    def __getitem__(self, index):
        '''
        Overload the subscript notation ([int]) to access specific statements
        in the Schedule.

        :param int index: index of the statement to access.
        :return: statement in a given position in the Schedule sequence.
        :rtype: :py:class:`psyclone.psyGen.Node`
        '''
        return self._children[index]

    def __str__(self):
        result = "Schedule:\n"
        for entity in self._children:
            result += str(entity)+"\n"
        result += "End Schedule"
        return result


class InvokeSchedule(Schedule):
    '''
    Stores schedule information for an invocation call. Schedules can be
    optimised using transformations.

    >>> from psyclone.parse.algorithm import parse
    >>> ast, info = parse("algorithm.f90")
    >>> from psyclone.psyGen import PSyFactory
    >>> api = "..."
    >>> psy = PSyFactory(api).create(info)
    >>> invokes = psy.invokes
    >>> invokes.names
    >>> invoke = invokes.get("name")
    >>> schedule = invoke.schedule
    >>> schedule.view()

    :param type KernFactory: class instance of the factory to use when \
     creating Kernels. e.g. :py:class:`psyclone.dynamo0p3.DynKernCallFactory`.
    :param type BuiltInFactory: class instance of the factory to use when \
     creating built-ins. e.g. \
     :py:class:`psyclone.dynamo0p3_builtins.DynBuiltInCallFactory`.
    :param alg_calls: list of Kernel calls in the schedule.
    :type alg_calls: list of :py:class:`psyclone.parse.algorithm.KernelCall`

    '''

    def __init__(self, KernFactory, BuiltInFactory, alg_calls=None):
        # we need to separate calls into loops (an iteration space really)
        # and calls so that we can perform optimisations separately on the
        # two entities.
        if alg_calls is None:
            alg_calls = []
        sequence = []
        from psyclone.parse.algorithm import BuiltInCall
        for call in alg_calls:
            if isinstance(call, BuiltInCall):
                sequence.append(BuiltInFactory.create(call, parent=self))
            else:
                sequence.append(KernFactory.create(call, parent=self))
        Schedule.__init__(self, sequence=sequence, parent=None)
        self._invoke = None
        self._opencl = False  # Whether or not to generate OpenCL
        self._name_space_manager = NameSpaceFactory().create()

    @property
    def invoke(self):
        return self._invoke

    @invoke.setter
    def invoke(self, my_invoke):
        self._invoke = my_invoke

    def view(self, indent=0):
        '''
        Print a text representation of this node to stdout and then
        call the view() method of any children.

        :param indent: Depth of indent for output text
        :type indent: integer
        '''
        print(self.indent(indent) + self.coloured_text +
              "[invoke='" + self.invoke.name + "']")
        for entity in self._children:
            entity.view(indent=indent + 1)

    @property
    def coloured_text(self):
        '''
        Returns the name of this node with appropriate control codes
        to generate coloured output in a terminal that supports it.

        :returns: Text containing the name of this node, possibly coloured
        :rtype: string
        '''
        return colored("InvokeSchedule", SCHEDULE_COLOUR_MAP["Schedule"])

    def __str__(self):
        result = "InvokeSchedule:\n"
        for entity in self._children:
            result += str(entity)+"\n"
        result += "End Schedule"
        return result

    def gen_code(self, parent):
        '''
        Generate the Nodes in the f2pygen AST for this schedule.

        :param parent: the parent Node (i.e. the enclosing subroutine) to \
                       which to add content.
        :type parent: :py:class:`psyclone.f2pygen.SubroutineGen`
        '''
        from psyclone.f2pygen import UseGen, DeclGen, AssignGen, CommentGen, \
            IfThenGen, CallGen

        if self._opencl:
            parent.add(UseGen(parent, name="iso_c_binding"))
            parent.add(UseGen(parent, name="clfortran"))
            parent.add(UseGen(parent, name="fortcl", only=True,
                              funcnames=["get_num_cmd_queues",
                                         "get_cmd_queues",
                                         "get_kernel_by_name"]))
            # Command queues
            nqueues = self._name_space_manager.create_name(
                root_name="num_cmd_queues", context="PSyVars",
                label="num_cmd_queues")
            qlist = self._name_space_manager.create_name(
                root_name="cmd_queues", context="PSyVars", label="cmd_queues")
            first = self._name_space_manager.create_name(
                root_name="first_time", context="PSyVars", label="first_time")
            flag = self._name_space_manager.create_name(
                root_name="ierr", context="PSyVars", label="ierr")
            parent.add(DeclGen(parent, datatype="integer", save=True,
                               entity_decls=[nqueues]))
            parent.add(DeclGen(parent, datatype="integer", save=True,
                               pointer=True, kind="c_intptr_t",
                               entity_decls=[qlist + "(:)"]))
            parent.add(DeclGen(parent, datatype="integer",
                               entity_decls=[flag]))
            parent.add(DeclGen(parent, datatype="logical", save=True,
                               entity_decls=[first],
                               initial_values=[".true."]))
            if_first = IfThenGen(parent, first)
            parent.add(if_first)
            if_first.add(AssignGen(if_first, lhs=first, rhs=".false."))
            if_first.add(CommentGen(if_first,
                                    " Ensure OpenCL run-time is initialised "
                                    "for this PSy-layer module"))
            if_first.add(CallGen(if_first, "psy_init"))
            if_first.add(AssignGen(if_first, lhs=nqueues,
                                   rhs="get_num_cmd_queues()"))
            if_first.add(AssignGen(if_first, lhs=qlist, pointer=True,
                                   rhs="get_cmd_queues()"))
            # Kernel pointers
            kernels = self.walk(self._children, Kern)
            for kern in kernels:
                base = "kernel_" + kern.name
                kernel = self._name_space_manager.create_name(
                    root_name=base, context="PSyVars", label=base)
                parent.add(
                    DeclGen(parent, datatype="integer", kind="c_intptr_t",
                            save=True, target=True, entity_decls=[kernel]))
                if_first.add(
                    AssignGen(
                        if_first, lhs=kernel,
                        rhs='get_kernel_by_name("{0}")'.format(kern.name)))

        for entity in self._children:
            entity.gen_code(parent)

        if self.opencl:
            # Ensure we block at the end of the invoke to ensure all
            # kernels have completed before we return.
            # This code ASSUMES only the first command queue is used for
            # executing kernels.
            parent.add(CommentGen(parent,
                                  " Block until all kernels have finished"))
            parent.add(AssignGen(parent, lhs=flag,
                                 rhs="clFinish(" + qlist + "(1))"))

    @property
    def opencl(self):
        '''
        :returns: Whether or not we are generating OpenCL for this \
            InvokeSchedule.
        :rtype: bool
        '''
        return self._opencl

    @opencl.setter
    def opencl(self, value):
        '''
        Setter for whether or not to generate the OpenCL version of this
        schedule.

        :param bool value: whether or not to generate OpenCL.
        '''
        if not isinstance(value, bool):
            raise ValueError(
                "InvokeSchedule.opencl must be a bool but got {0}".
                format(type(value)))
        self._opencl = value


class Directive(Node):
    '''
    Base class for all Directive statements.

    All classes that generate Directive statments (e.g. OpenMP,
    OpenACC, compiler-specific) inherit from this class.

    '''

    def view(self, indent=0):
        '''
        Print a text representation of this node to stdout and then
        call the view() method of any children.

        :param indent: Depth of indent for output text
        :type indent: integer
        '''
        print(self.indent(indent) + self.coloured_text)
        for entity in self._children:
            entity.view(indent=indent + 1)

    @property
    def coloured_text(self):
        '''
        Returns a string containing the name of this element with
        control codes for colouring in terminals that support it.

        :returns: Text containing the name of this node, possibly coloured
        :rtype: string
        '''
        return colored("Directive", SCHEDULE_COLOUR_MAP["Directive"])

    @property
    def dag_name(self):
        ''' return the base dag name for this node '''
        return "directive_" + str(self.abs_position)


class ACCDirective(Directive):
    ''' Base class for all OpenACC directive statements. '''

    @abc.abstractmethod
    def view(self, indent=0):
        '''
        Print text representation of this node to stdout.

        :param int indent: size of indent to use for output
        '''

    @property
    def dag_name(self):
        ''' Return the name to use in a dag for this node.

        :returns: Name of corresponding node in DAG
        :rtype: str
        '''
        return "ACC_directive_" + str(self.abs_position)

    def _add_region(self, start_text, end_text=None, data_movement=None):
        '''
        Modifies the underlying fparser2 parse tree to include a subset
        of nodes within a region. (e.g. a 'kernels' or 'data' region.)

        :param str start_text: the directive body to insert at the \
                               beginning of the region. "!$ACC " is \
                               prepended to the supplied text.
        :param str end_text: the directive body to insert at the end of \
                             the region (or None). "!$ACC " is \
                             prepended to the supplied text.
        :param str data_movement: whether to include data-movement clauses and\
                               if so, whether to determine them by analysing \
                               the code within the region ("analyse") or to \
                               specify 'default(present)' ("present").

        :raises InternalError: if either start_text or end_text already
                               begin with '!'.
        :raises InternalError: if data_movement is not None and not one of \
                               "present" or "analyse".
        '''
        from fparser.common.readfortran import FortranStringReader
        from fparser.two.Fortran2003 import Comment
        valid_data_movement = ["present", "analyse"]

        # Ensure the fparser2 AST is up-to-date for all of our children
        Node.update(self)

        # Check that we haven't already been called
        if self.ast:
            return

        # Sanity check the supplied begin/end text
        if start_text.lstrip()[0] == "!":
            raise InternalError(
                "_add_region: start_text must be a plain label without "
                "directive or comment characters but got: '{0}'".
                format(start_text))
        if end_text and end_text.lstrip()[0] == "!":
            raise InternalError(
                "_add_region: end_text must be a plain label without directive"
                " or comment characters but got: '{0}'".format(end_text))

        # Find a reference to the fparser2 parse tree that belongs to
        # the contents of this region. Then go back up one level in the
        # parse tree to find the node to which we will add directives as
        # children. (We do this because our parent PSyIR node may be a
        # directive which has no associated entry in the fparser2 parse tree.)
        # TODO this should be simplified/improved once
        # the fparser2 parse tree has parent information (fparser/#102).
        content_ast = self.children[0].ast
        fp_parent = content_ast._parent

        # Find the location of the AST of our first child node in the
        # list of child nodes of our parent in the fparser parse tree.
        ast_start_index = object_index(fp_parent.content,
                                       content_ast)
        if end_text:
            if self.children[-1].ast_end:
                ast_end_index = object_index(fp_parent.content,
                                             self.children[-1].ast_end)
            else:
                ast_end_index = object_index(fp_parent.content,
                                             self.children[-1].ast)

            text = "!$ACC " + end_text
            directive = Comment(FortranStringReader(text,
                                                    ignore_comments=False))
            fp_parent.content.insert(ast_end_index+1, directive)
            # Retro-fit parent information. # TODO remove/modify this once
            # fparser/#102 is done (i.e. probably supply parent info as option
            # to the Comment() constructor).
            directive._parent = fp_parent
            # Ensure this end directive is included with the set of statements
            # belonging to this PSyIR node.
            self.ast_end = directive

        text = "!$ACC " + start_text

        if data_movement:
            if data_movement == "analyse":
                # Identify the inputs and outputs to the region (variables that
                # are read and written).
                processor = Fparser2ASTProcessor()
                readers, writers, readwrites = processor.get_inputs_outputs(
                    fp_parent.content[ast_start_index:ast_end_index+1])

                if readers:
                    text += " COPYIN({0})".format(",".join(readers))
                if writers:
                    text += " COPYOUT({0})".format(",".join(writers))
                if readwrites:
                    text += " COPY({0})".format(",".join(readwrites))

            elif data_movement == "present":
                text += " DEFAULT(PRESENT)"
            else:
                raise InternalError(
                    "_add_region: the optional data_movement argument must be "
                    "one of {0} but got '{1}'".format(valid_data_movement,
                                                      data_movement))
        directive = Comment(FortranStringReader(text,
                                                ignore_comments=False))
        fp_parent.content.insert(ast_start_index, directive)
        # Retro-fit parent information. # TODO remove/modify this once
        # fparser/#102 is done (i.e. probably supply parent info as option
        # to the Comment() constructor).
        directive._parent = fp_parent

        self.ast = directive


@six.add_metaclass(abc.ABCMeta)
class ACCEnterDataDirective(ACCDirective):
    '''
    Abstract class representing a "!$ACC enter data" OpenACC directive in
    an InvokeSchedule. Must be sub-classed for a particular API because the way
    in which fields are marked as being on the remote device is API-
    -dependent.

    :param children: list of nodes which this directive should \
                     have as children.
    :type children: list of :py:class:`psyclone.psyGen.Node`.
    :param parent: the node in the InvokeSchedule to which to add this \
                   directive as a child.
    :type parent: :py:class:`psyclone.psyGen.Node`.
    '''
    def __init__(self, children=None, parent=None):
        super(ACCEnterDataDirective, self).__init__(children=children,
                                                    parent=parent)
        self._acc_dirs = None  # List of parallel directives

    def view(self, indent=0):
        '''
        Print a text representation of this Node to stdout.

        :param int indent: the amount by which to indent the output.
        '''
        print(self.indent(indent)+self.coloured_text+"[ACC enter data]")
        for entity in self._children:
            entity.view(indent=indent + 1)

    @property
    def dag_name(self):
        '''
        :returns: the name to use for this Node in a DAG
        :rtype: str
        '''
        return "ACC_data_" + str(self.abs_position)

    def gen_code(self, parent):
        '''
        Generate the elements of the f2pygen AST for this Node in the Schedule.

        :param parent: node in the f2pygen AST to which to add node(s).
        :type parent: :py:class:`psyclone.f2pygen.BaseGen`
        '''
        from psyclone.f2pygen import DeclGen, DirectiveGen, CommentGen, \
            IfThenGen, AssignGen, CallGen, UseGen

        # We must generate a list of all of the fields accessed by
        # OpenACC kernels (calls within an OpenACC parallel directive)
        # 1. Find all parallel directives. We store this list for later
        #    use in any sub-class.
        self._acc_dirs = self.walk(self.root.children, ACCParallelDirective)
        # 2. For each directive, loop over each of the fields used by
        #    the kernels it contains (this list is given by var_list)
        #    and add it to our list if we don't already have it
        var_list = []
        # TODO grid properties are effectively duplicated in this list (but
        # the OpenACC deep-copy support should spot this).
        for pdir in self._acc_dirs:
            for var in pdir.ref_list:
                if var not in var_list:
                    var_list.append(var)
        # 3. Convert this list of objects into a comma-delimited string
        var_str = self.list_to_string(var_list)

        # 4. Declare and initialise a logical variable to keep track of
        #    whether this is the first time we've entered this Invoke
        name_space_manager = NameSpaceFactory().create()
        first_time = name_space_manager.create_name(
            root_name="first_time", context="PSyVars", label="first_time")
        parent.add(DeclGen(parent, datatype="logical",
                           entity_decls=[first_time],
                           initial_values=[".True."],
                           save=True))
        parent.add(CommentGen(parent,
                              " Ensure all fields are on the device and"))
        parent.add(CommentGen(parent, " copy them over if not."))
        # 5. Put the enter data directive inside an if-block so that we
        #    only ever do it once
        ifthen = IfThenGen(parent, first_time)
        parent.add(ifthen)
        ifthen.add(DirectiveGen(ifthen, "acc", "begin", "enter data",
                                "copyin("+var_str+")"))
        # 6. Flag that we have now entered this routine at least once
        ifthen.add(AssignGen(ifthen, lhs=first_time, rhs=".false."))
        # 7. Flag that the data is now on the device. This calls down
        #    into the API-specific subclass of this class.
        self.data_on_device(ifthen)
        parent.add(CommentGen(parent, ""))

        # 8. Ensure that any scalars are up-to-date
        var_list = []
        for pdir in self._acc_dirs:
            for var in pdir.scalars:
                if var not in var_list:
                    var_list.append(var)
        if var_list:
            # We need to 'use' the openacc module in order to access
            # the OpenACC run-time library
            parent.add(UseGen(parent, name="openacc", only=True,
                              funcnames=["acc_update_device"]))
            parent.add(
                CommentGen(parent,
                           " Ensure all scalars on the device are up-to-date"))
            for var in var_list:
                parent.add(CallGen(parent, "acc_update_device", [var, "1"]))
            parent.add(CommentGen(parent, ""))

    @abc.abstractmethod
    def data_on_device(self, parent):
        '''
        Adds nodes into an InvokeSchedule to flag that the data required by the
        kernels in the data region is now on the device.

        :param parent: the node in the InvokeSchedule to which to add nodes
        :type parent: :py:class:`psyclone.psyGen.Node`
        '''


class ACCParallelDirective(ACCDirective):
    '''
    Class representing the !$ACC PARALLEL directive of OpenACC
    in the PSyIR.

    '''
    def view(self, indent=0):
        '''
        Print a text representation of this Node to stdout.

        :param int indent: the amount by which to indent the output.
        '''
        print(self.indent(indent)+self.coloured_text+"[ACC Parallel]")
        for entity in self._children:
            entity.view(indent=indent + 1)

    @property
    def dag_name(self):
        '''
        :returns: the name to use for this Node in a DAG
        :rtype: str
        '''
        return "ACC_parallel_" + str(self.abs_position)

    def gen_code(self, parent):
        '''
        Generate the elements of the f2pygen AST for this Node in the Schedule.

        :param parent: node in the f2pygen AST to which to add node(s).
        :type parent: :py:class:`psyclone.f2pygen.BaseGen`
        '''
        from psyclone.f2pygen import DirectiveGen

        # Since we use "default(present)" the Schedule must contain an
        # 'enter data' directive. We don't mandate the order in which
        # transformations are applied so we have to check for that here.
        # We can't use Node.ancestor() because the data directive does
        # not have children. Instead, we go back up to the Schedule and
        # walk down from there.
        nodes = self.root.walk(self.root.children, ACCEnterDataDirective)
        if len(nodes) != 1:
            raise GenerationError(
                "A Schedule containing an ACC parallel region must also "
                "contain an ACC enter data directive but none was found for "
                "{0}".format(self.root.invoke.name))
        # Check that the enter-data directive comes before this parallel
        # directive
        if nodes[0].abs_position > self.abs_position:
            raise GenerationError(
                "An ACC parallel region must be preceeded by an ACC enter-"
                "data directive but in {0} this is not the case.".
                format(self.root.invoke.name))

        # "default(present)" means that the compiler is to assume that
        # all data required by the parallel region is already present
        # on the device. If we've made a mistake and it isn't present
        # then we'll get a run-time error.
        parent.add(DirectiveGen(parent, "acc", "begin", "parallel",
                                "default(present)"))

        for child in self.children:
            child.gen_code(parent)

        parent.add(DirectiveGen(parent, "acc", "end", "parallel", ""))

    @property
    def ref_list(self):
        '''
        Returns a list of the references (whether to arrays or objects)
        required by the Kernel call(s) that are children of this
        directive. This is the list of quantities that must be
        available on the remote device (probably a GPU) before
        the parallel region can be begun.

        :returns: list of variable names
        :rtype: list of str
        '''
        variables = []

        # Look-up the kernels that are children of this node
        for call in self.kernels():
            for arg in call.arguments.acc_args:
                if arg not in variables:
                    variables.append(arg)
        return variables

    @property
    def fields(self):
        '''
        Returns a list of the names of field objects required by the Kernel
        call(s) that are children of this directive.

        :returns: list of names of field arguments.
        :rtype: list of str
        '''
        # Look-up the kernels that are children of this node
        fld_list = []
        for call in self.kernels():
            for arg in call.arguments.fields:
                if arg not in fld_list:
                    fld_list.append(arg)
        return fld_list

    @property
    def scalars(self):
        '''
        Returns a list of the scalar quantities required by the Kernels in
        this region.

        :returns: list of names of scalar arguments.
        :rtype: list of str
        '''
        scalars = []
        for call in self.kernels():
            for arg in call.arguments.scalars:
                if arg not in scalars:
                    scalars.append(arg)
        return scalars

    def update(self):
        '''
        Update the underlying fparser2 parse tree with nodes for the start
        and end of this parallel region.
        '''
        self._add_region(start_text="PARALLEL", end_text="END PARALLEL")


class ACCLoopDirective(ACCDirective):
    '''
    Class managing the creation of a '!$acc loop' OpenACC directive.

    :param children: list of nodes that will be children of this directive.
    :type children: list of :py:class:`psyclone.psyGen.Node`.
    :param parent: the node in the Schedule to which to add this directive.
    :type parent: :py:class:`psyclone.psyGen.Node`.
    :param int collapse: Number of nested loops to collapse into a single \
                         iteration space or None.
    :param bool independent: Whether or not to add the `independent` clause \
                             to the loop directive.
    '''
    def __init__(self, children=None, parent=None, collapse=None,
                 independent=True, sequential=False):
        self._collapse = collapse
        self._independent = independent
        self._sequential = sequential
        super(ACCLoopDirective, self).__init__(children=children,
                                               parent=parent)

    @property
    def dag_name(self):
        '''
        :returns: the name to use for this Node in a DAG
        :rtype: str
        '''
        return "ACC_loop_" + str(self.abs_position)

    def view(self, indent=0):
        '''
        Print a textual representation of this Node to stdout.

        :param int indent: amount to indent output by
        '''
        text = self.indent(indent)+self.coloured_text+"[ACC Loop"
        if self._sequential:
            text += ", seq"
        else:
            if self._collapse:
                text += ", collapse={0}".format(self._collapse)
            if self._independent:
                text += ", independent"
        text += "]"
        print(text)
        for entity in self._children:
            entity.view(indent=indent + 1)

    def gen_code(self, parent):
        '''
        Generate the f2pygen AST entries in the Schedule for this OpenACC
        loop directive.

        :param parent: the parent Node in the Schedule to which to add our
                       content.
        :type parent: sub-class of :py:class:`psyclone.f2pygen.BaseGen`
        :raises GenerationError: if this "!$acc loop" is not enclosed within \
                                 an ACC Parallel region.
        '''
        from psyclone.f2pygen import DirectiveGen

        # It is only at the point of code generation that we can check for
        # correctness (given that we don't mandate the order that a user can
        # apply transformations to the code). As an orphaned loop directive,
        # we must have an ACCParallelDirective as an ancestor somewhere
        # back up the tree.
        if not self.ancestor(ACCParallelDirective):
            raise GenerationError(
                "ACCLoopDirective must have an ACCParallelDirective as an "
                "ancestor in the Schedule")

        # Add any clauses to the directive
        options = []
        if self._sequential:
            options.append("seq")
        else:
            if self._collapse:
                options.append("collapse({0})".format(self._collapse))
            if self._independent:
                options.append("independent")
        options_str = " ".join(options)

        parent.add(DirectiveGen(parent, "acc", "begin", "loop", options_str))

        for child in self.children:
            child.gen_code(parent)

    def update(self):
        '''
        Update the existing fparser2 parse tree with the code associated with
        this ACC LOOP directive.
        '''
        text = "LOOP"
        if self._sequential:
            text += " SEQ"
        else:
            if self._independent:
                text += " INDEPENDENT"
            if self._collapse:
                text += " COLLAPSE({0})".format(self._collapse)
        self._add_region(start_text=text)


class OMPDirective(Directive):
    '''
    Base class for all OpenMP-related directives

    '''
    @property
    def dag_name(self):
        '''
        :returns: the name to use in a dag for this node
        :rtype: str
        '''
        return "OMP_directive_" + str(self.abs_position)

    def view(self, indent=0):
        '''
        Print a text representation of this node to stdout and then
        call the view() method of any children.

        :param indent: Depth of indent for output text
        :type indent: integer
        '''
        print(self.indent(indent) + self.coloured_text + "[OMP]")
        for entity in self._children:
            entity.view(indent=indent + 1)

    def _get_reductions_list(self, reduction_type):
        '''Return the name of all scalars within this region that require a
        reduction of type reduction_type. Returned names will be unique.
        :param reduction_type: The reduction type (e.g. AccessType.SUM) to \
            search for.
        :type reduction_type: :py:class:`psyclone.core.access_type.AccessType`
        '''
        result = []
        for call in self.kernels():
            for arg in call.arguments.args:
                if arg.type in MAPPING_SCALARS.values():
                    if arg.descriptor.access == reduction_type:
                        if arg.name not in result:
                            result.append(arg.name)
        return result


class OMPParallelDirective(OMPDirective):

    @property
    def dag_name(self):
        ''' Return the name to use in a dag for this node'''
        return "OMP_parallel_" + str(self.abs_position)

    def view(self, indent=0):
        '''
        Print a text representation of this node to stdout and then
        call the view() method of any children.

        :param indent: Depth of indent for output text
        :type indent: integer
        '''
        print(self.indent(indent) + self.coloured_text + "[OMP parallel]")
        for entity in self._children:
            entity.view(indent=indent + 1)

    def gen_code(self, parent):
        '''Generate the fortran OMP Parallel Directive and any associated
        code'''
        from psyclone.f2pygen import DirectiveGen, AssignGen, UseGen, \
            CommentGen, DeclGen

        private_list = self._get_private_list()

        reprod_red_call_list = self.reductions(reprod=True)
        if reprod_red_call_list:
            # we will use a private thread index variable
            name_space_manager = NameSpaceFactory().create()
            thread_idx = name_space_manager.create_name(
                root_name="th_idx", context="PSyVars", label="thread_index")
            private_list.append(thread_idx)
            # declare the variable
            parent.add(DeclGen(parent, datatype="integer",
                               entity_decls=[thread_idx]))
        private_str = self.list_to_string(private_list)

        # We're not doing nested parallelism so make sure that this
        # omp parallel region is not already within some parallel region
        self._not_within_omp_parallel_region()

        # Check that this OpenMP PARALLEL directive encloses other
        # OpenMP directives. Although it is valid OpenMP if it doesn't,
        # this almost certainly indicates a user error.
        self._encloses_omp_directive()

        calls = self.reductions()

        # first check whether we have more than one reduction with the same
        # name in this Schedule. If so, raise an error as this is not
        # supported for a parallel region.
        names = []
        for call in calls:
            name = call.reduction_arg.name
            if name in names:
                raise GenerationError(
                    "Reduction variables can only be used once in an invoke. "
                    "'{0}' is used multiple times, please use a different "
                    "reduction variable".format(name))
            else:
                names.append(name)

        zero_reduction_variables(calls, parent)

        parent.add(DirectiveGen(parent, "omp", "begin", "parallel",
                                "default(shared), private({0})".
                                format(private_str)))

        if reprod_red_call_list:
            # add in a local thread index
            parent.add(UseGen(parent, name="omp_lib", only=True,
                              funcnames=["omp_get_thread_num"]))
            parent.add(AssignGen(parent, lhs=thread_idx,
                                 rhs="omp_get_thread_num()+1"))

        first_type = type(self.children[0])
        for child in self.children:
            if first_type != type(child):
                raise NotImplementedError("Cannot correctly generate code"
                                          " for an OpenMP parallel region"
                                          " containing children of "
                                          "different types")
            child.gen_code(parent)

        parent.add(DirectiveGen(parent, "omp", "end", "parallel", ""))

        if reprod_red_call_list:
            parent.add(CommentGen(parent, ""))
            parent.add(CommentGen(parent, " sum the partial results "
                                  "sequentially"))
            parent.add(CommentGen(parent, ""))
            for call in reprod_red_call_list:
                call.reduction_sum_loop(parent)

    def _get_private_list(self):
        '''
        Returns the variable names used for any loops within a directive
        and any variables that have been declared private by a Kernel
        within the directive.

        :returns: list of variables to declare as thread private.
        :rtype: list of str

        :raises InternalError: if a Kernel has local variable(s) but they \
                               aren't named.
        '''
        result = set()
        # get variable names from all calls that are a child of this node
        for call in self.kernels():
            for variable_name in call.local_vars():
                if variable_name == "":
                    raise InternalError(
                        "call '{0}' has a local variable but its "
                        "name is not set.".format(call.name))
                result.add(variable_name.lower())

        # Now determine scalar variables that must be private:
        var_accesses = VariablesAccessInfo()
        self.reference_accesses(var_accesses)
        for var_name in var_accesses.all_vars:
            accesses = var_accesses[var_name].all_accesses
            # Ignore variables that have indices, we only look at scalar
            if accesses[0].indices is not None:
                continue

            # If a variable is only accessed once, it is either an error
            # or a shared variable - anyway it is not private
            if len(accesses) == 1:
                continue

            # We have at least two accesses. If the first one is a write,
            # assume the variable should be private:
            if accesses[0].access_type == AccessType.WRITE:
                result.add(var_name.lower())

        # Convert the set into a list and sort it, so that we get
        # reproducible results
        list_result = list(result)
        list_result.sort()
        return list_result

    def _not_within_omp_parallel_region(self):
        ''' Check that this Directive is not within any other
            parallel region '''
        if self.ancestor(OMPParallelDirective) is not None:
            raise GenerationError("Cannot nest OpenMP parallel regions.")

    def _encloses_omp_directive(self):
        ''' Check that this Parallel region contains other OpenMP
            directives. While it doesn't have to (in order to be valid
            OpenMP), it is likely that an absence of directives
            is an error on the part of the user. '''
        # We need to recurse down through all our children and check
        # whether any of them are an OMPDirective.
        node_list = self.walk(self.children, OMPDirective)
        if len(node_list) == 0:
            # TODO raise a warning here so that the user can decide
            # whether or not this is OK.
            pass
            # raise GenerationError("OpenMP parallel region does not enclose "
            #                       "any OpenMP directives. This is probably "
            #                       "not what you want.")

    def update(self):
        '''
        Updates the fparser2 AST by inserting nodes for this OpenMP
        parallel region.

        :raises InternalError: if the existing AST doesn't have the \
                               correct structure to permit the insertion \
                               of the OpenMP parallel region.
        '''
        from fparser.common.readfortran import FortranStringReader
        from fparser.two.Fortran2003 import Comment

        # Ensure the fparser2 AST is up-to-date for all of our children
        Node.update(self)

        # Check that we haven't already been called
        if self.ast:
            return

        # Find the locations in which we must insert the begin/end
        # directives...
        # Find the children of this node in the AST of our parent node
        try:
            start_idx = object_index(self._parent.ast.content,
                                     self._children[0].ast)
            end_idx = object_index(self._parent.ast.content,
                                   self._children[-1].ast)
        except (IndexError, ValueError):
            raise InternalError("Failed to find locations to insert "
                                "begin/end directives.")
        # Create the start directive
        text = "!$omp parallel default(shared), private({0})".format(
            ",".join(self._get_private_list()))
        startdir = Comment(FortranStringReader(text,
                                               ignore_comments=False))
        # Create the end directive and insert it after the node in
        # the AST representing our last child
        enddir = Comment(FortranStringReader("!$omp end parallel",
                                             ignore_comments=False))
        self.ast_end = enddir
        # If end_idx+1 takes us beyond the range of the list then the
        # element is appended to the list
        self._parent.ast.content.insert(end_idx+1, enddir)

        # Insert the start directive (do this second so we don't have
        # to correct end_idx)
        self.ast = startdir
        self._parent.ast.content.insert(start_idx, self.ast)


class OMPDoDirective(OMPDirective):
    '''
    Class representing an OpenMP DO directive in the PSyclone AST.

    :param list children: list of Nodes that are children of this Node.
    :param parent: the Node in the AST that has this directive as a child.
    :type parent: :py:class:`psyclone.psyGen.Node`
    :param str omp_schedule: the OpenMP schedule to use.
    :param bool reprod: whether or not to generate code for run-reproducible \
                        OpenMP reductions.

    '''
    def __init__(self, children=None, parent=None, omp_schedule="static",
                 reprod=None):

        if children is None:
            children = []

        if reprod is None:
            self._reprod = Config.get().reproducible_reductions
        else:
            self._reprod = reprod

        self._omp_schedule = omp_schedule

        # Call the init method of the base class once we've stored
        # the OpenMP schedule
        super(OMPDoDirective, self).__init__(children=children,
                                             parent=parent)

    @property
    def dag_name(self):
        ''' Return the name to use in a dag for this node'''
        return "OMP_do_" + str(self.abs_position)

    def view(self, indent=0):
        '''
        Write out a textual summary of the OpenMP Do Directive and then
        call the view() method of any children.

        :param indent: Depth of indent for output text
        :type indent: integer
        '''
        if self.reductions():
            reprod = "[reprod={0}]".format(self._reprod)
        else:
            reprod = ""
        print(self.indent(indent) + self.coloured_text +
              "[OMP do]{0}".format(reprod))

        for entity in self._children:
            entity.view(indent=indent + 1)

    def _reduction_string(self):
        ''' Return the OMP reduction information as a string '''
        reduction_str = ""
        for reduction_type in AccessType.get_valid_reduction_modes():
            reductions = self._get_reductions_list(reduction_type)
            for reduction in reductions:
                reduction_str += ", reduction({0}:{1})".format(
                    OMP_OPERATOR_MAPPING[reduction_type], reduction)
        return reduction_str

    @property
    def reprod(self):
        ''' returns whether reprod has been set for this object or not '''
        return self._reprod

    def gen_code(self, parent):
        '''
        Generate the f2pygen AST entries in the Schedule for this OpenMP do
        directive.

        :param parent: the parent Node in the Schedule to which to add our \
                       content.
        :type parent: sub-class of :py:class:`psyclone.f2pygen.BaseGen`
        :raises GenerationError: if this "!$omp do" is not enclosed within \
                                 an OMP Parallel region.
        '''
        from psyclone.f2pygen import DirectiveGen

        # It is only at the point of code generation that we can check for
        # correctness (given that we don't mandate the order that a user
        # can apply transformations to the code). As an orphaned loop
        # directive, we must have an OMPRegionDirective as an ancestor
        # somewhere back up the tree.
        if not self.ancestor(OMPParallelDirective,
                             excluding=[OMPParallelDoDirective]):
            raise GenerationError("OMPOrphanLoopDirective must have an "
                                  "OMPRegionDirective as ancestor")

        if self._reprod:
            local_reduction_string = ""
        else:
            local_reduction_string = self._reduction_string()

        # As we're an orphaned loop we don't specify the scope
        # of any variables so we don't have to generate the
        # list of private variables
        options = "schedule({0})".format(self._omp_schedule) + \
                  local_reduction_string
        parent.add(DirectiveGen(parent, "omp", "begin", "do", options))

        for child in self.children:
            child.gen_code(parent)

        # make sure the directive occurs straight after the loop body
        position = parent.previous_loop()
        parent.add(DirectiveGen(parent, "omp", "end", "do", ""),
                   position=["after", position])


class OMPParallelDoDirective(OMPParallelDirective, OMPDoDirective):
    ''' Class for the !$OMP PARALLEL DO directive. This inherits from
        both OMPParallelDirective (because it creates a new OpenMP
        thread-parallel region) and OMPDoDirective (because it
        causes a loop to be parallelised). '''

    def __init__(self, children=[], parent=None, omp_schedule="static"):
        OMPDoDirective.__init__(self,
                                children=children,
                                parent=parent,
                                omp_schedule=omp_schedule)

    @property
    def dag_name(self):
        ''' Return the name to use in a dag for this node'''
        return "OMP_parallel_do_" + str(self.abs_position)

    def view(self, indent=0):
        '''
        Write out a textual summary of the OpenMP Parallel Do Directive
        and then call the view() method of any children.

        :param indent: Depth of indent for output text
        :type indent: integer
        '''
        print(self.indent(indent) + self.coloured_text +
              "[OMP parallel do]")
        for entity in self._children:
            entity.view(indent=indent + 1)

    def gen_code(self, parent):
        from psyclone.f2pygen import DirectiveGen

        # We're not doing nested parallelism so make sure that this
        # omp parallel do is not already within some parallel region
        self._not_within_omp_parallel_region()

        calls = self.reductions()
        zero_reduction_variables(calls, parent)
        private_str = self.list_to_string(self._get_private_list())
        parent.add(DirectiveGen(parent, "omp", "begin", "parallel do",
                                "default(shared), private({0}), "
                                "schedule({1})".
                                format(private_str, self._omp_schedule) +
                                self._reduction_string()))
        for child in self.children:
            child.gen_code(parent)

        # make sure the directive occurs straight after the loop body
        position = parent.previous_loop()
        parent.add(DirectiveGen(parent, "omp", "end", "parallel do", ""),
                   position=["after", position])

    def update(self):
        '''
        Updates the fparser2 AST by inserting nodes for this OpenMP
        parallel do.

        :raises GenerationError: if the existing AST doesn't have the \
                                 correct structure to permit the insertion \
                                 of the OpenMP parallel do.
        '''
        from fparser.common.readfortran import FortranStringReader
        from fparser.two.Fortran2003 import Comment

        # Ensure the fparser2 AST is up-to-date for all of our children
        Node.update(self)

        # Check that we haven't already been called
        if self.ast:
            return

        # Since this is an OpenMP (parallel) do, it can only be applied
        # to a single loop.
        if len(self._children) != 1:
            raise GenerationError(
                "An OpenMP PARALLEL DO can only be applied to a single loop "
                "but this Node has {0} children: {1}".
                format(len(self._children), self._children))

        # Find the locations in which we must insert the begin/end
        # directives...
        # Find the child of this node in the AST of our parent node
        # TODO make this robust by using the new 'children' method to
        # be introduced in fparser#105
        # We have to take care to find a parent node (in the fparser2 AST)
        # that has 'content'. This is because If-else-if blocks have their
        # 'content' as siblings of the If-then and else-if nodes.
        parent = self._parent.ast
        while parent:
            if hasattr(parent, "content") and \
               parent is not self.children[0].ast:
                break
            parent = parent._parent
        if not parent:
            raise InternalError("Failed to find parent node in which to "
                                "insert OpenMP parallel do directive")
        start_idx = object_index(parent.content,
                                 self._children[0].ast)

        # Create the start directive
        private_vars = self._get_private_list()
        text = ("!$omp parallel do default(shared), private({0}), "
                "schedule({1})".format(",".join(private_vars),
                                       self._omp_schedule))
        startdir = Comment(FortranStringReader(text,
                                               ignore_comments=False))

        # Create the end directive and insert it after the node in
        # the AST representing our last child
        enddir = Comment(FortranStringReader("!$omp end parallel do",
                                             ignore_comments=False))
        if start_idx == len(parent.content) - 1:
            parent.content.append(enddir)
        else:
            parent.content.insert(start_idx+1, enddir)
        self.ast_end = enddir

        # Insert the start directive (do this second so we don't have
        # to correct the location)
        self.ast = startdir
        parent.content.insert(start_idx, self.ast)


class GlobalSum(Node):
    '''
    Generic Global Sum class which can be added to and manipulated
    in, a schedule.

    :param scalar: the scalar that the global sum is stored into
    :type scalar: :py:class:`psyclone.dynamo0p3.DynKernelArgument`
    :param parent: optional parent (default None) of this object
    :type parent: :py:class:`psyclone.psyGen.node`

    '''
    def __init__(self, scalar, parent=None):
        Node.__init__(self, children=[], parent=parent)
        import copy
        self._scalar = copy.copy(scalar)
        if scalar:
            # Update scalar values appropriately
            # Here "readwrite" denotes how the class GlobalSum
            # accesses/updates a scalar
            self._scalar.access = AccessType.READWRITE
            self._scalar.call = self

    @property
    def scalar(self):
        ''' Return the scalar field that this global sum acts on '''
        return self._scalar

    @property
    def dag_name(self):
        ''' Return the name to use in a dag for this node'''
        return "globalsum({0})_".format(self._scalar.name) + str(self.position)

    @property
    def args(self):
        ''' Return the list of arguments associated with this node. Override
        the base method and simply return our argument.'''
        return [self._scalar]

    def view(self, indent):
        '''
        Print text describing this object to stdout and then
        call the view() method of any children.

        :param indent: Depth of indent for output text
        :type indent: integer
        '''
        print(self.indent(indent) + (
            "{0}[scalar='{1}']".format(self.coloured_text, self._scalar.name)))

    def __str__(self):
        return "GlobalSum[scalar='" + self._scalar.name + "']\n"

    @property
    def coloured_text(self):
        '''
        Return a string containing the (coloured) name of this node
        type

        :returns: A string containing the name of this node, possibly with
                  control codes for colour
        :rtype: string
        '''
        return colored("GlobalSum", SCHEDULE_COLOUR_MAP["GlobalSum"])


class HaloExchange(Node):
    '''
    Generic Halo Exchange class which can be added to and
    manipulated in, a schedule.

    :param field: the field that this halo exchange will act on
    :type field: :py:class:`psyclone.dynamo0p3.DynKernelArgument`
    :param check_dirty: optional argument default True indicating
    whether this halo exchange should be subject to a run-time check
    for clean/dirty halos.
    :type check_dirty: bool
    :param vector_index: optional vector index (default None) to
    identify which index of a vector field this halo exchange is
    responsible for
    :type vector_index: int
    :param parent: optional parent (default None) of this object
    :type parent: :py:class:`psyclone.psyGen.node`

    '''
    def __init__(self, field, check_dirty=True,
                 vector_index=None, parent=None):
        Node.__init__(self, children=[], parent=parent)
        import copy
        self._field = copy.copy(field)
        if field:
            # Update fields values appropriately
            # Here "readwrite" denotes how the class HaloExchange
            # accesses a field rather than the field's continuity
            self._field.access = AccessType.READWRITE
            self._field.call = self
        self._halo_type = None
        self._halo_depth = None
        self._check_dirty = check_dirty
        self._vector_index = vector_index
        self._text_name = "HaloExchange"
        self._colour_map_name = "HaloExchange"
        self._dag_name = "haloexchange"

    @property
    def vector_index(self):
        '''If the field is a vector then return the vector index associated
        with this halo exchange. Otherwise return None'''
        return self._vector_index

    @property
    def halo_depth(self):
        ''' Return the depth of the halo exchange '''
        return self._halo_depth

    @halo_depth.setter
    def halo_depth(self, value):
        ''' Set the depth of the halo exchange '''
        self._halo_depth = value

    @property
    def field(self):
        ''' Return the field that the halo exchange acts on '''
        return self._field

    @property
    def dag_name(self):
        ''' Return the name to use in a dag for this node'''
        name = ("{0}({1})_{2}".format(self._dag_name, self._field.name,
                                      self.position))
        if self._check_dirty:
            name = "check" + name
        return name

    @property
    def args(self):
        '''Return the list of arguments associated with this node. Overide the
        base method and simply return our argument. '''
        return [self._field]

    def check_vector_halos_differ(self, node):
        '''helper method which checks that two halo exchange nodes (one being
        self and the other being passed by argument) operating on the
        same field, both have vector fields of the same size and use
        different vector indices. If this is the case then the halo
        exchange nodes do not depend on each other. If this is not the
        case then an internal error will have occured and we raise an
        appropriate exception.

        :param node: a halo exchange which should exchange the same
        field as self
        :type node: :py:class:`psyclone.psyGen.HaloExchange`
        :raises GenerationError: if the argument passed is not a halo exchange
        :raises GenerationError: if the field name in the halo
        exchange passed in has a different name to the field in this
        halo exchange
        :raises GenerationError: if the field in this halo exchange is
        not a vector field
        :raises GenerationError: if the vector size of the field in
        this halo exchange is different to vector size of the field in
        the halo exchange passed by argument.
        :raises GenerationError: if the vector index of the field in
        this halo exchange is the same as the vector index of the
        field in the halo exchange passed by argument.

        '''

        if not isinstance(node, HaloExchange):
            raise GenerationError(
                "Internal error, the argument passed to "
                "HaloExchange.check_vector_halos_differ() is not "
                "a halo exchange object")

        if self.field.name != node.field.name:
            raise GenerationError(
                "Internal error, the halo exchange object passed to "
                "HaloExchange.check_vector_halos_differ() has a different "
                "field name '{0}' to self "
                "'{1}'".format(node.field.name, self.field.name))

        if self.field.vector_size <= 1:
            raise GenerationError(
                "Internal error, HaloExchange.check_vector_halos_differ() "
                "a halo exchange depends on another halo "
                "exchange but the vector size of field '{0}' is 1".
                format(self.field.name))

        if self.field.vector_size != node.field.vector_size:
            raise GenerationError(
                "Internal error, HaloExchange.check_vector_halos_differ() "
                "a halo exchange depends on another halo "
                "exchange but the vector sizes for field '{0}' differ".
                format(self.field.name))

        if self.vector_index == \
           node.vector_index:
            raise GenerationError(
                "Internal error, HaloExchange.check_vector_halos_differ() "
                "a halo exchange depends on another halo "
                "exchange but both vector id's ('{0}') of field '{1}' are "
                "the same".format(self.vector_index, self.field.name))

    def view(self, indent=0):
        '''
        Write out a textual summary of the OpenMP Parallel Do Directive
        and then call the view() method of any children.

        :param indent: Depth of indent for output text
        :type indent: integer
        '''
        print(self.indent(indent) + (
            "{0}[field='{1}', type='{2}', depth={3}, "
            "check_dirty={4}]".format(self.coloured_text, self._field.name,
                                      self._halo_type,
                                      self._halo_depth, self._check_dirty)))

    def __str__(self):
        result = "HaloExchange["
        result += "field='" + str(self._field.name) + "', "
        result += "type='" + str(self._halo_type) + "', "
        result += "depth='" + str(self._halo_depth) + "', "
        result += "check_dirty='" + str(self._check_dirty) + "']\n"
        return result

    @property
    def coloured_text(self):
        '''
        Return a string containing the (coloured) name of this node type

        :returns: Name of this node type, possibly with colour control codes
        :rtype: string
        '''
        return colored(
            self._text_name, SCHEDULE_COLOUR_MAP[self._colour_map_name])


class Loop(Node):
    '''Represents a loop in the PSyIR.

    :param parent: Parent of this node in the PSyIR.
    :type parent: sub-class of :py:class:`psyclone.psyGen.Node`
    :param str variable_name: Optional name of the loop iterator \
    variable. Defaults to an empty string.
    :param valid_loop_types: A list of loop types that are specific \
    to a particular API.
    :type valid_loop_types: list of str

    '''

    def __init__(self, parent=None,
                 variable_name="",
                 valid_loop_types=None):

        # we need to determine whether this is a built-in or kernel
        # call so our schedule can do the right thing.

        if valid_loop_types is None:
            self._valid_loop_types = []
        else:
            self._valid_loop_types = valid_loop_types
        self._loop_type = None        # inner, outer, colour, colours, ...
        self._field = None
        self._field_name = None       # name of the field
        self._field_space = None      # v0, v1, ...,     cu, cv, ...
        self._iteration_space = None  # cells, ...,      cu, cv, ...
        self._kern = None             # Kernel associated with this loop

        # TODO replace iterates_over with iteration_space
        self._iterates_over = "unknown"

        Node.__init__(self, parent=parent)

        self._variable_name = variable_name

        self._start = ""
        self._stop = ""
        self._step = ""
        self._id = ""

    @property
    def dag_name(self):
        ''' Return the name to use in a dag for this node

        :returns: Return the dag name for this loop
        :rtype: string

        '''
        if self.loop_type:
            name = "loop_[{0}]_".format(self.loop_type) + \
                   str(self.abs_position)
        else:
            name = "loop_" + str(self.abs_position)
        return name

    @property
    def loop_type(self):
        return self._loop_type

    @loop_type.setter
    def loop_type(self, value):
        '''
        Set the type of this Loop.

        :param str value: the type of this loop.
        :raises GenerationError: if the specified value is not a recognised \
                                 loop type.
        '''
        if value not in self._valid_loop_types:
            raise GenerationError(
                "Error, loop_type value ({0}) is invalid. Must be one of "
                "{1}.".format(value, self._valid_loop_types))
        self._loop_type = value

    def view(self, indent=0):
        '''
        Write out a textual summary of this Loop node to stdout
        and then call the view() method of any children.

        :param indent: Depth of indent for output text
        :type indent: integer
        '''
        print(self.indent(indent) + self.coloured_text +
              "[type='{0}',field_space='{1}',it_space='{2}']".
              format(self._loop_type, self._field_space, self.iteration_space))
        for entity in self._children:
            entity.view(indent=indent + 1)

    @property
    def coloured_text(self):
        '''
        Returns a string containing the name of this node along with
        control characters for colouring in terminals that support it.

        :returns: The name of this node, possibly with control codes for
                  colouring
        :rtype: string
        '''
        return colored("Loop", SCHEDULE_COLOUR_MAP["Loop"])

    @property
    def field_space(self):
        return self._field_space

    @field_space.setter
    def field_space(self, my_field_space):
        self._field_space = my_field_space

    @property
    def field_name(self):
        return self._field_name

    @property
    def field(self):
        return self._field

    @field_name.setter
    def field_name(self, my_field_name):
        self._field_name = my_field_name

    @property
    def iteration_space(self):
        return self._iteration_space

    @iteration_space.setter
    def iteration_space(self, it_space):
        self._iteration_space = it_space

    @property
    def kernel(self):
        '''
        :returns: the kernel object associated with this Loop (if any).
        :rtype: :py:class:`psyclone.psyGen.Kern`
        '''
        return self._kern

    @kernel.setter
    def kernel(self, kern):
        '''
        Setter for kernel object associated with this loop.

        :param kern: a kernel object.
        :type kern: :py:class:`psyclone.psyGen.Kern`
        '''
        self._kern = kern

    @property
    def variable_name(self):
        '''
        :returns: the name of the control variable for this loop.
        :rtype: str
        '''
        return self._variable_name

    def __str__(self):
        result = "Loop[" + self._id + "]: " + self._variable_name + "=" + \
            self._id + " lower=" + self._start + "," + self._stop + "," + \
            self._step + "\n"
        for entity in self._children:
            result += str(entity) + "\n"
        result += "EndLoop"
        return result

    def reference_accesses(self, var_accesses):
        '''Get all variable access information. It combines the data from
        the loop bounds (start, stop, end step), as well as the loop body.
        The loop variable is marked as READWRITE, start, stop, step as READ.

        :param var_accesses: VariablesAccessInfo instance that stores the \
            information about variable accesses.
        :type var_accesses: \
            :py:class:`psyclone.core.access_info.VariablesAccessInfo`
        '''

        # It is important to first add the WRITE access, since this way
        # the dependency analysis for declaring openmp private variables
        # will automatically declare the loop variables to be private
        # (write access before read)
        var_accesses.add_access(self.variable_name, AccessType.WRITE, self)
        var_accesses.add_access(self.variable_name, AccessType.READ, self)
        # TODO #400/#444: self._start/stop/step are not defined at this stage
        # (at least in the gocean1.0 api). ATM this results in an 'empty'
        # variable being created (name = "").
        var_accesses.add_access(self._start, AccessType.READ, self)
        var_accesses.add_access(self._stop, AccessType.READ, self)
        var_accesses.add_access(self._step, AccessType.READ, self)
        var_accesses.next_location()

        for child in self.children:
            child.reference_accesses(var_accesses)
            var_accesses.next_location()

    def has_inc_arg(self):
        ''' Returns True if any of the Kernels called within this
        loop have an argument with INC access. Returns False otherwise '''
        for kern_call in self.coded_kernels():
            for arg in kern_call.arguments.args:
                if arg.access == AccessType.INC:
                    return True
        return False

    def unique_modified_args(self, arg_type):
        '''Return all unique arguments of type arg_type from Kernels in this
        loop that are modified.
        :param str arg_type: the type of kernel argument (e.g. field, \
                             operator) to search for.
        :returns: all unique arguments of type arg_type from Kernels in this
        loop that are modified.
        :rtype: List of :py:class:`psyclone.psyGen.DynKernelArgument`.
        '''
        arg_names = []
        args = []
        for call in self.kernels():
            for arg in call.arguments.args:
                if arg.type.lower() == arg_type:
                    if arg.access != AccessType.READ:
                        if arg.name not in arg_names:
                            arg_names.append(arg.name)
                            args.append(arg)
        return args

    def args_filter(self, arg_types=None, arg_accesses=None, unique=False):
        '''Return all arguments of type arg_types and arg_accesses. If these
        are not set then return all arguments. If unique is set to
        True then only return uniquely named arguments'''
        all_args = []
        all_arg_names = []
        for call in self.kernels():
            call_args = args_filter(call.arguments.args, arg_types,
                                    arg_accesses)
            if unique:
                for arg in call_args:
                    if arg.name not in all_arg_names:
                        all_args.append(arg)
                        all_arg_names.append(arg.name)
            else:
                all_args.extend(call_args)
        return all_args

    def gen_code(self, parent):
        '''
        Generate the Fortran Loop and any associated code.

        :param parent: the node in the f2pygen AST to which to add content.
        :type parent: :py:class:`psyclone.f2pygen.SubroutineGen`

        '''
        if not self.is_openmp_parallel():
            calls = self.reductions()
            zero_reduction_variables(calls, parent)

        if self.root.opencl or (self._start == "1" and self._stop == "1"):
            # no need for a loop
            for child in self.children:
                child.gen_code(parent)
        else:
            from psyclone.f2pygen import DoGen, DeclGen
            do = DoGen(parent, self._variable_name, self._start, self._stop)
            # need to add do loop before children as children may want to add
            # info outside of do loop
            parent.add(do)
            for child in self.children:
                child.gen_code(do)
            my_decl = DeclGen(parent, datatype="integer",
                              entity_decls=[self._variable_name])
            parent.add(my_decl)


class Kern(Node):
    '''
    Base class representing a call to a sub-program unit from within the
    PSy layer. It is possible for this unit to be in-lined within the
    PSy layer.

    :param parent: parent of this node in the PSyIR.
    :type parent: sub-class of :py:class:`psyclone.psyGen.Node`
    :param call: information on the call itself, as obtained by parsing \
                 the Algorithm layer code.
    :type call: :py:class:`psyclone.parse.algorithm.KernelCall`
    :param str name: the name of the routine being called.
    :param arguments: object holding information on the kernel arguments, \
                      as extracted from kernel meta-data.
    :type arguments: :py:class:`psyclone.psyGen.Arguments`

    :raises GenerationError: if any of the arguments to the call are \
                             duplicated.
    '''
    def __init__(self, parent, call, name, arguments):
        Node.__init__(self, children=[], parent=parent)
        self._arguments = arguments
        self._name = name
        self._iterates_over = call.ktype.iterates_over

        # check algorithm arguments are unique for a kernel or
        # built-in call
        arg_names = []
        for arg in self._arguments.args:
            if arg.text:
                text = arg.text.lower().replace(" ", "")
                if text in arg_names:
                    raise GenerationError(
                        "Argument '{0}' is passed into kernel '{1}' code more "
                        "than once from the algorithm layer. This is not "
                        "allowed.".format(arg.text, self._name))
                else:
                    arg_names.append(text)

        self._arg_descriptors = None

        # initialise any reduction information
        reduction_modes = AccessType.get_valid_reduction_modes()
        args = args_filter(arguments.args,
                           arg_types=MAPPING_SCALARS.values(),
                           arg_accesses=reduction_modes)
        if args:
            self._reduction = True
            if len(args) != 1:
                raise GenerationError(
                    "PSyclone currently only supports a single reduction "
                    "in a kernel or builtin")
            self._reduction_arg = args[0]
        else:
            self._reduction = False
            self._reduction_arg = None

    @property
    def args(self):
        '''Return the list of arguments associated with this node. Overide the
        base method and simply return our arguments. '''
        return self.arguments.args

    def view(self, indent=0):
        '''
        Write out a textual summary of this Kern node to stdout
        and then call the view() method of any children.

        :param indent: Depth of indent for output text
        :type indent: integer
        '''
        print(self.indent(indent) + self.coloured_text,
              self.name + "(" + self.arguments.names + ")")
        for entity in self._children:
            entity.view(indent=indent + 1)

    def reference_accesses(self, var_accesses):
        '''Get all variable access information. The API specific classes
        add the accesses to the arguments. So the code here only calls
        the baseclass, and increases the location.

        :param var_accesses: VariablesAccessInfo instance that stores the \
            information about variable accesses.
        :type var_accesses: \
            :py:class:`psyclone.core.access_info.VariablesAccessInfo`
        '''
        super(Kern, self).reference_accesses(var_accesses)
        var_accesses.next_location()

    @property
    def coloured_text(self):
        ''' Return a string containing the (coloured) name of this node
        type '''
        return colored("Kernel", SCHEDULE_COLOUR_MAP["CodedKern"])

    @property
    def is_reduction(self):
        '''if this kernel/builtin contains a reduction variable then return
        True, otherwise return False'''
        return self._reduction

    @property
    def reduction_arg(self):
        ''' if this kernel/builtin contains a reduction variable then return
        the variable, otherwise return None'''
        return self._reduction_arg

    @property
    def reprod_reduction(self):
        '''Determine whether this kernel/builtin is enclosed within an OpenMP
        do loop. If so report whether it has the reproducible flag
        set. Note, this also catches OMPParallelDo Directives but they
        have reprod set to False so it is OK.'''
        ancestor = self.ancestor(OMPDoDirective)
        if ancestor:
            return ancestor.reprod
        else:
            return False

    @property
    def local_reduction_name(self):
        '''Generate a local variable name that is unique for the current
        reduction argument name. This is used for thread-local
        reductions with reproducible reductions '''
        var_name = self._reduction_arg.name
        return self._name_space_manager.\
            create_name(root_name="l_"+var_name,
                        context="PSyVars",
                        label=var_name)

    def zero_reduction_variable(self, parent, position=None):
        '''
        Generate code to zero the reduction variable and to zero the local
        reduction variable if one exists. The latter is used for reproducible
        reductions, if specified.

        :param parent: the Node in the AST to which to add new code.
        :type parent: :py:class:`psyclone.psyGen.Node`
        :param str position: where to position the new code in the AST.
        :raises GenerationError: if the variable to zero is not of type \
                                 gh_real or gh_integer.
        :raises GenerationError: if the reprod_pad_size (read from the \
                                 configuration file) is less than 1.

        '''
        from psyclone.f2pygen import AssignGen, DeclGen, AllocateGen
        if not position:
            position = ["auto"]
        var_name = self._reduction_arg.name
        local_var_name = self.local_reduction_name
        var_type = self._reduction_arg.type
        if var_type == "gh_real":
            zero = "0.0_r_def"
            kind_type = "r_def"
            data_type = "real"
        elif var_type == "gh_integer":
            zero = "0"
            kind_type = None
            data_type = "integer"
        else:
            raise GenerationError(
                "zero_reduction variable should be one of ['gh_real', "
                "'gh_integer'] but found '{0}'".format(var_type))

        parent.add(AssignGen(parent, lhs=var_name, rhs=zero),
                   position=position)
        if self.reprod_reduction:
            parent.add(DeclGen(parent, datatype=data_type,
                               entity_decls=[local_var_name],
                               allocatable=True, kind=kind_type,
                               dimension=":,:"))
            nthreads = self._name_space_manager.create_name(
                root_name="nthreads", context="PSyVars", label="nthreads")
            if Config.get().reprod_pad_size < 1:
                raise GenerationError(
                    "REPROD_PAD_SIZE in {0} should be a positive "
                    "integer, but it is set to '{1}'.".format(
                        Config.get().filename, Config.get().reprod_pad_size))
            pad_size = str(Config.get().reprod_pad_size)
            parent.add(AllocateGen(parent, local_var_name + "(" + pad_size +
                                   "," + nthreads + ")"), position=position)
            parent.add(AssignGen(parent, lhs=local_var_name,
                                 rhs=zero), position=position)

    def reduction_sum_loop(self, parent):
        '''generate the appropriate code to place after the end parallel
        region'''
        from psyclone.f2pygen import DoGen, AssignGen, DeallocateGen
        # TODO we should initialise self._name_space_manager in the
        # constructor!
        self._name_space_manager = NameSpaceFactory().create()
        thread_idx = self._name_space_manager.create_name(
            root_name="th_idx", context="PSyVars", label="thread_index")
        nthreads = self._name_space_manager.create_name(
            root_name="nthreads", context="PSyVars", label="nthreads")
        var_name = self._reduction_arg.name
        local_var_name = self.local_reduction_name
        local_var_ref = self._reduction_ref(var_name)
        reduction_access = self._reduction_arg.access
        try:
            reduction_operator = REDUCTION_OPERATOR_MAPPING[reduction_access]
        except KeyError:
            api_strings = [access.api_specific_name()
                           for access in REDUCTION_OPERATOR_MAPPING]
            raise GenerationError(
                "unsupported reduction access '{0}' found in DynBuiltin:"
                "reduction_sum_loop(). Expected one of '{1}'".
                format(reduction_access.api_specific_name(), api_strings))
        do_loop = DoGen(parent, thread_idx, "1", nthreads)
        do_loop.add(AssignGen(do_loop, lhs=var_name, rhs=var_name +
                              reduction_operator + local_var_ref))
        parent.add(do_loop)
        parent.add(DeallocateGen(parent, local_var_name))

    def _reduction_ref(self, name):
        '''Return the name unchanged if OpenMP is set to be unreproducible, as
        we will be using the OpenMP reduction clause. Otherwise we
        will be computing the reduction ourselves and therefore need
        to store values into a (padded) array separately for each
        thread.'''
        if self.reprod_reduction:
            idx_name = self._name_space_manager.create_name(
                root_name="th_idx",
                context="PSyVars",
                label="thread_index")
            local_name = self._name_space_manager.create_name(
                root_name="l_"+name,
                context="PSyVars",
                label=name)
            return local_name + "(1," + idx_name + ")"
        else:
            return name

    @property
    def arg_descriptors(self):
        return self._arg_descriptors

    @arg_descriptors.setter
    def arg_descriptors(self, obj):
        self._arg_descriptors = obj

    @property
    def arguments(self):
        return self._arguments

    @property
    def name(self):
        '''
        :returns: the name of the kernel.
        :rtype: str
        '''
        return self._name

    @name.setter
    def name(self, value):
        '''
        Set the name of the kernel.

        :param str value: The name of the kernel.
        '''
        self._name = value

    def is_coloured(self):
        '''
        :returns: True if this kernel is being called from within a \
                  coloured loop.
        :rtype: bool
        '''
        return self.parent.loop_type == "colour"

    @property
    def iterates_over(self):
        return self._iterates_over

    def local_vars(self):
        raise NotImplementedError("Kern.local_vars should be implemented")

    def __str__(self):
        raise NotImplementedError("Kern.__str__ should be implemented")

    def gen_code(self, parent):
        raise NotImplementedError("Kern.gen_code should be implemented")


class CodedKern(Kern):
    '''
    Class representing a call to a PSyclone Kernel with a user-provided
    implementation. The kernel may or may not be in-lined.

    :param type KernelArguments: the API-specific sub-class of \
                                 :py:class:`psyclone.psyGen.Arguments` to \
                                 create.
    :param call: Details of the call to this kernel in the Algorithm layer.
    :type call: :py:class:`psyclone.parse.algorithm.KernelCall`.
    :param parent: the parent of this Node (kernel call) in the Schedule.
    :type parent: sub-class of :py:class:`psyclone.psyGen.Node`.
    :param bool check: Whether or not to check that the number of arguments \
                       specified in the kernel meta-data matches the number \
                       provided by the call in the Algorithm layer.

    :raises GenerationError: if(check) and the number of arguments in the \
                             call does not match that in the meta-data.

    '''
    def __init__(self, KernelArguments, call, parent=None, check=True):
        super(CodedKern, self).__init__(parent, call,
                                        call.ktype.procedure.name,
                                        KernelArguments(call, self))
        self._module_name = call.module_name
        self._module_code = call.ktype._ast
        self._kernel_code = call.ktype.procedure
        self._fp2_ast = None  # The fparser2 AST for the kernel
        self._kern_schedule = None  # PSyIR schedule for the kernel
        # Whether or not this kernel has been transformed
        self._modified = False
        # Whether or not to in-line this kernel into the module containing
        # the PSy layer
        self._module_inline = False
        if check and len(call.ktype.arg_descriptors) != len(call.args):
            raise GenerationError(
                "error: In kernel '{0}' the number of arguments specified "
                "in the kernel metadata '{1}', must equal the number of "
                "arguments in the algorithm layer. However, I found '{2}'".
                format(call.ktype.procedure.name,
                       len(call.ktype.arg_descriptors),
                       len(call.args)))
        self.arg_descriptors = call.ktype.arg_descriptors

    def get_kernel_schedule(self):
        '''
        Returns a PSyIR Schedule representing the kernel code. The Schedule
        is just generated on first invocation, this allows us to retain
        transformations that may subsequently be applied to the Schedule
        (but will not adapt to transformations applied to the fparser2 AST).

        :returns: Schedule representing the kernel code.
        :rtype: :py:class:`psyclone.psyGen.KernelSchedule`
        '''
        if self._kern_schedule is None:
            astp = Fparser2ASTProcessor()
            self._kern_schedule = astp.generate_schedule(self.name, self.ast)
        return self._kern_schedule

    def __str__(self):
        return "kern call: "+self._name

    @property
    def module_name(self):
        '''
        :returns: The name of the Fortran module that contains this kernel
        :rtype: string
        '''
        return self._module_name

    @property
    def dag_name(self):
        ''' Return the name to use in a dag for this node'''
        return "kernel_{0}_{1}".format(self.name, str(self.abs_position))

    @property
    def module_inline(self):
        return self._module_inline

    @module_inline.setter
    def module_inline(self, value):
        '''
        Setter for whether or not to module-inline this kernel.

        :param bool value: Whether or not to module-inline this kernel.
        :raises NotImplementedError: if module-inlining is enabled and the \
                                     kernel has been transformed.
        '''
        # Check all kernels in the same invoke as this one and set any
        # with the same name to the same value as this one. This is
        # required as inlining (or not) affects all calls to the same
        # kernel within an invoke. Note, this will set this kernel as
        # well so there is no need to set it locally.
        if value and self.modified:
            # TODO #229. Kernel in-lining is currently implemented via
            # manipulation of the fparser1 Parse Tree while
            # transformations work with the fparser2 Parse Tree-derived
            # PSyIR.  Therefore there is presently no way to inline a
            # transformed kernel.
            raise NotImplementedError(
                "Cannot module-inline a transformed kernel ({0}).".
                format(self.name))
        my_schedule = self.ancestor(Schedule)
        for kernel in self.walk(my_schedule.children, Kern):
            if kernel.name == self.name:
                kernel._module_inline = value

    def view(self, indent=0):
        '''
        Write out a textual summary of this Kernel-call node to stdout
        and then call the view() method of any children.

        :param indent: Depth of indent for output text
        :type indent: integer
        '''
        print(self.indent(indent) + self.coloured_text,
              self.name + "(" + self.arguments.names + ")",
              "[module_inline=" + str(self._module_inline) + "]")
        for entity in self._children:
            entity.view(indent=indent + 1)

    @property
    def coloured_text(self):
        '''
        Return text containing the (coloured) name of this node type

        :returns: the name of this node type, possibly with control codes
                  for colour
        :rtype: string
        '''
        return colored("CodedKern", SCHEDULE_COLOUR_MAP["CodedKern"])

    def gen_code(self, parent):
        '''
        Generates the f2pygen AST of the Fortran for this kernel call and
        writes the kernel itself to file if it has been transformed.

        :param parent: The parent of this kernel call in the f2pygen AST.
        :type parent: :py:calls:`psyclone.f2pygen.LoopGen`
        '''
        from psyclone.f2pygen import CallGen, UseGen

        # If the kernel has been transformed then we rename it. If it
        # is *not* being module inlined then we also write it to file.
        self.rename_and_write()

        parent.add(CallGen(parent, self._name,
                           self.arguments.raw_arg_list()))

        if not self.module_inline:
            parent.add(UseGen(parent, name=self._module_name, only=True,
                              funcnames=[self._name]))

    def gen_arg_setter_code(self, parent):
        '''
        Creates a Fortran routine to set the arguments of the OpenCL
        version of this kernel.

        :param parent: Parent node of the set-kernel-arguments routine.
        :type parent: :py:class:`psyclone.f2pygen.ModuleGen`
        '''
        raise NotImplementedError("gen_arg_setter_code must be implemented "
                                  "by sub-class.")

    def incremented_arg(self):
        ''' Returns the argument that has INC access. Raises a
        FieldNotFoundError if none is found.

        :rtype: str
        :raises FieldNotFoundError: if none is found.
        :returns: a Fortran argument name.
        '''
        for arg in self.arguments.args:
            if arg.access == AccessType.INC:
                return arg

        raise FieldNotFoundError("Kernel {0} does not have an argument with "
                                 "{1} access".
                                 format(self.name,
                                        AccessType.INC.api_specific_name()))

    @property
    def ast(self):
        '''
        Generate and return the fparser2 AST of the kernel source.

        :returns: fparser2 AST of the Fortran file containing this kernel.
        :rtype: :py:class:`fparser.two.Fortran2003.Program`
        '''
        from fparser.common.readfortran import FortranStringReader
        from fparser.two import parser
        # If we've already got the AST then just return it
        if self._fp2_ast:
            return self._fp2_ast
        # Use the fparser1 AST to generate Fortran source
        fortran = self._module_code.tofortran()
        # Create an fparser2 Fortran2003 parser
        my_parser = parser.ParserFactory().create()
        # Parse that Fortran using our parser
        reader = FortranStringReader(fortran)
        self._fp2_ast = my_parser(reader)
        return self._fp2_ast

    @staticmethod
    def _new_name(original, tag, suffix):
        '''
        Construct a new name given the original, a tag and a suffix (which
        may or may not terminate the original name). If suffix is present
        in the original name then the `tag` is inserted before it.

        :param str original: The original name
        :param str tag: Tag to insert into new name
        :param str suffix: Suffix with which to end new name.
        :returns: New name made of original + tag + suffix
        :rtype: str
        '''
        if original.endswith(suffix):
            return original[:-len(suffix)] + tag + suffix
        return original + tag + suffix

    def rename_and_write(self):
        '''
        Writes the (transformed) AST of this kernel to file and resets the
        'modified' flag to False. By default (config.kernel_naming ==
        "multiple"), the kernel is re-named so as to be unique within
        the kernel output directory stored within the configuration
        object. Alternatively, if config.kernel_naming is "single"
        then no re-naming and output is performed if there is already
        a transformed copy of the kernel in the output dir. (In this
        case a check is performed that the transformed kernel already
        present is identical to the one that we would otherwise write
        to file. If this is not the case then we raise a GenerationError.)

        :raises GenerationError: if config.kernel_naming == "single" and a \
                                 different, transformed version of this \
                                 kernel is already in the output directory.
        :raises NotImplementedError: if the kernel has been transformed but \
                                     is also flagged for module-inlining.

        '''
        import os
        from psyclone.line_length import FortLineLength

        # If this kernel has not been transformed we do nothing
        if not self.modified and not self.root.opencl:
            return

        # Remove any "_mod" if the file follows the PSyclone naming convention
        orig_mod_name = self.module_name[:]
        if orig_mod_name.endswith("_mod"):
            old_base_name = orig_mod_name[:-4]
        else:
            old_base_name = orig_mod_name[:]

        # We could create a hash of a string built from the name of the
        # Algorithm (module), the name/position of the Invoke and the
        # index of this kernel within that Invoke. However, that creates
        # a very long name so we simply ensure that kernel names are unique
        # within the user-supplied kernel-output directory.
        name_idx = -1
        fdesc = None
        while not fdesc:
            name_idx += 1
            new_suffix = "_{0}".format(name_idx)
            if self.root.opencl:
                new_name = old_base_name + new_suffix + ".cl"
            else:
                new_name = old_base_name + new_suffix + "_mod.f90"

            try:
                # Atomically attempt to open the new kernel file (in case
                # this is part of a parallel build)
                fdesc = os.open(
                    os.path.join(Config.get().kernel_output_dir, new_name),
                    os.O_CREAT | os.O_WRONLY | os.O_EXCL)
            except (OSError, IOError):
                # The os.O_CREATE and os.O_EXCL flags in combination mean
                # that open() raises an error if the file exists
                if Config.get().kernel_naming == "single":
                    # If the kernel-renaming scheme is such that we only ever
                    # create one copy of a transformed kernel then we're done
                    break
                continue

        # Use the suffix we have determined to rename all relevant quantities
        # within the AST of the kernel code.
        # We can't rename OpenCL kernels as the Invoke set_args functions
        # have already been generated. The link to an specific kernel
        # implementation is delayed to run-time in OpenCL. (e.g. FortCL has
        # the  PSYCLONE_KERNELS_FILE environment variable)
        if not self.root.opencl:
            self._rename_ast(new_suffix)

        # Kernel is now self-consistent so unset the modified flag
        self.modified = False

        # If this kernel is being module in-lined then we do not need to
        # write it to file.
        if self.module_inline:
            # TODO #229. We cannot currently inline transformed kernels
            # (because that requires an fparser1 AST and we only have an
            # fparser2 AST of the modified kernel) so raise an error.
            raise NotImplementedError("Cannot module-inline a transformed "
                                      "kernel ({0})".format(self.name))

        if self.root.opencl:
            from psyclone.psyir.backend.opencl import OpenCLWriter
            ocl_writer = OpenCLWriter()
            new_kern_code = ocl_writer(self.get_kernel_schedule())
        else:
            # Generate the Fortran for this transformed kernel, ensuring that
            # we limit the line lengths
            fll = FortLineLength()
            new_kern_code = fll.process(str(self.ast))

        if not fdesc:
            # If we've not got a file descriptor at this point then that's
            # because the file already exists and the kernel-naming scheme
            # ("single") means we're not creating a new one.
            # Check that what we've got is the same as what's in the file
            with open(os.path.join(Config.get().kernel_output_dir,
                                   new_name), "r") as ffile:
                kern_code = ffile.read()
                if kern_code != new_kern_code:
                    raise GenerationError(
                        "A transformed version of this Kernel '{0}' already "
                        "exists in the kernel-output directory ({1}) but is "
                        "not the same as the current, transformed kernel and "
                        "the kernel-renaming scheme is set to '{2}'. (If you "
                        "wish to generate a new, unique kernel for every "
                        "kernel that is transformed then use "
                        "'--kernel-renaming multiple'.)".
                        format(self._module_name+".f90",
                               Config.get().kernel_output_dir,
                               Config.get().kernel_naming))
        else:
            # Write the modified AST out to file
            os.write(fdesc, new_kern_code.encode())
            # Close the new kernel file
            os.close(fdesc)

    def _rename_ast(self, suffix):
        '''
        Renames all quantities (module, kernel routine, kernel derived type)
        in the kernel AST by inserting the supplied suffix. The resulting
        names follow the PSyclone naming convention (modules end with "_mod",
        types with "_type" and kernels with "_code").

        :param str suffix: the string to insert into the quantity names.
        '''
        from fparser.two.utils import walk_ast

        # Use the suffix we have determined to create a new kernel name.
        # This will conform to the PSyclone convention of ending in "_code"
        orig_mod_name = self.module_name[:]
        orig_kern_name = self.name[:]

        new_kern_name = self._new_name(orig_kern_name, suffix, "_code")
        new_mod_name = self._new_name(orig_mod_name, suffix, "_mod")

        # Query the fparser2 AST to determine the name of the type that
        # contains the kernel subroutine as a type-bound procedure
        orig_type_name = ""
        new_type_name = ""
        dtypes = walk_ast(self.ast.content, [Fortran2003.Derived_Type_Def])
        for dtype in dtypes:
            tbound_proc = walk_ast(dtype.content,
                                   [Fortran2003.Type_Bound_Procedure_Part])
            names = walk_ast(tbound_proc[0].content, [Fortran2003.Name])
            if str(names[-1]) == self.name:
                # This is the derived type for this kernel. Now we need
                # its name...
                tnames = walk_ast(dtype.content, [Fortran2003.Type_Name])
                orig_type_name = str(tnames[0])

                # The new name for the type containing kernel metadata will
                # conform to the PSyclone convention of ending in "_type"
                new_type_name = self._new_name(orig_type_name, suffix, "_type")
                # Rename the derived type. We do this here rather than
                # search for Type_Name in the AST again below. We loop over
                # the list of type names so as to ensure we rename the type
                # in the end-type statement too.
                for name in tnames:
                    if str(name) == orig_type_name:
                        name.string = new_type_name

        # Change the name of this kernel and the associated module
        self.name = new_kern_name[:]
        self._module_name = new_mod_name[:]

        # Construct a dictionary for mapping from old kernel/type/module
        # names to the corresponding new ones
        rename_map = {orig_mod_name: new_mod_name,
                      orig_kern_name: new_kern_name,
                      orig_type_name: new_type_name}

        # Re-write the values in the AST
        names = walk_ast(self.ast.content, [Fortran2003.Name])
        for name in names:
            try:
                new_value = rename_map[str(name)]
                name.string = new_value[:]
            except KeyError:
                # This is not one of the names we are looking for
                continue

    @property
    def modified(self):
        '''
        :returns: Whether or not this kernel has been modified (transformed).
        :rtype: bool
        '''
        return self._modified

    @modified.setter
    def modified(self, value):
        '''
        Setter for whether or not this kernel has been modified.

        :param bool value: True if kernel modified, False otherwise.
        '''
        self._modified = value


class BuiltIn(Kern):
    '''
    Parent class for all built-ins (field operations for which the user
    does not have to provide an implementation).
    '''
    def __init__(self):
        # We cannot call Kern.__init__ as don't have necessary information
        # here. Instead we provide a load() method that can be called once
        # that information is available.
        self._arg_descriptors = None
        self._func_descriptors = None
        self._fs_descriptors = None
        self._reduction = None

    @property
    def dag_name(self):
        ''' Return the name to use in a dag for this node'''
        return "builtin_{0}_".format(self.name) + str(self.abs_position)

    def load(self, call, arguments, parent=None):
        ''' Set-up the state of this BuiltIn call '''
        name = call.ktype.name
        super(BuiltIn, self).__init__(parent, call, name, arguments)

    def local_vars(self):
        '''Variables that are local to this built-in and therefore need to be
        made private when parallelising using OpenMP or similar. By default
        builtin's do not have any local variables so set to nothing'''
        return []

    @property
    def coloured_text(self):
        '''
        :returns: the name of this node type, possibly with control codes
                  for colour.
        :rtype: str

        '''
        return colored("BuiltIn", SCHEDULE_COLOUR_MAP["BuiltIn"])


class Arguments(object):
    '''
    Arguments abstract base class.

    :param parent_call: kernel call with which the arguments are associated.
    :type parent_call: sub-class of :py:class:`psyclone.psyGen.Kern`
    '''
    def __init__(self, parent_call):
        self._parent_call = parent_call
        # The container object holding information on all arguments
        # (derived from both kernel meta-data and the kernel call
        # in the Algorithm layer).
        self._args = []
        # The actual list of arguments that must be supplied to a
        # subroutine call.
        self._raw_arg_list = []

    def raw_arg_list(self):
        '''
        Abstract method to construct the class-specific argument list for a
        kernel call. Must be overridden in API-specific sub-class.

        :raises NotImplementedError: abstract method.
        '''
        raise NotImplementedError("Arguments.raw_arg_list must be "
                                  "implemented in sub-class")

    @property
    def names(self):
        '''
        :returns: the Algorithm-visible kernel arguments in a \
                  comma-delimited string.
        :rtype: str
        '''
        return ",".join([arg.name for arg in self.args])

    @property
    def args(self):
        return self._args

    def iteration_space_arg(self):
        '''
        Returns an argument that can be iterated over, i.e. modified
        (has WRITE, READWRITE or INC access), but not the result of
        a reduction operation.

        :returns: a Fortran argument name
        :rtype: string
        :raises GenerationError: if none such argument is found.

        '''
        for arg in self._args:
            if arg.access in AccessType.all_write_accesses() and \
                    arg.access not in AccessType.get_valid_reduction_modes():
                return arg
        raise GenerationError("psyGen:Arguments:iteration_space_arg Error, "
                              "we assume there is at least one writer, "
                              "reader/writer, or increment as an argument")

    @property
    def acc_args(self):
        '''
        :returns: the list of quantities that must be available on an \
                  OpenACC device before the associated kernel can be launched
        :rtype: list of str
        '''
        raise NotImplementedError(
            "Arguments.acc_args must be implemented in sub-class")

    @property
    def scalars(self):
        '''
        :returns: the list of scalar quantities belonging to this object
        :rtype: list of str
        '''
        raise NotImplementedError(
            "Arguments.scalars must be implemented in sub-class")


class DataAccess(object):
    '''A helper class to simplify the determination of dependencies due to
    overlapping accesses to data associated with instances of the
    Argument class.

    '''

    def __init__(self, arg):
        '''Store the argument associated with the instance of this class and
        the Call, HaloExchange or GlobalSum (or a subclass thereof)
        instance with which the argument is associated.

        :param arg: the argument that we are concerned with. An \
        argument can be found in a `Kern` a `HaloExchange` or a \
        `GlobalSum` (or a subclass thereof)
        :type arg: :py:class:`psyclone.psyGen.Argument`

        '''
        # the `psyclone.psyGen.Argument` we are concerned with
        self._arg = arg
        # The call (Kern, HaloExchange, GlobalSum or subclass)
        # instance with which the argument is associated
        self._call = arg.call
        # initialise _covered and _vector_index_access to keep pylint
        # happy
        self._covered = None
        self._vector_index_access = None
        # Now actually set them to the required initial values
        self.reset_coverage()

    def overlaps(self, arg):
        '''Determine whether the accesses to the provided argument overlap
        with the accesses of the source argument. Overlap means that
        the accesses share at least one memory location. For example,
        the arguments both access the 1st index of the same field.

        We do not currently deal with accesses to a subset of an
        argument (unless it is a vector). This distinction will need
        to be added once loop splitting is supported.

        :param arg: the argument to compare with our internal argument
        :type arg: :py:class:`psyclone.psyGen.Argument`
        :return bool: True if there are overlapping accesses between \
                      arguments (i.e. accesses share at least one memory \
                      location) and False if not.

        '''
        if self._arg.name != arg.name:
            # the arguments are different args so do not overlap
            return False

        if isinstance(self._call, HaloExchange) and \
           isinstance(arg.call, HaloExchange) and \
           (self._arg.vector_size > 1 or arg.vector_size > 1):
            # This is a vector field and both accesses come from halo
            # exchanges. As halo exchanges only access a particular
            # vector, the accesses do not overlap if the vector indices
            # being accessed differ.

            # sanity check
            if self._arg.vector_size != arg.vector_size:
                raise InternalError(
                    "DataAccess.overlaps(): vector sizes differ for field "
                    "'{0}' in two halo exchange calls. Found '{1}' and "
                    "'{2}'".format(arg.name, self._arg.vector_size,
                                   arg.vector_size))
            if self._call.vector_index != arg.call.vector_index:
                # accesses are to different vector indices so do not overlap
                return False
        # accesses do overlap
        return True

    def reset_coverage(self):
        '''Reset internal state to allow re-use of the object for a different
        situation.

        '''
        # False unless all data accessed by our local argument has
        # also been accessed by other arguments.
        self._covered = False
        # Used to store individual vector component accesses when
        # checking that all vector components have been accessed.
        self._vector_index_access = []

    def update_coverage(self, arg):
        '''Record any overlap between accesses to the supplied argument and
        the internal argument. Overlap means that the accesses to the
        two arguments share at least one memory location. If the
        overlap results in all of the accesses to the internal
        argument being covered (either directly or as a combination
        with previous arguments) then ensure that the covered() method
        returns True. Covered means that all memory accesses by the
        internal argument have at least one corresponding access by
        the supplied arguments.

        :param arg: the argument used to compare with our internal \
                    argument in order to update coverage information
        :type arg: :py:class:`psyclone.psyGen.Argument`

        '''

        if not self.overlaps(arg):
            # There is no overlap so there is nothing to update.
            return

        if isinstance(arg.call, HaloExchange) and \
           self._arg.vector_size > 1:
            # The supplied argument is a vector field coming from a
            # halo exchange and therefore only accesses one of the
            # vectors

            if isinstance(self._call, HaloExchange):
                # I am also a halo exchange so only access one of the
                # vectors. At this point the vector indices of the two
                # halo exchange fields must be the same, which should
                # never happen due to checks in the `overlaps()`
                # method earlier
                raise InternalError(
                    "DataAccess:update_coverage() The halo exchange vector "
                    "indices for '{0}' are the same. This should never "
                    "happen".format(self._arg.name))
            else:
                # I am not a halo exchange so access all components of
                # the vector. However, the supplied argument is a halo
                # exchange so only accesses one of the
                # components. This results in partial coverage
                # (i.e. the overlap in accesses is partial). Therefore
                # record the index that is accessed and check whether
                # all indices are now covered (which would mean `full`
                # coverage).
                if arg.call.vector_index in self._vector_index_access:
                    raise InternalError(
                        "DataAccess:update_coverage() Found more than one "
                        "dependent halo exchange with the same vector index")
                self._vector_index_access.append(arg.call.vector_index)
                if len(self._vector_index_access) != self._arg.vector_size:
                    return
        # This argument is covered i.e. all accesses by the
        # internal argument have a corresponding access in one of the
        # supplied arguments.
        self._covered = True

    @property
    def covered(self):
        '''Returns true if all of the data associated with this argument has
        been covered by the arguments provided in update_coverage

        :return bool: True if all of an argument is covered by \
        previous accesses and False if not.

        '''
        return self._covered


class Argument(object):
    ''' Argument base class '''

    def __init__(self, call, arg_info, access):
        '''
        :param call: the call that this argument is associated with.
        :type call: :py:class:`psyclone.psyGen.Kern`
        :param arg_info: Information about this argument collected by \
                         the parser.
        :type arg_info: :py:class:`psyclone.parse.algorithm.Arg`
        :param access: the way in which this argument is accessed in \
                 the 'Kern'. Valid values are specified in the config object \
                 of the current API.
        :type access: str

        '''
        self._call = call
        if arg_info is not None:
            self._text = arg_info.text
            self._orig_name = arg_info.varname
            self._form = arg_info.form
            self._is_literal = arg_info.is_literal()
        else:
            self._text = ""
            self._orig_name = ""
            self._form = ""
            self._is_literal = False
        self._access = access
        self._name_space_manager = NameSpaceFactory().create()

        if self._orig_name is None:
            # this is an infrastructure call literal argument. Therefore
            # we do not want an argument (_text=None) but we do want to
            # keep the value (_name)
            self._name = arg_info.text
            self._text = None
        else:
            # Use our namespace manager to create a unique name unless
            # the context and label match in which case return the
            # previous name.
            self._name = self._name_space_manager.create_name(
                root_name=self._orig_name, context="AlgArgs", label=self._text)
        self._vector_size = 1

    def __str__(self):
        return self._name

    @property
    def name(self):
        return self._name

    @property
    def text(self):
        return self._text

    @property
    def form(self):
        return self._form

    @property
    def is_literal(self):
        return self._is_literal

    @property
    def access(self):
        return self._access

    @access.setter
    def access(self, value):
        '''Set the access type for this argument.
        :param value: New access type.
        :type value: :py:class:`psyclone.core.access_type.AccessType`.
        :raisesInternalError if value is not an AccessType.
        '''
        if not isinstance(value, AccessType):
            raise InternalError("Invalid access type '{0}' of type '{1}."
                                .format(value, type(value)))

        self._access = value

    @property
    def type(self):
        '''Return the type of the argument. API's that do not have this
        concept (such as gocean0.1 and dynamo0.1) can use this
        baseclass version which just returns "field" in all
        cases. API's with this concept can override this method '''
        return "field"

    @property
    def call(self):
        ''' Return the call that this argument is associated with '''
        return self._call

    @call.setter
    def call(self, value):
        ''' set the node that this argument is associated with '''
        self._call = value

    def set_kernel_arg(self, parent, index, kname):
        '''
        Generate the code to set this argument for an OpenCL kernel.

        :param parent: the node in the Schedule to which to add the code.
        :type parent: :py:class:`psyclone.f2pygen.SubroutineGen`
        :param int index: the (zero-based) index of this argument in the \
                          list of kernel arguments.
        :param str kname: the name of the OpenCL kernel.
        '''
        from psyclone.f2pygen import AssignGen, CallGen
        # Look up variable names from name-space manager
        err_name = self._name_space_manager.create_name(
            root_name="ierr", context="PSyVars", label="ierr")
        kobj = self._name_space_manager.create_name(
            root_name="kernel_obj", context="ArgSetter", label="kernel_obj")
        parent.add(AssignGen(
            parent, lhs=err_name,
            rhs="clSetKernelArg({0}, {1}, C_SIZEOF({2}), C_LOC({2}))".
            format(kobj, index, self.name)))
        parent.add(CallGen(
            parent, "check_status",
            ["'clSetKernelArg: arg {0} of {1}'".format(index, kname),
             err_name]))

    def backward_dependence(self):
        '''Returns the preceding argument that this argument has a direct
        dependence with, or None if there is not one. The argument may
        exist in a call, a haloexchange, or a globalsum.

        :returns: the first preceding argument this argument has a
        dependence with
        :rtype: :py:class:`psyclone.psyGen.Argument`

        '''
        nodes = self._call.preceding(reverse=True)
        return self._find_argument(nodes)

    def backward_write_dependencies(self, ignore_halos=False):
        '''Returns a list of previous write arguments that this argument has
        dependencies with. The arguments may exist in a call, a
        haloexchange (unless `ignore_halos` is `True`), or a globalsum. If
        none are found then return an empty list. If self is not a
        reader then return an empty list.

        :param: ignore_halos: An optional, default `False`, boolean flag
        :type: ignore_halos: bool
        :returns: a list of arguments that this argument has a dependence with
        :rtype: :func:`list` of :py:class:`psyclone.psyGen.Argument`

        '''
        nodes = self._call.preceding(reverse=True)
        results = self._find_write_arguments(nodes, ignore_halos=ignore_halos)
        return results

    def forward_dependence(self):
        '''Returns the following argument that this argument has a direct
        dependence with, or `None` if there is not one. The argument may
        exist in a call, a haloexchange, or a globalsum.

        :returns: the first following argument this argument has a
        dependence with
        :rtype: :py:class:`psyclone.psyGen.Argument`

        '''
        nodes = self._call.following()
        return self._find_argument(nodes)

    def forward_read_dependencies(self):
        '''Returns a list of following read arguments that this argument has
        dependencies with. The arguments may exist in a call, a
        haloexchange, or a globalsum. If none are found then
        return an empty list. If self is not a writer then return an
        empty list.

        :returns: a list of arguments that this argument has a dependence with
        :rtype: :func:`list` of :py:class:`psyclone.psyGen.Argument`

        '''
        nodes = self._call.following()
        return self._find_read_arguments(nodes)

    def _find_argument(self, nodes):
        '''Return the first argument in the list of nodes that has a
        dependency with self. If one is not found return None

        :param: the list of nodes that this method examines
        :type: :func:`list` of :py:class:`psyclone.psyGen.Node`
        :returns: An argument object or None
        :rtype: :py:class:`psyclone.psyGen.Argument`

        '''
        nodes_with_args = [x for x in nodes if
                           isinstance(x, (Kern, HaloExchange, GlobalSum))]
        for node in nodes_with_args:
            for argument in node.args:
                if self._depends_on(argument):
                    return argument
        return None

    def _find_read_arguments(self, nodes):
        '''Return a list of arguments from the list of nodes that have a read
        dependency with self. If none are found then return an empty
        list. If self is not a writer then return an empty list.

        :param: the list of nodes that this method examines
        :type: :func:`list` of :py:class:`psyclone.psyGen.Node`
        :returns: a list of arguments that this argument has a dependence with
        :rtype: :func:`list` of :py:class:`psyclone.psyGen.Argument`

        '''
        if self.access not in AccessType.all_write_accesses():
            # I am not a writer so there will be no read dependencies
            return []

        # We only need consider nodes that have arguments
        nodes_with_args = [x for x in nodes if
                           isinstance(x, (Kern, HaloExchange, GlobalSum))]
        access = DataAccess(self)
        arguments = []
        for node in nodes_with_args:
            for argument in node.args:
                # look at all arguments in our nodes
                if argument.access in AccessType.all_read_accesses() and \
                   access.overlaps(argument):
                    arguments.append(argument)
                if argument.access in AccessType.all_write_accesses():
                    access.update_coverage(argument)
                    if access.covered:
                        # We have now found all arguments upon which
                        # this argument depends so return the list.
                        return arguments

        # we did not find a terminating write dependence in the list
        # of nodes so we return any read dependencies that were found
        return arguments

    def _find_write_arguments(self, nodes, ignore_halos=False):
        '''Return a list of arguments from the list of nodes that have a write
        dependency with self. If none are found then return an empty
        list. If self is not a reader then return an empty list.

        :param: the list of nodes that this method examines
        :type: :func:`list` of :py:class:`psyclone.psyGen.Node`
        :param: ignore_halos: An optional, default `False`, boolean flag
        :type: ignore_halos: bool
        :returns: a list of arguments that this argument has a dependence with
        :rtype: :func:`list` of :py:class:`psyclone.psyGen.Argument`

        '''
        if self.access not in AccessType.all_read_accesses():
            # I am not a reader so there will be no write dependencies
            return []

        # We only need consider nodes that have arguments
        nodes_with_args = [x for x in nodes if
                           isinstance(x, (Kern, GlobalSum)) or
                           (isinstance(x, HaloExchange) and not ignore_halos)]
        access = DataAccess(self)
        arguments = []
        for node in nodes_with_args:
            for argument in node.args:
                # look at all arguments in our nodes
                if argument.access not in AccessType.all_write_accesses():
                    # no dependence if not a writer
                    continue
                if not access.overlaps(argument):
                    # Accesses are independent of each other
                    continue
                arguments.append(argument)
                access.update_coverage(argument)
                if access.covered:
                    # sanity check
                    if not isinstance(node, HaloExchange) and \
                       len(arguments) > 1:
                        raise InternalError(
                            "Found a writer dependence but there are already "
                            "dependencies. This should not happen.")
                    # We have now found all arguments upon which this
                    # argument depends so return the list.
                    return arguments
        if arguments:
            raise InternalError(
                "Argument()._field_write_arguments() There are no more nodes "
                "but there are already dependencies. This should not happen.")
        # no dependencies have been found
        return []

    def _depends_on(self, argument):
        '''If there is a dependency between the argument and self then return
        True, otherwise return False. We consider there to be a
        dependency between two arguments if the names are the same and
        if one reads and one writes, or if both write. Dependencies
        are often defined as being read-after-write (RAW),
        write-after-read (WAR) and write after write (WAW). These
        dependencies can be considered to be forward dependencies, in
        the sense that RAW means that the read is after the write in
        the schedule. Similarly for WAR and WAW. We capture these
        dependencies in this method. However we also capture
        dependencies in the opposite direction (backward
        dependencies). These are the same dependencies as forward
        dependencies but are reversed. One could consider these to be
        read-before-write, write-before-read, and
        write-before-write. The terminology of forward and backward to
        indicate whether the argument we depend on is after or before
        us in the schedule is borrowed from loop dependence analysis
        where a forward dependence indicates a dependence in a future
        loop iteration and a backward dependence indicates a
        dependence on a previous loop iteration. Note, we currently
        assume that any read or write to an argument results in a
        dependence i.e. we do not consider the internal structure of
        the argument (e.g. it may be an array). However, this
        assumption is OK as all elements of an array are typically
        accessed. However, we may need to revisit this when we change
        the iteration spaces of loops e.g. for overlapping
        communication and computation.

        :param argument: the argument we will check to see whether
        there is a dependence with this argument instance (self)
        :type argument: :py:class:`psyclone.psyGen.Argument`
        :returns: True if there is a dependence and False if not
        :rtype: bool

        '''
        if argument.name == self._name:
            if self.access in AccessType.all_write_accesses() and \
               argument.access in AccessType.all_read_accesses():
                return True
            if self.access in AccessType.all_read_accesses() and \
               argument.access in AccessType.all_write_accesses():
                return True
            if self.access in AccessType.all_write_accesses() and \
               argument.access in AccessType.all_write_accesses():
                return True
        return False


class KernelArgument(Argument):
    def __init__(self, arg, arg_info, call):
        self._arg = arg
        Argument.__init__(self, call, arg_info, arg.access)

    @property
    def space(self):
        return self._arg.function_space

    @property
    def stencil(self):
        return self._arg.stencil

    @abc.abstractmethod
    def is_scalar(self):
        ''':return: whether this variable is a scalar variable or not.
        :rtype: bool'''


class TransInfo(object):
    '''
    This class provides information about, and access, to the available
    transformations in this implementation of PSyclone. New transformations
    will be picked up automatically as long as they subclass the abstract
    Transformation class.

    For example:

    >>> from psyclone.psyGen import TransInfo
    >>> t = TransInfo()
    >>> print(t.list)
    There is 1 transformation available:
      1: SwapTrans, A test transformation
    >>> # accessing a transformation by index
    >>> trans = t.get_trans_num(1)
    >>> # accessing a transformation by name
    >>> trans = t.get_trans_name("SwapTrans")

    '''

    def __init__(self, module=None, base_class=None):
        ''' if module and/or baseclass are provided then use these else use
            the default module "Transformations" and the default base_class
            "Transformation"'''

        if False:
            self._0_to_n = DummyTransformation()  # only here for pyreverse!

        if module is None:
            # default to the transformation module
            from psyclone import transformations
            module = transformations
        if base_class is None:
            from psyclone import psyGen
            base_class = psyGen.Transformation
        # find our transformations
        self._classes = self._find_subclasses(module, base_class)

        # create our transformations
        self._objects = []
        self._obj_map = {}
        for my_class in self._classes:
            my_object = my_class()
            self._objects.append(my_object)
            self._obj_map[my_object.name] = my_object

    @property
    def list(self):
        ''' return a string with a human readable list of the available
            transformations '''
        import os
        if len(self._objects) == 1:
            result = "There is 1 transformation available:"
        else:
            result = "There are {0} transformations available:".format(
                len(self._objects))
        result += os.linesep
        for idx, my_object in enumerate(self._objects):
            result += "  " + str(idx+1) + ": " + my_object.name + ": " + \
                      str(my_object) + os.linesep
        return result

    @property
    def num_trans(self):
        ''' return the number of transformations available '''
        return len(self._objects)

    def get_trans_num(self, number):
        ''' return the transformation with this number (use list() first to
            see available transformations) '''
        if number < 1 or number > len(self._objects):
            raise GenerationError("Invalid transformation number supplied")
        return self._objects[number-1]

    def get_trans_name(self, name):
        ''' return the transformation with this name (use list() first to see
            available transformations) '''
        try:
            return self._obj_map[name]
        except KeyError:
            raise GenerationError("Invalid transformation name: got {0} "
                                  "but expected one of {1}".
                                  format(name, self._obj_map.keys()))

    def _find_subclasses(self, module, base_class):
        ''' return a list of classes defined within the specified module that
            are a subclass of the specified baseclass. '''
        import inspect
        return [cls for name, cls in inspect.getmembers(module)
                if inspect.isclass(cls) and not inspect.isabstract(cls) and
                issubclass(cls, base_class) and cls is not base_class]


@six.add_metaclass(abc.ABCMeta)
class Transformation(object):
    '''Abstract baseclass for a transformation. Uses the abc module so it
        can not be instantiated. '''

    @abc.abstractproperty
    def name(self):
        '''Returns the name of the transformation.'''
        return

    @abc.abstractmethod
    def apply(self, *args):
        '''Abstract method that applies the transformation. This function
        must be implemented by each transform.

        :param args: Arguments for the transformation - specific to\
                    the actual transform used.
        :type args: Type depends on actual transformation.
        :returns: A tuple of the new schedule, and a momento.
        :rtype: Tuple.
        '''
        # pylint: disable=no-self-use
        schedule = None
        momento = None
        return schedule, momento

    def _validate(self, *args):
        '''Method that validates that the input data is correct.
        It will raise exceptions if the input data is incorrect. This function
        needs to be implemented by each transformation.

        :param args: Arguments for the applying the transformation - specific\
                    to the actual transform used.
        :type args: Type depends on actual transformation.
        '''
        # pylint: disable=no-self-use, unused-argument
        return


class DummyTransformation(Transformation):
    '''Dummy transformation use elsewhere to keep pyreverse happy.'''
    def name(self):
        return

    def apply(self):
        return None, None


class IfBlock(Node):
    '''
    Class representing an if-block within the PSyIR. It has two mandatory
    children: the first one represents the if-condition and the second one
    the if-body; and an optional third child representing the else-body.

    :param parent: the parent of this node within the PSyIR tree.
    :type parent: :py:class:`psyclone.psyGen.Node`
    :param str annotation: Tags that provide additional information about \
        the node. The node should still be functionally correct when \
        ignoring these tags. Currently, it includes: 'was_elseif' to tag
        nested ifs originally written with the 'else if' languague syntactic \
        constructs, 'was_single_stmt' to tag ifs with a 1-statement body \
        which were originally written in a single line, and 'was_case' to \
        tag an conditional structure which was originally written with the \
        Fortran 'case' or C 'switch' syntactic constructs.
    :raises InternalError: when initialised with invalid parameters.
    '''
    valid_annotations = ('was_elseif', 'was_single_stmt', 'was_case')

    def __init__(self, parent=None, annotation=None):
        super(IfBlock, self).__init__(parent=parent)
        if annotation in IfBlock.valid_annotations:
            self._annotations.append(annotation)
        elif annotation:
            raise InternalError(
                "IfBlock with unrecognized annotation '{0}', valid annotations"
                " are: {1}.".format(annotation, IfBlock.valid_annotations))

    @property
    def condition(self):
        ''' Return the PSyIR Node representing the conditional expression
        of this IfBlock.

        :return: IfBlock conditional expression.
        :rtype: :py:class:`psyclone.psyGen.Node`
        :raises InternalError: If the IfBlock node does not have the correct \
            number of children.
        '''
        if len(self.children) < 2:
            raise InternalError(
                "IfBlock malformed or incomplete. It should have at least 2 "
                "children, but found {0}.".format(len(self.children)))
        return self._children[0]

    @property
    def if_body(self):
        ''' Return the Schedule executed when the IfBlock evaluates to True.

        :return: Schedule to be executed when IfBlock evaluates to True.
        :rtype: :py:class:`psyclone.psyGen.Schedule`
        :raises InternalError: If the IfBlock node does not have the correct \
            number of children.
        '''

        if len(self.children) < 2:
            raise InternalError(
                "IfBlock malformed or incomplete. It should have at least 2 "
                "children, but found {0}.".format(len(self.children)))

        return self._children[1]

    @property
    def else_body(self):
        ''' If available return the Schedule executed when the IfBlock
        evaluates to False, otherwise return None.

        :return: Schedule to be executed when IfBlock evaluates \
            to False, if it doesn't exist returns None.
        :rtype: :py:class:`psyclone.psyGen.Schedule` or NoneType
        '''
        if len(self._children) == 3:
            return self._children[2]
        return None

    @property
    def coloured_text(self):
        '''
        Return text containing the (coloured) name of this node type.

        :returns: the name of this node type, possibly with control codes \
                  for colour.
        :rtype: str
        '''
        return colored("If", SCHEDULE_COLOUR_MAP["If"])

    def view(self, indent=0):
        '''
        Print representation of this node to stdout.

        :param int indent: the level to which to indent the output.
        '''
        print(self.indent(indent) + self.coloured_text + "[", end='')
        if self.annotations:
            print("annotations='" + ','.join(self.annotations) + "'", end='')
        print("]")
        for entity in self._children:
            entity.view(indent=indent + 1)

    def __str__(self):
        result = "If[]\n"
        for entity in self._children:
            result += str(entity)
        return result

    def reference_accesses(self, var_accesses):
        '''Get all variable access information. It combines the data from
        the condition, if-body and (if available) else-body. This could
        later be extended to handle cases where a variable is only written
        in one of the two branches.

        :param var_accesses: VariablesAccessInfo instance that stores the \
            information about variable accesses.
        :type var_accesses: \
            :py:class:`psyclone.core.access_info.VariablesAccessInfo`
        '''

        # The first child is the if condition - all variables are read-only
        self.condition.reference_accesses(var_accesses)
        var_accesses.next_location()
        self.if_body.reference_accesses(var_accesses)
        var_accesses.next_location()

        if self.else_body:
            self.else_body.reference_accesses(var_accesses)
            var_accesses.next_location()


class ACCKernelsDirective(ACCDirective):
    '''
    Class representing the !$ACC KERNELS directive in the PSyIR.

    :param children: the PSyIR nodes to be enclosed in the Kernels region \
                     and which are therefore children of this node.
    :type children: list of sub-classes of :py:class:`psyclone.psyGen.Node`
    :param parent: the parent of this node in the PSyIR.
    :type parent: sub-class of :py:class:`psyclone.psyGen.Node`
    :param bool default_present: whether or not to add the "default(present)" \
                                 clause to the kernels directive.

    :raises NotImplementedError: if default_present is False.

    '''
    def __init__(self, children=None, parent=None, default_present=True):
        super(ACCKernelsDirective, self).__init__(children=children,
                                                  parent=parent)
        self._default_present = default_present

    @property
    def dag_name(self):
        '''
        :returns: the name to use for this node in a dag.
        :rtype: str
        '''
        return "ACC_kernels_" + str(self.abs_position)

    def view(self, indent=0):
        '''
        Write out a textual summary of the OpenMP Parallel Do Directive
        and then call the view() method of any children.

        :param indent: Depth of indent for output text
        :type indent: integer
        '''
        print(self.indent(indent) + self.coloured_text +
              "[ACC Kernels]")
        for entity in self._children:
            entity.view(indent=indent + 1)

    def gen_code(self, _):
        '''
        :raises InternalError: the ACC Kernels directive is currently only \
                               supported for the NEMO API and that uses the \
                               update() method to alter the underlying \
                               fparser2 parse tree.
        '''
        raise InternalError(
            "ACCKernelsDirective.gen_code should not have been called.")

    def update(self):
        '''
        Updates the fparser2 AST by inserting nodes for this ACC kernels
        directive.
        '''
        data_movement = None
        if self._default_present:
            data_movement = "present"
        self._add_region(start_text="KERNELS", end_text="END KERNELS",
                         data_movement=data_movement)


class ACCDataDirective(ACCDirective):
    '''
    Class representing the !$ACC DATA ... !$ACC END DATA directive
    in the PSyIR.

    '''
    @property
    def dag_name(self):
        '''
        :returns: the name to use in a dag for this node.
        :rtype: str
        '''
        return "ACC_data_" + str(self.abs_position)

    def view(self, indent=0):
        '''
        Write out a textual summary of the OpenMP Parallel Do Directive
        and then call the view() method of any children.

        :param indent: Depth of indent for output text
        :type indent: integer
        '''
        print(self.indent(indent) + self.coloured_text +
              "[ACC DATA]")
        for entity in self._children:
            entity.view(indent=indent + 1)

    def gen_code(self, _):
        '''
        :raises InternalError: the ACC data directive is currently only \
                               supported for the NEMO API and that uses the \
                               update() method to alter the underlying \
                               fparser2 parse tree.
        '''
        raise InternalError(
            "ACCDataDirective.gen_code should not have been called.")

    def update(self):
        '''
        Updates the fparser2 AST by inserting nodes for this OpenACC Data
        directive.

        '''
        self._add_region(start_text="DATA", end_text="END DATA",
                         data_movement="analyse")


@six.add_metaclass(abc.ABCMeta)
class SymbolInterface(object):
    '''
    Abstract base class for capturing the access mechanism for symbols that
    represent data that exists outside the section of code being represented
    in the PSyIR.

    :param access: How the symbol is accessed within the section of code or \
                   None (if unknown).
    :type access: :py:class:`psyclone.psyGen.SymbolAccess`
    '''
    def __init__(self, access=None):
        self._access = None
        # Use the setter as that has error checking
        if not access:
            self.access = Symbol.Access.UNKNOWN
        else:
            self.access = access

    @property
    def access(self):
        '''
        :returns: the access-type for this symbol.
        :rtype: :py:class:`psyclone.psyGen.Symbol.Access`
        '''
        return self._access

    @access.setter
    def access(self, value):
        '''
        Setter for the access type of this symbol.

        :param value: the new access type.
        :type value: :py:class:`psyclon.psyGen.SymbolAccess`

        :raises TypeError: if the supplied value is not of the correct type.
        '''
        if not isinstance(value, Symbol.Access):
            raise TypeError("SymbolInterface.access must be a 'Symbol.Access' "
                            "but got '{0}'.".format(type(value)))
        self._access = value


class Symbol(object):
    '''
    Symbol item for the Symbol Table. It contains information about: the name,
    the datatype, the shape (in column-major order) and, for a symbol
    representing data that exists outside of the local scope, the interface
    to that symbol (i.e. the mechanism by which it is accessed).

    :param str name: Name of the symbol.
    :param str datatype: Data type of the symbol. (One of \
                     :py:attr:`psyclone.psyGen.Symbol.valid_data_types`.)
    :param list shape: Shape of the symbol in column-major order (leftmost \
                       index is contiguous in memory). Each entry represents \
                       an array dimension. If it is 'None' the extent of that \
                       dimension is unknown, otherwise it holds an integer \
                       literal or a reference to an integer symbol with the \
                       extent. If it is an empty list then the symbol \
                       represents a scalar.
    :param interface: Object describing the interface to this symbol (i.e. \
                      whether it is passed as a routine argument or accessed \
                      in some other way) or None if the symbol is local.
    :type interface: :py:class:`psyclone.psyGen.SymbolInterface` or NoneType.
    :param constant_value: Sets a fixed known value for this \
                           Symbol. If the value is None (the default) \
                           then this symbol is not a constant. The \
                           datatype of the constant value must be \
                           compatible with the datatype of the symbol.
    :type constant_value: int, str or bool

    :raises NotImplementedError: Provided parameters are not supported yet.
    :raises TypeError: Provided parameters have invalid error type.
    :raises ValueError: Provided parameters contain invalid values.

    '''
    ## Tuple with the valid datatypes.
    valid_data_types = ('real',  # Floating point
                        'integer',
                        'character',
                        'boolean',
                        'deferred')  # Type of this symbol not yet determined
    ## Mapping from supported data types for constant values to
    #  internal Python types
    mapping = {'integer': int, 'character': str, 'boolean': bool}

    class Access(Enum):
        '''
        Enumeration for the different types of access that a Symbol is
        permitted to have.

        '''
        ## The symbol is only ever read within the current scoping block.
        READ = 1
        ## The first access of the symbol in the scoping block is a write and
        # therefore any value that it may have had upon entry is discarded.
        WRITE = 2
        ## The first access of the symbol in the scoping block is a read but
        # it is subsequently written to.
        READWRITE = 3
        ## The way in which the symbol is accessed in the scoping block is
        # unknown
        UNKNOWN = 4

    class Argument(SymbolInterface):
        '''
        Captures the interface to a symbol that is accessed as a routine
        argument.

        :param access: how the symbol is accessed within the local scope.
        :type access: :py:class:`psyclone.psyGen.Symbol.Access`
        '''
        def __init__(self, access=None):
            super(Symbol.Argument, self).__init__(access=access)
            self._pass_by_value = False

        def __str__(self):
            return "Argument(pass-by-value={0})".format(self._pass_by_value)

    class FortranGlobal(SymbolInterface):
        '''
        Describes the interface to a Fortran Symbol representing data that
        is supplied as some sort of global variable. Currently only supports
        data accessed via a module 'USE' statement.

        :param str module_use: the name of the Fortran module from which the \
                               symbol is imported.
        :param access: the manner in which the Symbol is accessed in the \
                       associated code section. If None is supplied then the \
                       access is Symbol.Access.UNKNOWN.
        :type access: :py:class:`psyclone.psyGen.Symbol.Access` or None.
        '''
        def __init__(self, module_use, access=None):
            self._module_name = ""
            super(Symbol.FortranGlobal, self).__init__(access=access)
            self.module_name = module_use

        def __str__(self):
            return "FortranModule({0})".format(self.module_name)

        @property
        def module_name(self):
            '''
            :returns: the name of the Fortran module from which the symbol is \
                      imported or None if it is not a module variable.
            :rtype: str or None
            '''
            return self._module_name

        @module_name.setter
        def module_name(self, value):
            '''
            Setter for the name of the Fortran module from which this symbol
            is imported.

            :param str value: the name of the Fortran module.

            :raises TypeError: if the supplied value is not a str.
            :raises ValueError: if the supplied string is not at least one \
                                character long.
            '''
            if not isinstance(value, str):
                raise TypeError("module_name must be a str but got '{0}'".
                                format(type(value)))
            if not value:
                raise ValueError("module_name must be one or more characters "
                                 "long")
            self._module_name = value

    def __init__(self, name, datatype, shape=None, constant_value=None,
                 interface=None):

        self._name = name

        if datatype not in Symbol.valid_data_types:
            raise NotImplementedError(
                "Symbol can only be initialised with {0} datatypes but found "
                "'{1}'.".format(str(Symbol.valid_data_types), datatype))
        self._datatype = datatype

        if shape is None:
            shape = []
        elif not isinstance(shape, list):
            raise TypeError("Symbol shape attribute must be a list.")

        for dimension in shape:
            if isinstance(dimension, Symbol):
                if dimension.datatype != "integer" or dimension.shape:
                    raise TypeError(
                        "Symbols that are part of another symbol shape can "
                        "only be scalar integers, but found '{0}'."
                        "".format(str(dimension)))
            elif not isinstance(dimension, (type(None), int)):
                raise TypeError("Symbol shape list elements can only be "
                                "'Symbol', 'integer' or 'None'.")
        self._shape = shape
        # The following attributes have setter methods (with error checking)
        self._constant_value = None
        self._interface = None
        # If an interface is specified for this symbol then the data with
        # which it is associated must exist outside of this kernel.
        self.interface = interface
        self.constant_value = constant_value

    @property
    def name(self):
        '''
        :returns: Name of the Symbol.
        :rtype: str
        '''
        return self._name

    @property
    def datatype(self):
        '''
        :returns: Datatype of the Symbol.
        :rtype: str
        '''
        return self._datatype

    @property
    def access(self):
        '''
        :returns: How this symbol is accessed (read, readwrite etc.) within \
                  the local scope.
        :rtype: :py:class:`psyclone.psyGen.Symbol.Access` or NoneType.
        '''
        if self._interface:
            return self._interface.access
        # This symbol has no interface info and therefore is local
        return None

    @property
    def shape(self):
        '''
        :returns: Shape of the symbol in column-major order (leftmost \
                  index is contiguous in memory). Each entry represents \
                  an array dimension. If it is 'None' the extent of that \
                  dimension is unknown, otherwise it holds an integer \
                  literal or a reference to an integer symbol with the \
                  extent. If it is an empty list then the symbol \
                  represents a scalar.
        :rtype: list
        '''
        return self._shape

    @property
    def scope(self):
        '''
        :returns: Whether the symbol is 'local' (just exists inside the \
                  kernel scope) or 'global' (data also lives outside the \
                  kernel). Global-scoped symbols must have an associated \
                  'interface' that specifies the mechanism by which the \
                  kernel accesses the associated data.
        :rtype: str
        '''
        if self._interface:
            return "global"
        return "local"

    @property
    def interface(self):
        '''
        :returns: the an object describing the external interface to \
                  this Symbol or None (if it is local).
        :rtype: Sub-class of :py:class:`psyclone.psyGen.SymbolInterface` or \
                NoneType.
        '''
        return self._interface

    @interface.setter
    def interface(self, value):
        '''
        Setter for the Interface associated with this Symbol.

        :param value: an Interface object describing how the Symbol is \
                      accessed by the code or None if it is local.
        :type value: Sub-class of :py:class:`psyclone.psyGen.SymbolInterface` \
                     or NoneType.

        :raises TypeError: if the supplied `value` is of the wrong type.
        '''
        if value is not None and not isinstance(value, SymbolInterface):
            raise TypeError("The interface to a Symbol must be a "
                            "SymbolInterface or None but got '{0}'".
                            format(type(value)))
        self._interface = value

    @property
    def is_constant(self):
        '''
        :returns: Whether the symbol is a constant with a fixed known \
        value (True) or not (False).
        :rtype: bool

        '''
        return self._constant_value is not None

    @property
    def is_scalar(self):
        '''
        :returns: True if this symbol is a scalar and False otherwise.
        :rtype: bool

        '''
        # If the shape variable is an empty list then this symbol is a
        # scalar.
        return self.shape == []

    @property
    def is_array(self):
        '''
        :returns: True if this symbol is an array and False otherwise.
        :rtype: bool

        '''
        # The assumption in this method is that if this symbol is not
        # a scalar then it is an array. If this assumption becomes
        # invalid then this logic will need to be changed
        # appropriately.
        return not self.is_scalar

    @property
    def constant_value(self):
        '''
        :returns: The fixed known value for this symbol if one has \
        been set or None if not.
        :rtype: int, str, bool or NoneType

        '''
        return self._constant_value

    @constant_value.setter
    def constant_value(self, new_value):
        '''
        :param constant_value: Set or change the fixed known value of \
        the constant for this Symbol. If the value is None then this \
        symbol does not have a fixed constant. The datatype of \
        new_value must be compatible with the datatype of the symbol.
        :type constant_value: int, str or bool

        :raises ValueError: If a non-None value is provided and 1) \
        this Symbol instance does not have local scope, or 2) this \
        Symbol instance is not a scalar (as the shape attribute is not \
        empty), or 3) a constant value is provided but the type of the \
        value does not support this, or 4) the type of the value \
        provided is not compatible with the datatype of this Symbol \
        instance.

        '''
        if new_value is not None:
            if self.scope != "local":
                raise ValueError(
                    "Symbol with a constant value is currently limited to "
                    "having local scope but found '{0}'.".format(self.scope))
            if self.is_array:
                raise ValueError(
                    "Symbol with a constant value must be a scalar but the "
                    "shape attribute is not empty.")
            try:
                lookup = Symbol.mapping[self.datatype]
            except KeyError:
                raise ValueError(
                    "A constant value is not currently supported for "
                    "datatype '{0}'.".format(self.datatype))
            if not isinstance(new_value, lookup):
                raise ValueError(
                    "This Symbol instance's datatype is '{0}' which means "
                    "the constant value is expected to be '{1}' but found "
                    "'{2}'.".format(self.datatype,
                                    Symbol.mapping[self.datatype],
                                    type(new_value)))
        self._constant_value = new_value

    def __str__(self):
        ret = self.name + ": <" + self.datatype + ", "
        if self.is_array:
            ret += "Array["
            for dimension in self.shape:
                if isinstance(dimension, Symbol):
                    ret += dimension.name
                elif isinstance(dimension, int):
                    ret += str(dimension)
                elif dimension is None:
                    ret += "'Unknown bound'"
                else:
                    raise InternalError(
                        "Symbol shape list elements can only be 'Symbol', "
                        "'integer' or 'None', but found '{0}'."
                        "".format(type(dimension)))
                ret += ", "
            ret = ret[:-2] + "]"  # Deletes last ", " and adds "]"
        else:
            ret += "Scalar"
        if self.interface:
            ret += ", global=" + str(self.interface)
        else:
            ret += ", local"
        if self.is_constant:
            ret += ", constant_value={0}".format(self.constant_value)
        return ret + ">"

    def copy(self):
        '''Create and return a copy of this object. Any references to the
        original will not be affected so the copy will not be referred
        to by any other object.

        :returns: A symbol object with the same properties as this \
                  symbol object.
        :rtype: :py:class:`psyclone.psyGen.Symbol`

        '''
        return Symbol(self.name, self.datatype, shape=self.shape[:],
                      constant_value=self.constant_value,
                      interface=self.interface)

    def copy_properties(self, symbol_in):
        '''Replace all properties in this object with the properties from
        symbol_in, apart from the name which is immutable.

        :param symbol_in: The symbol from which the properties are \
                          copied from.
        :type symbol_in: :py:class:`psyclone.psyGen.Symbol`

        :raises TypeError: If the argument is not the expected type.

        '''
        if not isinstance(symbol_in, Symbol):
            raise TypeError("Argument should be of type 'Symbol' but found "
                            "'{0}'.".format(type(symbol_in).__name__))

        self._datatype = symbol_in.datatype
        self._shape = symbol_in.shape[:]
        self._constant_value = symbol_in.constant_value
        self._interface = symbol_in.interface


class SymbolTable(object):
    '''
    Encapsulates the symbol table and provides methods to add new symbols
    and look up existing symbols. It is implemented as a single scope
    symbol table (nested scopes not supported).

    :param kernel: Reference to the KernelSchedule to which this symbol table \
        belongs.
    :type kernel: :py:class:`psyclone.psyGen.KernelSchedule` or NoneType
    '''
    # TODO: (Issue #321) Explore how the SymbolTable overlaps with the
    # NameSpace class functionality.
    def __init__(self, kernel=None):
        # Dict of Symbol objects with the symbol names as keys. Make
        # this ordered so that different versions of Python always
        # produce code with declarations in the same order.
        self._symbols = OrderedDict()
        # Ordered list of the arguments.
        self._argument_list = []
        # Reference to KernelSchedule to which this symbol table belongs.
        self._kernel = kernel

    def add(self, new_symbol):
        '''Add a new symbol to the symbol table.

        :param new_symbol: The symbol to add to the symbol table.
        :type new_symbol: :py:class:`psyclone.psyGen.Symbol`

        :raises KeyError: If the symbol name is already in use.

        '''
        if new_symbol.name in self._symbols:
            raise KeyError("Symbol table already contains a symbol with"
                           " name '{0}'.".format(new_symbol.name))
        self._symbols[new_symbol.name] = new_symbol

    def swap_symbol_properties(self, symbol1, symbol2):
        '''Swaps the properties of symbol1 and symbol2 apart from the symbol
        name. Argument list positions are also updated appropriately.

        :param symbol1: The first symbol.
        :type symbol1: :py:class:`psyclone.psyGen.Symbol`
        :param symbol2: The second symbol.
        :type symbol2: :py:class:`psyclone.psyGen.Symbol`

        :raises KeyError: If either of the supplied symbols are not in \
                          the symbol table.
        :raises TypeError: If the supplied arguments are not symbols, \
                 or the names of the symbols are the same in the SymbolTable \
                 instance.

        '''
        for symbol in [symbol1, symbol2]:
            if not isinstance(symbol, Symbol):
                raise TypeError("Arguments should be of type 'Symbol' but "
                                "found '{0}'.".format(type(symbol).__name__))
            if symbol.name not in self._symbols:
                raise KeyError("Symbol '{0}' is not in the symbol table."
                               "".format(symbol.name))
        if symbol1.name == symbol2.name:
            raise ValueError("The symbols should have different names, but "
                             "found '{0}' for both.".format(symbol1.name))

        tmp_symbol = symbol1.copy()
        symbol1.copy_properties(symbol2)
        symbol2.copy_properties(tmp_symbol)

        # Update argument list if necessary
        index1 = None
        if symbol1 in self._argument_list:
            index1 = self._argument_list.index(symbol1)
        index2 = None
        if symbol2 in self._argument_list:
            index2 = self._argument_list.index(symbol2)
        if index1 is not None:
            self._argument_list[index1] = symbol2
        if index2 is not None:
            self._argument_list[index2] = symbol1

    def specify_argument_list(self, argument_symbols):
        '''
        Sets-up the internal list storing the order of the arguments to this
        kernel.

        :param list argument_symbols: Ordered list of the Symbols representing\
                                      the kernel arguments.

        :raises ValueError: If the new argument_list is not consistent with \
                            the existing entries in the SymbolTable.

        '''
        self._validate_arg_list(argument_symbols)
        self._argument_list = argument_symbols[:]

    def lookup(self, name):
        '''
        Look up a symbol in the symbol table.

        :param str name: Name of the symbol
        :raises KeyError: If the given name is not in the Symbol Table.

        '''
        try:
            return self._symbols[name]
        except KeyError:
            raise KeyError("Could not find '{0}' in the Symbol Table."
                           "".format(name))

    def __contains__(self, key):
        '''Check if the given key is part of the Symbol Table.

        :param str key: key to check for existance.
        :returns: Whether the Symbol Table contains the given key.
        :rtype: bool
        '''
        return key in self._symbols

    @property
    def argument_list(self):
        '''
        Checks that the contents of the SymbolTable are self-consistent
        and then returns the list of kernel arguments.

        :returns: Ordered list of arguments.
        :rtype: list of :py:class:`psyclone.psyGen.Symbol`

        :raises InternalError: If the entries of the SymbolTable are not \
                               self-consistent.

        '''
        try:
            self._validate_arg_list(self._argument_list)
            self._validate_non_args()
        except ValueError as err:
            # If the SymbolTable is inconsistent at this point then
            # we have an InternalError.
            raise InternalError(str(err.args))
        return self._argument_list

    @staticmethod
    def _validate_arg_list(arg_list):
        '''
        Checks that the supplied list of Symbols are valid kernel arguments.

        :param arg_list: the proposed kernel arguments.
        :type param_list: list of :py:class:`psyclone.psyGen.Symbol`

        :raises TypeError: if any item in the supplied list is not a Symbol.
        :raises ValueError: if any of the symbols has no Interface.
        :raises ValueError: if any of the symbols has an Interface that is \
                            not a :py:class:`psyclone.psyGen.Symbol.Argument`.

        '''
        for symbol in arg_list:
            if not isinstance(symbol, Symbol):
                raise TypeError("Expected a list of Symbols but found an "
                                "object of type '{0}'.".format(type(symbol)))
            # All symbols in the argument list must have a
            # 'Symbol.Argument' interface
            if symbol.scope == 'local':
                raise ValueError(
                    "Symbol '{0}' is listed as a kernel argument but has "
                    "no associated Interface.".format(str(symbol)))
            if not isinstance(symbol.interface, Symbol.Argument):
                raise ValueError(
                    "Symbol '{0}' is listed as a kernel argument but has "
                    "an interface of type '{1}' rather than "
                    "Symbol.Argument".format(str(symbol),
                                             type(symbol.interface)))

    def _validate_non_args(self):
        '''
        Performs internal consistency checks on the current entries in the
        SymbolTable that do not represent kernel arguments.

        :raises ValueError: If a symbol that is not in the argument list \
                            has a Symbol.Argument interface.

        '''
        for symbol in self._symbols.values():
            if symbol not in self._argument_list:
                # Symbols not in the argument list must not have a
                # Symbol.Argument interface
                if symbol.interface and isinstance(symbol.interface,
                                                   Symbol.Argument):
                    raise ValueError(
                        "Symbol '{0}' is not listed as a kernel argument and "
                        "yet has a Symbol.Argument interface.".format(
                            str(symbol)))

    @property
    def symbols(self):
        '''
        :returns:  List of symbols.
        :rtype: list of :py:class:`psyclone.psyGen.Symbol`
        '''
        return list(self._symbols.values())

    @property
    def local_symbols(self):
        '''
        :returns:  List of local symbols.
        :rtype: list of :py:class:`psyclone.psyGen.Symbol`
        '''
        return [sym for sym in self._symbols.values() if sym.scope == "local"]

    @property
<<<<<<< HEAD
    def global_symbols(self):
        '''
        :returns:  List of symbols that are not routine arguments but still
                   have 'global' scope - i.e. are associated with
                   data that exists outside the current scope.
        :rtype: list of :py:class:`psyclone.psyGen.Symbol`
        '''
        return [sym for sym in self._symbols.values() if sym.scope == "global"
                and not isinstance(sym.interface, Symbol.Argument)]

    def gen_c_local_variables(self, indent=0):
        '''
        Generate C code that defines all local symbols in the Symbol Table.

        :param int indent: Indentation level
        :returns: C languague definition of the local symbols.
        :rtype: str
        '''
        code = ""
        for symbol in self.local_symbols:
            code += Node.indent(indent) + symbol.gen_c_definition() + ";\n"
        return code

    def gen_ocl_argument_list(self, indent=0):
        '''
        Generate OpenCL argument list.

        :raises NotImplementedError: is an abstract method.
        '''
        raise NotImplementedError(
            "A generic implementation of this method is not available.")

    def gen_ocl_iteration_indices(self, indent=0):
=======
    def iteration_indices(self):
>>>>>>> f0994038
        '''
        :return: List of symbols representing kernel iteration indices.
        :rtype: list of :py:class:`psyclone.psyGen.Symbol`

        :raises NotImplementedError: this method is abstract.
        '''
        raise NotImplementedError(
            "Abstract property. Which symbols are iteration indices is"
            " API-specific.")

    @property
    def data_arguments(self):
        '''
        :return: List of symbols representing kernel data arguments.
        :rtype: list of :py:class:`psyclone.psyGen.Symbol`

        :raises NotImplementedError: this method is abstract.
        '''
        raise NotImplementedError(
            "Abstract property. Which symbols are data arguments is"
            " API-specific.")

    def view(self):
        '''
        Print a representation of this Symbol Table to stdout.
        '''
        print(str(self))

    def __str__(self):
        return ("Symbol Table:\n" +
                "\n".join(map(str, self._symbols.values())) +
                "\n")


class KernelSchedule(Schedule):
    '''
    A kernelSchedule inherits the functionality from Schedule and adds a symbol
    table to keep a record of the declared variables and their attributes.

    :param str name: Kernel subroutine name
    '''

    def __init__(self, name):
        super(KernelSchedule, self).__init__(sequence=None, parent=None)
        self._name = name
        self._symbol_table = SymbolTable(self)

    @property
    def name(self):
        '''
        :returns: Name of the Kernel
        :rtype: str
        '''
        return self._name

    @name.setter
    def name(self, new_name):
        '''
        Sets a new name for the kernel.

        :param str new_name: New name for the kernel.
        '''
        self._name = new_name

    @property
    def symbol_table(self):
        '''
        :returns: Table containing symbol information for the kernel.
        :rtype: :py:class:`psyclone.psyGen.SymbolTable`
        '''
        return self._symbol_table

    def view(self, indent=0):
        '''
        Print a text representation of this node to stdout and then
        call the view() method of any children.

        :param int indent: Depth of indent for output text
        '''
        print(self.indent(indent) + self.coloured_text + "[name:'" + self._name
              + "']")
        for entity in self._children:
            entity.view(indent=indent + 1)

    def __str__(self):
        result = "KernelSchedule[name:'" + self._name + "']:\n"
        for entity in self._children:
            result += str(entity)+"\n"
        result += "End Schedule"
        return result


class CodeBlock(Node):
    '''
    Node representing some generic Fortran code that PSyclone does not attempt
    to manipulate. As such it is a leaf in the PSyIR and therefore has no
    children.

    :param statements: list of fparser2 AST nodes representing the Fortran \
                       code constituting the code block.
    :type statements: list of :py:class:`fparser.two.utils.Base`
    :param parent: the parent node of this code block in the PSyIR.
    :type parent: :py:class:`psyclone.psyGen.Node`
    '''
    def __init__(self, statements, parent=None):
        super(CodeBlock, self).__init__(parent=parent)
        # Store a list of the parser objects holding the code associated
        # with this block. We make a copy of the contents of the list because
        # the list itself is a temporary product of the process of converting
        # from the fparser2 AST to the PSyIR.
        self._statements = statements[:]
        # Store references back into the fparser2 AST
        if statements:
            self.ast = self._statements[0]
            self.ast_end = self._statements[-1]
        else:
            self.ast = None
            self.ast_end = None

    @property
    def coloured_text(self):
        '''
        Return the name of this node type with control codes for
        terminal colouring.

        :returns: Name of node + control chars for colour.
        :rtype: str
        '''
        return colored("CodeBlock", SCHEDULE_COLOUR_MAP["CodeBlock"])

    def view(self, indent=0):
        '''
        Print a representation of this node in the schedule to stdout.

        :param int indent: level to which to indent output.
        '''
        print(self.indent(indent) + self.coloured_text + "[" +
              str(list(map(type, self._statements))) + "]")

    def __str__(self):
        return "CodeBlock[{0} statements]".format(len(self._statements))


class Assignment(Node):
    '''
    Node representing an Assignment statement. As such it has a LHS and RHS
    as children 0 and 1 respectively.

    :param ast: node in the fparser2 AST representing the assignment.
    :type ast: :py:class:`fparser.two.Fortran2003.Assignment_Stmt.
    :param parent: the parent node of this Assignment in the PSyIR.
    :type parent: :py:class:`psyclone.psyGen.Node`
    '''
    def __init__(self, ast=None, parent=None):
        super(Assignment, self).__init__(ast=ast, parent=parent)

    @property
    def lhs(self):
        '''
        :returns: the child node representing the Left-Hand Side of the \
            assignment.
        :rtype: :py:class:`psyclone.psyGen.Node`

        :raises InternalError: Node has fewer children than expected.
        '''
        if not self._children:
            raise InternalError(
                "Assignment '{0}' malformed or incomplete. It "
                "needs at least 1 child to have a lhs.".format(repr(self)))

        return self._children[0]

    @property
    def rhs(self):
        '''
        :returns: the child node representing the Right-Hand Side of the \
            assignment.
        :rtype: :py:class:`psyclone.psyGen.Node`

        :raises InternalError: Node has lest children than expected
        '''
        if len(self._children) < 2:
            raise InternalError(
                "Assignment '{0}' malformed or incomplete. It "
                "needs at least 2 children to have a rhs.".format(repr(self)))

        return self._children[1]

    @property
    def coloured_text(self):
        '''
        Return the name of this node type with control codes for
        terminal colouring.

        :returns: Name of node + control chars for colour.
        :rtype: str
        '''
        return colored("Assignment", SCHEDULE_COLOUR_MAP["Assignment"])

    def view(self, indent=0):
        '''
        Print a representation of this node in the schedule to stdout.

        :param int indent: level to which to indent output.
        '''
        print(self.indent(indent) + self.coloured_text + "[]")
        for entity in self._children:
            entity.view(indent=indent + 1)

    def __str__(self):
        result = "Assignment[]\n"
        for entity in self._children:
            result += str(entity)
        return result

    def reference_accesses(self, var_accesses):
        '''Get all variable access information from this node. The assigned-to
        variable will be set to 'WRITE'.

        :param var_accesses: VariablesAccessInfo instance that stores the \
            information about variable accesses.
        :type var_accesses: \
            :py:class:`psyclone.core.access_info.VariablesAccessInfo`
        '''

        # It is important that a new instance is used to handle the LHS,
        # since a check in 'change_read_to_write' makes sure that there
        # is only one access to the variable!
        accesses_left = VariablesAccessInfo()
        self.lhs.reference_accesses(accesses_left)

        # Now change the (one) access to the assigned variable to be WRITE:
        var_info = accesses_left[self.lhs.name]
        try:
            var_info.change_read_to_write()
        except InternalError:
            # An internal error typically indicates that the same variable
            # is used twice on the LHS, e.g.: g(g(1)) = ... This is not
            # supported in PSyclone.
            from psyclone.parse.utils import ParseError
            raise ParseError("The variable '{0}' appears more than once on "
                             "the left-hand side of an assignment."
                             .format(self.lhs.name))

        # Merge the data (that shows now WRITE for the variable) with the
        # parameter to this function:
        self.rhs.reference_accesses(var_accesses)
        var_accesses.merge(accesses_left)
        var_accesses.next_location()


class Reference(Node):
    '''
    Node representing a Reference Expression.

    :param ast: node in the fparser2 AST representing the reference.
    :type ast: :py:class:`fparser.two.Fortran2003.Name.
    :param parent: the parent node of this Reference in the PSyIR.
    :type parent: :py:class:`psyclone.psyGen.Node`
    '''
    def __init__(self, reference_name, parent):
        super(Reference, self).__init__(parent=parent)
        self._reference = reference_name

    @property
    def name(self):
        ''' Return the name of the referenced symbol.

        :return: Name of the referenced symbol.
        :rtype: str
        '''
        return self._reference

    @property
    def coloured_text(self):
        '''
        Return the name of this node type with control codes for
        terminal colouring.

        :returns: Name of node + control chars for colour.
        :rtype: str
        '''
        return colored("Reference", SCHEDULE_COLOUR_MAP["Reference"])

    def view(self, indent=0):
        '''
        Print a representation of this node in the schedule to stdout.

        :param int indent: level to which to indent output.
        '''
        print(self.indent(indent) + self.coloured_text + "[name:'"
              + self._reference + "']")

    def __str__(self):
        return "Reference[name:'" + self._reference + "']\n"

    def reference_accesses(self, var_accesses):
        '''Get all variable access information from this node, i.e.
        it sets this variable to be read.

        :param var_accesses: VariablesAccessInfo instance that stores the \
            information about variable accesses.
        :type var_accesses: \
            :py:class:`psyclone.core.access_info.VariablesAccessInfo`
        '''
        var_accesses.add_access(self._reference, AccessType.READ, self)


@six.add_metaclass(abc.ABCMeta)
class Operation(Node):
    '''
    Abstract base class for PSyIR nodes representing operators.

    :param operator: the operator used in the operation.
    :type operator: :py:class:`psyclone.psyGen.UnaryOperation.Operator` or \
                    :py:class:`psyclone.psyGen.BinaryOperation.Operator` or \
                    :py:class:`psyclone.psyGen.NaryOperation.Operator`
    :param parent: the parent node of this Operation in the PSyIR.
    :type parent: :py:class:`psyclone.psyGen.Node`

    :raises TypeError: if the supplied operator is not an instance of \
                       self.Operator.

    '''
    # Must be overridden in sub-class to hold an Enumeration of the Operators
    # that it can represent.
    Operator = None

    def __init__(self, operator, parent=None):
        super(Operation, self).__init__(parent=parent)

        if not isinstance(operator, self.Operator):
            raise TypeError(
                "{0} operator argument must be of type "
                "{0}.Operator but found {1}.".format(type(self).__name__,
                                                     type(operator).__name__))
        self._operator = operator

    @property
    @abc.abstractmethod
    def coloured_text(self):
        '''
        Abstract method to return the name of this node type with control
        codes for terminal colouring.

        :return: Name of node + control chars for colour.
        :rtype: str
        '''

    @property
    def operator(self):
        '''
        Return the operator.

        :return: Enumerated type capturing the operator.
        :rtype: :py:class:`psyclone.psyGen.UnaryOperation.Operator` or \
                :py:class:`psyclone.psyGen.BinaryOperation.Operator` or \
                :py:class:`psyclone.psyGen.NaryOperation.Operator`

        '''
        return self._operator

    def view(self, indent=0):
        '''
        Print a representation of this node in the schedule to stdout.

        :param int indent: level to which to indent output.

        '''
        print(self.indent(indent) + self.coloured_text + "[operator:'" +
              self._operator.name + "']")
        for entity in self._children:
            entity.view(indent=indent + 1)

    def __str__(self):
        result = "{0}[operator:'{1}']\n".format(type(self).__name__,
                                                self._operator.name)
        for entity in self._children:
            result += str(entity)
        return result


class UnaryOperation(Operation):
    '''
    Node representing a UnaryOperation expression. As such it has one operand
    as child 0, and an attribute with the operator type.

    :param operator: Enumerated type capturing the unary operator.
    :type operator: :py:class:`psyclone.psyGen.UnaryOperation.Operator`
    :param parent: the parent node of this UnaryOperation in the PSyIR.
    :type parent: :py:class:`psyclone.psyGen.Node`

    '''
    Operator = Enum('Operator', [
        # Arithmetic Operators
        'MINUS', 'PLUS', 'SQRT', 'EXP', 'LOG', 'LOG10',
        # Logical Operators
        'NOT',
        # Trigonometric Operators
        'COS', 'SIN', 'TAN', 'ACOS', 'ASIN', 'ATAN',
        # Other Maths Operators
        'ABS', 'CEIL',
        # Casting Operators
        'REAL', 'INT'
        ])

    @property
    def coloured_text(self):
        '''
        Return the name of this node type with control codes for
        terminal colouring.

        :return: Name of node + control chars for colour.
        :rtype: str

        '''
        return colored("UnaryOperation",
                       SCHEDULE_COLOUR_MAP["Operation"])


class BinaryOperation(Operation):
    '''
    Node representing a BinaryOperation expression. As such it has two operands
    as children 0 and 1, and an attribute with the operator type.

    :param operator: the operator used in the operation.
    :type operator: :py:class:`psyclone.psyGen.BinaryOperation.Operator`
    :param parent: the parent node of this Operation in the PSyIR.
    :type parent: :py:class:`psyclone.psyGen.Node`

    '''
    Operator = Enum('Operator', [
        # Arithmetic Operators. ('REM' is remainder AKA 'MOD' in Fortran.)
        'ADD', 'SUB', 'MUL', 'DIV', 'REM', 'POW', 'SUM',
        # Relational Operators
        'EQ', 'NE', 'GT', 'LT', 'GE', 'LE',
        # Logical Operators
        'AND', 'OR',
        # Other Maths Operators
        'SIGN', 'MIN', 'MAX'
        ])

    @property
    def coloured_text(self):
        '''
        Return the name of this node type with control codes for
        terminal colouring.

        :returns: Name of node + control chars for colour.
        :rtype: str
        '''
        return colored("BinaryOperation",
                       SCHEDULE_COLOUR_MAP["Operation"])


class NaryOperation(Operation):
    '''
    Node representing a n-ary operation expression. The n operands are the
    stored as the 0 - n-1th children of this node and the type of the operator
    is held in an attribute.


    :param operator: the operator used in the operation.
    :type operator: :py:class:`psyclone.psyGen.NaryOperation.Operator`
    :param parent: the parent node of this Operation in the PSyIR.
    :type parent: :py:class:`psyclone.psyGen.Node`

    '''
    Operator = Enum('Operator', [
        # Arithmetic Operators
        'MAX', 'MIN', 'SUM'
        ])

    @property
    def coloured_text(self):
        '''
        Return the name of this node type with control codes for
        terminal colouring.

        :returns: Name of node + control chars for colour.
        :rtype: str

        '''
        return colored("NaryOperation", SCHEDULE_COLOUR_MAP["Operation"])


class Array(Reference):
    '''
    Node representing an Array reference. As such it has a reference and a
    subscript list as children 0 and 1, respectively.

    :param reference_name: node in the fparser2 parse tree representing array.
    :type reference_name: :py:class:`fparser.two.Fortran2003.Part_Ref.
    :param parent: the parent node of this Array in the PSyIR.
    :type parent: :py:class:`psyclone.psyGen.Node`

    '''
    def __init__(self, reference_name, parent):
        super(Array, self).__init__(reference_name, parent=parent)

    @property
    def coloured_text(self):
        '''
        Return the name of this node type with control codes for
        terminal colouring.

        :returns: Name of node + control chars for colour.
        :rtype: str
        '''
        return colored("ArrayReference", SCHEDULE_COLOUR_MAP["Reference"])

    def view(self, indent=0):
        '''
        Print a representation of this node in the schedule to stdout.

        :param int indent: level to which to indent output.
        '''
        super(Array, self).view(indent)
        for entity in self._children:
            entity.view(indent=indent + 1)

    def __str__(self):
        result = "Array" + super(Array, self).__str__()
        for entity in self._children:
            result += str(entity)
        return result

    def reference_accesses(self, var_accesses):
        '''Get all variable access information. All variables used as indices
        in the access of the array will be added as READ.
        :param var_accesses: \
            :py:class:`psyclone.core.access_info.VariablesAccessInfo`
        '''

        # This will set the array-name as READ
        super(Array, self).reference_accesses(var_accesses)

        # Now add all children: Note that the class Reference
        # does not recurse to the children (which store the indices), so at
        # this stage no index information has been stored:
        list_indices = []
        for child in self._children:
            child.reference_accesses(var_accesses)
            list_indices.append(child)

        if list_indices:
            var_info = var_accesses[self._reference]
            # The last entry in all_accesses is the one added above
            # in super(Array...). Add the indices to that entry.
            var_info.all_accesses[-1].indices = list_indices


class Literal(Node):
    '''
    Node representing a Literal

    :param str value: String representing the literal value.
    :param parent: the parent node of this Literal in the PSyIR.
    :type parent: :py:class:`psyclone.psyGen.Node`
    '''
    def __init__(self, value, parent=None):
        super(Literal, self).__init__(parent=parent)
        self._value = value

    @property
    def value(self):
        '''
        Return the value of the literal.

        :return: String representing the literal value.
        :rtype: str
        '''
        return self._value

    @property
    def coloured_text(self):
        '''
        Return the name of this node type with control codes for
        terminal colouring.

        :returns: Name of node + control chars for colour.
        :rtype: str
        '''
        return colored("Literal", SCHEDULE_COLOUR_MAP["Literal"])

    def view(self, indent=0):
        '''
        Print a representation of this node in the schedule to stdout.

        :param int indent: level to which to indent output.
        '''
        print(self.indent(indent) + self.coloured_text + "["
              + "value:'"+self._value + "']")

    def __str__(self):
        return "Literal[value:'" + self._value + "']\n"


class Return(Node):
    '''
    Node representing a Return statement (subroutine break without return
    value).

    :param parent: the parent node of this Return in the PSyIR.
    :type parent: :py:class:`psyclone.psyGen.Node`
    '''
    def __init__(self, parent=None):
        super(Return, self).__init__(parent=parent)

    @property
    def coloured_text(self):
        '''
        Return the name of this node type with control codes for
        terminal colouring.

        :return: Name of node + control chars for colour.
        :rtype: str
        '''
        return colored("Return", SCHEDULE_COLOUR_MAP["Return"])

    def view(self, indent=0):
        '''
        Print a representation of this node in the schedule to stdout.

        :param int indent: level to which to indent output.
        '''
        print(self.indent(indent) + self.coloured_text + "[]")

    def __str__(self):
        return "Return[]\n"


class Fparser2ASTProcessor(object):
    '''
    Class to encapsulate the functionality for processing the fparser2 AST and
    convert the nodes to PSyIR.
    '''

    unary_operators = OrderedDict([
        ('+', UnaryOperation.Operator.PLUS),
        ('-', UnaryOperation.Operator.MINUS),
        ('.not.', UnaryOperation.Operator.NOT),
        ('abs', UnaryOperation.Operator.ABS),
        ('ceiling', UnaryOperation.Operator.CEIL),
        ('exp', UnaryOperation.Operator.EXP),
        ('log', UnaryOperation.Operator.LOG),
        ('log10', UnaryOperation.Operator.LOG10),
        ('sin', UnaryOperation.Operator.SIN),
        ('asin', UnaryOperation.Operator.ASIN),
        ('cos', UnaryOperation.Operator.COS),
        ('acos', UnaryOperation.Operator.ACOS),
        ('tan', UnaryOperation.Operator.TAN),
        ('atan', UnaryOperation.Operator.ATAN),
        ('sqrt', UnaryOperation.Operator.SQRT),
        ('real', UnaryOperation.Operator.REAL),
        ('int', UnaryOperation.Operator.INT)])

    binary_operators = OrderedDict([
        ('+', BinaryOperation.Operator.ADD),
        ('-', BinaryOperation.Operator.SUB),
        ('*', BinaryOperation.Operator.MUL),
        ('/', BinaryOperation.Operator.DIV),
        ('**', BinaryOperation.Operator.POW),
        ('==', BinaryOperation.Operator.EQ),
        ('.eq.', BinaryOperation.Operator.EQ),
        ('/=', BinaryOperation.Operator.NE),
        ('.ne.', BinaryOperation.Operator.NE),
        ('<=', BinaryOperation.Operator.LE),
        ('.le.', BinaryOperation.Operator.LE),
        ('<', BinaryOperation.Operator.LT),
        ('.lt.', BinaryOperation.Operator.LT),
        ('>=', BinaryOperation.Operator.GE),
        ('.ge.', BinaryOperation.Operator.GE),
        ('>', BinaryOperation.Operator.GT),
        ('.gt.', BinaryOperation.Operator.GT),
        ('.and.', BinaryOperation.Operator.AND),
        ('.or.', BinaryOperation.Operator.OR),
        ('sign', BinaryOperation.Operator.SIGN),
        ('sum', BinaryOperation.Operator.SUM),
        ('max', BinaryOperation.Operator.MAX),
        ('min', BinaryOperation.Operator.MIN),
        ('mod', BinaryOperation.Operator.REM)])

    nary_operators = OrderedDict([
        ('max', NaryOperation.Operator.MAX),
        ('min', NaryOperation.Operator.MIN),
        ('sum', NaryOperation.Operator.SUM)])

    def __init__(self):
        from fparser.two import utils
        # Map of fparser2 node types to handlers (which are class methods)
        self.handlers = {
            Fortran2003.Assignment_Stmt: self._assignment_handler,
            Fortran2003.Name: self._name_handler,
            Fortran2003.Parenthesis: self._parenthesis_handler,
            Fortran2003.Part_Ref: self._part_ref_handler,
            Fortran2003.If_Stmt: self._if_stmt_handler,
            utils.NumberBase: self._number_handler,
            utils.BinaryOpBase: self._binary_op_handler,
            Fortran2003.End_Do_Stmt: self._ignore_handler,
            Fortran2003.End_Subroutine_Stmt: self._ignore_handler,
            Fortran2003.If_Construct: self._if_construct_handler,
            Fortran2003.Case_Construct: self._case_construct_handler,
            Fortran2003.Return_Stmt: self._return_handler,
            Fortran2003.UnaryOpBase: self._unary_op_handler,
            Fortran2003.Intrinsic_Function_Reference: self._intrinsic_handler,
        }

    @staticmethod
    def nodes_to_code_block(parent, statements):
        '''
        Create a CodeBlock for the supplied list of statements
        and then wipe the list of statements. A CodeBlock is a node
        in the PSyIR (Schedule) that represents a sequence of one or more
        Fortran statements which PSyclone does not attempt to handle.

        :param parent: Node in the PSyclone AST to which to add this code \
                       block.
        :type parent: :py:class:`psyclone.psyGen.Node`
        :param list statements: List of fparser2 AST nodes constituting the \
                                code block.
        :rtype: :py:class:`psyclone.CodeBlock`
        '''
        if not statements:
            return None

        code_block = CodeBlock(statements, parent=parent)
        parent.addchild(code_block)
        del statements[:]
        return code_block

    @staticmethod
    def get_inputs_outputs(nodes):
        '''
        Identify variables that are inputs and outputs to the section of
        Fortran code represented by the supplied list of nodes in the
        fparser2 parse tree. Loop variables are ignored.

        :param nodes: list of Nodes in the fparser2 AST to analyse.
        :type nodes: list of :py:class:`fparser.two.utils.Base`

        :return: 3-tuple of list of inputs, list of outputs, list of in-outs
        :rtype: (list of str, list of str, list of str)
        '''
        from fparser.two.Fortran2003 import Assignment_Stmt, Part_Ref, \
            Data_Ref, If_Then_Stmt, Array_Section
        from fparser.two.utils import walk_ast
        readers = set()
        writers = set()
        readwrites = set()
        # A dictionary of all array accesses that we encounter - used to
        # sanity check the readers and writers we identify.
        all_array_refs = {}

        # Loop over a flat list of all the nodes in the supplied region
        for node in walk_ast(nodes):

            if isinstance(node, Assignment_Stmt):
                # Found lhs = rhs
                structure_name_str = None

                lhs = node.items[0]
                rhs = node.items[2]
                # Do RHS first as we cull readers after writers but want to
                # keep a = a + ... as the RHS is computed before assigning
                # to the LHS
                for node2 in walk_ast([rhs]):
                    if isinstance(node2, Part_Ref):
                        name = node2.items[0].string
                        if name.upper() not in FORTRAN_INTRINSICS:
                            if name not in writers:
                                readers.add(name)
                    if isinstance(node2, Data_Ref):
                        # TODO we need a robust implementation - issue #309.
                        raise NotImplementedError(
                            "get_inputs_outputs: derived-type references on "
                            "the RHS of assignments are not yet supported.")
                # Now do LHS
                if isinstance(lhs, Data_Ref):
                    # This is a structure which contains an array access.
                    structure_name_str = lhs.items[0].string
                    writers.add(structure_name_str)
                    lhs = lhs.items[1]
                if isinstance(lhs, (Part_Ref, Array_Section)):
                    # This is an array reference
                    name_str = lhs.items[0].string
                    if structure_name_str:
                        # Array ref is part of a derived type
                        name_str = "{0}%{1}".format(structure_name_str,
                                                    name_str)
                        structure_name_str = None
                    writers.add(name_str)
            elif isinstance(node, If_Then_Stmt):
                # Check for array accesses in IF statements
                array_refs = walk_ast([node], [Part_Ref])
                for ref in array_refs:
                    name = ref.items[0].string
                    if name.upper() not in FORTRAN_INTRINSICS:
                        if name not in writers:
                            readers.add(name)
            elif isinstance(node, Part_Ref):
                # Keep a record of all array references to check that we
                # haven't missed anything. Once #309 is done we should be
                # able to get rid of this check.
                name = node.items[0].string
                if name.upper() not in FORTRAN_INTRINSICS and \
                   name not in all_array_refs:
                    all_array_refs[name] = node
            elif node:
                # TODO #309 handle array accesses in other contexts, e.g. as
                # loop bounds in DO statements.
                pass

        # Sanity check that we haven't missed anything. To be replaced when
        # #309 is done.
        accesses = list(readers) + list(writers)
        for name, node in all_array_refs.items():
            if name not in accesses:
                # A matching bare array access hasn't been found but it
                # might have been part of a derived-type access so check
                # for that.
                found = False
                for access in accesses:
                    if "%"+name in access:
                        found = True
                        break
                if not found:
                    raise InternalError(
                        "Array '{0}' present in source code ('{1}') but not "
                        "identified as being read or written.".
                        format(name, str(node)))
        # Now we check for any arrays that are both read and written
        readwrites = readers & writers
        # Remove them from the readers and writers sets
        readers = readers - readwrites
        writers = writers - readwrites
        # Convert sets to lists and sort so that we get consistent results
        # between Python versions (for testing)
        rlist = list(readers)
        rlist.sort()
        wlist = list(writers)
        wlist.sort()
        rwlist = list(readwrites)
        rwlist.sort()

        return (rlist, wlist, rwlist)

    @staticmethod
    def _create_schedule(name):
        '''
        Create an empty KernelSchedule.

        :param str name: Name of the subroutine represented by the kernel.
        :returns: New KernelSchedule empty object.
        :rtype: py:class:`psyclone.psyGen.KernelSchedule`
        '''
        return KernelSchedule(name)

    def generate_schedule(self, name, module_ast):
        '''
        Create a KernelSchedule from the supplied fparser2 AST.

        :param str name: Name of the subroutine represented by the kernel.
        :param module_ast: fparser2 AST of the full module where the kernel \
                           code is located.
        :type module_ast: :py:class:`fparser.two.Fortran2003.Program`
        :raises GenerationError: Unable to generate a kernel schedule from the
                                 provided fpaser2 parse tree.
        '''
        def first_type_match(nodelist, typekind):
            '''
            Returns the first instance of the specified type in the given
            node list.

            :param list nodelist: List of fparser2 nodes.
            :param type typekind: The fparse2 Type we are searching for.
            '''
            for node in nodelist:
                if isinstance(node, typekind):
                    return node
            raise ValueError  # Type not found

        def search_subroutine(nodelist, searchname):
            '''
            Returns the first instance of the specified subroutine in the given
            node list.

            :param list nodelist: List of fparser2 nodes.
            :param str searchname: Name of the subroutine we are searching for.
            '''
            for node in nodelist:
                if (isinstance(node, Fortran2003.Subroutine_Subprogram) and
                        str(node.content[0].get_name()) == searchname):
                    return node
            raise ValueError  # Subroutine not found

        new_schedule = self._create_schedule(name)

        # Assume just 1 Fortran module definition in the file
        if len(module_ast.content) > 1:
            raise GenerationError("Unexpected AST when generating '{0}' "
                                  "kernel schedule. Just one "
                                  "module definition per file supported."
                                  "".format(name))

        # TODO: Metadata can be also accessed for validation (issue #288)

        try:
            mod_content = module_ast.content[0].content
            subroutines = first_type_match(mod_content,
                                           Fortran2003.Module_Subprogram_Part)
            subroutine = search_subroutine(subroutines.content, name)
        except (ValueError, IndexError):
            raise GenerationError("Unexpected kernel AST. Could not find "
                                  "subroutine: {0}".format(name))

        try:
            sub_spec = first_type_match(subroutine.content,
                                        Fortran2003.Specification_Part)
            decl_list = sub_spec.content
            arg_list = subroutine.content[0].items[2].items
        except ValueError:
            # Subroutine without declarations, continue with empty lists.
            decl_list = []
            arg_list = []
        except (IndexError, AttributeError):
            # Subroutine without argument list, continue with empty list.
            arg_list = []
        finally:
            self.process_declarations(new_schedule, decl_list, arg_list)

        try:
            sub_exec = first_type_match(subroutine.content,
                                        Fortran2003.Execution_Part)
        except ValueError:
            pass
        else:
            self.process_nodes(new_schedule, sub_exec.content, sub_exec)

        return new_schedule

    @staticmethod
    def _parse_dimensions(dimensions, symbol_table):
        '''
        Parse the fparser dimension attribute into a shape list with
        the extent of each dimension.

        :param dimensions: fparser dimension attribute
        :type dimensions: \
            :py:class:`fparser.two.Fortran2003.Dimension_Attr_Spec`
        :param symbol_table: Symbol table of the declaration context.
        :type symbol_table: :py:class:`psyclone.psyGen.SymbolTable`
        :returns: Shape of the attribute in column-major order (leftmost \
                  index is contiguous in memory). Each entry represents \
                  an array dimension. If it is 'None' the extent of that \
                  dimension is unknown, otherwise it holds an integer \
                  with the extent. If it is an empty list then the symbol \
                  represents a scalar.
        :rtype: list
        '''
        from fparser.two.utils import walk_ast
        shape = []

        # Traverse shape specs in Depth-first-search order
        for dim in walk_ast([dimensions], [Fortran2003.Assumed_Shape_Spec,
                                           Fortran2003.Explicit_Shape_Spec,
                                           Fortran2003.Assumed_Size_Spec]):

            if isinstance(dim, Fortran2003.Assumed_Size_Spec):
                raise NotImplementedError(
                    "Could not process {0}. Assumed-size arrays"
                    " are not supported.".format(dimensions))

            elif isinstance(dim, Fortran2003.Assumed_Shape_Spec):
                shape.append(None)

            elif isinstance(dim, Fortran2003.Explicit_Shape_Spec):
                def _unsupported_type_error(dimensions):
                    raise NotImplementedError(
                        "Could not process {0}. Only scalar integer literals"
                        " or symbols are supported for explicit shape array "
                        "declarations.".format(dimensions))
                if isinstance(dim.items[1],
                              Fortran2003.Int_Literal_Constant):
                    shape.append(int(dim.items[1].items[0]))
                elif isinstance(dim.items[1], Fortran2003.Name):
                    sym = symbol_table.lookup(dim.items[1].string)
                    if sym.datatype != 'integer' or sym.shape:
                        _unsupported_type_error(dimensions)
                    shape.append(sym)
                else:
                    _unsupported_type_error(dimensions)

            else:
                raise InternalError(
                    "Reached end of loop body and {0} has"
                    " not been handled.".format(type(dim)))

        return shape

    def process_declarations(self, parent, nodes, arg_list):
        '''
        Transform the variable declarations in the fparser2 parse tree into
        symbols in the PSyIR parent node symbol table.

        :param parent: PSyIR node in which to insert the symbols found.
        :type parent: :py:class:`psyclone.psyGen.KernelSchedule`
        :param nodes: fparser2 AST nodes to search for declaration statements.
        :type nodes: list of :py:class:`fparser.two.utils.Base`
        :param arg_list: fparser2 AST node containing the argument list.
        :type arg_list: :py:class:`fparser.Fortran2003.Dummy_Arg_List`
        :raises NotImplementedError: The provided declarations contain
                                     attributes which are not supported yet.
        :raises GenerationError: If the parse tree for a USE statement does \
                                 not have the expected structure.
        '''
        from fparser.two.utils import walk_ast

        def iterateitems(nodes):
            '''
            At the moment fparser nodes can be of type None, a single element
            or a list of elements. This helper function provide a common
            iteration interface. This could be improved when fpaser/#170 is
            fixed.
            :param nodes: fparser2 AST node.
            :type nodes: None or List or :py:class:`fparser.two.utils.Base`
            :returns: Returns nodes but always encapsulated in a list
            :rtype: list
            '''
            if nodes is None:
                return []
            if type(nodes).__name__.endswith("_List"):
                return nodes.items
            return [nodes]

        # Look at any USE statments
        for decl in walk_ast(nodes, [Fortran2003.Use_Stmt]):

            # Check that the parse tree is what we expect
            if len(decl.items) != 5:
                # We can't just do str(decl) as that also checks that items
                # is of length 5
                text = ""
                for item in decl.items:
                    if item:
                        text += str(item)
                raise GenerationError(
                    "Expected the parse tree for a USE statement to contain "
                    "5 items but found {0} for '{1}'".format(len(decl.items),
                                                             text))
            if not isinstance(decl.items[4],
                              (Fortran2003.Name, Fortran2003.Only_List)):
                # This USE doesn't have an ONLY clause so we skip it. We
                # don't raise an error as this will only become a problem if
                # this Schedule represents a kernel that is the target of a
                # transformation. In that case construction of the PSyIR will
                # fail if the Fortran code makes use of symbols from this
                # module because they will not be present in the SymbolTable.
                continue
            mod_name = str(decl.items[2])
            for name in iterateitems(decl.items[4]):
                # Create an entry in the SymbolTable for each symbol named
                # in the ONLY clause.
                parent.symbol_table.add(
                    Symbol(str(name), datatype='deferred',
                           interface=Symbol.FortranGlobal(mod_name)))

        for decl in walk_ast(nodes, [Fortran2003.Type_Declaration_Stmt]):
            (type_spec, attr_specs, entities) = decl.items

            # Parse type_spec, currently just 'real', 'integer', 'logical' and
            # 'character' intrinsic types are supported.
            datatype = None
            if isinstance(type_spec, Fortran2003.Intrinsic_Type_Spec):
                if str(type_spec.items[0]).lower() == 'real':
                    datatype = 'real'
                elif str(type_spec.items[0]).lower() == 'integer':
                    datatype = 'integer'
                elif str(type_spec.items[0]).lower() == 'character':
                    datatype = 'character'
                elif str(type_spec.items[0]).lower() == 'logical':
                    datatype = 'boolean'
            if datatype is None:
                raise NotImplementedError(
                    "Could not process {0}. Only 'real', 'integer', "
                    "'logical' and 'character' intrinsic types are "
                    "supported.".format(str(decl.items)))

            # Parse declaration attributes:
            # 1) If no dimension attribute is provided, it defaults to scalar.
            attribute_shape = []
            # 2) If no intent attribute is provided, it is provisionally
            # marked as a local variable (when the argument list is parsed,
            # arguments with no explicit intent are updated appropriately).
            interface = None
            for attr in iterateitems(attr_specs):
                if isinstance(attr, Fortran2003.Attr_Spec):
                    normalized_string = str(attr).lower().replace(' ', '')
                    if "intent(in)" in normalized_string:
                        interface = Symbol.Argument(access=Symbol.Access.READ)
                    elif "intent(out)" in normalized_string:
                        interface = Symbol.Argument(access=Symbol.Access.WRITE)
                    elif "intent(inout)" in normalized_string:
                        interface = Symbol.Argument(
                            access=Symbol.Access.READWRITE)
                    else:
                        raise NotImplementedError(
                            "Could not process {0}. Unrecognized attribute "
                            "'{1}'.".format(decl.items, str(attr)))
                elif isinstance(attr, Fortran2003.Dimension_Attr_Spec):
                    attribute_shape = \
                        self._parse_dimensions(attr, parent.symbol_table)
                else:
                    raise NotImplementedError(
                        "Could not process {0}. Unrecognized attribute "
                        "type {1}.".format(decl.items, str(type(attr))))

            # Parse declarations RHS and declare new symbol into the
            # parent symbol table for each entity found.
            for entity in iterateitems(entities):
                (name, array_spec, char_len, initialisation) = entity.items

                # If the entity has an array-spec shape, it has priority.
                # Otherwise use the declaration attribute shape.
                if array_spec is not None:
                    entity_shape = \
                        self._parse_dimensions(array_spec, parent.symbol_table)
                else:
                    entity_shape = attribute_shape

                if initialisation is not None:
                    raise NotImplementedError(
                        "Could not process {0}. Initialisations on the"
                        " declaration statements are not supported."
                        "".format(decl.items))

                if char_len is not None:
                    raise NotImplementedError(
                        "Could not process {0}. Character length "
                        "specifications are not supported."
                        "".format(decl.items))

                parent.symbol_table.add(Symbol(str(name), datatype,
                                               shape=entity_shape,
                                               interface=interface))

        try:
            arg_symbols = []
            # Ensure each associated symbol has the correct interface info.
            for arg_name in [x.string for x in arg_list]:
                symbol = parent.symbol_table.lookup(arg_name)
                if symbol.scope == 'local':
                    # We didn't previously know that this Symbol was an
                    # argument (as it had no 'intent' qualifier). Mark
                    # that it is an argument by specifying its interface.
                    # A Fortran argument has intent(inout) by default
                    symbol.interface = Symbol.Argument(
                        access=Symbol.Access.READWRITE)
                arg_symbols.append(symbol)
            # Now that we've updated the Symbols themselves, set the
            # argument list
            parent.symbol_table.specify_argument_list(arg_symbols)
        except KeyError:
            raise InternalError("The kernel argument "
                                "list '{0}' does not match the variable "
                                "declarations for fparser nodes {1}."
                                "".format(str(arg_list), nodes))

        # fparser2 does not always handle Statement Functions correctly, this
        # loop checks for Stmt_Functions that should be an array statement
        # and recovers them, otherwise it raises an error as currently
        # Statement Functions are not supported in PSyIR.
        for stmtfn in walk_ast(nodes, [Fortran2003.Stmt_Function_Stmt]):
            (fn_name, arg_list, scalar_expr) = stmtfn.items
            try:
                symbol = parent.symbol_table.lookup(fn_name.string)
                if symbol.is_array:
                    # This is an array assignment wrongly categorized as a
                    # statement_function by fparser2.
                    array_name = fn_name
                    if hasattr(arg_list, 'items'):
                        array_subscript = arg_list.items
                    else:
                        array_subscript = [arg_list]
                    assignment_rhs = scalar_expr

                    # Create assingment node
                    assignment = Assignment(parent=parent)
                    parent.addchild(assignment)

                    # Build lhs
                    lhs = Array(array_name.string, parent=assignment)
                    self.process_nodes(parent=lhs, nodes=array_subscript,
                                       nodes_parent=arg_list)
                    assignment.addchild(lhs)

                    # Build rhs
                    self.process_nodes(parent=assignment,
                                       nodes=[assignment_rhs],
                                       nodes_parent=scalar_expr)
                else:
                    raise InternalError(
                        "Could not process '{0}'. Symbol '{1}' is in the"
                        " SymbolTable but it is not an array as expected, so"
                        " it can not be recovered as an array assignment."
                        "".format(str(stmtfn), symbol.name))
            except KeyError:
                raise NotImplementedError(
                    "Could not process '{0}'. Statement Function declarations "
                    "are not supported.".format(str(stmtfn)))

    # TODO remove nodes_parent argument once fparser2 AST contains
    # parent information (fparser/#102).
    def process_nodes(self, parent, nodes, nodes_parent):
        '''
        Create the PSyIR of the supplied list of nodes in the
        fparser2 AST. Currently also inserts parent information back
        into the fparser2 AST. This is a workaround until fparser2
        itself generates and stores this information.

        :param parent: Parent node in the PSyIR we are constructing.
        :type parent: :py:class:`psyclone.psyGen.Node`
        :param nodes: List of sibling nodes in fparser2 AST.
        :type nodes: list of :py:class:`fparser.two.utils.Base`
        :param nodes_parent: the parent of the supplied list of nodes in \
                             the fparser2 AST.
        :type nodes_parent: :py:class:`fparser.two.utils.Base`
        '''
        code_block_nodes = []
        for child in nodes:
            # TODO remove this line once fparser2 contains parent
            # information (fparser/#102)
            child._parent = nodes_parent  # Retro-fit parent info

            try:
                psy_child = self._create_child(child, parent)
            except NotImplementedError:
                # If child type implementation not found, add them on the
                # ongoing code_block node list.
                code_block_nodes.append(child)
            else:
                if psy_child:
                    self.nodes_to_code_block(parent, code_block_nodes)
                    parent.addchild(psy_child)
                # If psy_child is not initialised but it didn't produce a
                # NotImplementedError, it means it is safe to ignore it.

        # Complete any unfinished code-block
        self.nodes_to_code_block(parent, code_block_nodes)

    def _create_child(self, child, parent=None):
        '''
        Create a PSyIR node representing the supplied fparser 2 node.

        :param child: node in fparser2 AST.
        :type child: :py:class:`fparser.two.utils.Base`
        :param parent: Parent node of the PSyIR node we are constructing.
        :type parent: :py:class:`psyclone.psyGen.Node`
        :raises NotImplementedError: There isn't a handler for the provided \
                child type.
        :returns: Returns the PSyIR representation of child, which can be a \
                  single node, a tree of nodes or None if the child can be \
                  ignored.
        :rtype: :py:class:`psyclone.psyGen.Node` or NoneType
        '''
        handler = self.handlers.get(type(child))
        if handler is None:
            # If the handler is not found then check with the first
            # level parent class. This is done to simplify the
            # handlers map when multiple fparser2 types can be
            # processed with the same handler. (e.g. Subclasses of
            # BinaryOpBase: Mult_Operand, Add_Operand, Level_2_Expr,
            # ... can use the same handler.)
            generic_type = type(child).__bases__[0]
            handler = self.handlers.get(generic_type)
            if not handler:
                raise NotImplementedError()
        return handler(child, parent)

    def _ignore_handler(self, *_):
        '''
        This handler returns None indicating that the associated
        fparser2 node can be ignored.

        Note that this method contains ignored arguments to comform with
        the handler(node, parent) method interface.

        :returns: None
        :rtype: NoneType
        '''
        return None

    def _if_construct_handler(self, node, parent):
        '''
        Transforms an fparser2 If_Construct to the PSyIR representation.

        :param node: node in fparser2 tree.
        :type node: :py:class:`fparser.two.Fortran2003.If_Construct`
        :param parent: Parent node of the PSyIR node we are constructing.
        :type parent: :py:class:`psyclone.psyGen.Node`
        :returns: PSyIR representation of node
        :rtype: :py:class:`psyclone.psyGen.IfBlock`
        :raises InternalError: If the fparser2 tree has an unexpected \
            structure.
        '''

        # Check that the fparser2 parsetree has the expected structure
        if not isinstance(node.content[0], Fortran2003.If_Then_Stmt):
            raise InternalError(
                "Failed to find opening if then statement in: "
                "{0}".format(str(node)))
        if not isinstance(node.content[-1], Fortran2003.End_If_Stmt):
            raise InternalError(
                "Failed to find closing end if statement in: "
                "{0}".format(str(node)))

        # Search for all the conditional clauses in the If_Construct
        clause_indices = []
        for idx, child in enumerate(node.content):
            child._parent = node  # Retrofit parent info
            if isinstance(child, (Fortran2003.If_Then_Stmt,
                                  Fortran2003.Else_Stmt,
                                  Fortran2003.Else_If_Stmt,
                                  Fortran2003.End_If_Stmt)):
                clause_indices.append(idx)

        # Deal with each clause: "if", "else if" or "else".
        ifblock = None
        currentparent = parent
        num_clauses = len(clause_indices) - 1
        for idx in range(num_clauses):
            start_idx = clause_indices[idx]
            end_idx = clause_indices[idx+1]
            clause = node.content[start_idx]

            if isinstance(clause, (Fortran2003.If_Then_Stmt,
                                   Fortran2003.Else_If_Stmt)):
                # If it's an 'IF' clause just create an IfBlock, otherwise
                # it is an 'ELSE' clause and it needs an IfBlock annotated
                # with 'was_elseif' inside a Schedule.
                newifblock = None
                if isinstance(clause, Fortran2003.If_Then_Stmt):
                    ifblock = IfBlock(parent=currentparent)
                    ifblock.ast = node  # Keep pointer to fpaser2 AST
                    newifblock = ifblock
                else:
                    elsebody = Schedule(parent=currentparent)
                    currentparent.addchild(elsebody)
                    newifblock = IfBlock(parent=elsebody,
                                         annotation='was_elseif')
                    elsebody.addchild(newifblock)

                    # Keep pointer to fpaser2 AST
                    elsebody.ast = node.content[start_idx]
                    newifblock.ast = node.content[start_idx]

                # Create condition as first child
                self.process_nodes(parent=newifblock,
                                   nodes=[clause.items[0]],
                                   nodes_parent=node)

                # Create if-body as second child
                ifbody = Schedule(parent=ifblock)
                ifbody.ast = node.content[start_idx + 1]
                ifbody.ast_end = node.content[end_idx - 1]
                newifblock.addchild(ifbody)
                self.process_nodes(parent=ifbody,
                                   nodes=node.content[start_idx + 1:end_idx],
                                   nodes_parent=node)

                currentparent = newifblock

            elif isinstance(clause, Fortran2003.Else_Stmt):
                if not idx == num_clauses - 1:
                    raise InternalError(
                        "Else clause should only be found next to last "
                        "clause, but found {0}".format(node.content))
                elsebody = Schedule(parent=currentparent)
                currentparent.addchild(elsebody)
                elsebody.ast = node.content[start_idx]
                elsebody.ast_end = node.content[end_idx]
                self.process_nodes(parent=elsebody,
                                   nodes=node.content[start_idx + 1:end_idx],
                                   nodes_parent=node)
            else:
                raise InternalError(
                    "Only fparser2 If_Then_Stmt, Else_If_Stmt and Else_Stmt "
                    "are expected, but found {0}.".format(clause))

        return ifblock

    def _if_stmt_handler(self, node, parent):
        '''
        Transforms an fparser2 If_Stmt to the PSyIR representation.

        :param node: node in fparser2 AST.
        :type node: :py:class:`fparser.two.Fortran2003.If_Stmt`
        :param parent: Parent node of the PSyIR node we are constructing.
        :type parent: :py:class:`psyclone.psyGen.Node`
        :returns: PSyIR representation of node
        :rtype: :py:class:`psyclone.psyGen.IfBlock`
        '''
        ifblock = IfBlock(parent=parent, annotation='was_single_stmt')
        ifblock.ast = node
        self.process_nodes(parent=ifblock, nodes=[node.items[0]],
                           nodes_parent=node)
        ifbody = Schedule(parent=ifblock)
        ifblock.addchild(ifbody)
        self.process_nodes(parent=ifbody, nodes=[node.items[1]],
                           nodes_parent=node)
        return ifblock

    def _case_construct_handler(self, node, parent):
        '''
        Transforms an fparser2 Case_Construct to the PSyIR representation.

        :param node: node in fparser2 tree.
        :type node: :py:class:`fparser.two.Fortran2003.Case_Construct`
        :param parent: Parent node of the PSyIR node we are constructing.
        :type parent: :py:class:`psyclone.psyGen.Node`

        :returns: PSyIR representation of node
        :rtype: :py:class:`psyclone.psyGen.IfBlock`

        :raises InternalError: If the fparser2 tree has an unexpected \
            structure.
        :raises NotImplementedError: If the fparser2 tree contains an \
            unsupported structure and should be placed in a CodeBlock.

        '''
        # Check that the fparser2 parsetree has the expected structure
        if not isinstance(node.content[0], Fortran2003.Select_Case_Stmt):
            raise InternalError(
                "Failed to find opening case statement in: "
                "{0}".format(str(node)))
        if not isinstance(node.content[-1], Fortran2003.End_Select_Stmt):
            raise InternalError(
                "Failed to find closing case statement in: "
                "{0}".format(str(node)))

        # Search for all the CASE clauses in the Case_Construct. We do this
        # because the fp2 parse tree has a flat structure at this point with
        # the clauses being siblings of the contents of the clauses. The
        # final index in this list will hold the position of the end-select
        # statement.
        clause_indices = []
        selector = None
        # The position of the 'case default' clause, if any
        default_clause_idx = None
        for idx, child in enumerate(node.content):
            child._parent = node  # Retrofit parent info
            if isinstance(child, Fortran2003.Select_Case_Stmt):
                selector = child.items[0]
            if isinstance(child, Fortran2003.Case_Stmt):
                if not isinstance(child.items[0], Fortran2003.Case_Selector):
                    raise InternalError(
                        "Unexpected parse tree structure. Expected child of "
                        "Case_Stmt to be a Case_Selector but got: '{0}'".
                        format(type(child.items[0]).__name__))
                case_expression = child.items[0].items[0]
                if case_expression is None:
                    # This is a 'case default' clause - store its position.
                    # We do this separately as this clause is special and
                    # will be added as a final 'else'.
                    default_clause_idx = idx
                clause_indices.append(idx)
            if isinstance(child, Fortran2003.End_Select_Stmt):
                clause_indices.append(idx)

        # Deal with each Case_Stmt
        rootif = None
        currentparent = parent
        num_clauses = len(clause_indices) - 1
        for idx in range(num_clauses):
            # Skip the 'default' clause for now because we handle it last
            if clause_indices[idx] == default_clause_idx:
                continue
            start_idx = clause_indices[idx]
            end_idx = clause_indices[idx+1]
            clause = node.content[start_idx]
            case = clause.items[0]

            ifblock = IfBlock(parent=currentparent,
                              annotation='was_case')
            ifblock.ast = node.content[start_idx]
            ifblock.ast_end = node.content[end_idx - 1]

            if isinstance(case.items[0],
                          Fortran2003.Case_Value_Range_List):
                # We have a list of conditions in one CASE stmt which
                # we need to combine with OR operators
                self._process_case_value_list(selector,
                                              case.items[0].items,
                                              case.items[0], ifblock)
            else:
                # We only have a single condition
                # TODO once fparser/#170 is done we might never take
                # this branch...
                self._process_case_value(selector, case.items[0],
                                         case, ifblock)

            # Add If_body
            ifbody = Schedule(parent=ifblock)
            self.process_nodes(parent=ifbody,
                               nodes=node.content[start_idx + 1:
                                                  end_idx],
                               nodes_parent=node)
            ifblock.addchild(ifbody)
            ifbody.ast = node.content[start_idx + 1]
            ifbody.ast_end = node.content[end_idx - 1]

            if rootif:
                # If rootif is already initialised we chain the new
                # case in the last else branch.
                elsebody = Schedule(parent=currentparent)
                currentparent.addchild(elsebody)
                elsebody.addchild(ifblock)
                elsebody.ast = node.content[start_idx + 1]
                elsebody.ast_end = node.content[end_idx - 1]
            else:
                rootif = ifblock

            currentparent = ifblock

        if default_clause_idx:
            # Finally, add the content of the 'default' clause as a last
            # 'else' clause.
            elsebody = Schedule(parent=currentparent)
            start_idx = default_clause_idx
            # Find the next 'case' clause that occurs after 'case default'
            # (if any)
            end_idx = -1
            for idx in clause_indices:
                if idx > default_clause_idx:
                    end_idx = idx
                    break
            self.process_nodes(parent=elsebody,
                               nodes=node.content[start_idx + 1:
                                                  end_idx],
                               nodes_parent=node)
            currentparent.addchild(elsebody)
            elsebody.ast = node.content[start_idx + 1]
            elsebody.ast_end = node.content[end_idx - 1]
        return rootif

    def _process_case_value_list(self, selector, nodes, nodes_parent, parent):
        '''
        Processes the supplied list of fparser2 nodes representing case-value
        expressions and constructs the equivalent PSyIR representation.
        e.g. for:

               SELECT CASE(my_flag)
               CASE(var1, var2:var3, :var5)
                 my_switch = .true.
               END SELECT

        the equivalent logical expression is:

        my_flag == var1 OR (myflag>=var2 AND myflag <= var3) OR my_flag <= var5

        and the corresponding structure of the PSyIR that we create is:

                    OR
                   /  \
                 EQ    OR
                      /  \
                   AND    LE
                  /  \
                GE    LE

        :param selector: the fparser2 parse tree representing the \
                      selector_expression in SELECT CASE(selector_expression).
        :type selector: sub-class of :py:class:`fparser.two.utils.Base`
        :param nodes: the nodes representing the label-list of the current \
                      CASE() clause.
        :type nodes: list of :py:class:`fparser.two.Fortran2003.Name` or \
                     :py:class:`fparser.two.Fortran2003.Case_Value_Range`
        :param nodes_parent: the parent in the fparser2 parse tree of the \
                             nodes making up the label-list.
        :type nodes_parent: sub-class of :py:class:`fparser.two.utils.Base`
        :param parent: parent node in the PSyIR.
        :type parent: :py:class:`psyclone.psyGen.Node`

        '''
        if len(nodes) == 1:
            # Only one item in list so process it
            self._process_case_value(selector, nodes[0], nodes_parent, parent)
            return
        # More than one item in list. Create an OR node with the first item
        # on the list as one arg then recurse down to handle the remainder
        # of the list.
        orop = BinaryOperation(BinaryOperation.Operator.OR,
                               parent=parent)
        self._process_case_value(selector, nodes[0], nodes_parent, orop)
        self._process_case_value_list(selector, nodes[1:], nodes_parent, orop)
        parent.addchild(orop)

    def _process_case_value(self, selector, node, node_parent, parent):
        '''
        Handles an individual condition inside a CASE statement. This can
        be a single scalar expression (e.g. CASE(1)) or a range specification
        (e.g. CASE(lim1:lim2)).

        :param selector: the node in the fparser2 parse tree representing the
                         'some_expr' of the SELECT CASE(some_expr).
        :type selector: sub-class of :py:class:`fparser.two.utils.Base`
        :param node: the node representing the case-value expression in the \
                     fparser2 parse tree.
        :type node: sub-class of :py:class:`fparser.two.utils.Base`
        :param node_parent: the parent in the fparser2 parse tree of the \
                            node representing this case-value.
        :type node_parent: sub-class of :py:class:`fparser.two.utils.Base`
        :param parent: parent node in the PSyIR.
        :type parent: :py:class:`psyclone.psyGen.Node`

        '''
        node._parent = node_parent  # Retrofit parent information

        if isinstance(node, Fortran2003.Case_Value_Range):
            # The case value is a range (e.g. lim1:lim2)
            if node.items[0] and node.items[1]:
                # Have lower and upper limits so need a parent AND
                aop = BinaryOperation(BinaryOperation.Operator.AND,
                                      parent=parent)
                parent.addchild(aop)
                new_parent = aop
            else:
                # No need to create new parent node
                new_parent = parent

            if node.items[0]:
                # A lower limit is specified
                geop = BinaryOperation(BinaryOperation.Operator.GE,
                                       parent=new_parent)
                self.process_nodes(parent=geop,
                                   nodes=[selector],
                                   nodes_parent=node)
                self.process_nodes(parent=geop,
                                   nodes=[node.items[0]],
                                   nodes_parent=node)
                new_parent.addchild(geop)
            if node.items[1]:
                # An upper limit is specified
                leop = BinaryOperation(BinaryOperation.Operator.LE,
                                       parent=new_parent)
                self.process_nodes(parent=leop,
                                   nodes=[selector],
                                   nodes_parent=node)
                self.process_nodes(parent=leop,
                                   nodes=[node.items[1]],
                                   nodes_parent=node)
                new_parent.addchild(leop)
        else:
            # The case value is some scalar initialisation expression
            bop = BinaryOperation(BinaryOperation.Operator.EQ,
                                  parent=parent)
            parent.addchild(bop)
            self.process_nodes(parent=bop,
                               nodes=[selector],
                               nodes_parent=node)
            self.process_nodes(parent=bop,
                               nodes=[node],
                               nodes_parent=node_parent)

    def _return_handler(self, _, parent):
        '''
        Transforms an fparser2 Return_Stmt to the PSyIR representation.

        Note that this method contains ignored arguments to comform with
        the handler(node, parent) method interface.

        :param parent: Parent node of the PSyIR node we are constructing.
        :type parent: :py:class:`psyclone.psyGen.Node`
        :return: PSyIR representation of node
        :rtype: :py:class:`psyclone.psyGen.Return`
        '''
        return Return(parent=parent)

    def _assignment_handler(self, node, parent):
        '''
        Transforms an fparser2 Assignment_Stmt to the PSyIR representation.

        :param node: node in fparser2 AST.
        :type node: :py:class:`fparser.two.Fortran2003.Assignment_Stmt`
        :param parent: Parent node of the PSyIR node we are constructing.
        :type parent: :py:class:`psyclone.psyGen.Node`

        :returns: PSyIR representation of node.
        :rtype: :py:class:`psyclone.psyGen.Assignment`
        '''
        assignment = Assignment(node, parent=parent)
        self.process_nodes(parent=assignment, nodes=[node.items[0]],
                           nodes_parent=node)
        self.process_nodes(parent=assignment, nodes=[node.items[2]],
                           nodes_parent=node)

        return assignment

    def _unary_op_handler(self, node, parent):
        '''
        Transforms an fparser2 UnaryOpBase or Intrinsic_Function_Reference
        to the PSyIR representation.

        :param node: node in fparser2 AST.
        :type node: :py:class:`fparser.two.utils.UnaryOpBase` or \
               :py:class:`fparser.two.Fortran2003.Intrinsic_Function_Reference`
        :param parent: Parent node of the PSyIR node we are constructing.
        :type parent: :py:class:`psyclone.psyGen.Node`

        :return: PSyIR representation of node
        :rtype: :py:class:`psyclone.psyGen.UnaryOperation`

        :raises NotImplementedError: if the supplied operator is not \
                                     supported by this handler.
        :raises InternalError: if the fparser parse tree does not have the \
                               expected structure.

        '''
        from fparser.two.Fortran2003 import Actual_Arg_Spec_List

        operator_str = str(node.items[0]).lower()
        try:
            operator = Fparser2ASTProcessor.unary_operators[operator_str]
        except KeyError:
            # Operator not supported, it will produce a CodeBlock instead
            raise NotImplementedError(operator_str)

        if isinstance(node.items[1], Actual_Arg_Spec_List) and \
                len(node.items[1].items) > 1:
            # We have more than one argument and therefore this is not a
            # unary operation!
            raise InternalError("Operation '{0}' has more than one argument "
                                "and is therefore not unary!".
                                format(str(node)))

        unary_op = UnaryOperation(operator, parent=parent)
        self.process_nodes(parent=unary_op, nodes=[node.items[1]],
                           nodes_parent=node)

        return unary_op

    def _binary_op_handler(self, node, parent):
        '''
        Transforms an fparser2 BinaryOp or Intrinsic_Function_Reference to
        the PSyIR representation.

        :param node: node in fparser2 AST.
        :type node: :py:class:`fparser.two.utils.BinaryOpBase` or \
               :py:class:`fparser.two.Fortran2003.Intrinsic_Function_Reference`
        :param parent: Parent node of the PSyIR node we are constructing.
        :type parent: :py:class:`psyclone.psyGen.Node`

        :returns: PSyIR representation of node
        :rtype: :py:class:`psyclone.psyGen.BinaryOperation`

        :raises NotImplementedError: if the supplied operator/intrinsic is \
                                     not supported by this handler.
        :raises InternalError: if the fparser parse tree does not have the \
                               expected structure.

        '''
        from fparser.two.Fortran2003 import Intrinsic_Function_Reference, \
            Actual_Arg_Spec_List

        if isinstance(node, Intrinsic_Function_Reference):
            operator_str = node.items[0].string.lower()
            # Arguments are held in an Actual_Arg_Spec_List
            if not isinstance(node.items[1], Actual_Arg_Spec_List):
                raise InternalError(
                    "Unexpected fparser parse tree for binary intrinsic "
                    "operation '{0}'. Expected second child to be "
                    "Actual_Arg_Spec_List but got '{1}'.".format(
                        str(node), type(node.items[1])))
            arg_nodes = node.items[1].items
            if len(arg_nodes) != 2:
                raise InternalError(
                    "Binary operator should have exactly two arguments but "
                    "found {0} for '{1}'.".format(len(arg_nodes), str(node)))
        else:
            operator_str = node.items[1].lower()
            arg_nodes = [node.items[0], node.items[2]]

        try:
            operator = Fparser2ASTProcessor.binary_operators[operator_str]
        except KeyError:
            # Operator not supported, it will produce a CodeBlock instead
            raise NotImplementedError(operator_str)

        binary_op = BinaryOperation(operator, parent=parent)
        self.process_nodes(parent=binary_op, nodes=[arg_nodes[0]],
                           nodes_parent=node)
        self.process_nodes(parent=binary_op, nodes=[arg_nodes[1]],
                           nodes_parent=node)

        return binary_op

    def _nary_op_handler(self, node, parent):
        '''
        Transforms an fparser2 Intrinsic_Function_Reference with three or
        more arguments to the PSyIR representation.
        :param node: node in fparser2 Parse Tree.
        :type node: \
             :py:class:`fparser.two.Fortran2003.Intrinsic_Function_Reference`
        :param parent: Parent node of the PSyIR node we are constructing.
        :type parent: :py:class:`psyclone.psyGen.Node`

        :returns: PSyIR representation of node.
        :rtype: :py:class:`psyclone.psyGen.NaryOperation`

        :raises NotImplementedError: if the supplied Intrinsic is not \
                                     supported by this handler.
        :raises InternalError: if the fparser parse tree does not have the \
                               expected structure.

        '''
        from fparser.two.Fortran2003 import Actual_Arg_Spec_List

        operator_str = str(node.items[0]).lower()
        try:
            operator = Fparser2ASTProcessor.nary_operators[operator_str]
        except KeyError:
            # Intrinsic not supported, it will produce a CodeBlock instead
            raise NotImplementedError(operator_str)

        nary_op = NaryOperation(operator, parent=parent)

        if not isinstance(node.items[1], Actual_Arg_Spec_List):
            raise InternalError(
                "Expected second 'item' of N-ary intrinsic '{0}' in fparser "
                "parse tree to be an Actual_Arg_Spec_List but found '{1}'.".
                format(str(node), type(node.items[1])))
        if len(node.items[1].items) < 3:
            raise InternalError(
                "An N-ary operation must have more than two arguments but "
                "found {0} for '{1}'.".format(len(node.items[1].items),
                                              str(node)))

        # node.items[1] is a Fortran2003.Actual_Arg_Spec_List so we have
        # to process the `items` of that...
        self.process_nodes(parent=nary_op, nodes=list(node.items[1].items),
                           nodes_parent=node.items[1])
        return nary_op

    def _intrinsic_handler(self, node, parent):
        '''
        Transforms an fparser2 Intrinsic_Function_Reference to the PSyIR
        representation. Since Fortran Intrinsics can be unary, binary or
        nary this handler identifies the appropriate 'sub handler' by
        examining the number of arguments present.

        :param node: node in fparser2 Parse Tree.
        :type node: \
            :py:class:`fparser.two.Fortran2003.Intrinsic_Function_Reference`
        :param parent: Parent node of the PSyIR node we are constructing.
        :type parent: :py:class:`psyclone.psyGen.Node`

        :returns: PSyIR representation of node
        :rtype: :py:class:`psyclone.psyGen.UnaryOperation` or \
                :py:class:`psyclone.psyGen.BinaryOperation` or \
                :py:class:`psyclone.psyGen.NaryOperation`

        '''
        from fparser.two.Fortran2003 import Actual_Arg_Spec_List
        # First item is the name of the intrinsic
        name = node.items[0].string.upper()
        # Now work out how many arguments it has
        num_args = 0
        if len(node.items) > 1:
            # TODO Once fparser #203 is on master this check on isinstance
            # will probably be unnecessary.
            if isinstance(node.items[1], Actual_Arg_Spec_List):
                num_args = len(node.items[1].items)
            else:
                num_args = len(node.items) - 1

        # We don't handle any intrinsics that don't have arguments
        if num_args == 1:
            return self._unary_op_handler(node, parent)
        if num_args == 2:
            return self._binary_op_handler(node, parent)
        if num_args > 2:
            return self._nary_op_handler(node, parent)

        # Intrinsic is not handled - this will result in a CodeBlock
        raise NotImplementedError(name)

    def _name_handler(self, node, parent):
        '''
        Transforms an fparser2 Name to the PSyIR representation. If the node
        is connected to a SymbolTable, it checks the reference has been
        previously declared.

        :param node: node in fparser2 AST.
        :type node: :py:class:`fparser.two.Fortran2003.Name`
        :param parent: Parent node of the PSyIR node we are constructing.
        :type parent: :py:class:`psyclone.psyGen.Node`
        :returns: PSyIR representation of node
        :rtype: :py:class:`psyclone.psyGen.Reference`
        '''
        if hasattr(parent.root, 'symbol_table'):
            symbol_table = parent.root.symbol_table
            try:
                symbol_table.lookup(node.string)
            except KeyError:
                raise SymbolError(
                    "Undeclared reference '{0}' found when parsing fparser2 "
                    "node '{1}' inside '{2}'."
                    "".format(str(node.string), repr(node), parent.root.name))

        return Reference(node.string, parent)

    def _parenthesis_handler(self, node, parent):
        '''
        Transforms an fparser2 Parenthesis to the PSyIR representation.
        This means ignoring the parentheis and process the fparser2 children
        inside.

        :param node: node in fparser2 AST.
        :type node: :py:class:`fparser.two.Fortran2003.Parenthesis`
        :param parent: Parent node of the PSyIR node we are constructing.
        :type parent: :py:class:`psyclone.psyGen.Node`
        :returns: PSyIR representation of node
        :rtype: :py:class:`psyclone.psyGen.Node`
        '''
        # Use the items[1] content of the node as it contains the required
        # information (items[0] and items[2] just contain the left and right
        # brackets as strings so can be disregarded.
        return self._create_child(node.items[1], parent)

    def _part_ref_handler(self, node, parent):
        '''
        Transforms an fparser2 Part_Ref to the PSyIR representation. If the
        node is connected to a SymbolTable, it checks the reference has been
        previously declared.

        :param node: node in fparser2 AST.
        :type node: :py:class:`fparser.two.Fortran2003.Part_Ref`
        :param parent: Parent node of the PSyIR node we are constructing.
        :type parent: :py:class:`psyclone.psyGen.Node`

        :raises NotImplementedError: If the fparser node represents \
            unsupported PSyIR features and should be placed in a CodeBlock.

        :returns: PSyIR representation of node
        :rtype: :py:class:`psyclone.psyGen.Array`

        '''
        reference_name = node.items[0].string.lower()

        if hasattr(parent.root, 'symbol_table'):
            symbol_table = parent.root.symbol_table
            try:
                symbol_table.lookup(reference_name)
            except KeyError:
                raise GenerationError(
                    "Undeclared reference '{0}' found when parsing fparser2 "
                    "node '{1}' inside '{2}'."
                    "".format(str(reference_name), repr(node),
                              parent.root.name))

        array = Array(reference_name, parent)

        if isinstance(node.items[1], Fortran2003.Section_Subscript_List):
            subscript_list = node.items[1].items

            self.process_nodes(parent=array, nodes=subscript_list,
                               nodes_parent=node.items[1])
        else:
            # When there is only one dimension fparser does not have
            # a Subscript_List
            self.process_nodes(parent=array, nodes=[node.items[1]],
                               nodes_parent=node)

        return array

    def _number_handler(self, node, parent):
        '''
        Transforms an fparser2 NumberBase to the PSyIR representation.

        :param node: node in fparser2 AST.
        :type node: :py:class:`fparser.two.utils.NumberBase`
        :param parent: Parent node of the PSyIR node we are constructing.
        :type parent: :py:class:`psyclone.psyGen.Node`
        :returns: PSyIR representation of node
        :rtype: :py:class:`psyclone.psyGen.Literal`
        '''
        return Literal(str(node.items[0]), parent=parent)


__all__ = ['UnaryOperation', 'BinaryOperation', 'NaryOperation']<|MERGE_RESOLUTION|>--- conflicted
+++ resolved
@@ -5674,7 +5674,6 @@
         return [sym for sym in self._symbols.values() if sym.scope == "local"]
 
     @property
-<<<<<<< HEAD
     def global_symbols(self):
         '''
         :returns:  List of symbols that are not routine arguments but still
@@ -5685,32 +5684,8 @@
         return [sym for sym in self._symbols.values() if sym.scope == "global"
                 and not isinstance(sym.interface, Symbol.Argument)]
 
-    def gen_c_local_variables(self, indent=0):
-        '''
-        Generate C code that defines all local symbols in the Symbol Table.
-
-        :param int indent: Indentation level
-        :returns: C languague definition of the local symbols.
-        :rtype: str
-        '''
-        code = ""
-        for symbol in self.local_symbols:
-            code += Node.indent(indent) + symbol.gen_c_definition() + ";\n"
-        return code
-
-    def gen_ocl_argument_list(self, indent=0):
-        '''
-        Generate OpenCL argument list.
-
-        :raises NotImplementedError: is an abstract method.
-        '''
-        raise NotImplementedError(
-            "A generic implementation of this method is not available.")
-
-    def gen_ocl_iteration_indices(self, indent=0):
-=======
+    @property
     def iteration_indices(self):
->>>>>>> f0994038
         '''
         :return: List of symbols representing kernel iteration indices.
         :rtype: list of :py:class:`psyclone.psyGen.Symbol`
