--- conflicted
+++ resolved
@@ -5948,9 +5948,6 @@
         '''
         return self._structure
 
-<<<<<<< HEAD
-    def node_str(self, colour=True):
-=======
     @property
     def get_ast_nodes(self):
         '''
@@ -5962,19 +5959,7 @@
         '''
         return self._fp2_nodes
 
-    @property
-    def coloured_text(self):
-        '''
-        Return the name of this node type with control codes for
-        terminal colouring.
-
-        :returns: Name of node + control chars for colour.
-        :rtype: str
-        '''
-        return colored("CodeBlock", SCHEDULE_COLOUR_MAP["CodeBlock"])
-
-    def view(self, indent=0):
->>>>>>> 745e2076
+    def node_str(self, colour=True):
         '''
         Construct a text representation of this node in the schedule and
         pass it to the base_view() method.
@@ -5983,8 +5968,8 @@
         :param int index: position of this node wrt its siblings or None.
 
         '''
-        return colored("CodeBlock", SCHEDULE_COLOUR_MAP["CodeBlock"]) + \
-                              "[" + str(list(map(type, self._fp2_nodes))) + "]"
+        return self.coloured_name(colour) + \
+            "[" + str(list(map(type, self._fp2_nodes))) + "]"
 
     def __str__(self):
         return "CodeBlock[{0} nodes]".format(len(self._fp2_nodes))
@@ -6392,1491 +6377,4 @@
         return "Return[]\n"
 
 
-<<<<<<< HEAD
-class Fparser2ASTProcessor(object):
-    '''
-    Class to encapsulate the functionality for processing the fparser2 AST and
-    convert the nodes to PSyIR.
-    '''
-
-    unary_operators = OrderedDict([
-        ('+', UnaryOperation.Operator.PLUS),
-        ('-', UnaryOperation.Operator.MINUS),
-        ('.not.', UnaryOperation.Operator.NOT),
-        ('abs', UnaryOperation.Operator.ABS),
-        ('ceiling', UnaryOperation.Operator.CEIL),
-        ('exp', UnaryOperation.Operator.EXP),
-        ('log', UnaryOperation.Operator.LOG),
-        ('log10', UnaryOperation.Operator.LOG10),
-        ('sin', UnaryOperation.Operator.SIN),
-        ('asin', UnaryOperation.Operator.ASIN),
-        ('cos', UnaryOperation.Operator.COS),
-        ('acos', UnaryOperation.Operator.ACOS),
-        ('tan', UnaryOperation.Operator.TAN),
-        ('atan', UnaryOperation.Operator.ATAN),
-        ('sqrt', UnaryOperation.Operator.SQRT),
-        ('real', UnaryOperation.Operator.REAL),
-        ('int', UnaryOperation.Operator.INT)])
-
-    binary_operators = OrderedDict([
-        ('+', BinaryOperation.Operator.ADD),
-        ('-', BinaryOperation.Operator.SUB),
-        ('*', BinaryOperation.Operator.MUL),
-        ('/', BinaryOperation.Operator.DIV),
-        ('**', BinaryOperation.Operator.POW),
-        ('==', BinaryOperation.Operator.EQ),
-        ('.eq.', BinaryOperation.Operator.EQ),
-        ('/=', BinaryOperation.Operator.NE),
-        ('.ne.', BinaryOperation.Operator.NE),
-        ('<=', BinaryOperation.Operator.LE),
-        ('.le.', BinaryOperation.Operator.LE),
-        ('<', BinaryOperation.Operator.LT),
-        ('.lt.', BinaryOperation.Operator.LT),
-        ('>=', BinaryOperation.Operator.GE),
-        ('.ge.', BinaryOperation.Operator.GE),
-        ('>', BinaryOperation.Operator.GT),
-        ('.gt.', BinaryOperation.Operator.GT),
-        ('.and.', BinaryOperation.Operator.AND),
-        ('.or.', BinaryOperation.Operator.OR),
-        ('sign', BinaryOperation.Operator.SIGN),
-        ('sum', BinaryOperation.Operator.SUM),
-        ('max', BinaryOperation.Operator.MAX),
-        ('min', BinaryOperation.Operator.MIN),
-        ('mod', BinaryOperation.Operator.REM)])
-
-    nary_operators = OrderedDict([
-        ('max', NaryOperation.Operator.MAX),
-        ('min', NaryOperation.Operator.MIN),
-        ('sum', NaryOperation.Operator.SUM)])
-
-    def __init__(self):
-        from fparser.two import utils
-        # Map of fparser2 node types to handlers (which are class methods)
-        self.handlers = {
-            Fortran2003.Assignment_Stmt: self._assignment_handler,
-            Fortran2003.Name: self._name_handler,
-            Fortran2003.Parenthesis: self._parenthesis_handler,
-            Fortran2003.Part_Ref: self._part_ref_handler,
-            Fortran2003.If_Stmt: self._if_stmt_handler,
-            utils.NumberBase: self._number_handler,
-            utils.BinaryOpBase: self._binary_op_handler,
-            Fortran2003.End_Do_Stmt: self._ignore_handler,
-            Fortran2003.End_Subroutine_Stmt: self._ignore_handler,
-            Fortran2003.If_Construct: self._if_construct_handler,
-            Fortran2003.Case_Construct: self._case_construct_handler,
-            Fortran2003.Return_Stmt: self._return_handler,
-            Fortran2003.UnaryOpBase: self._unary_op_handler,
-            Fortran2003.Block_Nonlabel_Do_Construct:
-                self._do_construct_handler,
-            Fortran2003.Intrinsic_Function_Reference: self._intrinsic_handler,
-        }
-
-    @staticmethod
-    def nodes_to_code_block(parent, fp2_nodes):
-        '''Create a CodeBlock for the supplied list of fparser2 nodes and then
-        wipe the list. A CodeBlock is a node in the PSyIR (Schedule)
-        that represents a sequence of one or more Fortran statements
-        and/or expressions which PSyclone does not attempt to handle.
-
-        :param parent: Node in the PSyclone AST to which to add this code \
-                       block.
-        :type parent: :py:class:`psyclone.psyGen.Node`
-        :param fp2_nodes: list of fparser2 AST nodes constituting the \
-                          code block.
-        :type fp2_nodes: list of :py:class:`fparser.two.utils.Base`
-
-        :returns: a CodeBlock instance.
-        :rtype: :py:class:`psyclone.CodeBlock`
-
-        '''
-        if not fp2_nodes:
-            return None
-
-        # Determine whether this code block is a statement or an
-        # expression. Statements always have a `Schedule` as parent
-        # and expressions do not. The only unknown at this point are
-        # directives whose structure are in discussion. Therefore, for
-        # the moment, an exception is raised if a directive is found
-        # as a parent.
-        if isinstance(parent, Schedule):
-            structure = CodeBlock.Structure.STATEMENT
-        elif isinstance(parent, Directive):
-            raise InternalError(
-                "Fparser2ASTProcessor:nodes_to_code_block: A CodeBlock with "
-                "a Directive as parent is not yet supported.")
-        else:
-            structure = CodeBlock.Structure.EXPRESSION
-
-        code_block = CodeBlock(fp2_nodes, structure, parent=parent)
-        parent.addchild(code_block)
-        del fp2_nodes[:]
-        return code_block
-
-    @staticmethod
-    def get_inputs_outputs(nodes):
-        '''
-        Identify variables that are inputs and outputs to the section of
-        Fortran code represented by the supplied list of nodes in the
-        fparser2 parse tree. Loop variables are ignored.
-
-        :param nodes: list of Nodes in the fparser2 AST to analyse.
-        :type nodes: list of :py:class:`fparser.two.utils.Base`
-
-        :return: 3-tuple of list of inputs, list of outputs, list of in-outs
-        :rtype: (list of str, list of str, list of str)
-        '''
-        from fparser.two.Fortran2003 import Assignment_Stmt, Part_Ref, \
-            Data_Ref, If_Then_Stmt, Array_Section
-        from fparser.two.utils import walk_ast
-        readers = set()
-        writers = set()
-        readwrites = set()
-        # A dictionary of all array accesses that we encounter - used to
-        # sanity check the readers and writers we identify.
-        all_array_refs = {}
-
-        # Loop over a flat list of all the nodes in the supplied region
-        for node in walk_ast(nodes):
-
-            if isinstance(node, Assignment_Stmt):
-                # Found lhs = rhs
-                structure_name_str = None
-
-                lhs = node.items[0]
-                rhs = node.items[2]
-                # Do RHS first as we cull readers after writers but want to
-                # keep a = a + ... as the RHS is computed before assigning
-                # to the LHS
-                for node2 in walk_ast([rhs]):
-                    if isinstance(node2, Part_Ref):
-                        name = node2.items[0].string
-                        if name.upper() not in FORTRAN_INTRINSICS:
-                            if name not in writers:
-                                readers.add(name)
-                    if isinstance(node2, Data_Ref):
-                        # TODO we need a robust implementation - issue #309.
-                        raise NotImplementedError(
-                            "get_inputs_outputs: derived-type references on "
-                            "the RHS of assignments are not yet supported.")
-                # Now do LHS
-                if isinstance(lhs, Data_Ref):
-                    # This is a structure which contains an array access.
-                    structure_name_str = lhs.items[0].string
-                    writers.add(structure_name_str)
-                    lhs = lhs.items[1]
-                if isinstance(lhs, (Part_Ref, Array_Section)):
-                    # This is an array reference
-                    name_str = lhs.items[0].string
-                    if structure_name_str:
-                        # Array ref is part of a derived type
-                        name_str = "{0}%{1}".format(structure_name_str,
-                                                    name_str)
-                        structure_name_str = None
-                    writers.add(name_str)
-            elif isinstance(node, If_Then_Stmt):
-                # Check for array accesses in IF statements
-                array_refs = walk_ast([node], [Part_Ref])
-                for ref in array_refs:
-                    name = ref.items[0].string
-                    if name.upper() not in FORTRAN_INTRINSICS:
-                        if name not in writers:
-                            readers.add(name)
-            elif isinstance(node, Part_Ref):
-                # Keep a record of all array references to check that we
-                # haven't missed anything. Once #309 is done we should be
-                # able to get rid of this check.
-                name = node.items[0].string
-                if name.upper() not in FORTRAN_INTRINSICS and \
-                   name not in all_array_refs:
-                    all_array_refs[name] = node
-            elif node:
-                # TODO #309 handle array accesses in other contexts, e.g. as
-                # loop bounds in DO statements.
-                pass
-
-        # Sanity check that we haven't missed anything. To be replaced when
-        # #309 is done.
-        accesses = list(readers) + list(writers)
-        for name, node in all_array_refs.items():
-            if name not in accesses:
-                # A matching bare array access hasn't been found but it
-                # might have been part of a derived-type access so check
-                # for that.
-                found = False
-                for access in accesses:
-                    if "%"+name in access:
-                        found = True
-                        break
-                if not found:
-                    raise InternalError(
-                        "Array '{0}' present in source code ('{1}') but not "
-                        "identified as being read or written.".
-                        format(name, str(node)))
-        # Now we check for any arrays that are both read and written
-        readwrites = readers & writers
-        # Remove them from the readers and writers sets
-        readers = readers - readwrites
-        writers = writers - readwrites
-        # Convert sets to lists and sort so that we get consistent results
-        # between Python versions (for testing)
-        rlist = list(readers)
-        rlist.sort()
-        wlist = list(writers)
-        wlist.sort()
-        rwlist = list(readwrites)
-        rwlist.sort()
-
-        return (rlist, wlist, rwlist)
-
-    @staticmethod
-    def _create_schedule(name):
-        '''
-        Create an empty KernelSchedule.
-
-        :param str name: Name of the subroutine represented by the kernel.
-        :returns: New KernelSchedule empty object.
-        :rtype: py:class:`psyclone.psyGen.KernelSchedule`
-        '''
-        return KernelSchedule(name)
-
-    def generate_schedule(self, name, module_ast):
-        '''
-        Create a KernelSchedule from the supplied fparser2 AST.
-
-        :param str name: Name of the subroutine represented by the kernel.
-        :param module_ast: fparser2 AST of the full module where the kernel \
-                           code is located.
-        :type module_ast: :py:class:`fparser.two.Fortran2003.Program`
-        :raises GenerationError: Unable to generate a kernel schedule from the
-                                 provided fpaser2 parse tree.
-        '''
-        def first_type_match(nodelist, typekind):
-            '''
-            Returns the first instance of the specified type in the given
-            node list.
-
-            :param list nodelist: List of fparser2 nodes.
-            :param type typekind: The fparse2 Type we are searching for.
-            '''
-            for node in nodelist:
-                if isinstance(node, typekind):
-                    return node
-            raise ValueError  # Type not found
-
-        def search_subroutine(nodelist, searchname):
-            '''
-            Returns the first instance of the specified subroutine in the given
-            node list.
-
-            :param list nodelist: List of fparser2 nodes.
-            :param str searchname: Name of the subroutine we are searching for.
-            '''
-            for node in nodelist:
-                if (isinstance(node, Fortran2003.Subroutine_Subprogram) and
-                        str(node.content[0].get_name()) == searchname):
-                    return node
-            raise ValueError  # Subroutine not found
-
-        new_schedule = self._create_schedule(name)
-
-        # Assume just 1 Fortran module definition in the file
-        if len(module_ast.content) > 1:
-            raise GenerationError("Unexpected AST when generating '{0}' "
-                                  "kernel schedule. Just one "
-                                  "module definition per file supported."
-                                  "".format(name))
-
-        # TODO: Metadata can be also accessed for validation (issue #288)
-
-        try:
-            mod_content = module_ast.content[0].content
-            subroutines = first_type_match(mod_content,
-                                           Fortran2003.Module_Subprogram_Part)
-            subroutine = search_subroutine(subroutines.content, name)
-        except (ValueError, IndexError):
-            raise GenerationError("Unexpected kernel AST. Could not find "
-                                  "subroutine: {0}".format(name))
-
-        try:
-            sub_spec = first_type_match(subroutine.content,
-                                        Fortran2003.Specification_Part)
-            decl_list = sub_spec.content
-            arg_list = subroutine.content[0].items[2].items
-        except ValueError:
-            # Subroutine without declarations, continue with empty lists.
-            decl_list = []
-            arg_list = []
-        except (IndexError, AttributeError):
-            # Subroutine without argument list, continue with empty list.
-            arg_list = []
-        finally:
-            self.process_declarations(new_schedule, decl_list, arg_list)
-
-        try:
-            sub_exec = first_type_match(subroutine.content,
-                                        Fortran2003.Execution_Part)
-        except ValueError:
-            pass
-        else:
-            self.process_nodes(new_schedule, sub_exec.content, sub_exec)
-
-        return new_schedule
-
-    @staticmethod
-    def _parse_dimensions(dimensions, symbol_table):
-        '''
-        Parse the fparser dimension attribute into a shape list with
-        the extent of each dimension.
-
-        :param dimensions: fparser dimension attribute
-        :type dimensions: \
-            :py:class:`fparser.two.Fortran2003.Dimension_Attr_Spec`
-        :param symbol_table: Symbol table of the declaration context.
-        :type symbol_table: :py:class:`psyclone.psyGen.SymbolTable`
-        :returns: Shape of the attribute in column-major order (leftmost \
-                  index is contiguous in memory). Each entry represents \
-                  an array dimension. If it is 'None' the extent of that \
-                  dimension is unknown, otherwise it holds an integer \
-                  with the extent. If it is an empty list then the symbol \
-                  represents a scalar.
-        :rtype: list
-        '''
-        from fparser.two.utils import walk_ast
-        shape = []
-
-        # Traverse shape specs in Depth-first-search order
-        for dim in walk_ast([dimensions], [Fortran2003.Assumed_Shape_Spec,
-                                           Fortran2003.Explicit_Shape_Spec,
-                                           Fortran2003.Assumed_Size_Spec]):
-
-            if isinstance(dim, Fortran2003.Assumed_Size_Spec):
-                raise NotImplementedError(
-                    "Could not process {0}. Assumed-size arrays"
-                    " are not supported.".format(dimensions))
-
-            elif isinstance(dim, Fortran2003.Assumed_Shape_Spec):
-                shape.append(None)
-
-            elif isinstance(dim, Fortran2003.Explicit_Shape_Spec):
-                def _unsupported_type_error(dimensions):
-                    raise NotImplementedError(
-                        "Could not process {0}. Only scalar integer literals"
-                        " or symbols are supported for explicit shape array "
-                        "declarations.".format(dimensions))
-                if isinstance(dim.items[1],
-                              Fortran2003.Int_Literal_Constant):
-                    shape.append(int(dim.items[1].items[0]))
-                elif isinstance(dim.items[1], Fortran2003.Name):
-                    sym = symbol_table.lookup(dim.items[1].string)
-                    if sym.datatype != 'integer' or sym.shape:
-                        _unsupported_type_error(dimensions)
-                    shape.append(sym)
-                else:
-                    _unsupported_type_error(dimensions)
-
-            else:
-                raise InternalError(
-                    "Reached end of loop body and {0} has"
-                    " not been handled.".format(type(dim)))
-
-        return shape
-
-    def process_declarations(self, parent, nodes, arg_list):
-        '''
-        Transform the variable declarations in the fparser2 parse tree into
-        symbols in the PSyIR parent node symbol table.
-
-        :param parent: PSyIR node in which to insert the symbols found.
-        :type parent: :py:class:`psyclone.psyGen.KernelSchedule`
-        :param nodes: fparser2 AST nodes to search for declaration statements.
-        :type nodes: list of :py:class:`fparser.two.utils.Base`
-        :param arg_list: fparser2 AST node containing the argument list.
-        :type arg_list: :py:class:`fparser.Fortran2003.Dummy_Arg_List`
-        :raises NotImplementedError: The provided declarations contain
-                                     attributes which are not supported yet.
-        :raises GenerationError: If the parse tree for a USE statement does \
-                                 not have the expected structure.
-        '''
-        from fparser.two.utils import walk_ast
-
-        def iterateitems(nodes):
-            '''
-            At the moment fparser nodes can be of type None, a single element
-            or a list of elements. This helper function provide a common
-            iteration interface. This could be improved when fpaser/#170 is
-            fixed.
-
-            :param nodes: fparser2 AST node.
-            :type nodes: None or List or :py:class:`fparser.two.utils.Base`
-
-            :returns: Returns nodes but always encapsulated in a list
-            :rtype: list
-
-            '''
-            if nodes is None:
-                return []
-            if type(nodes).__name__.endswith("_List"):
-                return nodes.items
-            return [nodes]
-
-        # Look at any USE statments
-        for decl in walk_ast(nodes, [Fortran2003.Use_Stmt]):
-
-            # Check that the parse tree is what we expect
-            if len(decl.items) != 5:
-                # We can't just do str(decl) as that also checks that items
-                # is of length 5
-                text = ""
-                for item in decl.items:
-                    if item:
-                        text += str(item)
-                raise GenerationError(
-                    "Expected the parse tree for a USE statement to contain "
-                    "5 items but found {0} for '{1}'".format(len(decl.items),
-                                                             text))
-            if not isinstance(decl.items[4],
-                              (Fortran2003.Name, Fortran2003.Only_List)):
-                # This USE doesn't have an ONLY clause so we skip it. We
-                # don't raise an error as this will only become a problem if
-                # this Schedule represents a kernel that is the target of a
-                # transformation. In that case construction of the PSyIR will
-                # fail if the Fortran code makes use of symbols from this
-                # module because they will not be present in the SymbolTable.
-                continue
-            mod_name = str(decl.items[2])
-            for name in iterateitems(decl.items[4]):
-                # Create an entry in the SymbolTable for each symbol named
-                # in the ONLY clause.
-                parent.symbol_table.add(
-                    Symbol(str(name), datatype='deferred',
-                           interface=Symbol.FortranGlobal(mod_name)))
-
-        for decl in walk_ast(nodes, [Fortran2003.Type_Declaration_Stmt]):
-            (type_spec, attr_specs, entities) = decl.items
-
-            # Parse type_spec, currently just 'real', 'integer', 'logical' and
-            # 'character' intrinsic types are supported.
-            datatype = None
-            if isinstance(type_spec, Fortran2003.Intrinsic_Type_Spec):
-                if str(type_spec.items[0]).lower() == 'real':
-                    datatype = 'real'
-                elif str(type_spec.items[0]).lower() == 'integer':
-                    datatype = 'integer'
-                elif str(type_spec.items[0]).lower() == 'character':
-                    datatype = 'character'
-                elif str(type_spec.items[0]).lower() == 'logical':
-                    datatype = 'boolean'
-            if datatype is None:
-                raise NotImplementedError(
-                    "Could not process {0}. Only 'real', 'integer', "
-                    "'logical' and 'character' intrinsic types are "
-                    "supported.".format(str(decl.items)))
-
-            # Parse declaration attributes:
-            # 1) If no dimension attribute is provided, it defaults to scalar.
-            attribute_shape = []
-            # 2) If no intent attribute is provided, it is provisionally
-            # marked as a local variable (when the argument list is parsed,
-            # arguments with no explicit intent are updated appropriately).
-            interface = None
-            for attr in iterateitems(attr_specs):
-                if isinstance(attr, Fortran2003.Attr_Spec):
-                    normalized_string = str(attr).lower().replace(' ', '')
-                    if "intent(in)" in normalized_string:
-                        interface = Symbol.Argument(access=Symbol.Access.READ)
-                    elif "intent(out)" in normalized_string:
-                        interface = Symbol.Argument(access=Symbol.Access.WRITE)
-                    elif "intent(inout)" in normalized_string:
-                        interface = Symbol.Argument(
-                            access=Symbol.Access.READWRITE)
-                    else:
-                        raise NotImplementedError(
-                            "Could not process {0}. Unrecognized attribute "
-                            "'{1}'.".format(decl.items, str(attr)))
-                elif isinstance(attr, Fortran2003.Dimension_Attr_Spec):
-                    attribute_shape = \
-                        self._parse_dimensions(attr, parent.symbol_table)
-                else:
-                    raise NotImplementedError(
-                        "Could not process {0}. Unrecognized attribute "
-                        "type {1}.".format(decl.items, str(type(attr))))
-
-            # Parse declarations RHS and declare new symbol into the
-            # parent symbol table for each entity found.
-            for entity in iterateitems(entities):
-                (name, array_spec, char_len, initialisation) = entity.items
-
-                # If the entity has an array-spec shape, it has priority.
-                # Otherwise use the declaration attribute shape.
-                if array_spec is not None:
-                    entity_shape = \
-                        self._parse_dimensions(array_spec, parent.symbol_table)
-                else:
-                    entity_shape = attribute_shape
-
-                if initialisation is not None:
-                    raise NotImplementedError(
-                        "Could not process {0}. Initialisations on the"
-                        " declaration statements are not supported."
-                        "".format(decl.items))
-
-                if char_len is not None:
-                    raise NotImplementedError(
-                        "Could not process {0}. Character length "
-                        "specifications are not supported."
-                        "".format(decl.items))
-
-                parent.symbol_table.add(Symbol(str(name), datatype,
-                                               shape=entity_shape,
-                                               interface=interface))
-
-        try:
-            arg_symbols = []
-            # Ensure each associated symbol has the correct interface info.
-            for arg_name in [x.string for x in arg_list]:
-                symbol = parent.symbol_table.lookup(arg_name)
-                if symbol.scope == 'local':
-                    # We didn't previously know that this Symbol was an
-                    # argument (as it had no 'intent' qualifier). Mark
-                    # that it is an argument by specifying its interface.
-                    # A Fortran argument has intent(inout) by default
-                    symbol.interface = Symbol.Argument(
-                        access=Symbol.Access.READWRITE)
-                arg_symbols.append(symbol)
-            # Now that we've updated the Symbols themselves, set the
-            # argument list
-            parent.symbol_table.specify_argument_list(arg_symbols)
-        except KeyError:
-            raise InternalError("The kernel argument "
-                                "list '{0}' does not match the variable "
-                                "declarations for fparser nodes {1}."
-                                "".format(str(arg_list), nodes))
-
-        # fparser2 does not always handle Statement Functions correctly, this
-        # loop checks for Stmt_Functions that should be an array statement
-        # and recovers them, otherwise it raises an error as currently
-        # Statement Functions are not supported in PSyIR.
-        for stmtfn in walk_ast(nodes, [Fortran2003.Stmt_Function_Stmt]):
-            (fn_name, arg_list, scalar_expr) = stmtfn.items
-            try:
-                symbol = parent.symbol_table.lookup(fn_name.string)
-                if symbol.is_array:
-                    # This is an array assignment wrongly categorized as a
-                    # statement_function by fparser2.
-                    array_name = fn_name
-                    if hasattr(arg_list, 'items'):
-                        array_subscript = arg_list.items
-                    else:
-                        array_subscript = [arg_list]
-                    assignment_rhs = scalar_expr
-
-                    # Create assingment node
-                    assignment = Assignment(parent=parent)
-                    parent.addchild(assignment)
-
-                    # Build lhs
-                    lhs = Array(array_name.string, parent=assignment)
-                    self.process_nodes(parent=lhs, nodes=array_subscript,
-                                       nodes_parent=arg_list)
-                    assignment.addchild(lhs)
-
-                    # Build rhs
-                    self.process_nodes(parent=assignment,
-                                       nodes=[assignment_rhs],
-                                       nodes_parent=scalar_expr)
-                else:
-                    raise InternalError(
-                        "Could not process '{0}'. Symbol '{1}' is in the"
-                        " SymbolTable but it is not an array as expected, so"
-                        " it can not be recovered as an array assignment."
-                        "".format(str(stmtfn), symbol.name))
-            except KeyError:
-                raise NotImplementedError(
-                    "Could not process '{0}'. Statement Function declarations "
-                    "are not supported.".format(str(stmtfn)))
-
-    # TODO remove nodes_parent argument once fparser2 AST contains
-    # parent information (fparser/#102).
-    def process_nodes(self, parent, nodes, nodes_parent):
-        '''
-        Create the PSyIR of the supplied list of nodes in the
-        fparser2 AST. Currently also inserts parent information back
-        into the fparser2 AST. This is a workaround until fparser2
-        itself generates and stores this information.
-
-        :param parent: Parent node in the PSyIR we are constructing.
-        :type parent: :py:class:`psyclone.psyGen.Node`
-        :param nodes: List of sibling nodes in fparser2 AST.
-        :type nodes: list of :py:class:`fparser.two.utils.Base`
-        :param nodes_parent: the parent of the supplied list of nodes in \
-                             the fparser2 AST.
-        :type nodes_parent: :py:class:`fparser.two.utils.Base`
-        '''
-        code_block_nodes = []
-        for child in nodes:
-            # TODO remove this line once fparser2 contains parent
-            # information (fparser/#102)
-            child._parent = nodes_parent  # Retro-fit parent info
-
-            try:
-                psy_child = self._create_child(child, parent)
-            except NotImplementedError:
-                # If child type implementation not found, add them on the
-                # ongoing code_block node list.
-                code_block_nodes.append(child)
-            else:
-                if psy_child:
-                    self.nodes_to_code_block(parent, code_block_nodes)
-                    parent.addchild(psy_child)
-                # If psy_child is not initialised but it didn't produce a
-                # NotImplementedError, it means it is safe to ignore it.
-
-        # Complete any unfinished code-block
-        self.nodes_to_code_block(parent, code_block_nodes)
-
-    def _create_child(self, child, parent=None):
-        '''
-        Create a PSyIR node representing the supplied fparser 2 node.
-
-        :param child: node in fparser2 AST.
-        :type child: :py:class:`fparser.two.utils.Base`
-        :param parent: Parent node of the PSyIR node we are constructing.
-        :type parent: :py:class:`psyclone.psyGen.Node`
-        :raises NotImplementedError: There isn't a handler for the provided \
-                child type.
-        :returns: Returns the PSyIR representation of child, which can be a \
-                  single node, a tree of nodes or None if the child can be \
-                  ignored.
-        :rtype: :py:class:`psyclone.psyGen.Node` or NoneType
-        '''
-        handler = self.handlers.get(type(child))
-        if handler is None:
-            # If the handler is not found then check with the first
-            # level parent class. This is done to simplify the
-            # handlers map when multiple fparser2 types can be
-            # processed with the same handler. (e.g. Subclasses of
-            # BinaryOpBase: Mult_Operand, Add_Operand, Level_2_Expr,
-            # ... can use the same handler.)
-            generic_type = type(child).__bases__[0]
-            handler = self.handlers.get(generic_type)
-            if not handler:
-                raise NotImplementedError()
-        return handler(child, parent)
-
-    def _ignore_handler(self, *_):
-        '''
-        This handler returns None indicating that the associated
-        fparser2 node can be ignored.
-
-        Note that this method contains ignored arguments to comform with
-        the handler(node, parent) method interface.
-
-        :returns: None
-        :rtype: NoneType
-        '''
-        return None
-
-    def _create_loop(self, parent, variable_name):
-        '''
-        Create a Loop instance. This is done outside _do_construct_handler
-        because some APIs may want to instantiate a specialised Loop.
-
-        :param parent: the parent of the node.
-        :type parent: :py:class:`psyclone.psyGen.Node`
-        :param str variable_name: name of the iteration variable.
-
-        :return: a new Loop instance.
-        :rtype: :py:class:`psyclone.psyGen.Loop`
-
-        '''
-        return Loop(parent=parent, variable_name=variable_name)
-
-    def _process_loopbody(self, loop_body, node):
-        ''' Process the loop body. This is done outside _do_construct_handler
-        because some APIs may want to perform specialised actions. By default
-        continue processing the tree nodes inside the loop body.
-
-        :param loop_body: Schedule representing the body of the loop.
-        :type loop_body: :py:class:`psyclone.psyGen.Schedule`
-        :param node: fparser loop node being processed.
-        :type node: \
-            :py:class:`fparser.two.Fortran2003.Block_Nonlabel_Do_Construct`
-        '''
-        # Process loop body (ignore 'do' and 'end do' statements with [1:-1])
-        self.process_nodes(parent=loop_body, nodes=node.content[1:-1],
-                           nodes_parent=node)
-
-    def _do_construct_handler(self, node, parent):
-        '''
-        Transforms a fparser2 Do Construct into its PSyIR representation.
-
-        :param node: node in fparser2 tree.
-        :type node: \
-            :py:class:`fparser.two.Fortran2003.Block_Nonlabel_Do_Construct`
-        :param parent: parent node of the PSyIR node we are constructing.
-        :type parent: :py:class:`psyclone.psyGen.Node`
-
-        :returns: PSyIR representation of node
-        :rtype: :py:class:`psyclone.psyGen.Loop`
-
-        :raises InternalError: if the fparser2 tree has an unexpected \
-            structure.
-        '''
-        from fparser.two.utils import walk_ast
-        from fparser.two import Fortran2003
-        ctrl = walk_ast(node.content, [Fortran2003.Loop_Control])
-        if not ctrl:
-            raise InternalError(
-                "Unrecognised form of DO loop - failed to find Loop_Control "
-                "element in the node '{0}'.".format(str(node)))
-        if ctrl[0].items[0]:
-            # If this is a DO WHILE then the first element of items will not
-            # be None. (See `fparser.two.Fortran2003.Loop_Control`.)
-            # TODO #359 DO WHILE's are currently just put into CodeBlocks
-            # rather than being properly described in the PSyIR.
-            raise NotImplementedError()
-
-        # Second element of items member of Loop Control is itself a tuple
-        # containing:
-        #   Loop variable, [start value expression, end value expression, step
-        #   expression]
-        # Loop variable will be an instance of Fortran2003.Name
-        loop_var = str(ctrl[0].items[1][0])
-        variable_name = str(loop_var)
-        loop = self._create_loop(parent, variable_name)
-        loop._ast = node
-
-        # Get the loop limits. These are given in a list which is the second
-        # element of a tuple which is itself the second element of the items
-        # tuple:
-        # (None, (Name('jk'), [Int_Literal_Constant('1', None), Name('jpk'),
-        #                      Int_Literal_Constant('1', None)]), None)
-        limits_list = ctrl[0].items[1][1]
-
-        # Start expression child
-        self.process_nodes(parent=loop, nodes=[limits_list[0]],
-                           nodes_parent=ctrl)
-
-        # Stop expression child
-        self.process_nodes(parent=loop, nodes=[limits_list[1]],
-                           nodes_parent=ctrl)
-
-        # Step expression child
-        if len(limits_list) == 3:
-            self.process_nodes(parent=loop, nodes=[limits_list[2]],
-                               nodes_parent=ctrl)
-        else:
-            # Default loop increment is 1
-            default_step = Literal("1", parent=loop)
-            loop.addchild(default_step)
-
-        # Create Loop body Schedule
-        loop_body = Schedule(parent=loop)
-        loop_body._ast = node
-        loop.addchild(loop_body)
-        self._process_loopbody(loop_body, node)
-
-        return loop
-
-    def _if_construct_handler(self, node, parent):
-        '''
-        Transforms an fparser2 If_Construct to the PSyIR representation.
-
-        :param node: node in fparser2 tree.
-        :type node: :py:class:`fparser.two.Fortran2003.If_Construct`
-        :param parent: Parent node of the PSyIR node we are constructing.
-        :type parent: :py:class:`psyclone.psyGen.Node`
-        :returns: PSyIR representation of node
-        :rtype: :py:class:`psyclone.psyGen.IfBlock`
-        :raises InternalError: If the fparser2 tree has an unexpected \
-            structure.
-        '''
-
-        # Check that the fparser2 parsetree has the expected structure
-        if not isinstance(node.content[0], Fortran2003.If_Then_Stmt):
-            raise InternalError(
-                "Failed to find opening if then statement in: "
-                "{0}".format(str(node)))
-        if not isinstance(node.content[-1], Fortran2003.End_If_Stmt):
-            raise InternalError(
-                "Failed to find closing end if statement in: "
-                "{0}".format(str(node)))
-
-        # Search for all the conditional clauses in the If_Construct
-        clause_indices = []
-        for idx, child in enumerate(node.content):
-            child._parent = node  # Retrofit parent info
-            if isinstance(child, (Fortran2003.If_Then_Stmt,
-                                  Fortran2003.Else_Stmt,
-                                  Fortran2003.Else_If_Stmt,
-                                  Fortran2003.End_If_Stmt)):
-                clause_indices.append(idx)
-
-        # Deal with each clause: "if", "else if" or "else".
-        ifblock = None
-        currentparent = parent
-        num_clauses = len(clause_indices) - 1
-        for idx in range(num_clauses):
-            start_idx = clause_indices[idx]
-            end_idx = clause_indices[idx+1]
-            clause = node.content[start_idx]
-
-            if isinstance(clause, (Fortran2003.If_Then_Stmt,
-                                   Fortran2003.Else_If_Stmt)):
-                # If it's an 'IF' clause just create an IfBlock, otherwise
-                # it is an 'ELSE' clause and it needs an IfBlock annotated
-                # with 'was_elseif' inside a Schedule.
-                newifblock = None
-                if isinstance(clause, Fortran2003.If_Then_Stmt):
-                    ifblock = IfBlock(parent=currentparent)
-                    ifblock.ast = node  # Keep pointer to fpaser2 AST
-                    newifblock = ifblock
-                else:
-                    elsebody = Schedule(parent=currentparent)
-                    currentparent.addchild(elsebody)
-                    newifblock = IfBlock(parent=elsebody,
-                                         annotation='was_elseif')
-                    elsebody.addchild(newifblock)
-
-                    # Keep pointer to fpaser2 AST
-                    elsebody.ast = node.content[start_idx]
-                    newifblock.ast = node.content[start_idx]
-
-                # Create condition as first child
-                self.process_nodes(parent=newifblock,
-                                   nodes=[clause.items[0]],
-                                   nodes_parent=node)
-
-                # Create if-body as second child
-                ifbody = Schedule(parent=ifblock)
-                ifbody.ast = node.content[start_idx + 1]
-                ifbody.ast_end = node.content[end_idx - 1]
-                newifblock.addchild(ifbody)
-                self.process_nodes(parent=ifbody,
-                                   nodes=node.content[start_idx + 1:end_idx],
-                                   nodes_parent=node)
-
-                currentparent = newifblock
-
-            elif isinstance(clause, Fortran2003.Else_Stmt):
-                if not idx == num_clauses - 1:
-                    raise InternalError(
-                        "Else clause should only be found next to last "
-                        "clause, but found {0}".format(node.content))
-                elsebody = Schedule(parent=currentparent)
-                currentparent.addchild(elsebody)
-                elsebody.ast = node.content[start_idx]
-                elsebody.ast_end = node.content[end_idx]
-                self.process_nodes(parent=elsebody,
-                                   nodes=node.content[start_idx + 1:end_idx],
-                                   nodes_parent=node)
-            else:
-                raise InternalError(
-                    "Only fparser2 If_Then_Stmt, Else_If_Stmt and Else_Stmt "
-                    "are expected, but found {0}.".format(clause))
-
-        return ifblock
-
-    def _if_stmt_handler(self, node, parent):
-        '''
-        Transforms an fparser2 If_Stmt to the PSyIR representation.
-
-        :param node: node in fparser2 AST.
-        :type node: :py:class:`fparser.two.Fortran2003.If_Stmt`
-        :param parent: Parent node of the PSyIR node we are constructing.
-        :type parent: :py:class:`psyclone.psyGen.Node`
-        :returns: PSyIR representation of node
-        :rtype: :py:class:`psyclone.psyGen.IfBlock`
-        '''
-        ifblock = IfBlock(parent=parent, annotation='was_single_stmt')
-        ifblock.ast = node
-        self.process_nodes(parent=ifblock, nodes=[node.items[0]],
-                           nodes_parent=node)
-        ifbody = Schedule(parent=ifblock)
-        ifblock.addchild(ifbody)
-        self.process_nodes(parent=ifbody, nodes=[node.items[1]],
-                           nodes_parent=node)
-        return ifblock
-
-    def _case_construct_handler(self, node, parent):
-        '''
-        Transforms an fparser2 Case_Construct to the PSyIR representation.
-
-        :param node: node in fparser2 tree.
-        :type node: :py:class:`fparser.two.Fortran2003.Case_Construct`
-        :param parent: Parent node of the PSyIR node we are constructing.
-        :type parent: :py:class:`psyclone.psyGen.Node`
-
-        :returns: PSyIR representation of node
-        :rtype: :py:class:`psyclone.psyGen.IfBlock`
-
-        :raises InternalError: If the fparser2 tree has an unexpected \
-            structure.
-        :raises NotImplementedError: If the fparser2 tree contains an \
-            unsupported structure and should be placed in a CodeBlock.
-
-        '''
-        # Check that the fparser2 parsetree has the expected structure
-        if not isinstance(node.content[0], Fortran2003.Select_Case_Stmt):
-            raise InternalError(
-                "Failed to find opening case statement in: "
-                "{0}".format(str(node)))
-        if not isinstance(node.content[-1], Fortran2003.End_Select_Stmt):
-            raise InternalError(
-                "Failed to find closing case statement in: "
-                "{0}".format(str(node)))
-
-        # Search for all the CASE clauses in the Case_Construct. We do this
-        # because the fp2 parse tree has a flat structure at this point with
-        # the clauses being siblings of the contents of the clauses. The
-        # final index in this list will hold the position of the end-select
-        # statement.
-        clause_indices = []
-        selector = None
-        # The position of the 'case default' clause, if any
-        default_clause_idx = None
-        for idx, child in enumerate(node.content):
-            child._parent = node  # Retrofit parent info
-            if isinstance(child, Fortran2003.Select_Case_Stmt):
-                selector = child.items[0]
-            if isinstance(child, Fortran2003.Case_Stmt):
-                if not isinstance(child.items[0], Fortran2003.Case_Selector):
-                    raise InternalError(
-                        "Unexpected parse tree structure. Expected child of "
-                        "Case_Stmt to be a Case_Selector but got: '{0}'".
-                        format(type(child.items[0]).__name__))
-                case_expression = child.items[0].items[0]
-                if case_expression is None:
-                    # This is a 'case default' clause - store its position.
-                    # We do this separately as this clause is special and
-                    # will be added as a final 'else'.
-                    default_clause_idx = idx
-                clause_indices.append(idx)
-            if isinstance(child, Fortran2003.End_Select_Stmt):
-                clause_indices.append(idx)
-
-        # Deal with each Case_Stmt
-        rootif = None
-        currentparent = parent
-        num_clauses = len(clause_indices) - 1
-        for idx in range(num_clauses):
-            # Skip the 'default' clause for now because we handle it last
-            if clause_indices[idx] == default_clause_idx:
-                continue
-            start_idx = clause_indices[idx]
-            end_idx = clause_indices[idx+1]
-            clause = node.content[start_idx]
-            case = clause.items[0]
-
-            # Each standard CASE is represented by an IfBlock
-            ifblock = IfBlock(parent=currentparent,
-                              annotation='was_case')
-            ifblock.ast = node.content[start_idx]
-            ifblock.ast_end = node.content[end_idx - 1]
-
-            if isinstance(case.items[0],
-                          Fortran2003.Case_Value_Range_List):
-                # We have a list of conditions in one CASE stmt which
-                # we need to combine with OR operators
-                self._process_case_value_list(selector,
-                                              case.items[0].items,
-                                              case.items[0], ifblock)
-            else:
-                # We only have a single condition
-                # TODO once fparser/#170 is done we might never take
-                # this branch...
-                self._process_case_value(selector, case.items[0],
-                                         case, ifblock)
-
-            # Add If_body
-            ifbody = Schedule(parent=ifblock)
-            self.process_nodes(parent=ifbody,
-                               nodes=node.content[start_idx + 1:end_idx],
-                               nodes_parent=node)
-            ifblock.addchild(ifbody)
-            ifbody.ast = node.content[start_idx + 1]
-            ifbody.ast_end = node.content[end_idx - 1]
-
-            if rootif:
-                # If rootif is already initialised we chain the new
-                # case in the last else branch.
-                elsebody = Schedule(parent=currentparent)
-                currentparent.addchild(elsebody)
-                elsebody.addchild(ifblock)
-                # Correct the parent of the ifblock to be the Schedule
-                # of this new else branch.
-                ifblock.parent = elsebody
-                elsebody.ast = node.content[start_idx + 1]
-                elsebody.ast_end = node.content[end_idx - 1]
-            else:
-                rootif = ifblock
-            currentparent = ifblock
-
-        if default_clause_idx:
-            # Finally, add the content of the 'default' clause as a last
-            # 'else' clause.
-            elsebody = Schedule(parent=currentparent)
-            start_idx = default_clause_idx
-            # Find the next 'case' clause that occurs after 'case default'
-            # (if any)
-            end_idx = -1
-            for idx in clause_indices:
-                if idx > default_clause_idx:
-                    end_idx = idx
-                    break
-            self.process_nodes(parent=elsebody,
-                               nodes=node.content[start_idx + 1:
-                                                  end_idx],
-                               nodes_parent=node)
-            currentparent.addchild(elsebody)
-            elsebody.ast = node.content[start_idx + 1]
-            elsebody.ast_end = node.content[end_idx - 1]
-        return rootif
-
-    def _process_case_value_list(self, selector, nodes, nodes_parent, parent):
-        '''
-        Processes the supplied list of fparser2 nodes representing case-value
-        expressions and constructs the equivalent PSyIR representation.
-        e.g. for:
-
-               SELECT CASE(my_flag)
-               CASE(var1, var2:var3, :var5)
-                 my_switch = .true.
-               END SELECT
-
-        the equivalent logical expression is:
-
-        my_flag == var1 OR (myflag>=var2 AND myflag <= var3) OR my_flag <= var5
-
-        and the corresponding structure of the PSyIR that we create is:
-
-                    OR
-                   /  \
-                 EQ    OR
-                      /  \
-                   AND    LE
-                  /  \
-                GE    LE
-
-        :param selector: the fparser2 parse tree representing the \
-                      selector_expression in SELECT CASE(selector_expression).
-        :type selector: sub-class of :py:class:`fparser.two.utils.Base`
-        :param nodes: the nodes representing the label-list of the current \
-                      CASE() clause.
-        :type nodes: list of :py:class:`fparser.two.Fortran2003.Name` or \
-                     :py:class:`fparser.two.Fortran2003.Case_Value_Range`
-        :param nodes_parent: the parent in the fparser2 parse tree of the \
-                             nodes making up the label-list.
-        :type nodes_parent: sub-class of :py:class:`fparser.two.utils.Base`
-        :param parent: parent node in the PSyIR.
-        :type parent: :py:class:`psyclone.psyGen.Node`
-
-        '''
-        if len(nodes) == 1:
-            # Only one item in list so process it
-            self._process_case_value(selector, nodes[0], nodes_parent, parent)
-            return
-        # More than one item in list. Create an OR node with the first item
-        # on the list as one arg then recurse down to handle the remainder
-        # of the list.
-        orop = BinaryOperation(BinaryOperation.Operator.OR,
-                               parent=parent)
-        self._process_case_value(selector, nodes[0], nodes_parent, orop)
-        self._process_case_value_list(selector, nodes[1:], nodes_parent, orop)
-        parent.addchild(orop)
-
-    def _process_case_value(self, selector, node, node_parent, parent):
-        '''
-        Handles an individual condition inside a CASE statement. This can
-        be a single scalar expression (e.g. CASE(1)) or a range specification
-        (e.g. CASE(lim1:lim2)).
-
-        :param selector: the node in the fparser2 parse tree representing the
-                         'some_expr' of the SELECT CASE(some_expr).
-        :type selector: sub-class of :py:class:`fparser.two.utils.Base`
-        :param node: the node representing the case-value expression in the \
-                     fparser2 parse tree.
-        :type node: sub-class of :py:class:`fparser.two.utils.Base`
-        :param node_parent: the parent in the fparser2 parse tree of the \
-                            node representing this case-value.
-        :type node_parent: sub-class of :py:class:`fparser.two.utils.Base`
-        :param parent: parent node in the PSyIR.
-        :type parent: :py:class:`psyclone.psyGen.Node`
-
-        '''
-        node._parent = node_parent  # Retrofit parent information
-
-        if isinstance(node, Fortran2003.Case_Value_Range):
-            # The case value is a range (e.g. lim1:lim2)
-            if node.items[0] and node.items[1]:
-                # Have lower and upper limits so need a parent AND
-                aop = BinaryOperation(BinaryOperation.Operator.AND,
-                                      parent=parent)
-                parent.addchild(aop)
-                new_parent = aop
-            else:
-                # No need to create new parent node
-                new_parent = parent
-
-            if node.items[0]:
-                # A lower limit is specified
-                geop = BinaryOperation(BinaryOperation.Operator.GE,
-                                       parent=new_parent)
-                self.process_nodes(parent=geop,
-                                   nodes=[selector],
-                                   nodes_parent=node)
-                self.process_nodes(parent=geop,
-                                   nodes=[node.items[0]],
-                                   nodes_parent=node)
-                new_parent.addchild(geop)
-            if node.items[1]:
-                # An upper limit is specified
-                leop = BinaryOperation(BinaryOperation.Operator.LE,
-                                       parent=new_parent)
-                self.process_nodes(parent=leop,
-                                   nodes=[selector],
-                                   nodes_parent=node)
-                self.process_nodes(parent=leop,
-                                   nodes=[node.items[1]],
-                                   nodes_parent=node)
-                new_parent.addchild(leop)
-        else:
-            # The case value is some scalar initialisation expression
-            bop = BinaryOperation(BinaryOperation.Operator.EQ,
-                                  parent=parent)
-            parent.addchild(bop)
-            self.process_nodes(parent=bop,
-                               nodes=[selector],
-                               nodes_parent=node)
-            self.process_nodes(parent=bop,
-                               nodes=[node],
-                               nodes_parent=node_parent)
-
-    def _return_handler(self, _, parent):
-        '''
-        Transforms an fparser2 Return_Stmt to the PSyIR representation.
-
-        Note that this method contains ignored arguments to comform with
-        the handler(node, parent) method interface.
-
-        :param parent: Parent node of the PSyIR node we are constructing.
-        :type parent: :py:class:`psyclone.psyGen.Node`
-        :return: PSyIR representation of node
-        :rtype: :py:class:`psyclone.psyGen.Return`
-        '''
-        return Return(parent=parent)
-
-    def _assignment_handler(self, node, parent):
-        '''
-        Transforms an fparser2 Assignment_Stmt to the PSyIR representation.
-
-        :param node: node in fparser2 AST.
-        :type node: :py:class:`fparser.two.Fortran2003.Assignment_Stmt`
-        :param parent: Parent node of the PSyIR node we are constructing.
-        :type parent: :py:class:`psyclone.psyGen.Node`
-
-        :returns: PSyIR representation of node.
-        :rtype: :py:class:`psyclone.psyGen.Assignment`
-        '''
-        assignment = Assignment(node, parent=parent)
-        self.process_nodes(parent=assignment, nodes=[node.items[0]],
-                           nodes_parent=node)
-        self.process_nodes(parent=assignment, nodes=[node.items[2]],
-                           nodes_parent=node)
-
-        return assignment
-
-    def _unary_op_handler(self, node, parent):
-        '''
-        Transforms an fparser2 UnaryOpBase or Intrinsic_Function_Reference
-        to the PSyIR representation.
-
-        :param node: node in fparser2 AST.
-        :type node: :py:class:`fparser.two.utils.UnaryOpBase` or \
-               :py:class:`fparser.two.Fortran2003.Intrinsic_Function_Reference`
-        :param parent: Parent node of the PSyIR node we are constructing.
-        :type parent: :py:class:`psyclone.psyGen.Node`
-
-        :return: PSyIR representation of node
-        :rtype: :py:class:`psyclone.psyGen.UnaryOperation`
-
-        :raises NotImplementedError: if the supplied operator is not \
-                                     supported by this handler.
-        :raises InternalError: if the fparser parse tree does not have the \
-                               expected structure.
-
-        '''
-        from fparser.two.Fortran2003 import Actual_Arg_Spec_List
-
-        operator_str = str(node.items[0]).lower()
-        try:
-            operator = Fparser2ASTProcessor.unary_operators[operator_str]
-        except KeyError:
-            # Operator not supported, it will produce a CodeBlock instead
-            raise NotImplementedError(operator_str)
-
-        if isinstance(node.items[1], Actual_Arg_Spec_List) and \
-                len(node.items[1].items) > 1:
-            # We have more than one argument and therefore this is not a
-            # unary operation!
-            raise InternalError("Operation '{0}' has more than one argument "
-                                "and is therefore not unary!".
-                                format(str(node)))
-
-        unary_op = UnaryOperation(operator, parent=parent)
-        self.process_nodes(parent=unary_op, nodes=[node.items[1]],
-                           nodes_parent=node)
-
-        return unary_op
-
-    def _binary_op_handler(self, node, parent):
-        '''
-        Transforms an fparser2 BinaryOp or Intrinsic_Function_Reference to
-        the PSyIR representation.
-
-        :param node: node in fparser2 AST.
-        :type node: :py:class:`fparser.two.utils.BinaryOpBase` or \
-               :py:class:`fparser.two.Fortran2003.Intrinsic_Function_Reference`
-        :param parent: Parent node of the PSyIR node we are constructing.
-        :type parent: :py:class:`psyclone.psyGen.Node`
-
-        :returns: PSyIR representation of node
-        :rtype: :py:class:`psyclone.psyGen.BinaryOperation`
-
-        :raises NotImplementedError: if the supplied operator/intrinsic is \
-                                     not supported by this handler.
-        :raises InternalError: if the fparser parse tree does not have the \
-                               expected structure.
-
-        '''
-        from fparser.two.Fortran2003 import Intrinsic_Function_Reference, \
-            Actual_Arg_Spec_List
-
-        if isinstance(node, Intrinsic_Function_Reference):
-            operator_str = node.items[0].string.lower()
-            # Arguments are held in an Actual_Arg_Spec_List
-            if not isinstance(node.items[1], Actual_Arg_Spec_List):
-                raise InternalError(
-                    "Unexpected fparser parse tree for binary intrinsic "
-                    "operation '{0}'. Expected second child to be "
-                    "Actual_Arg_Spec_List but got '{1}'.".format(
-                        str(node), type(node.items[1])))
-            arg_nodes = node.items[1].items
-            if len(arg_nodes) != 2:
-                raise InternalError(
-                    "Binary operator should have exactly two arguments but "
-                    "found {0} for '{1}'.".format(len(arg_nodes), str(node)))
-        else:
-            operator_str = node.items[1].lower()
-            arg_nodes = [node.items[0], node.items[2]]
-
-        try:
-            operator = Fparser2ASTProcessor.binary_operators[operator_str]
-        except KeyError:
-            # Operator not supported, it will produce a CodeBlock instead
-            raise NotImplementedError(operator_str)
-
-        binary_op = BinaryOperation(operator, parent=parent)
-        self.process_nodes(parent=binary_op, nodes=[arg_nodes[0]],
-                           nodes_parent=node)
-        self.process_nodes(parent=binary_op, nodes=[arg_nodes[1]],
-                           nodes_parent=node)
-
-        return binary_op
-
-    def _nary_op_handler(self, node, parent):
-        '''
-        Transforms an fparser2 Intrinsic_Function_Reference with three or
-        more arguments to the PSyIR representation.
-        :param node: node in fparser2 Parse Tree.
-        :type node: \
-             :py:class:`fparser.two.Fortran2003.Intrinsic_Function_Reference`
-        :param parent: Parent node of the PSyIR node we are constructing.
-        :type parent: :py:class:`psyclone.psyGen.Node`
-
-        :returns: PSyIR representation of node.
-        :rtype: :py:class:`psyclone.psyGen.NaryOperation`
-
-        :raises NotImplementedError: if the supplied Intrinsic is not \
-                                     supported by this handler.
-        :raises InternalError: if the fparser parse tree does not have the \
-                               expected structure.
-
-        '''
-        from fparser.two.Fortran2003 import Actual_Arg_Spec_List
-
-        operator_str = str(node.items[0]).lower()
-        try:
-            operator = Fparser2ASTProcessor.nary_operators[operator_str]
-        except KeyError:
-            # Intrinsic not supported, it will produce a CodeBlock instead
-            raise NotImplementedError(operator_str)
-
-        nary_op = NaryOperation(operator, parent=parent)
-
-        if not isinstance(node.items[1], Actual_Arg_Spec_List):
-            raise InternalError(
-                "Expected second 'item' of N-ary intrinsic '{0}' in fparser "
-                "parse tree to be an Actual_Arg_Spec_List but found '{1}'.".
-                format(str(node), type(node.items[1])))
-        if len(node.items[1].items) < 3:
-            raise InternalError(
-                "An N-ary operation must have more than two arguments but "
-                "found {0} for '{1}'.".format(len(node.items[1].items),
-                                              str(node)))
-
-        # node.items[1] is a Fortran2003.Actual_Arg_Spec_List so we have
-        # to process the `items` of that...
-        self.process_nodes(parent=nary_op, nodes=list(node.items[1].items),
-                           nodes_parent=node.items[1])
-        return nary_op
-
-    def _intrinsic_handler(self, node, parent):
-        '''
-        Transforms an fparser2 Intrinsic_Function_Reference to the PSyIR
-        representation. Since Fortran Intrinsics can be unary, binary or
-        nary this handler identifies the appropriate 'sub handler' by
-        examining the number of arguments present.
-
-        :param node: node in fparser2 Parse Tree.
-        :type node: \
-            :py:class:`fparser.two.Fortran2003.Intrinsic_Function_Reference`
-        :param parent: Parent node of the PSyIR node we are constructing.
-        :type parent: :py:class:`psyclone.psyGen.Node`
-
-        :returns: PSyIR representation of node
-        :rtype: :py:class:`psyclone.psyGen.UnaryOperation` or \
-                :py:class:`psyclone.psyGen.BinaryOperation` or \
-                :py:class:`psyclone.psyGen.NaryOperation`
-
-        '''
-        from fparser.two.Fortran2003 import Actual_Arg_Spec_List
-        # First item is the name of the intrinsic
-        name = node.items[0].string.upper()
-        # Now work out how many arguments it has
-        num_args = 0
-        if len(node.items) > 1:
-            # TODO Once fparser #203 is on master this check on isinstance
-            # will probably be unnecessary.
-            if isinstance(node.items[1], Actual_Arg_Spec_List):
-                num_args = len(node.items[1].items)
-            else:
-                num_args = len(node.items) - 1
-
-        # We don't handle any intrinsics that don't have arguments
-        if num_args == 1:
-            return self._unary_op_handler(node, parent)
-        if num_args == 2:
-            return self._binary_op_handler(node, parent)
-        if num_args > 2:
-            return self._nary_op_handler(node, parent)
-
-        # Intrinsic is not handled - this will result in a CodeBlock
-        raise NotImplementedError(name)
-
-    def _name_handler(self, node, parent):
-        '''
-        Transforms an fparser2 Name to the PSyIR representation. If the node
-        is connected to a SymbolTable, it checks the reference has been
-        previously declared.
-
-        :param node: node in fparser2 AST.
-        :type node: :py:class:`fparser.two.Fortran2003.Name`
-        :param parent: Parent node of the PSyIR node we are constructing.
-        :type parent: :py:class:`psyclone.psyGen.Node`
-        :returns: PSyIR representation of node
-        :rtype: :py:class:`psyclone.psyGen.Reference`
-        '''
-        if hasattr(parent.root, 'symbol_table'):
-            symbol_table = parent.root.symbol_table
-            try:
-                symbol_table.lookup(node.string)
-            except KeyError:
-                raise SymbolError(
-                    "Undeclared reference '{0}' found when parsing fparser2 "
-                    "node '{1}' inside '{2}'."
-                    "".format(str(node.string), repr(node), parent.root.name))
-
-        return Reference(node.string, parent)
-
-    def _parenthesis_handler(self, node, parent):
-        '''
-        Transforms an fparser2 Parenthesis to the PSyIR representation.
-        This means ignoring the parentheis and process the fparser2 children
-        inside.
-
-        :param node: node in fparser2 AST.
-        :type node: :py:class:`fparser.two.Fortran2003.Parenthesis`
-        :param parent: Parent node of the PSyIR node we are constructing.
-        :type parent: :py:class:`psyclone.psyGen.Node`
-        :returns: PSyIR representation of node
-        :rtype: :py:class:`psyclone.psyGen.Node`
-        '''
-        # Use the items[1] content of the node as it contains the required
-        # information (items[0] and items[2] just contain the left and right
-        # brackets as strings so can be disregarded.
-        return self._create_child(node.items[1], parent)
-
-    def _part_ref_handler(self, node, parent):
-        '''
-        Transforms an fparser2 Part_Ref to the PSyIR representation. If the
-        node is connected to a SymbolTable, it checks the reference has been
-        previously declared.
-
-        :param node: node in fparser2 AST.
-        :type node: :py:class:`fparser.two.Fortran2003.Part_Ref`
-        :param parent: Parent node of the PSyIR node we are constructing.
-        :type parent: :py:class:`psyclone.psyGen.Node`
-
-        :raises NotImplementedError: If the fparser node represents \
-            unsupported PSyIR features and should be placed in a CodeBlock.
-
-        :returns: PSyIR representation of node
-        :rtype: :py:class:`psyclone.psyGen.Array`
-
-        '''
-        reference_name = node.items[0].string.lower()
-
-        if hasattr(parent.root, 'symbol_table'):
-            symbol_table = parent.root.symbol_table
-            try:
-                symbol_table.lookup(reference_name)
-            except KeyError:
-                raise GenerationError(
-                    "Undeclared reference '{0}' found when parsing fparser2 "
-                    "node '{1}' inside '{2}'."
-                    "".format(str(reference_name), repr(node),
-                              parent.root.name))
-
-        array = Array(reference_name, parent)
-
-        if isinstance(node.items[1], Fortran2003.Section_Subscript_List):
-            subscript_list = node.items[1].items
-
-            self.process_nodes(parent=array, nodes=subscript_list,
-                               nodes_parent=node.items[1])
-        else:
-            # When there is only one dimension fparser does not have
-            # a Subscript_List
-            self.process_nodes(parent=array, nodes=[node.items[1]],
-                               nodes_parent=node)
-
-        return array
-
-    def _number_handler(self, node, parent):
-        '''
-        Transforms an fparser2 NumberBase to the PSyIR representation.
-
-        :param node: node in fparser2 AST.
-        :type node: :py:class:`fparser.two.utils.NumberBase`
-        :param parent: Parent node of the PSyIR node we are constructing.
-        :type parent: :py:class:`psyclone.psyGen.Node`
-        :returns: PSyIR representation of node
-        :rtype: :py:class:`psyclone.psyGen.Literal`
-        '''
-        return Literal(str(node.items[0]), parent=parent)
-
-
-=======
->>>>>>> 745e2076
-__all__ = ['UnaryOperation', 'BinaryOperation', 'NaryOperation']+__all__ = ['Literal', 'Return']