--- conflicted
+++ resolved
@@ -1492,7 +1492,7 @@
         '''
         return "ACC_parallel_" + str(self.abs_position)
 
-    def _pre_gen_validate(self):
+    def validate_global_constraints(self):
         '''
         Check that the PSyIR tree containing this node is valid. Since we
         use 'default(present)', this node must either be the child of an
@@ -1523,7 +1523,7 @@
                 "enter data directive or enclosed within an ACC data region "
                 "but in '{0}' this is not the case.".format(routine.name))
 
-        super(ACCParallelDirective, self)._pre_gen_validate()
+        super(ACCParallelDirective, self).validate_global_constraints()
 
     def gen_code(self, parent):
         '''
@@ -1627,14 +1627,9 @@
         Update the underlying fparser2 parse tree with nodes for the start
         and end of this parallel region.
         '''
-<<<<<<< HEAD
         self.validate_global_constraints()
-        self._add_region(start_text="PARALLEL", end_text="END PARALLEL")
-=======
-        self._pre_gen_validate()
         self._add_region(start_text="PARALLEL", end_text="END PARALLEL",
                          data_movement="present")
->>>>>>> 5d39acf9
 
 
 class ACCLoopDirective(ACCDirective):
