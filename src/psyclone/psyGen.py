# -----------------------------------------------------------------------------
# BSD 3-Clause License
#
# Copyright (c) 2017-2019, Science and Technology Facilities Council.
# All rights reserved.
#
# Redistribution and use in source and binary forms, with or without
# modification, are permitted provided that the following conditions are met:
#
# * Redistributions of source code must retain the above copyright notice, this
#   list of conditions and the following disclaimer.
#
# * Redistributions in binary form must reproduce the above copyright notice,
#   this list of conditions and the following disclaimer in the documentation
#   and/or other materials provided with the distribution.
#
# * Neither the name of the copyright holder nor the names of its
#   contributors may be used to endorse or promote products derived from
#   this software without specific prior written permission.
#
# THIS SOFTWARE IS PROVIDED BY THE COPYRIGHT HOLDERS AND CONTRIBUTORS
# "AS IS" AND ANY EXPRESS OR IMPLIED WARRANTIES, INCLUDING, BUT NOT
# LIMITED TO, THE IMPLIED WARRANTIES OF MERCHANTABILITY AND FITNESS
# FOR A PARTICULAR PURPOSE ARE DISCLAIMED. IN NO EVENT SHALL THE
# COPYRIGHT HOLDER OR CONTRIBUTORS BE LIABLE FOR ANY DIRECT, INDIRECT,
# INCIDENTAL, SPECIAL, EXEMPLARY, OR CONSEQUENTIAL DAMAGES (INCLUDING,
# BUT NOT LIMITED TO, PROCUREMENT OF SUBSTITUTE GOODS OR SERVICES;
# LOSS OF USE, DATA, OR PROFITS; OR BUSINESS INTERRUPTION) HOWEVER
# CAUSED AND ON ANY THEORY OF LIABILITY, WHETHER IN CONTRACT, STRICT
# LIABILITY, OR TORT (INCLUDING NEGLIGENCE OR OTHERWISE) ARISING IN
# ANY WAY OUT OF THE USE OF THIS SOFTWARE, EVEN IF ADVISED OF THE
# POSSIBILITY OF SUCH DAMAGE.
# -----------------------------------------------------------------------------
# Authors R. W. Ford, A. R. Porter and S. Siso, STFC Daresbury Lab
# Modified I. Kavcic, Met Office
# -----------------------------------------------------------------------------

''' This module provides generic support for PSyclone's PSy code optimisation
    and generation. The classes in this method need to be specialised for a
    particular API and implementation. '''

from __future__ import print_function, absolute_import
from enum import Enum
import abc
from collections import OrderedDict
import re
import six
from fparser.two import Fortran2003
from psyclone.configuration import Config
from psyclone.f2pygen import DirectiveGen
from psyclone.core.access_info import VariablesAccessInfo, AccessType

# We use the termcolor module (if available) to enable us to produce
# coloured, textual representations of Invoke schedules. If it's not
# available then we don't use colour.
try:
    from termcolor import colored
except ImportError:
    # We don't have the termcolor package available so provide
    # alternative routine
    def colored(text, _):
        '''
        Returns the supplied text argument unchanged. This is a swap-in
        replacement for when termcolor.colored is not available.

        :param text: Text to return
        :type text: string
        :param _: Fake argument, only required to match interface
                  provided by termcolor.colored
        :returns: The supplied text, unchanged
        :rtype: string
        '''
        return text


# The types of 'intent' that an argument to a Fortran subroutine
# may have
FORTRAN_INTENT_NAMES = ["inout", "out", "in"]

# OMP_OPERATOR_MAPPING is used to determine the operator to use in the
# reduction clause of an OpenMP directive. All code for OpenMP
# directives exists in psyGen.py so this mapping should not be
# overidden.
OMP_OPERATOR_MAPPING = {AccessType.SUM: "+"}

# Names of types of scalar variable
MAPPING_SCALARS = {"iscalar": "iscalar", "rscalar": "rscalar"}


# Valid types of argument to a kernel call
VALID_ARG_TYPE_NAMES = []

# Mapping of access type to operator.
REDUCTION_OPERATOR_MAPPING = {AccessType.SUM: "+"}

# Colour map to use when writing Invoke schedule to terminal. (Requires
# that the termcolor package be installed. If it isn't then output is not
# coloured.) See https://pypi.python.org/pypi/termcolor for details.
SCHEDULE_COLOUR_MAP = {"Schedule": "white",
                       "Loop": "red",
                       "GlobalSum": "cyan",
                       "Directive": "green",
                       "HaloExchange": "blue",
                       "HaloExchangeStart": "yellow",
                       "HaloExchangeEnd": "yellow",
                       "BuiltIn": "magenta",
                       "CodedKern": "magenta",
                       "InlinedKern": "magenta",
                       "Profile": "green",
                       "Extract": "green",
                       "If": "red",
                       "Assignment": "blue",
                       "Reference": "yellow",
                       "Operation": "blue",
                       "Literal": "yellow",
                       "Return": "yellow",
                       "CodeBlock": "red",
                       "Container": "green"}

# Default indentation string
INDENTATION_STRING = "    "


def object_index(alist, item):
    '''
    A version of the `list.index()` method that checks object identity
    rather that the content of the object.

    TODO this is a workaround for the fact that fparser2 overrides the
    comparison operator for all nodes in the parse tree. See fparser
    issue 174.

    :param alist: single object or list of objects to search.
    :type alist: list or :py:class:`fparser.two.utils.Base`
    :param obj item: object to search for in the list.
    :returns: index of the item in the list.
    :rtype: int
    :raises ValueError: if object is not in the list.
    '''
    if item is None:
        raise InternalError("Cannot search for None item in list.")
    for idx, entry in enumerate(alist):
        if entry is item:
            return idx
    raise ValueError(
        "Item '{0}' not found in list: {1}".format(str(item), alist))


def get_api(api):
    ''' If no API is specified then return the default. Otherwise, check that
    the supplied API is valid.
    :param str api: The PSyclone API to check or an empty string.
    :returns: The API that is in use.
    :rtype: str
    :raises GenerationError: if the specified API is not supported.

    '''
    if api == "":
        api = Config.get().default_api
    else:
        if api not in Config.get().supported_apis:
            raise GenerationError("get_api: Unsupported API '{0}' "
                                  "specified. Supported types are "
                                  "{1}.".format(api,
                                                Config.get().supported_apis))
    return api


def zero_reduction_variables(red_call_list, parent):
    '''zero all reduction variables associated with the calls in the call
    list'''
    if red_call_list:
        from psyclone.f2pygen import CommentGen
        parent.add(CommentGen(parent, ""))
        parent.add(CommentGen(parent, " Zero summation variables"))
        parent.add(CommentGen(parent, ""))
        for call in red_call_list:
            call.zero_reduction_variable(parent)
        parent.add(CommentGen(parent, ""))


def args_filter(arg_list, arg_types=None, arg_accesses=None, arg_meshes=None,
                is_literal=True):
    '''
    Return all arguments in the supplied list that are of type
    arg_types and with access in arg_accesses. If these are not set
    then return all arguments.

    :param arg_list: List of kernel arguments to filter
    :type arg_list: list of :py:class:`psyclone.parse.algorithm.Descriptor`
    :param arg_types: List of argument types (e.g. "GH_FIELD")
    :type arg_types: list of str
    :param arg_accesses: List of access types that arguments must have
    :type arg_accesses: List of \
        :py:class:`psyclone.core.access_type.AccessType`.
    :param arg_meshes: List of meshes that arguments must be on
    :type arg_meshes: list of str
    :param bool is_literal: Whether or not to include literal arguments in \
                            the returned list.
    :returns: list of kernel arguments matching the requirements
    :rtype: list of :py:class:`psyclone.parse.algorithm.Descriptor`
    '''
    arguments = []
    for argument in arg_list:
        if arg_types:
            if argument.type.lower() not in arg_types:
                continue
        if arg_accesses:
            if argument.access not in arg_accesses:
                continue
        if arg_meshes:
            if argument.mesh not in arg_meshes:
                continue
        if not is_literal:
            # We're not including literal arguments so skip this argument
            # if it is literal.
            if argument.is_literal:
                continue
        arguments.append(argument)
    return arguments


class GenerationError(Exception):
    ''' Provides a PSyclone specific error class for errors found during PSy
        code generation. '''
    def __init__(self, value):
        Exception.__init__(self, value)
        self.value = "Generation Error: "+value

    def __str__(self):
        return str(self.value)


class FieldNotFoundError(Exception):
    ''' Provides a PSyclone-specific error class when a field with the
    requested property/ies is not found '''
    def __init__(self, value):
        Exception.__init__(self, value)
        self.value = "Field not found error: "+value

    def __str__(self):
        return str(self.value)


class InternalError(Exception):
    '''
    PSyclone-specific exception for use when an internal error occurs (i.e.
    something that 'should not happen').

    :param str value: the message associated with the error.
    '''
    def __init__(self, value):
        Exception.__init__(self, value)
        self.value = "PSyclone internal error: "+value

    def __str__(self):
        return str(self.value)


class SymbolError(Exception):
    '''
    PSyclone-specific exception for use with errors relating to the SymbolTable
    in the PSyIR.

    :param str value: the message associated with the error.
    '''
    def __init__(self, value):
        Exception.__init__(self, value)
        self.value = "PSyclone SymbolTable error: "+value

    def __str__(self):
        return str(self.value)


class PSyFactory(object):
    '''
    Creates a specific version of the PSy. If a particular api is not
    provided then the default api, as specified in the psyclone.cfg
    file, is chosen.
    '''
    def __init__(self, api="", distributed_memory=None):
        '''Initialises a factory which can create API specific PSY objects.
        :param str api: Name of the API to use.
        :param bool distributed_memory: True if distributed memory should be \
                                        supported.
        '''
        if distributed_memory is None:
            _distributed_memory = Config.get().distributed_memory
        else:
            _distributed_memory = distributed_memory

        if _distributed_memory not in [True, False]:
            raise GenerationError(
                "The distributed_memory flag in PSyFactory must be set to"
                " 'True' or 'False'")
        Config.get().distributed_memory = _distributed_memory
        self._type = get_api(api)

    def create(self, invoke_info):
        '''
        Create the API-specific PSy instance.

        :param invoke_info: information on the invoke()s found by parsing
                            the Algorithm layer.
        :type invoke_info: :py:class:`psyclone.parse.algorithm.FileInfo`

        :returns: an instance of the API-specifc sub-class of PSy.
        :rtype: subclass of :py:class:`psyclone.psyGen.PSy`
        '''
        if self._type == "dynamo0.1":
            from psyclone.dynamo0p1 import DynamoPSy as PSyClass
        elif self._type == "dynamo0.3":
            from psyclone.dynamo0p3 import DynamoPSy as PSyClass
        elif self._type == "gocean0.1":
            from psyclone.gocean0p1 import GOPSy as PSyClass
        elif self._type == "gocean1.0":
            from psyclone.gocean1p0 import GOPSy as PSyClass
        elif self._type == "nemo":
            from psyclone.nemo import NemoPSy as PSyClass
            # For this API, the 'invoke_info' is actually the fparser2 AST
            # of the Fortran file being processed
        else:
            raise GenerationError("PSyFactory: Internal Error: Unsupported "
                                  "api type '{0}' found. Should not be "
                                  "possible.".format(self._type))
        return PSyClass(invoke_info)


class PSy(object):
    '''
    Base class to help manage and generate PSy code for a single
    algorithm file. Takes the invocation information output from the
    function :func:`parse.algorithm.parse` as its input and stores this in a
    way suitable for optimisation and code generation.

    :param FileInfo invoke_info: An object containing the required \
                                 invocation information for code \
                                 optimisation and generation. Produced \
                                 by the function :func:`parse.algorithm.parse`.
    :type invoke_info: :py:class:`psyclone.parse.algorithm.FileInfo`

    For example:

    >>> from psyclone.parse.algorithm import parse
    >>> ast, info = parse("argspec.F90")
    >>> from psyclone.psyGen import PSyFactory
    >>> api = "..."
    >>> psy = PSyFactory(api).create(info)
    >>> print(psy.gen)

    '''
    def __init__(self, invoke_info):
        self._name = invoke_info.name
        self._invokes = None

    def __str__(self):
        return "PSy"

    @property
    def invokes(self):
        return self._invokes

    @property
    def name(self):
        return "psy_"+self._name

    @property
    @abc.abstractmethod
    def gen(self):
        '''Abstract base class for code generation function.
        :param parent: the parent of this Node in the PSyIR.
        :type parent: :py:class:`psyclone.psyGen.Node`.
        '''

    def inline(self, module):
        ''' inline all kernel subroutines into the module that are marked for
            inlining. Avoid inlining the same kernel more than once. '''
        inlined_kernel_names = []
        for invoke in self.invokes.invoke_list:
            schedule = invoke.schedule
            for kernel in schedule.walk(CodedKern):
                if kernel.module_inline:
                    if kernel.name.lower() not in inlined_kernel_names:
                        inlined_kernel_names.append(kernel.name.lower())
                        module.add_raw_subroutine(kernel._kernel_code)


class Invokes(object):
    '''Manage the invoke calls

    :param alg_calls: A list of invoke metadata extracted by the \
    parser.
    :type alg_calls: list of \
    :py:class:`psyclone.parse.algorithm.InvokeCall`
    :param Invoke: An api-specific Invoke class
    :type Invoke: Specialisation of :py:class:`psyclone.psyGen.Invoke`

    '''
    def __init__(self, alg_calls, Invoke):
        self.invoke_map = {}
        self.invoke_list = []
        for idx, alg_invocation in enumerate(alg_calls):
            my_invoke = Invoke(alg_invocation, idx)
            self.invoke_map[my_invoke.name] = my_invoke
            self.invoke_list.append(my_invoke)

    def __str__(self):
        return "Invokes object containing "+str(self.names)

    @property
    def names(self):
        return self.invoke_map.keys()

    def get(self, invoke_name):
        # add a try here for keyerror
        try:
            return self.invoke_map[invoke_name]
        except KeyError:
            raise RuntimeError("Cannot find an invoke named '{0}' in {1}".
                               format(invoke_name,
                                      str(self.names)))

    def gen_code(self, parent):
        '''
        Create the f2pygen AST for each Invoke in the PSy layer.

        :param parent: the parent node in the AST to which to add content.
        :type parent: `psyclone.f2pygen.ModuleGen`
        '''
        opencl_kernels = []
        opencl_num_queues = 1
        generate_ocl_init = False
        for invoke in self.invoke_list:
            invoke.gen_code(parent)
            # If we are generating OpenCL for an Invoke then we need to
            # create routine(s) to set the arguments of the Kernel(s) it
            # calls. We do it here as this enables us to prevent
            # duplication.
            if invoke.schedule.opencl:
                generate_ocl_init = True
                for kern in invoke.schedule.coded_kernels():
                    if kern.name not in opencl_kernels:
                        # Compute the maximum number of command queues that
                        # will be needed.
                        opencl_num_queues = max(
                            opencl_num_queues,
                            kern.opencl_options['queue_number'])
                        opencl_kernels.append(kern.name)
                        kern.gen_arg_setter_code(parent)
        if generate_ocl_init:
            self.gen_ocl_init(parent, opencl_kernels, opencl_num_queues)

    @staticmethod
    def gen_ocl_init(parent, kernels, num_queues):
        '''
        Generates a subroutine to initialise the OpenCL environment and
        construct the list of OpenCL kernel objects used by this PSy layer.

        :param parent: the node in the f2pygen AST representing the module \
                       that will contain the generated subroutine.
        :type parent: :py:class:`psyclone.f2pygen.ModuleGen`
        :param kernels: List of kernel names called by the PSy layer.
        :type kernels: list of str
        :param int num_queues: total number of queues needed for the OpenCL \
                               implementation.
        '''
        from psyclone.f2pygen import SubroutineGen, DeclGen, AssignGen, \
            CallGen, UseGen, CommentGen, CharDeclGen, IfThenGen

        sub = SubroutineGen(parent, "psy_init")
        parent.add(sub)
        sub.add(UseGen(sub, name="fortcl", only=True,
                       funcnames=["ocl_env_init", "add_kernels"]))
        # Add a logical variable used to ensure that this routine is only
        # executed once.
        sub.add(DeclGen(sub, datatype="logical", save=True,
                        entity_decls=["initialised"],
                        initial_values=[".False."]))
        # Check whether or not this is our first time in the routine
        sub.add(CommentGen(sub, " Check to make sure we only execute this "
                           "routine once"))
        ifthen = IfThenGen(sub, ".not. initialised")
        sub.add(ifthen)
        ifthen.add(AssignGen(ifthen, lhs="initialised", rhs=".True."))

        # Initialise the OpenCL environment
        ifthen.add(CommentGen(ifthen,
                              " Initialise the OpenCL environment/device"))
        ifthen.add(CallGen(ifthen, "ocl_env_init", [num_queues]))

        # Create a list of our kernels
        ifthen.add(CommentGen(ifthen,
                              " The kernels this PSy layer module requires"))
        nkernstr = str(len(kernels))

        # Declare array of character strings
        ifthen.add(CharDeclGen(
            ifthen, length="30",
            entity_decls=["kernel_names({0})".format(nkernstr)]))
        for idx, kern in enumerate(kernels):
            ifthen.add(AssignGen(ifthen, lhs="kernel_names({0})".format(idx+1),
                                 rhs='"{0}"'.format(kern)))
        ifthen.add(CommentGen(ifthen,
                              " Create the OpenCL kernel objects. Expects "
                              "to find all of the compiled"))
        ifthen.add(CommentGen(ifthen, " kernels in PSYCLONE_KERNELS_FILE."))
        ifthen.add(CallGen(ifthen, "add_kernels", [nkernstr, "kernel_names"]))


class NameSpaceFactory(object):
    # storage for the instance reference
    _instance = None

    def __init__(self, reset=False):
        """ Create singleton instance """
        # Check whether we already have an instance
        if NameSpaceFactory._instance is None or reset:
            # Create and remember instance
            NameSpaceFactory._instance = NameSpace()

    def create(self):
        return NameSpaceFactory._instance


class NameSpace(object):
    '''keeps a record of reserved names and used names for clashes and
        provides a new name if there is a clash. '''

    def __init__(self, case_sensitive=False):
        self._reserved_names = []
        self._added_names = []
        self._context = {}
        self._case_sensitive = case_sensitive

    def create_name(self, root_name=None, context=None, label=None):
        '''Returns a unique name. If root_name is supplied, the name returned
            is based on this name, otherwise one is made up.  If
            context and label are supplied and a previous create_name
            has been called with the same context and label then the
            name provided by the previous create_name is returned.
        '''
        # make up a base name if one has not been supplied
        if root_name is None:
            root_name = "anon"
        # if not case sensitive then make the name lower case
        if not self._case_sensitive:
            lname = root_name.lower()
        else:
            lname = root_name
        # check context and label validity
        if context is None and label is not None or \
                context is not None and label is None:
            raise RuntimeError(
                "NameSpace:create_name() requires both context and label to "
                "be set")

        # if the same context and label have already been supplied
        # then return the previous name
        if context is not None and label is not None:
            # labels may have spurious white space
            label = label.strip()
            if not self._case_sensitive:
                label = label.lower()
                context = context.lower()
            if context in self._context:
                if label in self._context[context]:
                    # context and label have already been supplied
                    return self._context[context][label]
            else:
                # initialise the context so we can add the label value later
                self._context[context] = {}

        # create our name
        if lname not in self._reserved_names and \
                lname not in self._added_names:
            proposed_name = lname
        else:
            count = 1
            proposed_name = lname + "_" + str(count)
            while proposed_name in self._reserved_names or \
                    proposed_name in self._added_names:
                count += 1
                proposed_name = lname+"_"+str(count)

        # store our name
        self._added_names.append(proposed_name)
        if context is not None and label is not None:
            self._context[context][label] = proposed_name

        return proposed_name

    def add_reserved_name(self, name):
        ''' adds a reserved name. create_name() will not return this name '''
        if not self._case_sensitive:
            lname = name.lower()
        else:
            lname = name
        # silently ignore if this is already a reserved name
        if lname not in self._reserved_names:
            if lname in self._added_names:
                raise RuntimeError(
                    "attempted to add a reserved name to a namespace that"
                    " has already used that name")
            self._reserved_names.append(lname)

    def add_reserved_names(self, names):
        ''' adds a list of reserved names '''
        for name in names:
            self.add_reserved_name(name)


class Invoke(object):
    ''' Manage an individual invoke call '''

    def __str__(self):
        return self._name+"("+", ".join([str(arg) for arg in
                                         self._alg_unique_args])+")"

    def __init__(self, alg_invocation, idx, schedule_class,
                 reserved_names=None):
        '''Constructs an invoke object. Parameters:

        :param alg_invocation:
        :type alg_invocation:
        :param idx: Position/index of this invoke call in the subroutine.
            If not None, this number is added to the name ("invoke_").
        :type idx: Integer.
        :param schedule_class: The schedule class to create for this invoke.
        :type schedule_class: :py:class:`psyclone.psyGen.InvokeSchedule`.
        :param reserved_names: Optional argument: list of reserved names,
               i.e. names that should not be used e.g. as psyclone created
               variable name.
        :type reserved_names: List of strings.
        '''

        self._name = "invoke"
        self._alg_unique_args = []

        if alg_invocation is None and idx is None:
            return

        # create a name for the call if one does not already exist
        if alg_invocation.name is not None:
            self._name = alg_invocation.name
        elif len(alg_invocation.kcalls) == 1 and \
                alg_invocation.kcalls[0].type == "kernelCall":
            # use the name of the kernel call with the position appended.
            # Appended position is needed in case we have two separate invokes
            # in the same algorithm code containing the same (single) kernel
            self._name = "invoke_" + str(idx) + "_" + \
                alg_invocation.kcalls[0].ktype.name
        else:
            # use the position of the invoke
            self._name = "invoke_"+str(idx)

        # create our namespace manager - must be done before creating the
        # schedule
        self._name_space_manager = NameSpaceFactory(reset=True).create()

        # Add the name for the call to the list of reserved names. This
        # ensures we don't get a name clash with any variables we subsequently
        # generate.
        if reserved_names:
            reserved_names.append(self._name)
        else:
            reserved_names = [self._name]
        self._name_space_manager.add_reserved_names(reserved_names)

        # create the schedule
        self._schedule = schedule_class(alg_invocation.kcalls)

        # let the schedule have access to me
        self._schedule.invoke = self

        # extract the argument list for the algorithm call and psy
        # layer subroutine.
        self._alg_unique_args = []
        self._psy_unique_vars = []
        tmp_arg_names = []
        for call in self.schedule.kernels():
            for arg in call.arguments.args:
                if arg.text is not None:
                    if arg.text not in self._alg_unique_args:
                        self._alg_unique_args.append(arg.text)
                    if arg.name not in tmp_arg_names:
                        tmp_arg_names.append(arg.name)
                        self._psy_unique_vars.append(arg)
                else:
                    # literals have no name
                    pass

        # work out the unique dofs required in this subroutine
        self._dofs = {}
        for kern_call in self._schedule.coded_kernels():
            dofs = kern_call.arguments.dofs
            for dof in dofs:
                if dof not in self._dofs:
                    # Only keep the first occurence for the moment. We will
                    # need to change this logic at some point as we need to
                    # cope with writes determining the dofs that are used.
                    self._dofs[dof] = [kern_call, dofs[dof][0]]

    @property
    def name(self):
        return self._name

    @property
    def alg_unique_args(self):
        return self._alg_unique_args

    @property
    def psy_unique_vars(self):
        return self._psy_unique_vars

    @property
    def psy_unique_var_names(self):
        names = []
        for var in self._psy_unique_vars:
            names.append(var.name)
        return names

    @property
    def schedule(self):
        return self._schedule

    @schedule.setter
    def schedule(self, obj):
        self._schedule = obj

    def unique_declarations(self, datatype, access=None):
        ''' Returns a list of all required declarations for the
        specified datatype. If access is supplied (e.g. "write") then
        only declarations with that access are returned.
        :param string datatype: The type of the kernel argument for the \
                                particular API for which the intent is \
                                required
        :param access: Optional AccessType that the declaration should have.
        :returns: List of all declared names.
        :rtype: A list of strings.
        :raises: GenerationError if an invalid datatype is given.
        :raises: InternalError if an invalid access is specified.
        '''
        if datatype not in VALID_ARG_TYPE_NAMES:
            raise GenerationError(
                "unique_declarations called with an invalid datatype. "
                "Expected one of '{0}' but found '{1}'".
                format(str(VALID_ARG_TYPE_NAMES), datatype))

        if access and not isinstance(access, AccessType):
            raise InternalError(
                "unique_declarations called with an invalid access type. "
                "Type is {0} instead of AccessType".
                format(type(access)))

        declarations = []
        for call in self.schedule.kernels():
            for arg in call.arguments.args:
                if not access or arg.access == access:
                    if arg.text is not None:
                        if arg.type == datatype:
                            test_name = arg.declaration_name
                            if test_name not in declarations:
                                declarations.append(test_name)
        return declarations

    def first_access(self, arg_name):
        ''' Returns the first argument with the specified name passed to
        a kernel in our schedule '''
        for call in self.schedule.kernels():
            for arg in call.arguments.args:
                if arg.text is not None:
                    if arg.declaration_name == arg_name:
                        return arg
        raise GenerationError("Failed to find any kernel argument with name "
                              "'{0}'".format(arg_name))

    def unique_declns_by_intent(self, datatype):
        '''
        Returns a dictionary listing all required declarations for each
        type of intent ('inout', 'out' and 'in').

        :param string datatype: the type of the kernel argument for the \
                                particular API for which the intent is \
                                required
        :returns: dictionary containing 'intent' keys holding the kernel \
                  argument intent and declarations of all kernel arguments \
                  for each type of intent
        :rtype: dict
        :raises GenerationError: if the kernel argument is not a valid \
                                 datatype for the particular API.

        '''
        if datatype not in VALID_ARG_TYPE_NAMES:
            raise GenerationError(
                "unique_declns_by_intent called with an invalid datatype. "
                "Expected one of '{0}' but found '{1}'".
                format(str(VALID_ARG_TYPE_NAMES), datatype))

        # Get the lists of all kernel arguments that are accessed as
        # inc (shared update), write, read and readwrite (independent
        # update). A single argument may be accessed in different ways
        # by different kernels.
        inc_args = self.unique_declarations(datatype, access=AccessType.INC)
        write_args = self.unique_declarations(datatype,
                                              access=AccessType.WRITE)
        read_args = self.unique_declarations(datatype, access=AccessType.READ)
        readwrite_args = self.unique_declarations(datatype,
                                                  AccessType.READWRITE)
        sum_args = self.unique_declarations(datatype, access=AccessType.SUM)
        # sum_args behave as if they are write_args from
        # the PSy-layer's perspective.
        write_args += sum_args
        # readwrite_args behave in the same way as inc_args
        # from the perspective of first access and intents
        inc_args += readwrite_args
        # Rationalise our lists so that any fields that are updated
        # (have inc or readwrite access) do not appear in the list
        # of those that are only written to
        for arg in write_args[:]:
            if arg in inc_args:
                write_args.remove(arg)
        # Fields that are only ever read by any kernel that
        # accesses them
        for arg in read_args[:]:
            if arg in write_args or arg in inc_args:
                read_args.remove(arg)

        # We will return a dictionary containing as many lists
        # as there are types of intent
        declns = {}
        for intent in FORTRAN_INTENT_NAMES:
            declns[intent] = []

        for name in inc_args:
            # For every arg that is updated ('inc'd' or readwritten)
            # by at least one kernel, identify the type of the first
            # access. If it is 'write' then the arg is only
            # intent(out), otherwise it is intent(inout)
            first_arg = self.first_access(name)
            if first_arg.access != AccessType.WRITE:
                if name not in declns["inout"]:
                    declns["inout"].append(name)
            else:
                if name not in declns["out"]:
                    declns["out"].append(name)

        for name in write_args:
            # For every argument that is written to by at least one kernel,
            # identify the type of the first access - if it is read
            # or inc'd before it is written then it must have intent(inout).
            # However, we deal with inc and readwrite args separately so we
            # do not consider those here.
            first_arg = self.first_access(name)
            if first_arg.access == AccessType.READ:
                if name not in declns["inout"]:
                    declns["inout"].append(name)
            else:
                if name not in declns["out"]:
                    declns["out"].append(name)

        for name in read_args:
            # Anything we have left must be declared as intent(in)
            if name not in declns["in"]:
                declns["in"].append(name)

        return declns

    def gen(self):
        from psyclone.f2pygen import ModuleGen
        module = ModuleGen("container")
        self.gen_code(module)
        return module.root

    def gen_code(self, parent):
        from psyclone.f2pygen import SubroutineGen, TypeDeclGen, DeclGen, \
            SelectionGen, AssignGen
        # create the subroutine
        invoke_sub = SubroutineGen(parent, name=self.name,
                                   args=self.psy_unique_vars)
        # add the subroutine argument declarations
        my_typedecl = TypeDeclGen(invoke_sub, datatype="field_type",
                                  entity_decls=self.psy_unique_vars,
                                  intent="inout")
        invoke_sub.add(my_typedecl)
        # declare field-type, column topology and function-space types
        column_topology_name = "topology"
        my_typedecl = TypeDeclGen(invoke_sub, datatype="ColumnTopology",
                                  entity_decls=[column_topology_name],
                                  pointer=True)
        invoke_sub.add(my_typedecl)
        # declare any basic types required
        my_decl = DeclGen(invoke_sub, datatype="integer",
                          entity_decls=["nlayers"])
        invoke_sub.add(my_decl)

        for (idx, dof) in enumerate(self._dofs):
            call = self._dofs[dof][0]
            arg = self._dofs[dof][1]
            # declare a type select clause which is used to map from a base
            # class to FunctionSpace_type
            type_select = SelectionGen(invoke_sub,
                                       expr=arg.name + "_space=>" + arg.name +
                                       "%function_space", typeselect=True)
            invoke_sub.add(type_select)

            my_typedecl = TypeDeclGen(invoke_sub,
                                      datatype="FunctionSpace_type",
                                      entity_decls=[arg.name+"_space"],
                                      pointer=True)
            invoke_sub.add(my_typedecl)

            content = []
            if idx == 0:
                # use the first model to provide nlayers
                # *** assumption that all fields operate over the same number
                # of layers
                assign_1 = AssignGen(type_select, lhs="topology",
                                     rhs=arg.name+"_space%topology",
                                     pointer=True)
                assign_2 = AssignGen(type_select, lhs="nlayers",
                                     rhs="topology%layer_count()")
                content.append(assign_1)
                content.append(assign_2)
            iterates_over = call.iterates_over
            stencil = arg.stencil
            assign_3 = AssignGen(type_select, lhs=dof+"dofmap",
                                 rhs=arg.name +
                                 "_space%dof_map(" + iterates_over + ", " +
                                 stencil + ")",
                                 pointer=True)
            content.append(assign_3)
            type_select.addcase(["FunctionSpace_type"], content=content)
            # declare our dofmap
            my_decl = DeclGen(invoke_sub, datatype="integer",
                              entity_decls=[dof+"dofmap(:,:)"], pointer=True)
            invoke_sub.add(my_decl)

        # create the subroutine kernel call content
        self.schedule.gen_code(invoke_sub)
        parent.add(invoke_sub)


class Node(object):
    '''
    Base class for a node in the PSyIR (schedule).

    :param ast: reference into the fparser2 AST corresponding to this node.
    :type ast: sub-class of :py:class:`fparser.two.Fortran2003.Base`
    :param children: the PSyIR nodes that are children of this node.
    :type children: list of :py:class:`psyclone.psyGen.Node`
    :param parent: that parent of this node in the PSyIR tree.
    :type parent: :py:class:`psyclone.psyGen.Node`

    '''
    # Define two class constants: START_DEPTH and START_POSITION
    # START_DEPTH is used to calculate depth of all Nodes in the tree
    # (1 for main Nodes and increasing for their descendants).
    START_DEPTH = 0
    # START_POSITION is used to to calculate position of all Nodes in
    # the tree (absolute or relative to a parent).
    START_POSITION = 0

    def __init__(self, ast=None, children=None, parent=None):
        if not children:
            self._children = []
        else:
            self._children = children
        self._parent = parent
        # Reference into fparser2 AST (if any)
        self._ast = ast
        # Ref. to last fparser2 parse tree node associated with this Node.
        # This is required when adding directives.
        self._ast_end = None
        # List of tags that provide additional information about this Node.
        self._annotations = []
        # Name to use for this Node type. By default we use the name of
        # the class but this can be overridden by a sub-class.
        self._text_name = self.__class__.__name__
        # Which colour to use from the SCHEDULE_COLOUR_MAP
        self._colour_key = self.__class__.__name__

    def coloured_name(self, colour=True):
        '''
        Returns the display name of this Node, optionally with colour control
        codes (requires that the termcolor package be installed).

        :param bool colour: whether or not to include colour control codes \
                            in the result.

        :returns: the name of this node, optionally with colour control codes.
        :rtype: str
        '''
        if colour:
            try:
                return colored(self._text_name,
                               SCHEDULE_COLOUR_MAP[self._colour_key])
            except KeyError:
                pass
        return self._text_name

    def node_str(self, colour=True):
        '''
        :param bool colour: whether or not to include control codes for \
                            coloured text.

        :returns: a text description of this node. Will typically be \
                  overridden by sub-class.
        :rtype: str
        '''
        return self.coloured_name(colour) + "[]"

    def __str__(self):
        return self.node_str(False)

    def math_equal(self, other):
        '''Returns True if the self has the same results as other. The
        implementation in the base class just confirms that the type is the
        same, and the number of children as well.

        :param other: the node to compare self with.
        :type other: py:class:`psyclone.psyGen.Node`.

        :returns: whether self has the same result as other.
        :rtype: bool
        '''

        # pylint: disable=unidiomatic-typecheck
        if type(self) != type(other):
            return False

        if len(self.children) != len(other.children):
            return False

        for i, entity in enumerate(self.children):
            if not entity.math_equal(other.children[i]):
                return False
        return True

    @property
    def ast(self):
        '''
        :returns: a reference to that part of the fparser2 parse tree that \
                  this node represents or None.
        :rtype: sub-class of :py:class:`fparser.two.utils.Base`
        '''
        return self._ast

    @property
    def ast_end(self):
        '''
        :returns: a reference to the last node in the fparser2 parse tree \
                  that represents a child of this PSyIR node or None.
        :rtype: sub-class of :py:class:`fparser.two.utils.Base`
        '''
        return self._ast_end

    @ast.setter
    def ast(self, ast):
        '''
        Set a reference to the fparser2 node associated with this Node.

        :param ast: fparser2 node associated with this Node.
        :type ast: :py:class:`fparser.two.utils.Base`
        '''
        self._ast = ast

    @ast_end.setter
    def ast_end(self, ast_end):
        '''
        Set a reference to the last fparser2 node associated with this Node.

        :param ast: last fparser2 node associated with this Node.
        :type ast: :py:class:`fparser.two.utils.Base`
        '''
        self._ast_end = ast_end

    @property
    def annotations(self):
        ''' Return the list of annotations attached to this Node.

        :returns: List of anotations
        :rtype: list of str
        '''
        return self._annotations

    def dag(self, file_name='dag', file_format='svg'):
        '''Create a dag of this node and its children.'''
        try:
            import graphviz as gv
        except ImportError:
            # todo: add a warning to a log file here
            # silently return if graphviz bindings are not installed
            return
        try:
            graph = gv.Digraph(format=file_format)
        except ValueError:
            raise GenerationError(
                "unsupported graphviz file format '{0}' provided".
                format(file_format))
        self.dag_gen(graph)
        graph.render(filename=file_name)

    def dag_gen(self, graph):
        '''Output my node's graph (dag) information and call any
        children. Nodes with children are represented as two vertices,
        a start and an end. Forward dependencies are represented as
        green edges, backward dependencies are represented as red
        edges (but their direction is reversed so the layout looks
        reasonable) and parent child dependencies are represented as
        blue edges.'''
        # names to append to my default name to create start and end vertices
        start_postfix = "_start"
        end_postfix = "_end"
        if self.children:
            # I am represented by two vertices, a start and an end
            graph.node(self.dag_name+start_postfix)
            graph.node(self.dag_name+end_postfix)
        else:
            # I am represented by a single vertex
            graph.node(self.dag_name)
        # first deal with forward dependencies
        remote_node = self.forward_dependence()
        local_name = self.dag_name
        if self.children:
            # edge will come from my end vertex as I am a forward dependence
            local_name += end_postfix
        if remote_node:
            # this node has a forward dependence
            remote_name = remote_node.dag_name
            if remote_node.children:
                # the remote node has children so I will connect to
                # its start vertex
                remote_name += start_postfix
            # Create the forward dependence edge in green
            graph.edge(local_name, remote_name, color="green")
        elif self.parent:
            # this node is a child of another node and has no forward
            # dependence. Therefore connect it to the the end vertex
            # of its parent. Use blue to indicate a parent child
            # relationship.
            remote_name = self.parent.dag_name + end_postfix
            graph.edge(local_name, remote_name, color="blue")
        # now deal with backward dependencies. When creating the edges
        # we reverse the direction of the dependence (place
        # remote_node before local_node) to help with the graph
        # layout
        remote_node = self.backward_dependence()
        local_name = self.dag_name
        if self.children:
            # the edge will come from my start vertex as I am a
            # backward dependence
            local_name += start_postfix
        if remote_node:
            # this node has a backward dependence.
            remote_name = remote_node.dag_name
            if remote_node.children:
                # the remote node has children so I will connect to
                # its end vertex
                remote_name += end_postfix
            # Create the backward dependence edge in red.
            graph.edge(remote_name, local_name, color="red")
        elif self.parent:
            # this node has a parent and has no backward
            # dependence. Therefore connect it to the the start vertex
            # of its parent. Use blue to indicate a parent child
            # relationship.
            remote_name = self.parent.dag_name + start_postfix
            graph.edge(remote_name, local_name, color="blue")
        # now call any children so they can add their information to
        # the graph
        for child in self.children:
            child.dag_gen(graph)

    @property
    def dag_name(self):
        '''Return the base dag name for this node.'''
        return "node_" + str(self.abs_position)

    @property
    def args(self):
        '''Return the list of arguments associated with this Node. The default
        implementation assumes the Node has no directly associated
        arguments (i.e. is not a Kern class or subclass). Arguments of
        any of this nodes descendants are considered to be
        associated. '''
        args = []
        for call in self.kernels():
            args.extend(call.args)
        return args

    def backward_dependence(self):
        '''Returns the closest preceding Node that this Node has a direct
        dependence with or None if there is not one. Only Nodes with
        the same parent as self are returned. Nodes inherit their
        descendants' dependencies. The reason for this is that for
        correctness a node must maintain its parent if it is
        moved. For example a halo exchange and a kernel call may have
        a dependence between them but it is the loop body containing
        the kernel call that the halo exchange must not move beyond
        i.e. the loop body inherits the dependencies of the routines
        within it.'''
        dependence = None
        # look through all the backward dependencies of my arguments
        for arg in self.args:
            dependent_arg = arg.backward_dependence()
            if dependent_arg:
                # this argument has a backward dependence
                node = dependent_arg.call
                # if the remote node is deeper in the tree than me
                # then find the ancestor that is at the same level of
                # the tree as me.
                while node.depth > self.depth:
                    node = node.parent
                if self.sameParent(node):
                    # The remote node (or one of its ancestors) shares
                    # the same parent as me
                    if not dependence:
                        # this is the first dependence found so keep it
                        dependence = node
                    else:
                        # we have already found a dependence
                        if dependence.position < node.position:
                            # the new dependence is closer to me than
                            # the previous dependence so keep it
                            dependence = node
        return dependence

    def forward_dependence(self):
        '''Returns the closest following Node that this Node has a direct
        dependence with or None if there is not one. Only Nodes with
        the same parent as self are returned. Nodes inherit their
        descendants' dependencies. The reason for this is that for
        correctness a node must maintain its parent if it is
        moved. For example a halo exchange and a kernel call may have
        a dependence between them but it is the loop body containing
        the kernel call that the halo exchange must not move beyond
        i.e. the loop body inherits the dependencies of the routines
        within it.'''
        dependence = None
        # look through all the forward dependencies of my arguments
        for arg in self.args:
            dependent_arg = arg.forward_dependence()
            if dependent_arg:
                # this argument has a forward dependence
                node = dependent_arg.call
                # if the remote node is deeper in the tree than me
                # then find the ancestor that is at the same level of
                # the tree as me.
                while node.depth > self.depth:
                    node = node.parent
                if self.sameParent(node):
                    # The remote node (or one of its ancestors) shares
                    # the same parent as me
                    if not dependence:
                        # this is the first dependence found so keep it
                        dependence = node
                    else:
                        if dependence.position > node.position:
                            # the new dependence is closer to me than
                            # the previous dependence so keep it
                            dependence = node
        return dependence

    def is_valid_location(self, new_node, position="before"):
        '''If this Node can be moved to the new_node
        (where position determines whether it is before of after the
        new_node) without breaking any data dependencies then return True,
        otherwise return False.

        :param new_node: Node to which this node should be moved.
        :type new_node: :py:class:`psyclone.psyGen.Node`
        :param str position: either 'before' or 'after'.

        :raises GenerationError: if new_node is not an\
                instance of :py:class:`psyclone.psyGen.Node`.
        :raises GenerationError: if position is not 'before' or 'after'.
        :raises GenerationError: if self and new_node do not have the same\
                parent.
        :raises GenerationError: self and new_node are the same Node.

        :returns: whether or not the specified location is valid for this node.
        :rtype: bool

        '''
        # First perform correctness checks
        # 1: check new_node is a Node
        if not isinstance(new_node, Node):
            raise GenerationError(
                "In the psyGen.Node.is_valid_location() method the "
                "supplied argument is not a Node, it is a '{0}'.".
                format(type(new_node).__name__))

        # 2: check position has a valid value
        valid_positions = ["before", "after"]
        if position not in valid_positions:
            raise GenerationError(
                "The position argument in the psyGenNode.is_valid_location() "
                "method must be one of {0} but found '{1}'".format(
                    valid_positions, position))

        # 3: check self and new_node have the same parent
        if not self.sameParent(new_node):
            raise GenerationError(
                "In the psyGen.Node.is_valid_location() method "
                "the node and the location do not have the same parent")

        # 4: check proposed new position is not the same as current position
        new_position = new_node.position
        if new_position < self.position and position == "after":
            new_position += 1
        elif new_position > self.position and position == "before":
            new_position -= 1

        if self.position == new_position:
            raise GenerationError(
                "In the psyGen.Node.is_valid_location() method, the "
                "node and the location are the same so this transformation "
                "would have no effect.")

        # Now determine whether the new location is valid in terms of
        # data dependencies
        # Treat forward and backward dependencies separately
        if new_position < self.position:
            # the new_node is before this node in the schedule
            prev_dep_node = self.backward_dependence()
            if not prev_dep_node:
                # There are no backward dependencies so the move is valid
                return True
            else:
                # return (is the dependent node before the new_position?)
                return prev_dep_node.position < new_position
        else:  # new_node.position > self.position
            # the new_node is after this node in the schedule
            next_dep_node = self.forward_dependence()
            if not next_dep_node:
                # There are no forward dependencies so the move is valid
                return True
            else:
                # return (is the dependent node after the new_position?)
                return next_dep_node.position > new_position

    @property
    def depth(self):
        '''
        Returns this Node's depth in the tree: 1 for the Schedule
        and increasing for its descendants at each level.
        :returns: depth of the Node in the tree
        :rtype: int
        '''
        my_depth = self.START_DEPTH
        node = self
        while node is not None:
            node = node.parent
            my_depth += 1
        return my_depth

    def view(self, indent=0, index=None):
        ''' Print out description of current node to stdout and
        then call view() on all child nodes.

        :param int indent: depth of indent for output text.
        :param int index: the position of this Node wrt its siblings or None.

        '''
        # TODO #542 remove ProfileNode and ExtractNode from this check once
        # they each have a Schedule.
        from psyclone.profiler import ProfileNode
        from psyclone.extractor import ExtractNode
        if not isinstance(self.parent, (Schedule, ProfileNode, ExtractNode)) \
           or index is None:
            print("{0}{1}".format(self.indent(indent),
                                  self.node_str(colour=True)))
        else:
            print("{0}{1}: {2}".format(self.indent(indent), index,
                                       self.node_str(colour=True)))
        for idx, entity in enumerate(self._children):
            entity.view(indent=indent + 1, index=idx)

    @staticmethod
    def indent(count, indent=INDENTATION_STRING):
        '''
        Helper function to produce indentation strings.

        :param int count: Number of indentation levels.
        :param str indent: String representing one indentation level.
        :returns: Complete indentation string.
        :rtype: str
        '''
        return count * indent

    def list(self, indent=0):
        result = ""
        for entity in self._children:
            result += str(entity)+"\n"
        return result

    def addchild(self, child, index=None):
        if index is not None:
            self._children.insert(index, child)
        else:
            self._children.append(child)

    @property
    def children(self):
        return self._children

    @children.setter
    def children(self, my_children):
        self._children = my_children

    @property
    def parent(self):
        return self._parent

    @parent.setter
    def parent(self, my_parent):
        self._parent = my_parent

    @property
    def position(self):
        '''
        Find a Node's position relative to its parent Node (starting
        with 0 if it does not have a parent).

        :returns: relative position of a Node to its parent
        :rtype: int
        '''
        if self.parent is None:
            return self.START_POSITION
        return self.parent.children.index(self)

    @property
    def abs_position(self):
        '''
        Find a Node's absolute position in the tree (starting with 0 if
        it is the root). Needs to be computed dynamically from the
        starting position (0) as its position may change.

        :returns: absolute position of a Node in the tree
        :rtype: int

        :raises InternalError: if the absolute position cannot be found
        '''
        if self.root == self and isinstance(self.root, Schedule):
            return self.START_POSITION
        found, position = self._find_position(self.root.children,
                                              self.START_POSITION)
        if not found:
            raise InternalError("Error in search for Node position "
                                "in the tree")
        return position

    def _find_position(self, children, position):
        '''
        Recurse through the tree depth first returning position of
        a Node if found.
        :param children: list of Nodes which are children of this Node
        :type children: list of :py:class:`psyclone.psyGen.Node`
        :returns: position of the Node in the tree
        :rtype: int
        :raises InternalError: if the starting position is < 0
        '''
        if position < self.START_POSITION:
            raise InternalError(
                "Search for Node position started from {0} "
                "instead of {1}.".format(position, self.START_POSITION))
        for child in children:
            position += 1
            if child == self:
                return True, position
            if child.children:
                found, position = self._find_position(child.children, position)
                if found:
                    return True, position
        return False, position

    @property
    def root(self):
        node = self
        while node.parent is not None:
            node = node.parent
        return node

    def sameRoot(self, node_2):
        if self.root == node_2.root:
            return True
        return False

    def sameParent(self, node_2):
        if self.parent is None or node_2.parent is None:
            return False
        if self.parent == node_2.parent:
            return True
        return False

    def walk(self, my_type):
        ''' Recurse through the PSyIR tree and return all objects that are
        an instance of 'my_type', which is either a single class or a tuple
        of classes. In the latter case all nodes are returned that are
        instances of any classes in the tuple.

        :param my_type: the class(es) for which the instances are collected.
        :type my_type: either a single :py:class:`psyclone.Node` class\
            or a tuple of such classes.

        :returns: list with all nodes that are instances of my_type \
            starting at and including this node.
        :rtype: list of :py:class:`psyclone.Node` instances.
        '''
        local_list = []
        if isinstance(self, my_type):
            local_list.append(self)
        for child in self.children:
            local_list += child.walk(my_type)
        return local_list

    def ancestor(self, my_type, excluding=None):
        '''
        Search back up tree and check whether we have an ancestor that is
        an instance of the supplied type. If we do then we return
        it otherwise we return None. A list of (sub-) classes to ignore
        may be provided via the `excluding` argument.

        :param type my_type: Class to search for.
        :param list excluding: list of (sub-)classes to ignore or None.
        :returns: First ancestor Node that is an instance of the requested \
                  class or None if not found.
        '''
        myparent = self.parent
        while myparent is not None:
            if isinstance(myparent, my_type):
                matched = True
                if excluding:
                    # We have one or more sub-classes we must exclude
                    for etype in excluding:
                        if isinstance(myparent, etype):
                            matched = False
                            break
                if matched:
                    return myparent
            myparent = myparent.parent
        return None

    def kernels(self):
        '''
        :returns: all kernels that are descendants of this node in the PSyIR.
        :rtype: list of :py:class:`psyclone.psyGen.Kern` sub-classes.
        '''
        return self.walk(Kern)

    def following(self):
        '''Return all :py:class:`psyclone.psyGen.Node` nodes after me in the
        schedule. Ordering is depth first.

        :returns: a list of nodes
        :rtype: :func:`list` of :py:class:`psyclone.psyGen.Node`

        '''
        all_nodes = self.root.walk(Node)
        position = all_nodes.index(self)
        return all_nodes[position+1:]

    def preceding(self, reverse=None):
        '''Return all :py:class:`psyclone.psyGen.Node` nodes before me in the
        schedule. Ordering is depth first. If the `reverse` argument
        is set to `True` then the node ordering is reversed
        i.e. returning the nodes closest to me first

        :param: reverse: An optional, default `False`, boolean flag
        :type: reverse: bool
        :returns: A list of nodes
        :rtype: :func:`list` of :py:class:`psyclone.psyGen.Node`

        '''
        all_nodes = self.root.walk(Node)
        position = all_nodes.index(self)
        nodes = all_nodes[:position]
        if reverse:
            nodes.reverse()
        return nodes

    def coded_kernels(self):
        '''
        Returns a list of all of the user-supplied kernels (as opposed to
        builtins) that are beneath this node in the PSyIR.

        :returns: all user-supplied kernel calls below this node.
        :rtype: list of :py:class:`psyclone.psyGen.CodedKern`
        '''
        return self.walk(CodedKern)

    def loops(self):
        '''Return all loops currently in this schedule.'''
        return self.walk(Loop)

    def reductions(self, reprod=None):
        '''Return all calls that have reductions and are decendents of this
        node. If reprod is not provided, all reductions are
        returned. If reprod is False, all builtin reductions that are
        not set to reproducible are returned. If reprod is True, all
        builtins that are set to reproducible are returned.'''

        call_reduction_list = []
        for call in self.walk(Kern):
            if call.is_reduction:
                if reprod is None:
                    call_reduction_list.append(call)
                elif reprod:
                    if call.reprod_reduction:
                        call_reduction_list.append(call)
                else:
                    if not call.reprod_reduction:
                        call_reduction_list.append(call)
        return call_reduction_list

    def is_openmp_parallel(self):
        ''':returns: True if this Node is within an OpenMP parallel region.

        '''
        omp_dir = self.ancestor(OMPParallelDirective)
        if omp_dir:
            return True
        return False

    def gen_code(self, parent):
        '''Abstract base class for code generation function.

        :param parent: the parent of this Node in the PSyIR.
        :type parent: :py:class:`psyclone.psyGen.Node`
        '''
        raise NotImplementedError("Please implement me")

    def update(self):
        ''' By default we assume there is no need to update the existing
        fparser2 AST which this Node represents. We simply call the update()
        method of any children. '''
        for child in self._children:
            child.update()

    def reference_accesses(self, var_accesses):
        '''Get all variable access information. The default implementation
        just recurses down to all children.

        :param var_accesses: Stores the output results.
        :type var_accesses: \
            :py:class:`psyclone.core.access_info.VariablesAccessInfo`
        '''
        for child in self._children:
            child.reference_accesses(var_accesses)


class Schedule(Node):
    ''' Stores schedule information for a sequence of statements (supplied
    as a list of children).

    :param children: the sequence of PSyIR nodes that make up the Schedule.
    :type children: list of :py:class:`psyclone.psyGen.Node`
    :param parent: that parent of this node in the PSyIR tree.
    :type parent: :py:class:`psyclone.psyGen.Node`

    '''
    def __init__(self, children=None, parent=None):
        Node.__init__(self, children=children, parent=parent)
        self._text_name = "Schedule"
        self._colour_key = "Schedule"

    @property
    def dag_name(self):
        '''
        :returns: The name of this node in the dag.
        :rtype: str
        '''
        return self._text_name

    def __getitem__(self, index):
        '''
        Overload the subscript notation ([int]) to access specific statements
        in the Schedule.

        :param int index: index of the statement to access.
        :returns: statement in a given position in the Schedule sequence.
        :rtype: :py:class:`psyclone.psyGen.Node`
        '''
        return self._children[index]

    def __str__(self):
        result = "Schedule:\n"
        for entity in self._children:
            result += str(entity) + "\n"
        result += "End Schedule"
        return result

    def gen_code(self, parent):
        '''
        A Schedule does not have any direct Fortran representation. We just
        call gen_code() for all of its children.

        :param parent: node in the f2pygen AST to which to add content.
        :type parent: :py:class:`psyclone.f2pygen.BaseGen`
        '''
        for child in self.children:
            child.gen_code(parent)


class InvokeSchedule(Schedule):
    '''
    Stores schedule information for an invocation call. Schedules can be
    optimised using transformations.

    >>> from psyclone.parse.algorithm import parse
    >>> ast, info = parse("algorithm.f90")
    >>> from psyclone.psyGen import PSyFactory
    >>> api = "..."
    >>> psy = PSyFactory(api).create(info)
    >>> invokes = psy.invokes
    >>> invokes.names
    >>> invoke = invokes.get("name")
    >>> schedule = invoke.schedule
    >>> schedule.view()

    :param type KernFactory: class instance of the factory to use when \
     creating Kernels. e.g. :py:class:`psyclone.dynamo0p3.DynKernCallFactory`.
    :param type BuiltInFactory: class instance of the factory to use when \
     creating built-ins. e.g. \
     :py:class:`psyclone.dynamo0p3_builtins.DynBuiltInCallFactory`.
    :param alg_calls: list of Kernel calls in the schedule.
    :type alg_calls: list of :py:class:`psyclone.parse.algorithm.KernelCall`

    '''
    def __init__(self, KernFactory, BuiltInFactory, alg_calls=None):
        # we need to separate calls into loops (an iteration space really)
        # and calls so that we can perform optimisations separately on the
        # two entities.
        if alg_calls is None:
            alg_calls = []
        sequence = []
        from psyclone.parse.algorithm import BuiltInCall
        for call in alg_calls:
            if isinstance(call, BuiltInCall):
                sequence.append(BuiltInFactory.create(call, parent=self))
            else:
                sequence.append(KernFactory.create(call, parent=self))
        Schedule.__init__(self, children=sequence, parent=None)
        self._invoke = None
        self._opencl = False  # Whether or not to generate OpenCL
        # InvokeSchedule opencl_options default values
        self._opencl_options = {"end_barrier": True}
        self._name_space_manager = NameSpaceFactory().create()
        self._text_name = "InvokeSchedule"

    def set_opencl_options(self, options):
        '''
        Validate and store a set of options associated with the InvokeSchedule
        to tune the OpenCL code generation.

        :param options: a set of options to tune the OpenCL code.
        :type options: dictionary of <string>:<value>

        '''
        valid_opencl_options = ['end_barrier']

        # Validate that the options given are supported and store them
        for key, value in options.items():
            if key in valid_opencl_options:
                if key == "end_barrier":
                    if not isinstance(value, bool):
                        raise TypeError(
                            "InvokeSchedule opencl_option 'end_barrier' "
                            "should be a boolean.")
            else:
                raise AttributeError(
                    "InvokeSchedule does not support the opencl_option '{0}'. "
                    "The supported options are: {1}."
                    "".format(key, valid_opencl_options))

            self._opencl_options[key] = value

    @property
    def invoke(self):
        return self._invoke

    @invoke.setter
    def invoke(self, my_invoke):
        self._invoke = my_invoke

    def node_str(self, colour=True):
        '''
        Returns the name of this node with appropriate control codes
        to generate coloured output in a terminal that supports it.

        :param bool colour: whether or not to include colour control codes.

        :returns: description of this node, possibly coloured.
        :rtype: str
        '''
        return "{0}[invoke='{1}']".format(
            self.coloured_name(colour), self.invoke.name)

    def __str__(self):
        result = "InvokeSchedule:\n"
        for entity in self._children:
            result += str(entity) + "\n"
        result += "End InvokeSchedule\n"
        return result

    def gen_code(self, parent):
        '''
        Generate the Nodes in the f2pygen AST for this schedule.

        :param parent: the parent Node (i.e. the enclosing subroutine) to \
                       which to add content.
        :type parent: :py:class:`psyclone.f2pygen.SubroutineGen`
        '''
        from psyclone.f2pygen import UseGen, DeclGen, AssignGen, CommentGen, \
            IfThenGen, CallGen

        if self._opencl:
            parent.add(UseGen(parent, name="iso_c_binding"))
            parent.add(UseGen(parent, name="clfortran"))
            parent.add(UseGen(parent, name="fortcl", only=True,
                              funcnames=["get_num_cmd_queues",
                                         "get_cmd_queues",
                                         "get_kernel_by_name"]))
            # Command queues
            nqueues = self._name_space_manager.create_name(
                root_name="num_cmd_queues", context="PSyVars",
                label="num_cmd_queues")
            qlist = self._name_space_manager.create_name(
                root_name="cmd_queues", context="PSyVars", label="cmd_queues")
            first = self._name_space_manager.create_name(
                root_name="first_time", context="PSyVars", label="first_time")
            flag = self._name_space_manager.create_name(
                root_name="ierr", context="PSyVars", label="ierr")
            parent.add(DeclGen(parent, datatype="integer", save=True,
                               entity_decls=[nqueues]))
            parent.add(DeclGen(parent, datatype="integer", save=True,
                               pointer=True, kind="c_intptr_t",
                               entity_decls=[qlist + "(:)"]))
            parent.add(DeclGen(parent, datatype="integer",
                               entity_decls=[flag]))
            parent.add(DeclGen(parent, datatype="logical", save=True,
                               entity_decls=[first],
                               initial_values=[".true."]))
            if_first = IfThenGen(parent, first)
            parent.add(if_first)
            if_first.add(AssignGen(if_first, lhs=first, rhs=".false."))
            if_first.add(CommentGen(if_first,
                                    " Ensure OpenCL run-time is initialised "
                                    "for this PSy-layer module"))
            if_first.add(CallGen(if_first, "psy_init"))
            if_first.add(AssignGen(if_first, lhs=nqueues,
                                   rhs="get_num_cmd_queues()"))
            if_first.add(AssignGen(if_first, lhs=qlist, pointer=True,
                                   rhs="get_cmd_queues()"))
            # Kernel pointers
            kernels = self.walk(Kern)
            for kern in kernels:
                base = "kernel_" + kern.name
                kernel = self._name_space_manager.create_name(
                    root_name=base, context="PSyVars", label=base)
                parent.add(
                    DeclGen(parent, datatype="integer", kind="c_intptr_t",
                            save=True, target=True, entity_decls=[kernel]))
                if_first.add(
                    AssignGen(
                        if_first, lhs=kernel,
                        rhs='get_kernel_by_name("{0}")'.format(kern.name)))

        for entity in self._children:
            entity.gen_code(parent)

        if self.opencl and self._opencl_options['end_barrier']:

            parent.add(CommentGen(parent,
                                  " Block until all kernels have finished"))

            # We need a clFinish for all the queues in the implementation
            opencl_num_queues = 1
            for kern in self.coded_kernels():
                opencl_num_queues = max(
                    opencl_num_queues,
                    kern.opencl_options['queue_number'])
            for queue_number in range(1, opencl_num_queues + 1):
                parent.add(
                    AssignGen(parent, lhs=flag,
                              rhs="clFinish({0}({1}))".format(qlist,
                                                              queue_number)))

    @property
    def opencl(self):
        '''
        :returns: Whether or not we are generating OpenCL for this \
            InvokeSchedule.
        :rtype: bool
        '''
        return self._opencl

    @opencl.setter
    def opencl(self, value):
        '''
        Setter for whether or not to generate the OpenCL version of this
        schedule.

        :param bool value: whether or not to generate OpenCL.
        '''
        if not isinstance(value, bool):
            raise ValueError(
                "InvokeSchedule.opencl must be a bool but got {0}".
                format(type(value)))
        self._opencl = value


class Directive(Node):
    '''
    Base class for all Directive statements.

    All classes that generate Directive statements (e.g. OpenMP,
    OpenACC, compiler-specific) inherit from this class.

    :param ast: the entry in the fparser2 parse tree representing the code \
                contained within this directive or None.
    :type ast: :py:class:`fparser.two.Fortran2003.Base` or NoneType
    :param children: list of PSyIR nodes that will be children of this \
                     Directive node or None.
    :type children: list of :py:class:`psyclone.psyGen.Node` or NoneType
    :param parent: PSyIR node that is the parent of this Directive or None.
    :type parent: :py:class:`psyclone.psyGen.Node` or NoneType

    '''
    # The prefix to use when constructing this directive in Fortran
    # (e.g. "OMP"). Must be set by sub-class.
    _PREFIX = ""

    def __init__(self, ast=None, children=None, parent=None):
        # A Directive always contains a Schedule
        sched = Schedule(children=children, parent=self)
        if children:
            # If we have children then set the Schedule's AST pointer to
            # point to the AST associated with them.
            sched.ast = children[0].ast
            for child in children:
                child.parent = sched
        else:
            sched.ast = ast
        super(Directive, self).__init__(ast, children=[sched], parent=parent)
        self._text_name = "Directive"
        self._colour_key = "Directive"

    @property
    def dir_body(self):
        '''
        :returns: the Schedule associated with this directive.
        :rtype: :py:class:`psyclone.psyGen.Schedule`

        :raises InternalError: if this node does not have a single Schedule as\
                               its child.
        '''
        if len(self.children) != 1 or not \
           isinstance(self.children[0], Schedule):
            raise InternalError(
                "Directive malformed or incomplete. It should have a single "
                "Schedule as a child but found: {0}".format(
                    [type(child).__name__ for child in self.children]))
        return self.children[0]

    @property
    def dag_name(self):
        ''' return the base dag name for this node '''
        return "directive_" + str(self.abs_position)

    def _add_region(self, start_text, end_text=None, data_movement=None):
        '''
        Modifies the underlying fparser2 parse tree to include a subset
        of nodes within a region. (e.g. a 'kernels' or 'data' region.)

        :param str start_text: the directive body to insert at the \
                               beginning of the region. "!$"+self._PREFIX+" " \
                               is prepended to the supplied text.
        :param str end_text: the directive body to insert at the end of \
                             the region (or None). "!$"+self._PREFIX+" " is \
                             prepended to the supplied text.
        :param str data_movement: whether to include data-movement clauses and\
                               if so, whether to determine them by analysing \
                               the code within the region ("analyse") or to \
                               specify 'default(present)' ("present").

        :raises InternalError: if either start_text or end_text already
                               begin with '!'.
        :raises InternalError: if data_movement is not None and not one of \
                               "present" or "analyse".
        :raises InternalError: if data_movement=="analyse" and this is an \
                               OpenMP directive.
        '''
        from fparser.common.readfortran import FortranStringReader
        from fparser.two.Fortran2003 import Comment
        from psyclone.psyir.frontend.fparser2 import Fparser2Reader
        valid_data_movement = ["present", "analyse"]

        # Ensure the fparser2 AST is up-to-date for all of our children
        Node.update(self)

        # Check that we haven't already been called
        if self.ast:
            return

        # Sanity check the supplied begin/end text
        if start_text.lstrip()[0] == "!":
            raise InternalError(
                "_add_region: start_text must be a plain label without "
                "directive or comment characters but got: '{0}'".
                format(start_text))
        if end_text and end_text.lstrip()[0] == "!":
            raise InternalError(
                "_add_region: end_text must be a plain label without directive"
                " or comment characters but got: '{0}'".format(end_text))
        # We only deal with data movement if this is an OpenACC directive
        if data_movement and data_movement == "analyse" and \
           not isinstance(self, ACCDirective):
            raise InternalError(
                "_add_region: the data_movement='analyse' option is only valid"
                " for an OpenACC directive.")

        # Find a reference to the fparser2 parse tree that belongs to
        # the contents of this region. Then go back up one level in the
        # parse tree to find the node to which we will add directives as
        # children. (We do this because our parent PSyIR node may be a
        # directive which has no associated entry in the fparser2 parse tree.)
        # TODO this should be simplified/improved once
        # the fparser2 parse tree has parent information (fparser/#102).
        first_child = self.children[0][0]
        last_child = self.children[0][-1]
        content_ast = first_child.ast
        fp_parent = content_ast._parent

        try:
            # Find the location of the AST of our first child node in the
            # list of child nodes of our parent in the fparser parse tree.
            ast_start_index = object_index(fp_parent.content,
                                           content_ast)
            if end_text:
                if last_child.ast_end:
                    ast_end_index = object_index(fp_parent.content,
                                                 last_child.ast_end)
                else:
                    ast_end_index = object_index(fp_parent.content,
                                                 last_child.ast)

                text = "!$" + self._PREFIX + " " + end_text
                directive = Comment(FortranStringReader(text,
                                                        ignore_comments=False))
                fp_parent.content.insert(ast_end_index+1, directive)
                # Retro-fit parent information. # TODO remove/modify this once
                # fparser/#102 is done (i.e. probably supply parent info as
                # option to the Comment() constructor).
                directive._parent = fp_parent
                # Ensure this end directive is included with the set of
                # statements belonging to this PSyIR node.
                self.ast_end = directive
                self.dir_body.ast_end = directive
        except (IndexError, ValueError):
            raise InternalError("Failed to find locations to insert "
                                "begin/end directives.")

        text = "!$" + self._PREFIX + " " + start_text

        if data_movement:
            if data_movement == "analyse":
                # Identify the inputs and outputs to the region (variables that
                # are read and written).
                processor = Fparser2Reader()
                readers, writers, readwrites = processor.get_inputs_outputs(
                    fp_parent.content[ast_start_index:ast_end_index+1])

                if readers:
                    text += " COPYIN({0})".format(",".join(readers))
                if writers:
                    text += " COPYOUT({0})".format(",".join(writers))
                if readwrites:
                    text += " COPY({0})".format(",".join(readwrites))

            elif data_movement == "present":
                text += " DEFAULT(PRESENT)"
            else:
                raise InternalError(
                    "_add_region: the optional data_movement argument must be "
                    "one of {0} but got '{1}'".format(valid_data_movement,
                                                      data_movement))
        directive = Comment(FortranStringReader(text,
                                                ignore_comments=False))
        fp_parent.content.insert(ast_start_index, directive)
        # Retro-fit parent information. # TODO remove/modify this once
        # fparser/#102 is done (i.e. probably supply parent info as option
        # to the Comment() constructor).
        directive._parent = fp_parent

        self.ast = directive
        self.dir_body.ast = directive


class ACCDirective(Directive):
    ''' Base class for all OpenACC directive statements. '''
    _PREFIX = "ACC"

    @property
    def dag_name(self):
        ''' Return the name to use in a dag for this node.

        :returns: Name of corresponding node in DAG
        :rtype: str
        '''
        return "ACC_directive_" + str(self.abs_position)


@six.add_metaclass(abc.ABCMeta)
class ACCEnterDataDirective(ACCDirective):
    '''
    Abstract class representing a "!$ACC enter data" OpenACC directive in
    an InvokeSchedule. Must be sub-classed for a particular API because the way
    in which fields are marked as being on the remote device is API-
    -dependent.

    :param children: list of nodes which this directive should \
                     have as children.
    :type children: list of :py:class:`psyclone.psyGen.Node`.
    :param parent: the node in the InvokeSchedule to which to add this \
                   directive as a child.
    :type parent: :py:class:`psyclone.psyGen.Node`.
    '''
    def __init__(self, children=None, parent=None):
        super(ACCEnterDataDirective, self).__init__(children=children,
                                                    parent=parent)
        self._acc_dirs = None  # List of parallel directives

    def node_str(self, colour=True):
        '''
        Returns the name of this node with appropriate control codes
        to generate coloured output in a terminal that supports it.

        :param bool colour: whether or not to include colour control codes.

        :returns: description of this node, possibly coloured.
        :rtype: str
        '''
        return self.coloured_name(colour) + "[ACC enter data]"

    @property
    def dag_name(self):
        '''
        :returns: the name to use for this Node in a DAG
        :rtype: str
        '''
        return "ACC_data_" + str(self.abs_position)

    def gen_code(self, parent):
        '''Generate the elements of the f2pygen AST for this Node in the
        Schedule.

        :param parent: node in the f2pygen AST to which to add node(s).
        :type parent: :py:class:`psyclone.f2pygen.BaseGen`

        :raises GenerationError: if no data is found to copy in.

        '''
        from psyclone.f2pygen import CommentGen

        # We must generate a list of all of the fields accessed by
        # OpenACC kernels (calls within an OpenACC parallel directive)
        # 1. Find all parallel directives. We store this list for later
        #    use in any sub-class.
        self._acc_dirs = self.root.walk(ACCParallelDirective)
        # 2. For each directive, loop over each of the fields used by
        #    the kernels it contains (this list is given by var_list)
        #    and add it to our list if we don't already have it
        var_list = []
        # TODO grid properties are effectively duplicated in this list (but
        # the OpenACC deep-copy support should spot this).
        for pdir in self._acc_dirs:
            for var in pdir.ref_list:
                if var not in var_list:
                    var_list.append(var)
        # 3. Convert this list of objects into a comma-delimited string
        var_str = ",".join(var_list)
        # 4. Add the enter data directive.
        if var_str:
            copy_in_str = "copyin("+var_str+")"
        else:
            # There should be at least one variable to copyin.
            raise GenerationError(
                "ACCEnterData directive did not find any data to copyin. "
                "Perhaps there are no ACCParallel directives within the "
                "region.")
        parent.add(DirectiveGen(parent, "acc", "begin", "enter data",
                                copy_in_str))
        # 5. Call an API-specific subclass of this class in case
        # additional declarations are required.
        self.data_on_device(parent)
        parent.add(CommentGen(parent, ""))

    @abc.abstractmethod
    def data_on_device(self, parent):
        '''
        Adds nodes into an InvokeSchedule to flag that the data required by the
        kernels in the data region is now on the device.

        :param parent: the node in the InvokeSchedule to which to add nodes
        :type parent: :py:class:`psyclone.psyGen.Node`
        '''


class ACCParallelDirective(ACCDirective):
    '''
    Class representing the !$ACC PARALLEL directive of OpenACC
    in the PSyIR.

    '''
    def node_str(self, colour=True):
        '''
        Returns the name of this node with appropriate control codes
        to generate coloured output in a terminal that supports it.

        :param bool colour: whether or not to include colour control codes.

        :returns: description of this node, possibly coloured.
        :rtype: str
        '''
        return self.coloured_name(colour) + "[ACC Parallel]"

    @property
    def dag_name(self):
        '''
        :returns: the name to use for this Node in a DAG
        :rtype: str
        '''
        return "ACC_parallel_" + str(self.abs_position)

    def gen_code(self, parent):
        '''
        Generate the elements of the f2pygen AST for this Node in the Schedule.

        :param parent: node in the f2pygen AST to which to add node(s).
        :type parent: :py:class:`psyclone.f2pygen.BaseGen`
        '''

        # Since we use "default(present)" the Schedule must contain an
        # 'enter data' directive. We don't mandate the order in which
        # transformations are applied so we have to check for that here.
        # We can't use Node.ancestor() because the data directive does
        # not have children. Instead, we go back up to the Schedule and
        # walk down from there.
        nodes = self.root.walk(ACCEnterDataDirective)
        if len(nodes) != 1:
            raise GenerationError(
                "A Schedule containing an ACC parallel region must also "
                "contain an ACC enter data directive but none was found for "
                "{0}".format(self.root.invoke.name))
        # Check that the enter-data directive comes before this parallel
        # directive
        if nodes[0].abs_position > self.abs_position:
            raise GenerationError(
                "An ACC parallel region must be preceeded by an ACC enter-"
                "data directive but in {0} this is not the case.".
                format(self.root.invoke.name))

        # "default(present)" means that the compiler is to assume that
        # all data required by the parallel region is already present
        # on the device. If we've made a mistake and it isn't present
        # then we'll get a run-time error.
        parent.add(DirectiveGen(parent, "acc", "begin", "parallel",
                                "default(present)"))

        for child in self.children:
            child.gen_code(parent)

        parent.add(DirectiveGen(parent, "acc", "end", "parallel", ""))

    @property
    def ref_list(self):
        '''
        Returns a list of the references (whether to arrays or objects)
        required by the Kernel call(s) that are children of this
        directive. This is the list of quantities that must be
        available on the remote device (probably a GPU) before
        the parallel region can be begun.

        :returns: list of variable names
        :rtype: list of str
        '''
        variables = []

        # Look-up the kernels that are children of this node
        for call in self.kernels():
            for arg in call.arguments.acc_args:
                if arg not in variables:
                    variables.append(arg)
        return variables

    @property
    def fields(self):
        '''
        Returns a list of the names of field objects required by the Kernel
        call(s) that are children of this directive.

        :returns: list of names of field arguments.
        :rtype: list of str
        '''
        # Look-up the kernels that are children of this node
        fld_list = []
        for call in self.kernels():
            for arg in call.arguments.fields:
                if arg not in fld_list:
                    fld_list.append(arg)
        return fld_list

    @property
    def scalars(self):
        '''
        Returns a list of the scalar quantities required by the Kernels in
        this region.

        :returns: list of names of scalar arguments.
        :rtype: list of str
        '''
        scalars = []
        for call in self.kernels():
            for arg in call.arguments.scalars:
                if arg not in scalars:
                    scalars.append(arg)
        return scalars

    def update(self):
        '''
        Update the underlying fparser2 parse tree with nodes for the start
        and end of this parallel region.
        '''
        self._add_region(start_text="PARALLEL", end_text="END PARALLEL")


class ACCLoopDirective(ACCDirective):
    '''
    Class managing the creation of a '!$acc loop' OpenACC directive.

    :param children: list of nodes that will be children of this directive.
    :type children: list of :py:class:`psyclone.psyGen.Node`.
    :param parent: the node in the Schedule to which to add this directive.
    :type parent: :py:class:`psyclone.psyGen.Node`.
    :param int collapse: Number of nested loops to collapse into a single \
                         iteration space or None.
    :param bool independent: Whether or not to add the `independent` clause \
                             to the loop directive.
    '''
    def __init__(self, children=None, parent=None, collapse=None,
                 independent=True, sequential=False):
        self._collapse = collapse
        self._independent = independent
        self._sequential = sequential
        super(ACCLoopDirective, self).__init__(children=children,
                                               parent=parent)

    @property
    def dag_name(self):
        '''
        :returns: the name to use for this Node in a DAG
        :rtype: str
        '''
        return "ACC_loop_" + str(self.abs_position)

    def node_str(self, colour=True):
        '''
        Returns the name of this node with (optional) control codes
        to generate coloured output in a terminal that supports it.

        :param bool colour: whether or not to include colour control codes.

        :returns: description of this node, possibly coloured.
        :rtype: str
        '''
        text = self.coloured_name(colour) + "[ACC Loop"
        if self._sequential:
            text += ", seq"
        else:
            if self._collapse:
                text += ", collapse={0}".format(self._collapse)
            if self._independent:
                text += ", independent"
        text += "]"
        return text

    def gen_code(self, parent):
        '''
        Generate the f2pygen AST entries in the Schedule for this OpenACC
        loop directive.

        :param parent: the parent Node in the Schedule to which to add our
                       content.
        :type parent: sub-class of :py:class:`psyclone.f2pygen.BaseGen`
        :raises GenerationError: if this "!$acc loop" is not enclosed within \
                                 an ACC Parallel region.
        '''

        # It is only at the point of code generation that we can check for
        # correctness (given that we don't mandate the order that a user can
        # apply transformations to the code). As an orphaned loop directive,
        # we must have an ACCParallelDirective as an ancestor somewhere
        # back up the tree.
        if not self.ancestor(ACCParallelDirective):
            raise GenerationError(
                "ACCLoopDirective must have an ACCParallelDirective as an "
                "ancestor in the Schedule")

        # Add any clauses to the directive
        options = []
        if self._sequential:
            options.append("seq")
        else:
            if self._collapse:
                options.append("collapse({0})".format(self._collapse))
            if self._independent:
                options.append("independent")
        options_str = " ".join(options)

        parent.add(DirectiveGen(parent, "acc", "begin", "loop", options_str))

        for child in self.children:
            child.gen_code(parent)

    def update(self):
        '''
        Update the existing fparser2 parse tree with the code associated with
        this ACC LOOP directive.
        '''
        text = "LOOP"
        if self._sequential:
            text += " SEQ"
        else:
            if self._independent:
                text += " INDEPENDENT"
            if self._collapse:
                text += " COLLAPSE({0})".format(self._collapse)
        self._add_region(start_text=text)


class OMPDirective(Directive):
    '''
    Base class for all OpenMP-related directives

    '''
    _PREFIX = "OMP"

    @property
    def dag_name(self):
        '''
        :returns: the name to use in a dag for this node
        :rtype: str
        '''
        return "OMP_directive_" + str(self.abs_position)

    def node_str(self, colour=True):
        '''
        Returns the name of this node with (optional) control codes
        to generate coloured output in a terminal that supports it.

        :param bool colour: whether or not to include colour control codes.

        :returns: description of this node, possibly coloured.
        :rtype: str
        '''
        return self.coloured_name(colour) + "[OMP]"

    def _get_reductions_list(self, reduction_type):
        '''Return the name of all scalars within this region that require a
        reduction of type reduction_type. Returned names will be unique.
        :param reduction_type: The reduction type (e.g. AccessType.SUM) to \
            search for.
        :type reduction_type: :py:class:`psyclone.core.access_type.AccessType`
        '''
        result = []
        for call in self.kernels():
            for arg in call.arguments.args:
                if arg.type in MAPPING_SCALARS.values():
                    if arg.descriptor.access == reduction_type:
                        if arg.name not in result:
                            result.append(arg.name)
        return result


class OMPParallelDirective(OMPDirective):

    @property
    def dag_name(self):
        ''' Return the name to use in a dag for this node'''
        return "OMP_parallel_" + str(self.abs_position)

    def node_str(self, colour=True):
        '''
        Returns the name of this node with (optional) control codes
        to generate coloured output in a terminal that supports it.

        :param bool colour: whether or not to include colour control codes.

        :returns: description of this node, possibly coloured.
        :rtype: str
        '''
        return self.coloured_name(colour) + "[OMP parallel]"

    def gen_code(self, parent):
        '''Generate the fortran OMP Parallel Directive and any associated
        code'''
        from psyclone.f2pygen import AssignGen, UseGen, \
            CommentGen, DeclGen

        private_list = self._get_private_list()

        reprod_red_call_list = self.reductions(reprod=True)
        if reprod_red_call_list:
            # we will use a private thread index variable
            name_space_manager = NameSpaceFactory().create()
            thread_idx = name_space_manager.create_name(
                root_name="th_idx", context="PSyVars", label="thread_index")
            private_list.append(thread_idx)
            # declare the variable
            parent.add(DeclGen(parent, datatype="integer",
                               entity_decls=[thread_idx]))
        private_str = ",".join(private_list)

        # We're not doing nested parallelism so make sure that this
        # omp parallel region is not already within some parallel region
        self._not_within_omp_parallel_region()

        # Check that this OpenMP PARALLEL directive encloses other
        # OpenMP directives. Although it is valid OpenMP if it doesn't,
        # this almost certainly indicates a user error.
        self._encloses_omp_directive()

        calls = self.reductions()

        # first check whether we have more than one reduction with the same
        # name in this Schedule. If so, raise an error as this is not
        # supported for a parallel region.
        names = []
        for call in calls:
            name = call.reduction_arg.name
            if name in names:
                raise GenerationError(
                    "Reduction variables can only be used once in an invoke. "
                    "'{0}' is used multiple times, please use a different "
                    "reduction variable".format(name))
            else:
                names.append(name)

        zero_reduction_variables(calls, parent)

        parent.add(DirectiveGen(parent, "omp", "begin", "parallel",
                                "default(shared), private({0})".
                                format(private_str)))

        if reprod_red_call_list:
            # add in a local thread index
            parent.add(UseGen(parent, name="omp_lib", only=True,
                              funcnames=["omp_get_thread_num"]))
            parent.add(AssignGen(parent, lhs=thread_idx,
                                 rhs="omp_get_thread_num()+1"))

        first_type = type(self.dir_body[0])
        for child in self.dir_body.children:
            if first_type != type(child):
                raise NotImplementedError("Cannot correctly generate code"
                                          " for an OpenMP parallel region"
                                          " containing children of "
                                          "different types")
            child.gen_code(parent)

        parent.add(DirectiveGen(parent, "omp", "end", "parallel", ""))

        if reprod_red_call_list:
            parent.add(CommentGen(parent, ""))
            parent.add(CommentGen(parent, " sum the partial results "
                                  "sequentially"))
            parent.add(CommentGen(parent, ""))
            for call in reprod_red_call_list:
                call.reduction_sum_loop(parent)

    def begin_string(self):
        '''Returns the beginning statement of this directive, i.e.
        "omp parallel". The visitor is responsible for adding the
        correct directive beginning (e.g. "!$").

        :returns: the opening statement of this directive.
        :rtype: str

        '''
        result = "omp parallel"
        # TODO #514: not yet working with NEMO, so commented out for now
        # if not self._reprod:
        #     result += self._reduction_string()
        private_list = self._get_private_list()
        private_str = ",".join(private_list)

        if private_str:
            result = "{0} private({1})".format(result, private_str)
        return result

    def end_string(self):
        '''Returns the end (or closing) statement of this directive, i.e.
        "omp end parallel". The visitor is responsible for adding the
        correct directive beginning (e.g. "!$").

        :returns: the end statement for this directive.
        :rtype: str

        '''
        # pylint: disable=no-self-use
        return "omp end parallel"

    def _get_private_list(self):
        '''
        Returns the variable names used for any loops within a directive
        and any variables that have been declared private by a Kernel
        within the directive.

        :returns: list of variables to declare as thread private.
        :rtype: list of str

        :raises InternalError: if a Kernel has local variable(s) but they \
                               aren't named.
        '''
        result = set()
        # get variable names from all calls that are a child of this node
        for call in self.kernels():
            for variable_name in call.local_vars():
                if variable_name == "":
                    raise InternalError(
                        "call '{0}' has a local variable but its "
                        "name is not set.".format(call.name))
                result.add(variable_name.lower())

        # Now determine scalar variables that must be private:
        var_accesses = VariablesAccessInfo()
        self.reference_accesses(var_accesses)
        for var_name in var_accesses.all_vars:
            accesses = var_accesses[var_name].all_accesses
            # Ignore variables that have indices, we only look at scalar
            if accesses[0].indices is not None:
                continue

            # If a variable is only accessed once, it is either an error
            # or a shared variable - anyway it is not private
            if len(accesses) == 1:
                continue

            # We have at least two accesses. If the first one is a write,
            # assume the variable should be private:
            if accesses[0].access_type == AccessType.WRITE:
                # Check if the write access is inside the parallel loop. If
                # the write is outside of a loop, it is an assignment to
                # a shared variable. Example where jpk is likely used
                # outside of the parallel section later, so it must be
                # declared as shared in order to have its value in other loops:
                # !$omp parallel
                # jpk = 100
                # !omp do
                # do ji = 1, jpk

                # Go up the tree till we either find the InvokeSchedule,
                # which is at the top, or a Loop statement (or no parent,
                # which means we have reached the end of a called kernel).
                parent = accesses[0].node
                while parent and \
                        not isinstance(parent, (Loop, InvokeSchedule)):
                    parent = parent.parent

                if parent and isinstance(parent, Loop):
                    # The assignment to the variable is inside a loop, so
                    # declare it to be private
                    result.add(var_name.lower())

        # Convert the set into a list and sort it, so that we get
        # reproducible results
        list_result = list(result)
        list_result.sort()
        return list_result

    def _not_within_omp_parallel_region(self):
        ''' Check that this Directive is not within any other
            parallel region '''
        if self.ancestor(OMPParallelDirective) is not None:
            raise GenerationError("Cannot nest OpenMP parallel regions.")

    def _encloses_omp_directive(self):
        ''' Check that this Parallel region contains other OpenMP
            directives. While it doesn't have to (in order to be valid
            OpenMP), it is likely that an absence of directives
            is an error on the part of the user. '''
        # We need to recurse down through all our children and check
        # whether any of them are an OMPDirective.
        node_list = self.walk(OMPDirective)
        if not node_list:
            # TODO raise a warning here so that the user can decide
            # whether or not this is OK.
            pass
            # raise GenerationError("OpenMP parallel region does not enclose "
            #                       "any OpenMP directives. This is probably "
            #                       "not what you want.")

    def update(self):
        '''
        Updates the fparser2 AST by inserting nodes for this OpenMP
        parallel region.

        '''
        # TODO #435: Remove this function once this is fixed
        self._add_region(
            start_text="parallel default(shared), private({0})".format(
                ",".join(self._get_private_list())),
            end_text="end parallel")


class OMPDoDirective(OMPDirective):
    '''
    Class representing an OpenMP DO directive in the PSyclone AST.

    :param list children: list of Nodes that are children of this Node.
    :param parent: the Node in the AST that has this directive as a child.
    :type parent: :py:class:`psyclone.psyGen.Node`
    :param str omp_schedule: the OpenMP schedule to use.
    :param bool reprod: whether or not to generate code for run-reproducible \
                        OpenMP reductions.

    '''
    def __init__(self, children=None, parent=None, omp_schedule="static",
                 reprod=None):

        if children is None:
            children = []

        if reprod is None:
            self._reprod = Config.get().reproducible_reductions
        else:
            self._reprod = reprod

        self._omp_schedule = omp_schedule

        # Call the init method of the base class once we've stored
        # the OpenMP schedule
        super(OMPDoDirective, self).__init__(children=children,
                                             parent=parent)

    @property
    def dag_name(self):
        ''' Return the name to use in a dag for this node'''
        return "OMP_do_" + str(self.abs_position)

    def node_str(self, colour=True):
        '''
        Returns the name of this node with (optional) control codes
        to generate coloured output in a terminal that supports it.

        :param bool colour: whether or not to include colour control codes.

        :returns: description of this node, possibly coloured.
        :rtype: str
        '''
        if self.reductions():
            reprod = "[reprod={0}]".format(self._reprod)
        else:
            reprod = ""
        return "{0}[OMP do]{1}".format(self.coloured_name(colour), reprod)

    def _reduction_string(self):
        ''' Return the OMP reduction information as a string '''
        reduction_str = ""
        for reduction_type in AccessType.get_valid_reduction_modes():
            reductions = self._get_reductions_list(reduction_type)
            for reduction in reductions:
                reduction_str += ", reduction({0}:{1})".format(
                    OMP_OPERATOR_MAPPING[reduction_type], reduction)
        return reduction_str

    @property
    def reprod(self):
        ''' returns whether reprod has been set for this object or not '''
        return self._reprod

    def gen_code(self, parent):
        '''
        Generate the f2pygen AST entries in the Schedule for this OpenMP do
        directive.

        :param parent: the parent Node in the Schedule to which to add our \
                       content.
        :type parent: sub-class of :py:class:`psyclone.f2pygen.BaseGen`
        :raises GenerationError: if this "!$omp do" is not enclosed within \
                                 an OMP Parallel region.

        '''
        # It is only at the point of code generation that we can check for
        # correctness (given that we don't mandate the order that a user
        # can apply transformations to the code). As an orphaned loop
        # directive, we must have an OMPRegionDirective as an ancestor
        # somewhere back up the tree.
        if not self.ancestor(OMPParallelDirective,
                             excluding=[OMPParallelDoDirective]):
            raise GenerationError("OMPOrphanLoopDirective must have an "
                                  "OMPRegionDirective as ancestor")

        if self._reprod:
            local_reduction_string = ""
        else:
            local_reduction_string = self._reduction_string()

        # As we're an orphaned loop we don't specify the scope
        # of any variables so we don't have to generate the
        # list of private variables
        options = "schedule({0})".format(self._omp_schedule) + \
                  local_reduction_string
        parent.add(DirectiveGen(parent, "omp", "begin", "do", options))

        for child in self.children:
            child.gen_code(parent)

        # make sure the directive occurs straight after the loop body
        position = parent.previous_loop()
        parent.add(DirectiveGen(parent, "omp", "end", "do", ""),
                   position=["after", position])

    def begin_string(self):
        '''Returns the beginning statement of this directive, i.e.
        "omp do ...". The visitor is responsible for adding the
        correct directive beginning (e.g. "!$").

        :returns: the beginning statement for this directive.
        :rtype: str

        '''
        return "omp do schedule({0})".format(self._omp_schedule)

    def end_string(self):
        '''Returns the end (or closing) statement of this directive, i.e.
        "omp end do". The visitor is responsible for adding the
        correct directive beginning (e.g. "!$").

        :returns: the end statement for this directive.
        :rtype: str

        '''
        return "omp end do"

    def update(self):
        '''
        Updates the fparser2 AST by inserting nodes for this OpenMP do.

        :raises GenerationError: if the existing AST doesn't have the \
                                 correct structure to permit the insertion \
                                 of the OpenMP parallel do.
        '''
        # Since this is an OpenMP do, it can only be applied
        # to a single loop.
        if len(self._children) != 1:
            raise GenerationError(
                "An OpenMP DO can only be applied to a single loop "
                "but this Node has {0} children: {1}".
                format(len(self._children), self._children))

        self._add_region(start_text="do schedule({0})".format(
            self._omp_schedule), end_text="end do")


class OMPParallelDoDirective(OMPParallelDirective, OMPDoDirective):
    ''' Class for the !$OMP PARALLEL DO directive. This inherits from
        both OMPParallelDirective (because it creates a new OpenMP
        thread-parallel region) and OMPDoDirective (because it
        causes a loop to be parallelised). '''

    def __init__(self, children=[], parent=None, omp_schedule="static"):
        OMPDoDirective.__init__(self,
                                children=children,
                                parent=parent,
                                omp_schedule=omp_schedule)

    @property
    def dag_name(self):
        ''' Return the name to use in a dag for this node'''
        return "OMP_parallel_do_" + str(self.abs_position)

    def node_str(self, colour=True):
        '''
        Returns the name of this node with (optional) control codes
        to generate coloured output in a terminal that supports it.

        :param bool colour: whether or not to include colour control codes.

        :returns: description of this node, possibly coloured.
        :rtype: str
        '''
        return self.coloured_name(colour) + "[OMP parallel do]"

    def gen_code(self, parent):

        # We're not doing nested parallelism so make sure that this
        # omp parallel do is not already within some parallel region
        self._not_within_omp_parallel_region()

        calls = self.reductions()
        zero_reduction_variables(calls, parent)
        private_str = ",".join(self._get_private_list())
        parent.add(DirectiveGen(parent, "omp", "begin", "parallel do",
                                "default(shared), private({0}), "
                                "schedule({1})".
                                format(private_str, self._omp_schedule) +
                                self._reduction_string()))
        for child in self.children:
            child.gen_code(parent)

        # make sure the directive occurs straight after the loop body
        position = parent.previous_loop()
        parent.add(DirectiveGen(parent, "omp", "end", "parallel do", ""),
                   position=["after", position])

    def update(self):
        '''
        Updates the fparser2 AST by inserting nodes for this OpenMP
        parallel do.

        :raises GenerationError: if the existing AST doesn't have the \
                                 correct structure to permit the insertion \
                                 of the OpenMP parallel do.
        '''
        # Since this is an OpenMP (parallel) do, it can only be applied
        # to a single loop.
        if len(self._children) != 1:
            raise GenerationError(
                "An OpenMP PARALLEL DO can only be applied to a single loop "
                "but this Node has {0} children: {1}".
                format(len(self._children), self._children))

        self._add_region(
            start_text="parallel do default(shared), private({0}), "
            "schedule({1})".format(",".join(self._get_private_list()),
                                   self._omp_schedule),
            end_text="end parallel do")


class GlobalSum(Node):
    '''
    Generic Global Sum class which can be added to and manipulated
    in, a schedule.

    :param scalar: the scalar that the global sum is stored into
    :type scalar: :py:class:`psyclone.dynamo0p3.DynKernelArgument`
    :param parent: optional parent (default None) of this object
    :type parent: :py:class:`psyclone.psyGen.node`

    '''
    def __init__(self, scalar, parent=None):
        Node.__init__(self, children=[], parent=parent)
        import copy
        self._scalar = copy.copy(scalar)
        if scalar:
            # Update scalar values appropriately
            # Here "readwrite" denotes how the class GlobalSum
            # accesses/updates a scalar
            self._scalar.access = AccessType.READWRITE
            self._scalar.call = self
        self._text_name = "GlobalSum"
        self._colour_key = "GlobalSum"

    @property
    def scalar(self):
        ''' Return the scalar field that this global sum acts on '''
        return self._scalar

    @property
    def dag_name(self):
        ''' Return the name to use in a dag for this node'''
        return "globalsum({0})_".format(self._scalar.name) + str(self.position)

    @property
    def args(self):
        ''' Return the list of arguments associated with this node. Override
        the base method and simply return our argument.'''
        return [self._scalar]

    def node_str(self, colour=True):
        '''
        Returns a text description of this node with (optional) control codes
        to generate coloured output in a terminal that supports it.

        :param bool colour: whether or not to include colour control codes.

        :returns: description of this node, possibly coloured.
        :rtype: str
        '''
        return "{0}[scalar='{1}']".format(self.coloured_name(colour),
                                          self._scalar.name)

    def __str__(self):
        return self.node_str(False)


class HaloExchange(Node):
    '''
    Generic Halo Exchange class which can be added to and
    manipulated in, a schedule.

    :param field: the field that this halo exchange will act on
    :type field: :py:class:`psyclone.dynamo0p3.DynKernelArgument`
    :param check_dirty: optional argument default True indicating
    whether this halo exchange should be subject to a run-time check
    for clean/dirty halos.
    :type check_dirty: bool
    :param vector_index: optional vector index (default None) to
    identify which index of a vector field this halo exchange is
    responsible for
    :type vector_index: int
    :param parent: optional parent (default None) of this object
    :type parent: :py:class:`psyclone.psyGen.node`

    '''
    def __init__(self, field, check_dirty=True,
                 vector_index=None, parent=None):
        Node.__init__(self, children=[], parent=parent)
        import copy
        self._field = copy.copy(field)
        if field:
            # Update fields values appropriately
            # Here "readwrite" denotes how the class HaloExchange
            # accesses a field rather than the field's continuity
            self._field.access = AccessType.READWRITE
            self._field.call = self
        self._halo_type = None
        self._halo_depth = None
        self._check_dirty = check_dirty
        self._vector_index = vector_index
        self._text_name = "HaloExchange"
        self._colour_key = "HaloExchange"

    @property
    def vector_index(self):
        '''If the field is a vector then return the vector index associated
        with this halo exchange. Otherwise return None'''
        return self._vector_index

    @property
    def halo_depth(self):
        ''' Return the depth of the halo exchange '''
        return self._halo_depth

    @halo_depth.setter
    def halo_depth(self, value):
        ''' Set the depth of the halo exchange '''
        self._halo_depth = value

    @property
    def field(self):
        ''' Return the field that the halo exchange acts on '''
        return self._field

    @property
    def dag_name(self):
        '''
        :returns: the name to use in a dag for this node.
        :rtype: str
        '''
        name = ("{0}({1})_{2}".format(self._text_name, self._field.name,
                                      self.position))
        if self._check_dirty:
            name = "check" + name
        return name

    @property
    def args(self):
        '''Return the list of arguments associated with this node. Overide the
        base method and simply return our argument. '''
        return [self._field]

    def check_vector_halos_differ(self, node):
        '''helper method which checks that two halo exchange nodes (one being
        self and the other being passed by argument) operating on the
        same field, both have vector fields of the same size and use
        different vector indices. If this is the case then the halo
        exchange nodes do not depend on each other. If this is not the
        case then an internal error will have occured and we raise an
        appropriate exception.

        :param node: a halo exchange which should exchange the same
        field as self
        :type node: :py:class:`psyclone.psyGen.HaloExchange`
        :raises GenerationError: if the argument passed is not a halo exchange
        :raises GenerationError: if the field name in the halo
        exchange passed in has a different name to the field in this
        halo exchange
        :raises GenerationError: if the field in this halo exchange is
        not a vector field
        :raises GenerationError: if the vector size of the field in
        this halo exchange is different to vector size of the field in
        the halo exchange passed by argument.
        :raises GenerationError: if the vector index of the field in
        this halo exchange is the same as the vector index of the
        field in the halo exchange passed by argument.

        '''

        if not isinstance(node, HaloExchange):
            raise GenerationError(
                "Internal error, the argument passed to "
                "HaloExchange.check_vector_halos_differ() is not "
                "a halo exchange object")

        if self.field.name != node.field.name:
            raise GenerationError(
                "Internal error, the halo exchange object passed to "
                "HaloExchange.check_vector_halos_differ() has a different "
                "field name '{0}' to self "
                "'{1}'".format(node.field.name, self.field.name))

        if self.field.vector_size <= 1:
            raise GenerationError(
                "Internal error, HaloExchange.check_vector_halos_differ() "
                "a halo exchange depends on another halo "
                "exchange but the vector size of field '{0}' is 1".
                format(self.field.name))

        if self.field.vector_size != node.field.vector_size:
            raise GenerationError(
                "Internal error, HaloExchange.check_vector_halos_differ() "
                "a halo exchange depends on another halo "
                "exchange but the vector sizes for field '{0}' differ".
                format(self.field.name))

        if self.vector_index == \
           node.vector_index:
            raise GenerationError(
                "Internal error, HaloExchange.check_vector_halos_differ() "
                "a halo exchange depends on another halo "
                "exchange but both vector id's ('{0}') of field '{1}' are "
                "the same".format(self.vector_index, self.field.name))

    def node_str(self, colour=True):
        '''
        Returns the name of this node with (optional) control codes
        to generate coloured output in a terminal that supports it.

        :param bool colour: whether or not to include colour control codes.

        :returns: description of this node, possibly coloured.
        :rtype: str
        '''
        return ("{0}[field='{1}', type='{2}', depth={3}, "
                "check_dirty={4}]".format(
                    self.coloured_name(colour), self._field.name,
                    self._halo_type, self._halo_depth,
                    self._check_dirty))

    def __str__(self):
        return self.node_str(False)


class Loop(Node):
    '''
    Node representing a loop within the PSyIR. It has 4 mandatory children:
    the first one represents the loop lower bound, the second one represents
    the loop upper bound, the third one represents the step value and the
    fourth one is always a PSyIR Schedule node containing the statements inside
    the loop body.

    (Note: currently this loop only represents the equivalent to Fortran do
    loops. This means the loop is bounded by start/stop/step expressions
    evaluated before the loop starts.)

    :param parent: parent of this node in the PSyIR.
    :type parent: sub-class of :py:class:`psyclone.psyGen.Node`
    :param str variable_name: optional name of the loop iterator \
        variable. Defaults to an empty string.
    :param valid_loop_types: a list of loop types that are specific \
        to a particular API.
    :type valid_loop_types: list of str

    '''

    def __init__(self, parent=None, variable_name="", valid_loop_types=None):
        Node.__init__(self, parent=parent)

        # we need to determine whether this is a built-in or kernel
        # call so our schedule can do the right thing.

        if valid_loop_types is None:
            self._valid_loop_types = []
        else:
            self._valid_loop_types = valid_loop_types
        self._loop_type = None        # inner, outer, colour, colours, ...
        self._field = None
        self._field_name = None       # name of the field
        self._field_space = None      # v0, v1, ...,     cu, cv, ...
        self._iteration_space = None  # cells, ...,      cu, cv, ...
        self._kern = None             # Kernel associated with this loop
        self._text_name = "Loop"
        self._colour_key = "Loop"

        # TODO replace iterates_over with iteration_space
        self._iterates_over = "unknown"

        self._variable_name = variable_name
        self._id = ""

    def _check_completeness(self):
        ''' Check that the Loop has 4 children and the 4th is a Schedule.

        :raises InternalError: If the loop does not have 4 children or the
            4th one is not a Schedule
        '''
        if len(self.children) < 4:
            raise InternalError(
                "Loop malformed or incomplete. It should have exactly 4 "
                "children, but found loop with '{0}'.".format(str(self)))

        if not isinstance(self.children[3], Schedule):
            raise InternalError(
                "Loop malformed or incomplete. Fourth child should be a "
                "Schedule node, but found loop with '{0}'.".format(str(self)))

    @property
    def start_expr(self):
        '''
        :returns: the PSyIR Node representing the Loop start expression.
        :rtype: :py:class:`psyclone.psyGen.Node`

        '''
        self._check_completeness()
        return self._children[0]

    @start_expr.setter
    def start_expr(self, expr):
        ''' Setter for Loop start_expr attribute.

        :param expr: New PSyIR start expression.
        :type expr: :py:class:`psyclone.psyGen.Node`

        :raises TypeError: if expr is not a PSyIR node.

        '''
        if not isinstance(expr, Node):
            raise TypeError(
                "Only PSyIR nodes can be assigned as the Loop start expression"
                ", but found '{0}' instead".format(type(expr)))
        self._check_completeness()
        self._children[0] = expr

    @property
    def stop_expr(self):
        '''
        :returns: the PSyIR Node representing the Loop stop expression.
        :rtype: :py:class:`psyclone.psyGen.Node`

        '''
        self._check_completeness()
        return self._children[1]

    @stop_expr.setter
    def stop_expr(self, expr):
        ''' Setter for Loop stop_expr attribute.

        :param expr: New PSyIR stop expression.
        :type expr: :py:class:`psyclone.psyGen.Node`

        :raises TypeError: if expr is not a PSyIR node.

        '''
        if not isinstance(expr, Node):
            raise TypeError(
                "Only PSyIR nodes can be assigned as the Loop stop expression"
                ", but found '{0}' instead".format(type(expr)))
        self._check_completeness()
        self._children[1] = expr

    @property
    def step_expr(self):
        '''
        :returns: the PSyIR Node representing the Loop step expression.
        :rtype: :py:class:`psyclone.psyGen.Node`

        '''
        self._check_completeness()
        return self._children[2]

    @step_expr.setter
    def step_expr(self, expr):
        ''' Setter for Loop step_expr attribute.

        :param expr: New PSyIR step expression.
        :type expr: :py:class:`psyclone.psyGen.Node`

        :raises TypeError: if expr is not a PSyIR node.

        '''
        if not isinstance(expr, Node):
            raise TypeError(
                "Only PSyIR nodes can be assigned as the Loop step expression"
                ", but found '{0}' instead".format(type(expr)))
        self._check_completeness()
        self._children[2] = expr

    @property
    def loop_body(self):
        '''
        :returns: the PSyIR Schedule with the loop body statements.
        :rtype: :py:class:`psyclone.psyGen.Schedule`

        '''
        self._check_completeness()
        return self._children[3]

    @property
    def dag_name(self):
        ''' Return the name to use in a dag for this node

        :returns: Return the dag name for this loop
        :rtype: string

        '''
        if self.loop_type:
            name = "loop_[{0}]_".format(self.loop_type) + \
                   str(self.abs_position)
        else:
            name = "loop_" + str(self.abs_position)
        return name

    @property
    def loop_type(self):
        return self._loop_type

    @loop_type.setter
    def loop_type(self, value):
        '''
        Set the type of this Loop.

        :param str value: the type of this loop.
        :raises GenerationError: if the specified value is not a recognised \
                                 loop type.
        '''
        if value not in self._valid_loop_types:
            raise GenerationError(
                "Error, loop_type value ({0}) is invalid. Must be one of "
                "{1}.".format(value, self._valid_loop_types))
        self._loop_type = value

    def node_str(self, colour=True):
        '''
        Returns the name of this node with (optional) control codes
        to generate coloured output in a terminal that supports it.

        :param bool colour: whether or not to include colour control codes.

        :returns: description of this node, possibly coloured.
        :rtype: str
        '''
        return ("{0}[type='{1}', field_space='{2}', it_space='{3}']".
                format(colored("Loop", SCHEDULE_COLOUR_MAP["Loop"]),
                       self._loop_type, self._field_space,
                       self.iteration_space))

    @property
    def field_space(self):
        return self._field_space

    @field_space.setter
    def field_space(self, my_field_space):
        self._field_space = my_field_space

    @property
    def field_name(self):
        return self._field_name

    @property
    def field(self):
        return self._field

    @field_name.setter
    def field_name(self, my_field_name):
        self._field_name = my_field_name

    @property
    def iteration_space(self):
        return self._iteration_space

    @iteration_space.setter
    def iteration_space(self, it_space):
        self._iteration_space = it_space

    @property
    def kernel(self):
        '''
        :returns: the kernel object associated with this Loop (if any).
        :rtype: :py:class:`psyclone.psyGen.Kern`
        '''
        return self._kern

    @kernel.setter
    def kernel(self, kern):
        '''
        Setter for kernel object associated with this loop.

        :param kern: a kernel object.
        :type kern: :py:class:`psyclone.psyGen.Kern`
        '''
        self._kern = kern

    @property
    def variable_name(self):
        '''
        :returns: the name of the control variable for this loop.
        :rtype: str
        '''
        return self._variable_name

    def __str__(self):
        # Give Loop sub-classes a specialised name
        name = self.__class__.__name__
        result = name + "["
        result += "id:'" + self._id
        result += "', variable:'" + self._variable_name
        if self.loop_type:
            result += "', loop_type:'" + self._loop_type
        result += "']\n"
        for entity in self._children:
            result += str(entity) + "\n"
        result += "End " + name
        return result

    def reference_accesses(self, var_accesses):
        '''Get all variable access information. It combines the data from
        the loop bounds (start, stop and step), as well as the loop body.
        The loop variable is marked as 'READ+WRITE' and references in start,
        stop and step are marked as 'READ'.

        :param var_accesses: VariablesAccessInfo instance that stores the \
            information about variable accesses.
        :type var_accesses: \
            :py:class:`psyclone.core.access_info.VariablesAccessInfo`
        '''

        # It is important to first add the WRITE access, since this way
        # the dependency analysis for declaring openmp private variables
        # will automatically declare the loop variables to be private
        # (write access before read)
        var_accesses.add_access(self.variable_name, AccessType.WRITE, self)
        var_accesses.add_access(self.variable_name, AccessType.READ, self)

        # Accesses of the start/stop/step expressions
        self.start_expr.reference_accesses(var_accesses)
        self.stop_expr.reference_accesses(var_accesses)
        self.step_expr.reference_accesses(var_accesses)
        var_accesses.next_location()

        for child in self.loop_body.children:
            child.reference_accesses(var_accesses)
            var_accesses.next_location()

    def has_inc_arg(self):
        ''' Returns True if any of the Kernels called within this
        loop have an argument with INC access. Returns False otherwise '''
        for kern_call in self.coded_kernels():
            for arg in kern_call.arguments.args:
                if arg.access == AccessType.INC:
                    return True
        return False

    def unique_modified_args(self, arg_type):
        '''Return all unique arguments of the given type from kernels inside
        this loop that are modified.

        :param str arg_type: the type of kernel argument (e.g. field, \
                             operator) to search for.
        :returns: all unique arguments of the given type from kernels inside \
            this loop that are modified.
        :rtype: list of :py:class:`psyclone.psyGen.DynKernelArgument`
        '''
        arg_names = []
        args = []
        for call in self.kernels():
            for arg in call.arguments.args:
                if arg.type.lower() == arg_type:
                    if arg.access != AccessType.READ:
                        if arg.name not in arg_names:
                            arg_names.append(arg.name)
                            args.append(arg)
        return args

    def args_filter(self, arg_types=None, arg_accesses=None, unique=False):
        '''Return all arguments of type arg_types and arg_accesses. If these
        are not set then return all arguments. If unique is set to
        True then only return uniquely named arguments'''
        all_args = []
        all_arg_names = []
        for call in self.kernels():
            call_args = args_filter(call.arguments.args, arg_types,
                                    arg_accesses)
            if unique:
                for arg in call_args:
                    if arg.name not in all_arg_names:
                        all_args.append(arg)
                        all_arg_names.append(arg.name)
            else:
                all_args.extend(call_args)
        return all_args

    def gen_code(self, parent):
        '''
        Generate the Fortran Loop and any associated code.

        :param parent: the node in the f2pygen AST to which to add content.
        :type parent: :py:class:`psyclone.f2pygen.SubroutineGen`

        '''
        def is_unit_literal(expr):
            ''' Check if the given expression is equal to the literal '1'.

            :param expr: a PSyIR expression.
            :type expr: :py:class:`psyclone.psyGen.Node`

            :returns: True if it is equal to the literal '1', false otherwise.
            '''
            return isinstance(expr, Literal) and expr.value == '1'

        if not self.is_openmp_parallel():
            calls = self.reductions()
            zero_reduction_variables(calls, parent)

        if self.root.opencl or (is_unit_literal(self.start_expr) and
                                is_unit_literal(self.stop_expr)):
            # no need for a loop
            for child in self.loop_body:
                child.gen_code(parent)
        else:
            from psyclone.psyir.backend.fortran import FortranWriter
            from psyclone.f2pygen import DoGen, DeclGen
            # start/stop/step_expr are generated with the FortranWriter
            # backend, the rest of the loop with f2pygen.
            fwriter = FortranWriter()
            if is_unit_literal(self.step_expr):
                step_str = None
            else:
                step_str = fwriter(self.step_expr)

            do = DoGen(parent, self._variable_name,
                       fwriter(self.start_expr),
                       fwriter(self.stop_expr),
                       step_str)
            # need to add do loop before children as children may want to add
            # info outside of do loop
            parent.add(do)
            for child in self.loop_body:
                child.gen_code(do)
            my_decl = DeclGen(parent, datatype="integer",
                              entity_decls=[self._variable_name])
            parent.add(my_decl)


class Kern(Node):
    '''
    Base class representing a call to a sub-program unit from within the
    PSy layer. It is possible for this unit to be in-lined within the
    PSy layer.

    :param parent: parent of this node in the PSyIR.
    :type parent: sub-class of :py:class:`psyclone.psyGen.Node`
    :param call: information on the call itself, as obtained by parsing \
                 the Algorithm layer code.
    :type call: :py:class:`psyclone.parse.algorithm.KernelCall`
    :param str name: the name of the routine being called.
    :param arguments: object holding information on the kernel arguments, \
                      as extracted from kernel meta-data.
    :type arguments: :py:class:`psyclone.psyGen.Arguments`

    :raises GenerationError: if any of the arguments to the call are \
                             duplicated.
    '''
    def __init__(self, parent, call, name, arguments):
        Node.__init__(self, children=[], parent=parent)
        self._arguments = arguments
        self._name = name
        self._iterates_over = call.ktype.iterates_over

        # check algorithm arguments are unique for a kernel or
        # built-in call
        arg_names = []
        for arg in self._arguments.args:
            if arg.text:
                text = arg.text.lower().replace(" ", "")
                if text in arg_names:
                    raise GenerationError(
                        "Argument '{0}' is passed into kernel '{1}' code more "
                        "than once from the algorithm layer. This is not "
                        "allowed.".format(arg.text, self._name))
                else:
                    arg_names.append(text)

        self._arg_descriptors = None

        # initialise any reduction information
        reduction_modes = AccessType.get_valid_reduction_modes()
        args = args_filter(arguments.args,
                           arg_types=MAPPING_SCALARS.values(),
                           arg_accesses=reduction_modes)
        if args:
            self._reduction = True
            if len(args) != 1:
                raise GenerationError(
                    "PSyclone currently only supports a single reduction "
                    "in a kernel or builtin")
            self._reduction_arg = args[0]
        else:
            self._reduction = False
            self._reduction_arg = None

    @property
    def args(self):
        '''Return the list of arguments associated with this node. Overide the
        base method and simply return our arguments. '''
        return self.arguments.args

    def node_str(self, colour=True):
        ''' Returns the name of this node with (optional) control codes
        to generate coloured output in a terminal that supports it.

        :param bool colour: whether or not to include colour control codes.

        :returns: description of this node, possibly coloured.
        :rtype: str
        '''
        return (self.coloured_name(colour) + " " + self.name +
                "(" + self.arguments.names + ")")

    def reference_accesses(self, var_accesses):
        '''Get all variable access information. The API specific classes
        add the accesses to the arguments. So the code here only calls
        the baseclass, and increases the location.

        :param var_accesses: VariablesAccessInfo instance that stores the \
            information about variable accesses.
        :type var_accesses: \
            :py:class:`psyclone.core.access_info.VariablesAccessInfo`
        '''
        super(Kern, self).reference_accesses(var_accesses)
        var_accesses.next_location()

    @property
    def is_reduction(self):
        '''if this kernel/builtin contains a reduction variable then return
        True, otherwise return False'''
        return self._reduction

    @property
    def reduction_arg(self):
        ''' if this kernel/builtin contains a reduction variable then return
        the variable, otherwise return None'''
        return self._reduction_arg

    @property
    def reprod_reduction(self):
        '''Determine whether this kernel/builtin is enclosed within an OpenMP
        do loop. If so report whether it has the reproducible flag
        set. Note, this also catches OMPParallelDo Directives but they
        have reprod set to False so it is OK.'''
        ancestor = self.ancestor(OMPDoDirective)
        if ancestor:
            return ancestor.reprod
        else:
            return False

    @property
    def local_reduction_name(self):
        '''Generate a local variable name that is unique for the current
        reduction argument name. This is used for thread-local
        reductions with reproducible reductions '''
        var_name = self._reduction_arg.name
        return self._name_space_manager.\
            create_name(root_name="l_"+var_name,
                        context="PSyVars",
                        label=var_name)

    def zero_reduction_variable(self, parent, position=None):
        '''
        Generate code to zero the reduction variable and to zero the local
        reduction variable if one exists. The latter is used for reproducible
        reductions, if specified.

        :param parent: the Node in the AST to which to add new code.
        :type parent: :py:class:`psyclone.psyGen.Node`
        :param str position: where to position the new code in the AST.
        :raises GenerationError: if the variable to zero is not of type \
                                 gh_real or gh_integer.
        :raises GenerationError: if the reprod_pad_size (read from the \
                                 configuration file) is less than 1.

        '''
        from psyclone.f2pygen import AssignGen, DeclGen, AllocateGen
        if not position:
            position = ["auto"]
        var_name = self._reduction_arg.name
        local_var_name = self.local_reduction_name
        var_type = self._reduction_arg.type
        if var_type == "gh_real":
            zero = "0.0_r_def"
            kind_type = "r_def"
            data_type = "real"
        elif var_type == "gh_integer":
            zero = "0"
            kind_type = None
            data_type = "integer"
        else:
            raise GenerationError(
                "zero_reduction variable should be one of ['gh_real', "
                "'gh_integer'] but found '{0}'".format(var_type))

        parent.add(AssignGen(parent, lhs=var_name, rhs=zero),
                   position=position)
        if self.reprod_reduction:
            parent.add(DeclGen(parent, datatype=data_type,
                               entity_decls=[local_var_name],
                               allocatable=True, kind=kind_type,
                               dimension=":,:"))
            nthreads = self._name_space_manager.create_name(
                root_name="nthreads", context="PSyVars", label="nthreads")
            if Config.get().reprod_pad_size < 1:
                raise GenerationError(
                    "REPROD_PAD_SIZE in {0} should be a positive "
                    "integer, but it is set to '{1}'.".format(
                        Config.get().filename, Config.get().reprod_pad_size))
            pad_size = str(Config.get().reprod_pad_size)
            parent.add(AllocateGen(parent, local_var_name + "(" + pad_size +
                                   "," + nthreads + ")"), position=position)
            parent.add(AssignGen(parent, lhs=local_var_name,
                                 rhs=zero), position=position)

    def reduction_sum_loop(self, parent):
        '''generate the appropriate code to place after the end parallel
        region'''
        from psyclone.f2pygen import DoGen, AssignGen, DeallocateGen
        # TODO we should initialise self._name_space_manager in the
        # constructor!
        self._name_space_manager = NameSpaceFactory().create()
        thread_idx = self._name_space_manager.create_name(
            root_name="th_idx", context="PSyVars", label="thread_index")
        nthreads = self._name_space_manager.create_name(
            root_name="nthreads", context="PSyVars", label="nthreads")
        var_name = self._reduction_arg.name
        local_var_name = self.local_reduction_name
        local_var_ref = self._reduction_ref(var_name)
        reduction_access = self._reduction_arg.access
        try:
            reduction_operator = REDUCTION_OPERATOR_MAPPING[reduction_access]
        except KeyError:
            api_strings = [access.api_specific_name()
                           for access in REDUCTION_OPERATOR_MAPPING]
            raise GenerationError(
                "unsupported reduction access '{0}' found in DynBuiltin:"
                "reduction_sum_loop(). Expected one of '{1}'".
                format(reduction_access.api_specific_name(), api_strings))
        do_loop = DoGen(parent, thread_idx, "1", nthreads)
        do_loop.add(AssignGen(do_loop, lhs=var_name, rhs=var_name +
                              reduction_operator + local_var_ref))
        parent.add(do_loop)
        parent.add(DeallocateGen(parent, local_var_name))

    def _reduction_ref(self, name):
        '''Return the name unchanged if OpenMP is set to be unreproducible, as
        we will be using the OpenMP reduction clause. Otherwise we
        will be computing the reduction ourselves and therefore need
        to store values into a (padded) array separately for each
        thread.'''
        if self.reprod_reduction:
            idx_name = self._name_space_manager.create_name(
                root_name="th_idx",
                context="PSyVars",
                label="thread_index")
            local_name = self._name_space_manager.create_name(
                root_name="l_"+name,
                context="PSyVars",
                label=name)
            return local_name + "(1," + idx_name + ")"
        else:
            return name

    @property
    def arg_descriptors(self):
        return self._arg_descriptors

    @arg_descriptors.setter
    def arg_descriptors(self, obj):
        self._arg_descriptors = obj

    @property
    def arguments(self):
        return self._arguments

    @property
    def name(self):
        '''
        :returns: the name of the kernel.
        :rtype: str
        '''
        return self._name

    @name.setter
    def name(self, value):
        '''
        Set the name of the kernel.

        :param str value: The name of the kernel.
        '''
        self._name = value

    def is_coloured(self):
        '''
        :returns: True if this kernel is being called from within a \
                  coloured loop.
        :rtype: bool
        '''
        return self.parent.parent.loop_type == "colour"

    @property
    def iterates_over(self):
        return self._iterates_over

    def local_vars(self):
        raise NotImplementedError("Kern.local_vars should be implemented")

    def __str__(self):
        raise NotImplementedError("Kern.__str__ should be implemented")

    def gen_code(self, parent):
        raise NotImplementedError("Kern.gen_code should be implemented")


class CodedKern(Kern):
    '''
    Class representing a call to a PSyclone Kernel with a user-provided
    implementation. The kernel may or may not be in-lined.

    :param type KernelArguments: the API-specific sub-class of \
                                 :py:class:`psyclone.psyGen.Arguments` to \
                                 create.
    :param call: Details of the call to this kernel in the Algorithm layer.
    :type call: :py:class:`psyclone.parse.algorithm.KernelCall`.
    :param parent: the parent of this Node (kernel call) in the Schedule.
    :type parent: sub-class of :py:class:`psyclone.psyGen.Node`.
    :param bool check: Whether or not to check that the number of arguments \
                       specified in the kernel meta-data matches the number \
                       provided by the call in the Algorithm layer.

    :raises GenerationError: if(check) and the number of arguments in the \
                             call does not match that in the meta-data.

    '''
    def __init__(self, KernelArguments, call, parent=None, check=True):
        super(CodedKern, self).__init__(parent, call,
                                        call.ktype.procedure.name,
                                        KernelArguments(call, self))
        self._module_name = call.module_name
        self._module_code = call.ktype._ast
        self._kernel_code = call.ktype.procedure
        self._fp2_ast = None  # The fparser2 AST for the kernel
        self._kern_schedule = None  # PSyIR schedule for the kernel
        # Whether or not this kernel has been transformed
        self._modified = False
        # Whether or not to in-line this kernel into the module containing
        # the PSy layer
        self._module_inline = False
        self._opencl_options = {'local_size': 1, 'queue_number': 1}
        if check and len(call.ktype.arg_descriptors) != len(call.args):
            raise GenerationError(
                "error: In kernel '{0}' the number of arguments specified "
                "in the kernel metadata '{1}', must equal the number of "
                "arguments in the algorithm layer. However, I found '{2}'".
                format(call.ktype.procedure.name,
                       len(call.ktype.arg_descriptors),
                       len(call.args)))
        self.arg_descriptors = call.ktype.arg_descriptors
        self._text_name = "CodedKern"
        self._colour_key = "CodedKern"

    def get_kernel_schedule(self):
        '''
        Returns a PSyIR Schedule representing the kernel code. The Schedule
        is just generated on first invocation, this allows us to retain
        transformations that may subsequently be applied to the Schedule
        (but will not adapt to transformations applied to the fparser2 AST).

        :returns: Schedule representing the kernel code.
        :rtype: :py:class:`psyclone.psyGen.KernelSchedule`
        '''
        from psyclone.psyir.frontend.fparser2 import Fparser2Reader
        if self._kern_schedule is None:
            astp = Fparser2Reader()
            self._kern_schedule = astp.generate_schedule(self.name, self.ast)
            # TODO: Validate kernel with metadata (issue #288).
        return self._kern_schedule

    @property
    def opencl_options(self):
        '''
        :returns: dictionary of OpenCL options regarding the kernel.
        :rtype: dictionary
        '''
        return self._opencl_options

    def set_opencl_options(self, options):
        '''
        Validate and store a set of options associated with the Kernel to
        tune the OpenCL code generation.

        :param options: a set of options to tune the OpenCL code.
        :type options: dictionary of <string>:<value>

        '''
        valid_opencl_kernel_options = ['local_size', 'queue_number']

        # Validate that the options given are supported
        for key, value in options.items():
            if key in valid_opencl_kernel_options:
                if key == "local_size":
                    if not isinstance(value, int):
                        raise TypeError(
                            "CodedKern opencl_option 'local_size' should be "
                            "an integer.")
                if key == "queue_number":
                    if not isinstance(value, int):
                        raise TypeError(
                            "CodedKern opencl_option 'queue_number' should be "
                            "an integer.")
            else:
                raise AttributeError(
                    "CodedKern does not support the opencl_option '{0}'. "
                    "The supported options are: {1}."
                    "".format(key, valid_opencl_kernel_options))

            self._opencl_options[key] = value

    def __str__(self):
        return "kern call: " + self._name

    @property
    def module_name(self):
        '''
        :returns: The name of the Fortran module that contains this kernel
        :rtype: string
        '''
        return self._module_name

    @property
    def dag_name(self):
        ''' Return the name to use in a dag for this node'''
        return "kernel_{0}_{1}".format(self.name, str(self.abs_position))

    @property
    def module_inline(self):
        return self._module_inline

    @module_inline.setter
    def module_inline(self, value):
        '''
        Setter for whether or not to module-inline this kernel.

        :param bool value: Whether or not to module-inline this kernel.
        :raises NotImplementedError: if module-inlining is enabled and the \
                                     kernel has been transformed.
        '''
        # Check all kernels in the same invoke as this one and set any
        # with the same name to the same value as this one. This is
        # required as inlining (or not) affects all calls to the same
        # kernel within an invoke. Note, this will set this kernel as
        # well so there is no need to set it locally.
        if value and self.modified:
            # TODO #229. Kernel in-lining is currently implemented via
            # manipulation of the fparser1 Parse Tree while
            # transformations work with the fparser2 Parse Tree-derived
            # PSyIR.  Therefore there is presently no way to inline a
            # transformed kernel.
            raise NotImplementedError(
                "Cannot module-inline a transformed kernel ({0}).".
                format(self.name))
        my_schedule = self.ancestor(InvokeSchedule)
        for kernel in my_schedule.walk(Kern):
            if kernel.name == self.name:
                kernel._module_inline = value

    def node_str(self, colour=True):
        ''' Returns the name of this node with (optional) control codes
        to generate coloured output in a terminal that supports it.

        :param bool colour: whether or not to include colour control codes.

        :returns: description of this node, possibly coloured.
        :rtype: str
        '''
        return (self.coloured_name(colour) + " " + self.name + "(" +
                self.arguments.names + ") " + "[module_inline=" +
                str(self._module_inline) + "]")

    def gen_code(self, parent):
        '''
        Generates the f2pygen AST of the Fortran for this kernel call and
        writes the kernel itself to file if it has been transformed.

        :param parent: The parent of this kernel call in the f2pygen AST.
        :type parent: :py:calls:`psyclone.f2pygen.LoopGen`
        '''
        from psyclone.f2pygen import CallGen, UseGen

        # If the kernel has been transformed then we rename it. If it
        # is *not* being module inlined then we also write it to file.
        self.rename_and_write()

        parent.add(CallGen(parent, self._name,
                           self.arguments.raw_arg_list()))

        if not self.module_inline:
            parent.add(UseGen(parent, name=self._module_name, only=True,
                              funcnames=[self._name]))

    def gen_arg_setter_code(self, parent):
        '''
        Creates a Fortran routine to set the arguments of the OpenCL
        version of this kernel.

        :param parent: Parent node of the set-kernel-arguments routine.
        :type parent: :py:class:`psyclone.f2pygen.ModuleGen`
        '''
        raise NotImplementedError("gen_arg_setter_code must be implemented "
                                  "by sub-class.")

    def incremented_arg(self):
        ''' Returns the argument that has INC access. Raises a
        FieldNotFoundError if none is found.

        :rtype: str
        :raises FieldNotFoundError: if none is found.
        :returns: a Fortran argument name.
        '''
        for arg in self.arguments.args:
            if arg.access == AccessType.INC:
                return arg

        raise FieldNotFoundError("Kernel {0} does not have an argument with "
                                 "{1} access".
                                 format(self.name,
                                        AccessType.INC.api_specific_name()))

    @property
    def ast(self):
        '''
        Generate and return the fparser2 AST of the kernel source.

        :returns: fparser2 AST of the Fortran file containing this kernel.
        :rtype: :py:class:`fparser.two.Fortran2003.Program`
        '''
        from fparser.common.readfortran import FortranStringReader
        from fparser.two import parser
        # If we've already got the AST then just return it
        if self._fp2_ast:
            return self._fp2_ast
        # Use the fparser1 AST to generate Fortran source
        fortran = self._module_code.tofortran()
        # Create an fparser2 Fortran2003 parser
        my_parser = parser.ParserFactory().create()
        # Parse that Fortran using our parser
        reader = FortranStringReader(fortran)
        self._fp2_ast = my_parser(reader)
        return self._fp2_ast

    @staticmethod
    def _new_name(original, tag, suffix):
        '''
        Construct a new name given the original, a tag and a suffix (which
        may or may not terminate the original name). If suffix is present
        in the original name then the `tag` is inserted before it.

        :param str original: The original name
        :param str tag: Tag to insert into new name
        :param str suffix: Suffix with which to end new name.
        :returns: New name made of original + tag + suffix
        :rtype: str
        '''
        if original.endswith(suffix):
            return original[:-len(suffix)] + tag + suffix
        return original + tag + suffix

    def rename_and_write(self):
        '''
        Writes the (transformed) AST of this kernel to file and resets the
        'modified' flag to False. By default (config.kernel_naming ==
        "multiple"), the kernel is re-named so as to be unique within
        the kernel output directory stored within the configuration
        object. Alternatively, if config.kernel_naming is "single"
        then no re-naming and output is performed if there is already
        a transformed copy of the kernel in the output dir. (In this
        case a check is performed that the transformed kernel already
        present is identical to the one that we would otherwise write
        to file. If this is not the case then we raise a GenerationError.)

        :raises GenerationError: if config.kernel_naming == "single" and a \
                                 different, transformed version of this \
                                 kernel is already in the output directory.
        :raises NotImplementedError: if the kernel has been transformed but \
                                     is also flagged for module-inlining.

        '''
        import os
        from psyclone.line_length import FortLineLength

        # If this kernel has not been transformed we do nothing
        if not self.modified and not self.root.opencl:
            return

        # Remove any "_mod" if the file follows the PSyclone naming convention
        orig_mod_name = self.module_name[:]
        if orig_mod_name.lower().endswith("_mod"):
            old_base_name = orig_mod_name[:-4]
        else:
            old_base_name = orig_mod_name[:]

        # We could create a hash of a string built from the name of the
        # Algorithm (module), the name/position of the Invoke and the
        # index of this kernel within that Invoke. However, that creates
        # a very long name so we simply ensure that kernel names are unique
        # within the user-supplied kernel-output directory.
        name_idx = -1
        fdesc = None
        while not fdesc:
            name_idx += 1
            new_suffix = ""

            # GOcean OpenCL needs to differentiate between kernels generated
            # from the same module file, so we include the kernelname into the
            # output filename.
            # TODO: Issue 499, this works as an OpenCL quickfix but it needs
            # to be generalized and be consistent with the '--kernel-renaming'
            # conventions.
            if self.root.opencl:
                if self.name.lower().endswith("_code"):
                    new_suffix += "_" + self.name[:-5]
                else:
                    new_suffix += "_" + self.name

            new_suffix += "_{0}".format(name_idx)

            # Choose file extension
            if self.root.opencl:
                new_name = old_base_name + new_suffix + ".cl"
            else:
                new_name = old_base_name + new_suffix + "_mod.f90"

            try:
                # Atomically attempt to open the new kernel file (in case
                # this is part of a parallel build)
                fdesc = os.open(
                    os.path.join(Config.get().kernel_output_dir, new_name),
                    os.O_CREAT | os.O_WRONLY | os.O_EXCL)
            except (OSError, IOError):
                # The os.O_CREATE and os.O_EXCL flags in combination mean
                # that open() raises an error if the file exists
                if Config.get().kernel_naming == "single":
                    # If the kernel-renaming scheme is such that we only ever
                    # create one copy of a transformed kernel then we're done
                    break
                continue

        # Use the suffix we have determined to rename all relevant quantities
        # within the AST of the kernel code.
        # We can't rename OpenCL kernels as the Invoke set_args functions
        # have already been generated. The link to an specific kernel
        # implementation is delayed to run-time in OpenCL. (e.g. FortCL has
        # the  PSYCLONE_KERNELS_FILE environment variable)
        if not self.root.opencl:
            if self._kern_schedule:
                # A PSyIR kernel schedule has been created. This means
                # that the PSyIR has been modified and will be used to
                # generate modified kernel code. Therefore the PSyIR
                # should be modified rather than the parse tree. This
                # if test, and the associated else, are only required
                # whilst old style (direct fp2) transformations still
                # exist - #490.

                # Rename PSyIR module and kernel names.
                self._rename_psyir(new_suffix)
            else:
                self._rename_ast(new_suffix)

        # Kernel is now self-consistent so unset the modified flag
        self.modified = False

        # If this kernel is being module in-lined then we do not need to
        # write it to file.
        if self.module_inline:
            # TODO #229. We cannot currently inline transformed kernels
            # (because that requires an fparser1 AST and we only have an
            # fparser2 AST of the modified kernel) so raise an error.
            raise NotImplementedError("Cannot module-inline a transformed "
                                      "kernel ({0})".format(self.name))

        if self.root.opencl:
            from psyclone.psyir.backend.opencl import OpenCLWriter
            ocl_writer = OpenCLWriter(
                kernels_local_size=self._opencl_options['local_size'])
            new_kern_code = ocl_writer(self.get_kernel_schedule())
        elif self._kern_schedule:
            # A PSyIR kernel schedule has been created. This means
            # that the PSyIR has been modified. Therefore use the
            # chosen PSyIR back-end to write out the modified kernel
            # code. At the moment there is no way to choose which
            # back-end to use, so simply use the Fortran one (and
            # limit the line length). This test is only required
            # whilst old style (direct fp2) transformations still
            # exist.
            from psyclone.psyir.backend.fortran import FortranWriter
            fortran_writer = FortranWriter()
            # Start from the root of the schedule as we want to output
            # any module information surrounding the kernel subroutine
            # as well as the subroutine itself.
            new_kern_code = fortran_writer(self.get_kernel_schedule().root)
            fll = FortLineLength()
            new_kern_code = fll.process(new_kern_code)
        else:
            # This is an old style transformation which modifes the
            # fp2 parse tree directly. Therefore use the fp2
            # representation to generate the Fortran for this
            # transformed kernel, ensuring that the line length is
            # limited.
            fll = FortLineLength()
            new_kern_code = fll.process(str(self.ast))

        if not fdesc:
            # If we've not got a file descriptor at this point then that's
            # because the file already exists and the kernel-naming scheme
            # ("single") means we're not creating a new one.
            # Check that what we've got is the same as what's in the file
            with open(os.path.join(Config.get().kernel_output_dir,
                                   new_name), "r") as ffile:
                kern_code = ffile.read()
                if kern_code != new_kern_code:
                    raise GenerationError(
                        "A transformed version of this Kernel '{0}' already "
                        "exists in the kernel-output directory ({1}) but is "
                        "not the same as the current, transformed kernel and "
                        "the kernel-renaming scheme is set to '{2}'. (If you "
                        "wish to generate a new, unique kernel for every "
                        "kernel that is transformed then use "
                        "'--kernel-renaming multiple'.)".
                        format(self._module_name+".f90",
                               Config.get().kernel_output_dir,
                               Config.get().kernel_naming))
        else:
            # Write the modified AST out to file
            os.write(fdesc, new_kern_code.encode())
            # Close the new kernel file
            os.close(fdesc)

    def _rename_psyir(self, suffix):
        '''Rename the PSyIR module and kernel names by adding the supplied
        suffix to the names. This change affects the KernCall and
        KernelSchedule nodes.

        :param str suffix: the string to insert into the quantity names.

        '''
        # Use the suffix to create a new kernel name.  This will
        # conform to the PSyclone convention of ending in "_code"
        orig_mod_name = self.module_name[:]
        orig_kern_name = self.name[:]

        new_kern_name = self._new_name(orig_kern_name, suffix, "_code")
        new_mod_name = self._new_name(orig_mod_name, suffix, "_mod")

        # Change the name of this kernel and the associated
        # module. These names are used when generating the PSy-layer.
        self.name = new_kern_name[:]
        self._module_name = new_mod_name[:]

        kern_schedule = self.get_kernel_schedule()
        kern_schedule.name = new_kern_name[:]
        kern_schedule.root.name = new_mod_name[:]

    def _rename_ast(self, suffix):
        '''
        Renames all quantities (module, kernel routine, kernel derived type)
        in the kernel AST by inserting the supplied suffix. The resulting
        names follow the PSyclone naming convention (modules end with "_mod",
        types with "_type" and kernels with "_code").

        :param str suffix: the string to insert into the quantity names.
        '''
        from fparser.two.utils import walk_ast

        # Use the suffix we have determined to create a new kernel name.
        # This will conform to the PSyclone convention of ending in "_code"
        orig_mod_name = self.module_name[:]
        orig_kern_name = self.name[:]

        new_kern_name = self._new_name(orig_kern_name, suffix, "_code")
        new_mod_name = self._new_name(orig_mod_name, suffix, "_mod")

        # Query the fparser2 AST to determine the name of the type that
        # contains the kernel subroutine as a type-bound procedure
        orig_type_name = ""
        new_type_name = ""
        dtypes = walk_ast(self.ast.content, [Fortran2003.Derived_Type_Def])
        for dtype in dtypes:
            tbound_proc = walk_ast(dtype.content,
                                   [Fortran2003.Type_Bound_Procedure_Part])
            names = walk_ast(tbound_proc[0].content, [Fortran2003.Name])
            if str(names[-1]) == self.name:
                # This is the derived type for this kernel. Now we need
                # its name...
                tnames = walk_ast(dtype.content, [Fortran2003.Type_Name])
                orig_type_name = str(tnames[0])

                # The new name for the type containing kernel metadata will
                # conform to the PSyclone convention of ending in "_type"
                new_type_name = self._new_name(orig_type_name, suffix, "_type")
                # Rename the derived type. We do this here rather than
                # search for Type_Name in the AST again below. We loop over
                # the list of type names so as to ensure we rename the type
                # in the end-type statement too.
                for name in tnames:
                    if str(name) == orig_type_name:
                        name.string = new_type_name

        # Change the name of this kernel and the associated module
        self.name = new_kern_name[:]
        self._module_name = new_mod_name[:]

        # Construct a dictionary for mapping from old kernel/type/module
        # names to the corresponding new ones
        rename_map = {orig_mod_name: new_mod_name,
                      orig_kern_name: new_kern_name,
                      orig_type_name: new_type_name}

        # Re-write the values in the AST
        names = walk_ast(self.ast.content, [Fortran2003.Name])
        for name in names:
            try:
                new_value = rename_map[str(name)]
                name.string = new_value[:]
            except KeyError:
                # This is not one of the names we are looking for
                continue

    @property
    def modified(self):
        '''
        :returns: Whether or not this kernel has been modified (transformed).
        :rtype: bool
        '''
        return self._modified

    @modified.setter
    def modified(self, value):
        '''
        Setter for whether or not this kernel has been modified.

        :param bool value: True if kernel modified, False otherwise.
        '''
        self._modified = value


class InlinedKern(Kern):
    '''A class representing a kernel that is inlined. This is used by
    the NEMO API, since the NEMO API has no function to call or parameters.
    '''

    def __init__(self):
        # pylint: disable=super-init-not-called
        self._kern_schedule = None

    def __str__(self):
        return "inlined kern: " + self._name

    @property
    def coloured_text(self):
        '''
        Return text containing the (coloured) name of this node type

        :returns: the name of this node type, possibly with control codes
                  for colour
        :rtype: string
        '''
        return colored("InlinedKern", SCHEDULE_COLOUR_MAP["InlinedKern"])

    @abc.abstractmethod
    def local_vars(self):
        '''
        :returns: list of the variable (names) that are local to this loop \
                  (and must therefore be e.g. threadprivate if doing OpenMP)
        :rtype: list of str
        '''


class BuiltIn(Kern):
    '''
    Parent class for all built-ins (field operations for which the user
    does not have to provide an implementation).
    '''
    def __init__(self):
        # We cannot call Kern.__init__ as don't have necessary information
        # here. Instead we provide a load() method that can be called once
        # that information is available.
        self._arg_descriptors = None
        self._func_descriptors = None
        self._fs_descriptors = None
        self._reduction = None
        self._text_name = "BuiltIn"
        self._colour_key = "BuiltIn"

    @property
    def dag_name(self):
        ''' Return the name to use in a dag for this node'''
        return "builtin_{0}_".format(self.name) + str(self.abs_position)

    def load(self, call, arguments, parent=None):
        ''' Set-up the state of this BuiltIn call '''
        name = call.ktype.name
        super(BuiltIn, self).__init__(parent, call, name, arguments)
        self._text_name = "BuiltIn"
        self._colour_key = "BuiltIn"

    def local_vars(self):
        '''Variables that are local to this built-in and therefore need to be
        made private when parallelising using OpenMP or similar. By default
        builtin's do not have any local variables so set to nothing'''
        return []


class Arguments(object):
    '''
    Arguments abstract base class.

    :param parent_call: kernel call with which the arguments are associated.
    :type parent_call: sub-class of :py:class:`psyclone.psyGen.Kern`
    '''
    def __init__(self, parent_call):
        self._parent_call = parent_call
        # The container object holding information on all arguments
        # (derived from both kernel meta-data and the kernel call
        # in the Algorithm layer).
        self._args = []
        # The actual list of arguments that must be supplied to a
        # subroutine call.
        self._raw_arg_list = []

    def raw_arg_list(self):
        '''
        Abstract method to construct the class-specific argument list for a
        kernel call. Must be overridden in API-specific sub-class.

        :raises NotImplementedError: abstract method.
        '''
        raise NotImplementedError("Arguments.raw_arg_list must be "
                                  "implemented in sub-class")

    @property
    def names(self):
        '''
        :returns: the Algorithm-visible kernel arguments in a \
                  comma-delimited string.
        :rtype: str
        '''
        return ",".join([arg.name for arg in self.args])

    @property
    def args(self):
        return self._args

    def iteration_space_arg(self):
        '''
        Returns an argument that can be iterated over, i.e. modified
        (has WRITE, READWRITE or INC access), but not the result of
        a reduction operation.

        :returns: a Fortran argument name
        :rtype: string
        :raises GenerationError: if none such argument is found.

        '''
        for arg in self._args:
            if arg.access in AccessType.all_write_accesses() and \
                    arg.access not in AccessType.get_valid_reduction_modes():
                return arg
        raise GenerationError("psyGen:Arguments:iteration_space_arg Error, "
                              "we assume there is at least one writer, "
                              "reader/writer, or increment as an argument")

    @property
    def acc_args(self):
        '''
        :returns: the list of quantities that must be available on an \
                  OpenACC device before the associated kernel can be launched
        :rtype: list of str
        '''
        raise NotImplementedError(
            "Arguments.acc_args must be implemented in sub-class")

    @property
    def scalars(self):
        '''
        :returns: the list of scalar quantities belonging to this object
        :rtype: list of str
        '''
        raise NotImplementedError(
            "Arguments.scalars must be implemented in sub-class")


class DataAccess(object):
    '''A helper class to simplify the determination of dependencies due to
    overlapping accesses to data associated with instances of the
    Argument class.

    '''

    def __init__(self, arg):
        '''Store the argument associated with the instance of this class and
        the Call, HaloExchange or GlobalSum (or a subclass thereof)
        instance with which the argument is associated.

        :param arg: the argument that we are concerned with. An \
        argument can be found in a `Kern` a `HaloExchange` or a \
        `GlobalSum` (or a subclass thereof)
        :type arg: :py:class:`psyclone.psyGen.Argument`

        '''
        # the `psyclone.psyGen.Argument` we are concerned with
        self._arg = arg
        # The call (Kern, HaloExchange, GlobalSum or subclass)
        # instance with which the argument is associated
        self._call = arg.call
        # initialise _covered and _vector_index_access to keep pylint
        # happy
        self._covered = None
        self._vector_index_access = None
        # Now actually set them to the required initial values
        self.reset_coverage()

    def overlaps(self, arg):
        '''Determine whether the accesses to the provided argument overlap
        with the accesses of the source argument. Overlap means that
        the accesses share at least one memory location. For example,
        the arguments both access the 1st index of the same field.

        We do not currently deal with accesses to a subset of an
        argument (unless it is a vector). This distinction will need
        to be added once loop splitting is supported.

        :param arg: the argument to compare with our internal argument
        :type arg: :py:class:`psyclone.psyGen.Argument`
        :return bool: True if there are overlapping accesses between \
                      arguments (i.e. accesses share at least one memory \
                      location) and False if not.

        '''
        if self._arg.name != arg.name:
            # the arguments are different args so do not overlap
            return False

        if isinstance(self._call, HaloExchange) and \
           isinstance(arg.call, HaloExchange) and \
           (self._arg.vector_size > 1 or arg.vector_size > 1):
            # This is a vector field and both accesses come from halo
            # exchanges. As halo exchanges only access a particular
            # vector, the accesses do not overlap if the vector indices
            # being accessed differ.

            # sanity check
            if self._arg.vector_size != arg.vector_size:
                raise InternalError(
                    "DataAccess.overlaps(): vector sizes differ for field "
                    "'{0}' in two halo exchange calls. Found '{1}' and "
                    "'{2}'".format(arg.name, self._arg.vector_size,
                                   arg.vector_size))
            if self._call.vector_index != arg.call.vector_index:
                # accesses are to different vector indices so do not overlap
                return False
        # accesses do overlap
        return True

    def reset_coverage(self):
        '''Reset internal state to allow re-use of the object for a different
        situation.

        '''
        # False unless all data accessed by our local argument has
        # also been accessed by other arguments.
        self._covered = False
        # Used to store individual vector component accesses when
        # checking that all vector components have been accessed.
        self._vector_index_access = []

    def update_coverage(self, arg):
        '''Record any overlap between accesses to the supplied argument and
        the internal argument. Overlap means that the accesses to the
        two arguments share at least one memory location. If the
        overlap results in all of the accesses to the internal
        argument being covered (either directly or as a combination
        with previous arguments) then ensure that the covered() method
        returns True. Covered means that all memory accesses by the
        internal argument have at least one corresponding access by
        the supplied arguments.

        :param arg: the argument used to compare with our internal \
                    argument in order to update coverage information
        :type arg: :py:class:`psyclone.psyGen.Argument`

        '''

        if not self.overlaps(arg):
            # There is no overlap so there is nothing to update.
            return

        if isinstance(arg.call, HaloExchange) and \
           self._arg.vector_size > 1:
            # The supplied argument is a vector field coming from a
            # halo exchange and therefore only accesses one of the
            # vectors

            if isinstance(self._call, HaloExchange):
                # I am also a halo exchange so only access one of the
                # vectors. At this point the vector indices of the two
                # halo exchange fields must be the same, which should
                # never happen due to checks in the `overlaps()`
                # method earlier
                raise InternalError(
                    "DataAccess:update_coverage() The halo exchange vector "
                    "indices for '{0}' are the same. This should never "
                    "happen".format(self._arg.name))
            else:
                # I am not a halo exchange so access all components of
                # the vector. However, the supplied argument is a halo
                # exchange so only accesses one of the
                # components. This results in partial coverage
                # (i.e. the overlap in accesses is partial). Therefore
                # record the index that is accessed and check whether
                # all indices are now covered (which would mean `full`
                # coverage).
                if arg.call.vector_index in self._vector_index_access:
                    raise InternalError(
                        "DataAccess:update_coverage() Found more than one "
                        "dependent halo exchange with the same vector index")
                self._vector_index_access.append(arg.call.vector_index)
                if len(self._vector_index_access) != self._arg.vector_size:
                    return
        # This argument is covered i.e. all accesses by the
        # internal argument have a corresponding access in one of the
        # supplied arguments.
        self._covered = True

    @property
    def covered(self):
        '''Returns True if all of the data associated with this argument has
        been covered by the arguments provided in update_coverage

        :return bool: True if all of an argument is covered by \
        previous accesses and False if not.

        '''
        return self._covered


class Argument(object):
    ''' Argument base class '''

    def __init__(self, call, arg_info, access):
        '''
        :param call: the call that this argument is associated with.
        :type call: :py:class:`psyclone.psyGen.Kern`
        :param arg_info: Information about this argument collected by \
                         the parser.
        :type arg_info: :py:class:`psyclone.parse.algorithm.Arg`
        :param access: the way in which this argument is accessed in \
                 the 'Kern'. Valid values are specified in the config object \
                 of the current API.
        :type access: str

        '''
        self._call = call
        if arg_info is not None:
            self._text = arg_info.text
            self._orig_name = arg_info.varname
            self._form = arg_info.form
            self._is_literal = arg_info.is_literal()
        else:
            self._text = ""
            self._orig_name = ""
            self._form = ""
            self._is_literal = False
        self._access = access
        self._name_space_manager = NameSpaceFactory().create()

        if self._orig_name is None:
            # this is an infrastructure call literal argument. Therefore
            # we do not want an argument (_text=None) but we do want to
            # keep the value (_name)
            self._name = arg_info.text
            self._text = None
        else:
            # Use our namespace manager to create a unique name unless
            # the context and label match in which case return the
            # previous name.
            self._name = self._name_space_manager.create_name(
                root_name=self._orig_name, context="AlgArgs", label=self._text)
        self._vector_size = 1

    def __str__(self):
        return self._name

    @property
    def name(self):
        return self._name

    @property
    def text(self):
        return self._text

    @property
    def form(self):
        return self._form

    @property
    def is_literal(self):
        return self._is_literal

    @property
    def access(self):
        return self._access

    @access.setter
    def access(self, value):
        '''Set the access type for this argument.
        :param value: New access type.
        :type value: :py:class:`psyclone.core.access_type.AccessType`.
        :raisesInternalError if value is not an AccessType.
        '''
        if not isinstance(value, AccessType):
            raise InternalError("Invalid access type '{0}' of type '{1}."
                                .format(value, type(value)))

        self._access = value

    @property
    def type(self):
        '''Return the type of the argument. API's that do not have this
        concept (such as gocean0.1 and dynamo0.1) can use this
        baseclass version which just returns "field" in all
        cases. API's with this concept can override this method '''
        return "field"

    @property
    def call(self):
        ''' Return the call that this argument is associated with '''
        return self._call

    @call.setter
    def call(self, value):
        ''' set the node that this argument is associated with '''
        self._call = value

    def set_kernel_arg(self, parent, index, kname):
        '''
        Generate the code to set this argument for an OpenCL kernel.

        :param parent: the node in the Schedule to which to add the code.
        :type parent: :py:class:`psyclone.f2pygen.SubroutineGen`
        :param int index: the (zero-based) index of this argument in the \
                          list of kernel arguments.
        :param str kname: the name of the OpenCL kernel.
        '''
        from psyclone.f2pygen import AssignGen, CallGen
        # Look up variable names from name-space manager
        err_name = self._name_space_manager.create_name(
            root_name="ierr", context="PSyVars", label="ierr")
        kobj = self._name_space_manager.create_name(
            root_name="kernel_obj", context="ArgSetter", label="kernel_obj")
        parent.add(AssignGen(
            parent, lhs=err_name,
            rhs="clSetKernelArg({0}, {1}, C_SIZEOF({2}), C_LOC({2}))".
            format(kobj, index, self.name)))
        parent.add(CallGen(
            parent, "check_status",
            ["'clSetKernelArg: arg {0} of {1}'".format(index, kname),
             err_name]))

    def backward_dependence(self):
        '''Returns the preceding argument that this argument has a direct
        dependence with, or None if there is not one. The argument may
        exist in a call, a haloexchange, or a globalsum.

        :returns: the first preceding argument this argument has a
        dependence with
        :rtype: :py:class:`psyclone.psyGen.Argument`

        '''
        nodes = self._call.preceding(reverse=True)
        return self._find_argument(nodes)

    def backward_write_dependencies(self, ignore_halos=False):
        '''Returns a list of previous write arguments that this argument has
        dependencies with. The arguments may exist in a call, a
        haloexchange (unless `ignore_halos` is `True`), or a globalsum. If
        none are found then return an empty list. If self is not a
        reader then return an empty list.

        :param: ignore_halos: An optional, default `False`, boolean flag
        :type: ignore_halos: bool
        :returns: a list of arguments that this argument has a dependence with
        :rtype: :func:`list` of :py:class:`psyclone.psyGen.Argument`

        '''
        nodes = self._call.preceding(reverse=True)
        results = self._find_write_arguments(nodes, ignore_halos=ignore_halos)
        return results

    def forward_dependence(self):
        '''Returns the following argument that this argument has a direct
        dependence with, or `None` if there is not one. The argument may
        exist in a call, a haloexchange, or a globalsum.

        :returns: the first following argument this argument has a
        dependence with
        :rtype: :py:class:`psyclone.psyGen.Argument`

        '''
        nodes = self._call.following()
        return self._find_argument(nodes)

    def forward_read_dependencies(self):
        '''Returns a list of following read arguments that this argument has
        dependencies with. The arguments may exist in a call, a
        haloexchange, or a globalsum. If none are found then
        return an empty list. If self is not a writer then return an
        empty list.

        :returns: a list of arguments that this argument has a dependence with
        :rtype: :func:`list` of :py:class:`psyclone.psyGen.Argument`

        '''
        nodes = self._call.following()
        return self._find_read_arguments(nodes)

    def _find_argument(self, nodes):
        '''Return the first argument in the list of nodes that has a
        dependency with self. If one is not found return None

        :param: the list of nodes that this method examines
        :type: :func:`list` of :py:class:`psyclone.psyGen.Node`
        :returns: An argument object or None
        :rtype: :py:class:`psyclone.psyGen.Argument`

        '''
        nodes_with_args = [x for x in nodes if
                           isinstance(x, (Kern, HaloExchange, GlobalSum))]
        for node in nodes_with_args:
            for argument in node.args:
                if self._depends_on(argument):
                    return argument
        return None

    def _find_read_arguments(self, nodes):
        '''Return a list of arguments from the list of nodes that have a read
        dependency with self. If none are found then return an empty
        list. If self is not a writer then return an empty list.

        :param: the list of nodes that this method examines
        :type: :func:`list` of :py:class:`psyclone.psyGen.Node`
        :returns: a list of arguments that this argument has a dependence with
        :rtype: :func:`list` of :py:class:`psyclone.psyGen.Argument`

        '''
        if self.access not in AccessType.all_write_accesses():
            # I am not a writer so there will be no read dependencies
            return []

        # We only need consider nodes that have arguments
        nodes_with_args = [x for x in nodes if
                           isinstance(x, (Kern, HaloExchange, GlobalSum))]
        access = DataAccess(self)
        arguments = []
        for node in nodes_with_args:
            for argument in node.args:
                # look at all arguments in our nodes
                if argument.access in AccessType.all_read_accesses() and \
                   access.overlaps(argument):
                    arguments.append(argument)
                if argument.access in AccessType.all_write_accesses():
                    access.update_coverage(argument)
                    if access.covered:
                        # We have now found all arguments upon which
                        # this argument depends so return the list.
                        return arguments

        # we did not find a terminating write dependence in the list
        # of nodes so we return any read dependencies that were found
        return arguments

    def _find_write_arguments(self, nodes, ignore_halos=False):
        '''Return a list of arguments from the list of nodes that have a write
        dependency with self. If none are found then return an empty
        list. If self is not a reader then return an empty list.

        :param: the list of nodes that this method examines
        :type: :func:`list` of :py:class:`psyclone.psyGen.Node`
        :param: ignore_halos: An optional, default `False`, boolean flag
        :type: ignore_halos: bool
        :returns: a list of arguments that this argument has a dependence with
        :rtype: :func:`list` of :py:class:`psyclone.psyGen.Argument`

        '''
        if self.access not in AccessType.all_read_accesses():
            # I am not a reader so there will be no write dependencies
            return []

        # We only need consider nodes that have arguments
        nodes_with_args = [x for x in nodes if
                           isinstance(x, (Kern, GlobalSum)) or
                           (isinstance(x, HaloExchange) and not ignore_halos)]
        access = DataAccess(self)
        arguments = []
        for node in nodes_with_args:
            for argument in node.args:
                # look at all arguments in our nodes
                if argument.access not in AccessType.all_write_accesses():
                    # no dependence if not a writer
                    continue
                if not access.overlaps(argument):
                    # Accesses are independent of each other
                    continue
                arguments.append(argument)
                access.update_coverage(argument)
                if access.covered:
                    # sanity check
                    if not isinstance(node, HaloExchange) and \
                       len(arguments) > 1:
                        raise InternalError(
                            "Found a writer dependence but there are already "
                            "dependencies. This should not happen.")
                    # We have now found all arguments upon which this
                    # argument depends so return the list.
                    return arguments
        if arguments:
            raise InternalError(
                "Argument()._field_write_arguments() There are no more nodes "
                "but there are already dependencies. This should not happen.")
        # no dependencies have been found
        return []

    def _depends_on(self, argument):
        '''If there is a dependency between the argument and self then return
        True, otherwise return False. We consider there to be a
        dependency between two arguments if the names are the same and
        if one reads and one writes, or if both write. Dependencies
        are often defined as being read-after-write (RAW),
        write-after-read (WAR) and write after write (WAW). These
        dependencies can be considered to be forward dependencies, in
        the sense that RAW means that the read is after the write in
        the schedule. Similarly for WAR and WAW. We capture these
        dependencies in this method. However we also capture
        dependencies in the opposite direction (backward
        dependencies). These are the same dependencies as forward
        dependencies but are reversed. One could consider these to be
        read-before-write, write-before-read, and
        write-before-write. The terminology of forward and backward to
        indicate whether the argument we depend on is after or before
        us in the schedule is borrowed from loop dependence analysis
        where a forward dependence indicates a dependence in a future
        loop iteration and a backward dependence indicates a
        dependence on a previous loop iteration. Note, we currently
        assume that any read or write to an argument results in a
        dependence i.e. we do not consider the internal structure of
        the argument (e.g. it may be an array). However, this
        assumption is OK as all elements of an array are typically
        accessed. However, we may need to revisit this when we change
        the iteration spaces of loops e.g. for overlapping
        communication and computation.

        :param argument: the argument we will check to see whether
        there is a dependence with this argument instance (self)
        :type argument: :py:class:`psyclone.psyGen.Argument`
        :returns: True if there is a dependence and False if not
        :rtype: bool

        '''
        if argument.name == self._name:
            if self.access in AccessType.all_write_accesses() and \
               argument.access in AccessType.all_read_accesses():
                return True
            if self.access in AccessType.all_read_accesses() and \
               argument.access in AccessType.all_write_accesses():
                return True
            if self.access in AccessType.all_write_accesses() and \
               argument.access in AccessType.all_write_accesses():
                return True
        return False


class KernelArgument(Argument):
    def __init__(self, arg, arg_info, call):
        self._arg = arg
        Argument.__init__(self, call, arg_info, arg.access)

    @property
    def space(self):
        return self._arg.function_space

    @property
    def stencil(self):
        return self._arg.stencil

    @abc.abstractmethod
    def is_scalar(self):
        ''':returns: whether this variable is a scalar variable or not.
        :rtype: bool'''


class TransInfo(object):
    '''
    This class provides information about, and access, to the available
    transformations in this implementation of PSyclone. New transformations
    will be picked up automatically as long as they subclass the abstract
    Transformation class.

    For example:

    >>> from psyclone.psyGen import TransInfo
    >>> t = TransInfo()
    >>> print(t.list)
    There is 1 transformation available:
      1: SwapTrans, A test transformation
    >>> # accessing a transformation by index
    >>> trans = t.get_trans_num(1)
    >>> # accessing a transformation by name
    >>> trans = t.get_trans_name("SwapTrans")

    '''

    def __init__(self, module=None, base_class=None):
        ''' if module and/or baseclass are provided then use these else use
            the default module "Transformations" and the default base_class
            "Transformation"'''

        if False:
            self._0_to_n = DummyTransformation()  # only here for pyreverse!

        if module is None:
            # default to the transformation module
            from psyclone import transformations
            module = transformations
        if base_class is None:
            from psyclone import psyGen
            base_class = psyGen.Transformation
        # find our transformations
        self._classes = self._find_subclasses(module, base_class)

        # create our transformations
        self._objects = []
        self._obj_map = {}
        for my_class in self._classes:
            my_object = my_class()
            self._objects.append(my_object)
            self._obj_map[my_object.name] = my_object

    @property
    def list(self):
        ''' return a string with a human readable list of the available
            transformations '''
        import os
        if len(self._objects) == 1:
            result = "There is 1 transformation available:"
        else:
            result = "There are {0} transformations available:".format(
                len(self._objects))
        result += os.linesep
        for idx, my_object in enumerate(self._objects):
            result += "  " + str(idx+1) + ": " + my_object.name + ": " + \
                      str(my_object) + os.linesep
        return result

    @property
    def num_trans(self):
        ''' return the number of transformations available '''
        return len(self._objects)

    def get_trans_num(self, number):
        ''' return the transformation with this number (use list() first to
            see available transformations) '''
        if number < 1 or number > len(self._objects):
            raise GenerationError("Invalid transformation number supplied")
        return self._objects[number-1]

    def get_trans_name(self, name):
        ''' return the transformation with this name (use list() first to see
            available transformations) '''
        try:
            return self._obj_map[name]
        except KeyError:
            raise GenerationError("Invalid transformation name: got {0} "
                                  "but expected one of {1}".
                                  format(name, self._obj_map.keys()))

    def _find_subclasses(self, module, base_class):
        ''' return a list of classes defined within the specified module that
            are a subclass of the specified baseclass. '''
        import inspect
        return [cls for name, cls in inspect.getmembers(module)
                if inspect.isclass(cls) and not inspect.isabstract(cls) and
                issubclass(cls, base_class) and cls is not base_class]


@six.add_metaclass(abc.ABCMeta)
class Transformation(object):
    '''Abstract baseclass for a transformation. Uses the abc module so it
        can not be instantiated. '''

    @abc.abstractproperty
    def name(self):
        '''Returns the name of the transformation.'''
        return

    @abc.abstractmethod
    def apply(self, node, options=None):
        '''Abstract method that applies the transformation. This function
        must be implemented by each transform. As a minimum each apply
        function must take a node to which the transform is applied, and
        a dictionary of additional options, which will also be passed on
        to the validate functions. This dictionary is used to provide
        optional parameters, and also to modify the behaviour of
        validation of transformations: for example, if the user knows that
        a transformation can correctly be applied in a specific case, but
        the more generic code validation would not allow this. Validation
        functions should check for a key in the options dictionary to
        disable certain tests. Those keys will be documented in each
        apply() and validate() function.

        Note that some apply() functions might take a slightly different
        set of parameters.

        :param node: The node (or list of nodes) for the transformation \
                - specific to the actual transform used.
        :type node: depends on actual transformation
        :param options: a dictionary with options for transformations.
        :type options: dictionary of string:values or None

        :returns: 2-tuple of new schedule and memento of transform.
        :rtype: (:py:class:`psyclone.dynamo0p3.DynInvokeSchedule`, \
                 :py:class:`psyclone.undoredo.Memento`)

        '''
        # pylint: disable=no-self-use
        schedule = None
        momento = None
        return schedule, momento

    def validate(self, node, options=None):
        '''Method that validates that the input data is correct.
        It will raise exceptions if the input data is incorrect. This
        function needs to be implemented by each transformation.

        The validate function can be called by the user independent of
        the apply() function, but it will automatically be executed as
        part of an apply() call.

        As minimum each validate function must take a node to which the
        transform is applied and a dictionary of additional options.
        This dictionary is used to provide optional parameters and also
        to modify the behaviour of validation: for example, if the user
        knows that a transformation can correctly be applied in a specific
        case but the more generic code validation would not allow this.
        Validation functions should check for particular keys in the options
        dict in order to disable certain tests. Those keys will be documented
        in each apply() and validate() function as 'options["option-name"]'.

        Note that some validate functions might take a slightly different
        set of parameters.

        :param node: The node (or list of nodes) for the transformation \
                - specific to the actual transform used.
        :type node: depends on actual transformation
        :param options: a dictionary with options for transformations.
        :type options: dictionary of string:values or None
        '''
        # pylint: disable=no-self-use, unused-argument


class DummyTransformation(Transformation):
    '''Dummy transformation use elsewhere to keep pyreverse happy.'''
    def name(self):
        return

    def apply(self, node, options=None):
        return None, None


class IfBlock(Node):
    '''
    Node representing an if-block within the PSyIR. It has two mandatory
    children: the first one represents the if-condition and the second one
    the if-body; and an optional third child representing the else-body.

    :param parent: the parent of this node within the PSyIR tree.
    :type parent: :py:class:`psyclone.psyGen.Node`
    :param str annotation: Tags that provide additional information about \
        the node. The node should still be functionally correct when \
        ignoring these tags. Currently, it includes: 'was_elseif' to tag
        nested ifs originally written with the 'else if' languague syntactic \
        constructs, 'was_single_stmt' to tag ifs with a 1-statement body \
        which were originally written in a single line, and 'was_case' to \
        tag an conditional structure which was originally written with the \
        Fortran 'case' or C 'switch' syntactic constructs.
    :raises InternalError: when initialised with invalid parameters.
    '''
    valid_annotations = ('was_elseif', 'was_single_stmt', 'was_case')

    def __init__(self, parent=None, annotation=None):
        super(IfBlock, self).__init__(parent=parent)
        if annotation in IfBlock.valid_annotations:
            self._annotations.append(annotation)
        elif annotation:
            raise InternalError(
                "IfBlock with unrecognized annotation '{0}', valid annotations"
                " are: {1}.".format(annotation, IfBlock.valid_annotations))
        self._text_name = "If"
        self._colour_key = "If"

    @property
    def condition(self):
        ''' Return the PSyIR Node representing the conditional expression
        of this IfBlock.

        :returns: IfBlock conditional expression.
        :rtype: :py:class:`psyclone.psyGen.Node`
        :raises InternalError: If the IfBlock node does not have the correct \
            number of children.
        '''
        if len(self.children) < 2:
            raise InternalError(
                "IfBlock malformed or incomplete. It should have at least 2 "
                "children, but found {0}.".format(len(self.children)))
        return self._children[0]

    @property
    def if_body(self):
        ''' Return the Schedule executed when the IfBlock evaluates to True.

        :returns: Schedule to be executed when IfBlock evaluates to True.
        :rtype: :py:class:`psyclone.psyGen.Schedule`
        :raises InternalError: If the IfBlock node does not have the correct \
            number of children.
        '''

        if len(self.children) < 2:
            raise InternalError(
                "IfBlock malformed or incomplete. It should have at least 2 "
                "children, but found {0}.".format(len(self.children)))

        return self._children[1]

    @property
    def else_body(self):
        ''' If available return the Schedule executed when the IfBlock
        evaluates to False, otherwise return None.

        :returns: Schedule to be executed when IfBlock evaluates \
            to False, if it doesn't exist returns None.
        :rtype: :py:class:`psyclone.psyGen.Schedule` or NoneType
        '''
        if len(self._children) == 3:
            return self._children[2]
        return None

    def node_str(self, colour=True):
        ''' Returns the name of this node with (optional) control codes
        to generate coloured output in a terminal that supports it.

        :param bool colour: whether or not to include colour control codes.

        :returns: description of this node, possibly coloured.
        :rtype: str
        '''
        text = self.coloured_name(colour) + "["
        if self.annotations:
            text += "annotations='" + ','.join(self.annotations) + "'"
        text += "]"
        return text

    def __str__(self):
        result = "If[]\n"
        for entity in self._children:
            result += str(entity)
        return result

    def reference_accesses(self, var_accesses):
        '''Get all variable access information. It combines the data from
        the condition, if-body and (if available) else-body. This could
        later be extended to handle cases where a variable is only written
        in one of the two branches.

        :param var_accesses: VariablesAccessInfo instance that stores the \
            information about variable accesses.
        :type var_accesses: \
            :py:class:`psyclone.core.access_info.VariablesAccessInfo`
        '''

        # The first child is the if condition - all variables are read-only
        self.condition.reference_accesses(var_accesses)
        var_accesses.next_location()
        self.if_body.reference_accesses(var_accesses)
        var_accesses.next_location()

        if self.else_body:
            self.else_body.reference_accesses(var_accesses)
            var_accesses.next_location()


class ACCKernelsDirective(ACCDirective):
    '''
    Class representing the !$ACC KERNELS directive in the PSyIR.

    :param children: the PSyIR nodes to be enclosed in the Kernels region \
                     and which are therefore children of this node.
    :type children: list of sub-classes of :py:class:`psyclone.psyGen.Node`
    :param parent: the parent of this node in the PSyIR.
    :type parent: sub-class of :py:class:`psyclone.psyGen.Node`
    :param bool default_present: whether or not to add the "default(present)" \
                                 clause to the kernels directive.

    :raises NotImplementedError: if default_present is False.

    '''
    def __init__(self, children=None, parent=None, default_present=True):
        super(ACCKernelsDirective, self).__init__(children=children,
                                                  parent=parent)
        self._default_present = default_present

    @property
    def dag_name(self):
        '''
        :returns: the name to use for this node in a dag.
        :rtype: str
        '''
        return "ACC_kernels_" + str(self.abs_position)

    def node_str(self, colour=True):
        ''' Returns the name of this node with (optional) control codes
        to generate coloured output in a terminal that supports it.

        :param bool colour: whether or not to include colour control codes.

        :returns: description of this node, possibly coloured.
        :rtype: str
        '''
        return self.coloured_name(colour) + "[ACC Kernels]"

    def gen_code(self, parent):
        '''
        Generate the f2pygen AST entries in the Schedule for this
        OpenACC Kernels directive.

        :param parent: the parent Node in the Schedule to which to add this \
                       content.
        :type parent: sub-class of :py:class:`psyclone.f2pygen.BaseGen`

        '''
        data_movement = ""
        if self._default_present:
            data_movement = "default(present)"
        parent.add(DirectiveGen(parent, "acc", "begin", "kernels",
                                data_movement))
        for child in self.children:
            child.gen_code(parent)
        parent.add(DirectiveGen(parent, "acc", "end", "kernels", ""))

    def update(self):
        '''
        Updates the fparser2 AST by inserting nodes for this ACC kernels
        directive.
        '''
        data_movement = None
        if self._default_present:
            data_movement = "present"
        self._add_region(start_text="KERNELS", end_text="END KERNELS",
                         data_movement=data_movement)


class ACCDataDirective(ACCDirective):
    '''
    Class representing the !$ACC DATA ... !$ACC END DATA directive
    in the PSyIR.

    '''
    @property
    def dag_name(self):
        '''
        :returns: the name to use in a dag for this node.
        :rtype: str
        '''
        return "ACC_data_" + str(self.abs_position)

    def node_str(self, colour=True):
        ''' Returns the name of this node with (optional) control codes
        to generate coloured output in a terminal that supports it.

        :param bool colour: whether or not to include colour control codes.

        :returns: description of this node, possibly coloured.
        :rtype: str
        '''
        return self.coloured_name(colour) + "[ACC DATA]"

    def gen_code(self, _):
        '''
        :raises InternalError: the ACC data directive is currently only \
                               supported for the NEMO API and that uses the \
                               update() method to alter the underlying \
                               fparser2 parse tree.
        '''
        raise InternalError(
            "ACCDataDirective.gen_code should not have been called.")

    def update(self):
        '''
        Updates the fparser2 AST by inserting nodes for this OpenACC Data
        directive.

        '''
        self._add_region(start_text="DATA", end_text="END DATA",
                         data_movement="analyse")


@six.add_metaclass(abc.ABCMeta)
class SymbolInterface(object):
    '''
    Abstract base class for capturing the access mechanism for symbols that
    represent data that exists outside the section of code being represented
    in the PSyIR.

    :param access: How the symbol is accessed within the section of code or \
                   None (if unknown).
    :type access: :py:class:`psyclone.psyGen.SymbolAccess`
    '''
    def __init__(self, access=None):
        self._access = None
        # Use the setter as that has error checking
        if not access:
            self.access = Symbol.Access.UNKNOWN
        else:
            self.access = access

    @property
    def access(self):
        '''
        :returns: the access-type for this symbol.
        :rtype: :py:class:`psyclone.psyGen.Symbol.Access`
        '''
        return self._access

    @access.setter
    def access(self, value):
        '''
        Setter for the access type of this symbol.

        :param value: the new access type.
        :type value: :py:class:`psyclon.psyGen.SymbolAccess`

        :raises TypeError: if the supplied value is not of the correct type.
        '''
        if not isinstance(value, Symbol.Access):
            raise TypeError("SymbolInterface.access must be a 'Symbol.Access' "
                            "but got '{0}'.".format(type(value)))
        self._access = value


class Symbol(object):
    '''
    Symbol item for the Symbol Table. It contains information about: the name,
    the datatype, the shape (in column-major order) and, for a symbol
    representing data that exists outside of the local scope, the interface
    to that symbol (i.e. the mechanism by which it is accessed).

    :param str name: Name of the symbol.
    :param str datatype: Data type of the symbol. (One of \
                     :py:attr:`psyclone.psyGen.Symbol.valid_data_types`.)
    :param list shape: Shape of the symbol in column-major order (leftmost \
                       index is contiguous in memory). Each entry represents \
                       an array dimension. If it is 'None' the extent of that \
                       dimension is unknown, otherwise it holds an integer \
                       literal or a reference to an integer symbol with the \
                       extent. If it is an empty list then the symbol \
                       represents a scalar.
    :param interface: Object describing the interface to this symbol (i.e. \
                      whether it is passed as a routine argument or accessed \
                      in some other way) or None if the symbol is local.
    :type interface: :py:class:`psyclone.psyGen.SymbolInterface` or NoneType.
    :param constant_value: Sets a fixed known value for this \
                           Symbol. If the value is None (the default) \
                           then this symbol is not a constant. The \
                           datatype of the constant value must be \
                           compatible with the datatype of the symbol.
    :type constant_value: int, str or bool

    :raises NotImplementedError: Provided parameters are not supported yet.
    :raises TypeError: Provided parameters have invalid error type.
    :raises ValueError: Provided parameters contain invalid values.

    '''
    ## Tuple with the valid datatypes.
    valid_data_types = ('real',  # Floating point
                        'integer',
                        'character',
                        'boolean',
                        'deferred')  # Type of this symbol not yet determined
    ## Mapping from supported data types for constant values to
    #  internal Python types
    mapping = {'integer': int, 'character': str, 'boolean': bool}

    class Access(Enum):
        '''
        Enumeration for the different types of access that a Symbol is
        permitted to have.

        '''
        ## The symbol is only ever read within the current scoping block.
        READ = 1
        ## The first access of the symbol in the scoping block is a write and
        # therefore any value that it may have had upon entry is discarded.
        WRITE = 2
        ## The first access of the symbol in the scoping block is a read but
        # it is subsequently written to.
        READWRITE = 3
        ## The way in which the symbol is accessed in the scoping block is
        # unknown
        UNKNOWN = 4

    class Argument(SymbolInterface):
        '''
        Captures the interface to a symbol that is accessed as a routine
        argument.

        :param access: how the symbol is accessed within the local scope.
        :type access: :py:class:`psyclone.psyGen.Symbol.Access`
        '''
        def __init__(self, access=None):
            super(Symbol.Argument, self).__init__(access=access)
            self._pass_by_value = False

        def __str__(self):
            return "Argument(pass-by-value={0})".format(self._pass_by_value)

    class FortranGlobal(SymbolInterface):
        '''
        Describes the interface to a Fortran Symbol representing data that
        is supplied as some sort of global variable. Currently only supports
        data accessed via a module 'USE' statement.

        :param str module_use: the name of the Fortran module from which the \
                               symbol is imported.
        :param access: the manner in which the Symbol is accessed in the \
                       associated code section. If None is supplied then the \
                       access is Symbol.Access.UNKNOWN.
        :type access: :py:class:`psyclone.psyGen.Symbol.Access` or None.
        '''
        def __init__(self, module_use, access=None):
            self._module_name = ""
            super(Symbol.FortranGlobal, self).__init__(access=access)
            self.module_name = module_use

        def __str__(self):
            return "FortranModule({0})".format(self.module_name)

        @property
        def module_name(self):
            '''
            :returns: the name of the Fortran module from which the symbol is \
                      imported or None if it is not a module variable.
            :rtype: str or None
            '''
            return self._module_name

        @module_name.setter
        def module_name(self, value):
            '''
            Setter for the name of the Fortran module from which this symbol
            is imported.

            :param str value: the name of the Fortran module.

            :raises TypeError: if the supplied value is not a str.
            :raises ValueError: if the supplied string is not at least one \
                                character long.
            '''
            if not isinstance(value, str):
                raise TypeError("module_name must be a str but got '{0}'".
                                format(type(value)))
            if not value:
                raise ValueError("module_name must be one or more characters "
                                 "long")
            self._module_name = value

    def __init__(self, name, datatype, shape=None, constant_value=None,
                 interface=None):

        self._name = name

        if datatype not in Symbol.valid_data_types:
            raise NotImplementedError(
                "Symbol can only be initialised with {0} datatypes but found "
                "'{1}'.".format(str(Symbol.valid_data_types), datatype))
        self._datatype = datatype

        if shape is None:
            shape = []
        elif not isinstance(shape, list):
            raise TypeError("Symbol shape attribute must be a list.")

        for dimension in shape:
            if isinstance(dimension, Symbol):
                if dimension.datatype != "integer" or dimension.shape:
                    raise TypeError(
                        "Symbols that are part of another symbol shape can "
                        "only be scalar integers, but found '{0}'."
                        "".format(str(dimension)))
            elif not isinstance(dimension, (type(None), int)):
                raise TypeError("Symbol shape list elements can only be "
                                "'Symbol', 'integer' or 'None'.")
        self._shape = shape
        # The following attributes have setter methods (with error checking)
        self._constant_value = None
        self._interface = None
        # If an interface is specified for this symbol then the data with
        # which it is associated must exist outside of this kernel.
        self.interface = interface
        self.constant_value = constant_value

    @property
    def name(self):
        '''
        :returns: Name of the Symbol.
        :rtype: str
        '''
        return self._name

    @property
    def datatype(self):
        '''
        :returns: Datatype of the Symbol.
        :rtype: str
        '''
        return self._datatype

    @property
    def access(self):
        '''
        :returns: How this symbol is accessed (read, readwrite etc.) within \
                  the local scope.
        :rtype: :py:class:`psyclone.psyGen.Symbol.Access` or NoneType.
        '''
        if self._interface:
            return self._interface.access
        # This symbol has no interface info and therefore is local
        return None

    @property
    def shape(self):
        '''
        :returns: Shape of the symbol in column-major order (leftmost \
                  index is contiguous in memory). Each entry represents \
                  an array dimension. If it is 'None' the extent of that \
                  dimension is unknown, otherwise it holds an integer \
                  literal or a reference to an integer symbol with the \
                  extent. If it is an empty list then the symbol \
                  represents a scalar.
        :rtype: list
        '''
        return self._shape

    @property
    def scope(self):
        '''
        :returns: Whether the symbol is 'local' (just exists inside the \
                  kernel scope) or 'global' (data also lives outside the \
                  kernel). Global-scoped symbols must have an associated \
                  'interface' that specifies the mechanism by which the \
                  kernel accesses the associated data.
        :rtype: str
        '''
        if self._interface:
            return "global"
        return "local"

    @property
    def interface(self):
        '''
        :returns: the an object describing the external interface to \
                  this Symbol or None (if it is local).
        :rtype: Sub-class of :py:class:`psyclone.psyGen.SymbolInterface` or \
                NoneType.
        '''
        return self._interface

    @interface.setter
    def interface(self, value):
        '''
        Setter for the Interface associated with this Symbol.

        :param value: an Interface object describing how the Symbol is \
                      accessed by the code or None if it is local.
        :type value: Sub-class of :py:class:`psyclone.psyGen.SymbolInterface` \
                     or NoneType.

        :raises TypeError: if the supplied `value` is of the wrong type.
        '''
        if value is not None and not isinstance(value, SymbolInterface):
            raise TypeError("The interface to a Symbol must be a "
                            "SymbolInterface or None but got '{0}'".
                            format(type(value)))
        self._interface = value

    @property
    def is_constant(self):
        '''
        :returns: Whether the symbol is a constant with a fixed known \
        value (True) or not (False).
        :rtype: bool

        '''
        return self._constant_value is not None

    @property
    def is_scalar(self):
        '''
        :returns: True if this symbol is a scalar and False otherwise.
        :rtype: bool

        '''
        # If the shape variable is an empty list then this symbol is a
        # scalar.
        return self.shape == []

    @property
    def is_array(self):
        '''
        :returns: True if this symbol is an array and False otherwise.
        :rtype: bool

        '''
        # The assumption in this method is that if this symbol is not
        # a scalar then it is an array. If this assumption becomes
        # invalid then this logic will need to be changed
        # appropriately.
        return not self.is_scalar

    @property
    def constant_value(self):
        '''
        :returns: The fixed known value for this symbol if one has \
        been set or None if not.
        :rtype: int, str, bool or NoneType

        '''
        return self._constant_value

    @constant_value.setter
    def constant_value(self, new_value):
        '''
        :param constant_value: Set or change the fixed known value of \
        the constant for this Symbol. If the value is None then this \
        symbol does not have a fixed constant. The datatype of \
        new_value must be compatible with the datatype of the symbol.
        :type constant_value: int, str or bool

        :raises ValueError: If a non-None value is provided and 1) \
        this Symbol instance does not have local scope, or 2) this \
        Symbol instance is not a scalar (as the shape attribute is not \
        empty), or 3) a constant value is provided but the type of the \
        value does not support this, or 4) the type of the value \
        provided is not compatible with the datatype of this Symbol \
        instance.

        '''
        if new_value is not None:
            if self.scope != "local":
                raise ValueError(
                    "Symbol with a constant value is currently limited to "
                    "having local scope but found '{0}'.".format(self.scope))
            if self.is_array:
                raise ValueError(
                    "Symbol with a constant value must be a scalar but the "
                    "shape attribute is not empty.")
            try:
                lookup = Symbol.mapping[self.datatype]
            except KeyError:
                raise ValueError(
                    "A constant value is not currently supported for "
                    "datatype '{0}'.".format(self.datatype))
            if not isinstance(new_value, lookup):
                raise ValueError(
                    "This Symbol instance's datatype is '{0}' which means "
                    "the constant value is expected to be '{1}' but found "
                    "'{2}'.".format(self.datatype,
                                    Symbol.mapping[self.datatype],
                                    type(new_value)))
        self._constant_value = new_value

    def __str__(self):
        ret = self.name + ": <" + self.datatype + ", "
        if self.is_array:
            ret += "Array["
            for dimension in self.shape:
                if isinstance(dimension, Symbol):
                    ret += dimension.name
                elif isinstance(dimension, int):
                    ret += str(dimension)
                elif dimension is None:
                    ret += "'Unknown bound'"
                else:
                    raise InternalError(
                        "Symbol shape list elements can only be 'Symbol', "
                        "'integer' or 'None', but found '{0}'."
                        "".format(type(dimension)))
                ret += ", "
            ret = ret[:-2] + "]"  # Deletes last ", " and adds "]"
        else:
            ret += "Scalar"
        if self.interface:
            ret += ", global=" + str(self.interface)
        else:
            ret += ", local"
        if self.is_constant:
            ret += ", constant_value={0}".format(self.constant_value)
        return ret + ">"

    def copy(self):
        '''Create and return a copy of this object. Any references to the
        original will not be affected so the copy will not be referred
        to by any other object.

        :returns: A symbol object with the same properties as this \
                  symbol object.
        :rtype: :py:class:`psyclone.psyGen.Symbol`

        '''
        return Symbol(self.name, self.datatype, shape=self.shape[:],
                      constant_value=self.constant_value,
                      interface=self.interface)

    def copy_properties(self, symbol_in):
        '''Replace all properties in this object with the properties from
        symbol_in, apart from the name which is immutable.

        :param symbol_in: The symbol from which the properties are \
                          copied from.
        :type symbol_in: :py:class:`psyclone.psyGen.Symbol`

        :raises TypeError: If the argument is not the expected type.

        '''
        if not isinstance(symbol_in, Symbol):
            raise TypeError("Argument should be of type 'Symbol' but found "
                            "'{0}'.".format(type(symbol_in).__name__))

        self._datatype = symbol_in.datatype
        self._shape = symbol_in.shape[:]
        self._constant_value = symbol_in.constant_value
        self._interface = symbol_in.interface


class SymbolTable(object):
    '''
    Encapsulates the symbol table and provides methods to add new symbols
    and look up existing symbols. It is implemented as a single scope
    symbol table (nested scopes not supported).

    :param kernel: Reference to the KernelSchedule to which this symbol table \
        belongs.
    :type kernel: :py:class:`psyclone.psyGen.KernelSchedule` or NoneType
    '''
    # TODO: (Issue #321) Explore how the SymbolTable overlaps with the
    # NameSpace class functionality.
    def __init__(self, kernel=None):
        # Dict of Symbol objects with the symbol names as keys. Make
        # this ordered so that different versions of Python always
        # produce code with declarations in the same order.
        self._symbols = OrderedDict()
        # Ordered list of the arguments.
        self._argument_list = []
        # Reference to KernelSchedule to which this symbol table belongs.
        self._kernel = kernel

    def add(self, new_symbol):
        '''Add a new symbol to the symbol table.

        :param new_symbol: The symbol to add to the symbol table.
        :type new_symbol: :py:class:`psyclone.psyGen.Symbol`

        :raises KeyError: If the symbol name is already in use.

        '''
        if new_symbol.name in self._symbols:
            raise KeyError("Symbol table already contains a symbol with"
                           " name '{0}'.".format(new_symbol.name))
        self._symbols[new_symbol.name] = new_symbol

    def swap_symbol_properties(self, symbol1, symbol2):
        '''Swaps the properties of symbol1 and symbol2 apart from the symbol
        name. Argument list positions are also updated appropriately.

        :param symbol1: The first symbol.
        :type symbol1: :py:class:`psyclone.psyGen.Symbol`
        :param symbol2: The second symbol.
        :type symbol2: :py:class:`psyclone.psyGen.Symbol`

        :raises KeyError: If either of the supplied symbols are not in \
                          the symbol table.
        :raises TypeError: If the supplied arguments are not symbols, \
                 or the names of the symbols are the same in the SymbolTable \
                 instance.

        '''
        for symbol in [symbol1, symbol2]:
            if not isinstance(symbol, Symbol):
                raise TypeError("Arguments should be of type 'Symbol' but "
                                "found '{0}'.".format(type(symbol).__name__))
            if symbol.name not in self._symbols:
                raise KeyError("Symbol '{0}' is not in the symbol table."
                               "".format(symbol.name))
        if symbol1.name == symbol2.name:
            raise ValueError("The symbols should have different names, but "
                             "found '{0}' for both.".format(symbol1.name))

        tmp_symbol = symbol1.copy()
        symbol1.copy_properties(symbol2)
        symbol2.copy_properties(tmp_symbol)

        # Update argument list if necessary
        index1 = None
        if symbol1 in self._argument_list:
            index1 = self._argument_list.index(symbol1)
        index2 = None
        if symbol2 in self._argument_list:
            index2 = self._argument_list.index(symbol2)
        if index1 is not None:
            self._argument_list[index1] = symbol2
        if index2 is not None:
            self._argument_list[index2] = symbol1

    def specify_argument_list(self, argument_symbols):
        '''
        Sets-up the internal list storing the order of the arguments to this
        kernel.

        :param list argument_symbols: Ordered list of the Symbols representing\
                                      the kernel arguments.

        :raises ValueError: If the new argument_list is not consistent with \
                            the existing entries in the SymbolTable.

        '''
        self._validate_arg_list(argument_symbols)
        self._argument_list = argument_symbols[:]

    def lookup(self, name):
        '''
        Look up a symbol in the symbol table.

        :param str name: Name of the symbol
        :raises KeyError: If the given name is not in the Symbol Table.

        '''
        try:
            return self._symbols[name]
        except KeyError:
            raise KeyError("Could not find '{0}' in the Symbol Table."
                           "".format(name))

    def __contains__(self, key):
        '''Check if the given key is part of the Symbol Table.

        :param str key: key to check for existance.
        :returns: Whether the Symbol Table contains the given key.
        :rtype: bool
        '''
        return key in self._symbols

    @property
    def argument_list(self):
        '''
        Checks that the contents of the SymbolTable are self-consistent
        and then returns the list of kernel arguments.

        :returns: Ordered list of arguments.
        :rtype: list of :py:class:`psyclone.psyGen.Symbol`

        :raises InternalError: If the entries of the SymbolTable are not \
                               self-consistent.

        '''
        try:
            self._validate_arg_list(self._argument_list)
            self._validate_non_args()
        except ValueError as err:
            # If the SymbolTable is inconsistent at this point then
            # we have an InternalError.
            raise InternalError(str(err.args))
        return self._argument_list

    @staticmethod
    def _validate_arg_list(arg_list):
        '''
        Checks that the supplied list of Symbols are valid kernel arguments.

        :param arg_list: the proposed kernel arguments.
        :type param_list: list of :py:class:`psyclone.psyGen.Symbol`

        :raises TypeError: if any item in the supplied list is not a Symbol.
        :raises ValueError: if any of the symbols has no Interface.
        :raises ValueError: if any of the symbols has an Interface that is \
                            not a :py:class:`psyclone.psyGen.Symbol.Argument`.

        '''
        for symbol in arg_list:
            if not isinstance(symbol, Symbol):
                raise TypeError("Expected a list of Symbols but found an "
                                "object of type '{0}'.".format(type(symbol)))
            # All symbols in the argument list must have a
            # 'Symbol.Argument' interface
            if symbol.scope == 'local':
                raise ValueError(
                    "Symbol '{0}' is listed as a kernel argument but has "
                    "no associated Interface.".format(str(symbol)))
            if not isinstance(symbol.interface, Symbol.Argument):
                raise ValueError(
                    "Symbol '{0}' is listed as a kernel argument but has "
                    "an interface of type '{1}' rather than "
                    "Symbol.Argument".format(str(symbol),
                                             type(symbol.interface)))

    def _validate_non_args(self):
        '''
        Performs internal consistency checks on the current entries in the
        SymbolTable that do not represent kernel arguments.

        :raises ValueError: If a symbol that is not in the argument list \
                            has a Symbol.Argument interface.

        '''
        for symbol in self._symbols.values():
            if symbol not in self._argument_list:
                # Symbols not in the argument list must not have a
                # Symbol.Argument interface
                if symbol.interface and isinstance(symbol.interface,
                                                   Symbol.Argument):
                    raise ValueError(
                        "Symbol '{0}' is not listed as a kernel argument and "
                        "yet has a Symbol.Argument interface.".format(
                            str(symbol)))

    @property
    def symbols(self):
        '''
        :returns:  List of symbols.
        :rtype: list of :py:class:`psyclone.psyGen.Symbol`
        '''
        return list(self._symbols.values())

    @property
    def local_symbols(self):
        '''
        :returns:  List of local symbols.
        :rtype: list of :py:class:`psyclone.psyGen.Symbol`
        '''
        return [sym for sym in self._symbols.values() if sym.scope == "local"]

    @property
    def global_symbols(self):
        '''
        :returns: list of symbols that are not routine arguments but \
                  still have 'global' scope - i.e. are associated with \
                  data that exists outside the current scope.
        :rtype: list of :py:class:`psyclone.psyGen.Symbol`

        '''
        return [sym for sym in self._symbols.values() if sym.scope == "global"
                and not isinstance(sym.interface, Symbol.Argument)]

    @property
    def iteration_indices(self):
        '''
        :returns: List of symbols representing kernel iteration indices.
        :rtype: list of :py:class:`psyclone.psyGen.Symbol`

        :raises NotImplementedError: this method is abstract.
        '''
        raise NotImplementedError(
            "Abstract property. Which symbols are iteration indices is"
            " API-specific.")

    @property
    def data_arguments(self):
        '''
        :returns: List of symbols representing kernel data arguments.
        :rtype: list of :py:class:`psyclone.psyGen.Symbol`

        :raises NotImplementedError: this method is abstract.
        '''
        raise NotImplementedError(
            "Abstract property. Which symbols are data arguments is"
            " API-specific.")

    def view(self):
        '''
        Print a representation of this Symbol Table to stdout.
        '''
        print(str(self))

    def __str__(self):
        return ("Symbol Table:\n" +
                "\n".join(map(str, self._symbols.values())) +
                "\n")


class KernelSchedule(Schedule):
    '''
    A KernelSchedule inherits the functionality from Schedule and adds a symbol
    table to keep a record of the declared variables and their attributes.

    :param str name: Kernel subroutine name
<<<<<<< HEAD
    :param parent: Parent of the KernelSchedule, defaults to None.
    :type parent: :py:class:`psyclone.psyGen.Node`

    '''

    def __init__(self, name, parent=None):
        super(KernelSchedule, self).__init__(sequence=None, parent=parent)
=======

    '''
    def __init__(self, name):
        super(KernelSchedule, self).__init__(children=None, parent=None)
>>>>>>> 7e1e284b
        self._name = name
        self._symbol_table = SymbolTable(self)

    @property
    def name(self):
        '''
        :returns: Name of the Kernel
        :rtype: str
        '''
        return self._name

    @name.setter
    def name(self, new_name):
        '''
        Sets a new name for the kernel.

        :param str new_name: New name for the kernel.
        '''
        self._name = new_name

    @property
    def symbol_table(self):
        '''
        :returns: Table containing symbol information for the kernel.
        :rtype: :py:class:`psyclone.psyGen.SymbolTable`
        '''
        return self._symbol_table

    def node_str(self, colour=True):
        ''' Returns the name of this node with (optional) control codes
        to generate coloured output in a terminal that supports it.

        :param bool colour: whether or not to include colour control codes.

        :returns: description of this node, possibly coloured.
        :rtype: str
        '''
        return self.coloured_name(colour) + "[name:'" + self._name + "']"

    def __str__(self):
        result = self.node_str(False) + ":\n"
        for entity in self._children:
            result += str(entity)
        result += "End KernelSchedule\n"
        return result


class CodeBlock(Node):
    '''Node representing some generic Fortran code that PSyclone does not
    attempt to manipulate. As such it is a leaf in the PSyIR and therefore
    has no children.

    :param fp2_nodes: list of fparser2 AST nodes representing the Fortran \
                      code constituting the code block.
    :type fp2_nodes: list of :py:class:`fparser.two.utils.Base`
    :param structure: argument indicating whether this code block is a \
    statement or an expression.
    :type structure: :py:class:`psyclone.psyGen.CodeBlock.Structure`
    :param parent: the parent node of this code block in the PSyIR.
    :type parent: :py:class:`psyclone.psyGen.Node`

    '''
    class Structure(Enum):
        '''
        Enumeration that captures the structure of the code block which
        may be required when processing.

        '''
        # The Code Block comprises one or more Fortran statements
        # (which themselves may contain expressions).
        STATEMENT = 1
        # The Code Block comprises one or more Fortran expressions.
        EXPRESSION = 2

    def __init__(self, fp2_nodes, structure, parent=None):
        super(CodeBlock, self).__init__(parent=parent)
        # Store a list of the parser objects holding the code associated
        # with this block. We make a copy of the contents of the list because
        # the list itself is a temporary product of the process of converting
        # from the fparser2 AST to the PSyIR.
        self._fp2_nodes = fp2_nodes[:]
        # Store references back into the fparser2 AST
        if fp2_nodes:
            self.ast = self._fp2_nodes[0]
            self.ast_end = self._fp2_nodes[-1]
        else:
            self.ast = None
            self.ast_end = None
        # Store the structure of the code block.
        self._structure = structure

    @property
    def structure(self):
        '''
        :returns: whether this code block is a statement or an expression.
        :rtype: :py:class:`psyclone.psyGen.CodeBlock.Structure`

        '''
        return self._structure

    @property
    def get_ast_nodes(self):
        '''
        :returns: the list of nodes associated with this code block in \
        the original AST.
        :rtype: list of subclass of \
        `:py:classfparser.two.Fortran2003.Base`

        '''
        return self._fp2_nodes

    def node_str(self, colour=True):
        ''' Create a text description of this node in the schedule, optionally
        including control codes for colour.

        :param bool colour: whether or not to include control codes for colour.

        :return: text description of this node.
        :rtype: str
        '''
        return self.coloured_name(colour) + \
            "[" + str(list(map(type, self._fp2_nodes))) + "]"

    def __str__(self):
        return "CodeBlock[{0} nodes]".format(len(self._fp2_nodes))


class Assignment(Node):
    '''
    Node representing an Assignment statement. As such it has a LHS and RHS
    as children 0 and 1 respectively.

    :param ast: node in the fparser2 AST representing the assignment.
    :type ast: :py:class:`fparser.two.Fortran2003.Assignment_Stmt.
    :param parent: the parent node of this Assignment in the PSyIR.
    :type parent: :py:class:`psyclone.psyGen.Node`
    '''
    def __init__(self, ast=None, parent=None):
        super(Assignment, self).__init__(ast=ast, parent=parent)

    @property
    def lhs(self):
        '''
        :returns: the child node representing the Left-Hand Side of the \
            assignment.
        :rtype: :py:class:`psyclone.psyGen.Node`

        :raises InternalError: Node has fewer children than expected.
        '''
        if not self._children:
            raise InternalError(
                "Assignment '{0}' malformed or incomplete. It "
                "needs at least 1 child to have a lhs.".format(repr(self)))

        return self._children[0]

    @property
    def rhs(self):
        '''
        :returns: the child node representing the Right-Hand Side of the \
            assignment.
        :rtype: :py:class:`psyclone.psyGen.Node`

        :raises InternalError: Node has fewer children than expected.
        '''
        if len(self._children) < 2:
            raise InternalError(
                "Assignment '{0}' malformed or incomplete. It "
                "needs at least 2 children to have a rhs.".format(repr(self)))

        return self._children[1]

    def __str__(self):
        result = "Assignment[]\n"
        for entity in self._children:
            result += str(entity)
        return result

    def reference_accesses(self, var_accesses):
        '''Get all variable access information from this node. The assigned-to
        variable will be set to 'WRITE'.

        :param var_accesses: VariablesAccessInfo instance that stores the \
            information about variable accesses.
        :type var_accesses: \
            :py:class:`psyclone.core.access_info.VariablesAccessInfo`
        '''

        # It is important that a new instance is used to handle the LHS,
        # since a check in 'change_read_to_write' makes sure that there
        # is only one access to the variable!
        accesses_left = VariablesAccessInfo()
        self.lhs.reference_accesses(accesses_left)

        # Now change the (one) access to the assigned variable to be WRITE:
        if isinstance(self.lhs, CodeBlock):
            # TODO #363: Assignment to user defined type, not supported yet.
            # Here an absolute hack to get at least some information out
            # from the AST - though indices are just strings, which will
            # likely cause problems later as well.
            name = str(self.lhs.ast)
            # A regular expression that tries to find the last parenthesis
            # pair in the name ("a(i,j)" --> "(i,j)")
            ind = re.search(r"\([^\(]+\)$", name)
            if ind:
                # Remove the index part of the name
                name = name.replace(ind.group(0), "")
                # The index must be added as a list
                accesses_left.add_access(name, AccessType.WRITE, self,
                                         [ind.group(0)])
            else:
                accesses_left.add_access(name, AccessType.WRITE, self)
        else:
            var_info = accesses_left[self.lhs.name]
            try:
                var_info.change_read_to_write()
            except InternalError:
                # An internal error typically indicates that the same variable
                # is used twice on the LHS, e.g.: g(g(1)) = ... This is not
                # supported in PSyclone.
                from psyclone.parse.utils import ParseError
                raise ParseError("The variable '{0}' appears more than once "
                                 "on the left-hand side of an assignment."
                                 .format(self.lhs.name))

        # Merge the data (that shows now WRITE for the variable) with the
        # parameter to this function. It is important that first the
        # RHS is added, so that in statements like 'a=a+1' the read on
        # the RHS comes before the write on the LHS (they have the same
        # location otherwise, but the order is still important)
        self.rhs.reference_accesses(var_accesses)
        var_accesses.merge(accesses_left)
        var_accesses.next_location()


class Reference(Node):
    '''
    Node representing a Reference Expression.

    :param ast: node in the fparser2 AST representing the reference.
    :type ast: :py:class:`fparser.two.Fortran2003.Name.
    :param parent: the parent node of this Reference in the PSyIR.
    :type parent: :py:class:`psyclone.psyGen.Node`
    '''
    def __init__(self, reference_name, parent):
        super(Reference, self).__init__(parent=parent)
        self._reference = reference_name

    @property
    def name(self):
        ''' Return the name of the referenced symbol.

        :returns: Name of the referenced symbol.
        :rtype: str
        '''
        return self._reference

    def node_str(self, colour=True):
        ''' Create a text description of this node in the schedule, optionally
        including control codes for colour.

        :param bool colour: whether or not to include colour control codes.

        :return: text description of this node.
        :rtype: str
        '''
        return self.coloured_name(colour) + "[name:'" + self._reference + "']"

    def __str__(self):
        return self.node_str(False)

    def math_equal(self, other):
        ''':param other: the node to compare self with.
        :type other: py:class:`psyclone.psyGen.Node`

        :returns: True if the self has the same results as other.
        :rtype: bool
        '''
        if not super(Reference, self).math_equal(other):
            return False
        return self.name == other.name

    def reference_accesses(self, var_accesses):
        '''Get all variable access information from this node, i.e.
        it sets this variable to be read.

        :param var_accesses: VariablesAccessInfo instance that stores the \
            information about variable accesses.
        :type var_accesses: \
            :py:class:`psyclone.core.access_info.VariablesAccessInfo`
        '''
        var_accesses.add_access(self._reference, AccessType.READ, self)

    def check_declared(self):
        '''Check whether this reference has an associated symbol table entry.

        raises SymbolError: if one or more ancestor symbol table(s) \
        are found and the name of this reference is not found in any \
        of them.

        '''
        found_symbol_table = False
        test_node = self.parent
        while test_node:
            if hasattr(test_node, 'symbol_table'):
                found_symbol_table = True
                symbol_table = test_node.symbol_table
                if self.name in symbol_table:
                    return
            test_node = test_node.parent

        # TODO: remove this if test, remove the initialisation of the
        # found_symbol_table boolean variable and update the doc
        # string when SymbolTables are suppported in the NEMO API, see
        # issue #500. After this change has been made this method could
        # make use of the symbol method to determine
        # whether the reference has been declared (or not).
        if found_symbol_table:
            raise SymbolError(
                "Undeclared reference '{0}' found.".format(self.name))

    def symbol(self, scope_limit=None):
        '''Returns the symbol from a symbol table associated with this
        reference or None is it is not found. The scope_limit variable
        limits the symbol table search to nodes within the scope.

        :param scope_limit: optional Node which limits the symbol \
        search space to the symbol tables of the nodes within the \
        given scope. If it is None (the default), the whole scope (all \
        symbol tables in ancestor nodes) is searched.
        :type scope_limit: :py:class:`psyclone.psyGen.Node` or `None`

        :returns: the Symbol associated with this reference if one is \
        found or None if not.
        :rtype: :py:class:`psyclone.psyGen.Symbol` or `None`

        '''
        if scope_limit:

            if not isinstance(scope_limit, Node):
                raise TypeError(
                    "The scope_limit argument '{0}' provided to the symbol "
                    "method, is not of type `Node`."
                    "".format(str(scope_limit), str(self)))

            # Check that the scope_limit Node is an ancestor of this
            # Reference Node and raise an exception if not.
            found = False
            mynode = self.parent
            while mynode is not None:
                if mynode is scope_limit:
                    found = True
                    break
                mynode = mynode.parent
            if not found:
                # The scope_limit node is not an ancestor of this reference
                # so raise an exception.
                raise ValueError(
                    "The scope_limit node '{0}' provided to the symbol "
                    "method, is not an ancestor of this reference node '{1}'."
                    "".format(str(scope_limit), str(self)))
        test_node = self.parent
        # Iterate over ancestor Nodes of this Reference Node.
        while test_node:
            # For simplicity, test every Node for the existence of a
            # SymbolTable (rather than checking for the particular
            # Node types which we know to have SymbolTables).
            if hasattr(test_node, 'symbol_table'):
                # This Node does have a SymbolTable.
                symbol_table = test_node.symbol_table
                try:
                    # If the reference matches a Symbol in this
                    # SymbolTable then return the Symbol.
                    return symbol_table.lookup(self.name)
                except KeyError:
                    # The Reference Node does not match any Symbols in
                    # this SymbolTable.
                    pass
            if test_node is scope_limit:
                # The ancestor scope Node has been reached and nothing
                # has matched so return with None.
                return None
            # Move on to the next ancestor.
            test_node = test_node.parent
        # scope has not been set and all Nodes have been checked (up
        # to the root Node) but there has been no match so return with
        # None.
        return None


@six.add_metaclass(abc.ABCMeta)
class Operation(Node):
    '''
    Abstract base class for PSyIR nodes representing operators.

    :param operator: the operator used in the operation.
    :type operator: :py:class:`psyclone.psyGen.UnaryOperation.Operator` or \
                    :py:class:`psyclone.psyGen.BinaryOperation.Operator` or \
                    :py:class:`psyclone.psyGen.NaryOperation.Operator`
    :param parent: the parent node of this Operation in the PSyIR.
    :type parent: :py:class:`psyclone.psyGen.Node`

    :raises TypeError: if the supplied operator is not an instance of \
                       self.Operator.

    '''
    # Must be overridden in sub-class to hold an Enumeration of the Operators
    # that it can represent.
    Operator = None

    def __init__(self, operator, parent=None):
        super(Operation, self).__init__(parent=parent)

        if not isinstance(operator, self.Operator):
            raise TypeError(
                "{0} operator argument must be of type "
                "{0}.Operator but found {1}.".format(type(self).__name__,
                                                     type(operator).__name__))
        self._operator = operator
        self._text_name = "Operation"
        self._colour_key = "Operation"

    @property
    def operator(self):
        '''
        Return the operator.

        :returns: Enumerated type capturing the operator.
        :rtype: :py:class:`psyclone.psyGen.UnaryOperation.Operator` or \
                :py:class:`psyclone.psyGen.BinaryOperation.Operator` or \
                :py:class:`psyclone.psyGen.NaryOperation.Operator`

        '''
        return self._operator

    def node_str(self, colour=True):
        '''
        Construct a text representation of this node, optionally with control
        codes for coloured display in a suitable terminal.

        :param bool colour: whether or not to include colour control codes.

        :returns: description of this PSyIR node.
        :rtype: str
        '''
        return self.coloured_name(colour) + \
            "[operator:'" + self._operator.name + "']"

    def __str__(self):
        result = self.node_str(False) + "\n"
        for entity in self._children:
            result += str(entity) + "\n"

        # Delete last line break
        if result[-1] == "\n":
            result = result[:-1]
        return result


class UnaryOperation(Operation):
    '''
    Node representing a UnaryOperation expression. As such it has one operand
    as child 0, and an attribute with the operator type.

    :param operator: Enumerated type capturing the unary operator.
    :type operator: :py:class:`psyclone.psyGen.UnaryOperation.Operator`
    :param parent: the parent node of this UnaryOperation in the PSyIR.
    :type parent: :py:class:`psyclone.psyGen.Node`

    '''
    Operator = Enum('Operator', [
        # Arithmetic Operators
        'MINUS', 'PLUS', 'SQRT', 'EXP', 'LOG', 'LOG10',
        # Logical Operators
        'NOT',
        # Trigonometric Operators
        'COS', 'SIN', 'TAN', 'ACOS', 'ASIN', 'ATAN',
        # Other Maths Operators
        'ABS', 'CEIL',
        # Casting Operators
        'REAL', 'INT'
        ])

    def __init__(self, operation, parent=None):
        super(UnaryOperation, self).__init__(operation, parent)
        self._text_name = "UnaryOperation"


class BinaryOperation(Operation):
    '''
    Node representing a BinaryOperation expression. As such it has two operands
    as children 0 and 1, and an attribute with the operator type.

    :param operator: the operator used in the operation.
    :type operator: :py:class:`psyclone.psyGen.BinaryOperation.Operator`
    :param parent: the parent node of this Operation in the PSyIR.
    :type parent: :py:class:`psyclone.psyGen.Node`

    '''
    Operator = Enum('Operator', [
        # Arithmetic Operators. ('REM' is remainder AKA 'MOD' in Fortran.)
        'ADD', 'SUB', 'MUL', 'DIV', 'REM', 'POW', 'SUM',
        # Relational Operators
        'EQ', 'NE', 'GT', 'LT', 'GE', 'LE',
        # Logical Operators
        'AND', 'OR',
        # Other Maths Operators
        'SIGN', 'MIN', 'MAX',
        # Query Operators
        'SIZE'
        ])

    def __init__(self, operator, parent=None):
        super(BinaryOperation, self).__init__(operator, parent)
        self._text_name = "BinaryOperation"

    def math_equal(self, other):
        ''':param other: the node to compare self with.
        :type other: py:class:`psyclone.psyGen.Node`
        :returns: True if the self has the same results as other.
        :rtype: bool
        '''
        if not super(BinaryOperation, self).math_equal(other):
            # Support some commutative law, unfortunately we now need
            # to repeat some tests already done in super(), since we
            # don't know why the above test failed
            # TODO #533 for documenting restrictions
            # pylint: disable=unidiomatic-typecheck
            if type(self) != type(other):
                return False
            if self.operator != other.operator:
                return False
            if self.operator not in [self.Operator.ADD, self.Operator.MUL,
                                     self.Operator.AND, self.Operator.OR,
                                     self.Operator.EQ]:
                return False
            return self._children[0].math_equal(other.children[1]) and \
                self._children[1].math_equal(other.children[0])
        return self.operator == other.operator


class NaryOperation(Operation):
    '''
    Node representing a n-ary operation expression. The n operands are the
    stored as the 0 - n-1th children of this node and the type of the operator
    is held in an attribute.


    :param operator: the operator used in the operation.
    :type operator: :py:class:`psyclone.psyGen.NaryOperation.Operator`
    :param parent: the parent node of this Operation in the PSyIR.
    :type parent: :py:class:`psyclone.psyGen.Node`

    '''
    Operator = Enum('Operator', [
        # Arithmetic Operators
        'MAX', 'MIN', 'SUM'
        ])

    def __init__(self, operator, parent=None):
        super(NaryOperation, self).__init__(operator, parent)
        self._text_name = "NaryOperation"


class Array(Reference):
    '''
    Node representing an Array reference. As such it has a reference and a
    subscript list as children 0 and 1, respectively.

    :param reference_name: node in the fparser2 parse tree representing array.
    :type reference_name: :py:class:`fparser.two.Fortran2003.Part_Ref.
    :param parent: the parent node of this Array in the PSyIR.
    :type parent: :py:class:`psyclone.psyGen.Node`

    '''
    def __init__(self, reference_name, parent):
        super(Array, self).__init__(reference_name, parent=parent)
        self._text_name = "ArrayReference"
        self._colour_key = "Reference"

    def __str__(self):
        result = "Array" + super(Array, self).__str__() + "\n"
        for entity in self._children:
            result += str(entity) + "\n"
        return result

    def reference_accesses(self, var_accesses):
        '''Get all variable access information. All variables used as indices
        in the access of the array will be added as READ.
        :param var_accesses: \
            :py:class:`psyclone.core.access_info.VariablesAccessInfo`
        '''

        # This will set the array-name as READ
        super(Array, self).reference_accesses(var_accesses)

        # Now add all children: Note that the class Reference
        # does not recurse to the children (which store the indices), so at
        # this stage no index information has been stored:
        list_indices = []
        for child in self._children:
            child.reference_accesses(var_accesses)
            list_indices.append(child)

        if list_indices:
            var_info = var_accesses[self._reference]
            # The last entry in all_accesses is the one added above
            # in super(Array...). Add the indices to that entry.
            var_info.all_accesses[-1].indices = list_indices


class Literal(Node):
    '''
    Node representing a Literal

    :param str value: String representing the literal value.
    :param parent: the parent node of this Literal in the PSyIR.
    :type parent: :py:class:`psyclone.psyGen.Node`
    '''
    def __init__(self, value, parent=None):
        super(Literal, self).__init__(parent=parent)
        self._value = value

    @property
    def value(self):
        '''
        Return the value of the literal.

        :returns: String representing the literal value.
        :rtype: str
        '''
        return self._value

    def node_str(self, colour=True):
        '''
        Construct a text representation of this node, optionally containing
        colour control codes.

        :param bool colour: whether or not to include colour control codes.

        :returns: description of this PSyIR node.
        :rtype: str
        '''
        return "{0}[value:'{1}']".format(self.coloured_name(colour),
                                         self._value)

    def math_equal(self, other):
        ''':param other: the node to compare self with.
        :type other: py:class:`psyclone.psyGen.Node`

        :return: if the self has the same results as other.
        :type: bool
        '''

        return self.value == other.value


class Return(Node):
    '''
    Node representing a Return statement (subroutine break without return
    value).

    :param parent: the parent node of this Return in the PSyIR.
    :type parent: :py:class:`psyclone.psyGen.Node`
    '''
    def __init__(self, parent=None):
        super(Return, self).__init__(parent=parent)

    def __str__(self):
        return "Return[]\n"


class Container(Node):
    '''Node representing a set of KernelSchedule and/or Container nodes,
    as well as a name and a SymbolTable. This construct can be used to
    scope symbols of variables, KernelSchedule names and Container
    names. In Fortran a container would naturally represent a module
    or a submodule.

    :param str name: the name of the container.
    :param parent: optional parent node of this Container in the PSyIR.
    :type parent: :py:class:`psyclone.psyGen.Node`

    '''
    def __init__(self, name, parent=None):
        super(Container, self).__init__(parent=parent)
        self._name = name
        self._symbol_table = SymbolTable(self)

    @property
    def name(self):
        '''
        :returns: name of the container.
        :rtype: str

        '''
        return self._name

    @name.setter
    def name(self, new_name):
        '''Sets a new name for the container.

        :param str new_name: new name for the container.

        '''
        self._name = new_name

    @property
    def symbol_table(self):
        '''
        :returns: table containing symbol information for the container.
        :rtype: :py:class:`psyclone.psyGen.SymbolTable`

        '''
        return self._symbol_table

    def node_str(self, colour=True):
        '''
        Returns the name of this node with appropriate control codes
        to generate coloured output in a terminal that supports it.

        :param bool colour: whether or not to include colour control codes.

        :returns: description of this node, possibly coloured.
        :rtype: str
        '''
        return self.coloured_name(colour) + "[{0}]".format(self.name)

    def __str__(self):
        return "Container[{0}]\n".format(self.name)


__all__ = ['UnaryOperation', 'BinaryOperation', 'NaryOperation',
           'Literal', 'Return', 'Container']<|MERGE_RESOLUTION|>--- conflicted
+++ resolved
@@ -6127,20 +6127,12 @@
     table to keep a record of the declared variables and their attributes.
 
     :param str name: Kernel subroutine name
-<<<<<<< HEAD
     :param parent: Parent of the KernelSchedule, defaults to None.
     :type parent: :py:class:`psyclone.psyGen.Node`
 
     '''
-
     def __init__(self, name, parent=None):
-        super(KernelSchedule, self).__init__(sequence=None, parent=parent)
-=======
-
-    '''
-    def __init__(self, name):
-        super(KernelSchedule, self).__init__(children=None, parent=None)
->>>>>>> 7e1e284b
+        super(KernelSchedule, self).__init__(children=None, parent=parent)
         self._name = name
         self._symbol_table = SymbolTable(self)
 
