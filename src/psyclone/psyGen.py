--- conflicted
+++ resolved
@@ -1170,7 +1170,7 @@
 
         :param int count: Number of indentation levels.
         :param str indent: String representing one indentation level.
-        :return: Complete indentation string.
+        :returns: Complete indentation string.
         :rtype: str
         '''
         return count * indent
@@ -4869,15 +4869,9 @@
         :type parent: :py:class:`psyclone.psyGen.Node`
         :raises NotImplementedError: There isn't a handler for the provided \
                 child type.
-<<<<<<< HEAD
-        :returns: Returns the PSyIRe representation of child, which can be a
-                  single node, a tree of nodes or None if the child can be
+        :returns: Returns the PSyIR representation of child, which can be a \
+                  single node, a tree of nodes or None if the child can be \
                   ignored.
-=======
-        :return: Returns the PSyIR representation of child, which can be a
-                 single node, a tree of nodes or None if the child can be
-                 ignored.
->>>>>>> 8d773086
         :rtype: :py:class:`psyclone.psyGen.Node` or NoneType
         '''
         handler = self.handlers.get(type(child))
@@ -4916,11 +4910,7 @@
         :type child:  :py:class:`fparser.two.Fortran2003.If_Stmt`
         :param parent: Parent node of the PSyIR node we are constructing.
         :type parent: :py:class:`psyclone.psyGen.Node`
-<<<<<<< HEAD
-        :returns: PSyIRe representation of node
-=======
-        :return: PSyIR representation of node
->>>>>>> 8d773086
+        :returns: PSyIR representation of node
         :rtype: :py:class:`psyclone.psyGen.IfBlock`
         '''
         ifblock = IfBlock(parent=parent)
@@ -4938,11 +4928,7 @@
         :type child:  :py:class:`fparser.two.Fortran2003.Assignment_Stmt`
         :param parent: Parent node of the PSyIR node we are constructing.
         :type parent: :py:class:`psyclone.psyGen.Node`
-<<<<<<< HEAD
-        :returns: PSyIRe representation of node
-=======
-        :return: PSyIR representation of node
->>>>>>> 8d773086
+        :returns: PSyIR representation of node
         :rtype: :py:class:`psyclone.psyGen.Assignment`
         '''
         assignment = Assignment(parent=parent)
@@ -4961,11 +4947,7 @@
         :type child:  :py:class:`fparser.two.utils.BinaryOpBase`
         :param parent: Parent node of the PSyIR node we are constructing.
         :type parent: :py:class:`psyclone.psyGen.Node`
-<<<<<<< HEAD
-        :returns: PSyIRe representation of node
-=======
-        :return: PSyIR representation of node
->>>>>>> 8d773086
+        :returns: PSyIR representation of node
         :rtype: :py:class:`psyclone.psyGen.BinaryOperation`
         '''
         # Get the operator
@@ -4987,11 +4969,7 @@
         :type child:  :py:class:`fparser.two.Fortran2003.Name`
         :param parent: Parent node of the PSyIR node we are constructing.
         :type parent: :py:class:`psyclone.psyGen.Node`
-<<<<<<< HEAD
-        :returns: PSyIRe representation of node
-=======
-        :return: PSyIR representation of node
->>>>>>> 8d773086
+        :returns: PSyIR representation of node
         :rtype: :py:class:`psyclone.psyGen.Reference`
         '''
         return Reference(node.string, parent)
@@ -5006,11 +4984,7 @@
         :type child:  :py:class:`fparser.two.Fortran2003.Parenthesis`
         :param parent: Parent node of the PSyIR node we are constructing.
         :type parent: :py:class:`psyclone.psyGen.Node`
-<<<<<<< HEAD
-        :returns: PSyIRe representation of node
-=======
-        :return: PSyIR representation of node
->>>>>>> 8d773086
+        :returns: PSyIR representation of node
         :rtype: :py:class:`psyclone.psyGen.Node`
         '''
         # Use the items[1] content of the node as it contains the required
@@ -5026,11 +5000,7 @@
         :type child:  :py:class:`fparser.two.Fortran2003.Part_Ref`
         :param parent: Parent node of the PSyIR node we are constructing.
         :type parent: :py:class:`psyclone.psyGen.Node`
-<<<<<<< HEAD
-        :returns: PSyIRe representation of node
-=======
-        :return: PSyIR representation of node
->>>>>>> 8d773086
+        :returns: PSyIR representation of node
         :rtype: :py:class:`psyclone.psyGen.Array`
         '''
         from fparser.two import Fortran2003
@@ -5059,11 +5029,7 @@
         :type child:  :py:class:`fparser.two.utils.NumberBase`
         :param parent: Parent node of the PSyIR node we are constructing.
         :type parent: :py:class:`psyclone.psyGen.Node`
-<<<<<<< HEAD
-        :returns: PSyIRe representation of node
-=======
-        :return: PSyIR representation of node
->>>>>>> 8d773086
+        :returns: PSyIR representation of node
         :rtype: :py:class:`psyclone.psyGen.Literal`
         '''
         return Literal(str(node.items[0]), parent=parent)
@@ -5248,7 +5214,7 @@
         '''
         Generates string representing the C language definition of the symbol.
 
-        :return: The C definition of the symbol.
+        :returns: The C definition of the symbol.
         :rtype: str
         :raises NotImplementedError: if there are some symbol types or nodes \
                                      which are not implemented yet.
@@ -5370,7 +5336,7 @@
         '''Check if the given key is part of the Symbol Table.
 
         :param str key: key to check for existance.
-        :return: Wether the Symbol Table contains the given key.
+        :returns: Whether the Symbol Table contains the given key.
         :rtype: bool
         '''
         return key in self._symbols
@@ -5378,7 +5344,7 @@
     @property
     def argument_list(self):
         '''
-        :return: Ordered list of arguments.
+        :returns: Ordered list of arguments.
         :rtype: list of :py:class:`psyclone.psyGen.Symbol`
         '''
         return self._argument_list
@@ -5386,7 +5352,7 @@
     @property
     def local_symbols(self):
         '''
-        :return:  List of local symbols.
+        :returns:  List of local symbols.
         :rtype: list of :py:class:`psyclone.psyGen.Symbol`
         '''
         return [sym for sym in self._symbols.values() if sym.scope == "local"]
@@ -5396,7 +5362,7 @@
         Generate C code that defines all local symbols in the Symbol Table.
 
         :param int indent: Indentation level
-        :return: C languague definition of the local symbols.
+        :returns: C languague definition of the local symbols.
         :rtype: str
         '''
         code = ""
@@ -5459,7 +5425,7 @@
     @property
     def name(self):
         '''
-        :return: Name of the Kernel
+        :returns: Name of the Kernel
         :rtype: str
         '''
         return self._name
@@ -5489,7 +5455,7 @@
         Generate a string representation of this node in the OpenCL language.
 
         :param int indent: Depth of indent for the output string.
-        :return: OpenCL language code representing the node.
+        :returns: OpenCL language code representing the node.
         :rtype: str
         '''
         raise NotImplementedError(
@@ -5601,7 +5567,7 @@
         Generate a string representation of this node using C language.
 
         :param int indent: Depth of indent for the output string.
-        :return: C language code representing the node.
+        :returns: C language code representing the node.
         :rtype: str
         '''
         if len(self.children) != 2:
@@ -5656,7 +5622,7 @@
         Generate a string representation of this node using C language.
 
         :param int indent: Depth of indent for the output string.
-        :return: C language code representing the node.
+        :returns: C language code representing the node.
         :rtype: str
         '''
         return self._reference
@@ -5710,7 +5676,7 @@
         Generate a string representation of this node using C language.
 
         :param int indent: Depth of indent for the output string.
-        :return: C language code representing the node.
+        :returns: C language code representing the node.
         :rtype: str
         '''
 
@@ -5770,7 +5736,7 @@
         Generate a string representation of this node using C language.
 
         :param int indent: Depth of indent for the output string.
-        :return: C language code representing the node.
+        :returns: C language code representing the node.
         :rtype: str
         '''
         code = super(Array, self).gen_c_code() + "["
@@ -5837,7 +5803,7 @@
         Generate a string representation of this node using C language.
 
         :param int indent: Depth of indent for the output string.
-        :return: C language code representing the node.
+        :returns: C language code representing the node.
         :rtype: str
         '''
         return self._value