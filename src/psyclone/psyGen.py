# -----------------------------------------------------------------------------
# BSD 3-Clause License
#
# Copyright (c) 2017-2021, Science and Technology Facilities Council.
# All rights reserved.
#
# Redistribution and use in source and binary forms, with or without
# modification, are permitted provided that the following conditions are met:
#
# * Redistributions of source code must retain the above copyright notice, this
#   list of conditions and the following disclaimer.
#
# * Redistributions in binary form must reproduce the above copyright notice,
#   this list of conditions and the following disclaimer in the documentation
#   and/or other materials provided with the distribution.
#
# * Neither the name of the copyright holder nor the names of its
#   contributors may be used to endorse or promote products derived from
#   this software without specific prior written permission.
#
# THIS SOFTWARE IS PROVIDED BY THE COPYRIGHT HOLDERS AND CONTRIBUTORS
# "AS IS" AND ANY EXPRESS OR IMPLIED WARRANTIES, INCLUDING, BUT NOT
# LIMITED TO, THE IMPLIED WARRANTIES OF MERCHANTABILITY AND FITNESS
# FOR A PARTICULAR PURPOSE ARE DISCLAIMED. IN NO EVENT SHALL THE
# COPYRIGHT HOLDER OR CONTRIBUTORS BE LIABLE FOR ANY DIRECT, INDIRECT,
# INCIDENTAL, SPECIAL, EXEMPLARY, OR CONSEQUENTIAL DAMAGES (INCLUDING,
# BUT NOT LIMITED TO, PROCUREMENT OF SUBSTITUTE GOODS OR SERVICES;
# LOSS OF USE, DATA, OR PROFITS; OR BUSINESS INTERRUPTION) HOWEVER
# CAUSED AND ON ANY THEORY OF LIABILITY, WHETHER IN CONTRACT, STRICT
# LIABILITY, OR TORT (INCLUDING NEGLIGENCE OR OTHERWISE) ARISING IN
# ANY WAY OUT OF THE USE OF THIS SOFTWARE, EVEN IF ADVISED OF THE
# POSSIBILITY OF SUCH DAMAGE.
# -----------------------------------------------------------------------------
# Authors R. W. Ford, A. R. Porter and S. Siso, STFC Daresbury Lab
# Modified I. Kavcic,    Met Office
#          C.M. Maynard, Met Office / University of Reading
# Modified by J. Henrichs, Bureau of Meteorology
# -----------------------------------------------------------------------------

''' This module provides generic support for PSyclone's PSy code optimisation
    and generation. The classes in this method need to be specialised for a
    particular API and implementation. '''

from __future__ import print_function, absolute_import
from collections import OrderedDict
import abc
import six
from fparser.two import Fortran2003
from psyclone.configuration import Config
from psyclone.f2pygen import DirectiveGen, CommentGen, CallGen, PSyIRGen, \
    UseGen
from psyclone.core import AccessType, VariablesAccessInfo
from psyclone.psyir.nodes import Node, Schedule, Loop, Statement, Container, \
    Routine, Call, StructureReference, CodeBlock
from psyclone.psyir.symbols import DataSymbol, ArrayType, RoutineSymbol, \
    Symbol, ContainerSymbol, GlobalInterface, INTEGER_TYPE, BOOLEAN_TYPE, \
    ArgumentInterface, DeferredType
from psyclone.psyir.symbols.datatypes import UnknownFortranType
from psyclone.errors import GenerationError, InternalError, FieldNotFoundError
from psyclone.parse.algorithm import BuiltInCall


# The types of 'intent' that an argument to a Fortran subroutine
# may have
FORTRAN_INTENT_NAMES = ["inout", "out", "in"]

# OMP_OPERATOR_MAPPING is used to determine the operator to use in the
# reduction clause of an OpenMP directive. All code for OpenMP
# directives exists in psyGen.py so this mapping should not be
# overidden.
OMP_OPERATOR_MAPPING = {AccessType.SUM: "+"}

# Mapping of access type to operator.
REDUCTION_OPERATOR_MAPPING = {AccessType.SUM: "+"}


def object_index(alist, item):
    '''
    A version of the `list.index()` method that checks object identity
    rather that the content of the object.

    TODO this is a workaround for the fact that fparser2 overrides the
    comparison operator for all nodes in the parse tree. See fparser
    issue 174.

    :param alist: single object or list of objects to search.
    :type alist: list or :py:class:`fparser.two.utils.Base`
    :param obj item: object to search for in the list.
    :returns: index of the item in the list.
    :rtype: int
    :raises ValueError: if object is not in the list.
    '''
    if item is None:
        raise InternalError("Cannot search for None item in list.")
    for idx, entry in enumerate(alist):
        if entry is item:
            return idx
    raise ValueError(
        "Item '{0}' not found in list: {1}".format(str(item), alist))


def get_api(api):
    ''' If no API is specified then return the default. Otherwise, check that
    the supplied API is valid.
    :param str api: The PSyclone API to check or an empty string.
    :returns: The API that is in use.
    :rtype: str
    :raises GenerationError: if the specified API is not supported.

    '''
    if api == "":
        api = Config.get().default_api
    else:
        if api not in Config.get().supported_apis:
            raise GenerationError("get_api: Unsupported API '{0}' "
                                  "specified. Supported types are "
                                  "{1}.".format(api,
                                                Config.get().supported_apis))
    return api


def zero_reduction_variables(red_call_list, parent):
    '''zero all reduction variables associated with the calls in the call
    list'''
    if red_call_list:
        parent.add(CommentGen(parent, ""))
        parent.add(CommentGen(parent, " Zero summation variables"))
        parent.add(CommentGen(parent, ""))
        for call in red_call_list:
            call.zero_reduction_variable(parent)
        parent.add(CommentGen(parent, ""))


def args_filter(arg_list, arg_types=None, arg_accesses=None, arg_meshes=None,
                is_literal=True):
    '''
    Return all arguments in the supplied list that are of type
    arg_types and with access in arg_accesses. If these are not set
    then return all arguments.

    :param arg_list: list of kernel arguments to filter.
    :type arg_list: list of :py:class:`psyclone.parse.kernel.Descriptor`
    :param arg_types: list of argument types (e.g. "GH_FIELD").
    :type arg_types: list of str
    :param arg_accesses: list of access types that arguments must have.
    :type arg_accesses: list of \
        :py:class:`psyclone.core.access_type.AccessType`
    :param arg_meshes: list of meshes that arguments must be on.
    :type arg_meshes: list of str
    :param bool is_literal: whether or not to include literal arguments in \
                            the returned list.

    :returns: list of kernel arguments matching the requirements.
    :rtype: list of :py:class:`psyclone.parse.kernel.Descriptor`

    '''
    arguments = []
    for argument in arg_list:
        if arg_types:
            if argument.argument_type.lower() not in arg_types:
                continue
        if arg_accesses:
            if argument.access not in arg_accesses:
                continue
        if arg_meshes:
            if argument.mesh not in arg_meshes:
                continue
        if not is_literal:
            # We're not including literal arguments so skip this argument
            # if it is literal.
            if argument.is_literal:
                continue
        arguments.append(argument)
    return arguments


class PSyFactory(object):
    '''
    Creates a specific version of the PSy. If a particular api is not
    provided then the default api, as specified in the psyclone.cfg
    file, is chosen.
    '''
    def __init__(self, api="", distributed_memory=None):
        '''Initialises a factory which can create API specific PSY objects.
        :param str api: Name of the API to use.
        :param bool distributed_memory: True if distributed memory should be \
                                        supported.
        '''
        if distributed_memory is None:
            _distributed_memory = Config.get().distributed_memory
        else:
            _distributed_memory = distributed_memory

        if _distributed_memory not in [True, False]:
            raise GenerationError(
                "The distributed_memory flag in PSyFactory must be set to"
                " 'True' or 'False'")
        Config.get().distributed_memory = _distributed_memory
        self._type = get_api(api)

    def create(self, invoke_info):
        '''
        Create the API-specific PSy instance.

        :param invoke_info: information on the invoke()s found by parsing
                            the Algorithm layer.
        :type invoke_info: :py:class:`psyclone.parse.algorithm.FileInfo`

        :returns: an instance of the API-specifc sub-class of PSy.
        :rtype: subclass of :py:class:`psyclone.psyGen.PSy`
        '''
        if self._type == "dynamo0.1":
            from psyclone.dynamo0p1 import DynamoPSy as PSyClass
        elif self._type == "dynamo0.3":
            from psyclone.dynamo0p3 import DynamoPSy as PSyClass
        elif self._type == "gocean0.1":
            from psyclone.gocean0p1 import GOPSy as PSyClass
        elif self._type == "gocean1.0":
            from psyclone.gocean1p0 import GOPSy as PSyClass
        elif self._type == "nemo":
            from psyclone.nemo import NemoPSy as PSyClass
            # For this API, the 'invoke_info' is actually the fparser2 AST
            # of the Fortran file being processed
        else:
            raise GenerationError("PSyFactory: Internal Error: Unsupported "
                                  "api type '{0}' found. Should not be "
                                  "possible.".format(self._type))
        return PSyClass(invoke_info)


class PSy(object):
    '''
    Base class to help manage and generate PSy code for a single
    algorithm file. Takes the invocation information output from the
    function :func:`parse.algorithm.parse` as its input and stores this in a
    way suitable for optimisation and code generation.

    :param FileInfo invoke_info: An object containing the required \
                                 invocation information for code \
                                 optimisation and generation. Produced \
                                 by the function :func:`parse.algorithm.parse`.
    :type invoke_info: :py:class:`psyclone.parse.algorithm.FileInfo`

    For example:

    >>> from psyclone.parse.algorithm import parse
    >>> ast, info = parse("argspec.F90")
    >>> from psyclone.psyGen import PSyFactory
    >>> api = "..."
    >>> psy = PSyFactory(api).create(info)
    >>> print(psy.gen)

    '''
    def __init__(self, invoke_info):
        self._name = invoke_info.name
        self._invokes = None
        # create an empty PSy layer container
        # TODO 1010: Alternatively the PSy object could be a Container itself
        self._container = Container(self.name)

    @property
    def container(self):
        '''
        :returns: the container associated with this PSy object
        :rtype: :py:class:`psyclone.psyir.nodes.Container`
        '''
        return self._container

    def __str__(self):
        return "PSy"

    @property
    def invokes(self):
        ''':returns: the list of invokes.
        :rtype: :py:class:`psyclone.psyGen.Invokes` or derived class
        '''
        return self._invokes

    @property
    def name(self):
        ''':returns: the name of the PSy object.
        :rtype: str
        '''
        return "psy_"+self._name

    @property
    @abc.abstractmethod
    def gen(self):
        '''Abstract base class for code generation function.

        :returns: root node of generated Fortran AST.
        :rtype: :py:class:`psyclone.psyir.nodes.Node`
        '''


class Invokes(object):
    '''Manage the invoke calls.

    :param alg_calls: a list of invoke metadata extracted by the \
        parser.
    :type alg_calls: list of \
    :py:class:`psyclone.parse.algorithm.InvokeCall`
    :param invoke_cls: an api-specific Invoke class.
    :type invoke_cls: subclass of :py:class:`psyclone.psyGen.Invoke`
    :param psy: the PSy instance containing this Invokes instance.
    :type psy: subclass of :py:class`psyclone.psyGen.PSy`

    '''
    def __init__(self, alg_calls, invoke_cls, psy):
        self._psy = psy
        self.invoke_map = {}
        self.invoke_list = []
        for idx, alg_invocation in enumerate(alg_calls):
            my_invoke = invoke_cls(alg_invocation, idx, self)
            self.invoke_map[my_invoke.name] = my_invoke
            self.invoke_list.append(my_invoke)

    def __str__(self):
        return "Invokes object containing "+str(self.names)

    @property
    def psy(self):
        '''
        :returns: the PSy instance that contains this instance.
        :rtype: subclass of :py:class:`psyclone.psyGen.PSy`

        '''
        return self._psy

    @property
    def names(self):
        return self.invoke_map.keys()

    def get(self, invoke_name):
        # add a try here for keyerror
        try:
            return self.invoke_map[invoke_name]
        except KeyError:
            raise RuntimeError("Cannot find an invoke named '{0}' in {1}".
                               format(invoke_name,
                                      str(self.names)))

    def gen_code(self, parent):
        '''
        Create the f2pygen AST for each Invoke in the PSy layer.

        :param parent: the parent node in the AST to which to add content.
        :type parent: `psyclone.f2pygen.ModuleGen`

        :raises GenerationError: if an invoke_list schedule is not an \
            InvokeSchedule.
        '''
        def raise_unmatching_options(option_name):
            ''' Create unmatching OpenCL options error message.

            :param str option_name: name of the option that failed.
            :raises NotImplementedError: with the given option_name.
            '''
            raise NotImplementedError(
                "The current implementation creates a single OpenCL context "
                "for all the invokes which needs certain OpenCL options to "
                "match between invokes. Found '{0}' with unmatching values "
                "between invokes.".format(option_name))
        opencl_kernels = []
        opencl_num_queues = 1
        generate_ocl_init = False
        ocl_enable_profiling = None
        ocl_out_of_order = None
        for invoke in self.invoke_list:
            if not isinstance(invoke.schedule, InvokeSchedule):
                raise GenerationError(
                    "An invoke.schedule element of the invoke_list "
                    "is a '{0}', but it should be an 'InvokeSchedule'."
                    "".format(type(invoke.schedule).__name__))

            # If we are generating OpenCL for an Invoke then we need to
            # create routine(s) to set the arguments of the Kernel(s) it
            # calls. We do it here as this enables us to prevent
            # duplication.
            if invoke.schedule.opencl:
                generate_ocl_init = True
                isch = invoke.schedule

                # The enable_profiling option must be equal in all invokes
                if ocl_enable_profiling is not None and \
                   ocl_enable_profiling != isch.get_opencl_option(
                           'enable_profiling'):
                    raise_unmatching_options('enable_profiling')
                ocl_enable_profiling = isch.get_opencl_option(
                    'enable_profiling')

                # The out_of_order option must be equal in all invokes
                if ocl_out_of_order is not None and \
                   ocl_out_of_order != isch.get_opencl_option('out_of_order'):
                    raise_unmatching_options('out_of_order')
                ocl_out_of_order = isch.get_opencl_option('out_of_order')

                # openCL_num_queues must be the maximum number from any invoke
                for kern in isch.coded_kernels():
                    if kern.name not in opencl_kernels:
                        # Compute the maximum number of command queues that
                        # will be needed.
                        opencl_num_queues = max(
                            opencl_num_queues,
                            kern.opencl_options['queue_number'])
                        opencl_kernels.append(kern.name)
                        kern.gen_arg_setter_code(parent)
            invoke.gen_code(parent)
        if generate_ocl_init:
            self.gen_ocl_init(parent, opencl_kernels, opencl_num_queues,
                              ocl_enable_profiling, ocl_out_of_order)

    def gen_ocl_init(self, parent, kernels, num_queues, enable_profiling,
                     out_of_order):
        '''
        Generates a subroutine to initialise the OpenCL environment and
        construct the list of OpenCL kernel objects used by this PSy layer.

        :param parent: the node in the f2pygen AST representing the module \
                       that will contain the generated subroutine.
        :type parent: :py:class:`psyclone.f2pygen.ModuleGen`
        :param kernels: List of kernel names called by the PSy layer.
        :type kernels: list of str
        :param int num_queues: total number of queues needed for the OpenCL \
                               implementation.
        :param bool enable_profiling: value given to the enable_profiling \
                                      flag in the OpenCL initialisation.
        :param bool out_of_order: value given to the out_of_order flag in \
                                  the OpenCL initialisation.

        '''
        from psyclone.f2pygen import SubroutineGen, DeclGen, AssignGen, \
            CallGen, UseGen, CharDeclGen, IfThenGen

        def bool_to_fortran(value):
            '''
            :param bool value: a python boolean value
            :returns: the Fortran representation of the given boolean value.
            :rtype: str
            '''
            if value:
                return ".True."
            return ".False."

        sub = SubroutineGen(parent, "psy_init")
        parent.add(sub)
        sub.add(UseGen(sub, name="fortcl", only=True,
                       funcnames=["ocl_env_init", "add_kernels"]))
        # Add a logical variable used to ensure that this routine is only
        # executed once.
        sub.add(DeclGen(sub, datatype="logical", save=True,
                        entity_decls=["initialised"],
                        initial_values=[".False."]))
        # Check whether or not this is our first time in the routine
        sub.add(CommentGen(sub, " Check to make sure we only execute this "
                           "routine once"))
        ifthen = IfThenGen(sub, ".not. initialised")
        sub.add(ifthen)
        ifthen.add(AssignGen(ifthen, lhs="initialised", rhs=".True."))

        # Initialise the OpenCL environment
        ifthen.add(CommentGen(ifthen,
                              " Initialise the OpenCL environment/device"))
        sub.add(DeclGen(sub, datatype="integer",
                        entity_decls=["ocl_device_num"],
                        initial_values=["1"]))

        distributed_memory = Config.get().distributed_memory
        devices_per_node = Config.get().ocl_devices_per_node

        if devices_per_node > 1 and distributed_memory:
            my_rank = self.gen_rank_expression(sub)
            # Add + 1 as FortCL devices are 1-indexed
            ifthen.add(AssignGen(ifthen, lhs="ocl_device_num",
                                 rhs="mod({0} - 1, {1}) + 1"
                                 "".format(my_rank, devices_per_node)))

        ifthen.add(CallGen(ifthen, "ocl_env_init",
                           [num_queues, 'ocl_device_num',
                            bool_to_fortran(enable_profiling),
                            bool_to_fortran(out_of_order)]))

        # Create a list of our kernels
        ifthen.add(CommentGen(ifthen,
                              " The kernels this PSy layer module requires"))
        nkernstr = str(len(kernels))

        # Declare array of character strings
        ifthen.add(CharDeclGen(
            ifthen, length="30",
            entity_decls=["kernel_names({0})".format(nkernstr)]))
        for idx, kern in enumerate(kernels):
            ifthen.add(AssignGen(ifthen, lhs="kernel_names({0})".format(idx+1),
                                 rhs='"{0}"'.format(kern)))
        ifthen.add(CommentGen(ifthen,
                              " Create the OpenCL kernel objects. Expects "
                              "to find all of the compiled"))
        ifthen.add(CommentGen(ifthen, " kernels in FORTCL_KERNELS_FILE."))
        ifthen.add(CallGen(ifthen, "add_kernels", [nkernstr, "kernel_names"]))

    @abc.abstractmethod
    def gen_rank_expression(self, scope):
        ''' Generate the expression to retrieve the process rank.

        :param scope: where the expression is going to be located.
        :type scope: :py:class:`psyclone.f2pygen.BaseGen`
        :return: generate the expression to retrieve the process rank.
        :rtype: str
        '''


class Invoke(object):
    r'''Manage an individual invoke call.

    :param alg_invocation: metadata from the parsed code capturing \
                           information for this Invoke instance.
    :type alg_invocation: :py:class:`psyclone.parse.algorithm.InvokeCall`
    :param int idx: position/index of this invoke call in the subroutine. \
                    If not None, this number is added to the name ("invoke\_").
    :param schedule_class: the schedule class to create for this invoke.
    :type schedule_class: :py:class:`psyclone.psyGen.InvokeSchedule`
    :param invokes: the Invokes instance that contains this Invoke \
                    instance.
    :type invokes: :py:class:`psyclone.psyGen.Invokes`
    :param reserved_names: optional list of reserved names, i.e. names that \
                           should not be used e.g. as a PSyclone-created \
                           variable name.
    :type reserved_names: list of str

    '''
    def __init__(self, alg_invocation, idx, schedule_class, invokes,
                 reserved_names=None):
        '''Construct an invoke object.'''

        self._invokes = invokes
        self._name = "invoke"
        self._alg_unique_args = []

        if alg_invocation is None and idx is None:
            return

        # create a name for the call if one does not already exist
        if alg_invocation.name is not None:
            # In Python2 unicode strings must be converted to str()
            self._name = str(alg_invocation.name)
        elif len(alg_invocation.kcalls) == 1 and \
                alg_invocation.kcalls[0].type == "kernelCall":
            # use the name of the kernel call with the position appended.
            # Appended position is needed in case we have two separate invokes
            # in the same algorithm code containing the same (single) kernel
            self._name = "invoke_" + str(idx) + "_" + \
                alg_invocation.kcalls[0].ktype.name
        else:
            # use the position of the invoke
            self._name = "invoke_" + str(idx)

        if not reserved_names:
            reserved_names = []

        # Get a reference to the parent container, if any
        container = None
        if self.invokes:
            container = self.invokes.psy.container

        # create the schedule
        self._schedule = schedule_class(self._name, alg_invocation.kcalls,
                                        reserved_names, parent=container)

        # Add the new Schedule to the top-level PSy Container
        if container:
            container.addchild(self._schedule)

        # let the schedule have access to me
        self._schedule.invoke = self

        # extract the argument list for the algorithm call and psy
        # layer subroutine.
        self._alg_unique_args = []
        self._psy_unique_vars = []
        tmp_arg_names = []
        for call in self.schedule.kernels():
            for arg in call.arguments.args:
                if arg.text is not None:
                    if arg.text not in self._alg_unique_args:
                        self._alg_unique_args.append(arg.text)
                    if arg.name not in tmp_arg_names:
                        tmp_arg_names.append(arg.name)
                        self._psy_unique_vars.append(arg)
                else:
                    # literals have no name
                    pass

        # work out the unique dofs required in this subroutine
        self._dofs = {}
        for kern_call in self._schedule.coded_kernels():
            dofs = kern_call.arguments.dofs
            for dof in dofs:
                if dof not in self._dofs:
                    # Only keep the first occurence for the moment. We will
                    # need to change this logic at some point as we need to
                    # cope with writes determining the dofs that are used.
                    self._dofs[dof] = [kern_call, dofs[dof][0]]

    def __str__(self):
        return self._name+"("+", ".join([str(arg) for arg in
                                         self._alg_unique_args])+")"

    @property
    def invokes(self):
        '''
        :returns: the Invokes instance that contains this instance.
        :rtype: :py:class`psyclone.psyGen.Invokes`

        '''
        return self._invokes

    @property
    def name(self):
        return self._name

    @property
    def alg_unique_args(self):
        return self._alg_unique_args

    @property
    def psy_unique_vars(self):
        return self._psy_unique_vars

    @property
    def psy_unique_var_names(self):
        names = []
        for var in self._psy_unique_vars:
            names.append(var.name)
        return names

    @property
    def schedule(self):
        return self._schedule

    @schedule.setter
    def schedule(self, obj):
        self._schedule = obj

    def unique_declarations(self, argument_types, access=None,
                            intrinsic_type=None):
        '''
        Returns a list of all required declarations for the specified
        API argument types. If access is supplied (e.g. "write") then
        only declarations with that access are returned. If an intrinsic
        type is supplied then only declarations with that intrinsic type
        are returned.

        :param argument_types: the types of the kernel argument for the \
                               particular API.
        :type argument_types: list of str
        :param access: optional AccessType that the declaration should have.
        :type access: :py:class:`psyclone.core.access_type.AccessType`
        :param intrinsic_type: optional intrinsic type of argument data.
        :type intrinsic_type: str

        :returns: a list of all declared kernel arguments.
        :rtype: list of :py:class:`psyclone.psyGen.KernelArgument`

        :raises InternalError: if at least one kernel argument type is \
                               not valid for the particular API.
        :raises InternalError: if an invalid access is specified.
        :raises InternalError: if an invalid intrinsic type is specified.

        '''
        # First check for invalid argument types, access and intrinsic type
        const = Config.get().api_conf().get_constants()
        if any(argtype not in const.VALID_ARG_TYPE_NAMES for
               argtype in argument_types):
            raise InternalError(
                "Invoke.unique_declarations() called with at least one "
                "invalid argument type. Expected one of {0} but found {1}.".
                format(str(const.VALID_ARG_TYPE_NAMES), str(argument_types)))

        if access and not isinstance(access, AccessType):
            raise InternalError(
                "Invoke.unique_declarations() called with an invalid "
                "access type. Type is '{0}' instead of AccessType.".
                format(str(access)))

        if (intrinsic_type and intrinsic_type not in
                const.VALID_INTRINSIC_TYPES):
            raise InternalError(
                "Invoke.unique_declarations() called with an invalid "
                "intrinsic argument data type. Expected one of {0} but "
                "found '{1}'.".
                format(str(const.VALID_INTRINSIC_TYPES), intrinsic_type))

        # Initialise dictionary of kernel arguments to get the
        # argument list from
        declarations = OrderedDict()
        # Find unique kernel arguments using their declaration names
        for call in self.schedule.kernels():
            for arg in call.arguments.args:
                if not intrinsic_type or arg.intrinsic_type == intrinsic_type:
                    if not access or arg.access == access:
                        if arg.text is not None:
                            if arg.argument_type in argument_types:
                                test_name = arg.declaration_name
                                if test_name not in declarations:
                                    declarations[test_name] = arg
        return list(declarations.values())

    def first_access(self, arg_name):
        ''' Returns the first argument with the specified name passed to
        a kernel in our schedule '''
        for call in self.schedule.kernels():
            for arg in call.arguments.args:
                if arg.text is not None:
                    if arg.declaration_name == arg_name:
                        return arg
        raise GenerationError("Failed to find any kernel argument with name "
                              "'{0}'".format(arg_name))

    def unique_declns_by_intent(self, argument_types, intrinsic_type=None):
        '''
        Returns a dictionary listing all required declarations for each
        type of intent ('inout', 'out' and 'in').

        :param argument_types: the types of the kernel argument for the \
                               particular API for which the intent is required.
        :type argument_types: list of str
        :param intrinsic_type: optional intrinsic type of argument data.
        :type intrinsic_type: str

        :returns: dictionary containing 'intent' keys holding the kernel \
                  arguments as values for each type of intent.
        :rtype: dict of :py:class:`psyclone.psyGen.KernelArgument`

        :raises InternalError: if at least one kernel argument type is \
                               not valid for the particular API.
        :raises InternalError: if an invalid intrinsic type is specified.

        '''
        # First check for invalid argument types and intrinsic type
        const = Config.get().api_conf().get_constants()
        if any(argtype not in const.VALID_ARG_TYPE_NAMES for
               argtype in argument_types):
            raise InternalError(
                "Invoke.unique_declns_by_intent() called with at least one "
                "invalid argument type. Expected one of {0} but found {1}.".
                format(str(const.VALID_ARG_TYPE_NAMES), str(argument_types)))

        if (intrinsic_type and intrinsic_type not in
                const.VALID_INTRINSIC_TYPES):
            raise InternalError(
                "Invoke.unique_declns_by_intent() called with an invalid "
                "intrinsic argument data type. Expected one of {0} but "
                "found '{1}'.".
                format(str(const.VALID_INTRINSIC_TYPES), intrinsic_type))

        # We will return a dictionary containing as many lists
        # as there are types of intent
        declns = {}
        for intent in FORTRAN_INTENT_NAMES:
            declns[intent] = []

        for arg in self.unique_declarations(argument_types,
                                            intrinsic_type=intrinsic_type):
            first_arg = self.first_access(arg.declaration_name)
            if first_arg.access in [AccessType.WRITE, AccessType.SUM]:
                # If the first access is a write then the intent is
                # out irrespective of any other accesses. Note,
                # sum_args behave as if they are write_args from the
                # PSy-layer's perspective.
                declns["out"].append(arg)
                continue
            # if all accesses are read, then the intent is in,
            # otherwise the intent is inout (as we have already
            # dealt with intent out).
            read_only = True
            for call in self.schedule.kernels():
                for tmp_arg in call.arguments.args:
                    if tmp_arg.text is not None and \
                       tmp_arg.declaration_name == arg.declaration_name:
                        if tmp_arg.access != AccessType.READ:
                            # readwrite_args behave in the
                            # same way as inc_args from the
                            # perspective of intents
                            read_only = False
                            break
                if not read_only:
                    break
            if read_only:
                declns["in"].append(arg)
            else:
                declns["inout"].append(arg)
        return declns

    def gen(self):
        from psyclone.f2pygen import ModuleGen
        module = ModuleGen("container")
        self.gen_code(module)
        return module.root

    def gen_code(self, parent):
        from psyclone.f2pygen import SubroutineGen, TypeDeclGen, DeclGen, \
            SelectionGen, AssignGen
        # create the subroutine
        invoke_sub = SubroutineGen(parent, name=self.name,
                                   args=self.psy_unique_vars)
        # add the subroutine argument declarations
        my_typedecl = TypeDeclGen(invoke_sub, datatype="field_type",
                                  entity_decls=self.psy_unique_vars,
                                  intent="inout")
        invoke_sub.add(my_typedecl)
        # declare field-type, column topology and function-space types
        column_topology_name = "topology"
        my_typedecl = TypeDeclGen(invoke_sub, datatype="ColumnTopology",
                                  entity_decls=[column_topology_name],
                                  pointer=True)
        invoke_sub.add(my_typedecl)
        # declare any basic types required
        my_decl = DeclGen(invoke_sub, datatype="integer",
                          entity_decls=["nlayers"])
        invoke_sub.add(my_decl)

        for (idx, dof) in enumerate(self._dofs):
            call = self._dofs[dof][0]
            arg = self._dofs[dof][1]
            # declare a type select clause which is used to map from a base
            # class to FunctionSpace_type
            type_select = SelectionGen(invoke_sub,
                                       expr=arg.name + "_space=>" + arg.name +
                                       "%function_space", typeselect=True)
            invoke_sub.add(type_select)

            my_typedecl = TypeDeclGen(invoke_sub,
                                      datatype="FunctionSpace_type",
                                      entity_decls=[arg.name+"_space"],
                                      pointer=True)
            invoke_sub.add(my_typedecl)

            content = []
            if idx == 0:
                # use the first model to provide nlayers
                # *** assumption that all fields operate over the same number
                # of layers
                assign_1 = AssignGen(type_select, lhs="topology",
                                     rhs=arg.name+"_space%topology",
                                     pointer=True)
                assign_2 = AssignGen(type_select, lhs="nlayers",
                                     rhs="topology%layer_count()")
                content.append(assign_1)
                content.append(assign_2)
            iterates_over = call.iterates_over
            stencil = arg.stencil
            assign_3 = AssignGen(type_select, lhs=dof+"dofmap",
                                 rhs=arg.name +
                                 "_space%dof_map(" + iterates_over + ", " +
                                 stencil + ")",
                                 pointer=True)
            content.append(assign_3)
            type_select.addcase(["FunctionSpace_type"], content=content)
            # declare our dofmap
            my_decl = DeclGen(invoke_sub, datatype="integer",
                              entity_decls=[dof+"dofmap(:,:)"], pointer=True)
            invoke_sub.add(my_decl)

        # create the subroutine kernel call content
        self.schedule.gen_code(invoke_sub)
        parent.add(invoke_sub)


class InvokeSchedule(Routine):
    '''
    Stores schedule information for an invocation call. Schedules can be
    optimised using transformations.

    >>> from psyclone.parse.algorithm import parse
    >>> ast, info = parse("algorithm.f90")
    >>> from psyclone.psyGen import PSyFactory
    >>> api = "..."
    >>> psy = PSyFactory(api).create(info)
    >>> invokes = psy.invokes
    >>> invokes.names
    >>> invoke = invokes.get("name")
    >>> schedule = invoke.schedule
    >>> schedule.view()

    :param str name: name of the Invoke.
    :param type KernFactory: class instance of the factory to use when \
     creating Kernels. e.g. :py:class:`psyclone.dynamo0p3.DynKernCallFactory`.
    :param type BuiltInFactory: class instance of the factory to use when \
     creating built-ins. e.g. \
     :py:class:`psyclone.domain.lfric.lfric_builtins.LFRicBuiltInCallFactory`.
    :param alg_calls: list of Kernel calls in the schedule.
    :type alg_calls: list of :py:class:`psyclone.parse.algorithm.KernelCall`

    '''
    # Textual description of the node.
    _text_name = "InvokeSchedule"

    def __init__(self, name, KernFactory, BuiltInFactory, alg_calls=None,
                 reserved_names=None, parent=None):
        super(InvokeSchedule, self).__init__(name, parent=parent)

        self._invoke = None

        # Populate the Schedule Symbol Table with the reserved names.
        if reserved_names:
            for reserved in reserved_names:
                self.symbol_table.add(Symbol(reserved))

        # We need to separate calls into loops (an iteration space really)
        # and calls so that we can perform optimisations separately on the
        # two entities.
        if alg_calls is None:
            alg_calls = []
        for call in alg_calls:
            if isinstance(call, BuiltInCall):
                self.addchild(BuiltInFactory.create(call, parent=self))
            else:
                self.addchild(KernFactory.create(call, parent=self))

        # TODO #1134: If OpenCL is just a PSyIR transformation the following
        # properties may not be needed or are transformation options instead.
        self._opencl = False  # Whether or not to generate OpenCL

        # InvokeSchedule opencl_options default values
        self._opencl_options = {"end_barrier": True,
                                "enable_profiling": False,
                                "out_of_order": False}

        # This reference will store during gen_code() the block of code that
        # is executed only on the first iteration of the invoke.
        self._first_time_block = None

    @property
    def symbol_table(self):
        '''
        :returns: Table containing symbol information for the schedule.
        :rtype: :py:class:`psyclone.psyir.symbols.SymbolTable`
        '''
        return self._symbol_table

    def set_opencl_options(self, options):
        '''
        Validate and store a set of options associated with the InvokeSchedule
        to tune the OpenCL code generation.

        :param options: a set of options to tune the OpenCL code.
        :type options: dictionary of <string>:<value>

        '''
        valid_opencl_options = ['end_barrier', 'enable_profiling',
                                'out_of_order']

        # Validate that the options given are supported and store them
        for key, value in options.items():
            if key in valid_opencl_options:
                # All current options should contain boolean values
                if not isinstance(value, bool):
                    raise TypeError(
                        "InvokeSchedule OpenCL option '{0}' "
                        "should be a boolean.".format(key))
            else:
                raise AttributeError(
                    "InvokeSchedule does not support the OpenCL option '{0}'. "
                    "The supported options are: {1}."
                    "".format(key, valid_opencl_options))

            self._opencl_options[key] = value

    def get_opencl_option(self, key):
        '''
        :returns: The value of the requested Invoke OpenCL option.
        :rtype: bool
        '''
        return self._opencl_options[key]

    @property
    def invoke(self):
        return self._invoke

    @invoke.setter
    def invoke(self, my_invoke):
        self._invoke = my_invoke

    def node_str(self, colour=True):
        '''
        Returns the name of this node with appropriate control codes
        to generate coloured output in a terminal that supports it.

        :param bool colour: whether or not to include colour control codes.

        :returns: description of this node, possibly coloured.
        :rtype: str
        '''
        return "{0}[invoke='{1}']".format(
            self.coloured_name(colour), self.name)

    def __str__(self):
        result = self.coloured_name(False) + ":\n"
        for entity in self._children:
            result += str(entity) + "\n"
        result += "End " + self.coloured_name(False) + "\n"
        return result

    def gen_code(self, parent):
        '''
        Generate the Nodes in the f2pygen AST for this schedule.

        :param parent: the parent Node (i.e. the enclosing subroutine) to \
                       which to add content.
        :type parent: :py:class:`psyclone.f2pygen.SubroutineGen`
        '''
        from psyclone.f2pygen import UseGen, DeclGen, AssignGen, IfThenGen, \
            CallGen

        # The gen_code methods may generate new Symbol names, however, we want
        # subsequent calls to invoke.gen_code() to produce the exact same code,
        # including symbol names, and therefore new symbols should not be kept
        # permanently outside the hierarchic gen_code call-chain.
        # To make this possible we create here a duplicate of the symbol table.
        # This duplicate will be used by all recursive gen_code() methods
        # called below this one and thus maintaining a consistent Symbol Table
        # during the whole gen_code() chain, but at the end of this method the
        # original symbol table is restored.
        symbol_table_before_gen = self.symbol_table
        psy_symbol_table_before_gen = self.parent.symbol_table
        # pylint: disable=protected-access
        self._symbol_table = self.symbol_table.shallow_copy()
        self.parent._symbol_table = self.parent.symbol_table.shallow_copy()
        # pylint: enable=protected-access

        # Global symbols promoted from Kernel Globals are in the SymbolTable
        # First aggregate all globals variables from the same module in a map
        module_map = {}
        for globalvar in self.symbol_table.global_symbols:
            module_name = globalvar.interface.container_symbol.name
            if module_name in module_map:
                module_map[module_name].append(globalvar.name)
            else:
                module_map[module_name] = [globalvar.name]

        # Then we can produce the UseGen statements without repeating modules
        for module_name, var_list in module_map.items():
            parent.add(UseGen(parent, name=module_name, only=True,
                              funcnames=var_list))

        if self._opencl:
            parent.add(UseGen(parent, name="iso_c_binding"))
            parent.add(UseGen(parent, name="clfortran"))
            parent.add(UseGen(parent, name="fortcl", only=True,
                              funcnames=["get_num_cmd_queues",
                                         "get_cmd_queues",
                                         "get_kernel_by_name"]))

            # Declare variables needed on a OpenCL PSy-layer invoke
            nqueues = self.symbol_table.new_symbol(
                "num_cmd_queues", symbol_type=DataSymbol,
                datatype=INTEGER_TYPE, tag="opencl_num_cmd_queues").name
            qlist = self.symbol_table.new_symbol(
                "cmd_queues", symbol_type=DataSymbol,
                datatype=ArrayType(INTEGER_TYPE, [ArrayType.Extent.ATTRIBUTE]),
                tag="opencl_cmd_queues").name
            first = self.symbol_table.new_symbol(
                "first_time", symbol_type=DataSymbol,
                datatype=BOOLEAN_TYPE, tag="first_time").name
            flag = self.symbol_table.new_symbol(
                "ierr", symbol_type=DataSymbol, datatype=INTEGER_TYPE,
                tag="opencl_error").name
            self.symbol_table.new_symbol(
                "size_in_bytes", symbol_type=DataSymbol, datatype=INTEGER_TYPE,
                tag="opencl_bytes")
            self.symbol_table.new_symbol(
                "write_event", symbol_type=DataSymbol, datatype=INTEGER_TYPE,
                tag="opencl_wevent")

            parent.add(DeclGen(parent, datatype="integer", save=True,
                               entity_decls=[nqueues]))
            parent.add(DeclGen(parent, datatype="integer", save=True,
                               pointer=True, kind="c_intptr_t",
                               entity_decls=[qlist + "(:)"]))
            parent.add(DeclGen(parent, datatype="integer",
                               entity_decls=[flag]))
            parent.add(DeclGen(parent, datatype="logical", save=True,
                               entity_decls=[first],
                               initial_values=[".true."]))
            if_first = IfThenGen(parent, first)
            # Keep a reference to the block of code that is executed only on
            # the first iteration of the invoke.
            self._first_time_block = if_first
            parent.add(if_first)
            if_first.add(AssignGen(if_first, lhs=first, rhs=".false."))
            if_first.add(CommentGen(if_first,
                                    " Ensure OpenCL run-time is initialised "
                                    "for this PSy-layer module"))
            if_first.add(CallGen(if_first, "psy_init"))
            if_first.add(AssignGen(if_first, lhs=nqueues,
                                   rhs="get_num_cmd_queues()"))
            if_first.add(AssignGen(if_first, lhs=qlist, pointer=True,
                                   rhs="get_cmd_queues()"))
            # Kernel pointers
            kernels = self.walk(Kern)
            for kern in kernels:
                kernel = "kernel_" + kern.name
                try:
                    self.symbol_table.lookup_with_tag(kernel)
                except KeyError:
                    self.symbol_table.add(RoutineSymbol(kernel), tag=kernel)
                parent.add(
                    DeclGen(parent, datatype="integer", kind="c_intptr_t",
                            save=True, target=True, entity_decls=[kernel]))
                if_first.add(
                    AssignGen(
                        if_first, lhs=kernel,
                        rhs='get_kernel_by_name("{0}")'.format(kern.name)))

        for entity in self._children:
            entity.gen_code(parent)

        if self.opencl and self._opencl_options['end_barrier']:

            parent.add(CommentGen(parent,
                                  " Block until all kernels have finished"))

            # We need a clFinish for all the queues in the implementation
            opencl_num_queues = 1
            for kern in self.coded_kernels():
                opencl_num_queues = max(
                    opencl_num_queues,
                    kern.opencl_options['queue_number'])
            for queue_number in range(1, opencl_num_queues + 1):
                parent.add(
                    AssignGen(parent, lhs=flag,
                              rhs="clFinish({0}({1}))".format(qlist,
                                                              queue_number)))

        # Restore symbol table (with a protected access attribute change)
        # pylint: disable=protected-access
        self._symbol_table = symbol_table_before_gen
        self.parent._symbol_table = psy_symbol_table_before_gen
        # pylint: enable=protected-access

    @property
    def opencl(self):
        '''
        :returns: Whether or not we are generating OpenCL for this \
            InvokeSchedule.
        :rtype: bool
        '''
        return self._opencl

    @opencl.setter
    def opencl(self, value):
        '''
        Setter for whether or not to generate the OpenCL version of this
        schedule.

        :param bool value: whether or not to generate OpenCL.
        '''
        if not isinstance(value, bool):
            raise ValueError(
                "InvokeSchedule.opencl must be a bool but got {0}".
                format(type(value)))
        self._opencl = value


class Directive(Statement):
    '''
    Base class for all Directive statements.

    All classes that generate Directive statements (e.g. OpenMP,
    OpenACC, compiler-specific) inherit from this class.

    :param ast: the entry in the fparser2 parse tree representing the code \
                contained within this directive or None.
    :type ast: :py:class:`fparser.two.Fortran2003.Base` or NoneType
    :param children: list of PSyIR nodes that will be children of this \
                     Directive node or None.
    :type children: list of :py:class:`psyclone.psyir.nodes.Node` or NoneType
    :param parent: PSyIR node that is the parent of this Directive or None.
    :type parent: :py:class:`psyclone.psyir.nodes.Node` or NoneType

    '''
    # The prefix to use when constructing this directive in Fortran
    # (e.g. "OMP"). Must be set by sub-class.
    _PREFIX = ""
    # Textual description of the node.
    _children_valid_format = "Schedule"
    _text_name = "Directive"
    _colour = "green"

    def __init__(self, ast=None, children=None, parent=None):
        # A Directive always contains a Schedule
        sched = self._insert_schedule(children, ast)
        super(Directive, self).__init__(ast, children=[sched], parent=parent)

    @staticmethod
    def _validate_child(position, child):
        '''
        :param int position: the position to be validated.
        :param child: a child to be validated.
        :type child: :py:class:`psyclone.psyir.nodes.Node`

        :return: whether the given child and position are valid for this node.
        :rtype: bool

        '''
        return position == 0 and isinstance(child, Schedule)

    @property
    def dir_body(self):
        '''
        :returns: the Schedule associated with this directive.
        :rtype: :py:class:`psyclone.psyir.nodes.Schedule`

        :raises InternalError: if this node does not have a single Schedule as\
                               its child.
        '''
        if len(self.children) != 1 or not \
           isinstance(self.children[0], Schedule):
            raise InternalError(
                "Directive malformed or incomplete. It should have a single "
                "Schedule as a child but found: {0}".format(
                    [type(child).__name__ for child in self.children]))
        return self.children[0]

    @property
    def dag_name(self):
        '''
        :returns: the name to use in the DAG for this node.
        :rtype: str
        '''
        _, position = self._find_position(self.ancestor(Routine))
        return "directive_" + str(position)


class ACCDirective(Directive):
    ''' Base class for all OpenACC directive statements. '''
    _PREFIX = "ACC"

    @property
    def dag_name(self):
        ''' Return the name to use in a dag for this node.

        :returns: Name of corresponding node in DAG
        :rtype: str
        '''
        _, position = self._find_position(self.ancestor(Routine))
        return "ACC_directive_" + str(position)

    def validate_global_constraints(self):
        '''
        Perform validation checks for any global constraints. This can only
        be done at code-generation time.

        :raises GenerationError: if this ACCDirective encloses any CodeBlocks.\
            Although the various transformations will reject CodeBlocks, the \
            lowering of any PSyData nodes will result in new ones being \
            created.

        '''
        super(ACCDirective, self).validate_global_constraints()

        cblocks = self.walk(CodeBlock)
        if cblocks:
            raise GenerationError(
                "Cannot include CodeBlocks within OpenACC "
                "regions but found {0} within a region enclosed "
                "by an '{1}'".format(
                    [str(node.ast) for node in cblocks],
                    type(self).__name__))


@six.add_metaclass(abc.ABCMeta)
class ACCEnterDataDirective(ACCDirective):
    '''
    Abstract class representing a "!$ACC enter data" OpenACC directive in
    an InvokeSchedule. Must be sub-classed for a particular API because the way
    in which fields are marked as being on the remote device is API-
    -dependent.

    :param children: list of nodes which this directive should \
                     have as children.
    :type children: list of :py:class:`psyclone.psyir.nodes.Node`.
    :param parent: the node in the InvokeSchedule to which to add this \
                   directive as a child.
    :type parent: :py:class:`psyclone.psyir.nodes.Node`.
    '''
    def __init__(self, children=None, parent=None):
        super(ACCEnterDataDirective, self).__init__(children=children,
                                                    parent=parent)
        self._acc_dirs = None  # List of parallel directives

        # The _variables_to_copy are computed dynamically until the
        # _node_lowered flag is set to True, after that re-use the stored ones.
        self._variables_to_copy = []
        self._node_lowered = False

    def node_str(self, colour=True):
        '''
        Returns the name of this node with appropriate control codes
        to generate coloured output in a terminal that supports it.

        :param bool colour: whether or not to include colour control codes.

        :returns: description of this node, possibly coloured.
        :rtype: str
        '''
        return self.coloured_name(colour) + "[ACC enter data]"

    @property
    def dag_name(self):
        '''
        :returns: the name to use for this Node in a DAG
        :rtype: str
        '''
        _, position = self._find_position(self.ancestor(Routine))
        return "ACC_data_" + str(position)

    def gen_code(self, parent):
        '''Generate the elements of the f2pygen AST for this Node in the
        Schedule.

        :param parent: node in the f2pygen AST to which to add node(s).
        :type parent: :py:class:`psyclone.f2pygen.BaseGen`

        :raises GenerationError: if no data is found to copy in.

        '''
        self.validate_global_constraints()

        # We must generate a list of all of the fields accessed by
        # OpenACC kernels (calls within an OpenACC parallel or kernels
        # directive)
        # 1. Find all parallel and kernels directives. We store this list for
        #    later use in any sub-class.
        self._acc_dirs = self.ancestor(InvokeSchedule).walk(
                (ACCParallelDirective, ACCKernelsDirective))
        # 2. For each directive, loop over each of the fields used by
        #    the kernels it contains (this list is given by ref_list)
        #    and add it to our list if we don't already have it
        var_list = []
        # TODO grid properties are effectively duplicated in this list (but
        # the OpenACC deep-copy support should spot this).
        for pdir in self._acc_dirs:
            for var in pdir.ref_list:
                if var not in var_list:
                    var_list.append(var)
        # 3. Convert this list of objects into a comma-delimited string
        var_str = ",".join(var_list)
        # 4. Add the enter data directive.
        if var_str:
            copy_in_str = "copyin("+var_str+")"
        else:
            # There should be at least one variable to copyin.
            raise GenerationError(
                "ACCEnterData directive did not find any data to copyin. "
                "Perhaps there are no ACCParallel or ACCKernels directives "
                "within the region.")
        parent.add(DirectiveGen(parent, "acc", "begin", "enter data",
                                copy_in_str))
        # 5. Call an API-specific subclass of this class in case
        # additional declarations are required.
        self.data_on_device(parent)
        parent.add(CommentGen(parent, ""))

    def lower_to_language_level(self):
        '''
        In-place replacement of this directive concept into language level
        PSyIR constructs.

        '''
        if not self._node_lowered:
            # We must generate a list of all of the fields accessed by
            # OpenACC kernels (calls within an OpenACC parallel or kernels
            # directive)
            # 1. Find all parallel and kernels directives. We store this list
            # for later use in any sub-class.
            self._acc_dirs = self.ancestor(InvokeSchedule).walk(
                    (ACCParallelDirective, ACCKernelsDirective))
            # 2. For each directive, loop over each of the fields used by
            #    the kernels it contains (this list is given by ref_list)
            #    and add it to our list if we don't already have it
            self._variables_to_copy = []
            # TODO grid properties are effectively duplicated in this list (but
            # the OpenACC deep-copy support should spot this).
            for pdir in self._acc_dirs:
                for var in pdir.ref_list:
                    if var not in self._variables_to_copy:
                        self._variables_to_copy.append(var)
            self._node_lowered = True

        super(ACCEnterDataDirective, self).lower_to_language_level()

    def begin_string(self):
        '''Returns the beginning statement of this directive. The visitor is
        responsible for adding the correct directive beginning (e.g. "!$").

        :returns: the opening statement of this directive.
        :rtype: str

        '''
        # The enter data clauses are given by the _variables_to_copy list
        var_str = ",".join(self._variables_to_copy)
        if var_str:
            copy_in_str = "copyin("+var_str+")"
        else:
            # There should be at least one variable to copyin.
            raise GenerationError(
                "ACCEnterData directive did not find any data to copyin. "
                "Perhaps there are no ACCParallel or ACCKernels directives "
                "within the region.")

        return "acc enter data " + copy_in_str

    def end_string(self):
        '''
        :returns: the closing statement for this directive.
        :rtype: str
        '''
        # pylint: disable=no-self-use
        return ""

    @abc.abstractmethod
    def data_on_device(self, parent):
        '''
        Adds nodes into an InvokeSchedule to flag that the data required by the
        kernels in the data region is now on the device.

        :param parent: the node in the InvokeSchedule to which to add nodes
        :type parent: :py:class:`psyclone.psyir.nodes.Node`
        '''


class ACCParallelDirective(ACCDirective):
    '''
    Class representing the !$ACC PARALLEL directive of OpenACC
    in the PSyIR. By default it includes the 'DEFAULT(PRESENT)' clause which
    means this node must either come after an EnterDataDirective or within
    a DataDirective.

    '''
    def node_str(self, colour=True):
        '''
        Returns the name of this node with appropriate control codes
        to generate coloured output in a terminal that supports it.

        :param bool colour: whether or not to include colour control codes.

        :returns: description of this node, possibly coloured.
        :rtype: str
        '''
        return self.coloured_name(colour) + "[ACC Parallel]"

    @property
    def dag_name(self):
        '''
        :returns: the name to use for this Node in a DAG
        :rtype: str
        '''
        _, position = self._find_position(self.ancestor(Routine))
        return "ACC_parallel_" + str(position)

    def validate_global_constraints(self):
        '''
        Check that the PSyIR tree containing this node is valid. Since we
        use 'default(present)', this node must either be the child of an
        ACCDataDirective or the parent Schedule must contain an
        ACCEnterDataDirective before this one.

        :raises GenerationError: if this ACCParallel node is not preceded by \
            an ACCEnterDataDirective and is not the child of an \
            ACCDataDirective.

        '''
        # We can't use Node.ancestor() because the enter data directive does
        # not have children. Instead, we go back up to the Schedule and
        # walk down from there.
        routine = self.ancestor(Routine)
        nodes = routine.walk(ACCEnterDataDirective)
        # Check that any enter-data directive comes before this parallel
        # directive
        if nodes and nodes[0].abs_position > self.abs_position:
            raise GenerationError(
                "An ACC parallel region must be preceded by an ACC enter-"
                "data directive but in '{0}' this is not the case.".
                format(routine.name))

        if not nodes and not self.ancestor(ACCDataDirective):
            raise GenerationError(
                "An ACC parallel region must either be preceded by an ACC "
                "enter data directive or enclosed within an ACC data region "
                "but in '{0}' this is not the case.".format(routine.name))

        super(ACCParallelDirective, self).validate_global_constraints()

    def gen_code(self, parent):
        '''
        Generate the elements of the f2pygen AST for this Node in the Schedule.

        :param parent: node in the f2pygen AST to which to add node(s).
        :type parent: :py:class:`psyclone.f2pygen.BaseGen`

        '''
        self.validate_global_constraints()

<<<<<<< HEAD
        parent.add(DirectiveGen(parent, "acc", "begin",
                                *self.begin_string().split()[1:]))
=======
        parent.add(DirectiveGen(parent, "acc", "begin", "parallel",
                                "default(present)"))
>>>>>>> 74cccb61

        for child in self.children:
            child.gen_code(parent)

        parent.add(DirectiveGen(parent, *self.end_string().split()))

    def begin_string(self):
        '''
        Returns the beginning statement of this directive, i.e.
        "acc parallel" plus any qualifiers. The backend is responsible
        for adding the correct characters to mark this as a directive (e.g.
        "!$").

        :returns: the opening statement of this directive.
        :rtype: str

        '''
        # pylint: disable=no-self-use
        # "default(present)" means that the compiler is to assume that
        # all data required by the parallel region is already present
        # on the device. If we've made a mistake and it isn't present
        # then we'll get a run-time error.
        return "acc parallel default(present)"

    def end_string(self):
        '''
        :returns: the closing statement for this directive.
        :rtype: str
        '''
        # pylint: disable=no-self-use
        return "acc end parallel"

    @property
    def ref_list(self):
        '''
        Returns a list of the references (whether to arrays or objects)
        required by the Kernel call(s) that are children of this
        directive. This is the list of quantities that must be
        available on the remote device (probably a GPU) before
        the parallel region can be begun.

        :returns: list of variable names
        :rtype: list of str
        '''
        variables = []

        # Look-up the kernels that are children of this node
        for call in self.kernels():
            for arg in call.arguments.acc_args:
                if arg not in variables:
                    variables.append(arg)
        return variables

    @property
    def fields(self):
        '''
        Returns a list of the names of field objects required by the Kernel
        call(s) that are children of this directive.

        :returns: list of names of field arguments.
        :rtype: list of str
        '''
        # Look-up the kernels that are children of this node
        fld_list = []
        for call in self.kernels():
            for arg in call.arguments.fields:
                if arg not in fld_list:
                    fld_list.append(arg)
        return fld_list

    @property
    def scalars(self):
        '''
        Returns a list of the scalar quantities required by the Kernels in
        this region.

        :returns: list of names of scalar arguments.
        :rtype: list of str
        '''
        scalars = []
        for call in self.kernels():
            for arg in call.arguments.scalars:
                if arg not in scalars:
                    scalars.append(arg)
        return scalars


class ACCLoopDirective(ACCDirective):
    '''
    Class managing the creation of a '!$acc loop' OpenACC directive.

    :param children: list of nodes that will be children of this directive.
    :type children: list of :py:class:`psyclone.psyir.nodes.Node`.
    :param parent: the node in the Schedule to which to add this directive.
    :type parent: :py:class:`psyclone.psyir.nodes.Node`.
    :param int collapse: Number of nested loops to collapse into a single \
                         iteration space or None.
    :param bool independent: Whether or not to add the `independent` clause \
                             to the loop directive.
    '''
    def __init__(self, children=None, parent=None, collapse=None,
                 independent=True, sequential=False):
        self._collapse = collapse
        self._independent = independent
        self._sequential = sequential
        super(ACCLoopDirective, self).__init__(children=children,
                                               parent=parent)

    @property
    def dag_name(self):
        '''
        :returns: the name to use for this Node in a DAG
        :rtype: str
        '''
        _, position = self._find_position(self.ancestor(Routine))
        return "ACC_loop_" + str(position)

    def node_str(self, colour=True):
        '''
        Returns the name of this node with (optional) control codes
        to generate coloured output in a terminal that supports it.

        :param bool colour: whether or not to include colour control codes.

        :returns: description of this node, possibly coloured.
        :rtype: str
        '''
        text = self.coloured_name(colour) + "[ACC Loop"
        if self._sequential:
            text += ", seq"
        else:
            if self._collapse:
                text += ", collapse={0}".format(self._collapse)
            if self._independent:
                text += ", independent"
        text += "]"
        return text

    def validate_global_constraints(self):
        '''
        Perform validation of those global constraints that can only be done
        at code-generation time.

        :raises GenerationError: if this ACCLoopDirective is not enclosed \
                            within some OpenACC parallel or kernels region.
        '''
        # It is only at the point of code generation that we can check for
        # correctness (given that we don't mandate the order that a user can
        # apply transformations to the code). As an orphaned loop directive,
        # we must have an ACCParallelDirective or an ACCKernelsDirective as
        # an ancestor somewhere back up the tree.
        if not self.ancestor((ACCParallelDirective, ACCKernelsDirective)):
            raise GenerationError(
                "ACCLoopDirective must have an ACCParallelDirective or "
                "ACCKernelsDirective as an ancestor in the Schedule")

        super(ACCLoopDirective, self).validate_global_constraints()

    def gen_code(self, parent):
        '''
        Generate the f2pygen AST entries in the Schedule for this OpenACC
        loop directive.

        :param parent: the parent Node in the Schedule to which to add our
                       content.
        :type parent: sub-class of :py:class:`psyclone.f2pygen.BaseGen`
        :raises GenerationError: if this "!$acc loop" is not enclosed within \
                                 an ACC Parallel region.
        '''
        self.validate_global_constraints()

        # Add any clauses to the directive. We use self.begin_string() to avoid
        # code duplication.
        options_str = self.begin_string(leading_acc=False)

        parent.add(DirectiveGen(parent, "acc", "begin", "loop", options_str))

        for child in self.children:
            child.gen_code(parent)

    def begin_string(self, leading_acc=True):
        ''' Returns the opening statement of this directive, i.e.
        "acc loop" plus any qualifiers. If `leading_acc` is False then
        the leading "acc loop" text is not included.

        :param bool leading_acc: whether or not to include the leading \
                                 "acc loop" in the text that is returned.

        :returns: the opening statement of this directive.
        :rtype: str

        '''
        clauses = []
        if leading_acc:
            clauses = ["acc", "loop"]

        if self._sequential:
            clauses.append("seq")
        else:
            if self._independent:
                clauses.append("independent")
            if self._collapse:
                clauses.append("collapse({0})".format(self._collapse))
        return " ".join(clauses)

    def end_string(self):
        '''
        Would return the end string for this directive but "acc loop"
        doesn't have a closing directive.

        :returns: empty string.
        :rtype: str

        '''
        # pylint: disable=no-self-use
        return ""


class OMPDirective(Directive):
    '''
    Base class for all OpenMP-related directives

    '''
    _PREFIX = "OMP"

    @property
    def dag_name(self):
        '''
        :returns: the name to use in a dag for this node
        :rtype: str
        '''
        _, position = self._find_position(self.ancestor(Routine))
        return "OMP_directive_" + str(position)

    def node_str(self, colour=True):
        '''
        Returns the name of this node with (optional) control codes
        to generate coloured output in a terminal that supports it.

        :param bool colour: whether or not to include colour control codes.

        :returns: description of this node, possibly coloured.
        :rtype: str
        '''
        return self.coloured_name(colour) + "[OMP]"

    def _get_reductions_list(self, reduction_type):
        '''
        Returns the names of all scalars within this region that require a
        reduction of type 'reduction_type'. Returned names will be unique.

        :param reduction_type: the reduction type (e.g. AccessType.SUM) to \
                               search for.
        :type reduction_type: :py:class:`psyclone.core.access_type.AccessType`

        :returns: names of scalar arguments with reduction access.
        :rtype: list of str

        '''
        result = []
        const = Config.get().api_conf().get_constants()
        for call in self.kernels():
            for arg in call.arguments.args:
                if arg.argument_type in const.VALID_SCALAR_NAMES:
                    if arg.descriptor.access == reduction_type:
                        if arg.name not in result:
                            result.append(arg.name)
        return result


class OMPParallelDirective(OMPDirective):
    '''
    Class representing the creation of a new, OpenMP thread-parallel region.
    Since we do not support nested parallelism, a node of this type cannot
    be enclosed within another parallel region.

    '''
    def validate_global_constraints(self):
        '''
        Perform validation checks that can only be done at code-generation
        time.

        :raises GenerationError: if this OpenMP parallel region is enclosed \
                                 within another parallel region.
        '''
        if self.ancestor(OMPParallelDirective):
            raise GenerationError(
                "Nested parallelism is not supported: an OpenMP parallel "
                "region cannot be nested inside another OMP parallel region")

        # Check that this OpenMP PARALLEL directive encloses other
        # OpenMP directives. Although it is valid OpenMP if it doesn't,
        # this almost certainly indicates a user error.
        node_list = self.walk(OMPDirective)
        if not node_list:
            # TODO #11 log a warning here so that the user can decide
            # whether or not this is OK.
            pass
            # raise GenerationError("OpenMP parallel region does not enclose "
            #                       "any OpenMP directives. This is probably "
            #                       "not what you want.")

    @property
    def dag_name(self):
        '''
        :returns: the name to use in the DAG for this node.
        :rtype: str
        '''
        _, position = self._find_position(self.ancestor(Routine))
        return "OMP_parallel_" + str(position)

    def node_str(self, colour=True):
        '''
        Returns the name of this node with (optional) control codes
        to generate coloured output in a terminal that supports it.

        :param bool colour: whether or not to include colour control codes.

        :returns: description of this node, possibly coloured.
        :rtype: str
        '''
        return self.coloured_name(colour) + "[OMP parallel]"

    def gen_code(self, parent):
        '''Generate the fortran OMP Parallel Directive and any associated
        code'''
        from psyclone.f2pygen import AssignGen, UseGen, DeclGen
        self.validate_global_constraints()

        private_list = self._get_private_list()

        reprod_red_call_list = self.reductions(reprod=True)
        if reprod_red_call_list:
            # we will use a private thread index variable
            thread_idx = self.scope.symbol_table.\
                lookup_with_tag("omp_thread_index").name
            private_list.append(thread_idx)
            # declare the variable
            parent.add(DeclGen(parent, datatype="integer",
                               entity_decls=[thread_idx]))
        private_str = ",".join(private_list)

<<<<<<< HEAD
=======
        # We're not doing nested parallelism so make sure that this
        # omp parallel region is not already within some parallel region
        self.validate_global_constraints()

        # Check that this OpenMP PARALLEL directive encloses other
        # OpenMP directives. Although it is valid OpenMP if it doesn't,
        # this almost certainly indicates a user error.
        self._encloses_omp_directive()

>>>>>>> 74cccb61
        calls = self.reductions()

        # first check whether we have more than one reduction with the same
        # name in this Schedule. If so, raise an error as this is not
        # supported for a parallel region.
        names = []
        for call in calls:
            name = call.reduction_arg.name
            if name in names:
                raise GenerationError(
                    "Reduction variables can only be used once in an invoke. "
                    "'{0}' is used multiple times, please use a different "
                    "reduction variable".format(name))
            else:
                names.append(name)

        zero_reduction_variables(calls, parent)

        # Cannot use `begin_string` here as it doesn't yet support reduction
        # variables - TODO #514.
        parent.add(DirectiveGen(parent, "omp", "begin", "parallel",
                                "default(shared) private({0})".
                                format(private_str)))

        if reprod_red_call_list:
            # add in a local thread index
            parent.add(UseGen(parent, name="omp_lib", only=True,
                              funcnames=["omp_get_thread_num"]))
            parent.add(AssignGen(parent, lhs=thread_idx,
                                 rhs="omp_get_thread_num()+1"))

        first_type = type(self.dir_body[0])
        for child in self.dir_body.children:
            if first_type != type(child):
                raise NotImplementedError("Cannot correctly generate code"
                                          " for an OpenMP parallel region"
                                          " containing children of "
                                          "different types")
            child.gen_code(parent)

        parent.add(DirectiveGen(parent, *self.end_string().split()))

        if reprod_red_call_list:
            parent.add(CommentGen(parent, ""))
            parent.add(CommentGen(parent, " sum the partial results "
                                  "sequentially"))
            parent.add(CommentGen(parent, ""))
            for call in reprod_red_call_list:
                call.reduction_sum_loop(parent)

    def begin_string(self):
        '''Returns the beginning statement of this directive, i.e.
        "omp parallel". The visitor is responsible for adding the
        correct directive beginning (e.g. "!$").

        :returns: the opening statement of this directive.
        :rtype: str

        '''
        result = "omp parallel default(shared)"
        # TODO #514: not yet working with NEMO, so commented out for now
        # if not self._reprod:
        #     result += self._reduction_string()
        private_list = self._get_private_list()
        private_str = ",".join(private_list)

        if private_str:
            result = "{0} private({1})".format(result, private_str)
        return result

    def end_string(self):
        '''Returns the end (or closing) statement of this directive, i.e.
        "omp end parallel". The visitor is responsible for adding the
        correct directive beginning (e.g. "!$").

        :returns: the end statement for this directive.
        :rtype: str

        '''
        # pylint: disable=no-self-use
        return "omp end parallel"

    def _get_private_list(self):
        '''
        Returns the variable names used for any loops within a directive
        and any variables that have been declared private by a Kernel
        within the directive.

        :returns: list of variables to declare as thread private.
        :rtype: list of str

        :raises InternalError: if a Kernel has local variable(s) but they \
                               aren't named.
        '''
        result = set()
        # get variable names from all calls that are a child of this node
        for call in self.kernels():
            for variable_name in call.local_vars():
                if variable_name == "":
                    raise InternalError(
                        "call '{0}' has a local variable but its "
                        "name is not set.".format(call.name))
                result.add(variable_name.lower())

        # Now determine scalar variables that must be private:
        var_accesses = VariablesAccessInfo()
        self.reference_accesses(var_accesses)
        for signature in var_accesses.all_signatures:
            accesses = var_accesses[signature].all_accesses
            # Ignore variables that have indices, we only look at scalar
            if accesses[0].is_array():
                continue

            # If a variable is only accessed once, it is either an error
            # or a shared variable - anyway it is not private
            if len(accesses) == 1:
                continue

            # We have at least two accesses. If the first one is a write,
            # assume the variable should be private:
            if accesses[0].access_type == AccessType.WRITE:
                # Check if the write access is inside the parallel loop. If
                # the write is outside of a loop, it is an assignment to
                # a shared variable. Example where jpk is likely used
                # outside of the parallel section later, so it must be
                # declared as shared in order to have its value in other loops:
                # !$omp parallel
                # jpk = 100
                # !omp do
                # do ji = 1, jpk

                # TODO #598: improve the handling of scalar variables.

                # Go up the tree till we either find the InvokeSchedule,
                # which is at the top, or a Loop statement (or no parent,
                # which means we have reached the end of a called kernel).
                parent = accesses[0].node.ancestor((Loop, InvokeSchedule),
                                                   include_self=True)

                if parent and isinstance(parent, Loop):
                    # The assignment to the variable is inside a loop, so
                    # declare it to be private
                    result.add(str(signature).lower())

        # Convert the set into a list and sort it, so that we get
        # reproducible results
        list_result = list(result)
        list_result.sort()
        return list_result

<<<<<<< HEAD
=======
    def validate_global_constraints(self):
        '''
        Perform validation checks that can only be done at code-generation
        time.

        :raises GenerationError: if this OMPDoDirective is not enclosed \
                            within some OpenMP parallel region.
        '''
        if self.ancestor(OMPParallelDirective) is not None:
            raise GenerationError("Cannot nest OpenMP parallel regions.")

    def _encloses_omp_directive(self):
        ''' Check that this Parallel region contains other OpenMP
            directives. While it doesn't have to (in order to be valid
            OpenMP), it is likely that an absence of directives
            is an error on the part of the user. '''
        # We need to recurse down through all our children and check
        # whether any of them are an OMPDirective.
        node_list = self.walk(OMPDirective)
        if not node_list:
            # TODO raise a warning here so that the user can decide
            # whether or not this is OK.
            pass
            # raise GenerationError("OpenMP parallel region does not enclose "
            #                       "any OpenMP directives. This is probably "
            #                       "not what you want.")

    def update(self):
        '''
        Updates the fparser2 AST by inserting nodes for this OpenMP
        parallel region.

        '''
        # TODO #435: Remove this function once this is fixed
        self._add_region(
            start_text="parallel default(shared), private({0})".format(
                ",".join(self._get_private_list())),
            end_text="end parallel")

>>>>>>> 74cccb61

class OMPDoDirective(OMPDirective):
    '''
    Class representing an OpenMP DO directive in the PSyclone AST.

    :param list children: list of Nodes that are children of this Node.
    :param parent: the Node in the AST that has this directive as a child.
    :type parent: :py:class:`psyclone.psyir.nodes.Node`
    :param str omp_schedule: the OpenMP schedule to use.
    :param bool reprod: whether or not to generate code for run-reproducible \
                        OpenMP reductions.

    '''
    def __init__(self, children=None, parent=None, omp_schedule="static",
                 reprod=None):

        if children is None:
            children = []

        if reprod is None:
            self._reprod = Config.get().reproducible_reductions
        else:
            self._reprod = reprod

        self._omp_schedule = omp_schedule

        # Call the init method of the base class once we've stored
        # the OpenMP schedule
        super(OMPDoDirective, self).__init__(children=children,
                                             parent=parent)

    @property
    def dag_name(self):
        '''
        :returns: the name to use in the DAG for this node.
        :rtype: str
        '''
        _, position = self._find_position(self.ancestor(Routine))
        return "OMP_do_" + str(position)

    def node_str(self, colour=True):
        '''
        Returns the name of this node with (optional) control codes
        to generate coloured output in a terminal that supports it.

        :param bool colour: whether or not to include colour control codes.

        :returns: description of this node, possibly coloured.
        :rtype: str
        '''
        if self.reductions():
            reprod = "[reprod={0}]".format(self._reprod)
        else:
            reprod = ""
        return "{0}[OMP do]{1}".format(self.coloured_name(colour), reprod)

    def _reduction_string(self):
        ''' Return the OMP reduction information as a string '''
        reduction_str = ""
        for reduction_type in AccessType.get_valid_reduction_modes():
            reductions = self._get_reductions_list(reduction_type)
            for reduction in reductions:
                reduction_str += " reduction({0}:{1})".format(
                    OMP_OPERATOR_MAPPING[reduction_type], reduction)
        return reduction_str

    @property
    def reprod(self):
        ''' returns whether reprod has been set for this object or not '''
        return self._reprod

    def validate_global_constraints(self):
        '''
        Perform validation checks that can only be done at code-generation
        time.

        :raises GenerationError: if this OMPDoDirective is not enclosed \
                            within some OpenMP parallel region.
        '''
        # It is only at the point of code generation that we can check for
        # correctness (given that we don't mandate the order that a user
        # can apply transformations to the code). As an orphaned loop
        # directive, we must have an OMPParallelDirective as an ancestor
        # somewhere back up the tree.
        if not self.ancestor(OMPParallelDirective,
                             excluding=OMPParallelDoDirective):
            raise GenerationError(
                "OMPDoDirective must be inside an OMP parallel region but "
                "could not find an ancestor OMPParallelDirective node")

        super(OMPDoDirective, self).validate_global_constraints()

    def gen_code(self, parent):
        '''
        Generate the f2pygen AST entries in the Schedule for this OpenMP do
        directive.

        :param parent: the parent Node in the Schedule to which to add our \
                       content.
        :type parent: sub-class of :py:class:`psyclone.f2pygen.BaseGen`
        :raises GenerationError: if this "!$omp do" is not enclosed within \
                                 an OMP Parallel region.

        '''
        self.validate_global_constraints()

        if self._reprod:
            local_reduction_string = ""
        else:
            local_reduction_string = self._reduction_string()

        # As we're an orphaned loop we don't specify the scope
        # of any variables so we don't have to generate the
        # list of private variables
        options = "schedule({0})".format(self._omp_schedule) + \
                  local_reduction_string
        parent.add(DirectiveGen(parent, "omp", "begin", "do", options))

        for child in self.children:
            child.gen_code(parent)

        # make sure the directive occurs straight after the loop body
        position = parent.previous_loop()
        parent.add(DirectiveGen(parent, "omp", "end", "do", ""),
                   position=["after", position])

    def begin_string(self):
        '''Returns the beginning statement of this directive, i.e.
        "omp do ...". The visitor is responsible for adding the
        correct directive beginning (e.g. "!$").

        :returns: the beginning statement for this directive.
        :rtype: str

        '''
        return "omp do schedule({0})".format(self._omp_schedule)

    def end_string(self):
        '''Returns the end (or closing) statement of this directive, i.e.
        "omp end do". The visitor is responsible for adding the
        correct directive beginning (e.g. "!$").

        :returns: the end statement for this directive.
        :rtype: str

        '''
        # pylint: disable=no-self-use
        return "omp end do"


class OMPParallelDoDirective(OMPParallelDirective, OMPDoDirective):
    ''' Class for the !$OMP PARALLEL DO directive. This inherits from
        both OMPParallelDirective (because it creates a new OpenMP
        thread-parallel region) and OMPDoDirective (because it
        causes a loop to be parallelised). '''

    def __init__(self, children=[], parent=None, omp_schedule="static"):
        OMPDoDirective.__init__(self,
                                children=children,
                                parent=parent,
                                omp_schedule=omp_schedule)

    def validate_global_constraints(self):
        '''
        Perform validation checks that can only be done at code-generation
        time.

        :raises GenerationError: if this parallel do is nested within another \
            parallel region, has more than one child or its child is not a \
            loop.

        '''
        if self.ancestor(OMPParallelDirective):
            raise GenerationError(
                "Nested parallelism is not supported: an OpenMP parallel do "
                "cannot be nested inside another OMP parallel region")

        # Since this is an OpenMP (parallel) do, it can only be applied
        # to a single loop.
        if len(self.dir_body.children) != 1:
            raise GenerationError(
                "An OpenMP PARALLEL DO can only be applied to a single loop "
                "but this Node has {0} children: {1}".
                format(len(self.dir_body.children), self.dir_body.children))

        if not isinstance(self.dir_body[0], Loop):
            raise GenerationError(
                "An OpenMP PARALLEL DO can only be applied to a loop but "
                "found a node of type '{0}'".format(
                    type(self.dir_body[0]).__name__))

    @property
    def dag_name(self):
        '''
        :returns: the name to use in the DAG for this node.
        :rtype: str
        '''
        _, position = self._find_position(self.ancestor(Routine))
        return "OMP_parallel_do_" + str(position)

    def node_str(self, colour=True):
        '''
        Returns the name of this node with (optional) control codes
        to generate coloured output in a terminal that supports it.

        :param bool colour: whether or not to include colour control codes.

        :returns: description of this node, possibly coloured.
        :rtype: str
        '''
        return self.coloured_name(colour) + "[OMP parallel do]"

    def gen_code(self, parent):
        '''
        Generates the f2pygen AST representing this OMP directive.

<<<<<<< HEAD
        :param parent: the parent node in the f2pygen tree.
        :type parent: :py:class:`psyclone.f2pygen.BaseGen`

        '''
        # Check any global constraints
=======
        # We're not doing nested parallelism so make sure that this
        # omp parallel do is not already within some parallel region
>>>>>>> 74cccb61
        self.validate_global_constraints()

        calls = self.reductions()
        zero_reduction_variables(calls, parent)
        # Use begin_string() to avoid code duplication but have to skip the
        # leading "omp parallel do" characters.
        parent.add(DirectiveGen(parent, "omp", "begin", "parallel do",
                                " ".join(self.begin_string().split()[3:]) +
                                self._reduction_string()))
        for child in self.children:
            child.gen_code(parent)

        # make sure the directive occurs straight after the loop body
        position = parent.previous_loop()
        parent.add(DirectiveGen(parent, *self.end_string().split()),
                   position=["after", position])

    def begin_string(self):
        '''Returns the beginning statement of this directive, i.e.
<<<<<<< HEAD
        "omp parallel do ...". The visitor is responsible for adding the
=======
        "omp do ...". The visitor is responsible for adding the
>>>>>>> 74cccb61
        correct directive beginning (e.g. "!$").

        :returns: the beginning statement for this directive.
        :rtype: str
<<<<<<< HEAD
=======

        '''
        private_str = ",".join(self._get_private_list())
        return ("omp parallel do default(shared), private({0}), "
                "schedule({1})".format(private_str, self._omp_schedule) +
                self._reduction_string())

    def end_string(self):
        '''
        :returns: the closing statement for this directive.
        :rtype: str
        '''
        # pylint: disable=no-self-use
        return "omp end parallel do"

    def update(self):
        '''
        Updates the fparser2 AST by inserting nodes for this OpenMP
        parallel do.
>>>>>>> 74cccb61

        '''
        return ("omp parallel do default(shared) private({0}) "
                "schedule({1})".format(",".join(self._get_private_list()),
                                       self._omp_schedule))

    def end_string(self):
        '''Returns the end (or closing) statement of this directive, i.e.
        "omp end parallel do". The visitor is responsible for adding the
        correct directive beginning (e.g. "!$").

        :returns: the end statement for this directive.
        :rtype: str

        '''
        # pylint: disable=no-self-use
        return "omp end parallel do"


class GlobalSum(Statement):
    '''
    Generic Global Sum class which can be added to and manipulated
    in, a schedule.

    :param scalar: the scalar that the global sum is stored into
    :type scalar: :py:class:`psyclone.dynamo0p3.DynKernelArgument`
    :param parent: optional parent (default None) of this object
    :type parent: :py:class:`psyclone.psyGen.node`

    '''
    # Textual description of the node.
    _children_valid_format = "<LeafNode>"
    _text_name = "GlobalSum"
    _colour = "cyan"

    def __init__(self, scalar, parent=None):
        Node.__init__(self, children=[], parent=parent)
        import copy
        self._scalar = copy.copy(scalar)
        if scalar:
            # Update scalar values appropriately
            # Here "readwrite" denotes how the class GlobalSum
            # accesses/updates a scalar
            self._scalar.access = AccessType.READWRITE
            self._scalar.call = self

    @property
    def scalar(self):
        ''' Return the scalar field that this global sum acts on '''
        return self._scalar

    @property
    def dag_name(self):
        '''
        :returns: the name to use in the DAG for this node.
        :rtype: str
        '''
        return "globalsum({0})_".format(self._scalar.name) + str(self.position)

    @property
    def args(self):
        ''' Return the list of arguments associated with this node. Override
        the base method and simply return our argument.'''
        return [self._scalar]

    def node_str(self, colour=True):
        '''
        Returns a text description of this node with (optional) control codes
        to generate coloured output in a terminal that supports it.

        :param bool colour: whether or not to include colour control codes.

        :returns: description of this node, possibly coloured.
        :rtype: str
        '''
        return "{0}[scalar='{1}']".format(self.coloured_name(colour),
                                          self._scalar.name)

    def __str__(self):
        return self.node_str(False)


class HaloExchange(Statement):
    '''
    Generic Halo Exchange class which can be added to and
    manipulated in, a schedule.

    :param field: the field that this halo exchange will act on
    :type field: :py:class:`psyclone.dynamo0p3.DynKernelArgument`
    :param check_dirty: optional argument default True indicating whether \
                        this halo exchange should be subject to a run-time \
                        check for clean/dirty halos.
    :type check_dirty: bool
    :param vector_index: optional vector index (default None) to identify \
                         which index of a vector field this halo exchange is \
                         responsible for.
    :type vector_index: int
    :param parent: optional parent (default None) of this object
    :type parent: :py:class:`psyclone.psyGen.node`

    '''
    # Textual description of the node.
    _children_valid_format = "<LeafNode>"
    _text_name = "HaloExchange"
    _colour = "blue"

    def __init__(self, field, check_dirty=True,
                 vector_index=None, parent=None):
        Node.__init__(self, children=[], parent=parent)
        import copy
        self._field = copy.copy(field)
        if field:
            # Update fields values appropriately
            # Here "readwrite" denotes how the class HaloExchange
            # accesses a field rather than the field's continuity
            self._field.access = AccessType.READWRITE
            self._field.call = self
        self._halo_type = None
        self._halo_depth = None
        self._check_dirty = check_dirty
        self._vector_index = vector_index

    @property
    def vector_index(self):
        '''If the field is a vector then return the vector index associated
        with this halo exchange. Otherwise return None'''
        return self._vector_index

    @property
    def halo_depth(self):
        ''' Return the depth of the halo exchange '''
        return self._halo_depth

    @halo_depth.setter
    def halo_depth(self, value):
        ''' Set the depth of the halo exchange '''
        self._halo_depth = value

    @property
    def field(self):
        ''' Return the field that the halo exchange acts on '''
        return self._field

    @property
    def dag_name(self):
        '''
        :returns: the name to use in a dag for this node.
        :rtype: str
        '''
        name = ("{0}({1})_{2}".format(self._text_name, self._field.name,
                                      self.position))
        if self._check_dirty:
            name = "check" + name
        return name

    @property
    def args(self):
        '''Return the list of arguments associated with this node. Overide the
        base method and simply return our argument. '''
        return [self._field]

    def check_vector_halos_differ(self, node):
        '''Helper method which checks that two halo exchange nodes (one being
        self and the other being passed by argument) operating on the
        same field, both have vector fields of the same size and use
        different vector indices. If this is the case then the halo
        exchange nodes do not depend on each other. If this is not the
        case then an internal error will have occured and we raise an
        appropriate exception.

        :param node: a halo exchange which should exchange the same field as \
                     self.
        :type node: :py:class:`psyclone.psyGen.HaloExchange`
        :raises GenerationError: if the argument passed is not a halo exchange.
        :raises GenerationError: if the field name in the halo exchange \
                                 passed in has a different name to the field \
                                 in this halo exchange.
        :raises GenerationError: if the field in this halo exchange is not a \
                                 vector field
        :raises GenerationError: if the vector size of the field in this halo \
                                 exchange is different to vector size of the \
                                 field in the halo exchange passed by argument.
        :raises GenerationError: if the vector index of the field in this \
                                 halo exchange is the same as the vector \
                                 index of the field in the halo exchange \
                                 passed by argument.

        '''

        if not isinstance(node, HaloExchange):
            raise GenerationError(
                "Internal error, the argument passed to "
                "HaloExchange.check_vector_halos_differ() is not "
                "a halo exchange object")

        if self.field.name != node.field.name:
            raise GenerationError(
                "Internal error, the halo exchange object passed to "
                "HaloExchange.check_vector_halos_differ() has a different "
                "field name '{0}' to self "
                "'{1}'".format(node.field.name, self.field.name))

        if self.field.vector_size <= 1:
            raise GenerationError(
                "Internal error, HaloExchange.check_vector_halos_differ() "
                "a halo exchange depends on another halo "
                "exchange but the vector size of field '{0}' is 1".
                format(self.field.name))

        if self.field.vector_size != node.field.vector_size:
            raise GenerationError(
                "Internal error, HaloExchange.check_vector_halos_differ() "
                "a halo exchange depends on another halo "
                "exchange but the vector sizes for field '{0}' differ".
                format(self.field.name))

        if self.vector_index == \
           node.vector_index:
            raise GenerationError(
                "Internal error, HaloExchange.check_vector_halos_differ() "
                "a halo exchange depends on another halo "
                "exchange but both vector id's ('{0}') of field '{1}' are "
                "the same".format(self.vector_index, self.field.name))

    def node_str(self, colour=True):
        '''
        Returns the name of this node with (optional) control codes
        to generate coloured output in a terminal that supports it.

        :param bool colour: whether or not to include colour control codes.

        :returns: description of this node, possibly coloured.
        :rtype: str
        '''
        return ("{0}[field='{1}', type='{2}', depth={3}, "
                "check_dirty={4}]".format(
                    self.coloured_name(colour), self._field.name,
                    self._halo_type, self._halo_depth,
                    self._check_dirty))

    def __str__(self):
        return self.node_str(False)


class Kern(Statement):
    '''
    Base class representing a call to a sub-program unit from within the
    PSy layer. It is possible for this unit to be in-lined within the
    PSy layer.

    :param parent: parent of this node in the PSyIR.
    :type parent: sub-class of :py:class:`psyclone.psyir.nodes.Node`
    :param call: information on the call itself, as obtained by parsing \
                 the Algorithm layer code.
    :type call: :py:class:`psyclone.parse.algorithm.KernelCall`
    :param str name: the name of the routine being called.
    :param ArgumentsClass: class to create the object that holds all \
        information on the kernel arguments, as extracted from kernel \
        meta-data (and accessible here via call.ktype).
    :type ArgumentsClass: type of :py:class:`psyclone.psyGen.Arguments`

    :raises GenerationError: if any of the arguments to the call are \
                             duplicated.
    '''
    # Textual representation of the valid children for this node.
    _children_valid_format = "<LeafNode>"

    def __init__(self, parent, call, name, ArgumentsClass):
        super(Kern, self).__init__(self, parent=parent)
        self._arguments = ArgumentsClass(call, self)
        self._name = name
        self._iterates_over = call.ktype.iterates_over

        # check algorithm arguments are unique for a kernel or
        # built-in call
        arg_names = []
        for arg in self._arguments.args:
            if arg.text:
                text = arg.text.lower().replace(" ", "")
                if text in arg_names:
                    raise GenerationError(
                        "Argument '{0}' is passed into kernel '{1}' code more "
                        "than once from the algorithm layer. This is not "
                        "allowed.".format(arg.text, self._name))
                arg_names.append(text)

        self._arg_descriptors = None

        # Initialise any reduction information
        reduction_modes = AccessType.get_valid_reduction_modes()
        const = Config.get().api_conf().get_constants()
        args = args_filter(self._arguments.args,
                           arg_types=const.VALID_SCALAR_NAMES,
                           arg_accesses=reduction_modes)
        if args:
            self._reduction = True
            if len(args) != 1:
                raise GenerationError(
                    "PSyclone currently only supports a single reduction "
                    "in a kernel or builtin")
            self._reduction_arg = args[0]
        else:
            self._reduction = False
            self._reduction_arg = None

    @property
    def args(self):
        '''Return the list of arguments associated with this node. Overide the
        base method and simply return our arguments. '''
        return self.arguments.args

    def node_str(self, colour=True):
        ''' Returns the name of this node with (optional) control codes
        to generate coloured output in a terminal that supports it.

        :param bool colour: whether or not to include colour control codes.

        :returns: description of this node, possibly coloured.
        :rtype: str
        '''
        return (self.coloured_name(colour) + " " + self.name +
                "(" + self.arguments.names + ")")

    def reference_accesses(self, var_accesses):
        '''Get all variable access information. The API specific classes
        add the accesses to the arguments. So the code here only calls
        the baseclass, and increases the location.

        :param var_accesses: VariablesAccessInfo instance that stores the \
            information about variable accesses.
        :type var_accesses: \
            :py:class:`psyclone.core.access_info.VariablesAccessInfo`
        '''
        super(Kern, self).reference_accesses(var_accesses)
        var_accesses.next_location()

    @property
    def is_reduction(self):
        '''if this kernel/builtin contains a reduction variable then return
        True, otherwise return False'''
        return self._reduction

    @property
    def reduction_arg(self):
        ''' if this kernel/builtin contains a reduction variable then return
        the variable, otherwise return None'''
        return self._reduction_arg

    @property
    def reprod_reduction(self):
        '''Determine whether this kernel/builtin is enclosed within an OpenMP
        do loop. If so report whether it has the reproducible flag
        set. Note, this also catches OMPParallelDo Directives but they
        have reprod set to False so it is OK.'''
        ancestor = self.ancestor(OMPDoDirective)
        if ancestor:
            return ancestor.reprod
        else:
            return False

    @property
    def local_reduction_name(self):
        '''Generate a local variable name that is unique for the current
        reduction argument name. This is used for thread-local
        reductions with reproducible reductions '''
        tag = self._reduction_arg.name
        name = self.ancestor(InvokeSchedule).symbol_table.\
            symbol_from_tag(tag, "l_" + tag).name
        return name

    def zero_reduction_variable(self, parent, position=None):
        '''
        Generate code to zero the reduction variable and to zero the local
        reduction variable if one exists. The latter is used for reproducible
        reductions, if specified. Note: this method is currently only supported
        for LFRic API.

        :param parent: the Node in the AST to which to add new code.
        :type parent: :py:class:`psyclone.psyir.nodes.Node`
        :param str position: where to position the new code in the AST.

        :raises GenerationError: if the variable to zero is not a scalar.
        :raises GenerationError: if the reprod_pad_size (read from the \
                                 configuration file) is less than 1.

        '''
        from psyclone.f2pygen import AssignGen, DeclGen, AllocateGen
        if not position:
            position = ["auto"]
        var_name = self._reduction_arg.name
        local_var_name = self.local_reduction_name
        var_arg = self._reduction_arg
        # Check for a non-scalar argument
        if not var_arg.is_scalar:
            raise GenerationError(
                "Kern.zero_reduction_variable() should be a scalar but "
                "found '{0}'.".format(var_arg.argument_type))
        # Generate the reduction variable
        var_data_type = var_arg.intrinsic_type
        if var_data_type == "real":
            data_value = "0.0"
        if var_data_type == "integer":
            data_value = "0"
        kind_type = \
            Config.get().api_conf("dynamo0.3").default_kind[var_data_type]
        zero = "_".join([data_value, kind_type])
        parent.add(AssignGen(parent, lhs=var_name, rhs=zero),
                   position=position)
        if self.reprod_reduction:
            parent.add(DeclGen(parent, datatype=var_data_type,
                               entity_decls=[local_var_name],
                               allocatable=True, kind=kind_type,
                               dimension=":,:"))
            nthreads = \
                self.scope.symbol_table.lookup_with_tag("omp_num_threads").name
            if Config.get().reprod_pad_size < 1:
                raise GenerationError(
                    "REPROD_PAD_SIZE in {0} should be a positive "
                    "integer, but it is set to '{1}'.".format(
                        Config.get().filename, Config.get().reprod_pad_size))
            pad_size = str(Config.get().reprod_pad_size)
            parent.add(AllocateGen(parent, local_var_name + "(" + pad_size +
                                   "," + nthreads + ")"), position=position)
            parent.add(AssignGen(parent, lhs=local_var_name,
                                 rhs=zero), position=position)

    def reduction_sum_loop(self, parent):
        '''
        Generate the appropriate code to place after the end parallel
        region.

        :param parent: the Node in the f2pygen AST to which to add new code.
        :type parent: :py:class:`psyclone.f2pygen.SubroutineGen`

        :raises GenerationError: for an unsupported reduction access in \
                                 LFRicBuiltIn.

        '''
        from psyclone.f2pygen import DoGen, AssignGen, DeallocateGen
        var_name = self._reduction_arg.name
        local_var_name = self.local_reduction_name
        local_var_ref = self._reduction_ref(var_name)
        reduction_access = self._reduction_arg.access
        try:
            reduction_operator = REDUCTION_OPERATOR_MAPPING[reduction_access]
        except KeyError as err:
            api_strings = [access.api_specific_name()
                           for access in REDUCTION_OPERATOR_MAPPING]
            six.raise_from(GenerationError(
                "Unsupported reduction access '{0}' found in LFRicBuiltIn:"
                "reduction_sum_loop(). Expected one of {1}.".
                format(reduction_access.api_specific_name(),
                       api_strings)), err)
        symtab = self.scope.symbol_table
        thread_idx = symtab.lookup_with_tag("omp_thread_index").name
        nthreads = symtab.lookup_with_tag("omp_num_threads").name
        do_loop = DoGen(parent, thread_idx, "1", nthreads)
        do_loop.add(AssignGen(do_loop, lhs=var_name, rhs=var_name +
                              reduction_operator + local_var_ref))
        parent.add(do_loop)
        parent.add(DeallocateGen(parent, local_var_name))

    def _reduction_ref(self, name):
        '''Return the name unchanged if OpenMP is set to be unreproducible, as
        we will be using the OpenMP reduction clause. Otherwise we
        will be computing the reduction ourselves and therefore need
        to store values into a (padded) array separately for each
        thread.

        :param str name: original name of the variable to be reduced.

        '''
        symtab = self.scope.symbol_table
        if self.reprod_reduction:
            idx_name = symtab.lookup_with_tag("omp_thread_index").name
            local_name = symtab.symbol_from_tag(name, "l_" + name).name
            return local_name + "(1," + idx_name + ")"
        return name

    @property
    def arg_descriptors(self):
        return self._arg_descriptors

    @arg_descriptors.setter
    def arg_descriptors(self, obj):
        self._arg_descriptors = obj

    @property
    def arguments(self):
        return self._arguments

    @property
    def name(self):
        '''
        :returns: the name of the kernel.
        :rtype: str
        '''
        return self._name

    @name.setter
    def name(self, value):
        '''
        Set the name of the kernel.

        :param str value: The name of the kernel.
        '''
        self._name = value

    def is_coloured(self):
        '''
        :returns: True if this kernel is being called from within a \
                  coloured loop.
        :rtype: bool
        '''
        parent_loop = self.ancestor(Loop)
        while parent_loop:
            if parent_loop.loop_type == "colour":
                return True
            parent_loop = parent_loop.ancestor(Loop)
        return False

    def clear_cached_data(self):
        '''This function is called to remove all cached data (which
        then forces all functions to recompute their results). At this
        stage it supports gen_code by enforcing all arguments to
        be recomputed.
        '''
        self.arguments.clear_cached_data()

    @property
    def iterates_over(self):
        return self._iterates_over

    def local_vars(self):
        raise NotImplementedError("Kern.local_vars should be implemented")

    def __str__(self):
        raise NotImplementedError("Kern.__str__ should be implemented")

    def gen_code(self, parent):
        raise NotImplementedError("Kern.gen_code should be implemented")


class CodedKern(Kern):
    '''
    Class representing a call to a PSyclone Kernel with a user-provided
    implementation. The kernel may or may not be in-lined.

    :param type KernelArguments: the API-specific sub-class of \
                                 :py:class:`psyclone.psyGen.Arguments` to \
                                 create.
    :param call: Details of the call to this kernel in the Algorithm layer.
    :type call: :py:class:`psyclone.parse.algorithm.KernelCall`.
    :param parent: the parent of this Node (kernel call) in the Schedule.
    :type parent: sub-class of :py:class:`psyclone.psyir.nodes.Node`.
    :param bool check: Whether or not to check that the number of arguments \
                       specified in the kernel meta-data matches the number \
                       provided by the call in the Algorithm layer.

    :raises GenerationError: if(check) and the number of arguments in the \
                             call does not match that in the meta-data.

    '''
    # Textual description of the node.
    _text_name = "CodedKern"
    _colour = "magenta"

    def __init__(self, KernelArguments, call, parent=None, check=True):
        super(CodedKern, self).__init__(parent, call,
                                        call.ktype.procedure.name,
                                        KernelArguments)
        self._module_name = call.module_name
        self._module_code = call.ktype._ast
        self._kernel_code = call.ktype.procedure
        self._fp2_ast = None  # The fparser2 AST for the kernel
        self._kern_schedule = None  # PSyIR schedule for the kernel
        # Whether or not this kernel has been transformed
        self._modified = False
        # Whether or not to in-line this kernel into the module containing
        # the PSy layer
        self._module_inline = False
        self._opencl_options = {'local_size': 64, 'queue_number': 1}
        if check and len(call.ktype.arg_descriptors) != len(call.args):
            raise GenerationError(
                "error: In kernel '{0}' the number of arguments specified "
                "in the kernel metadata '{1}', must equal the number of "
                "arguments in the algorithm layer. However, I found '{2}'".
                format(call.ktype.procedure.name,
                       len(call.ktype.arg_descriptors),
                       len(call.args)))
        self.arg_descriptors = call.ktype.arg_descriptors

    def get_kernel_schedule(self):
        '''
        Returns a PSyIR Schedule representing the kernel code. The Schedule
        is just generated on first invocation, this allows us to retain
        transformations that may subsequently be applied to the Schedule
        (but will not adapt to transformations applied to the fparser2 AST).

        :returns: Schedule representing the kernel code.
        :rtype: :py:class:`psyclone.psyir.nodes.KernelSchedule`
        '''
        from psyclone.psyir.frontend.fparser2 import Fparser2Reader
        if self._kern_schedule is None:
            astp = Fparser2Reader()
            self._kern_schedule = astp.generate_schedule(self.name, self.ast)
            # TODO: Validate kernel with metadata (issue #288).
        return self._kern_schedule

    @property
    def opencl_options(self):
        '''
        :returns: dictionary of OpenCL options regarding the kernel.
        :rtype: dictionary
        '''
        return self._opencl_options

    def set_opencl_options(self, options):
        '''
        Validate and store a set of options associated with the Kernel to
        tune the OpenCL code generation.

        :param options: a set of options to tune the OpenCL code.
        :type options: dictionary of <string>:<value>

        '''
        valid_opencl_kernel_options = ['local_size', 'queue_number']

        # Validate that the options given are supported
        for key, value in options.items():
            if key in valid_opencl_kernel_options:
                if key == "local_size":
                    if not isinstance(value, int):
                        raise TypeError(
                            "CodedKern OpenCL option 'local_size' should be "
                            "an integer.")
                if key == "queue_number":
                    if not isinstance(value, int):
                        raise TypeError(
                            "CodedKern OpenCL option 'queue_number' should be "
                            "an integer.")
            else:
                raise AttributeError(
                    "CodedKern does not support the OpenCL option '{0}'. "
                    "The supported options are: {1}."
                    "".format(key, valid_opencl_kernel_options))

            self._opencl_options[key] = value

    def __str__(self):
        return "kern call: " + self._name

    @property
    def module_name(self):
        '''
        :returns: The name of the Fortran module that contains this kernel
        :rtype: string
        '''
        return self._module_name

    @property
    def dag_name(self):
        '''
        :returns: the name to use in the DAG for this node.
        :rtype: str
        '''
        _, position = self._find_position(self.ancestor(Routine))
        return "kernel_{0}_{1}".format(self.name, str(position))

    @property
    def module_inline(self):
        '''
        :returns: whether or not this kernel is being module-inlined.
        :rtype: bool
        '''
        return self._module_inline

    @module_inline.setter
    def module_inline(self, value):
        '''
        Setter for whether or not to module-inline this kernel.

        :param bool value: whether or not to module-inline this kernel.
        '''
        # Check all kernels in the same invoke as this one and set any
        # with the same name to the same value as this one. This is
        # required as inlining (or not) affects all calls to the same
        # kernel within an invoke.
        my_schedule = self.ancestor(InvokeSchedule)
        for kernel in my_schedule.walk(Kern):
            if kernel is self:
                self._module_inline = value
            elif kernel.name == self.name and kernel.module_inline != value:
                kernel.module_inline = value

    def node_str(self, colour=True):
        ''' Returns the name of this node with (optional) control codes
        to generate coloured output in a terminal that supports it.

        :param bool colour: whether or not to include colour control codes.

        :returns: description of this node, possibly coloured.
        :rtype: str
        '''
        return (self.coloured_name(colour) + " " + self.name + "(" +
                self.arguments.names + ") " + "[module_inline=" +
                str(self._module_inline) + "]")

    def lower_to_language_level(self):
        '''
        In-place replacement of CodedKern concept into language level
        PSyIR constructs. The CodedKern is implemented as a Call to a
        routine with the appropriate arguments.

        '''
<<<<<<< HEAD
        symtab = self.scope.symbol_table
        # A kernel routine does not have a return type.
        rsymbol = RoutineSymbol(self._name)
        symtab.add(rsymbol)
        call_node = Call(rsymbol)
=======
        # If the kernel has been transformed and it is not module inlined
        # then we rename it.
        if not self.module_inline:
            self.rename_and_write()
        else:
            # Inline the kernel subroutine
            self._insert_module_inlined_kernel()
>>>>>>> 74cccb61

        # Create the appropriate symbols
        symtab = self.ancestor(InvokeSchedule).symbol_table
        try:
            rsymbol = symtab.lookup(self._name)
        except KeyError:
            rsymbol = RoutineSymbol(self._name)
            symtab.add(rsymbol)
            if not self.module_inline:
                # Import subroutine symbol
                try:
                    csymbol = symtab.lookup(self._module_name)
                except KeyError:
                    csymbol = ContainerSymbol(self._module_name)
                    symtab.add(csymbol)
                rsymbol.interface = GlobalInterface(csymbol)

        # Create Call to the rsymbol with the argument expressions as children
        # of the new node
        call_node = Call.create(rsymbol, self.arguments.psyir_expressions())

        # Swap itself with the appropriate Call node
        self.replace_with(call_node)

    def _insert_module_inlined_kernel(self, f2pygen_parent=None):
        ''' Module-inline this kernel into the tree if it hasn't been inlined
        previously yet. Currently this needs to be done for the PSyIR tree and
        the f2pygen tree. If the f2pygen_parent argument is None it will be
        inlined in the PSyIR tree, otherwise it will be inlined in the provided
        parent

        :param parent: The parent of this kernel call in the f2pygen AST.
        :type parent: :py:class:`psyclone.f2pygen.BaseGen` or NoneType

        :raises NotImplementedError: if there is a name clash that prevents \
            the kernel from being module-inlined without changing its name.

        '''
        # Check for name clashes
        try:
            # Disable false positive no-member issue
            # pylint: disable=no-member
            existing_symbol = self.scope.symbol_table.lookup(self._name)
        except KeyError:
            existing_symbol = None

        if not existing_symbol:
            # If it doesn't exist already, module-inline the subroutine by:
            # 1) Registering the subroutine symbol in the Container
            self.root.symbol_table.add(RoutineSymbol(self._name))
            # 2) Insert the relevant code into the tree.
            inlined_code = self.get_kernel_schedule()
            if f2pygen_parent:
                # If we are building a f2pygen tree add it to a PSyIRGen node
                # under the PSy-layer f2pygen module.
                module = f2pygen_parent
                while module.parent:
                    module = module.parent
                module.add(PSyIRGen(module, inlined_code))
            else:
                # Otherwise just add it to the current PSyIR tree
                self.root.addchild(inlined_code.detach())

        else:
            # If the symbol already exists, make sure it refers
            # to the exact same subroutine.
            if not isinstance(existing_symbol, RoutineSymbol):
                raise NotImplementedError(
                    "Can not module-inline subroutine '{0}' because symbol"
                    "'{1}' with the same name already exists and changing"
                    " names of module-inlined subroutines is not "
                    "implemented yet.".format(self._name, existing_symbol))

            # Make sure the generated code is an exact match by creating
            # the f2pygen node (which in turn creates the fparser1) of the
            # kernel_schedule and then compare it to the fparser1 trees of
            # the PSyIRGen f2pygen nodes children of module.
            if f2pygen_parent:
                module = f2pygen_parent
                while module.parent:
                    module = module.parent
                search = PSyIRGen(module, self.get_kernel_schedule()).root
                for child in module.children:
                    if isinstance(child, PSyIRGen):
                        if child.root == search:
                            # If there is an exact match (the implementation is
                            # the same), it is safe to continue.
                            break
                else:
                    raise NotImplementedError(
                        "Can not inline subroutine '{0}' because another, "
                        "different, subroutine with the same name already "
                        "exists and versioning of module-inlined subroutines "
                        "is not implemented yet.".format(self._name))

    def gen_code(self, parent):
        '''
        Generates the f2pygen AST of the Fortran for this kernel call and
        writes the kernel itself to file if it has been transformed.

        :param parent: The parent of this kernel call in the f2pygen AST.
        :type parent: :py:class:`psyclone.f2pygen.LoopGen`

        '''
        # If the kernel has been transformed then we rename it. If it
        # is *not* being module inlined then we also write it to file.
        self.rename_and_write()

        # Add the subroutine call with the necessary arguments
        arguments = self.arguments.raw_arg_list()
        parent.add(CallGen(parent, self._name, arguments))

        # Also add the subroutine declaration, this can just be the import
        # statement, or the whole subroutine inlined into the module.
        if not self.module_inline:
            parent.add(UseGen(parent, name=self._module_name, only=True,
                              funcnames=[self._name]))
        else:
            self._insert_module_inlined_kernel(parent)

    def gen_arg_setter_code(self, parent):
        '''
        Creates a Fortran routine to set the arguments of the OpenCL
        version of this kernel.

        :param parent: Parent node of the set-kernel-arguments routine.
        :type parent: :py:class:`psyclone.f2pygen.ModuleGen`
        '''
        raise NotImplementedError("gen_arg_setter_code must be implemented "
                                  "by sub-class.")

    def incremented_arg(self):
        ''' Returns the argument that has INC access. Raises a
        FieldNotFoundError if none is found.

        :rtype: str
        :raises FieldNotFoundError: if none is found.
        :returns: a Fortran argument name.
        '''
        for arg in self.arguments.args:
            if arg.access == AccessType.INC:
                return arg

        raise FieldNotFoundError("Kernel {0} does not have an argument with "
                                 "{1} access".
                                 format(self.name,
                                        AccessType.INC.api_specific_name()))

    @property
    def ast(self):
        '''
        Generate and return the fparser2 AST of the kernel source.

        :returns: fparser2 AST of the Fortran file containing this kernel.
        :rtype: :py:class:`fparser.two.Fortran2003.Program`
        '''
        from fparser.common.readfortran import FortranStringReader
        from fparser.two import parser
        # If we've already got the AST then just return it
        if self._fp2_ast:
            return self._fp2_ast
        # Use the fparser1 AST to generate Fortran source
        fortran = self._module_code.tofortran()
        # Create an fparser2 Fortran2008 parser
        my_parser = parser.ParserFactory().create(std="f2008")
        # Parse that Fortran using our parser
        reader = FortranStringReader(fortran)
        self._fp2_ast = my_parser(reader)
        return self._fp2_ast

    @staticmethod
    def _new_name(original, tag, suffix):
        '''
        Construct a new name given the original, a tag and a suffix (which
        may or may not terminate the original name). If suffix is present
        in the original name then the `tag` is inserted before it.

        :param str original: The original name
        :param str tag: Tag to insert into new name
        :param str suffix: Suffix with which to end new name.
        :returns: New name made of original + tag + suffix
        :rtype: str
        '''
        if original.endswith(suffix):
            return original[:-len(suffix)] + tag + suffix
        return original + tag + suffix

    def rename_and_write(self):
        '''
        Writes the (transformed) AST of this kernel to file and resets the
        'modified' flag to False. By default (config.kernel_naming ==
        "multiple"), the kernel is re-named so as to be unique within
        the kernel output directory stored within the configuration
        object. Alternatively, if config.kernel_naming is "single"
        then no re-naming and output is performed if there is already
        a transformed copy of the kernel in the output dir. (In this
        case a check is performed that the transformed kernel already
        present is identical to the one that we would otherwise write
        to file. If this is not the case then we raise a GenerationError.)

        :raises GenerationError: if config.kernel_naming == "single" and a \
                                 different, transformed version of this \
                                 kernel is already in the output directory.
        :raises NotImplementedError: if the kernel has been transformed but \
                                     is also flagged for module-inlining.

        '''
        import os
        from psyclone.line_length import FortLineLength

        # If this kernel has not been transformed we do nothing
        if not self.modified and not self.ancestor(InvokeSchedule).opencl:
            return

        # Remove any "_mod" if the file follows the PSyclone naming convention
        orig_mod_name = self.module_name[:]
        if orig_mod_name.lower().endswith("_mod"):
            old_base_name = orig_mod_name[:-4]
        else:
            old_base_name = orig_mod_name[:]

        # We could create a hash of a string built from the name of the
        # Algorithm (module), the name/position of the Invoke and the
        # index of this kernel within that Invoke. However, that creates
        # a very long name so we simply ensure that kernel names are unique
        # within the user-supplied kernel-output directory.
        name_idx = -1
        fdesc = None
        while not fdesc:
            name_idx += 1
            new_suffix = ""

            # GOcean OpenCL needs to differentiate between kernels generated
            # from the same module file, so we include the kernelname into the
            # output filename.
            # TODO: Issue 499, this works as an OpenCL quickfix but it needs
            # to be generalized and be consistent with the '--kernel-renaming'
            # conventions.
            if self.ancestor(InvokeSchedule).opencl:
                if self.name.lower().endswith("_code"):
                    new_suffix += "_" + self.name[:-5]
                else:
                    new_suffix += "_" + self.name

            new_suffix += "_{0}".format(name_idx)

            # Choose file extension
            if self.ancestor(InvokeSchedule).opencl:
                new_name = old_base_name + new_suffix + ".cl"
            else:
                new_name = old_base_name + new_suffix + "_mod.f90"

            try:
                # Atomically attempt to open the new kernel file (in case
                # this is part of a parallel build)
                fdesc = os.open(
                    os.path.join(Config.get().kernel_output_dir, new_name),
                    os.O_CREAT | os.O_WRONLY | os.O_EXCL)
            except (OSError, IOError):
                # The os.O_CREATE and os.O_EXCL flags in combination mean
                # that open() raises an error if the file exists
                if Config.get().kernel_naming == "single":
                    # If the kernel-renaming scheme is such that we only ever
                    # create one copy of a transformed kernel then we're done
                    break
                continue

        # Use the suffix we have determined to rename all relevant quantities
        # within the AST of the kernel code.
        # We can't rename OpenCL kernels as the Invoke set_args functions
        # have already been generated. The link to an specific kernel
        # implementation is delayed to run-time in OpenCL. (e.g. FortCL has
        # the  FORTCL_KERNELS_FILE environment variable)
        if not self.ancestor(InvokeSchedule).opencl:
            if self._kern_schedule:
                # A PSyIR kernel schedule has been created. This means
                # that the PSyIR has been modified and will be used to
                # generate modified kernel code. Therefore the PSyIR
                # should be modified rather than the parse tree. This
                # if test, and the associated else, are only required
                # whilst old style (direct fp2) transformations still
                # exist - #490.

                # Rename PSyIR module and kernel names.
                self._rename_psyir(new_suffix)
            else:
                self._rename_ast(new_suffix)

        # Kernel is now self-consistent so unset the modified flag
        self.modified = False

        # If this kernel is being module in-lined then we do not need to
        # write it to file.
        if self.module_inline:
            # TODO #1013: However, the file is already created (opened) and
            # currently this file is needed for the name versioning, so this
            # will create an unnecessary file.
            os.close(fdesc)
            return

        if self.ancestor(InvokeSchedule).opencl:
            from psyclone.psyir.backend.opencl import OpenCLWriter
            ocl_writer = OpenCLWriter(
                kernels_local_size=self._opencl_options['local_size'])
            new_kern_code = ocl_writer(self.get_kernel_schedule())
        elif self._kern_schedule:
            # A PSyIR kernel schedule has been created. This means
            # that the PSyIR has been modified. Therefore use the
            # chosen PSyIR back-end to write out the modified kernel
            # code. At the moment there is no way to choose which
            # back-end to use, so simply use the Fortran one (and
            # limit the line length). This test is only required
            # whilst old style (direct fp2) transformations still
            # exist.
            from psyclone.psyir.backend.fortran import FortranWriter
            fortran_writer = FortranWriter()
            # Start from the root of the schedule as we want to output
            # any module information surrounding the kernel subroutine
            # as well as the subroutine itself.
            new_kern_code = fortran_writer(self.get_kernel_schedule().root)
            fll = FortLineLength()
            new_kern_code = fll.process(new_kern_code)
        else:
            # This is an old style transformation which modifes the
            # fp2 parse tree directly. Therefore use the fp2
            # representation to generate the Fortran for this
            # transformed kernel, ensuring that the line length is
            # limited.
            fll = FortLineLength()
            new_kern_code = fll.process(str(self.ast))

        if not fdesc:
            # If we've not got a file descriptor at this point then that's
            # because the file already exists and the kernel-naming scheme
            # ("single") means we're not creating a new one.
            # Check that what we've got is the same as what's in the file
            with open(os.path.join(Config.get().kernel_output_dir,
                                   new_name), "r") as ffile:
                kern_code = ffile.read()
                if kern_code != new_kern_code:
                    raise GenerationError(
                        "A transformed version of this Kernel '{0}' already "
                        "exists in the kernel-output directory ({1}) but is "
                        "not the same as the current, transformed kernel and "
                        "the kernel-renaming scheme is set to '{2}'. (If you "
                        "wish to generate a new, unique kernel for every "
                        "kernel that is transformed then use "
                        "'--kernel-renaming multiple'.)".
                        format(self._module_name+".f90",
                               Config.get().kernel_output_dir,
                               Config.get().kernel_naming))
        else:
            # Write the modified AST out to file
            os.write(fdesc, new_kern_code.encode())
            # Close the new kernel file
            os.close(fdesc)

    def _rename_psyir(self, suffix):
        '''Rename the PSyIR module and kernel names by adding the supplied
        suffix to the names. This change affects the KernCall and
        KernelSchedule nodes as well as the kernel metadata declaration.

        :param str suffix: the string to insert into the quantity names.

        '''
        # Use the suffix to create a new kernel name.  This will
        # conform to the PSyclone convention of ending in "_code"
        orig_mod_name = self.module_name[:]
        orig_kern_name = self.name[:]

        new_kern_name = self._new_name(orig_kern_name, suffix, "_code")
        new_mod_name = self._new_name(orig_mod_name, suffix, "_mod")

        # Change the name of this kernel and the associated
        # module. These names are used when generating the PSy-layer.
        self.name = new_kern_name[:]
        self._module_name = new_mod_name[:]

        kern_schedule = self.get_kernel_schedule()
        kern_schedule.name = new_kern_name[:]
        kern_schedule.root.name = new_mod_name[:]

        # Change the name of the symbol
        try:
            kern_symbol = kern_schedule.symbol_table.lookup(orig_kern_name)
            kern_schedule.root.symbol_table.rename_symbol(kern_symbol,
                                                          new_kern_name)
        except KeyError:
            # TODO #1013. Right now not all tests have PSyIR symbols because
            # some only expect f2pygen generation.
            pass

        # TODO #1013. This needs re-doing properly - in particular the
        # RoutineSymbol associated with the kernel needs to be replaced. For
        # now we only fix the specific case of the name of the kernel routine
        # in the kernel metadata as otherwise various compilation tests
        # fail.
        container_table = kern_schedule.root.symbol_table
        for sym in container_table.local_datatypesymbols:
            if isinstance(sym.datatype, UnknownFortranType):
                orig_declaration = sym.datatype.declaration
                sym.datatype.declaration = orig_declaration.replace(
                    orig_kern_name, new_kern_name)

    def _rename_ast(self, suffix):
        '''
        Renames all quantities (module, kernel routine, kernel derived type)
        in the kernel AST by inserting the supplied suffix. The resulting
        names follow the PSyclone naming convention (modules end with "_mod",
        types with "_type" and kernels with "_code").

        :param str suffix: the string to insert into the quantity names.
        '''
        from fparser.two.utils import walk

        # Use the suffix we have determined to create a new kernel name.
        # This will conform to the PSyclone convention of ending in "_code"
        orig_mod_name = self.module_name[:]
        orig_kern_name = self.name[:]

        new_kern_name = self._new_name(orig_kern_name, suffix, "_code")
        new_mod_name = self._new_name(orig_mod_name, suffix, "_mod")

        # Query the fparser2 AST to determine the name of the type that
        # contains the kernel subroutine as a type-bound procedure
        orig_type_name = ""
        new_type_name = ""
        dtypes = walk(self.ast.content, Fortran2003.Derived_Type_Def)
        for dtype in dtypes:
            tbound_proc = walk(dtype.content,
                               Fortran2003.Type_Bound_Procedure_Part)
            names = walk(tbound_proc[0].content, Fortran2003.Name)
            if str(names[-1]) == self.name:
                # This is the derived type for this kernel. Now we need
                # its name...
                tnames = walk(dtype.content, Fortran2003.Type_Name)
                orig_type_name = str(tnames[0])

                # The new name for the type containing kernel metadata will
                # conform to the PSyclone convention of ending in "_type"
                new_type_name = self._new_name(orig_type_name, suffix, "_type")
                # Rename the derived type. We do this here rather than
                # search for Type_Name in the AST again below. We loop over
                # the list of type names so as to ensure we rename the type
                # in the end-type statement too.
                for name in tnames:
                    if str(name) == orig_type_name:
                        name.string = new_type_name

        # Change the name of this kernel and the associated module
        self.name = new_kern_name[:]
        self._module_name = new_mod_name[:]

        # Construct a dictionary for mapping from old kernel/type/module
        # names to the corresponding new ones
        rename_map = {orig_mod_name: new_mod_name,
                      orig_kern_name: new_kern_name,
                      orig_type_name: new_type_name}

        # Re-write the values in the AST
        names = walk(self.ast.content, Fortran2003.Name)
        for name in names:
            try:
                new_value = rename_map[str(name)]
                name.string = new_value[:]
            except KeyError:
                # This is not one of the names we are looking for
                continue

    @property
    def modified(self):
        '''
        :returns: Whether or not this kernel has been modified (transformed).
        :rtype: bool
        '''
        return self._modified

    @modified.setter
    def modified(self, value):
        '''
        Setter for whether or not this kernel has been modified.

        :param bool value: True if kernel modified, False otherwise.
        '''
        self._modified = value


class InlinedKern(Kern):
    '''A class representing a kernel that is inlined. This is used by
    the NEMO API, since the NEMO API has no function to call or parameters.
    It has one child which stores the Schedule for the child nodes.

    :param psyir_nodes: the list of PSyIR nodes that represent the body \
                        of this kernel.
    :type psyir_nodes: list of :py:class:`psyclone.psyir.nodes.Node`
    :param parent: the parent of this node in the PSyIR.
    :type parent: sub-class of :py:class:`psyclone.psyir.nodes.Node`
    '''
    # Textual description of the node.
    _children_valid_format = "Schedule"
    _text_name = "InlinedKern"
    _colour = "magenta"

    def __init__(self, psyir_nodes, parent=None):
        # pylint: disable=non-parent-init-called, super-init-not-called
        Node.__init__(self, parent=parent)
        schedule = Schedule(children=psyir_nodes, parent=self)
        self.children = [schedule]

    @staticmethod
    def _validate_child(position, child):
        '''
        :param int position: the position to be validated.
        :param child: a child to be validated.
        :type child: :py:class:`psyclone.psyir.nodes.Node`

        :return: whether the given child and position are valid for this node.
        :rtype: bool

        '''
        return position == 0 and isinstance(child, Schedule)

    def node_str(self, colour=True):
        '''
        Creates a class-specific text description of this node, optionally
        including colour control codes (for coloured output in a terminal).

        :param bool colour: whether or not to include colour control codes.

        :returns: the class-specific text describing this node.
        :rtype: str
        '''
        return self.coloured_name(colour) + "[]"

    def __str__(self):
        return self.coloured_name(False)

    @abc.abstractmethod
    def local_vars(self):
        '''
        :returns: list of the variable (names) that are local to this kernel \
                  (and must therefore be e.g. threadprivate if doing OpenMP)
        :rtype: list of str
        '''


class BuiltIn(Kern):
    '''
    Parent class for all built-ins (field operations for which the user
    does not have to provide an implementation).
    '''
    # Textual description of the node.
    _text_name = "BuiltIn"
    _colour = "magenta"

    def __init__(self):
        # We cannot call Kern.__init__ as don't have necessary information
        # here. Instead we provide a load() method that can be called once
        # that information is available.
        self._arg_descriptors = None
        self._func_descriptors = None
        self._fs_descriptors = None
        self._reduction = None

    @property
    def dag_name(self):
        '''
        :returns: the name to use in the DAG for this node.
        :rtype: str
        '''
        _, position = self._find_position(self.ancestor(Routine))
        return "builtin_{0}_{1}".format(self.name, str(position))

    def load(self, call, arguments, parent=None):
        ''' Set-up the state of this BuiltIn call '''
        name = call.ktype.name
        super(BuiltIn, self).__init__(parent, call, name, arguments)

    def local_vars(self):
        '''Variables that are local to this built-in and therefore need to be
        made private when parallelising using OpenMP or similar. By default
        builtin's do not have any local variables so set to nothing'''
        return []


class Arguments(object):
    '''
    Arguments abstract base class.

    :param parent_call: kernel call with which the arguments are associated.
    :type parent_call: sub-class of :py:class:`psyclone.psyGen.Kern`
    '''
    def __init__(self, parent_call):
        self._parent_call = parent_call
        # The container object holding information on all arguments
        # (derived from both kernel meta-data and the kernel call
        # in the Algorithm layer).
        self._args = []
        # The actual list of arguments that must be supplied to a
        # subroutine call.
        self._raw_arg_list = []

    def raw_arg_list(self):
        '''
        Abstract method to construct the class-specific argument list for a
        kernel call. Must be overridden in API-specific sub-class.

        :raises NotImplementedError: abstract method.
        '''
        raise NotImplementedError("Arguments.raw_arg_list must be "
                                  "implemented in sub-class")

    @abc.abstractmethod
    def psyir_expressions(self):
        '''
        :returns: the PSyIR expressions representing this Argument list.
        :rtype: list of :py:class:`psyclone.psyir.nodes.Node`

        '''

    def clear_cached_data(self):
        '''This function is called to clear all cached data, which
        enforces that raw_arg_list is recomputed.'''
        self._raw_arg_list = []

    @property
    def names(self):
        '''
        :returns: the Algorithm-visible kernel arguments in a \
                  comma-delimited string.
        :rtype: str
        '''
        return ",".join([arg.name for arg in self.args])

    @property
    def args(self):
        return self._args

    def iteration_space_arg(self):
        '''
        Returns an argument that can be iterated over, i.e. modified
        (has WRITE, READWRITE or INC access), but not the result of
        a reduction operation.

        :returns: a Fortran argument name
        :rtype: string
        :raises GenerationError: if none such argument is found.

        '''
        for arg in self._args:
            if arg.access in AccessType.all_write_accesses() and \
                    arg.access not in AccessType.get_valid_reduction_modes():
                return arg
        raise GenerationError("psyGen:Arguments:iteration_space_arg Error, "
                              "we assume there is at least one writer, "
                              "reader/writer, or increment as an argument")

    @property
    def acc_args(self):
        '''
        :returns: the list of quantities that must be available on an \
                  OpenACC device before the associated kernel can be launched
        :rtype: list of str
        '''
        raise NotImplementedError(
            "Arguments.acc_args must be implemented in sub-class")

    @property
    def scalars(self):
        '''
        :returns: the list of scalar quantities belonging to this object
        :rtype: list of str
        '''
        raise NotImplementedError(
            "Arguments.scalars must be implemented in sub-class")

    def append(self, name, argument_type):
        ''' Abstract method to append KernelArguments to the Argument
        list.

        :param str name: name of the appended argument.
        :param str argument_type: type of the appended argument.
        '''
        raise NotImplementedError(
            "Arguments.append must be implemented in sub-class")


class DataAccess(object):
    '''A helper class to simplify the determination of dependencies due to
    overlapping accesses to data associated with instances of the
    Argument class.

    '''

    def __init__(self, arg):
        '''Store the argument associated with the instance of this class and
        the Call, HaloExchange or GlobalSum (or a subclass thereof)
        instance with which the argument is associated.

        :param arg: the argument that we are concerned with. An \
        argument can be found in a `Kern` a `HaloExchange` or a \
        `GlobalSum` (or a subclass thereof)
        :type arg: :py:class:`psyclone.psyGen.Argument`

        '''
        # the `psyclone.psyGen.Argument` we are concerned with
        self._arg = arg
        # The call (Kern, HaloExchange, GlobalSum or subclass)
        # instance with which the argument is associated
        self._call = arg.call
        # initialise _covered and _vector_index_access to keep pylint
        # happy
        self._covered = None
        self._vector_index_access = None
        # Now actually set them to the required initial values
        self.reset_coverage()

    def overlaps(self, arg):
        '''Determine whether the accesses to the provided argument overlap
        with the accesses of the source argument. Overlap means that
        the accesses share at least one memory location. For example,
        the arguments both access the 1st index of the same field.

        We do not currently deal with accesses to a subset of an
        argument (unless it is a vector). This distinction will need
        to be added once loop splitting is supported.

        :param arg: the argument to compare with our internal argument
        :type arg: :py:class:`psyclone.psyGen.Argument`
        :return bool: True if there are overlapping accesses between \
                      arguments (i.e. accesses share at least one memory \
                      location) and False if not.

        '''
        if self._arg.name != arg.name:
            # the arguments are different args so do not overlap
            return False

        if isinstance(self._call, HaloExchange) and \
           isinstance(arg.call, HaloExchange) and \
           (self._arg.vector_size > 1 or arg.vector_size > 1):
            # This is a vector field and both accesses come from halo
            # exchanges. As halo exchanges only access a particular
            # vector, the accesses do not overlap if the vector indices
            # being accessed differ.

            # sanity check
            if self._arg.vector_size != arg.vector_size:
                raise InternalError(
                    "DataAccess.overlaps(): vector sizes differ for field "
                    "'{0}' in two halo exchange calls. Found '{1}' and "
                    "'{2}'".format(arg.name, self._arg.vector_size,
                                   arg.vector_size))
            if self._call.vector_index != arg.call.vector_index:
                # accesses are to different vector indices so do not overlap
                return False
        # accesses do overlap
        return True

    def reset_coverage(self):
        '''Reset internal state to allow re-use of the object for a different
        situation.

        '''
        # False unless all data accessed by our local argument has
        # also been accessed by other arguments.
        self._covered = False
        # Used to store individual vector component accesses when
        # checking that all vector components have been accessed.
        self._vector_index_access = []

    def update_coverage(self, arg):
        '''Record any overlap between accesses to the supplied argument and
        the internal argument. Overlap means that the accesses to the
        two arguments share at least one memory location. If the
        overlap results in all of the accesses to the internal
        argument being covered (either directly or as a combination
        with previous arguments) then ensure that the covered() method
        returns True. Covered means that all memory accesses by the
        internal argument have at least one corresponding access by
        the supplied arguments.

        :param arg: the argument used to compare with our internal \
                    argument in order to update coverage information
        :type arg: :py:class:`psyclone.psyGen.Argument`

        '''

        if not self.overlaps(arg):
            # There is no overlap so there is nothing to update.
            return

        if isinstance(arg.call, HaloExchange) and \
           (hasattr(self._arg, 'vector_size') and self._arg.vector_size > 1):
            # The supplied argument is a vector field coming from a
            # halo exchange and therefore only accesses one of the
            # vectors

            if isinstance(self._call, HaloExchange):
                # I am also a halo exchange so only access one of the
                # vectors. At this point the vector indices of the two
                # halo exchange fields must be the same, which should
                # never happen due to checks in the `overlaps()`
                # method earlier
                raise InternalError(
                    "DataAccess:update_coverage() The halo exchange vector "
                    "indices for '{0}' are the same. This should never "
                    "happen".format(self._arg.name))
            else:
                # I am not a halo exchange so access all components of
                # the vector. However, the supplied argument is a halo
                # exchange so only accesses one of the
                # components. This results in partial coverage
                # (i.e. the overlap in accesses is partial). Therefore
                # record the index that is accessed and check whether
                # all indices are now covered (which would mean `full`
                # coverage).
                if arg.call.vector_index in self._vector_index_access:
                    raise InternalError(
                        "DataAccess:update_coverage() Found more than one "
                        "dependent halo exchange with the same vector index")
                self._vector_index_access.append(arg.call.vector_index)
                if len(self._vector_index_access) != self._arg.vector_size:
                    return
        # This argument is covered i.e. all accesses by the
        # internal argument have a corresponding access in one of the
        # supplied arguments.
        self._covered = True

    @property
    def covered(self):
        '''Returns True if all of the data associated with this argument has
        been covered by the arguments provided in update_coverage

        :return bool: True if all of an argument is covered by \
        previous accesses and False if not.

        '''
        return self._covered


class Argument(object):
    '''
    Argument base class. Captures information on an argument that is passed
    to a Kernel from an Invoke.

    :param call: the kernel call that this argument is associated with.
    :type call: :py:class:`psyclone.psyGen.Kern`
    :param arg_info: Information about this argument collected by \
                     the parser.
    :type arg_info: :py:class:`psyclone.parse.algorithm.Arg`
    :param access: the way in which this argument is accessed in \
                   the 'Kern'. Valid values are specified in the config \
                   object of the current API.
    :type access: str

    '''
    def __init__(self, call, arg_info, access):
        self._call = call
        if arg_info is not None:
            self._text = arg_info.text
            self._orig_name = arg_info.varname
            self._form = arg_info.form
            self._is_literal = arg_info.is_literal()
        else:
            self._text = ""
            self._orig_name = ""
            self._form = ""
            self._is_literal = False
        self._access = access

        if self._orig_name is None:
            # this is an infrastructure call literal argument. Therefore
            # we do not want an argument (_text=None) but we do want to
            # keep the value (_name)
            self._name = arg_info.text
            self._text = None
        else:
            # There are unit-tests where we create Arguments without an
            # associated call or InvokeSchedule.
            if self._call and self._call.ancestor(InvokeSchedule):

                symtab = self._call.ancestor(InvokeSchedule).symbol_table

                # Keep original list of arguments
                previous_arguments = symtab.argument_list

                # Find the tag to use
                tag = "AlgArgs_" + self._text

                # Prepare the Argument Interface Access value
                argument_access = ArgumentInterface.Access.READWRITE

                # Find the tag or create a new symbol with expected attributes
                new_argument = symtab.symbol_from_tag(
                    tag, root_name=self._orig_name, symbol_type=DataSymbol,
                    datatype=self.infer_datatype(),
                    interface=ArgumentInterface(argument_access))
                self._name = new_argument.name

                # Unless the argument already exists with another interface
                # (e.g. globals) they come from the invoke argument list
                if (isinstance(new_argument.interface, ArgumentInterface) and
                        new_argument not in previous_arguments):
                    symtab.specify_argument_list(previous_arguments +
                                                 [new_argument])

    @abc.abstractmethod
    def psyir_expression(self):
        '''
        :returns: the PSyIR expression represented by this Argument.
        :rtype: :py:class:`psyclone.psyir.nodes.Node`

        '''

    def infer_datatype(self):
        ''' Infer the datatype of this argument using the API rules. If no
        specialisation of this method has been provided make the type
        DeferredType for now (it may be provided later in the execution).

        :returns: the datatype of this argument.
        :rtype: :py:class::`psyclone.psyir.symbols.DataType`

        '''
        # pylint: disable=no-self-use
        return DeferredType()

    def __str__(self):
        return self._name

    @property
    def name(self):
        return self._name

    @property
    def text(self):
        return self._text

    @property
    def form(self):
        return self._form

    @property
    def is_literal(self):
        return self._is_literal

    @property
    def access(self):
        return self._access

    @access.setter
    def access(self, value):
        '''Set the access type for this argument.

        :param value: new access type.
        :type value: :py:class:`psyclone.core.access_type.AccessType`.

        :raises InternalError: if value is not an AccessType.

        '''
        if not isinstance(value, AccessType):
            raise InternalError("Invalid access type '{0}' of type '{1}."
                                .format(value, type(value)))

        self._access = value

    @property
    def argument_type(self):
        '''
        Returns the type of the argument. APIs that do not have this
        concept (such as GOcean0.1 and Dynamo0.1) can use this
        base class version which just returns "field" in all
        cases. API's with this concept can override this method.

        :returns: the API type of the kernel argument.
        :rtype: str

        '''
        return "field"

    @property
    @abc.abstractmethod
    def intrinsic_type(self):
        '''
        Abstract property for the intrinsic type of the argument with
        specific implementations in different APIs.

        :returns: the intrinsic type of this argument.
        :rtype: str

        '''

    @property
    def call(self):
        ''' Return the call that this argument is associated with '''
        return self._call

    @call.setter
    def call(self, value):
        ''' set the node that this argument is associated with '''
        self._call = value

    def backward_dependence(self):
        '''Returns the preceding argument that this argument has a direct
        dependence with, or None if there is not one. The argument may
        exist in a call, a haloexchange, or a globalsum.

        :returns: the first preceding argument that has a dependence \
            on this argument.
        :rtype: :py:class:`psyclone.psyGen.Argument`

        '''
        nodes = self._call.preceding(reverse=True)
        return self._find_argument(nodes)

    def forward_write_dependencies(self, ignore_halos=False):
        '''Returns a list of following write arguments that this argument has
        dependencies with. The arguments may exist in a call, a
        haloexchange (unless `ignore_halos` is `True`), or a globalsum. If
        none are found then return an empty list. If self is not a
        reader then return an empty list.

        :param bool ignore_halos: if `True` then any write dependencies \
            involving a halo exchange are ignored. Defaults to `False`.

        :returns: a list of arguments that have a following write \
            dependence on this argument.
        :rtype: list of :py:class:`psyclone.psyGen.Argument`

        '''
        nodes = self._call.following()
        results = self._find_write_arguments(nodes, ignore_halos=ignore_halos)
        return results

    def backward_write_dependencies(self, ignore_halos=False):
        '''Returns a list of previous write arguments that this argument has
        dependencies with. The arguments may exist in a call, a
        haloexchange (unless `ignore_halos` is `True`), or a globalsum. If
        none are found then return an empty list. If self is not a
        reader then return an empty list.

        :param ignore_halos: if `True` then any write dependencies \
            involving a halo exchange are ignored. Defaults to `False`.
        :type ignore_halos: bool

        :returns: a list of arguments that have a preceding write \
            dependence on this argument.
        :rtype: list of :py:class:`psyclone.psyGen.Argument`

        '''
        nodes = self._call.preceding(reverse=True)
        results = self._find_write_arguments(nodes, ignore_halos=ignore_halos)
        return results

    def forward_dependence(self):
        '''Returns the following argument that this argument has a direct
        dependence on, or `None` if there is not one. The argument may
        exist in a call, a haloexchange, or a globalsum.

        :returns: the first following argument that has a dependence \
            on this argument.
        :rtype: :py:class:`psyclone.psyGen.Argument`

        '''
        nodes = self._call.following()
        return self._find_argument(nodes)

    def forward_read_dependencies(self):
        '''Returns a list of following read arguments that this argument has
        dependencies with. The arguments may exist in a call, a
        haloexchange, or a globalsum. If none are found then
        return an empty list. If self is not a writer then return an
        empty list.

        :returns: a list of following arguments that have a read \
            dependence on this argument.
        :rtype: list of :py:class:`psyclone.psyGen.Argument`

        '''
        nodes = self._call.following()
        return self._find_read_arguments(nodes)

    def _find_argument(self, nodes):
        '''Return the first argument in the list of nodes that has a
        dependency with self. If one is not found return None

        :param nodes: the list of nodes that this method examines.
        :type nodes: list of :py:class:`psyclone.psyir.nodes.Node`

        :returns: An argument object or None.
        :rtype: :py:class:`psyclone.psyGen.Argument`

        '''
        nodes_with_args = [x for x in nodes if
                           isinstance(x, (Kern, HaloExchange, GlobalSum))]
        for node in nodes_with_args:
            for argument in node.args:
                if self._depends_on(argument):
                    return argument
        return None

    def _find_read_arguments(self, nodes):
        '''Return a list of arguments from the list of nodes that have a read
        dependency with self. If none are found then return an empty
        list. If self is not a writer then return an empty list.

        :param nodes: the list of nodes that this method examines.
        :type nodes: list of :py:class:`psyclone.psyir.nodes.Node`

        :returns: a list of arguments that have a read dependence on \
            this argument.
        :rtype: list of :py:class:`psyclone.psyGen.Argument`

        '''
        if self.access not in AccessType.all_write_accesses():
            # I am not a writer so there will be no read dependencies
            return []

        # We only need consider nodes that have arguments
        nodes_with_args = [x for x in nodes if
                           isinstance(x, (Kern, HaloExchange, GlobalSum))]
        access = DataAccess(self)
        arguments = []
        for node in nodes_with_args:
            for argument in node.args:
                # look at all arguments in our nodes
                if argument.access in AccessType.all_read_accesses() and \
                   access.overlaps(argument):
                    arguments.append(argument)
                if argument.access in AccessType.all_write_accesses():
                    access.update_coverage(argument)
                    if access.covered:
                        # We have now found all arguments upon which
                        # this argument depends so return the list.
                        return arguments

        # we did not find a terminating write dependence in the list
        # of nodes so we return any read dependencies that were found
        return arguments

    def _find_write_arguments(self, nodes, ignore_halos=False):
        '''Return a list of arguments from the list of nodes that have a write
        dependency with self. If none are found then return an empty
        list. If self is not a reader then return an empty list.

        :param nodes: the list of nodes that this method examines.
        :type nodes: list of :py:class:`psyclone.psyir.nodes.Node`

        :param bool ignore_halos: if `True` then any write dependencies \
            involving a halo exchange are ignored. Defaults to `False`.
        :returns: a list of arguments that have a write dependence with \
            this argument.
        :rtype: list of :py:class:`psyclone.psyGen.Argument`

        '''
        if self.access not in AccessType.all_read_accesses():
            # I am not a reader so there will be no write dependencies
            return []

        # We only need consider nodes that have arguments
        nodes_with_args = [x for x in nodes if
                           isinstance(x, (Kern, GlobalSum)) or
                           (isinstance(x, HaloExchange) and not ignore_halos)]
        access = DataAccess(self)
        arguments = []
        for node in nodes_with_args:
            for argument in node.args:
                # look at all arguments in our nodes
                if argument.access not in AccessType.all_write_accesses():
                    # no dependence if not a writer
                    continue
                if not access.overlaps(argument):
                    # Accesses are independent of each other
                    continue
                arguments.append(argument)
                access.update_coverage(argument)
                if access.covered:
                    # sanity check
                    if not isinstance(node, HaloExchange) and \
                       len(arguments) > 1:
                        raise InternalError(
                            "Found a writer dependence but there are already "
                            "dependencies. This should not happen.")
                    # We have now found all arguments upon which this
                    # argument depends so return the list.
                    return arguments
        if arguments:
            raise InternalError(
                "Argument()._field_write_arguments() There are no more nodes "
                "but there are already dependencies. This should not happen.")
        # no dependencies have been found
        return []

    def _depends_on(self, argument):
        '''If there is a dependency between the argument and self then return
        True, otherwise return False. We consider there to be a
        dependency between two arguments if the names are the same and
        if one reads and one writes, or if both write. Dependencies
        are often defined as being read-after-write (RAW),
        write-after-read (WAR) and write after write (WAW). These
        dependencies can be considered to be forward dependencies, in
        the sense that RAW means that the read is after the write in
        the schedule. Similarly for WAR and WAW. We capture these
        dependencies in this method. However we also capture
        dependencies in the opposite direction (backward
        dependencies). These are the same dependencies as forward
        dependencies but are reversed. One could consider these to be
        read-before-write, write-before-read, and
        write-before-write. The terminology of forward and backward to
        indicate whether the argument we depend on is after or before
        us in the schedule is borrowed from loop dependence analysis
        where a forward dependence indicates a dependence in a future
        loop iteration and a backward dependence indicates a
        dependence on a previous loop iteration. Note, we currently
        assume that any read or write to an argument results in a
        dependence i.e. we do not consider the internal structure of
        the argument (e.g. it may be an array). However, this
        assumption is OK as all elements of an array are typically
        accessed. However, we may need to revisit this when we change
        the iteration spaces of loops e.g. for overlapping
        communication and computation.

        :param argument: the argument we will check to see whether \
            there is a dependence on this argument instance (self).
        :type argument: :py:class:`psyclone.psyGen.Argument`

        :returns: True if there is a dependence and False if not.
        :rtype: bool

        '''
        if argument.name == self._name:
            if self.access in AccessType.all_write_accesses() and \
               argument.access in AccessType.all_read_accesses():
                return True
            if self.access in AccessType.all_read_accesses() and \
               argument.access in AccessType.all_write_accesses():
                return True
            if self.access in AccessType.all_write_accesses() and \
               argument.access in AccessType.all_write_accesses():
                return True
        return False


class KernelArgument(Argument):
    def __init__(self, arg, arg_info, call):
        self._arg = arg
        Argument.__init__(self, call, arg_info, arg.access)

    @property
    def space(self):
        return self._arg.function_space

    @property
    def stencil(self):
        return self._arg.stencil

    @property
    @abc.abstractmethod
    def is_scalar(self):
        ''':returns: whether this variable is a scalar variable or not.
        :rtype: bool'''


class TransInfo(object):
    '''
    This class provides information about, and access, to the available
    transformations in this implementation of PSyclone. New transformations
    will be picked up automatically as long as they subclass the abstract
    Transformation class.

    For example:

    >>> from psyclone.psyGen import TransInfo
    >>> t = TransInfo()
    >>> print(t.list)
    There is 1 transformation available:
      1: SwapTrans, A test transformation
    >>> # accessing a transformation by index
    >>> trans = t.get_trans_num(1)
    >>> # accessing a transformation by name
    >>> trans = t.get_trans_name("SwapTrans")

    '''

    def __init__(self, module=None, base_class=None):
        ''' if module and/or baseclass are provided then use these else use
            the default module "Transformations" and the default base_class
            "Transformation"'''

        if False:
            self._0_to_n = DummyTransformation()  # only here for pyreverse!

        # TODO #620: This need to be improved to support the new
        # layout, where transformations are in different directories and files.
        # Leaving local imports so they will be removed once TransInfo is
        # replaced.
        # pylint: disable=import-outside-toplevel
        from psyclone import transformations
        if module is None:
            # default to the transformation module
            module = transformations
        if base_class is None:
            base_class = Transformation
        # find our transformations
        self._classes = self._find_subclasses(module, base_class)

        # create our transformations
        self._objects = []
        self._obj_map = {}
        for my_class in self._classes:
            my_object = my_class()
            self._objects.append(my_object)
            self._obj_map[my_object.name] = my_object
        # TODO #620:
        # Transformations that are in psyir and other subdirectories
        # are not found by TransInfo, so we add some that are used in
        # tests and examples explicitly. I'm leaving this import here
        # so it is obvious it can be removed.
        from psyclone.psyir.transformations import LoopFuseTrans
        my_object = LoopFuseTrans()
        # Only add the loop-fuse statement if base_class and module
        # match for the loop fusion transformation.
        if isinstance(my_object, base_class) and module == transformations:
            self._objects.append(LoopFuseTrans())
            self._obj_map["LoopFuseTrans"] = self._objects[-1]

    @property
    def list(self):
        ''' return a string with a human readable list of the available
            transformations '''
        import os
        if len(self._objects) == 1:
            result = "There is 1 transformation available:"
        else:
            result = "There are {0} transformations available:".format(
                len(self._objects))
        result += os.linesep
        for idx, my_object in enumerate(self._objects):
            result += "  " + str(idx+1) + ": " + my_object.name + ": " + \
                      str(my_object) + os.linesep
        return result

    @property
    def num_trans(self):
        ''' return the number of transformations available '''
        return len(self._objects)

    def get_trans_num(self, number):
        ''' return the transformation with this number (use list() first to
            see available transformations) '''
        if number < 1 or number > len(self._objects):
            raise GenerationError("Invalid transformation number supplied")
        return self._objects[number-1]

    def get_trans_name(self, name):
        ''' return the transformation with this name (use list() first to see
            available transformations) '''
        try:
            return self._obj_map[name]
        except KeyError:
            raise GenerationError("Invalid transformation name: got {0} "
                                  "but expected one of {1}".
                                  format(name, self._obj_map.keys()))

    def _find_subclasses(self, module, base_class):
        ''' return a list of classes defined within the specified module that
            are a subclass of the specified baseclass. '''
        import inspect
        return [cls for name, cls in inspect.getmembers(module)
                if inspect.isclass(cls) and not inspect.isabstract(cls) and
                issubclass(cls, base_class) and cls is not base_class]


@six.add_metaclass(abc.ABCMeta)
class Transformation(object):
    '''Abstract baseclass for a transformation. Uses the abc module so it
        can not be instantiated. '''

    @abc.abstractproperty
    def name(self):
        '''Returns the name of the transformation.'''
        return

    @abc.abstractmethod
    def apply(self, node, options=None):
        '''Abstract method that applies the transformation. This function
        must be implemented by each transform. As a minimum each apply
        function must take a node to which the transform is applied, and
        a dictionary of additional options, which will also be passed on
        to the validate functions. This dictionary is used to provide
        optional parameters, and also to modify the behaviour of
        validation of transformations: for example, if the user knows that
        a transformation can correctly be applied in a specific case, but
        the more generic code validation would not allow this. Validation
        functions should check for a key in the options dictionary to
        disable certain tests. Those keys will be documented in each
        apply() and validate() function.

        Note that some apply() functions might take a slightly different
        set of parameters.

        :param node: The node (or list of nodes) for the transformation \
                - specific to the actual transform used.
        :type node: depends on actual transformation
        :param options: a dictionary with options for transformations.
        :type options: dictionary of string:values or None

        :returns: 2-tuple of new schedule and memento of transform.
        :rtype: (:py:class:`psyclone.dynamo0p3.DynInvokeSchedule`, \
                 :py:class:`psyclone.undoredo.Memento`)

        '''
        # pylint: disable=no-self-use
        schedule = None
        memento = None
        return schedule, memento

    def validate(self, node, options=None):
        '''Method that validates that the input data is correct.
        It will raise exceptions if the input data is incorrect. This
        function needs to be implemented by each transformation.

        The validate function can be called by the user independent of
        the apply() function, but it will automatically be executed as
        part of an apply() call.

        As minimum each validate function must take a node to which the
        transform is applied and a dictionary of additional options.
        This dictionary is used to provide optional parameters and also
        to modify the behaviour of validation: for example, if the user
        knows that a transformation can correctly be applied in a specific
        case but the more generic code validation would not allow this.
        Validation functions should check for particular keys in the options
        dict in order to disable certain tests. Those keys will be documented
        in each apply() and validate() function as 'options["option-name"]'.

        Note that some validate functions might take a slightly different
        set of parameters.

        :param node: The node (or list of nodes) for the transformation \
                - specific to the actual transform used.
        :type node: depends on actual transformation
        :param options: a dictionary with options for transformations.
        :type options: dictionary of string:values or None
        '''
        # pylint: disable=no-self-use, unused-argument


class DummyTransformation(Transformation):
    '''Dummy transformation use elsewhere to keep pyreverse happy.'''
    def name(self):
        return

    def apply(self, node, options=None):
        return None, None


class ACCKernelsDirective(ACCDirective):
    '''
    Class representing the !$ACC KERNELS directive in the PSyIR.

    :param children: the PSyIR nodes to be enclosed in the Kernels region \
                     and which are therefore children of this node.
    :type children: list of sub-classes of \
                    :py:class:`psyclone.psyir.nodes.Node`
    :param parent: the parent of this node in the PSyIR.
    :type parent: sub-class of :py:class:`psyclone.psyir.nodes.Node`
    :param bool default_present: whether or not to add the "default(present)" \
                                 clause to the kernels directive.

    :raises NotImplementedError: if default_present is False.

    '''
    def __init__(self, children=None, parent=None, default_present=True):
        super(ACCKernelsDirective, self).__init__(children=children,
                                                  parent=parent)
        self._default_present = default_present

    @property
    def dag_name(self):
        '''
        :returns: the name to use for this node in a dag.
        :rtype: str
        '''
        _, position = self._find_position(self.ancestor(Routine))
        return "ACC_kernels_" + str(position)

    def node_str(self, colour=True):
        ''' Returns the name of this node with (optional) control codes
        to generate coloured output in a terminal that supports it.

        :param bool colour: whether or not to include colour control codes.

        :returns: description of this node, possibly coloured.
        :rtype: str
        '''
        return self.coloured_name(colour) + "[ACC Kernels]"

    def gen_code(self, parent):
        '''
        Generate the f2pygen AST entries in the Schedule for this
        OpenACC Kernels directive.

        :param parent: the parent Node in the Schedule to which to add this \
                       content.
        :type parent: sub-class of :py:class:`psyclone.f2pygen.BaseGen`

        '''
        self.validate_global_constraints()

        # We re-use the 'begin_string' method but must skip the leading 'acc'
        # that it includes.
        parent.add(DirectiveGen(parent, "acc", "begin",
                                *self.begin_string().split()[1:]))
        for child in self.children:
            child.gen_code(parent)
        parent.add(DirectiveGen(parent, *self.end_string().split()))

    @property
    def ref_list(self):
        '''
        Returns a list of the references (whether to arrays or objects)
        required by the Kernel call(s) that are children of this
        directive. This is the list of quantities that must be
        available on the remote device (probably a GPU) before
        the parallel region can be begun.

        :returns: list of variable names
        :rtype: list of str
        '''
        variables = []

        # Look-up the kernels that are children of this node
        for call in self.kernels():
            for arg in call.arguments.acc_args:
                if arg not in variables:
                    variables.append(arg)
        return variables

    def begin_string(self):
        '''Returns the beginning statement of this directive, i.e.
        "acc kernels ...". The backend is responsible for adding the
        correct directive beginning (e.g. "!$").

        :returns: the beginning statement for this directive.
        :rtype: str

        '''
        result = "acc kernels"
        if self._default_present:
            result += " default(present)"
        return result

    def end_string(self):
        '''
        Returns the ending statement for this directive. The backend is
        responsible for adding the language-specific syntax that marks this
        as a directive.

        :returns: the closing statement for this directive.
        :rtype: str

        '''
        # pylint: disable=no-self-use
        return "acc end kernels"


class ACCDataDirective(ACCDirective):
    '''
    Class representing the !$ACC DATA ... !$ACC END DATA directive
    in the PSyIR.

    '''
    @property
    def dag_name(self):
        '''
        :returns: the name to use in a dag for this node.
        :rtype: str
        '''
        _, position = self._find_position(self.ancestor(Routine))
        return "ACC_data_" + str(position)

    def node_str(self, colour=True):
        ''' Returns the name of this node with (optional) control codes
        to generate coloured output in a terminal that supports it.

        :param bool colour: whether or not to include colour control codes.

        :returns: description of this node, possibly coloured.
        :rtype: str
        '''
        return self.coloured_name(colour) + "[ACC DATA]"

    def gen_code(self, _):
        '''
        :raises InternalError: the ACC data directive is currently only \
                               supported for the NEMO API and that uses the \
                               PSyIR backend to generate code.
        '''
        raise InternalError(
            "ACCDataDirective.gen_code should not have been called.")

    def begin_string(self):
        '''Returns the beginning statement of this directive, i.e.
        "acc data". The backend is responsible for adding the
        correct directive beginning (e.g. "!$").

        :returns: the opening statement of this directive.
        :rtype: str

        :raises NotImplementedError: if the region contains one or more \
                                     references to structures (TODO #1028).

        '''
        result = "acc data"

        var_accesses = VariablesAccessInfo(self)
        table = self.scope.symbol_table
        readers = set()
        writers = set()
        for signature in var_accesses.all_signatures:
            sym = table.lookup(signature.var_name)
            accesses = var_accesses[signature]
            if not (signature.is_structure or sym.is_array):
                # We ignore scalars
                continue
            if accesses.is_read():
                readers.add(signature)
            if accesses.is_written():
                writers.add(signature)
        readwrites = readers.intersection(writers)
        # Are any of the read-writes written before they are read?
        for signature in list(readwrites)[:]:
            accesses = var_accesses[signature]
            if accesses[0].access_type == AccessType.WRITE:
                # First access is a write so treat as a write
                writers.add(signature)
                readers.discard(signature)
                readwrites.discard(signature)
        readers_list = sorted(list(readers - readwrites))
        writers_list = sorted(list(writers - readwrites))
        readwrites_list = sorted(list(readwrites))
        if readers_list:
            result += " copyin({0})".format(
                ",".join(self._create_access_list(readers_list, var_accesses)))
        if writers_list:
            result += " copyout({0})".format(
                ",".join(self._create_access_list(writers_list, var_accesses)))
        if readwrites_list:
            result += " copy({0})".format(
                ",".join(self._create_access_list(readwrites_list,
                                                  var_accesses)))
        return result

    def _create_access_list(self, signatures, var_accesses):
        '''
        Constructs a list of variables for inclusion in a data-access clause.

        :param signatures: the list of Signatures for which to create entries \
            in the list.
        :type signatures: list of :py:class:`psyclone.core.Signature`
        :param var_accesses: object holding details on all variable accesses \
            in the region to which the data-access clause applies.
        :type var_accesses: :py:class:`psyclone.core.VariablesAccessInfo`

        :returns: list of variable accesses.
        :rtype: list of str

        '''
        access_list = []
        for sig in signatures:
            if sig.is_structure:
                # We have to do a 'deep copy' of any structure access. This
                # means that if we have an access `a%b%c(i)` then we need to
                # copy `a`, `a%b` and then `a%b%c`.
                # Look up a PSyIR node that corresponds to this access.
                current = var_accesses[sig].all_accesses[0].node
                part_list = [current.name]
                if current.name not in access_list:
                    access_list.append(current.name)
                while hasattr(current, "member"):
                    current = current.member
                    # Currently this is hardwired to generate Fortran (i.e. we
                    # use '%' when accessing a component of a structure).
                    # TODO XXXX
                    ref_string = "%".join(part_list[:]+[current.name])
                    if ref_string not in access_list:
                        access_list.append(ref_string)
            else:
                ref_string = str(sig)
                if ref_string not in access_list:
                    access_list.append(ref_string)
        return access_list

    def end_string(self):
        '''
        :returns: the text for the end of this directive region.
        :rtype: str

        '''
        # pylint: disable=no-self-use
        return "acc end data"


# For Sphinx AutoAPI documentation generation
__all__ = ['PSyFactory', 'PSy', 'Invokes', 'Invoke', 'InvokeSchedule',
           'Directive', 'ACCDirective', 'ACCEnterDataDirective',
           'ACCParallelDirective', 'ACCLoopDirective', 'OMPDirective',
           'OMPParallelDirective', 'OMPDoDirective', 'OMPParallelDoDirective',
           'GlobalSum', 'HaloExchange', 'Kern', 'CodedKern', 'InlinedKern',
           'BuiltIn', 'Arguments', 'DataAccess', 'Argument', 'KernelArgument',
           'TransInfo', 'Transformation', 'DummyTransformation',
           'ACCKernelsDirective', 'ACCDataDirective']<|MERGE_RESOLUTION|>--- conflicted
+++ resolved
@@ -1502,13 +1502,8 @@
         '''
         self.validate_global_constraints()
 
-<<<<<<< HEAD
         parent.add(DirectiveGen(parent, "acc", "begin",
                                 *self.begin_string().split()[1:]))
-=======
-        parent.add(DirectiveGen(parent, "acc", "begin", "parallel",
-                                "default(present)"))
->>>>>>> 74cccb61
 
         for child in self.children:
             child.gen_code(parent)
@@ -1851,8 +1846,6 @@
                                entity_decls=[thread_idx]))
         private_str = ",".join(private_list)
 
-<<<<<<< HEAD
-=======
         # We're not doing nested parallelism so make sure that this
         # omp parallel region is not already within some parallel region
         self.validate_global_constraints()
@@ -1862,7 +1855,6 @@
         # this almost certainly indicates a user error.
         self._encloses_omp_directive()
 
->>>>>>> 74cccb61
         calls = self.reductions()
 
         # first check whether we have more than one reduction with the same
@@ -2013,8 +2005,6 @@
         list_result.sort()
         return list_result
 
-<<<<<<< HEAD
-=======
     def validate_global_constraints(self):
         '''
         Perform validation checks that can only be done at code-generation
@@ -2054,7 +2044,6 @@
                 ",".join(self._get_private_list())),
             end_text="end parallel")
 
->>>>>>> 74cccb61
 
 class OMPDoDirective(OMPDirective):
     '''
@@ -2271,16 +2260,11 @@
         '''
         Generates the f2pygen AST representing this OMP directive.
 
-<<<<<<< HEAD
         :param parent: the parent node in the f2pygen tree.
         :type parent: :py:class:`psyclone.f2pygen.BaseGen`
 
         '''
         # Check any global constraints
-=======
-        # We're not doing nested parallelism so make sure that this
-        # omp parallel do is not already within some parallel region
->>>>>>> 74cccb61
         self.validate_global_constraints()
 
         calls = self.reductions()
@@ -2300,17 +2284,11 @@
 
     def begin_string(self):
         '''Returns the beginning statement of this directive, i.e.
-<<<<<<< HEAD
         "omp parallel do ...". The visitor is responsible for adding the
-=======
-        "omp do ...". The visitor is responsible for adding the
->>>>>>> 74cccb61
         correct directive beginning (e.g. "!$").
 
         :returns: the beginning statement for this directive.
         :rtype: str
-<<<<<<< HEAD
-=======
 
         '''
         private_str = ",".join(self._get_private_list())
@@ -2330,7 +2308,6 @@
         '''
         Updates the fparser2 AST by inserting nodes for this OpenMP
         parallel do.
->>>>>>> 74cccb61
 
         '''
         return ("omp parallel do default(shared) private({0}) "
@@ -3046,13 +3023,6 @@
         routine with the appropriate arguments.
 
         '''
-<<<<<<< HEAD
-        symtab = self.scope.symbol_table
-        # A kernel routine does not have a return type.
-        rsymbol = RoutineSymbol(self._name)
-        symtab.add(rsymbol)
-        call_node = Call(rsymbol)
-=======
         # If the kernel has been transformed and it is not module inlined
         # then we rename it.
         if not self.module_inline:
@@ -3060,7 +3030,6 @@
         else:
             # Inline the kernel subroutine
             self._insert_module_inlined_kernel()
->>>>>>> 74cccb61
 
         # Create the appropriate symbols
         symtab = self.ancestor(InvokeSchedule).symbol_table
