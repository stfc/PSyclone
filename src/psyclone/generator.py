--- conflicted
+++ resolved
@@ -739,18 +739,15 @@
         for routine in psyir.walk(Routine):
             Profiler.add_profile_nodes(routine, Loop)
 
-<<<<<<< HEAD
-        # Generate Fortran
-        # TODO 2709: we need to add tests that this works as expected
-        writer = FortranWriter(
-            check_global_constraints=Config.get().backend_checks_enabled)
-        output = writer(psyir)
-=======
         # Generate Fortran (We can disable the backend copy because at this
         # point we also drop the PSyIR and we don't need to guarantee that
         # is left unmodified)
-        output = FortranWriter(disable_copy=True)(psyir)
->>>>>>> d6dc2bd3
+        # TODO 2709: we need to add tests that check_global_constraints
+        # works as expected
+        writer = FortranWriter(
+            check_global_constraints=Config.get().backend_checks_enabled,
+            disable_copy=True)
+        output = writer(psyir)
         # Fix line_length if requested
         if line_length in ("output", "all"):
             output = fll.process(output)
