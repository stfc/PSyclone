# -----------------------------------------------------------------------------
# BSD 3-Clause License
#
# Copyright (c) 2017-2025, Science and Technology Facilities Council.
# All rights reserved.
#
# Redistribution and use in source and binary forms, with or without
# modification, are permitted provided that the following conditions are met:
#
# * Redistributions of source code must retain the above copyright notice, this
#   list of conditions and the following disclaimer.
#
# * Redistributions in binary form must reproduce the above copyright notice,
#   this list of conditions and the following disclaimer in the documentation
#   and/or other materials provided with the distribution.
#
# * Neither the name of the copyright holder nor the names of its
#   contributors may be used to endorse or promote products derived from
#   this software without specific prior written permission.
#
# THIS SOFTWARE IS PROVIDED BY THE COPYRIGHT HOLDERS AND CONTRIBUTORS
# "AS IS" AND ANY EXPRESS OR IMPLIED WARRANTIES, INCLUDING, BUT NOT
# LIMITED TO, THE IMPLIED WARRANTIES OF MERCHANTABILITY AND FITNESS
# FOR A PARTICULAR PURPOSE ARE DISCLAIMED. IN NO EVENT SHALL THE
# COPYRIGHT HOLDER OR CONTRIBUTORS BE LIABLE FOR ANY DIRECT, INDIRECT,
# INCIDENTAL, SPECIAL, EXEMPLARY, OR CONSEQUENTIAL DAMAGES (INCLUDING,
# BUT NOT LIMITED TO, PROCUREMENT OF SUBSTITUTE GOODS OR SERVICES;
# LOSS OF USE, DATA, OR PROFITS; OR BUSINESS INTERRUPTION) HOWEVER
# CAUSED AND ON ANY THEORY OF LIABILITY, WHETHER IN CONTRACT, STRICT
# LIABILITY, OR TORT (INCLUDING NEGLIGENCE OR OTHERWISE) ARISING IN
# ANY WAY OUT OF THE USE OF THIS SOFTWARE, EVEN IF ADVISED OF THE
# POSSIBILITY OF SUCH DAMAGE.
# -----------------------------------------------------------------------------
# Authors R. W. Ford, A. R. Porter, S. Siso and N. Nobre, STFC Daresbury Lab
#         A. B. G. Chalk STFC Daresbury Lab
#         J. Henrichs, Bureau of Meteorology
# Modified I. Kavcic, J. G. Wallwork, O. Brunt and L. Turner, Met Office
#          J. Dendy, Met Office

''' This module provides the various transformations that can be applied to
    PSyIR nodes. There are both general and API-specific transformation
    classes in this module where the latter typically apply API-specific
    checks before calling the base class for the actual transformation. '''

# pylint: disable=too-many-lines

import abc

from psyclone import psyGen
from psyclone.configuration import Config
from psyclone.core import Signature, VariablesAccessInfo
from psyclone.domain.lfric import (KernCallArgList, LFRicConstants,
                                   LFRicInvokeSchedule, LFRicKern, LFRicLoop)
from psyclone.dynamo0p3 import LFRicHaloExchangeEnd, LFRicHaloExchangeStart
from psyclone.errors import InternalError
from psyclone.gocean1p0 import GOInvokeSchedule
from psyclone.psyGen import (Transformation, CodedKern, Kern, InvokeSchedule,
                             BuiltIn)
from psyclone.psyir.nodes import (
    ACCDataDirective, ACCDirective, ACCEnterDataDirective, ACCKernelsDirective,
    ACCLoopDirective, ACCParallelDirective, ACCRoutineDirective,
    Call, CodeBlock, Directive, Literal, Loop, Node,
    OMPDeclareTargetDirective, OMPDirective, OMPMasterDirective,
    OMPParallelDirective, OMPParallelDoDirective, OMPSerialDirective,
    OMPSingleDirective, OMPTaskloopDirective, PSyDataNode, Reference,
    Return, Routine, Schedule)
from psyclone.psyir.nodes.array_mixin import ArrayMixin
from psyclone.psyir.nodes.structure_member import StructureMember
from psyclone.psyir.nodes.structure_reference import StructureReference
from psyclone.psyir.symbols import (
    ArgumentInterface, DataSymbol, INTEGER_TYPE, ScalarType, Symbol,
    SymbolError, UnresolvedType)
from psyclone.psyir.transformations.loop_trans import LoopTrans
from psyclone.psyir.transformations.omp_loop_trans import OMPLoopTrans
from psyclone.psyir.transformations.parallel_loop_trans import (
    ParallelLoopTrans)
from psyclone.psyir.transformations.region_trans import RegionTrans
from psyclone.psyir.transformations.transformation_error import (
    TransformationError)


def check_intergrid(node):
    '''
    Utility function to check that the supplied node does not have
    an intergrid kernel amongst its descendants.

    This is used ensure any attempt to apply loop-fusion and redundant-
    computation transformations to loops containing inter-grid kernels is
    rejected (since support for those is not yet implemented).

    :param node: the PSyIR node to check.
    :type node: :py:class:`psyir.nodes.Node`

    :raises TransformationError: if the supplied node has an inter-grid \
                                 kernel as a descendant.

    '''
    if not node.children:
        return
    child_kernels = node.walk(LFRicKern)
    for kern in child_kernels:
        if kern.is_intergrid:
            raise TransformationError(
                f"This Transformation cannot currently be applied to nodes "
                f"which have inter-grid kernels as descendents and {kern.name}"
                f" is such a kernel.")


class OMPTaskloopTrans(ParallelLoopTrans):
    '''
    Adds an OpenMP taskloop directive to a loop. Only one of grainsize or
    num_tasks must be specified.

    TODO: #1364 Taskloops do not yet support reduction clauses.

    :param grainsize: the grainsize to use in for this transformation.
    :type grainsize: int or None
    :param num_tasks: the num_tasks to use for this transformation.
    :type num_tasks: int or None
    :param bool nogroup: whether or not to use a nogroup clause for this
                         transformation. Default is False.

    For example:

    >>> from pysclone.parse.algorithm import parse
    >>> from psyclone.psyGen import PSyFactory
    >>> api = "gocean"
    >>> ast, invokeInfo = parse(GOCEAN_SOURCE_FILE, api=api)
    >>> psy = PSyFactory(api).create(invokeInfo)
    >>>
    >>> from psyclone.transformations import OMPParallelTrans, OMPSingleTrans
    >>> from psyclone.transformations import OMPTaskloopTrans
    >>> from psyclone.psyir.transformations import OMPTaskwaitTrans
    >>> singletrans = OMPSingleTrans()
    >>> paralleltrans = OMPParallelTrans()
    >>> tasklooptrans = OMPTaskloopTrans()
    >>> taskwaittrans = OMPTaskwaitTrans()
    >>>
    >>> schedule = psy.invokes.get('invoke_0').schedule
    >>> # Uncomment the following line to see a text view of the schedule
    >>> # print(schedule.view())
    >>>
    >>> # Apply the OpenMP Taskloop transformation to *every* loop
    >>> # in the schedule.
    >>> # This ignores loop dependencies. These can be handled
    >>> # by the OMPTaskwaitTrans
    >>> for child in schedule.children:
    >>>     tasklooptrans.apply(child)
    >>> # Enclose all of these loops within a single OpenMP
    >>> # SINGLE region
    >>> singletrans.apply(schedule.children)
    >>> # Enclose all of these loops within a single OpenMP
    >>> # PARALLEL region
    >>> paralleltrans.apply(schedule.children)
    >>> # Ensure loop dependencies are satisfied
    >>> taskwaittrans.apply(schedule.children)
    >>> # Uncomment the following line to see a text view of the schedule
    >>> # print(schedule.view())

    '''
    def __init__(self, grainsize=None, num_tasks=None, nogroup=False):
        self._grainsize = None
        self._num_tasks = None
        self.omp_grainsize = grainsize
        self.omp_num_tasks = num_tasks
        self.omp_nogroup = nogroup
        super().__init__()

    def __str__(self):
        return "Adds an 'OpenMP TASKLOOP' directive to a loop"

    @property
    def omp_nogroup(self):
        '''
        Returns whether the nogroup clause should be specified for
        this transformation. By default the nogroup clause is applied.

        :returns: whether the nogroup clause should be specified by
                  this transformation.
        :rtype: bool
        '''
        return self._nogroup

    @omp_nogroup.setter
    def omp_nogroup(self, nogroup):
        '''
        Sets whether the nogroup clause should be specified for this
        transformation.

        :param bool nogroup: value to set whether the nogroup clause should be
                             used for this transformation.

        raises TypeError: if the nogroup parameter is not a bool.
        '''
        if not isinstance(nogroup, bool):
            raise TypeError(f"Expected nogroup to be a bool "
                            f"but got a {type(nogroup).__name__}")
        self._nogroup = nogroup

    @property
    def omp_grainsize(self):
        '''
        Returns the grainsize that will be specified by
        this transformation. By default the grainsize
        clause is not applied, so grainsize is None.

        :returns: The grainsize specified by this transformation.
        :rtype: int or None
        '''
        return self._grainsize

    @omp_grainsize.setter
    def omp_grainsize(self, value):
        '''
        Sets the grainsize that will be specified by
        this transformation. Checks the grainsize is
        a positive integer value or None.

        :param value: integer value to use in the grainsize clause.
        :type value: int or None

        :raises TransformationError: if value is not an int and is not None.
        :raises TransformationError: if value is negative.
        :raises TransformationError: if grainsize and num_tasks are \
                                     both specified.
        '''
        if (not isinstance(value, int)) and (value is not None):
            raise TransformationError(f"grainsize must be an integer or None, "
                                      f"got {type(value).__name__}")

        if (value is not None) and (value <= 0):
            raise TransformationError(f"grainsize must be a positive "
                                      f"integer, got {value}")

        if value is not None and self.omp_num_tasks is not None:
            raise TransformationError(
                "The grainsize and num_tasks clauses would both "
                "be specified for this Taskloop transformation")
        self._grainsize = value

    @property
    def omp_num_tasks(self):
        '''
        Returns the num_tasks that will be specified
        by this transformation. By default the num_tasks
        clause is not applied so num_tasks is None.

        :returns: The grainsize specified by this transformation.
        :rtype: int or None
        '''
        return self._num_tasks

    @omp_num_tasks.setter
    def omp_num_tasks(self, value):
        '''
        Sets the num_tasks that will be specified by
        this transformation. Checks that num_tasks is
        a positive integer value or None.

        :param value: integer value to use in the num_tasks clause.
        :type value: int or None

        :raises TransformationError: if value is not an int and is not None.
        :raises TransformationError: if value is negative.
        :raises TransformationError: if grainsize and num_tasks are \
                                     both specified.

        '''
        if (not isinstance(value, int)) and (value is not None):
            raise TransformationError(f"num_tasks must be an integer or None,"
                                      f" got {type(value).__name__}")

        if (value is not None) and (value <= 0):
            raise TransformationError(f"num_tasks must be a positive "
                                      f"integer, got {value}")

        if value is not None and self.omp_grainsize is not None:
            raise TransformationError(
                "The grainsize and num_tasks clauses would both "
                "be specified for this Taskloop transformation")
        self._num_tasks = value

    def _directive(self, children, collapse=None):
        '''
        Creates the type of directive needed for this sub-class of
        transformation.

        :param children: list of Nodes that will be the children of
                         the created directive.
        :type children: list of :py:class:`psyclone.psyir.nodes.Node`
        :param int collapse: currently un-used but required to keep
                             interface the same as in base class.
        :returns: the new node representing the directive in the AST.
        :rtype: :py:class:`psyclone.psyir.nodes.OMPTaskloopDirective`

        :raises NotImplementedError: if a collapse argument is supplied
        '''
        # TODO 2672: OpenMP loop functions don't support collapse
        if collapse:
            raise NotImplementedError(
                "The COLLAPSE clause is not yet supported for "
                "'!$omp taskloop' directives (#2672).")
        _directive = OMPTaskloopDirective(children=children,
                                          grainsize=self.omp_grainsize,
                                          num_tasks=self.omp_num_tasks,
                                          nogroup=self.omp_nogroup)
        return _directive

    def apply(self, node, options=None):
        '''Apply the OMPTaskloopTrans transformation to the specified node in
        a Schedule. This node must be a Loop since this transformation
        corresponds to wrapping the generated code with directives like so:

        .. code-block:: fortran

          !$OMP TASKLOOP
          do ...
             ...
          end do
          !$OMP END TASKLOOP

        At code-generation time (when
        :py:meth:`OMPTaskloopDirective.gen_code` is called), this node must be
        within (i.e. a child of) an OpenMP SERIAL region.

        If the keyword "nogroup" is specified in the options, it will cause a
        nogroup clause be generated if it is set to True. This will override
        the value supplied to the constructor, but will only apply to the
        apply call to which the value is supplied.

        :param node: the supplied node to which we will apply the \
                     OMPTaskloopTrans transformation
        :type node: :py:class:`psyclone.psyir.nodes.Node`
        :param options: a dictionary with options for transformations\
                        and validation.
        :type options: Optional[Dict[str, Any]]
        :param bool options["nogroup"]:
                indicating whether a nogroup clause should be applied to
                this taskloop.

        '''
        if not options:
            options = {}
        current_nogroup = self.omp_nogroup
        # If nogroup is specified it overrides that supplied to the
        # constructor of the Transformation, but will be reset at the
        # end of this function
        self.omp_nogroup = options.get("nogroup", current_nogroup)

        try:
            super().apply(node, options)
        finally:
            # Reset the nogroup value to the original value
            self.omp_nogroup = current_nogroup


class MarkRoutineForGPUMixin:
    ''' This Mixin provides the "validate_it_can_run_on_gpu" method that
    given a routine or kernel node, it checks that the callee code is valid
    to run on a GPU. It is implemented as a Mixin because transformations
    from multiple programming models, e.g. OpenMP and OpenACC, can reuse
    the same logic.

    '''
    def validate_it_can_run_on_gpu(self, node, options):
        '''
        Check that the supplied node can be marked as available to be
        called on GPU.

        :param node: the kernel or routine to validate.
        :type node: :py:class:`psyclone.psyGen.Kern` |
                    :py:class:`psyclone.psyir.nodes.Routine`
        :param options: a dictionary with options for transformations.
        :type options: Optional[Dict[str, Any]]
        :param bool options["force"]: whether to allow routines with
            CodeBlocks to run on the GPU.

        :raises TransformationError: if the node is not a kernel or a routine.
        :raises TransformationError: if the target is a built-in kernel.
        :raises TransformationError: if it is a kernel but without an
                                     associated PSyIR.
        :raises TransformationError: if any of the symbols in the kernel are
                                     accessed via a module use statement (and
                                     are not compile-time constants).
        :raises TransformationError: if the routine contains any CodeBlocks.
        :raises TransformationError: if the kernel contains any calls to other
                                     routines.
        '''
        force = options.get("force", False) if options else False

        if not isinstance(node, (Kern, Routine)):
            raise TransformationError(
                f"The {type(self).__name__} must be applied to a sub-class of "
                f"Kern or Routine but got '{type(node).__name__}'.")

        # If it is a kernel call it must have an accessible implementation
        if isinstance(node, BuiltIn):
            raise TransformationError(
                f"Applying {type(self).__name__} to a built-in kernel is not "
                f"yet supported and kernel '{node.name}' is of type "
                f"'{type(node).__name__}'")

        if isinstance(node, Kern):
            # Get the PSyIR routine from the associated kernel. If there is an
            # exception (this could mean that there is no associated tree
            # or that the frontend failed to convert it into PSyIR) reraise it
            # as a TransformationError
            try:
                _, kernel_schedules = node.get_kernel_schedule()
            except Exception as error:
                raise TransformationError(
                    f"Failed to create PSyIR for kernel '{node.name}'. "
                    f"Cannot transform such a kernel.") from error

            k_or_r = "Kernel"
        else:
            # Supplied node is a PSyIR Routine which *is* a Schedule.
            kernel_schedules = [node]
            k_or_r = "routine"

        # Check that the routine does not access any data that is imported via
        # a 'use' statement.
        # TODO #2271 - this implementation will not catch symbols from literal
        # precisions or intialisation expressions.
        for ksched in kernel_schedules:
            refs = ksched.walk(Reference)
            for ref in refs:
                if ref.symbol.is_import:
                    # resolve_type does nothing if the Symbol type is known.
                    try:
                        ref.symbol.resolve_type()
                    except (SymbolError, FileNotFoundError):
                        # TODO #11 - log that we failed to resolve this Symbol.
                        pass
                    if (isinstance(ref.symbol, DataSymbol) and
                            ref.symbol.is_constant):
                        # An import of a compile-time constant is fine.
                        continue
                    raise TransformationError(
                        f"{k_or_r} '{node.name}' accesses the symbol "
                        f"'{ref.symbol}' which is imported. If this symbol "
                        f"represents data then it must first be converted to a"
                        f" {k_or_r} argument using the "
                        f"KernelImportsToArguments transformation.")

            # We forbid CodeBlocks because we can't be certain that what they
            # contain can be executed on a GPU. However, we do permit the user
            # to override this check.
            cblocks = ksched.walk(CodeBlock)
            if not force:
                if cblocks:
                    cblock_txt = ("\n  " + "\n  ".join(
                        str(node) for node in cblocks[0].get_ast_nodes)
                                  + "\n")
                    option_txt = "options={'force': True}"
                    raise TransformationError(
                        f"Cannot safely apply {type(self).__name__} to "
                        f"{k_or_r} '{node.name}' because its PSyIR contains "
                        f"one or more CodeBlocks:{cblock_txt}You may use "
                        f"'{option_txt}' to override this check.")
            else:
                # Check any accesses within CodeBlocks.
                # TODO #2271 - this will be handled as part of the checking to
                # be implemented using the dependence analysis.
                for cblock in cblocks:
                    names = cblock.get_symbol_names()
                    for name in names:
                        sym = ksched.symbol_table.lookup(name)
                        if sym.is_import:
                            raise TransformationError(
                                f"{k_or_r} '{node.name}' accesses the symbol "
                                f"'{sym.name}' within a CodeBlock and this "
                                f"symbol is imported. {type(self).__name__} "
                                f"cannot be applied to such a {k_or_r}.")

            calls = ksched.walk(Call)
            for call in calls:
                if not call.is_available_on_device():
                    call_str = call.debug_string().rstrip("\n")
                    raise TransformationError(
                        f"{k_or_r} '{node.name}' calls another routine "
                        f"'{call_str}' which is not available on the "
                        f"accelerator device and therefore cannot have "
                        f"{type(self).__name__} applied to it (TODO #342).")


class OMPDeclareTargetTrans(Transformation, MarkRoutineForGPUMixin):
    '''
    Adds an OpenMP declare target directive to the specified routine.

    For example:

    >>> from psyclone.psyir.frontend.fortran import FortranReader
    >>> from psyclone.psyir.nodes import Loop
    >>> from psyclone.transformations import OMPDeclareTargetTrans
    >>>
    >>> tree = FortranReader().psyir_from_source("""
    ...     subroutine my_subroutine(A)
    ...         integer, dimension(10, 10), intent(inout) :: A
    ...         integer :: i
    ...         integer :: j
    ...         do i = 1, 10
    ...             do j = 1, 10
    ...                 A(i, j) = 0
    ...             end do
    ...         end do
    ...     end subroutine
    ...     """
    >>> omptargettrans = OMPDeclareTargetTrans()
    >>> omptargettrans.apply(tree.walk(Routine)[0])

    will generate:

    .. code-block:: fortran

        subroutine my_subroutine(A)
            integer, dimension(10, 10), intent(inout) :: A
            integer :: i
            integer :: j
            !$omp declare target
            do i = 1, 10
                do j = 1, 10
                    A(i, j) = 0
                end do
            end do
        end subroutine

    '''
    def apply(self, node, options=None):
        ''' Insert an OMPDeclareTargetDirective inside the provided routine or
        associated PSyKAl kernel.

        :param node: the kernel or routine which is the target of this
            transformation.
        :type node: :py:class:`psyclone.psyir.nodes.Routine` |
                    :py:class:`psyclone.psyGen.Kern`
        :param options: a dictionary with options for transformations.
        :type options: Optional[Dict[str, Any]]
        :param bool options["force"]: whether to allow routines with
            CodeBlocks to run on the GPU.

        '''
        self.validate(node, options)

        if isinstance(node, Kern):
            # Flag that the kernel has been modified
            node.modified = True

            # Get the schedule representing the kernel subroutine
            _, routines = node.get_kernel_schedule()
        else:
            routines = [node]

        for routine in routines:
            if not any(isinstance(child, OMPDeclareTargetDirective) for
                       child in routine.children):
                routine.children.insert(0, OMPDeclareTargetDirective())

    def validate(self, node, options=None):
        ''' Check that an OMPDeclareTargetDirective can be inserted.

        :param node: the kernel or routine which is the target of this
            transformation.
        :type node: :py:class:`psyclone.psyGen.Kern` |
                    :py:class:`psyclone.psyir.nodes.Routine`
        :param options: a dictionary with options for transformations.
        :type options: Optional[Dict[str, Any]]
        :param bool options["force"]: whether to allow routines with
            CodeBlocks to run on the GPU.

        :raises TransformationError: if the node is not a kernel or a routine.
        :raises TransformationError: if the target is a built-in kernel.
        :raises TransformationError: if it is a kernel but without an
                                     associated PSyIR.
        :raises TransformationError: if any of the symbols in the kernel are
                                     accessed via a module use statement.
        :raises TransformationError: if the kernel contains any calls to other
                                     routines.

        '''
        super().validate(node, options=options)

        self.validate_it_can_run_on_gpu(node, options)


class ACCLoopTrans(ParallelLoopTrans):
    '''
    Adds an OpenACC loop directive to a loop. This directive must be within
    the scope of some OpenACC Parallel region (at code-generation time).

    For example:

    >>> from psyclone.parse.algorithm import parse
    >>> from psyclone.parse.utils import ParseError
    >>> from psyclone.psyGen import PSyFactory
    >>> from psyclone.errors import GenerationError
    >>> api = "gocean"
    >>> ast, invokeInfo = parse(GOCEAN_SOURCE_FILE, api=api)
    >>> psy = PSyFactory(api).create(invokeInfo)
    >>>
    >>> from psyclone.psyGen import TransInfo
    >>> t = TransInfo()
    >>> ltrans = t.get_trans_name('ACCLoopTrans')
    >>> rtrans = t.get_trans_name('ACCParallelTrans')
    >>>
    >>> schedule = psy.invokes.get('invoke_0').schedule
    >>> # Uncomment the following line to see a text view of the schedule
    >>> # print(schedule.view())
    >>>
    >>> # Apply the OpenACC Loop transformation to *every* loop in the schedule
    >>> for child in schedule.children[:]:
    ...     ltrans.apply(child)
    >>>
    >>> # Enclose all of these loops within a single OpenACC parallel region
    >>> rtrans.apply(schedule)
    >>>

    '''
    # The types of node that must be excluded from the section of PSyIR
    # being transformed.
    excluded_node_types = (PSyDataNode,)

    def __init__(self):
        # Whether to add the "independent" clause
        # to the loop directive.
        self._independent = True
        self._sequential = False
        self._gang = False
        self._vector = False
        super().__init__()

    def __str__(self):
        return "Adds an 'OpenACC loop' directive to a loop"

    def _directive(self, children, collapse=None):
        '''
        Creates the ACCLoopDirective needed by this sub-class of
        transformation.

        :param children: list of child nodes of the new directive Node.
        :type children: list of :py:class:`psyclone.psyir.nodes.Node`
        :param int collapse: number of nested loops to collapse or None if
                             no collapse attribute is required.
        '''
        directive = ACCLoopDirective(children=children,
                                     collapse=collapse,
                                     independent=self._independent,
                                     sequential=self._sequential,
                                     gang=self._gang,
                                     vector=self._vector)
        return directive

    def apply(self, node, options=None):
        '''
        Apply the ACCLoop transformation to the specified node. This node
        must be a Loop since this transformation corresponds to
        inserting a directive immediately before a loop, e.g.:

        .. code-block:: fortran

          !$ACC LOOP
          do ...
             ...
          end do

        At code-generation time (when
        :py:meth:`psyclone.psyir.nodes.ACCLoopDirective.gen_code` is called),
        this node must be within (i.e. a child of) a PARALLEL region.

        :param node: the supplied node to which we will apply the
                     Loop transformation.
        :type node: :py:class:`psyclone.psyir.nodes.Loop`
        :param options: a dictionary with options for transformations.
        :type options: Optional[Dict[str, Any]]
        :param int options["collapse"]: number of nested loops to collapse.
        :param bool options["independent"]: whether to add the "independent"
                clause to the directive (not strictly necessary within
                PARALLEL regions).
        :param bool options["sequential"]: whether to add the "seq" clause to
                the directive.
        :param bool options["gang"]: whether to add the "gang" clause to the
                directive.
        :param bool options["vector"]: whether to add the "vector" clause to
                the directive.

        '''
        # Store sub-class specific options. These are used when
        # creating the directive (in the _directive() method).
        if not options:
            options = {}
        self._independent = options.get("independent", True)
        self._sequential = options.get("sequential", False)
        self._gang = options.get("gang", False)
        self._vector = options.get("vector", False)

        # Call the apply() method of the base class
        super().apply(node, options)


class OMPParallelLoopTrans(OMPLoopTrans):

    ''' Adds an OpenMP PARALLEL DO directive to a loop.

        For example:

        >>> from psyclone.parse.algorithm import parse
        >>> from psyclone.psyGen import PSyFactory
        >>> ast, invokeInfo = parse("dynamo.F90")
        >>> psy = PSyFactory("lfric").create(invokeInfo)
        >>> schedule = psy.invokes.get('invoke_v3_kernel_type').schedule
        >>> # Uncomment the following line to see a text view of the schedule
        >>> # print(schedule.view())
        >>>
        >>> from psyclone.transformations import OMPParallelLoopTrans
        >>> trans = OMPParallelLoopTrans()
        >>> trans.apply(schedule.children[0])
        >>> # Uncomment the following line to see a text view of the schedule
        >>> # print(schedule.view())

    '''
    def __str__(self):
        return "Add an 'OpenMP PARALLEL DO' directive"

    def apply(self, node, options=None):
        ''' Apply an OMPParallelLoop Transformation to the supplied node
        (which must be a Loop). In the generated code this corresponds to
        wrapping the Loop with directives:

        .. code-block:: fortran

          !$OMP PARALLEL DO ...
          do ...
            ...
          end do
          !$OMP END PARALLEL DO

        :param node: the node (loop) to which to apply the transformation.
        :type node: :py:class:`psyclone.f2pygen.DoGen`
        :param options: a dictionary with options for transformations\
                        and validation.
        :type options: Optional[Dict[str, Any]]
        '''
        self.validate(node, options=options)

        # keep a reference to the node's original parent and its index as these
        # are required and will change when we change the node's location
        node_parent = node.parent
        node_position = node.position

        # add our OpenMP loop directive setting its parent to the node's
        # parent and its children to the node
        directive = OMPParallelDoDirective(children=[node.detach()],
                                           omp_schedule=self.omp_schedule)

        # add the OpenMP loop directive as a child of the node's parent
        node_parent.addchild(directive, index=node_position)


class DynamoOMPParallelLoopTrans(OMPParallelLoopTrans):

    ''' Dynamo-specific OpenMP loop transformation. Adds Dynamo specific
        validity checks. Actual transformation is done by the
        :py:class:`base class <OMPParallelLoopTrans>`.

        :param str omp_directive: choose which OpenMP loop directive to use.
            Defaults to "do".
        :param str omp_schedule: the OpenMP schedule to use. Must be one of
            'runtime', 'static', 'dynamic', 'guided' or 'auto'. Defaults to
            'static'.

    '''
    def __init__(self, omp_directive="do", omp_schedule="static"):
        super().__init__(omp_directive=omp_directive,
                         omp_schedule=omp_schedule)

    def __str__(self):
        return "Add an OpenMP Parallel Do directive to a Dynamo loop"

    def validate(self, node, options=None):
        '''
        Perform LFRic-specific loop validity checks then call the `validate`
        method of the base class.

        :param node: the Node in the Schedule to check
        :type node: :py:class:`psyclone.psyir.nodes.Node`
        :param options: a dictionary with options for transformations.
        :type options: Optional[Dict[str, Any]]

        :raises TransformationError: if the supplied Node is not a LFRicLoop.
        :raises TransformationError: if the associated loop requires
            colouring.
        '''
        if not isinstance(node, LFRicLoop):
            raise TransformationError(
                f"Error in {self.name} transformation. The supplied node "
                f"must be a LFRicLoop but got '{type(node).__name__}'")

        # If the loop is not already coloured then check whether or not
        # it should be. If the field space is discontinuous (including
        # any_discontinuous_space) then we don't need to worry about
        # colouring.
        const = LFRicConstants()
        if node.field_space.orig_name not in const.VALID_DISCONTINUOUS_NAMES:
            if node.loop_type != 'colour' and node.has_inc_arg():
                raise TransformationError(
                    f"Error in {self.name} transformation. The kernel has an "
                    f"argument with INC access. Colouring is required.")
        # As this is a domain-specific loop, we don't perform general
        # dependence analysis because it is too conservative and doesn't
        # account for the special steps taken for such a loop at code-
        # generation time (e.g. the way we ensure variables are given the
        # correct sharing attributes).
        local_options = options.copy() if options else {}
        local_options["force"] = True
        super().validate(node, options=local_options)


class GOceanOMPParallelLoopTrans(OMPParallelLoopTrans):

    '''GOcean specific OpenMP Do loop transformation. Adds GOcean
       specific validity checks (that supplied Loop is an inner or outer
       loop). Actual transformation is done by
       :py:class:`base class <OMPParallelLoopTrans>`.

        :param str omp_directive: choose which OpenMP loop directive to use. \
            Defaults to "do".
        :param str omp_schedule: the OpenMP schedule to use. Must be one of \
            'runtime', 'static', 'dynamic', 'guided' or 'auto'. Defaults to \
            'static'.

    '''
    def __init__(self, omp_directive="do", omp_schedule="static"):
        super().__init__(omp_directive=omp_directive,
                         omp_schedule=omp_schedule)

    def __str__(self):
        return "Add an OpenMP Parallel Do directive to a GOcean loop"

    def apply(self, node, options=None):
        ''' Perform GOcean-specific loop validity checks then call
        :py:meth:`OMPParallelLoopTrans.apply`.

        :param node: a Loop node from an AST.
        :type node: :py:class:`psyclone.psyir.nodes.Loop`
        :param options: a dictionary with options for transformations\
                        and validation.
        :type options: Optional[Dict[str, Any]]

        :raises TransformationError: if the supplied node is not an inner or\
            outer loop.

        '''
        self.validate(node, options=options)

        # Check we are either an inner or outer loop
        if node.loop_type not in ["inner", "outer"]:
            raise TransformationError(
                "Error in "+self.name+" transformation.  The requested loop"
                " is not of type inner or outer.")

        OMPParallelLoopTrans.apply(self, node)


class Dynamo0p3OMPLoopTrans(OMPLoopTrans):

    ''' LFRic (Dynamo 0.3) specific orphan OpenMP loop transformation. Adds
    Dynamo-specific validity checks.

    :param str omp_schedule: the OpenMP schedule to use. Must be one of \
        'runtime', 'static', 'dynamic', 'guided' or 'auto'. Defaults to \
        'static'.

    '''
    def __init__(self, omp_schedule="static"):
        super().__init__(omp_directive="do", omp_schedule=omp_schedule)

    def __str__(self):
        return "Add an OpenMP DO directive to a Dynamo 0.3 loop"

    def validate(self, node, options=None):
        ''' Perform LFRic (Dynamo 0.3) specific loop validity checks for the
        OMPLoopTrans.

        :param node: the Node in the Schedule to check
        :type node: :py:class:`psyclone.psyir.nodes.Node`
        :param options: a dictionary with options for transformations \
                        and validation.
        :type options: Optional[Dict[str, Any]]
        :param bool options["reprod"]: \
            indicating whether reproducible reductions should be used. \
            By default the value from the config file will be used.

        :raises TransformationError: if an OMP loop transform would create \
            incorrect code.

        '''
        # Since this function potentially modifies the user's option
        # dictionary, create a copy:
        options = options.copy() if options else {}

        # Make sure the default is set:
        options["reprod"] = options.get("reprod",
                                        Config.get().reproducible_reductions)

        # This transformation allows to parallelise loops with potential
        # dependencies because we use cell colouring to guarantee that
        # neighbours are not updated at the same time.
        options["force"] = True
        super().validate(node, options=options)

        # If the loop is not already coloured then check whether or not
        # it should be
        if node.loop_type != 'colour' and node.has_inc_arg():
            raise TransformationError(
                f"Error in {self.name} transformation. The kernel has an "
                f"argument with INC access. Colouring is required.")

    def apply(self, node, options=None):
        ''' Apply LFRic (Dynamo 0.3) specific OMPLoopTrans.

        :param node: the Node in the Schedule to check.
        :type node: :py:class:`psyclone.psyir.nodes.Node`
        :param options: a dictionary with options for transformations
                        and validation.
        :type options: Optional[dict[str, Any]]
        :param bool options["reprod"]:
                indicating whether reproducible reductions should be used.
                By default the value from the config file will be used.

        '''
        # Since this function potentially modifies the user's option
        # dictionary, create a copy:
        options = options.copy() if options else {}
        # Make sure the default is set:
        options["reprod"] = options.get("reprod",
                                        Config.get().reproducible_reductions)

        # This transformation allows to parallelise loops with potential
        # dependencies because we use cell colouring to guarantee that
        # neighbours are not updated at the same time.
        options["force"] = True

        super().apply(node, options)


class GOceanOMPLoopTrans(OMPLoopTrans):

    ''' GOcean-specific orphan OpenMP loop transformation. Adds GOcean
        specific validity checks (that the node is either an inner or outer
        Loop).

        :param str omp_directive: choose which OpenMP loop directive to use. \
            Defaults to "do".
        :param str omp_schedule: the OpenMP schedule to use. Must be one of \
            'runtime', 'static', 'dynamic', 'guided' or 'auto'. Defaults to \
            'static'.

        '''
    def __init__(self, omp_directive="do", omp_schedule="static"):
        super().__init__(omp_directive=omp_directive,
                         omp_schedule=omp_schedule)

    def __str__(self):
        return "Add the selected OpenMP loop directive to a GOcean loop"

    def validate(self, node, options=None):
        '''
        Checks that the supplied node is a valid target for parallelisation
        using OMP directives.

        :param node: the candidate loop for parallelising using OMP Do.
        :type node: :py:class:`psyclone.psyir.nodes.Loop`
        :param options: a dictionary with options for transformations.
        :type options: Optional[Dict[str, Any]]

        :raises TransformationError: if the loop_type of the supplied Loop is \
                                     not "inner" or "outer".

        '''
        super().validate(node, options=options)

        # Check we are either an inner or outer loop
        if node.loop_type not in ["inner", "outer"]:
            raise TransformationError("Error in "+self.name+" transformation."
                                      " The requested loop is not of type "
                                      "inner or outer.")


class ColourTrans(LoopTrans):
    '''
    Apply a colouring transformation to a loop (in order to permit a
    subsequent parallelisation over colours). For example:

    >>> invoke = ...
    >>> schedule = invoke.schedule
    >>>
    >>> ctrans = ColourTrans()
    >>>
    >>> # Colour all of the loops
    >>> for child in schedule.children:
    >>>     ctrans.apply(child)
    >>>
    >>> # Uncomment the following line to see a text view of the schedule
    >>> # print(schedule.view())

    '''
    def __str__(self):
        return "Split a loop into colours"

    def apply(self, node, options=None):
        '''
        Converts the Loop represented by :py:obj:`node` into a
        nested loop where the outer loop is over colours and the inner
        loop is over cells of that colour.

        :param node: the loop to transform.
        :type node: :py:class:`psyclone.psyir.nodes.Loop`
        :param options: options for the transformation.
        :type options: Optional[Dict[str, Any]]

        '''
        self.validate(node, options=options)

        colours_loop = self._create_colours_loop(node)

        # Add this loop as a child of the original node's parent
        node.parent.addchild(colours_loop, index=node.position)

        # Add contents of node to colour loop.
        colours_loop.loop_body[0].loop_body.children.extend(
            node.loop_body.pop_all_children())

        # remove original loop
        node.detach()

    def _create_colours_loop(self, node):
        '''
        Creates a nested loop (colours, and cells of a given colour) to
        replace the supplied loop over cells.

        :param node: the loop for which to create a coloured version.
        :type node: :py:class:`psyclone.psyir.nodes.Loop`

        :returns: doubly-nested loop over colours and cells of a given colour.
        :rtype: :py:class:`psyclone.psyir.nodes.Loop`

        :raises NotImplementedError: this method must be overridden in an \
                                     API-specific sub-class.
        '''
        raise InternalError("_create_colours_loop() must be overridden in an "
                            "API-specific sub-class.")


class Dynamo0p3ColourTrans(ColourTrans):

    '''Split a Dynamo 0.3 loop over cells into colours so that it can be
    parallelised. For example:

    >>> from psyclone.parse.algorithm import parse
    >>> from psyclone.psyGen import PSyFactory
    >>> import transformations
    >>> import os
    >>> import pytest
    >>>
    >>> TEST_API = "lfric"
    >>> _,info=parse(os.path.join(os.path.dirname(os.path.abspath(__file__)),
    >>>              "tests", "test_files", "dynamo0p3",
    >>>              "4.6_multikernel_invokes.f90"),
    >>>              api=TEST_API)
    >>> psy = PSyFactory(TEST_API).create(info)
    >>> invoke = psy.invokes.get('invoke_0')
    >>> schedule = invoke.schedule
    >>>
    >>> ctrans = Dynamo0p3ColourTrans()
    >>> otrans = DynamoOMPParallelLoopTrans()
    >>>
    >>> # Colour all of the loops
    >>> for child in schedule.children:
    >>>     ctrans.apply(child)
    >>>
    >>> # Then apply OpenMP to each of the colour loops
    >>> for child in schedule.children:
    >>>     otrans.apply(child.children[0])
    >>>
    >>> # Uncomment the following line to see a text view of the schedule
    >>> # print(schedule.view())

    Colouring in the LFRic (Dynamo 0.3) API is subject to the following rules:

    * Only kernels which operate on 'CELL_COLUMN's and which increment a
      field on a continuous function space require colouring. Kernels that
      update a field on a discontinuous function space will cause this
      transformation to raise an exception. Kernels that only write to a field
      on a continuous function space also do not require colouring but are
      permitted.
    * A kernel may have at most one field with 'GH_INC' access.
    * A separate colour map will be required for each field that is coloured
      (if an invoke contains >1 kernel call).

    '''
    def __str__(self):
        return "Split a Dynamo 0.3 loop over cells into colours"

    def apply(self, node, options=None):
        '''Performs LFRic-specific error checking and then uses the parent
        class to convert the Loop represented by :py:obj:`node` into a
        nested loop where the outer loop is over colours and the inner
        loop is over cells of that colour.

        :param node: the loop to transform.
        :type node: :py:class:`psyclone.domain.lfric.LFRicLoop`
        :param options: a dictionary with options for transformations.\
        :type options: Optional[Dict[str, Any]]

        '''
        # check node is a loop
        super().validate(node, options=options)

        # Check we need colouring
        const = LFRicConstants()
        if node.field_space.orig_name in \
           const.VALID_DISCONTINUOUS_NAMES:
            raise TransformationError(
                "Error in DynamoColour transformation. Loops iterating over "
                "a discontinuous function space are not currently supported.")

        # Colouring is only necessary (and permitted) if the loop is
        # over cells. Since this is the default it is represented by
        # an empty string.
        if node.loop_type != "":
            raise TransformationError(
                f"Error in DynamoColour transformation. Only loops over cells "
                f"may be coloured but this loop is over {node.loop_type}")

        # Check whether we have a field that has INC access
        if not node.has_inc_arg():
            # TODO generate a warning here as we don't need to colour
            # a loop that does not update a field with INC access
            pass

        # Check that we're not attempting to colour a loop that is
        # already within an OpenMP region (because the loop over
        # colours *must* be sequential)
        if node.ancestor(OMPDirective):
            raise TransformationError("Cannot have a loop over colours "
                                      "within an OpenMP parallel region.")

        # Get the ancestor InvokeSchedule as applying the transformation
        # creates a new Loop node.
        sched = node.ancestor(LFRicInvokeSchedule)

        super().apply(node, options=options)

        # Finally, update the information on the colourmaps required for
        # the mesh(es) in this invoke.
        if sched and sched.invoke:
            sched.invoke.meshes.colourmap_init()

    def _create_colours_loop(self, node):
        '''
        Creates a nested loop (colours, and cells of a given colour) which
        can be used to replace the supplied loop over cells.

        :param node: the loop for which to create a coloured version.
        :type node: :py:class:`psyclone.psyir.nodes.Loop`

        :returns: doubly-nested loop over colours and cells of a given colour.
        :rtype: :py:class:`psyclone.psyir.nodes.Loop`

        '''
        # Create a colours loop. This loops over colours and must be run
        # sequentially.
        colours_loop = node.__class__(parent=node.parent, loop_type="colours")
        colours_loop.field_space = node.field_space
        colours_loop.iteration_space = node.iteration_space
        colours_loop.set_lower_bound("start")
        colours_loop.set_upper_bound("ncolours")

        # Create a colour loop. This loops over cells of a particular colour
        # and can be run in parallel.
        colour_loop = node.__class__(parent=colours_loop.loop_body,
                                     loop_type="colour")
        colour_loop.field_space = node.field_space
        colour_loop.field_name = node.field_name
        colour_loop.iteration_space = node.iteration_space
        colour_loop.set_lower_bound("start")
        colour_loop.kernel = node.kernel

        if node.upper_bound_name in LFRicConstants().HALO_ACCESS_LOOP_BOUNDS:
            # If the original loop went into the halo then this coloured loop
            # must also go into the halo.
            index = node.upper_bound_halo_depth
            colour_loop.set_upper_bound("colour_halo", index)
        else:
            # No halo access.
            colour_loop.set_upper_bound("ncolour")

        # Add this loop as a child of our loop over colours
        colours_loop.loop_body.addchild(colour_loop)

        return colours_loop


class ParallelRegionTrans(RegionTrans, metaclass=abc.ABCMeta):
    '''
    Base class for transformations that create a parallel region.

    '''
    # The types of node that must be excluded from the section of PSyIR
    # being transformed.
    excluded_node_types = (CodeBlock, Return, psyGen.HaloExchange)

    def __init__(self):
        # Holds the class instance or create call for the type of
        # parallel region to generate
        self._directive_factory = None
        super().__init__()

    @abc.abstractmethod
    def __str__(self):
        pass  # pragma: no cover

    def validate(self, node_list, options=None):
        # pylint: disable=arguments-renamed
        '''
        Check that the supplied list of Nodes are eligible to be
        put inside a parallel region.

        :param list node_list: list of nodes to put into a parallel region
        :param options: a dictionary with options for transformations.\
        :type options: Optional[Dict[str, Any]]
        :param bool options["node-type-check"]: this flag controls whether \
            or not the type of the nodes enclosed in the region should be \
            tested to avoid using unsupported nodes inside a region.

        :raises TransformationError: if the supplied node is an \
            InvokeSchedule rather than being within an InvokeSchedule.
        :raises TransformationError: if the supplied nodes are not all \
            children of the same parent (siblings).

        '''
        node_list = self.get_node_list(node_list)
        if isinstance(node_list[0], InvokeSchedule):
            raise TransformationError(
                f"A {self.name} transformation cannot be applied to an "
                f"InvokeSchedule but only to one or more nodes from within an "
                f"InvokeSchedule.")

        node_parent = node_list[0].parent

        for child in node_list:
            if child.parent is not node_parent:
                raise TransformationError(
                    f"Error in {self.name} transformation: supplied nodes are "
                    f"not children of the same parent.")
        super().validate(node_list, options)

    def apply(self, target_nodes, options=None):
        # pylint: disable=arguments-renamed
        '''
        Apply this transformation to a subset of the nodes within a
        schedule - i.e. enclose the specified Loops in the
        schedule within a single parallel region.

        :param target_nodes: a single Node or a list of Nodes.
        :type target_nodes: (list of) :py:class:`psyclone.psyir.nodes.Node`
        :param options: a dictionary with options for transformations.
        :type options: Optional[Dict[str, Any]]
        :param bool options["node-type-check"]: this flag controls if the \
                type of the nodes enclosed in the region should be tested \
                to avoid using unsupported nodes inside a region.

        '''

        # Check whether we've been passed a list of nodes or just a
        # single node. If the latter then we create ourselves a
        # list containing just that node.
        node_list = self.get_node_list(target_nodes)
        self.validate(node_list, options)

        # Keep a reference to the parent of the nodes that are to be
        # enclosed within a parallel region. Also keep the index of
        # the first child to be enclosed as that will become the
        # position of the new !$omp parallel directive.
        node_parent = node_list[0].parent
        node_position = node_list[0].position

        # Create the parallel directive as a child of the
        # parent of the nodes being enclosed and with those nodes
        # as its children.
        # pylint: disable=not-callable
        directive = self._directive_factory(
            children=[node.detach() for node in node_list])

        # Add the region directive as a child of the parent
        # of the nodes being enclosed and at the original location
        # of the first of these nodes
        node_parent.addchild(directive, index=node_position)


class OMPSingleTrans(ParallelRegionTrans):
    '''
    Create an OpenMP SINGLE region by inserting directives. The most
    likely use case for this transformation is to wrap around task-based
    transformations. The parent region for this should usually also be
    a OMPParallelTrans.

    :param bool nowait: whether to apply a nowait clause to this \
                       transformation. The default value is False

    For example:

    >>> from psyclone.parse.algorithm import parse
    >>> from psyclone.psyGen import PSyFactory
    >>> api = "gocean"
    >>> ast, invokeInfo = parse(GOCEAN_SOURCE_FILE, api=api)
    >>> psy = PSyFactory(api).create(invokeInfo)
    >>>
    >>> from psyclone.transformations import OMPParallelTrans, OMPSingleTrans
    >>> singletrans = OMPSingleTrans()
    >>> paralleltrans = OMPParallelTrans()
    >>>
    >>> schedule = psy.invokes.get('invoke_0').schedule
    >>> # Uncomment the following line to see a text view of the schedule
    >>> # print(schedule.view())
    >>>
    >>> # Enclose all of these loops within a single OpenMP
    >>> # SINGLE region
    >>> singletrans.apply(schedule.children)
    >>> # Enclose all of these loops within a single OpenMP
    >>> # PARALLEL region
    >>> paralleltrans.apply(schedule.children)
    >>> # Uncomment the following line to see a text view of the schedule
    >>> # print(schedule.view())

    '''
    # The types of node that this transformation cannot enclose
    excluded_node_types = (CodeBlock, Return, ACCDirective,
                           psyGen.HaloExchange, OMPSerialDirective,
                           OMPParallelDirective)

    def __init__(self, nowait=False):
        super().__init__()
        # Set the type of directive that the base class will use
        self._directive_factory = self._directive
        # Store whether this single directive has a barrier or not
        self._omp_nowait = nowait

    def __str__(self):
        return "Insert an OpenMP Single region"

    @property
    def omp_nowait(self):
        ''' :returns: whether or not this Single region uses a nowait \
                      clause to remove the end barrier.
            :rtype: bool
        '''
        return self._omp_nowait

    @property
    def name(self):
        '''
        :returns: the name of this transformation.
        :rtype: str
        '''
        return "OMPSingleTrans"

    @omp_nowait.setter
    def omp_nowait(self, value):
        ''' Sets the nowait property that will be specified by
            this transformation. Checks that the value supplied in
            :py:obj:`value` is a bool

            :param bool value: whether this Single clause should have a \
                               nowait applied.

            :raises TypeError: if the value parameter is not a bool.

        '''
        if not isinstance(value, bool):
            raise TypeError(f"Expected nowait to be a bool "
                            f"but got a {type(value).__name__}")
        self._omp_nowait = value

    def _directive(self, children):
        '''
        Creates the type of directive needed for this sub-class of
        transformation.

        :param children: list of Nodes that will be the children of \
                         the created directive.
        :type children: list of :py:class:`psyclone.psyir.nodes.Node`

        :returns: The directive created for the OpenMP Single Directive
        :rtype: :py:class:`psyclone.psyGen.OMPSingleDirective`

        '''
        _directive = OMPSingleDirective(children=children,
                                        nowait=self.omp_nowait)
        return _directive

    def apply(self, node_list, options=None):
        # pylint: disable=arguments-renamed
        '''Apply the OMPSingleTrans transformation to the specified node in a
        Schedule.

        At code-generation time this node must be within (i.e. a child of)
        an OpenMP PARALLEL region. Code generation happens when
        :py:meth:`OMPLoopDirective.gen_code` is called, or when the PSyIR
        tree is given to a backend.

        If the keyword "nowait" is specified in the options, it will cause a
        nowait clause to be added if it is set to True, otherwise no clause
        will be added.

        :param node_list: the supplied node or node list to which we will \
                          apply the OMPSingleTrans transformation
        :type node_list: (a list of) :py:class:`psyclone.psyir.nodes.Node`
        :param options: a list with options for transformations \
                        and validation.
        :type options: Optional[Dict[str, Any]]
        :param bool options["nowait"]:
                indicating whether or not to use a nowait clause on this \
                single region.

        '''
        if not options:
            options = {}
        if options.get("nowait") is not None:
            self.omp_nowait = options.get("nowait")

        super().apply(node_list, options)


class OMPMasterTrans(ParallelRegionTrans):
    '''
    Create an OpenMP MASTER region by inserting directives. The most
    likely use case for this transformation is to wrap around task-based
    transformations. Note that adding this directive requires a parent
    OpenMP parallel region (which can be inserted by OMPParallelTrans),
    otherwise it will produce an error in generation-time.

    For example:

    >>> from psyclone.parse.algorithm import parse
    >>> from psyclone.psyGen import PSyFactory
    >>> api = "gocean"
    >>> ast, invokeInfo = parse(GOCEAN_SOURCE_FILE, api=api)
    >>> psy = PSyFactory(api).create(invokeInfo)
    >>>
    >>> from psyclone.transformations import OMPParallelTrans, OMPMasterTrans
    >>> mastertrans = OMPMasterTrans()
    >>> paralleltrans = OMPParallelTrans()
    >>>
    >>> schedule = psy.invokes.get('invoke_0').schedule
    >>> # Uncomment the following line to see a text view of the schedule
    >>> # print(schedule.view())
    >>>
    >>> # Enclose all of these loops within a single OpenMP
    >>> # MASTER region
    >>> mastertrans.apply(schedule.children)
    >>> # Enclose all of these loops within a single OpenMP
    >>> # PARALLEL region
    >>> paralleltrans.apply(schedule.children)
    >>> # Uncomment the following line to see a text view of the schedule
    >>> # print(schedule.view())

    '''
    # The types of node that this transformation cannot enclose
    excluded_node_types = (CodeBlock, Return, ACCDirective,
                           psyGen.HaloExchange, OMPSerialDirective,
                           OMPParallelDirective)

    def __init__(self):
        super().__init__()
        # Set the type of directive that the base class will use
        self._directive_factory = OMPMasterDirective

    def __str__(self):
        return "Insert an OpenMP Master region"

    @property
    def name(self):
        '''
        :returns: the name of this transformation as a string.
        :rtype: str
        '''
        return "OMPMasterTrans"


class OMPParallelTrans(ParallelRegionTrans):
    '''
    Create an OpenMP PARALLEL region by inserting directives. For
    example:

    >>> from psyclone.parse.algorithm import parse
    >>> from psyclone.parse.utils import ParseError
    >>> from psyclone.psyGen import PSyFactory
    >>> from psyclone.errors import GenerationError
    >>> api = "gocean"
    >>> ast, invokeInfo = parse(GOCEAN_SOURCE_FILE, api=api)
    >>> psy = PSyFactory(api).create(invokeInfo)
    >>>
    >>> from psyclone.psyGen import TransInfo
    >>> t = TransInfo()
    >>> ltrans = t.get_trans_name('GOceanOMPLoopTrans')
    >>> rtrans = t.get_trans_name('OMPParallelTrans')
    >>>
    >>> schedule = psy.invokes.get('invoke_0').schedule
    >>> # Uncomment the following line to see a text view of the schedule
    >>> # print(schedule.view())
    >>>
    >>> # Apply the OpenMP Loop transformation to *every* loop
    >>> # in the schedule
    >>> for child in schedule.children:
    >>>     ltrans.apply(child)
    >>>
    >>> # Enclose all of these loops within a single OpenMP
    >>> # PARALLEL region
    >>> rtrans.apply(schedule.children)
    >>> # Uncomment the following line to see a text view of the schedule
    >>> # print(schedule.view())

    '''
    # The types of node that this transformation cannot enclose
    excluded_node_types = (CodeBlock, Return, ACCDirective,
                           psyGen.HaloExchange)

    def __init__(self):
        super().__init__()
        # Set the type of directive that the base class will use
        self._directive_factory = OMPParallelDirective.create

    def __str__(self):
        return "Insert an OpenMP Parallel region"

    @property
    def name(self):
        '''
        :returns: the name of this transformation as a string.
        :rtype: str
        '''
        return "OMPParallelTrans"

    def validate(self, node_list, options=None):
        '''
        Perform OpenMP-specific validation checks.

        :param node_list: list of Nodes to put within parallel region.
        :type node_list: list of :py:class:`psyclone.psyir.nodes.Node`
        :param options: a dictionary with options for transformations.
        :type options: Optional[Dict[str, Any]]
        :param bool options["node-type-check"]: this flag controls if the \
                type of the nodes enclosed in the region should be tested \
                to avoid using unsupported nodes inside a region.

        :raises TransformationError: if the target Nodes are already within \
                                     some OMP parallel region.
        '''
        if node_list[0].ancestor(OMPDirective):
            raise TransformationError("Error in OMPParallel transformation:" +
                                      " cannot create an OpenMP PARALLEL " +
                                      "region within another OpenMP region.")

        # Now call the general validation checks
        super().validate(node_list, options)


class ACCParallelTrans(ParallelRegionTrans):
    '''
    Create an OpenACC parallel region by inserting an 'acc parallel'
    directive.

    >>> from psyclone.psyGen import TransInfo
    >>> from psyclone.psyir.frontend.fortran import FortranReader
    >>> from psyclone.psyir.backend.fortran import FortranWriter
    >>> from psyclone.psyir.nodes import Loop
    >>> psyir = FortranReader().psyir_from_source("""
    ... program do_loop
    ...     real, dimension(10) :: A
    ...     integer i
    ...     do i = 1, 10
    ...       A(i) = i
    ...     end do
    ... end program do_loop
    ... """)
    >>> ptrans = TransInfo().get_trans_name('ACCParallelTrans')
    >>>
    >>> # Enclose the loop within a OpenACC PARALLEL region
    >>> ptrans.apply(psyir.walk(Loop))
    >>> print(FortranWriter()(psyir))
    program do_loop
      real, dimension(10) :: a
      integer :: i
    <BLANKLINE>
      !$acc parallel default(present)
      do i = 1, 10, 1
        a(i) = i
      enddo
      !$acc end parallel
    <BLANKLINE>
    end program do_loop
    <BLANKLINE>

    '''
    excluded_node_types = (CodeBlock, Return, PSyDataNode,
                           ACCDataDirective, ACCEnterDataDirective,
                           psyGen.HaloExchange)

    def __init__(self, default_present=True):
        super().__init__()
        if not isinstance(default_present, bool):
            raise TypeError(
                f"The provided 'default_present' argument must be a "
                f"boolean, but found '{default_present}'."
            )
        self._default_present = default_present

    def __str__(self):
        return "Insert an OpenACC Parallel region"

    def validate(self, node_list, options=None):
        '''
        Validate this transformation.

        :param node_list: a single Node or a list of Nodes.
        :type node_list: :py:class:`psyclone.psyir.nodes.Node` |
            List[:py:class:`psyclone.psyir.nodes.Node`]
        :param options: a dictionary with options for transformations.
        :type options: Optional[Dict[str, Any]]
        :param bool options["node-type-check"]: this flag controls if the
            type of the nodes enclosed in the region should be tested to
            avoid using unsupported nodes inside a region.
        :param bool options["default_present"]: this flag controls if the
            inserted directive should include the default_present clause.

        '''
        node_list = self.get_node_list(node_list)
        super().validate(node_list, options)
        if options is not None and "default_present" in options:
            if not isinstance(options["default_present"], bool):
                raise TransformationError(
                    f"The provided 'default_present' option must be a "
                    f"boolean, but found '{options['default_present']}'."
                )
        for node in node_list:
            for call in node.walk(Call):
                if not call.is_available_on_device():
                    raise TransformationError(
                        f"'{call.routine.name}' is not available on the "
                        f"accelerator device, and therefore it cannot "
                        f"be called from within an ACC parallel region.")

    def apply(self, target_nodes, options=None):
        '''
        Encapsulate given nodes with the ACCParallelDirective.

        :param target_nodes: a single Node or a list of Nodes.
        :type target_nodes: :py:class:`psyclone.psyir.nodes.Node` |
            List[:py:class:`psyclone.psyir.nodes.Node`]
        :param options: a dictionary with options for transformations.
        :type options: Optional[Dict[str, Any]]
        :param bool options["node-type-check"]: this flag controls if the
            type of the nodes enclosed in the region should be tested to
            avoid using unsupported nodes inside a region.
        :param bool options["default_present"]: this flag controls if the
            inserted directive should include the default_present clause.

        '''
        if not options:
            options = {}
        # Check whether we've been passed a list of nodes or just a
        # single node. If the latter then we create ourselves a
        # list containing just that node.
        node_list = self.get_node_list(target_nodes)
        self.validate(node_list, options)

        # Keep a reference to the parent of the nodes that are to be
        # enclosed within a parallel region. Also keep the index of
        # the first child to be enclosed as that will become the
        # position of the new !$omp parallel directive.
        node_parent = node_list[0].parent
        node_position = node_list[0].position

        # Create the parallel directive
        directive = ACCParallelDirective(
            children=[node.detach() for node in node_list])
        directive.default_present = options.get("default_present",
                                                self._default_present)

        # Add the region directive as a child of the parent
        # of the nodes being enclosed and at the original location
        # of the first of these nodes
        node_parent.addchild(directive, index=node_position)


class MoveTrans(Transformation):
    '''Provides a transformation to move a node in the tree. For
    example:

    >>> from psyclone.parse.algorithm import parse
    >>> from psyclone.psyGen import PSyFactory
    >>> ast,invokeInfo=parse("dynamo.F90")
    >>> psy=PSyFactory("lfric").create(invokeInfo)
    >>> schedule=psy.invokes.get('invoke_v3_kernel_type').schedule
    >>> # Uncomment the following line to see a text view of the schedule
    >>> # print(schedule.view())
    >>>
    >>> from psyclone.transformations import MoveTrans
    >>> trans=MoveTrans()
    >>> trans.apply(schedule.children[0], schedule.children[2],
    ...             options = {"position":"after")
    >>> # Uncomment the following line to see a text view of the schedule
    >>> # print(schedule.view())

    Nodes may only be moved to a new location with the same parent
    and must not break any dependencies otherwise an exception is
    raised.'''

    def __str__(self):
        return "Move a node to a different location"

    @property
    def name(self):
        ''' Returns the name of this transformation as a string.'''
        return "Move"

    def validate(self, node, location, options=None):
        # pylint: disable=arguments-differ
        ''' validity checks for input arguments.

        :param node: the node to be moved.
        :type node: :py:class:`psyclone.psyir.nodes.Node`
        :param location: node before or after which the given node\
            should be moved.
        :type location: :py:class:`psyclone.psyir.nodes.Node`
        :param options: a dictionary with options for transformations.
        :type options: Optional[Dict[str, Any]]
        :param str options["position"]: either 'before' or 'after'.

        :raises TransformationError: if the given node is not an instance \
            of :py:class:`psyclone.psyir.nodes.Node`
        :raises TransformationError: if the location is not valid.
        '''

        # Check that the first argument is a Node
        if not isinstance(node, Node):
            raise TransformationError(
                "In the Move transformation apply method the first argument "
                "is not a Node")

        # Check new location conforms to any data dependencies
        # This also checks the location and position arguments
        if not options:
            options = {}
        position = options.get("position", "before")
        if not node.is_valid_location(location, position=position):
            raise TransformationError(
                "In the Move transformation apply method, data dependencies "
                "forbid the move to the new location")

    def apply(self, node, location, options=None):
        '''Move the node represented by :py:obj:`node` before location
        :py:obj:`location` (which is also a node) by default and after
        if the optional `position` argument is set to 'after'.

        :param node: the node to be moved.
        :type node: :py:class:`psyclone.psyir.nodes.Node`
        :param location: node before or after which the given node\
            should be moved.
        :type location: :py:class:`psyclone.psyir.nodes.Node`
        :param options: a dictionary with options for transformations.
        :type options: Optional[Dict[str, Any]]
        :param str options["position"]: either 'before' or 'after'.

        :raises TransformationError: if the given node is not an instance \
            of :py:class:`psyclone.psyir.nodes.Node`
        :raises TransformationError: if the location is not valid.

        '''
        # pylint:disable=arguments-differ

        self.validate(node, location, options)

        if not options:
            options = {}
        position = options.get("position", "before")

        parent = node.parent

        my_node = parent.children.pop(node.position)

        location_index = location.position
        if position == "before":
            location.parent.children.insert(location_index, my_node)
        else:
            location.parent.children.insert(location_index+1, my_node)


class Dynamo0p3RedundantComputationTrans(LoopTrans):
    '''This transformation allows the user to modify a loop's bounds so
    that redundant computation will be performed. Redundant
    computation can result in halo exchanges being modified, new halo
    exchanges being added or existing halo exchanges being removed.

    * This transformation should be performed before any
      parallelisation transformations (e.g. for OpenMP) to the loop in
      question and will raise an exception if this is not the case.

    * This transformation can not be applied to a loop containing a
      reduction and will again raise an exception if this is the case.

    * This transformation can only be used to add redundant
      computation to a loop, not to remove it.

    * This transformation allows a loop that is already performing
      redundant computation to be modified, but only if the depth is
      increased.

    '''
    def __str__(self):
        return "Change iteration space to perform redundant computation"

    def validate(self, node, options=None):
        '''Perform various checks to ensure that it is valid to apply the
        RedundantComputation transformation to the supplied node

        :param node: the supplied node on which we are performing\
                     validity checks
        :type node: :py:class:`psyclone.psyir.nodes.Node`
        :param options: a dictionary with options for transformations.
        :type options: Optional[Dict[str, Any]]
        :param int options["depth"]: the depth of the stencil if the value \
                     is provided and None if not.

        :raises TransformationError: if the parent of the loop is a\
            :py:class:`psyclone.psyir.nodes.Directive`.
        :raises TransformationError: if the parent of the loop is not a\
            :py:class:`psyclone.psyir.nodes.Loop` or a\
            :py:class:`psyclone.psyGen.LFRicInvokeSchedule`.
        :raises TransformationError: if the parent of the loop is a\
            :py:class:`psyclone.psyir.nodes.Loop` but the original loop does\
            not iterate over 'colour'.
        :raises TransformationError: if the parent of the loop is a\
            :py:class:`psyclone.psyir.nodes.Loop` but the parent does not
            iterate over 'colours'.
        :raises TransformationError: if the parent of the loop is a\
            :py:class:`psyclone.psyir.nodes.Loop` but the parent's parent is\
            not a :py:class:`psyclone.psyGen.LFRicInvokeSchedule`.
        :raises TransformationError: if this transformation is applied\
            when distributed memory is not switched on.
        :raises TransformationError: if the loop does not iterate over\
            cells, dofs or colour.
        :raises TransformationError: if the loop contains a kernel that
            operates on halo cells.
        :raises TransformationError: if the transformation is setting the\
            loop to the maximum halo depth but the loop already computes\
            to the maximum halo depth.
        :raises TransformationError: if the transformation is setting the\
            loop to the maximum halo depth but the loop contains a stencil\
            access (as this would result in the field being accessed\
            beyond the halo depth).
        :raises TransformationError: if the supplied depth value is not an\
            integer.
        :raises TransformationError: if the supplied depth value is less\
            than 1.
        :raises TransformationError: if the supplied depth value is not\
            greater than 1 when a continuous loop is modified as this is\
            the minimum valid value.
        :raises TransformationError: if the supplied depth value is not\
            greater than the existing depth value, as we should not need\
            to undo existing transformations.
        :raises TransformationError: if a depth value has been supplied\
            but the loop has already been set to the maximum halo depth.

        '''
        # pylint: disable=too-many-branches
        # check node is a loop
        super().validate(node, options=options)

        # Check loop's parent is the InvokeSchedule, or that it is nested
        # in a colours loop and perform other colour(s) loop checks,
        # otherwise halo exchange placement might fail. The only
        # current example where the placement would fail is when
        # directives have already been added. This could be fixed but
        # it actually makes sense to require redundant computation
        # transformations to be applied before adding directives so it
        # is not particularly important.
        dir_node = node.ancestor(Directive)
        if dir_node:
            raise TransformationError(
                f"In the Dynamo0p3RedundantComputation transformation apply "
                f"method the supplied loop is sits beneath a directive of "
                f"type {type(dir_node)}. Redundant computation must be applied"
                f" before directives are added.")
        if not (isinstance(node.parent, LFRicInvokeSchedule) or
                isinstance(node.parent.parent, Loop)):
            raise TransformationError(
                f"In the Dynamo0p3RedundantComputation transformation "
                f"apply method the parent of the supplied loop must be the "
                f"LFRicInvokeSchedule, or a Loop, but found "
                f"{type(node.parent)}")
        if isinstance(node.parent.parent, Loop):
            if node.loop_type != "colour":
                raise TransformationError(
                    f"In the Dynamo0p3RedundantComputation transformation "
                    f"apply method, if the parent of the supplied Loop is "
                    f"also a Loop then the supplied Loop must iterate over "
                    f"'colour', but found '{node.loop_type}'")
            if node.parent.parent.loop_type != "colours":
                raise TransformationError(
                    f"In the Dynamo0p3RedundantComputation transformation "
                    f"apply method, if the parent of the supplied Loop is "
                    f"also a Loop then the parent must iterate over "
                    f"'colours', but found '{node.parent.parent.loop_type}'")
            if not isinstance(node.parent.parent.parent, LFRicInvokeSchedule):
                raise TransformationError(
                    f"In the Dynamo0p3RedundantComputation transformation "
                    f"apply method, if the parent of the supplied Loop is "
                    f"also a Loop then the parent's parent must be the "
                    f"LFRicInvokeSchedule, but found {type(node.parent)}")
        if not Config.get().distributed_memory:
            raise TransformationError(
                "In the Dynamo0p3RedundantComputation transformation apply "
                "method distributed memory must be switched on")

        # loop must iterate over cell-column, dof or colour. Note, an
        # empty loop_type iterates over cell-columns.
        if node.loop_type not in ["", "dof", "colour"]:
            raise TransformationError(
                f"In the Dynamo0p3RedundantComputation transformation apply "
                f"method the loop type must be one of '' (cell-columns), 'dof'"
                f" or 'colour', but found '{node.loop_type}'")

        for kern in node.kernels():
            if "halo" in kern.iterates_over:
                raise TransformationError(
                    f"Cannot apply the {self.name} transformation to kernels "
                    f"that operate on halo cells but kernel '{kern.name}' "
                    f"operates on '{kern.iterates_over}'.")

        # We don't currently support the application of transformations to
        # loops containing inter-grid kernels
        check_intergrid(node)
        const = LFRicConstants()

        if not options:
            options = {}
        depth = options.get("depth")
        if depth is None:
            if node.upper_bound_name in const.HALO_ACCESS_LOOP_BOUNDS:
                if not node.upper_bound_halo_depth:
                    raise TransformationError(
                        "In the Dynamo0p3RedundantComputation transformation "
                        "apply method the loop is already set to the maximum "
                        "halo depth so this transformation does nothing")
                for call in node.kernels():
                    for arg in call.arguments.args:
                        if arg.stencil:
                            raise TransformationError(
                                f"In the Dynamo0p3RedundantComputation "
                                f"transformation apply method the loop "
                                f"contains field '{arg.name}' with a stencil "
                                f"access in kernel '{call.name}', so it is "
                                f"invalid to set redundant computation to "
                                f"maximum depth")
        else:
            if not isinstance(depth, int):
                raise TransformationError(
                    f"In the Dynamo0p3RedundantComputation transformation "
                    f"apply method the supplied depth should be an integer but"
                    f" found type '{type(depth)}'")
            if depth < 1:
                raise TransformationError(
                    "In the Dynamo0p3RedundantComputation transformation "
                    "apply method the supplied depth is less than 1")

            if node.upper_bound_name in const.HALO_ACCESS_LOOP_BOUNDS:
                if node.upper_bound_halo_depth:
                    if isinstance(node.upper_bound_halo_depth, Literal):
                        upper_bound = int(node.upper_bound_halo_depth.value)
                        if upper_bound >= depth:
                            raise TransformationError(
                                f"In the Dynamo0p3RedundantComputation "
                                f"transformation apply method the supplied "
                                f"depth ({depth}) must be greater than the "
                                f"existing halo depth ({upper_bound})")
                else:
                    raise TransformationError(
                        "In the Dynamo0p3RedundantComputation transformation "
                        "apply method the loop is already set to the maximum "
                        "halo depth so can't be set to a fixed value")

    def apply(self, loop, options=None):
        # pylint:disable=arguments-renamed
        '''Apply the redundant computation transformation to the loop
        :py:obj:`loop`. This transformation can be applied to loops iterating
        over 'cells or 'dofs'. if :py:obj:`depth` is set to a value then the
        value will be the depth of the field's halo over which redundant
        computation will be performed. If :py:obj:`depth` is not set to a
        value then redundant computation will be performed to the full depth
        of the field's halo.

        :param loop: the loop that we are transforming.
        :type loop: :py:class:`psyclone.psyGen.LFRicLoop`
        :param options: a dictionary with options for transformations.
        :type options: Optional[Dict[str, Any]]
        :param int options["depth"]: the depth of the stencil. Defaults \
                to None.

        '''
        self.validate(loop, options=options)
        if not options:
            options = {}
        depth = options.get("depth")

        if loop.loop_type == "":
            # Loop is over cells
            loop.set_upper_bound("cell_halo", depth)
        elif loop.loop_type == "colour":
            # Loop is over cells of a single colour
            loop.set_upper_bound("colour_halo", depth)
        elif loop.loop_type == "dof":
            loop.set_upper_bound("dof_halo", depth)
        else:
            raise TransformationError(
                f"Unsupported loop_type '{loop.loop_type}' found in "
                f"Dynamo0p3Redundant ComputationTrans.apply()")
        # Add/remove halo exchanges as required due to the redundant
        # computation
        loop.update_halo_exchanges()


class Dynamo0p3AsyncHaloExchangeTrans(Transformation):
    '''Splits a synchronous halo exchange into a halo exchange start and
    halo exchange end. For example:

    >>> from psyclone.parse.algorithm import parse
    >>> from psyclone.psyGen import PSyFactory
    >>> api = "lfric"
    >>> ast, invokeInfo = parse("file.f90", api=api)
    >>> psy=PSyFactory(api).create(invokeInfo)
    >>> schedule = psy.invokes.get('invoke_0').schedule
    >>> # Uncomment the following line to see a text view of the schedule
    >>> # print(schedule.view())
    >>>
    >>> from psyclone.transformations import Dynamo0p3AsyncHaloExchangeTrans
    >>> trans = Dynamo0p3AsyncHaloExchangeTrans()
    >>> trans.apply(schedule.children[0])
    >>> # Uncomment the following line to see a text view of the schedule
    >>> # print(schedule.view())

    '''

    def __str__(self):
        return "Changes a synchronous halo exchange into an asynchronous one."

    @property
    def name(self):
        '''
        :returns: the name of this transformation as a string.
        :rtype: str
        '''
        return "Dynamo0p3AsyncHaloExchangeTrans"

    def apply(self, node, options=None):
        '''Transforms a synchronous halo exchange, represented by a
        HaloExchange node, into an asynchronous halo exchange,
        represented by HaloExchangeStart and HaloExchangeEnd nodes.

        :param node: a synchronous haloexchange node.
        :type node: :py:obj:`psyclone.psygen.HaloExchange`
        :param options: a dictionary with options for transformations.
        :type options: Optional[Dict[str, Any]]

        '''
        self.validate(node, options)

        # add asynchronous start and end halo exchanges and initialise
        # them using information from the existing synchronous halo
        # exchange
        # pylint: disable=protected-access
        node.parent.addchild(
            LFRicHaloExchangeStart(
                node.field, check_dirty=node._check_dirty,
                vector_index=node.vector_index, parent=node.parent),
            index=node.position)
        node.parent.addchild(
            LFRicHaloExchangeEnd(
                node.field, check_dirty=node._check_dirty,
                vector_index=node.vector_index, parent=node.parent),
            index=node.position)

        # remove the existing synchronous halo exchange
        node.detach()

    def validate(self, node, options):
        # pylint: disable=signature-differs
        '''Internal method to check whether the node is valid for this
        transformation.

        :param node: a synchronous Halo Exchange node
        :type node: :py:obj:`psyclone.psygen.HaloExchange`
        :param options: a dictionary with options for transformations.
        :type options: Optional[Dict[str, Any]]

        :raises TransformationError: if the node argument is not a
                         HaloExchange (or subclass thereof)

        '''
        if not isinstance(node, psyGen.HaloExchange) or \
           isinstance(node, (LFRicHaloExchangeStart, LFRicHaloExchangeEnd)):
            raise TransformationError(
                f"Error in Dynamo0p3AsyncHaloExchange transformation. Supplied"
                f" node must be a synchronous halo exchange but found "
                f"'{type(node)}'.")


class Dynamo0p3KernelConstTrans(Transformation):
    '''Modifies a kernel so that the number of dofs, number of layers and
    number of quadrature points are fixed in the kernel rather than
    being passed in by argument.

    >>> from psyclone.parse.algorithm import parse
    >>> from psyclone.psyGen import PSyFactory
    >>> api = "lfric"
    >>> ast, invokeInfo = parse("file.f90", api=api)
    >>> psy=PSyFactory(api).create(invokeInfo)
    >>> schedule = psy.invokes.get('invoke_0').schedule
    >>> # Uncomment the following line to see a text view of the schedule
    >>> # print(schedule.view())
    >>>
    >>> from psyclone.transformations import Dynamo0p3KernelConstTrans
    >>> trans = Dynamo0p3KernelConstTrans()
    >>> for kernel in schedule.coded_kernels():
    >>>     trans.apply(kernel, number_of_layers=150)
    >>>     kernel_schedule = kernel.get_kernel_schedule()
    >>>     # Uncomment the following line to see a text view of the
    >>>     # symbol table
    >>>     # print(kernel_schedule.symbol_table.view())

    '''

    # ndofs per 3D cell for different function spaces on a quadrilateral
    # element for different orders. Formulas kindly provided by Tom Melvin and
    # Thomas Gibson (modified in 2024 to reflect splitting of element orders).
    # See the Qr table at http://femtable.org/background.html,
    # for computed values of w0, w1, w2 and w3 up to order 7.
    # Note: w2*trace spaces have dofs only on cell faces and no volume dofs.
    # As there is currently no dedicated structure for face dofs in kernel
    # constants, w2*trace dofs are included here. w2*trace ndofs formulas
    # require the number of reference element faces in the horizontal (4)
    # for w2htrace space, in the vertical (2) for w2vtrace space and all (6)
    # for w2trace space.

    space_to_dofs = {"w3":       (lambda k_h, k_v: (k_h+1)*(k_h+1)*(k_v+1)),
                     "w2":       (lambda k_h, k_v: 2*(k_h+2)*(k_h+1)*(k_v+1)
                                  + (k_h+1)*(k_h+1)*(k_v+2)),
                     "w1":       (lambda k_h, k_v: 2*(k_h+1)*(k_h+2)*(k_v+2)
                                  + (k_h+2)*(k_h+2)*(k_v+1)),
                     "w0":       (lambda k_h, k_v: (k_h+2)*(k_h+2)*(k_v+2)),
                     "wtheta":   (lambda k_h, k_v: (k_h+1)*(k_h+1)*(k_v+2)),
                     "w2h":      (lambda k_h, k_v: 2*(k_h+1)*(k_h+2)*(k_v+1)),
                     "w2v":      (lambda k_h, k_v: (k_h+1)*(k_h+1)*(k_v+2)),
                     "w2broken": (lambda k_h, k_v: 2*(k_h+1)*(k_h+2)*(k_v+1)
                                  + (k_h+1)*(k_h+1)*(k_v+2)),
                     "wchi":     (lambda k_h, k_v: (k_h+1)*(k_h+1)*(k_v+1)),
                     "w2trace":  (lambda k_h, k_v: 4*(k_h+1)*(k_v+1)
                                  + 2*(k_h+1)**2),
                     "w2htrace": (lambda k_h, k_v: 4*(k_h+1)*(k_v+1)),
                     "w2vtrace": (lambda k_h, k_v: 2*(k_h+1)**2)}

    def __str__(self):
        return ("Makes the number of degrees of freedom, the number of "
                "quadrature points and the number of layers constant in "
                "a Kernel.")

    @property
    def name(self):
        '''
        :returns: the name of this transformation as a string.
        :rtype: str
        '''
        return "Dynamo0p3KernelConstTrans"

    def apply(self, node, options=None):
        # pylint: disable=too-many-statements, too-many-locals
        '''Transforms a kernel so that the values for the number of degrees of
        freedom (if valid values for the element_order_h and element_order_v
        args are provided), the number of quadrature points (if the quadrature
        arg is set to True) and the number of layers (if a valid value
        for the number_of_layers arg is provided) are constant in a
        kernel rather than being passed in by argument.

        The "cellshape", "element_order_h", "element_order_v" and
        "number_of_layers" arguments are provided to mirror the namelist values
        that are input into an LFRic model when it is run.

        Quadrature support is currently limited to XYoZ in ths
        transformation. In the case of XYoZ the number of quadrature
        points in the horizontal are set to element_order_h+3, and in the
        vertical to element_order_v+3. These values are set in the LFRic
        infrastructure, so their value is derived.

        :param node: a kernel node.
        :type node: :py:obj:`psyclone.domain.lfric.LFRicKern`
        :param options: a dictionary with options for transformations.
        :type options: Optional[Dict[str, Any]]
        :param str options["cellshape"]: the shape of the cells. This is
            provided as it helps determine the number of dofs a field has
            for a particular function space. Currently only "quadrilateral"
            is supported which is also the default value.
        :param int options["element_order_h"]: the polynomial order of the
            cell in the horizontal. In combination with cellshape and
            element_order_v, this determines the number of dofs a field has
            for a particular function space. If it is set to None (the
            default), then the dofs values are not set as constants in the
            kernel, otherwise they are.
        :param int options["element_order_v"]: the polynomial order of the
            cell in the vertical. In combination with cellshape and
            element_order_h, this determines the number of dofs a field has
            for a particular function space. If it is set to None (the
            default), then the dofs values are not set as constants in the
            kernel, otherwise they are.
        :param int options["number_of_layers"]: the number of vertical
            layers in the LFRic model mesh used for this particular run. If
            this is set to None (the default) then the nlayers value is not
            set as a constant in the kernel, otherwise it is.
        :param bool options["quadrature"]: whether the number of quadrature
            points values are set as constants in the kernel (True) or not
            (False). The default is False.

        '''
        # --------------------------------------------------------------------
        def make_constant(symbol_table, arg_position, value,
                          function_space=None):
            '''Utility function that modifies the argument at position
            'arg_position' into a compile-time constant with value
            'value'.

            :param symbol_table: the symbol table for the kernel holding
                the argument that is going to be modified.
            :type symbol_table: :py:class:`psyclone.psyir.symbols.SymbolTable`
            :param int arg_position: the argument's position in the
                argument list.
            :param value: the constant value that this argument is going to
                be given. Its type depends on the type of the argument.
            :type value: int, str or bool
            :type str function_space: the name of the function space if there
                is a function space associated with this argument. Defaults
                to None.

            '''
            arg_index = arg_position - 1
            try:
                symbol = symbol_table.argument_list[arg_index]
            except IndexError as err:
                raise TransformationError(
                    f"The argument index '{arg_index}' is greater than the "
                    f"number of arguments "
                    f"'{len(symbol_table.argument_list)}'.") from err
            # Perform some basic checks on the argument to make sure
            # it is the expected type
            if not isinstance(symbol.datatype, ScalarType):
                raise TransformationError(
                    f"Expected entry to be a scalar argument but found "
                    f"'{type(symbol.datatype).__name__}'.")
            if symbol.datatype.intrinsic != ScalarType.Intrinsic.INTEGER:
                raise TransformationError(
                    f"Expected entry to be a scalar integer argument "
                    f"but found '{symbol.datatype}'.")
            if symbol.is_constant:
                raise TransformationError(
                    "Expected entry to be a scalar integer argument "
                    "but found a constant.")

            # Create a new symbol with a known constant value then swap
            # it with the argument. The argument then becomes xxx_dummy
            # and is unused within the kernel body.
            orig_name = symbol.name
            new_name = symbol_table.next_available_name(f"{orig_name}_dummy")
            local_symbol = DataSymbol(new_name, INTEGER_TYPE,
                                      is_constant=True, initial_value=value)
            symbol_table.add(local_symbol)
            symbol_table.swap_symbol_properties(symbol, local_symbol)

            if function_space:
                print(f"    Modified {orig_name}, arg position {arg_position},"
                      f" function space {function_space}, value {value}.")
            else:
                print(f"    Modified {orig_name}, arg position {arg_position},"
                      f" value {value}.")
        # --------------------------------------------------------------------

        self.validate(node, options)

        if not options:
            options = {}
        number_of_layers = options.get("number_of_layers", None)
        quadrature = options.get("quadrature", False)
        element_order_h = options.get("element_order_h", None)
        element_order_v = options.get("element_order_v", None)
        kernel = node

        arg_list_info = KernCallArgList(kernel)
        arg_list_info.generate()
        try:
            _, kernel_schedules = kernel.get_kernel_schedule()
        except NotImplementedError as excinfo:
            raise TransformationError(
                f"Failed to parse kernel '{kernel.name}'. Error reported was "
                f"'{excinfo}'.") from excinfo

<<<<<<< HEAD
        for kernel_schedule in kernel_schedules:
            symbol_table = kernel_schedule.symbol_table
            if number_of_layers:
                make_constant(symbol_table, arg_list_info.nlayers_positions[0],
                              number_of_layers)

            if quadrature and arg_list_info.nqp_positions:
                # TODO #705 - support the transformation of kernels requiring
                # other quadrature types (face/edge, multiple).
                if kernel.eval_shapes == ["gh_quadrature_xyoz"]:
                    make_constant(symbol_table,
                                  arg_list_info.nqp_positions[0]["horizontal"],
                                  element_order+3)
                    make_constant(symbol_table,
                                  arg_list_info.nqp_positions[0]["vertical"],
                                  element_order+3)
                else:
                    raise TransformationError(
                        f"Error in Dynamo0p3KernelConstTrans transformation. "
                        f"Support is currently limited to 'xyoz' quadrature "
                        f"but found {kernel.eval_shapes}.")

            const = LFRicConstants()
            if element_order is not None:
                # Modify the symbol table for degrees of freedom here.
                for info in arg_list_info.ndf_positions:
                    if (info.function_space.lower() in
                            (const.VALID_ANY_SPACE_NAMES +
                             const.VALID_ANY_DISCONTINUOUS_SPACE_NAMES +
                             ["any_w2"])):
                        # skip any_space_*, any_discontinuous_space_* & any_w2
                        print(f"    Skipped dofs, arg position "
                              f"{info.position}, function space "
                              f"{info.function_space}")
                    else:
                        try:
                            ndofs = Dynamo0p3KernelConstTrans. \
                                    space_to_dofs[
                                        info.function_space](element_order)
                        except KeyError as err:
                            raise InternalError(
                                f"Error in Dynamo0p3KernelConstTrans "
                                f"transformation. Unsupported function space "
                                f"'{info.function_space}' found. Expecting one"
                                f" of "
                                f"""{Dynamo0p3KernelConstTrans.
                                     space_to_dofs.keys()}.""") from err
                        make_constant(symbol_table, info.position, ndofs,
                                      function_space=info.function_space)
=======
        symbol_table = kernel_schedule.symbol_table
        if number_of_layers:
            make_constant(symbol_table, arg_list_info.nlayers_positions[0],
                          number_of_layers)

        if quadrature and arg_list_info.nqp_positions:
            # TODO #705 - support the transformation of kernels requiring
            # other quadrature types (face/edge, multiple).
            if kernel.eval_shapes == ["gh_quadrature_xyoz"]:
                make_constant(symbol_table,
                              arg_list_info.nqp_positions[0]["horizontal"],
                              element_order_h+3)
                make_constant(symbol_table,
                              arg_list_info.nqp_positions[0]["vertical"],
                              element_order_v+3)
            else:
                raise TransformationError(
                    f"Error in Dynamo0p3KernelConstTrans transformation. "
                    f"Support is currently limited to 'xyoz' quadrature but "
                    f"found {kernel.eval_shapes}.")

        const = LFRicConstants()
        if (element_order_h is not None) and (element_order_h is not None):
            # Modify the symbol table for degrees of freedom here.
            for info in arg_list_info.ndf_positions:
                if (info.function_space.lower() in
                        (const.VALID_ANY_SPACE_NAMES +
                         const.VALID_ANY_DISCONTINUOUS_SPACE_NAMES +
                         ["any_w2"])):
                    # skip any_space_*, any_discontinuous_space_* and any_w2
                    print(f"    Skipped dofs, arg position {info.position}, "
                          f"function space {info.function_space}")
                else:
                    try:
                        ndofs = Dynamo0p3KernelConstTrans. \
                                space_to_dofs[
                                    info.function_space](element_order_h,
                                                         element_order_v)
                    except KeyError as err:
                        raise InternalError(
                            f"Error in Dynamo0p3KernelConstTrans "
                            f"transformation. Unsupported function space "
                            f"'{info.function_space}' found. Expecting one of "
                            f"""{Dynamo0p3KernelConstTrans.
                                 space_to_dofs.keys()}.""") from err
                    make_constant(symbol_table, info.position, ndofs,
                                  function_space=info.function_space)
>>>>>>> 0a0cfa6f

        # Flag that the kernel has been modified
        kernel.modified = True

    def validate(self, node, options=None):
        '''This method checks whether the input arguments are valid for
        this transformation.

        :param node: a dynamo 0.3 kernel node.
        :type node: :py:obj:`psyclone.domain.lfric.LFRicKern`
        :param options: a dictionary with options for transformations.
        :type options: Optional[Dict[str, Any]]
        :param str options["cellshape"]: the shape of the elements/cells.
        :param int options["element_order_h"]: the horizontal order of the\
               elements/cells.
        :param int options["element_order_v"]: the vertical order of the\
               elements/cells.
        :param int options["number_of_layers"]: the number of layers to use.
        :param bool options["quadrature"]: whether quadrature dimension sizes \
            should or shouldn't be set as constants in a kernel.

        :raises TransformationError: if the node argument is not a \
            dynamo 0.3 kernel, the cellshape argument is not set to \
            "quadrilateral", the element_order_h or element_order_v arguments\
            are not a 0 or a positive integer, the number of layers argument\
            is not a positive integer, the quadrature argument is not a\
            boolean, neither element orders nor number of layers arguments are\
            set (as the transformation would then do nothing), or the \
            quadrature argument is True but the element order is not \
            provided (as the former needs the latter).

        '''
        if not isinstance(node, LFRicKern):
            raise TransformationError(
                f"Error in Dynamo0p3KernelConstTrans transformation. Supplied "
                f"node must be a dynamo kernel but found '{type(node)}'.")

        if not options:
            options = {}
        cellshape = options.get("cellshape", "quadrilateral")
        element_order_h = options.get("element_order_h", None)
        element_order_v = options.get("element_order_v", None)
        number_of_layers = options.get("number_of_layers", None)
        quadrature = options.get("quadrature", False)
        if cellshape.lower() != "quadrilateral":
            # Only quadrilaterals are currently supported
            raise TransformationError(
                f"Error in Dynamo0p3KernelConstTrans transformation. Supplied "
                f"cellshape must be set to 'quadrilateral' but found "
                f"'{cellshape}'.")

        if (element_order_h is not None and element_order_v is not None) and \
            (not isinstance(element_order_h, int) or
             not isinstance(element_order_v, int) or
             element_order_h < 0 or
             element_order_v < 0):
            # element order must be 0 or a positive integer
            raise TransformationError(
                f"Error in Dynamo0p3KernelConstTrans transformation. The "
                f"element_order_h and element_order_v argument must be >= 0 "
                f"but found element_order_h = '{element_order_h}', "
                f"element_order_v = '{element_order_v}'.")

        if number_of_layers is not None and \
           (not isinstance(number_of_layers, int) or number_of_layers < 1):
            # number of layers must be a positive integer
            raise TransformationError(
                f"Error in Dynamo0p3KernelConstTrans transformation. The "
                f"number_of_layers argument must be > 0 but found "
                f"'{number_of_layers}'.")

        if quadrature not in [False, True]:
            # quadrature must be a boolean value
            raise TransformationError(
                f"Error in Dynamo0p3KernelConstTrans transformation. The "
                f"quadrature argument must be boolean but found "
                f"'{quadrature}'.")

        if (element_order_h is None or element_order_v is None) and \
                not number_of_layers:
            # As a minimum, element orders or number of layers must have
            # values.
            raise TransformationError(
                "Error in Dynamo0p3KernelConstTrans transformation. At least "
                "one of [element_order_h, element_order_v] or "
                "number_of_layers must be set otherwise this transformation "
                "does nothing.")

        if quadrature and (element_order_h is None or element_order_v is None):
            # if quadrature then element order
            raise TransformationError(
                "Error in Dynamo0p3KernelConstTrans transformation. If "
                "quadrature is set then both element_order_h and "
                "element_order_v must also be set (as the values of the "
                "former are derived from the latter.")


class ACCEnterDataTrans(Transformation):
    '''
    Adds an OpenACC "enter data" directive to a Schedule.
    For example:

    >>> from psyclone.parse.algorithm import parse
    >>> from psyclone.psyGen import PSyFactory
    >>> api = "gocean"
    >>> ast, invokeInfo = parse(GOCEAN_SOURCE_FILE, api=api)
    >>> psy = PSyFactory(api).create(invokeInfo)
    >>>
    >>> from psyclone.transformations import \
        ACCEnterDataTrans, ACCLoopTrans, ACCParallelTrans
    >>> dtrans = ACCEnterDataTrans()
    >>> ltrans = ACCLoopTrans()
    >>> ptrans = ACCParallelTrans()
    >>>
    >>> schedule = psy.invokes.get('invoke_0').schedule
    >>> # Uncomment the following line to see a text view of the schedule
    >>> # print(schedule.view())
    >>>
    >>> # Apply the OpenACC Loop transformation to *every* loop in the schedule
    >>> for child in schedule.children[:]:
    ...     ltrans.apply(child)
    >>>
    >>> # Enclose all of these loops within a single OpenACC parallel region
    >>> ptrans.apply(schedule)
    >>>
    >>> # Add an enter data directive
    >>> dtrans.apply(schedule)
    >>>
    >>> # Uncomment the following line to see a text view of the schedule
    >>> # print(schedule.view())

    '''
    def __str__(self):
        return "Adds an OpenACC 'enter data' directive"

    @property
    def name(self):
        '''
        :returns: the name of this transformation.
        :rtype: str
        '''
        return "ACCEnterDataTrans"

    def apply(self, sched, options=None):
        # pylint: disable=arguments-renamed
        '''Adds an OpenACC "enter data" directive to the invoke associated
        with the supplied Schedule. Any fields accessed by OpenACC kernels
        within this schedule will be added to this data region in
        order to ensure they remain on the target device.

        :param sched: schedule to which to add an "enter data" directive.
        :type sched: sub-class of :py:class:`psyclone.psyir.nodes.Schedule`
        :param options: a dictionary with options for transformations.
        :type options: Optional[Dict[str, Any]]

        '''
        # Ensure that the proposed transformation is valid
        self.validate(sched, options)

        # pylint: disable=import-outside-toplevel
        if isinstance(sched, LFRicInvokeSchedule):
            from psyclone.dynamo0p3 import DynACCEnterDataDirective as \
                AccEnterDataDir
        elif isinstance(sched, GOInvokeSchedule):
            from psyclone.gocean1p0 import GOACCEnterDataDirective as \
                AccEnterDataDir
        else:
            from psyclone.psyir.nodes import ACCEnterDataDirective as \
                AccEnterDataDir

        # Find the position of the first child statement of the current
        # schedule which contains an OpenACC compute construct.
        posn = 0
        directive_cls = (ACCParallelDirective, ACCKernelsDirective)
        directive = sched.walk(directive_cls, stop_type=directive_cls)
        if directive:
            current = directive[0]
            while current not in sched.children:
                current = current.parent
            posn = sched.children.index(current)

        # Add the directive at the position determined above, i.e. just before
        # the first statement containing an OpenACC compute construct.
        data_dir = AccEnterDataDir(parent=sched, children=[])
        sched.addchild(data_dir, index=posn)

    def validate(self, sched, options=None):
        # pylint: disable=arguments-differ, arguments-renamed
        '''
        Check that we can safely apply the OpenACC enter-data transformation
        to the supplied Schedule.

        :param sched: Schedule to which to add an "enter data" directive.
        :type sched: sub-class of :py:class:`psyclone.psyir.nodes.Schedule`
        :param options: a dictionary with options for transformations.
        :type options: Optional[Dict[str, Any]]

        :raises TransformationError: if passed something that is not a \
            (subclass of) :py:class:`psyclone.psyir.nodes.Schedule`.

        '''
        super().validate(sched, options)

        if not isinstance(sched, Schedule):
            raise TransformationError("Cannot apply an OpenACC enter data "
                                      "directive to something that is not a "
                                      "Schedule")

        # Check that we don't already have a data region of any sort
        directive_cls = (ACCDataDirective, ACCEnterDataDirective)
        if sched.walk(directive_cls, stop_type=directive_cls):
            raise TransformationError("Schedule already has an OpenACC data "
                                      "region - cannot add an enter data.")


class ACCRoutineTrans(Transformation, MarkRoutineForGPUMixin):
    '''
    Transform a kernel or routine by adding a "!$acc routine" directive
    (causing it to be compiled for the OpenACC accelerator device).
    For example:

    >>> from psyclone.parse.algorithm import parse
    >>> from psyclone.psyGen import PSyFactory
    >>> api = "gocean"
    >>> ast, invokeInfo = parse(GOCEAN_SOURCE_FILE, api=api)
    >>> psy = PSyFactory(api).create(invokeInfo)
    >>>
    >>> from psyclone.transformations import ACCRoutineTrans
    >>> rtrans = ACCRoutineTrans()
    >>>
    >>> schedule = psy.invokes.get('invoke_0').schedule
    >>> # Uncomment the following line to see a text view of the schedule
    >>> # print(schedule.view())
    >>> kern = schedule.children[0].children[0].children[0]
    >>> # Transform the kernel
    >>> rtrans.apply(kern)

    '''
    def apply(self, node, options=None):
        '''
        Add the '!$acc routine' OpenACC directive into the code of the
        supplied Kernel (in a PSyKAl API such as GOcean or LFRic) or directly
        in the supplied Routine.

        :param node: the kernel call or routine implementation to transform.
        :type node: :py:class:`psyclone.psyGen.Kern` |
                    :py:class:`psyclone.psyir.nodes.Routine`
        :param options: a dictionary with options for transformations.
        :type options: Optional[Dict[str, Any]]
        :param bool options["force"]: whether to allow routines with
            CodeBlocks to run on the GPU.
        :param str options["parallelism"]: the level of parallelism that the
            target routine (or a callee) exposes. One of "seq" (the default),
            "vector", "worker" or "gang".

        '''
        # Check that we can safely apply this transformation
        self.validate(node, options)

        if isinstance(node, Kern):
            # Flag that the kernel has been modified
            node.modified = True

            # Get the schedule representing the kernel subroutine
            sym, routines = node.get_kernel_schedule()
        else:
            routines = [node]

        para = options.get("parallelism", "seq") if options else "seq"
        for routine in routines:
            # Insert the directive to the routine if it doesn't already exist
            for child in routine.children:
                if isinstance(child, ACCRoutineDirective):
                    return  # The routine is already marked with ACCRoutine

            routine.children.insert(
                0, ACCRoutineDirective(parallelism=para))

    def validate(self, node, options=None):
        '''
        Perform checks that the supplied kernel or routine can be transformed.

        :param node: the kernel or routine which is the target of this
            transformation.
        :type node: :py:class:`psyclone.psyGen.Kern` |
                    :py:class:`psyclone.psyir.nodes.Routine`
        :param options: a dictionary with options for transformations.
        :type options: Optional[Dict[str, Any]]
        :param bool options["force"]: whether to allow routines with
            CodeBlocks to run on the GPU.

        :raises TransformationError: if the node is not a kernel or a routine.
        :raises TransformationError: if the target is a built-in kernel.
        :raises TransformationError: if it is a kernel but without an
            associated PSyIR.
        :raises TransformationError: if any of the symbols in the kernel are
            accessed via a module use statement.
        :raises TransformationError: if the kernel contains any calls to other
            routines.
        :raises TransformationError: if the 'parallelism' option is supplied
            but is not a recognised level of parallelism.

        '''
        super().validate(node, options)

        self.validate_it_can_run_on_gpu(node, options)

        if options and "parallelism" in options:
            para = options["parallelism"]
            if para not in ACCRoutineDirective.SUPPORTED_PARALLELISM:
                raise TransformationError(
                    f"{self.name}: '{para}' is not a supported level of "
                    f"parallelism. Should be one of "
                    f"{ACCRoutineDirective.SUPPORTED_PARALLELISM}")


class ACCDataTrans(RegionTrans):
    '''
    Add an OpenACC data region around a list of nodes in the PSyIR.
    COPYIN, COPYOUT and COPY clauses are added as required.

    For example:

    >>> from psyclone.psyir.frontend import FortranReader
    >>> psyir = FortranReader().psyir_from_source(NEMO_SOURCE_FILE)
    >>>
    >>> from psyclone.transformations import ACCDataTrans
    >>> from psyclone.psyir.transformations import ACCKernelsTrans
    >>> ktrans = ACCKernelsTrans()
    >>> dtrans = ACCDataTrans()
    >>>
    >>> schedule = psyir.children[0]
    >>> # Uncomment the following line to see a text view of the schedule
    >>> # print(schedule.view())
    >>>
    >>> # Add a kernels construct for execution on the device
    >>> kernels = schedule.children[9]
    >>> ktrans.apply(kernels)
    >>>
    >>> # Enclose the kernels in a data construct
    >>> kernels = schedule.children[9]
    >>> dtrans.apply(kernels)

    '''
    excluded_node_types = (CodeBlock, Return, PSyDataNode)

    @property
    def name(self):
        '''
        :returns: the name of this transformation.
        :rtype: str

        '''
        return "ACCDataTrans"

    def apply(self, node, options=None):
        '''
        Put the supplied node or list of nodes within an OpenACC data region.

        :param node: the PSyIR node(s) to enclose in the data region.
        :type node: (list of) :py:class:`psyclone.psyir.nodes.Node`
        :param options: a dictionary with options for transformations.
        :type options: Optional[Dict[str, Any]]

        '''
        # Ensure we are always working with a list of nodes, even if only
        # one was supplied via the `node` argument.
        node_list = self.get_node_list(node)

        self.validate(node_list, options)

        parent = node_list[0].parent
        start_index = node_list[0].position

        # Create a directive containing the nodes in node_list and insert it.
        directive = ACCDataDirective(
                parent=parent, children=[node.detach() for node in node_list])

        parent.children.insert(start_index, directive)

    def validate(self, nodes, options):
        # pylint: disable=signature-differs
        '''
        Check that we can safely add a data region around the supplied list
        of nodes.

        :param nodes: the proposed node(s) to enclose in a data region.
        :type nodes: List[:py:class:`psyclone.psyir.nodes.Node`] |
            :py:class:`psyclone.psyir.nodes.Node`
        :param options: a dictionary with options for transformations.
        :type options: Optional[Dict[str, Any]]

        :raises TransformationError: if the Schedule to which the nodes
            belong already has an 'enter data' directive.
        :raises TransformationError: if any of the nodes are themselves
            data directives.
        :raises TransformationError: if an array of structures needs to be
            deep copied (this is not currently supported).

        '''
        # Ensure we are always working with a list of nodes, even if only
        # one was supplied via the `nodes` argument.
        node_list = self.get_node_list(nodes)

        super().validate(node_list, options)

        # Check that the Schedule to which the nodes belong does not already
        # have an 'enter data' directive.
        schedule = node_list[0].root
        acc_dirs = schedule.walk(ACCEnterDataDirective)
        if acc_dirs:
            raise TransformationError(
                "Cannot add an OpenACC data region to a schedule that "
                "already contains an 'enter data' directive.")
        # Check that we don't have any accesses to arrays of derived types
        # that we can't yet deep copy.
        for node in node_list:
            for sref in node.walk(StructureReference):

                # Find the loop variables for all Loops that contain this
                # access and are themselves within the data region.
                loop_vars = []
                cursor = sref.ancestor(Loop, limit=node)
                while cursor:
                    loop_vars.append(Signature(cursor.variable.name))
                    cursor = cursor.ancestor(Loop)

                # Now check whether any of these loop variables appear within
                # the structure reference.
                # Loop over each component of the structure reference that is
                # an array access.
                array_accesses = sref.walk(ArrayMixin)
                for access in array_accesses:
                    if not isinstance(access, StructureMember):
                        continue
                    var_accesses = VariablesAccessInfo(access.indices)
                    for var in loop_vars:
                        if var not in var_accesses.all_signatures:
                            continue
                        # For an access such as my_struct(ii)%my_array(ji)
                        # then if we're inside a loop over it we would actually
                        # need a loop to do the deep copy:
                        #   do ii = 1, N
                        #   !$acc data copyin(my_struct(ii)%my_array)
                        #   end do
                        raise TransformationError(
                            f"Data region contains a structure access "
                            f"'{sref.debug_string()}' where component "
                            f"'{access.name}' is an array and is iterated over"
                            f" (variable '{var}'). Deep copying of data for "
                            f"structures is only supported where the deepest "
                            f"component is the one being iterated over.")


class KernelImportsToArguments(Transformation):
    '''
    Transformation that removes any accesses of imported data from the supplied
    kernel and places them in the caller. The values/references are then passed
    by argument into the kernel.
    '''
    @property
    def name(self):
        '''
        :returns: the name of this transformation.
        :rtype: str
        '''
        return "KernelImportsToArguments"

    def __str__(self):
        return ("Convert the imported variables used inside the kernel "
                "into arguments and modify the InvokeSchedule to pass them"
                " in the kernel call.")

    def validate(self, node, options=None):
        '''
        Check that the supplied node is a valid target for this transformation.

        :param node: the PSyIR node to validate.
        :type node: :py:class:`psyclone.psyGen.CodedKern`
        :param options: a dictionary with options for transformations.
        :type options: Optional[Dict[str, Any]]

        :raises TransformationError: if the supplied node is not a CodedKern.
        :raises TransformationError: if this transformation is not applied to
            a Gocean API Invoke.
        :raises TransformationError: if the supplied node is a polymorphic
            Kernel.
        :raises TransformationError: if the supplied kernel contains wildcard
            imports of symbols from one or more containers (e.g. a USE without
            an ONLY clause in Fortran).
        '''
        if not isinstance(node, CodedKern):
            raise TransformationError(
                f"The {self.name} transformation can only be applied to "
                f"CodedKern nodes but found '{type(node).__name__}' instead.")

        invoke_schedule = node.ancestor(InvokeSchedule)
        if not isinstance(invoke_schedule, GOInvokeSchedule):
            raise TransformationError(
                f"The {self.name} transformation is currently only supported "
                f"for the GOcean API but got an InvokeSchedule of type: "
                f"'{type(invoke_schedule).__name__}'")

        # Check that there are no unqualified imports or undeclared symbols
        try:
            _, kernels = node.get_kernel_schedule()
        except SymbolError as err:
            raise TransformationError(
                f"Kernel '{node.name}' contains undeclared symbol: "
                f"{err.value}") from err

        if len(kernels) > 1:
            raise TransformationError(
                f"The {self.name} transformation does not support polymorphic "
                f"kernels but found the following implementations for kernel "
                f"'{node.name}': {[kern.name for kern in kernels]}")

        for kernel in kernels:
            symtab = kernel.symbol_table
            for container in symtab.containersymbols:
                if container.wildcard_import:
                    raise TransformationError(
                        f"Kernel '{node.name}' has a wildcard import of "
                        f"symbols from container '{container.name}'. This is "
                        f"not supported.")

        # TODO #649. Check for variables accessed by the kernel but declared
        # in an outer scope.

    def apply(self, node, options=None):
        '''
        Convert the imported variables used inside the kernel into arguments
        and modify the InvokeSchedule to pass the same imported variables to
        the kernel call.

        :param node: a kernel call.
        :type node: :py:class:`psyclone.psyGen.CodedKern`
        :param options: a dictionary with options for transformations.
        :type options: Optional[Dict[str, Any]]

        '''

        self.validate(node, options)

        _, kernels = node.get_kernel_schedule()
        # validate() has ensured that there is only one kernel routine.
        kernel = kernels[0]
        symtab = kernel.symbol_table
        invoke_symtab = node.ancestor(InvokeSchedule).symbol_table
        count_imported_vars_removed = 0

        # Transform each imported variable into an argument.
        # TODO #11: When support for logging is added, we could warn the user
        # if no imports are found in the kernel.
        for imported_var in kernel.symbol_table.imported_symbols[:]:
            count_imported_vars_removed += 1

            # Resolve the data type information if it is not available
            # pylint: disable=unidiomatic-typecheck
            if (type(imported_var) is Symbol or
                    isinstance(imported_var.datatype, UnresolvedType)):
                updated_sym = imported_var.resolve_type()
                # If we have a new symbol then we must update the symbol table
                if updated_sym is not imported_var:
                    kernel.symbol_table.swap(imported_var, updated_sym)
            # pylint: enable=unidiomatic-typecheck

            # Copy the imported symbol into the InvokeSchedule SymbolTable
            invoke_symtab.copy_external_import(
                updated_sym, tag="AlgArgs_" + updated_sym.name)

            # Keep a reference to the original container so that we can
            # update it after the interface has been updated.
            container = updated_sym.interface.container_symbol

            # Convert the symbol to an argument and add it to the argument list
            current_arg_list = symtab.argument_list
            # An argument does not have an initial value.
            was_constant = updated_sym.is_constant
            updated_sym.is_constant = False
            updated_sym.initial_value = None
            if was_constant:
                # Imported constants lose the constant value but are read-only
                # TODO: When #633 and #11 are implemented, warn the user that
                # they should transform the constants to literal values first.
                updated_sym.interface = ArgumentInterface(
                    ArgumentInterface.Access.READ)
            else:
                updated_sym.interface = ArgumentInterface(
                    ArgumentInterface.Access.READWRITE)
            current_arg_list.append(updated_sym)
            symtab.specify_argument_list(current_arg_list)

            # Convert PSyIR DataTypes to Gocean VALID_SCALAR_TYPES
            # TODO #678: Ideally this strings should be provided by the GOcean
            # API configuration.
            go_space = ""
            if updated_sym.datatype.intrinsic == ScalarType.Intrinsic.REAL:
                go_space = "go_r_scalar"
            elif (updated_sym.datatype.intrinsic ==
                  ScalarType.Intrinsic.INTEGER):
                go_space = "go_i_scalar"
            else:
                raise TypeError(
                    f"The imported variable '{updated_sym.name}' could not be "
                    f"promoted to an argument because the GOcean "
                    f"infrastructure does not have any scalar type equivalent "
                    f"to the PSyIR {updated_sym.datatype} type.")

            # Add the imported variable in the call argument list
            node.arguments.append(updated_sym.name, go_space)

            # Check whether we still need the Container symbol from which
            # this import was originally accessed
            if not kernel.symbol_table.symbols_imported_from(container) and \
               not container.wildcard_import:
                kernel.symbol_table.remove(container)

        if count_imported_vars_removed > 0:
            node.modified = True


# For Sphinx AutoAPI documentation generation
__all__ = [
   "ACCEnterDataTrans",
   "ACCDataTrans",
   "ACCLoopTrans",
   "ACCParallelTrans",
   "ACCRoutineTrans",
   "ColourTrans",
   "Dynamo0p3AsyncHaloExchangeTrans",
   "Dynamo0p3ColourTrans",
   "Dynamo0p3KernelConstTrans",
   "Dynamo0p3OMPLoopTrans",
   "Dynamo0p3RedundantComputationTrans",
   "DynamoOMPParallelLoopTrans",
   "GOceanOMPLoopTrans",
   "GOceanOMPParallelLoopTrans",
   "KernelImportsToArguments",
   "MoveTrans",
   "OMPMasterTrans",
   "OMPParallelLoopTrans",
   "OMPParallelTrans",
   "OMPSingleTrans",
   "ParallelRegionTrans",
]<|MERGE_RESOLUTION|>--- conflicted
+++ resolved
@@ -2311,61 +2311,11 @@
                 f"Failed to parse kernel '{kernel.name}'. Error reported was "
                 f"'{excinfo}'.") from excinfo
 
-<<<<<<< HEAD
         for kernel_schedule in kernel_schedules:
             symbol_table = kernel_schedule.symbol_table
             if number_of_layers:
                 make_constant(symbol_table, arg_list_info.nlayers_positions[0],
                               number_of_layers)
-
-            if quadrature and arg_list_info.nqp_positions:
-                # TODO #705 - support the transformation of kernels requiring
-                # other quadrature types (face/edge, multiple).
-                if kernel.eval_shapes == ["gh_quadrature_xyoz"]:
-                    make_constant(symbol_table,
-                                  arg_list_info.nqp_positions[0]["horizontal"],
-                                  element_order+3)
-                    make_constant(symbol_table,
-                                  arg_list_info.nqp_positions[0]["vertical"],
-                                  element_order+3)
-                else:
-                    raise TransformationError(
-                        f"Error in Dynamo0p3KernelConstTrans transformation. "
-                        f"Support is currently limited to 'xyoz' quadrature "
-                        f"but found {kernel.eval_shapes}.")
-
-            const = LFRicConstants()
-            if element_order is not None:
-                # Modify the symbol table for degrees of freedom here.
-                for info in arg_list_info.ndf_positions:
-                    if (info.function_space.lower() in
-                            (const.VALID_ANY_SPACE_NAMES +
-                             const.VALID_ANY_DISCONTINUOUS_SPACE_NAMES +
-                             ["any_w2"])):
-                        # skip any_space_*, any_discontinuous_space_* & any_w2
-                        print(f"    Skipped dofs, arg position "
-                              f"{info.position}, function space "
-                              f"{info.function_space}")
-                    else:
-                        try:
-                            ndofs = Dynamo0p3KernelConstTrans. \
-                                    space_to_dofs[
-                                        info.function_space](element_order)
-                        except KeyError as err:
-                            raise InternalError(
-                                f"Error in Dynamo0p3KernelConstTrans "
-                                f"transformation. Unsupported function space "
-                                f"'{info.function_space}' found. Expecting one"
-                                f" of "
-                                f"""{Dynamo0p3KernelConstTrans.
-                                     space_to_dofs.keys()}.""") from err
-                        make_constant(symbol_table, info.position, ndofs,
-                                      function_space=info.function_space)
-=======
-        symbol_table = kernel_schedule.symbol_table
-        if number_of_layers:
-            make_constant(symbol_table, arg_list_info.nlayers_positions[0],
-                          number_of_layers)
 
         if quadrature and arg_list_info.nqp_positions:
             # TODO #705 - support the transformation of kernels requiring
@@ -2409,7 +2359,6 @@
                                  space_to_dofs.keys()}.""") from err
                     make_constant(symbol_table, info.position, ndofs,
                                   function_space=info.function_space)
->>>>>>> 0a0cfa6f
 
         # Flag that the kernel has been modified
         kernel.modified = True
