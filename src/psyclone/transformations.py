--- conflicted
+++ resolved
@@ -112,252 +112,6 @@
                 f" is such a kernel.")
 
 
-<<<<<<< HEAD
-class MarkRoutineForGPUMixin:
-    ''' This Mixin provides the "validate_it_can_run_on_gpu" method that
-    given a routine or kernel node, it checks that the callee code is valid
-    to run on a GPU. It is implemented as a Mixin because transformations
-    from multiple programming models, e.g. OpenMP and OpenACC, can reuse
-    the same logic.
-
-    '''
-    def validate_it_can_run_on_gpu(self, node, options):
-        '''
-        Check that the supplied node can be marked as available to be
-        called on GPU.
-
-        :param node: the kernel or routine to validate.
-        :type node: :py:class:`psyclone.psyGen.Kern` |
-                    :py:class:`psyclone.psyir.nodes.Routine`
-        :param options: a dictionary with options for transformations.
-        :type options: Optional[Dict[str, Any]]
-        :param bool options["force"]: whether to allow routines with
-            CodeBlocks to run on the GPU.
-        :param str options["device_string"]: provide a compiler-platform
-            identifier.
-
-        :raises TransformationError: if the node is not a kernel or a routine.
-        :raises TransformationError: if the target is a built-in kernel.
-        :raises TransformationError: if it is a kernel but without an
-                                     associated PSyIR.
-        :raises TransformationError: if any of the symbols in the kernel are
-                                     accessed via a module use statement (and
-                                     are not compile-time constants).
-        :raises TransformationError: if the routine contains any CodeBlocks.
-        :raises TransformationError: if the kernel contains any calls to other
-                                     routines.
-        '''
-        force = options.get("force", False) if options else False
-        device_string = options.get("device_string", "") if options else ""
-
-        if not isinstance(node, (Kern, Routine)):
-            raise TransformationError(
-                f"The {type(self).__name__} must be applied to a sub-class of "
-                f"Kern or Routine but got '{type(node).__name__}'.")
-
-        # If it is a kernel call it must have an accessible implementation
-        if isinstance(node, BuiltIn):
-            raise TransformationError(
-                f"Applying {type(self).__name__} to a built-in kernel is not "
-                f"yet supported and kernel '{node.name}' is of type "
-                f"'{type(node).__name__}'")
-
-        if isinstance(node, Kern):
-            # Get the PSyIR routine from the associated kernel. If there is an
-            # exception (this could mean that there is no associated tree
-            # or that the frontend failed to convert it into PSyIR) reraise it
-            # as a TransformationError
-            try:
-                kernel_schedules = node.get_callees()
-            except Exception as error:
-                raise TransformationError(
-                    f"Failed to create PSyIR for kernel '{node.name}'. "
-                    f"Cannot transform such a kernel.") from error
-
-            k_or_r = "Kernel"
-        else:
-            # Supplied node is a PSyIR Routine which *is* a Schedule.
-            kernel_schedules = [node]
-            k_or_r = "routine"
-
-        # Check that the routine(s) do(oes) not access any data that is
-        # imported via a 'use' statement.
-        for sched in kernel_schedules:
-            vam = sched.reference_accesses()
-            ktable = sched.symbol_table
-            for sig in vam.all_signatures:
-                name = sig.var_name
-                first = vam[sig][0].node
-                if isinstance(first, (Symbol, DataType)):
-                    table = ktable
-                else:
-                    try:
-                        table = first.scope.symbol_table
-                    except SymbolError:
-                        # The node associated with this access is not within a
-                        # scoping region.
-                        table = ktable
-                symbol = table.lookup(name)
-                if symbol.is_import:
-                    # resolve_type does nothing if the Symbol type is known.
-                    try:
-                        symbol.resolve_type()
-                    except (SymbolError, FileNotFoundError):
-                        # TODO #11 - log that we failed to resolve this Symbol.
-                        pass
-                    if (isinstance(symbol, DataSymbol) and symbol.is_constant):
-                        # An import of a compile-time constant is fine.
-                        continue
-                    raise TransformationError(
-                        f"{k_or_r} '{node.name}' accesses the symbol "
-                        f"'{symbol}' which is imported. If this symbol "
-                        f"represents data then it must first be converted to a"
-                        f" {k_or_r} argument using the "
-                        f"KernelImportsToArguments transformation.")
-
-            # We forbid CodeBlocks because we can't be certain that what they
-            # contain can be executed on a GPU. However, we do permit the user
-            # to override this check.
-            cblocks = sched.walk(CodeBlock)
-            if not force:
-                if cblocks:
-                    cblock_txt = ("\n  " + "\n  ".join(
-                        str(node) for node in cblocks[0].get_ast_nodes)
-                                  + "\n")
-                    option_txt = "options={'force': True}"
-                    raise TransformationError(
-                        f"Cannot safely apply {type(self).__name__} to "
-                        f"{k_or_r} '{node.name}' because its PSyIR contains "
-                        f"one or more CodeBlocks:{cblock_txt}You may use "
-                        f"'{option_txt}' to override this check.")
-
-            for call in sched.walk(Call):
-                if not call.is_available_on_device(device_string):
-                    if isinstance(call, IntrinsicCall):
-                        if device_string:
-                            device_str = (f"on the '{device_string}' "
-                                          f"accelerator device")
-                        else:
-                            device_str = "on the default accelerator device"
-                        raise TransformationError(
-                            f"{k_or_r} '{node.name}' calls intrinsic "
-                            f"'{call.intrinsic.name}' which is not available "
-                            f"{device_str}. Use the 'device_string' option to "
-                            f"specify a different device."
-                        )
-                    call_str = call.debug_string().rstrip("\n")
-                    raise TransformationError(
-                        f"{k_or_r} '{node.name}' calls another routine "
-                        f"'{call_str}' which is not available on the "
-                        f"accelerator device and therefore cannot have "
-                        f"{type(self).__name__} applied to it (TODO #342).")
-
-
-class OMPDeclareTargetTrans(Transformation, MarkRoutineForGPUMixin):
-    '''
-    Adds an OpenMP declare target directive to the specified routine.
-
-    For example:
-
-    >>> from psyclone.psyir.frontend.fortran import FortranReader
-    >>> from psyclone.psyir.nodes import Loop
-    >>> from psyclone.transformations import OMPDeclareTargetTrans
-    >>>
-    >>> tree = FortranReader().psyir_from_source("""
-    ...     subroutine my_subroutine(A)
-    ...         integer, dimension(10, 10), intent(inout) :: A
-    ...         integer :: i
-    ...         integer :: j
-    ...         do i = 1, 10
-    ...             do j = 1, 10
-    ...                 A(i, j) = 0
-    ...             end do
-    ...         end do
-    ...     end subroutine
-    ...     """
-    >>> omptargettrans = OMPDeclareTargetTrans()
-    >>> omptargettrans.apply(tree.walk(Routine)[0])
-
-    will generate:
-
-    .. code-block:: fortran
-
-        subroutine my_subroutine(A)
-            integer, dimension(10, 10), intent(inout) :: A
-            integer :: i
-            integer :: j
-            !$omp declare target
-            do i = 1, 10
-                do j = 1, 10
-                    A(i, j) = 0
-                end do
-            end do
-        end subroutine
-
-    '''
-    def apply(self, node, options=None):
-        ''' Insert an OMPDeclareTargetDirective inside the provided routine or
-        associated PSyKAl kernel.
-
-        :param node: the kernel or routine which is the target of this
-            transformation.
-        :type node: :py:class:`psyclone.psyir.nodes.Routine` |
-                    :py:class:`psyclone.psyGen.Kern`
-        :param options: a dictionary with options for transformations.
-        :type options: Optional[Dict[str, Any]]
-        :param bool options["force"]: whether to allow routines with
-            CodeBlocks to run on the GPU.
-        :param str options["device_string"]: provide a compiler-platform
-            identifier.
-
-        '''
-        self.validate(node, options)
-
-        if isinstance(node, Kern):
-            # Flag that the kernel has been modified
-            node.modified = True
-
-            # Get the schedule representing the kernel subroutine
-            routines = node.get_callees()
-        else:
-            routines = [node]
-
-        for routine in routines:
-            if not any(isinstance(child, OMPDeclareTargetDirective) for
-                       child in routine.children):
-                routine.children.insert(0, OMPDeclareTargetDirective())
-
-    def validate(self, node, options=None):
-        ''' Check that an OMPDeclareTargetDirective can be inserted.
-
-        :param node: the kernel or routine which is the target of this
-            transformation.
-        :type node: :py:class:`psyclone.psyGen.Kern` |
-                    :py:class:`psyclone.psyir.nodes.Routine`
-        :param options: a dictionary with options for transformations.
-        :type options: Optional[Dict[str, Any]]
-        :param bool options["force"]: whether to allow routines with
-            CodeBlocks to run on the GPU.
-        :param str options["device_string"]: provide a compiler-platform
-            identifier.
-
-        :raises TransformationError: if the node is not a kernel or a routine.
-        :raises TransformationError: if the target is a built-in kernel.
-        :raises TransformationError: if it is a kernel but without an
-                                     associated PSyIR.
-        :raises TransformationError: if any of the symbols in the kernel are
-                                     accessed via a module use statement.
-        :raises TransformationError: if the kernel contains any calls to other
-                                     routines.
-
-        '''
-        super().validate(node, options=options)
-
-        self.validate_it_can_run_on_gpu(node, options)
-
-
-=======
->>>>>>> 76074364
 class ACCLoopTrans(ParallelLoopTrans):
     '''
     Adds an OpenACC loop directive to a loop. This directive must be within
