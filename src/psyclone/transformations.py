# -----------------------------------------------------------------------------
# BSD 3-Clause License
#
# Copyright (c) 2017-2021, Science and Technology Facilities Council.
# All rights reserved.
#
# Redistribution and use in source and binary forms, with or without
# modification, are permitted provided that the following conditions are met:
#
# * Redistributions of source code must retain the above copyright notice, this
#   list of conditions and the following disclaimer.
#
# * Redistributions in binary form must reproduce the above copyright notice,
#   this list of conditions and the following disclaimer in the documentation
#   and/or other materials provided with the distribution.
#
# * Neither the name of the copyright holder nor the names of its
#   contributors may be used to endorse or promote products derived from
#   this software without specific prior written permission.
#
# THIS SOFTWARE IS PROVIDED BY THE COPYRIGHT HOLDERS AND CONTRIBUTORS
# "AS IS" AND ANY EXPRESS OR IMPLIED WARRANTIES, INCLUDING, BUT NOT
# LIMITED TO, THE IMPLIED WARRANTIES OF MERCHANTABILITY AND FITNESS
# FOR A PARTICULAR PURPOSE ARE DISCLAIMED. IN NO EVENT SHALL THE
# COPYRIGHT HOLDER OR CONTRIBUTORS BE LIABLE FOR ANY DIRECT, INDIRECT,
# INCIDENTAL, SPECIAL, EXEMPLARY, OR CONSEQUENTIAL DAMAGES (INCLUDING,
# BUT NOT LIMITED TO, PROCUREMENT OF SUBSTITUTE GOODS OR SERVICES;
# LOSS OF USE, DATA, OR PROFITS; OR BUSINESS INTERRUPTION) HOWEVER
# CAUSED AND ON ANY THEORY OF LIABILITY, WHETHER IN CONTRACT, STRICT
# LIABILITY, OR TORT (INCLUDING NEGLIGENCE OR OTHERWISE) ARISING IN
# ANY WAY OUT OF THE USE OF THIS SOFTWARE, EVEN IF ADVISED OF THE
# POSSIBILITY OF SUCH DAMAGE.
# -----------------------------------------------------------------------------
# Authors R. W. Ford, A. R. Porter, and S. Siso STFC Daresbury Lab
#         A. B. G. Chalk STFC Daresbury Lab
#        J. Henrichs, Bureau of Meteorology
# Modified I. Kavcic, Met Office

''' This module provides the various transformations that can be applied to
    PSyIR nodes. There are both general and API-specific transformation
    classes in this module where the latter typically apply API-specific
    checks before calling the base class for the actual transformation. '''

from __future__ import absolute_import, print_function

import abc
import six

from fparser.two.utils import walk
from fparser.common.readfortran import FortranStringReader
from fparser.two.Fortran2003 import Subroutine_Subprogram, \
    Subroutine_Stmt, Specification_Part, Type_Declaration_Stmt, \
    Implicit_Part, Comment

from psyclone import psyGen
from psyclone.configuration import Config
from psyclone.domain.lfric import LFRicConstants
from psyclone.dynamo0p3 import DynInvokeSchedule
from psyclone.errors import InternalError
from psyclone.gocean1p0 import GOLoop
from psyclone.nemo import NemoInvokeSchedule
from psyclone.psyGen import Transformation, Kern, InvokeSchedule
from psyclone.psyir import nodes
from psyclone.psyir.nodes import CodeBlock, Loop, Assignment, Schedule, \
    Directive, ACCLoopDirective, OMPDoDirective, OMPParallelDoDirective, \
    ACCDataDirective, ACCEnterDataDirective, OMPDirective, \
<<<<<<< HEAD
    ACCKernelsDirective, Routine
=======
    ACCKernelsDirective, OMPTaskloopDirective
>>>>>>> 3a327448
from psyclone.psyir.symbols import SymbolError, ScalarType, DeferredType, \
    INTEGER_TYPE, DataSymbol, Symbol
from psyclone.psyir.transformations import RegionTrans, LoopTrans, \
    TransformationError
from psyclone.undoredo import Memento


VALID_OMP_SCHEDULES = ["runtime", "static", "dynamic", "guided", "auto"]


def check_intergrid(node):
    '''
    Utility function to check that the supplied node does not have
    an intergrid kernel amongst its descendants.

    This is used ensure any attempt to apply loop-fusion and redundant-
    computation transformations to loops containing inter-grid kernels is
    rejected (since support for those is not yet implemented).

    :param node: the PSyIR node to check.
    :type node: :py:class:`psyir.nodes.Node`

    :raises TransformationError: if the supplied node has an inter-grid \
                                 kernel as a descendant.

    '''
    if not node.children:
        return
    from psyclone.dynamo0p3 import DynKern
    child_kernels = node.walk(DynKern)
    for kern in child_kernels:
        if kern.is_intergrid:
            raise TransformationError(
                "This Transformation cannot currently be applied to nodes "
                "which have inter-grid kernels as descendents and {0} is "
                "such a kernel.".format(kern.name))


class KernelTrans(Transformation):
    '''
    Base class for all Kernel transformations.

    '''
    @staticmethod
    def validate(kern, options=None):
        '''
        Checks that the supplied node is a Kernel and that it is possible to
        construct the PSyIR of its contents.

        :param kern: the kernel which is the target of the transformation.
        :type kern: :py:class:`psyclone.psyGen.Kern` or sub-class
        :param options: a dictionary with options for transformations.
        :type options: dictionary of string:values or None

        :raises TransformationError: if the target node is not a sub-class of \
                                     psyGen.Kern.
        :raises TransformationError: if the subroutine containing the \
                                     implementation of the kernel cannot be \
                                     found in the fparser2 Parse Tree.
        :raises TransformationError: if the PSyIR cannot be constructed \
                                     because there are symbols of unknown type.

        '''
        from psyclone.errors import GenerationError

        if not isinstance(kern, Kern):
            raise TransformationError(
                "Target of a kernel transformation must be a sub-class of "
                "psyGen.Kern but got '{0}'".format(type(kern).__name__))

        # Check that the PSyIR and associated Symbol table of the Kernel is OK.
        # If this kernel contains symbols that are not captured in the PSyIR
        # SymbolTable then this raises an exception.
        try:
            kernel_schedule = kern.get_kernel_schedule()
        except GenerationError as error:
            message = ("Failed to create PSyIR version of kernel code for "
                       "kernel '{0}'. Error reported is {1}."
                       "".format(kern.name, str(error.value)))
            six.raise_from(TransformationError(message), error)
        except SymbolError as err:
            six.raise_from(TransformationError(
                "Kernel '{0}' contains accesses to data that are not captured "
                "in the PSyIR Symbol Table(s) ({1}). Cannot transform such a "
                "kernel.".format(kern.name, str(err.args[0]))), err)
        # Check that all kernel symbols are declared in the kernel
        # symbol table(s). At this point they may be declared in a
        # container containing this kernel which is not supported.
        for var in kernel_schedule.walk(nodes.Reference):
            try:
                var.scope.symbol_table.lookup(
                    var.name, scope_limit=var.ancestor(nodes.KernelSchedule))
            except KeyError as err:
                six.raise_from(TransformationError(
                    "Kernel '{0}' contains accesses to data (variable '{1}') "
                    "that are not captured in the PSyIR Symbol Table(s) "
                    "within KernelSchedule scope. Cannot transform such a "
                    "kernel.".format(kern.name, var.name)), err)


@six.add_metaclass(abc.ABCMeta)
class ParallelLoopTrans(LoopTrans):
    '''
    Adds an orphaned directive to a loop indicating that it should be
    parallelised. i.e. the directive must be inside the scope of some
    other Parallel REGION. This condition is tested at
    code-generation time.

    '''
    # The types of node that must be excluded from the section of PSyIR
    # being transformed.
    excluded_node_types = (nodes.Return, psyGen.HaloExchange, nodes.CodeBlock)

    @abc.abstractmethod
    def __str__(self):
        return  # pragma: no cover

    @abc.abstractmethod
    def _directive(self, children, collapse=None):
        '''
        Returns the directive object to insert into the Schedule.
        Must be implemented by sub-class.

        :param children: list of nodes that will be children of this Directive.
        :type children: list of :py:class:`psyclone.psyir.nodes.Node`
        :param int collapse: the number of tightly-nested loops to which \
                             this directive applies or None.

        :returns: the new Directive node.
        :rtype: sub-class of :py:class:`psyclone.psyir.nodes.Directive`.
        '''

    def validate(self, node, options=None):
        '''
        Perform validation checks before applying the transformation

        :param node: the node we are checking.
        :type node: :py:class:`psyclone.psyir.nodes.Node`
        :param options: a dictionary with options for transformations.\
                        This transform supports "collapse", which is the\
                        number of nested loops to collapse.
        :type options: dictionary of string:values or None
        :param int options["collapse"]: number of nested loops to collapse \
                                        or None.

        :raises TransformationError: if the \
                :py:class:`psyclone.psyir.nodes.Loop` loop iterates over \
                colours.
        :raises TransformationError: if 'collapse' is supplied with an \
                invalid number of loops.

        '''
        # Check that the supplied node is a Loop and does not contain any
        # unsupported nodes.
        super(ParallelLoopTrans, self).validate(node, options=options)

        # Check we are not a sequential loop
        # TODO add a list of loop types that are sequential
        if node.loop_type == 'colours':
            raise TransformationError("Error in "+self.name+" transformation. "
                                      "The target loop is over colours and "
                                      "must be computed serially.")

        if not options:
            options = {}
        collapse = options.get("collapse", None)

        # If 'collapse' is specified, check that it is an int and that the
        # loop nest has at least that number of loops in it
        if collapse:
            if not isinstance(collapse, int):
                raise TransformationError(
                    "The 'collapse' argument must be an integer but got an "
                    "object of type {0}".format(type(collapse)))
            if collapse < 2:
                raise TransformationError(
                    "It only makes sense to collapse 2 or more loops "
                    "but got a value of {0}".format(collapse))
            # Count the number of loops in the loop nest
            loop_count = 0
            cnode = node
            while isinstance(cnode, Loop):
                loop_count += 1
                # Loops must be tightly nested (no intervening statements)
                cnode = cnode.loop_body[0]
            if collapse > loop_count:
                raise TransformationError(
                    "Cannot apply COLLAPSE({0}) clause to a loop nest "
                    "containing only {1} loops".format(collapse, loop_count))

    def apply(self, node, options=None):
        '''
        Apply the Loop transformation to the specified node in a
        Schedule. This node must be a Loop since this transformation
        corresponds to wrapping the generated code with directives,
        e.g. for OpenMP:

        .. code-block:: fortran

          !$OMP DO
          do ...
             ...
          end do
          !$OMP END DO

        At code-generation time (when gen_code()` is called), this node must be
        within (i.e. a child of) a PARALLEL region.

        :param node: the supplied node to which we will apply the \
                     Loop transformation.
        :type node: :py:class:`psyclone.psyir.nodes.Node`
        :param options: a dictionary with options for transformations. \
        :type options: dictionary of string:values or None
        :param int options["collapse"]: the number of loops to collapse into \
                single iteration space or None.

        :returns: (:py:class:`psyclone.psyir.nodes.Schedule`, \
                   :py:class:`psyclone.undoredo.Memento`)

        '''
        if not options:
            options = {}
        self.validate(node, options=options)

        schedule = node.root

        collapse = options.get("collapse", None)

        # create a memento of the schedule and the proposed
        # transformation
        keep = Memento(schedule, self, [node, options])

        # keep a reference to the node's original parent and its index as these
        # are required and will change when we change the node's location
        node_parent = node.parent
        node_position = node.position

        # Add our orphan loop directive setting its parent to the node's
        # parent and its children to the node. This calls down to the sub-class
        # to get the type of directive we require.
        directive = self._directive([node.detach()], collapse)

        # Add the loop directive as a child of the node's parent
        node_parent.addchild(directive, index=node_position)

        return schedule, keep


class OMPTaskloopTrans(ParallelLoopTrans):

    '''
    Adds an OpenMP taskloop directive to a loop. Only one of grainsize or
    num_tasks must be specified.

    TODO: #1364 Taskloops do not yet support reduction clauses.

    :param grainsize: the grainsize to use in for this transformation.
    :type grainsize: int or None
    :param num_tasks: the num_tasks to use for this transformation.
    :type num_tasks: int or None

    For example:

    >>> from pysclone.parse.algorithm import parse
    >>> from psyclone.psyGen import PSyFactory
    >>> api = "gocean1.0"
    >>> filename = "nemolite2d_alg.f90"
    >>> ast, invokeInfo = parse(filename, api=api, invoke_name="invoke")
    >>> psy = PSyFactory(api).create(invokeInfo)
    >>>
    >>> from psyclone.transformations import OMPParallelTrans, OMPSingleTrans
    >>> from psyclone.transformations import OMPTaskloopTrans
    >>> singletrans = OMPSingleTrans()
    >>> paralleltrans = OMPParallelTrans()
    >>> tasklooptrans = OMPTaskloopTrans()
    >>>
    >>> schedule = psy.invokes.get('invoke_0').schedule
    >>> schedule.view()
    >>>
    >>> # Apply the OpenMP Taskloop transformation to *every* loop
    >>> # in the schedule.
    >>> # This ignores loop dependencies. These must be manually handled
    >>> # either through end of regions.
    >>> # TODO: #1368 These can also be handled through the taskwait
    >>> # directive
    >>> for child in schedule.children:
    >>>     tasklooptrans.apply(child)
    >>> # Enclose all of these loops within a single OpenMP
    >>> # SINGLE region
    >>> singletrans.apply(schedule.children)
    >>> # Enclose all of these loops within a single OpenMP
    >>> # PARALLEL region
    >>> paralleltrans.apply(schedule.children)
    >>> schedule.view()

    '''
    def __init__(self, grainsize=None, num_tasks=None):
        self._grainsize = None
        self._num_tasks = None
        self.omp_grainsize = grainsize
        self.omp_num_tasks = num_tasks

        super(OMPTaskloopTrans, self).__init__()

    def __str__(self):
        return "Adds an 'OpenMP TASKLOOP' directive to a loop"

    @property
    def omp_grainsize(self):
        '''
        Returns the grainsize that will be specified by
        this transformation. By default the grainsize
        clause is not applied, so grainsize is None.

        :returns: The grainsize specified by this transformation.
        :rtype: int or None
        '''
        return self._grainsize

    @omp_grainsize.setter
    def omp_grainsize(self, value):
        '''
        Sets the grainsize that will be specified by
        this transformation. Checks the grainsize is
        a positive integer value or None.

        :param value: integer value to use in the grainsize clause.
        :type value: int or None

        :raises TransformationError: if value is not an int and is not None.
        :raises TransformationError: if value is negative.
        :raises TransformationError: if grainsize and num_tasks are \
                                     both specified.
        '''
        if (not isinstance(value, int)) and (value is not None):
            raise TransformationError("grainsize must be an integer or None, "
                                      "got {0}".format(type(value).__name__))

        if (value is not None) and (value <= 0):
            raise TransformationError("grainsize must be a positive "
                                      "integer, got {0}".format(value))

        if value is not None and self.omp_num_tasks is not None:
            raise TransformationError(
                "The grainsize and num_tasks clauses would both "
                "be specified for this Taskloop transformation")
        self._grainsize = value

    @property
    def omp_num_tasks(self):
        '''
        Returns the num_tasks that will be specified
        by this transformation. By default the num_tasks
        clause is not applied so num_tasks is None.

        :returns: The grainsize specified by this transformation.
        :rtype: int or None
        '''
        return self._num_tasks

    @omp_num_tasks.setter
    def omp_num_tasks(self, value):
        '''
        Sets the num_tasks that will be specified by
        this transformation. Checks that num_tasks is
        a positive integer value or None.

        :param value: integer value to use in the num_tasks clause.
        :type value: int or None

        :raises TransformationError: if value is not an int and is not None.
        :raises TransformationError: if value is negative.
        :raises TransformationError: if grainsize and num_tasks are \
                                     both specified.

        '''
        if (not isinstance(value, int)) and (value is not None):
            raise TransformationError("num_tasks must be an integer or None,"
                                      " got {0}".format(type(value).__name__))

        if (value is not None) and (value <= 0):
            raise TransformationError("num_tasks must be a positive "
                                      "integer, got {0}".format(value))

        if value is not None and self.omp_grainsize is not None:
            raise TransformationError(
                "The grainsize and num_tasks clauses would both "
                "be specified for this Taskloop transformation")
        self._num_tasks = value

    def _directive(self, children, collapse=None):
        '''
        Creates the type of directive needed for this sub-class of
        transformation.

        :param children: list of Nodes that will be the children of \
                         the created directive.
        :type children: list of :py:class:`psyclone.psyir.nodes.Node`
        :param int collapse: currently un-used but required to keep \
                             interface the same as in base class.
        :returns: the new node representing the directive in the AST.
        :rtype: :py:class:`psyclone.psyir.nodes.OMPTaskloopDirective`

        :raises NotImplementedError: if a collapse argument is supplied
        '''
        # TODO 1370: OpenMP loop functions don't support collapse
        if collapse:
            raise NotImplementedError(
                "The COLLAPSE clause is not yet supported for "
                "'!$omp taskloop' directives.")
        _directive = OMPTaskloopDirective(children=children,
                                          grainsize=self.omp_grainsize,
                                          num_tasks=self.omp_num_tasks)
        return _directive


class OMPLoopTrans(ParallelLoopTrans):

    '''
    Adds an OpenMP directive to a loop. The
    optional 'reprod' argument in the apply method decides whether
    standard OpenMP reduction support is to be used (which is not
    reproducible) or whether a manual reproducible reproduction is
    to be used.

    :param str omp_schedule: the OpenMP schedule to use.

    For example:

    >>> from psyclone.parse.algorithm import parse
    >>> from psyclone.parse.utils import ParseError
    >>> from psyclone.psyGen import PSyFactory
    >>> from psyclone.errors import GenerationError
    >>> api = "gocean1.0"
    >>> filename = "nemolite2d_alg.f90"
    >>> ast, invokeInfo = parse(filename, api=api, invoke_name="invoke")
    >>> psy = PSyFactory(api).create(invokeInfo)
    >>> print psy.invokes.names
    >>>
    >>> from psyclone.psyGen import TransInfo
    >>> t = TransInfo()
    >>> ltrans = t.get_trans_name('OMPLoopTrans')
    >>> rtrans = t.get_trans_name('OMPParallelTrans')
    >>>
    >>> schedule = psy.invokes.get('invoke_0').schedule
    >>> schedule.view()
    >>> new_schedule = schedule
    >>>
    # Apply the OpenMP Loop transformation to *every* loop
    # in the schedule
    >>> for child in schedule.children:
    >>>     newschedule, memento = ltrans.apply(child, reprod=True)
    >>>     schedule = newschedule
    >>>
    # Enclose all of these loops within a single OpenMP
    # PARALLEL region
    >>> rtrans.omp_schedule("dynamic,1")
    >>> newschedule, memento = rtrans.apply(schedule.children)
    >>>
    >>>

    '''
    def __init__(self, omp_schedule="static"):
        # Whether or not to generate code for (run-to-run on n threads)
        # reproducible OpenMP reductions. This setting can be overridden
        # via the `reprod` argument to the apply() method.
        self._reprod = Config.get().reproducible_reductions

        self._omp_schedule = ""
        # Although we create the _omp_schedule attribute above (so that
        # pylint doesn't complain), we actually set its value using
        # the setter method in order to make use of the latter's error
        # checking.
        self.omp_schedule = omp_schedule

        super(OMPLoopTrans, self).__init__()

    def __str__(self):
        return "Adds an 'OpenMP DO' directive to a loop"

    @property
    def omp_schedule(self):
        ''' Returns the OpenMP schedule that will be specified by
            this transformation. The default schedule is 'static'.'''
        return self._omp_schedule

    @omp_schedule.setter
    def omp_schedule(self, value):
        ''' Sets the OpenMP schedule that will be specified by
            this transformation. Checks that the string supplied in
            :py:obj:`value` is a recognised OpenMP schedule. '''

        # Some schedules have an optional chunk size following a ','
        value_parts = value.split(',')
        if value_parts[0].lower() not in VALID_OMP_SCHEDULES:
            raise TransformationError("Valid OpenMP schedules are {0} "
                                      "but got {1}".
                                      format(VALID_OMP_SCHEDULES,
                                             value_parts[0]))
        if len(value_parts) > 1:
            if value_parts[0] == "auto":
                raise TransformationError("Cannot specify a chunk size "
                                          "when using an OpenMP schedule"
                                          " of 'auto'")
            if value_parts[1].strip() == "":
                raise TransformationError("Supplied OpenMP schedule '{0}'"
                                          " has missing chunk-size.".
                                          format(value))

        self._omp_schedule = value

    def _directive(self, children, collapse=None):
        '''
        Creates the type of directive needed for this sub-class of
        transformation.

        :param children: list of Nodes that will be the children of \
                         the created directive.
        :type children: list of :py:class:`psyclone.psyir.nodes.Node`
        :param int collapse: currently un-used but required to keep \
                             interface the same as in base class.
        :returns: the new node representing the directive in the AST
        :rtype: :py:class:`psyclone.psyir.nodes.OMPDoDirective`
        :raises NotImplementedError: if a collapse argument is supplied.
        '''
        # TODO 1370: OpenMP loop functions don't support collapse
        if collapse:
            raise NotImplementedError(
                "The COLLAPSE clause is not yet supported for '!$omp do' "
                "directives.")
        _directive = OMPDoDirective(children=children,
                                    omp_schedule=self.omp_schedule,
                                    reprod=self._reprod)
        return _directive

    def apply(self, node, options=None):
        '''Apply the OMPLoopTrans transformation to the specified node in a
        Schedule. This node must be a Loop since this transformation
        corresponds to wrapping the generated code with directives like so:

        .. code-block:: fortran

          !$OMP DO
          do ...
             ...
          end do
          !$OMP END DO

        At code-generation time (when
        :py:meth:`OMPLoopDirective.gen_code` is called), this node must be
        within (i.e. a child of) an OpenMP PARALLEL region.

        If the keyword "reprod" is specified in the options, it will cause a
        reproducible reduction to be generated if it is set to True, otherwise
        the default value (as read from the psyclone.cfg file) will be used.
        Note, reproducible in this case means obtaining the same results
        with the same number of OpenMP threads, not for different
        numbers of OpenMP threads.

        :param node: the supplied node to which we will apply the \
                     OMPLoopTrans transformation
        :type node: :py:class:`psyclone.psyir.nodes.Node`
        :param options: a dictionary with options for transformations\
                        and validation.
        :type options: dictionary of string:values or None
        :param bool options["reprod"]:
                indicating whether reproducible reductions should be used. \
                By default the value from the config file will be used.

        :returns: (:py:class:`psyclone.psyir.nodes.Schedule`, \
        :py:class:`psyclone.undoredo.Memento`)

        '''
        if not options:
            options = {}
        self._reprod = options.get("reprod",
                                   Config.get().reproducible_reductions)

        # Add variable names for OMP functions into the InvokeSchedule
        # (a Routine) symboltable if they don't already exist
        root = node.ancestor(Routine)

        symtab = root.symbol_table
        try:
            symtab.lookup_with_tag("omp_thread_index")
        except KeyError:
            symtab.new_symbol(
                "th_idx", tag="omp_thread_index",
                symbol_type=DataSymbol, datatype=INTEGER_TYPE)
        try:
            symtab.lookup_with_tag("omp_num_threads")
        except KeyError:
            symtab.new_symbol(
                "nthreads", tag="omp_num_threads",
                symbol_type=DataSymbol, datatype=INTEGER_TYPE)

        return super(OMPLoopTrans, self).apply(node, options)


class ACCLoopTrans(ParallelLoopTrans):
    '''
    Adds an OpenACC loop directive to a loop. This directive must be within
    the scope of some OpenACC Parallel region (at code-generation time).

    For example:

    >>> from psyclone.parse.algorithm import parse
    >>> from psyclone.parse.utils import ParseError
    >>> from psyclone.psyGen import PSyFactory
    >>> from psyclone.errors import GenerationError
    >>> api = "gocean1.0"
    >>> filename = "nemolite2d_alg.f90"
    >>> ast, invokeInfo = parse(filename, api=api, invoke_name="invoke")
    >>> psy = PSyFactory(api).create(invokeInfo)
    >>>
    >>> from psyclone.psyGen import TransInfo
    >>> t = TransInfo()
    >>> ltrans = t.get_trans_name('ACCLoopTrans')
    >>> rtrans = t.get_trans_name('ACCParallelTrans')
    >>>
    >>> schedule = psy.invokes.get('invoke_0').schedule
    >>> schedule.view()
    >>> new_schedule = schedule
    >>>
    # Apply the OpenACC Loop transformation to *every* loop
    # in the schedule
    >>> for child in schedule.children:
    >>>     newschedule, memento = ltrans.apply(child, reprod=True)
    >>>     schedule = newschedule
    >>>
    # Enclose all of these loops within a single OpenACC
    # PARALLEL region
    >>> rtrans.omp_schedule("dynamic,1")
    >>> newschedule, memento = rtrans.apply(schedule.children)
    >>>

    '''
    # The types of node that must be excluded from the section of PSyIR
    # being transformed.
    excluded_node_types = (nodes.PSyDataNode)

    def __init__(self):
        # Whether to add the "independent" clause
        # to the loop directive.
        self._independent = True
        self._sequential = False
        super(ACCLoopTrans, self).__init__()

    def __str__(self):
        return "Adds an 'OpenACC loop' directive to a loop"

    def _directive(self, children, collapse=None):
        '''
        Creates the ACCLoopDirective needed by this sub-class of
        transformation.

        :param children: list of child nodes of the new directive Node.
        :type children: list of :py:class:`psyclone.psyir.nodes.Node`
        :param int collapse: number of nested loops to collapse or None if \
                             no collapse attribute is required.
        '''
        directive = ACCLoopDirective(children=children,
                                     collapse=collapse,
                                     independent=self._independent,
                                     sequential=self._sequential)
        return directive

    def apply(self, node, options=None):
        '''
        Apply the ACCLoop transformation to the specified node. This node
        must be a Loop since this transformation corresponds to
        inserting a directive immediately before a loop, e.g.:

        .. code-block:: fortran

          !$ACC LOOP
          do ...
             ...
          end do

        At code-generation time (when
        :py:meth:`psyclone.psyir.nodes.ACCLoopDirective.gen_code` is called),
        this node must be within (i.e. a child of) a PARALLEL region.

        :param node: the supplied node to which we will apply the \
                     Loop transformation.
        :type node: :py:class:`psyclone.psyir.nodes.Loop`
        :param options: a dictionary with options for transformations.
        :type options: dictionary of string:values or None
        :param int options["collapse"]: number of nested loops to collapse.
        :param bool options["independent"]: whether to add the "independent" \
                clause to the directive (not strictly necessary within \
                PARALLEL regions).

        :returns: 2-tuple of new schedule and memento of transform
        :rtype: (:py:class:`psyclone.dynamo0p3.DynInvokeSchedule`, \
                 :py:class:`psyclone.undoredo.Memento`)

        '''
        # Store sub-class specific options. These are used when
        # creating the directive (in the _directive() method).
        if not options:
            options = {}
        self._independent = options.get("independent", True)
        self._sequential = options.get("sequential", False)

        # Call the apply() method of the base class
        return super(ACCLoopTrans, self).apply(node, options)


class OMPParallelLoopTrans(OMPLoopTrans):

    ''' Adds an OpenMP PARALLEL DO directive to a loop.

        For example:

        >>> from psyclone.parse.algorithm import parse
        >>> from psyclone.psyGen import PSyFactory
        >>> ast, invokeInfo = parse("dynamo.F90")
        >>> psy = PSyFactory("dynamo0.1").create(invokeInfo)
        >>> schedule = psy.invokes.get('invoke_v3_kernel_type').schedule
        >>> schedule.view()
        >>>
        >>> from psyclone.transformations import OMPParallelLoopTrans
        >>> trans = OMPParallelLoopTrans()
        >>> new_schedule, memento = trans.apply(schedule.children[0])
        >>> new_schedule.view()

    '''
    def __str__(self):
        return "Add an 'OpenMP PARALLEL DO' directive with no validity checks"

    def validate(self, node, options=None):
        '''Validity checks for input arguments.

        :param node: the PSyIR node to validate.
        :type node: :py:class:`psyclone.psyir.nodes.Node`
        :param options: a dictionary with options for transformations.
        :type options: dictionary of string:values or None

        :raises TransformationError: if the node is a loop over colours.

        '''
        # Check that the supplied Node is a Loop
        super(OMPParallelLoopTrans, self).validate(node, options=options)

        # Check we are not a sequential loop
        if node.loop_type == 'colours':
            raise TransformationError("Error in "+self.name+" transformation. "
                                      "The requested loop is over colours and "
                                      "must be computed serially.")

    def apply(self, node, options=None):
        ''' Apply an OMPParallelLoop Transformation to the supplied node
        (which must be a Loop). In the generated code this corresponds to
        wrapping the Loop with directives:

        .. code-block:: fortran

          !$OMP PARALLEL DO ...
          do ...
            ...
          end do
          !$OMP END PARALLEL DO

        :param node: the node (loop) to which to apply the transformation.
        :type node: :py:class:`psyclone.f2pygen.DoGen`
        :param options: a dictionary with options for transformations\
                        and validation.
        :type options: dictionary of string:values or None

        :returns: two-tuple of transformed schedule and a record of the \
                  transformation.
        :rtype: (:py:class:`psyclone.psyir.nodes.Schedule, \
                 :py:class:`psyclone.undoredo.Memento`)
        '''
        self.validate(node, options=options)

        schedule = node.root
        # create a memento of the schedule and the proposed transformation
        keep = Memento(schedule, self, [node])

        # keep a reference to the node's original parent and its index as these
        # are required and will change when we change the node's location
        node_parent = node.parent
        node_position = node.position

        # add our OpenMP loop directive setting its parent to the node's
        # parent and its children to the node
        directive = OMPParallelDoDirective(children=[node.detach()],
                                           omp_schedule=self.omp_schedule)

        # add the OpenMP loop directive as a child of the node's parent
        node_parent.addchild(directive, index=node_position)

        return schedule, keep


class DynamoOMPParallelLoopTrans(OMPParallelLoopTrans):

    ''' Dynamo-specific OpenMP loop transformation. Adds Dynamo specific
        validity checks. Actual transformation is done by the
        :py:class:`base class <OMPParallelLoopTrans>`.

    '''
    def __str__(self):
        return "Add an OpenMP Parallel Do directive to a Dynamo loop"

    def apply(self, node, options=None):

        '''Perform Dynamo specific loop validity checks then call the
        :py:meth:`~OMPParallelLoopTrans.apply` method of the
        :py:class:`base class <OMPParallelLoopTrans>`.

        :param node: the Node in the Schedule to check
        :type node: :py:class:`psyclone.psyir.nodes.Node`
        :param options: a dictionary with options for transformations.
        :type options: dictionary of string:values or None

        :raises TransformationError: if the associated loop requires \
                colouring.

        :returns: 2-tuple of new schedule and memento of transform.
        :rtype: (:py:class:`psyclone.dynamo0p3.DynInvokeSchedule`, \
                 :py:class:`psyclone.undoredo.Memento`)

        '''
        self.validate(node, options=options)

        # If the loop is not already coloured then check whether or not
        # it should be. If the field space is discontinuous (including
        # any_discontinuous_space) then we don't need to worry about
        # colouring.
        const = LFRicConstants()
        if node.field_space.orig_name not in \
           const.VALID_DISCONTINUOUS_NAMES:
            if node.loop_type != 'colour' and node.has_inc_arg():
                raise TransformationError(
                    "Error in {0} transformation. The kernel has an "
                    "argument with INC access. Colouring is required.".
                    format(self.name))

        return OMPParallelLoopTrans.apply(self, node)


class GOceanOMPParallelLoopTrans(OMPParallelLoopTrans):

    '''GOcean specific OpenMP Do loop transformation. Adds GOcean
       specific validity checks (that supplied Loop is an inner or outer
       loop). Actual transformation is done by
       :py:class:`base class <OMPParallelLoopTrans>`.

       :param omp_schedule: the omp schedule to be created. Must be one of \
           'runtime', 'static', 'dynamic', 'guided' or 'auto'.

    '''
    def __str__(self):
        return "Add an OpenMP Parallel Do directive to a GOcean loop"

    def apply(self, node, options=None):
        ''' Perform GOcean-specific loop validity checks then call
        :py:meth:`OMPParallelLoopTrans.apply`.

        :param node: a Loop node from an AST.
        :type node: :py:class:`psyclone.psyir.nodes.Loop`
        :param options: a dictionary with options for transformations\
                        and validation.
        :type options: dictionary of string:values or None

        :raises TransformationError: if the supplied node is not an inner or\
            outer loop.

        :returns: 2-tuple of new schedule and memento of transform
        :rtype: (:py:class:`psyclone.dynamo0p3.GOInvokeSchedule`, \
                 :py:class:`psyclone.undoredo.Memento`)

        '''
        self.validate(node, options=options)

        # Check we are either an inner or outer loop
        if node.loop_type not in ["inner", "outer"]:
            raise TransformationError(
                "Error in "+self.name+" transformation.  The requested loop"
                " is not of type inner or outer.")

        return OMPParallelLoopTrans.apply(self, node)


class Dynamo0p3OMPLoopTrans(OMPLoopTrans):

    ''' Dynamo 0.3 specific orphan OpenMP loop transformation. Adds
    Dynamo-specific validity checks. Actual transformation is done by
    :py:class:`base class <OMPLoopTrans>`.

    '''
    def __str__(self):
        return "Add an OpenMP DO directive to a Dynamo 0.3 loop"

    def apply(self, node, options=None):
        '''Perform Dynamo 0.3 specific loop validity checks then call
        :py:meth:`OMPLoopTrans.apply`.

        :param node: the Node in the Schedule to check
        :type node: :py:class:`psyclone.psyir.nodes.Node`
        :param options: a dictionary with options for transformations \
                        and validation.
        :type options: dictionary of string:values or None
        :param bool options["reprod"]:
                indicating whether reproducible reductions should be used. \
                By default the value from the config file will be used.

        :raise TransformationError: if an OMP loop transform would create \
                incorrect code.
        '''
        if not options:
            options = {}

        # Since this function potentially modifies the user's option
        # dictionary, create a copy:
        options = options.copy()
        # Make sure the default is set:
        options["reprod"] = options.get("reprod",
                                        Config.get().reproducible_reductions)

        self.validate(node, options=options)

        # If the loop is not already coloured then check whether or not
        # it should be
        if node.loop_type != 'colour' and node.has_inc_arg():
            raise TransformationError(
                "Error in {0} transformation. The kernel has an argument"
                " with INC access. Colouring is required.".
                format(self.name))

        return OMPLoopTrans.apply(self, node, options)


class GOceanOMPLoopTrans(OMPLoopTrans):

    ''' GOcean-specific orphan OpenMP loop transformation. Adds GOcean
        specific validity checks (that the node is either an inner or outer
        Loop). Actual transformation is done by
        :py:class:`base class <OMPLoopTrans>`.

        :param omp_schedule: the omp schedule to be created. Must be one of
            'runtime', 'static', 'dynamic', 'guided' or 'auto'.

        '''
    def __str__(self):
        return "Add an OpenMP DO directive to a GOcean loop"

    def validate(self, node, options=None):
        '''
        Checks that the supplied node is a valid target for parallelisation
        using OMP Do.

        :param node: the candidate loop for parallelising using OMP Do.
        :type node: :py:class:`psyclone.psyir.nodes.Loop`
        :param options: a dictionary with options for transformations.
        :type options: dictionary of string:values or None

        :raises TransformationError: if the loop_type of the supplied Loop is \
                                     not "inner" or "outer".

        '''
        super(GOceanOMPLoopTrans, self).validate(node, options=options)

        # Check we are either an inner or outer loop
        if node.loop_type not in ["inner", "outer"]:
            raise TransformationError("Error in "+self.name+" transformation."
                                      " The requested loop is not of type "
                                      "inner or outer.")

    def apply(self, node, options=None):
        '''Perform GOcean specific loop validity checks then call
        :py:meth:`OMPLoopTrans.apply`.

        :param node: the loop to parallelise using OMP Do.
        :type node: :py:class:`psyclone.psyir.nodes.Loop`
        :param options: a dictionary with options for transformations.
        :type options: dictionary of string:values or None

        '''
        # Check node is a loop
        self.validate(node, options=options)

        return OMPLoopTrans.apply(self, node, options)


class ColourTrans(LoopTrans):
    '''
    Apply a colouring transformation to a loop (in order to permit a
    subsequent parallelisation over colours). For example:

    >>> invoke = ...
    >>> schedule = invoke.schedule
    >>>
    >>> ctrans = ColourTrans()
    >>>
    >>> # Colour all of the loops
    >>> for child in schedule.children:
    >>>     ctrans.apply(child)
    >>>
    >>> schedule.view()

    '''
    def __str__(self):
        return "Split a loop into colours"

    def apply(self, node, options=None):
        '''
        Converts the Loop represented by :py:obj:`node` into a
        nested loop where the outer loop is over colours and the inner
        loop is over cells of that colour.

        :param node: the loop to transform.
        :type node: :py:class:`psyclone.psyir.nodes.Loop`
        :param options: a dictionary with options for transformations.
        :type options: dictionary of string:values or None

        :returns: Tuple of modified schedule and record of transformation
        :rtype: (:py:class:`psyclone.psyir.nodes.Schedule, \
                 :py:class:`psyclone.undoredo.Memento`)
        '''
        self.validate(node, options=options)

        schedule = node.root

        # create a memento of the schedule and the proposed transformation
        keep = Memento(schedule, self, [node])

        node_parent = node.parent
        node_position = node.position

        # create a colours loop. This loops over colours and must be run
        # sequentially
        colours_loop = node.__class__(parent=node_parent, loop_type="colours")
        colours_loop.field_space = node.field_space
        colours_loop.iteration_space = node.iteration_space
        colours_loop.set_lower_bound("start")
        colours_loop.set_upper_bound("ncolours")
        # Add this loop as a child of the original node's parent
        node_parent.addchild(colours_loop, index=node_position)

        # create a colour loop. This loops over a particular colour and
        # can be run in parallel
        colour_loop = node.__class__(parent=colours_loop.loop_body,
                                     loop_type="colour")
        colour_loop.field_space = node.field_space
        colour_loop.field_name = node.field_name
        colour_loop.iteration_space = node.iteration_space
        colour_loop.set_lower_bound("start")
        colour_loop.kernel = node.kernel

        if Config.get().distributed_memory:
            index = node.upper_bound_halo_depth
            colour_loop.set_upper_bound("colour_halo", index)
        else:  # no distributed memory
            colour_loop.set_upper_bound("ncolour")
        # Add this loop as a child of our loop over colours
        colours_loop.loop_body.addchild(colour_loop)

        # add contents of node to colour loop
        colour_loop.loop_body.children.extend(
            node.loop_body.pop_all_children())

        # remove original loop
        node_parent.children.remove(node)

        return schedule, keep


class KernelModuleInlineTrans(KernelTrans):
    '''Switches on, or switches off, the inlining of a Kernel subroutine
    into the PSy layer module. For example:

    >>> invoke = ...
    >>> schedule = invoke.schedule
    >>>
    >>> inline_trans = KernelModuleInlineTrans()
    >>>
    >>> inline_trans.apply(schedule.children[0].loop_body[0])
    >>> schedule.view()

    .. warning ::
        For this transformation to work correctly, the Kernel subroutine
        must only use data that is passed in by argument, declared locally
        or included via use association within the subroutine. Two
        examples where in-lining will not work are:

        #. A variable is declared within the module that ``contains`` the
           Kernel subroutine and is then accessed within that Kernel;
        #. A variable is included via use association at the module level
           and accessed within the Kernel subroutine.

        The transformation will reject attempts to in-line such kernels.
    '''

    def __str__(self):
        return ("Inline (or cancel inline of) a kernel subroutine into the "
                "PSy module")

    @property
    def name(self):
        ''' Returns the name of this transformation as a string.'''
        return "KernelModuleInline"

    def apply(self, node, options=None):
        '''Checks that the node is of the correct type (a Kernel) then marks
        the Kernel to be inlined, or not, depending on the value of
        the inline option. If the inline option is not passed the
        Kernel is marked to be inlined.

        :param node: the loop to transform.
        :type node: :py:class:`psyclone.psyir.nodes.Loop`
        :param options: a dictionary with options for transformations.
        :type options: dictionary of string:values or None
        :param bool options["inline"]: whether the kernel should be module\
                inlined or not.

        :returns: 2-tuple of new schedule and memento of transform.
        :rtype: (:py:class:`psyclone.dynamo0p3.DynInvokeSchedule`, \
                 :py:class:`psyclone.undoredo.Memento`)

        '''
        self.validate(node, options)

        schedule = node.root

        # create a memento of the schedule and the proposed transformation
        keep = Memento(schedule, self, [node])

        if not options:
            options = {}
        inline = options.get("inline", True)

        # set kernel's inline status
        if node.module_inline == inline:
            # issue a warning here when we implement logging
            # print "Warning, Kernel inline is already set to "+str(inline)
            pass
        else:
            node.module_inline = inline

        return schedule, keep


class Dynamo0p3ColourTrans(ColourTrans):

    '''Split a Dynamo 0.3 loop over cells into colours so that it can be
    parallelised. For example:

    >>> from psyclone.parse.algorithm import parse
    >>> from psyclone.psyGen import PSyFactory
    >>> import transformations
    >>> import os
    >>> import pytest
    >>>
    >>> TEST_API = "dynamo0.3"
    >>> _,info=parse(os.path.join(os.path.dirname(os.path.abspath(__file__)),
    >>>              "tests", "test_files", "dynamo0p3",
    >>>              "4.6_multikernel_invokes.f90"),
    >>>              api=TEST_API)
    >>> psy = PSyFactory(TEST_API).create(info)
    >>> invoke = psy.invokes.get('invoke_0')
    >>> schedule = invoke.schedule
    >>>
    >>> ctrans = Dynamo0p3ColourTrans()
    >>> otrans = DynamoOMPParallelLoopTrans()
    >>>
    >>> # Colour all of the loops
    >>> for child in schedule.children:
    >>>     ctrans.apply(child)
    >>>
    >>> # Then apply OpenMP to each of the colour loops
    >>> for child in schedule.children:
    >>>     otrans.apply(child.children[0])
    >>>
    >>> schedule.view()

    Colouring in the Dynamo 0.3 API is subject to the following rules:

    * Only kernels with an iteration space of CELLS and which modify a
      continuous field require colouring. Any other type of loop will
      cause this transformation to raise an exception.
    * A kernel may have at most one field with 'INC' access
    * A separate colour map will be required for each field that is coloured
      (if an invoke contains >1 kernel call)

    '''
    def __str__(self):
        return "Split a Dynamo 0.3 loop over cells into colours"

    def apply(self, node, options=None):
        '''Performs Dynamo0.3-specific error checking and then uses the parent
        class to convert the Loop represented by :py:obj:`node` into a
        nested loop where the outer loop is over colours and the inner
        loop is over cells of that colour.

        :param node: the loop to transform.
        :type node: :py:class:`psyclone.dynamo0p3.DynLoop`
        :param options: a dictionary with options for transformations.\
        :type options: dictionary of string:values or None

        :returns: 2-tuple of new schedule and memento of transform.
        :rtype: (:py:class:`psyclone.dynamo0p3.DynInvokeSchedule`, \
                 :py:class:`psyclone.undoredo.Memento`)

        '''
        # check node is a loop
        super(Dynamo0p3ColourTrans, self).validate(node, options=options)

        # Check we need colouring
        const = LFRicConstants()
        if node.field_space.orig_name in \
           const.VALID_DISCONTINUOUS_NAMES:
            raise TransformationError(
                "Error in DynamoColour transformation. Loops iterating over "
                "a discontinuous function space are not currently supported.")

        # Colouring is only necessary (and permitted) if the loop is
        # over cells. Since this is the default it is represented by
        # an empty string.
        if node.loop_type != "":
            raise TransformationError(
                "Error in DynamoColour transformation. Only loops over cells "
                "may be coloured but this loop is over {0}".
                format(node.loop_type))

        # Check whether we have a field that has INC access
        if not node.has_inc_arg():
            # TODO generate a warning here as we don't need to colour
            # a loop that does not update a field with INC access
            pass

        # Check that we're not attempting to colour a loop that is
        # already within an OpenMP region (because the loop over
        # colours *must* be sequential)
        if node.ancestor(OMPDirective):
            raise TransformationError("Cannot have a loop over colours "
                                      "within an OpenMP parallel region.")

        schedule, keep = ColourTrans.apply(self, node)

        return schedule, keep


@six.add_metaclass(abc.ABCMeta)
class ParallelRegionTrans(RegionTrans):
    '''
    Base class for transformations that create a parallel region.

    '''
    # The types of node that must be excluded from the section of PSyIR
    # being transformed.
    excluded_node_types = (nodes.CodeBlock, nodes.Return, psyGen.HaloExchange)

    def __init__(self):
        # Holds the class instance for the type of parallel region
        # to generate
        self._pdirective = None
        super(ParallelRegionTrans, self).__init__()

    @abc.abstractmethod
    def __str__(self):
        pass  # pragma: no cover

    @abc.abstractproperty
    def name(self):
        ''' Returns the name of this transformation as a string.'''

    def validate(self, node_list, options=None):
        '''
        Check that the supplied list of Nodes are eligible to be
        put inside a parallel region.

        :param list node_list: list of nodes to put into a parallel region
        :param options: a dictionary with options for transformations.\
        :type options: dictionary of string:values or None
        :param bool options["node-type-check"]: this flag controls whether \
            or not the type of the nodes enclosed in the region should be \
            tested to avoid using unsupported nodes inside a region.

        :raises TransformationError: if the supplied node is an \
            InvokeSchedule rather than being within an InvokeSchedule.
        :raises TransformationError: if the supplied nodes are not all \
            children of the same parent (siblings).

        '''
        if isinstance(node_list[0], InvokeSchedule):
            raise TransformationError(
                "A {0} transformation cannot be applied to an InvokeSchedule "
                "but only to one or more nodes from within an InvokeSchedule.".
                format(self.name))

        node_parent = node_list[0].parent

        for child in node_list:
            if child.parent is not node_parent:
                raise TransformationError(
                    "Error in {0} transformation: supplied nodes are not "
                    "children of the same parent.".format(self.name))
        super(ParallelRegionTrans, self).validate(node_list, options)

    def apply(self, target_nodes, options=None):
        '''
        Apply this transformation to a subset of the nodes within a
        schedule - i.e. enclose the specified Loops in the
        schedule within a single parallel region.

        :param target_nodes: a single Node or a list of Nodes.
        :type target_nodes: (list of) :py:class:`psyclone.psyir.nodes.Node`
        :param options: a dictionary with options for transformations.
        :type options: dictionary of string:values or None
        :param bool options["node-type-check"]: this flag controls if the \
                type of the nodes enclosed in the region should be tested \
                to avoid using unsupported nodes inside a region.

        :returns: 2-tuple of new schedule and memento of transform.
        :rtype: (:py:class:`psyclone.dynamo0p3.DynInvokeSchedule`, \
                 :py:class:`psyclone.undoredo.Memento`)

        '''

        # Check whether we've been passed a list of nodes or just a
        # single node. If the latter then we create ourselves a
        # list containing just that node.
        node_list = self.get_node_list(target_nodes)
        self.validate(node_list, options)

        # Keep a reference to the parent of the nodes that are to be
        # enclosed within a parallel region. Also keep the index of
        # the first child to be enclosed as that will become the
        # position of the new !$omp parallel directive.
        node_parent = node_list[0].parent
        node_position = node_list[0].position

        # create a memento of the schedule and the proposed
        # transformation
        schedule = node_list[0].root

        keep = Memento(schedule, self)

        # Create the parallel directive as a child of the
        # parent of the nodes being enclosed and with those nodes
        # as its children.
        directive = self._pdirective(
            children=[node.detach() for node in node_list])

        # Add the region directive as a child of the parent
        # of the nodes being enclosed and at the original location
        # of the first of these nodes
        node_parent.addchild(directive, index=node_position)

        return schedule, keep


class OMPSingleTrans(ParallelRegionTrans):
    '''
    Create an OpenMP SINGLE region by inserting directives. The most
    likely use case for this transformation is to wrap around task-based
    transformations. The parent region for this should usually also be
    a OMPParallelTrans.

    :param bool nowait: whether to apply a nowait clause to this \
                       transformation. The default value is False

    For example:

    >>> from psyclone.parse.algorithm import parse
    >>> from psyclone.psyGen import PSyFactory
    >>> api = "gocean1.0"
    >>> filename = "nemolite2d_alg.f90"
    >>> ast, invokeInfo = parse(filename, api=api, invoke_name="invoke")
    >>> psy = PSyFactory(api).create(invokeInfo)
    >>>
    >>> from psyclone.transformations import OMPParallelTrans, OMPSingleTrans
    >>> singletrans = OMPSingleTrans()
    >>> paralleltrans = OMPParallelTrans()
    >>>
    >>> schedule = psy.invokes.get('invoke_0').schedule
    >>> schedule.view()
    >>>
    >>> # Enclose all of these loops within a single OpenMP
    >>> # SINGLE region
    >>> singletrans.apply(schedule.children)
    >>> # Enclose all of these loops within a single OpenMP
    >>> # PARALLEL region
    >>> paralleltrans.apply(schedule.children)
    >>> schedule.view()

    '''
    # The types of node that this transformation cannot enclose
    excluded_node_types = (nodes.CodeBlock, nodes.Return, nodes.ACCDirective,
                           psyGen.HaloExchange, nodes.OMPSerialDirective,
                           nodes.OMPParallelDirective)

    def __init__(self, nowait=False):
        super(OMPSingleTrans, self).__init__()
        # Set the type of directive that the base class will use
        self._pdirective = self._directive
        # Store whether this single directive has a barrier or not
        self._omp_nowait = nowait

    def __str__(self):
        return "Insert an OpenMP Single region"

    @property
    def omp_nowait(self):
        ''' :returns: whether or not this Single region uses a nowait \
                      clause to remove the end barrier.
            :rtype: bool
        '''
        return self._omp_nowait

    @property
    def name(self):
        '''
        :returns: the name of this transformation.
        :rtype: str
        '''
        return "OMPSingleTrans"

    @omp_nowait.setter
    def omp_nowait(self, value):
        ''' Sets the nowait property that will be specified by
            this transformation. Checks that the value supplied in
            :py:obj:`value` is a bool

            :param bool value: Whether this Single clause should have a \
                               nowait applied.

            :raises TypeError: if the value parameter is not a bool.

        '''
        if not isinstance(value, bool):
            raise TypeError("Expected nowait to be a bool "
                            "but got a {0}".format(type(value).__name__))
        self._omp_nowait = value

    def _directive(self, children):
        '''
        Creates the type of directive needed for this sub-class of
        transformation.

        :param children: list of Nodes that will be the children of \
                         the created directive.
        :type children: list of :py:class:`psyclone.psyir.nodes.Node`

        :returns: The directive created for the OpenMP Single Directive
        :rtype: :py:class:`psyclone.psyGen.OMPSingleDirective`

        '''
        _directive = nodes.OMPSingleDirective(children=children,
                                              nowait=self.omp_nowait)
        return _directive

    def apply(self, node_list, options=None):
        '''Apply the OMPSingleTrans transformation to the specified node in a
        Schedule.

        At code-generation time this node must be within (i.e. a child of)
        an OpenMP PARALLEL region. Code generation happens when
        :py:meth:`OMPLoopDirective.gen_code` is called, or when the PSyIR
        tree is given to a backend.

        If the keyword "nowait" is specified in the options, it will cause a
        nowait clause to be added if it is set to True, otherwise no clause
        will be added.

        :param node_list: the supplied node or node list to which we will \
                          apply the OMPSingleTrans transformation
        :type node_list: (a list of) :py:class:`psyclone.psyir.nodes.Node`
        :param options: a list with options for transformations \
                        and validation.
        :type options: a dict of string:values or None
        :param bool options["nowait"]:
                indicating whether or not to use a nowait clause on this \
                single region.

        :returns: 2-tuple of new schedule and memento of transform.
        :rtype: (:py:class:`psyclone.psyir.nodes.Schedule`,
                 :py:class:`psyclone.undoredo.Memento`)

        '''
        if not options:
            options = {}
        if options.get("nowait") is not None:
            self.omp_nowait = options.get("nowait")

        return super(OMPSingleTrans, self).apply(node_list, options)


class OMPMasterTrans(ParallelRegionTrans):
    '''
    Create an OpenMP MASTER region by inserting directives. The most
    likely use case for this transformation is to wrap around task-based
    transformations. The parent region for this should usually also be
    a OMPParallelTrans. For example:

    >>> from psyclone.parse.algorithm import parse
    >>> from psyclone.psyGen import PSyFactory
    >>> api = "gocean1.0"
    >>> filename = "nemolite2d_alg.f90"
    >>> ast, invokeInfo = parse(filename, api=api, invoke_name="invoke")
    >>> psy = PSyFactory(api).create(invokeInfo)
    >>>
    >>> from psyclone.transformations import OMPParallelTrans, OMPMasterTrans
    >>> mastertrans = OMPMasterTrans()
    >>> paralleltrans = OMPParallelTrans()
    >>>
    >>> schedule = psy.invokes.get('invoke_0').schedule
    >>> schedule.view()
    >>>
    >>> # Enclose all of these loops within a single OpenMP
    >>> # MASTER region
    >>> mastertrans.apply(schedule.children)
    >>> # Enclose all of these loops within a single OpenMP
    >>> # PARALLEL region
    >>> paralleltrans.apply(schedule.children)
    >>> schedule.view()

    '''
    # The types of node that this transformation cannot enclose
    excluded_node_types = (nodes.CodeBlock, nodes.Return, nodes.ACCDirective,
                           psyGen.HaloExchange, nodes.OMPSerialDirective,
                           nodes.OMPParallelDirective)

    def __init__(self):
        super(OMPMasterTrans, self).__init__()
        # Set the type of directive that the base class will use
        self._pdirective = nodes.OMPMasterDirective

    def __str__(self):
        return "Insert an OpenMP Master region"

    @property
    def name(self):
        '''
        :returns: the name of this transformation as a string.
        :rtype: str
        '''
        return "OMPMasterTrans"

    def apply(self, node_list, options=None):
        '''Apply the OMPMasterTrans transformation to the specified node in a
        Schedule.

        At code-generation time this node must be within (i.e. a child of)
        an OpenMP PARALLEL region. Code generation happens when
        :py:meth:`OMPLoopDirective.gen_code` is called, or when the PSyIR
        tree is given to a backend.

        :param node_list: the supplied node or node list to which we will \
                          apply the OMPSingleTrans transformation
        :type node_list: (a list of) :py:class:`psyclone.psyir.nodes.Node`
        :param options: a list with options for transformations \
                        and validation.
        :type options: a dict of string:values or None

        :returns: 2-tuple of new schedule and memento of transform.
        :rtype: (:py:class:`psyclone.psyir.nodes.Schedule`,
                 :py:class:`psyclone.undoredo.Memento`)

        '''
        if not options:
            options = {}

        return super(OMPMasterTrans, self).apply(node_list, options)


class OMPParallelTrans(ParallelRegionTrans):
    '''
    Create an OpenMP PARALLEL region by inserting directives. For
    example:

    >>> from psyclone.parse.algorithm import parse
    >>> from psyclone.parse.utils import ParseError
    >>> from psyclone.psyGen import PSyFactory
    >>> from psyclone.errors import GenerationError
    >>> api = "gocean1.0"
    >>> filename = "nemolite2d_alg.f90"
    >>> ast, invokeInfo = parse(filename, api=api, invoke_name="invoke")
    >>> psy = PSyFactory(api).create(invokeInfo)
    >>>
    >>> from psyclone.psyGen import TransInfo
    >>> t = TransInfo()
    >>> ltrans = t.get_trans_name('GOceanOMPLoopTrans')
    >>> rtrans = t.get_trans_name('OMPParallelTrans')
    >>>
    >>> schedule = psy.invokes.get('invoke_0').schedule
    >>> schedule.view()
    >>>
    >>> # Apply the OpenMP Loop transformation to *every* loop
    >>> # in the schedule
    >>> for child in schedule.children:
    >>>     ltrans.apply(child)
    >>>
    >>> # Enclose all of these loops within a single OpenMP
    >>> # PARALLEL region
    >>> rtrans.apply(schedule.children)
    >>> schedule.view()

    '''
    # The types of node that this transformation cannot enclose
    excluded_node_types = (nodes.CodeBlock, nodes.Return, nodes.ACCDirective,
                           psyGen.HaloExchange)

    def __init__(self):
        super(OMPParallelTrans, self).__init__()
        # Set the type of directive that the base class will use
        self._pdirective = nodes.OMPParallelDirective

    def __str__(self):
        return "Insert an OpenMP Parallel region"

    @property
    def name(self):
        '''
        :returns: the name of this transformation as a string.
        :rtype: str
        '''
        return "OMPParallelTrans"

    def validate(self, node_list, options=None):
        '''
        Perform OpenMP-specific validation checks.

        :param node_list: list of Nodes to put within parallel region.
        :type node_list: list of :py:class:`psyclone.psyir.nodes.Node`
        :param options: a dictionary with options for transformations.
        :type options: dictionary of string:values or None
        :param bool options["node-type-check"]: this flag controls if the \
                type of the nodes enclosed in the region should be tested \
                to avoid using unsupported nodes inside a region.

        :raises TransformationError: if the target Nodes are already within \
                                     some OMP parallel region.
        '''
        if node_list[0].ancestor(OMPDirective):
            raise TransformationError("Error in OMPParallel transformation:" +
                                      " cannot create an OpenMP PARALLEL " +
                                      "region within another OpenMP region.")

        # Now call the general validation checks
        super(OMPParallelTrans, self).validate(node_list, options)


class ACCParallelTrans(ParallelRegionTrans):
    '''
    Create an OpenACC parallel region by inserting directives. This parallel
    region *must* come after an enter-data directive (see `ACCEnterDataTrans`)
    or within a data region (see `ACCDataTrans`). For example:

    >>> from psyclone.parse.algorithm import parse
    >>> from psyclone.psyGen import PSyFactory
    >>> api = "gocean1.0"
    >>> filename = "nemolite2d_alg.f90"
    >>> ast, invokeInfo = parse(filename, api=api, invoke_name="invoke")
    >>> psy = PSyFactory(api).create(invokeInfo)
    >>>
    >>> from psyclone.psyGen import TransInfo
    >>> t = TransInfo()
    >>> ptrans = t.get_trans_name('ACCParallelTrans')
    >>> dtrans = t.get_trans_name('ACCDataTrans')
    >>>
    >>> schedule = psy.invokes.get('invoke_0').schedule
    >>> schedule.view()
    >>>
    >>> # Enclose everything within a single OpenACC PARALLEL region
    >>> ptrans.apply(schedule.children)
    >>> # Add an enter-data directive
    >>> dtrans.apply(schedule)
    >>> schedule.view()

    '''
    excluded_node_types = (nodes.CodeBlock, nodes.Return, nodes.PSyDataNode,
                           nodes.ACCDataDirective, nodes.ACCEnterDataDirective)

    def __init__(self):
        super(ACCParallelTrans, self).__init__()
        # Set the type of directive that the base class will use
        self._pdirective = nodes.ACCParallelDirective

    def __str__(self):
        return "Insert an OpenACC Parallel region"

    @property
    def name(self):
        '''
        :returns: the name of this transformation as a string.
        :rtype: str
        '''
        return "ACCParallelTrans"


class GOConstLoopBoundsTrans(Transformation):
    ''' Switch on (or off) the use of constant loop bounds within
    a GOInvokeSchedule. In the absence of constant loop bounds, PSyclone will
    generate loops where the bounds are obtained by de-referencing a field
    object, e.g.:

    .. code-block:: fortran

      DO j = my_field%grid%internal%ystart, my_field%grid%internal%ystop

    Some compilers are able to produce more efficient code if they are
    provided with information on the relative trip-counts of the loops
    within an Invoke. With constant loop bounds switched on, PSyclone
    generates code like:

    .. code-block:: fortran

      ny = my_field%grid%subdomain%internal%ystop
      ...
      DO j = 1, ny-1

    In practice, the application of the constant loop bounds looks
    something like, e.g.:

    >>> from psyclone.parse.algorithm import parse
    >>> from psyclone.psyGen import PSyFactory
    >>> import os
    >>> TEST_API = "gocean1.0"
    >>> _, info = parse(os.path.join("tests", "test_files", "gocean1p0",
    >>>                              "single_invoke.f90"),
    >>>                 api=TEST_API)
    >>> psy = PSyFactory(TEST_API).create(info)
    >>> invoke = psy.invokes.get('invoke_0_compute_cu')
    >>> schedule = invoke.schedule
    >>>
    >>> from psyclone.transformations import GOConstLoopBoundsTrans
    >>> clbtrans = GOConstLoopBoundsTrans()
    >>>
    >>> clbtrans.apply(schedule)
    >>> # or, to turn off const. looop bounds:
    >>> # clbtrans.apply(schedule, const_bounds=False)
    >>>
    >>> schedule.view()

    '''

    def __str__(self):
        return "Use constant loop bounds for all loops in a GOInvokeSchedule"

    @property
    def name(self):
        ''' Return the name of the Transformation as a string.'''
        return "GOConstLoopBoundsTrans"

    def apply(self, node, options=None):
        '''Switches constant loop bounds on or off for all loops in a
        GOInvokeSchedule. Default is 'off'.

        :param node: the GOInvokeSchedule of which all loops will get the
            constant loop bounds switched on or off.
        :type node: :py:class:`psyclone.gocean1p0.GOInvokeSchedule`
        :param options: a dictionary with options for transformations.
        :type options: dictionary of string:values or None

        :param bool options["const_bounds"]: whether the constant loop should\
            be used (True) or not (False). Default is True.

        :returns: 2-tuple of new schedule and memento of transform.
        :rtype: (:py:class:`psyclone.gocean1p0.GOInvokeSchedule`, \
                 :py:class:`psyclone.undoredo.Memento`)

        '''

        # Check node is a Schedule
        from psyclone.gocean1p0 import GOInvokeSchedule
        if not isinstance(node, GOInvokeSchedule):
            raise TransformationError("Error in GOConstLoopBoundsTrans: "
                                      "node is not a GOInvokeSchedule")

        keep = Memento(node, self)

        if not options:
            options = {}

        node.const_loop_bounds = options.get("const_bounds", True)

        return node, keep


class MoveTrans(Transformation):
    '''Provides a transformation to move a node in the tree. For
    example:

    >>> from psyclone.parse.algorithm import parse
    >>> from psyclone.psyGen import PSyFactory
    >>> ast,invokeInfo=parse("dynamo.F90")
    >>> psy=PSyFactory("dynamo0.3").create(invokeInfo)
    >>> schedule=psy.invokes.get('invoke_v3_kernel_type').schedule
    >>> schedule.view()
    >>>
    >>> from psyclone.transformations import MoveTrans
    >>> trans=MoveTrans()
    >>> new_schedule, memento = trans.apply(schedule.children[0],
                                            schedule.children[2],
                                            position="after")
    >>> new_schedule.view()

    Nodes may only be moved to a new location with the same parent
    and must not break any dependencies otherwise an exception is
    raised.'''

    def __str__(self):
        return "Move a node to a different location"

    @property
    def name(self):
        ''' Returns the name of this transformation as a string.'''
        return "Move"

    def validate(self, node, location, options=None):
        # pylint: disable=no-self-use
        ''' validity checks for input arguments.

        :param node: the node to be moved.
        :type node: :py:class:`psyclone.psyir.nodes.Node`
        :param location: node before or after which the given node\
            should be moved.
        :type location: :py:class:`psyclone.psyir.nodes.Node`
        :param options: a dictionary with options for transformations.
        :type options: dictionary of string:values or None
        :param str options["position"]: either 'before' or 'after'.

        :raises TransformationError: if the given node is not an instance \
            of :py:class:`psyclone.psyir.nodes.Node`
        :raises TransformationError: if the location is not valid.
        '''

        # Check that the first argument is a Node
        from psyclone.psyir.nodes import Node
        if not isinstance(node, Node):
            raise TransformationError(
                "In the Move transformation apply method the first argument "
                "is not a Node")

        # Check new location conforms to any data dependencies
        # This also checks the location and position arguments
        if not options:
            options = {}
        position = options.get("position", "before")
        if not node.is_valid_location(location, position=position):
            raise TransformationError(
                "In the Move transformation apply method, data dependencies "
                "forbid the move to the new location")

    def apply(self, node, location, options=None):
        '''Move the node represented by :py:obj:`node` before location
        :py:obj:`location` (which is also a node) by default and after
        if the optional `position` argument is set to 'after'.

        :param node: the node to be moved.
        :type node: :py:class:`psyclone.psyir.nodes.Node`
        :param location: node before or after which the given node\
            should be moved.
        :type location: :py:class:`psyclone.psyir.nodes.Node`
        :param options: a dictionary with options for transformations.
        :type options: dictionary of string:values or None
        :param str options["position"]: either 'before' or 'after'.

        :raises TransformationError: if the given node is not an instance \
            of :py:class:`psyclone.psyir.nodes.Node`
        :raises TransformationError: if the location is not valid.

        :returns: 2-tuple of new schedule and memento of transform.
        :rtype: (:py:class:`psyclone.dynamo0p3.DynInvokeSchedule`, \
                 :py:class:`psyclone.undoredo.Memento`)

        '''
        # pylint:disable=arguments-differ

        self.validate(node, location, options)

        if not options:
            options = {}
        position = options.get("position", "before")

        # Create a memento of the schedule and the proposed transformation
        keep = Memento(node.root, self, [node, location])

        parent = node.parent

        my_node = parent.children.pop(node.position)

        location_index = location.position
        if position == "before":
            location.parent.children.insert(location_index, my_node)
        else:
            location.parent.children.insert(location_index+1, my_node)

        return node.root, keep


class Dynamo0p3RedundantComputationTrans(LoopTrans):
    '''This transformation allows the user to modify a loop's bounds so
    that redundant computation will be performed. Redundant
    computation can result in halo exchanges being modified, new halo
    exchanges being added or existing halo exchanges being removed.

    * This transformation should be performed before any
      parallelisation transformations (e.g. for OpenMP) to the loop in
      question and will raise an exception if this is not the case.

    * This transformation can not be applied to a loop containing a
      reduction and will again raise an exception if this is the case.

    * This transformation can only be used to add redundant
      computation to a loop, not to remove it.

    * This transformation allows a loop that is already performing
      redundant computation to be modified, but only if the depth is
      increased.

    '''
    def __str__(self):
        return "Change iteration space to perform redundant computation"

    def validate(self, node, options=None):
        '''Perform various checks to ensure that it is valid to apply the
        RedundantComputation transformation to the supplied node

        :param node: the supplied node on which we are performing\
                     validity checks
        :type node: :py:class:`psyclone.psyir.nodes.Node`
        :param options: a dictionary with options for transformations.
        :type options: dictionary of string:values or None
        :param int options["depth"]: the depth of the stencil if the value \
                     is provided and None if not.

        :raises TransformationError: if the parent of the loop is a\
            :py:class:`psyclone.psyir.nodes.Directive`.
        :raises TransformationError: if the parent of the loop is not a\
            :py:class:`psyclone.psyir.nodes.Loop` or a\
            :py:class:`psyclone.psyGen.DynInvokeSchedule`.
        :raises TransformationError: if the parent of the loop is a\
            :py:class:`psyclone.psyir.nodes.Loop` but the original loop does\
            not iterate over 'colour'.
        :raises TransformationError: if the parent of the loop is a\
            :py:class:`psyclone.psyir.nodes.Loop` but the parent does not
            iterate over 'colours'.
        :raises TransformationError: if the parent of the loop is a\
            :py:class:`psyclone.psyir.nodes.Loop` but the parent's parent is\
            not a :py:class:`psyclone.psyGen.DynInvokeSchedule`.
        :raises TransformationError: if this transformation is applied\
            when distributed memory is not switched on.
        :raises TransformationError: if the loop does not iterate over\
            cells, dofs or colour.
        :raises TransformationError: if the transformation is setting the\
            loop to the maximum halo depth but the loop already computes\
            to the maximum halo depth.
        :raises TransformationError: if the transformation is setting the\
            loop to the maximum halo depth but the loop contains a stencil\
            access (as this would result in the field being accessed\
            beyond the halo depth).
        :raises TransformationError: if the supplied depth value is not an\
            integer.
        :raises TransformationError: if the supplied depth value is less\
            than 1.
        :raises TransformationError: if the supplied depth value is not\
            greater than 1 when a continuous loop is modified as this is\
            the minimum valid value.
        :raises TransformationError: if the supplied depth value is not\
            greater than the existing depth value, as we should not need\
            to undo existing transformations.
        :raises TransformationError: if a depth value has been supplied\
            but the loop has already been set to the maximum halo depth.

        '''
        # check node is a loop
        super(Dynamo0p3RedundantComputationTrans, self).validate(
            node, options=options)

        # Check loop's parent is the InvokeSchedule, or that it is nested
        # in a colours loop and perform other colour(s) loop checks,
        # otherwise halo exchange placement might fail. The only
        # current example where the placement would fail is when
        # directives have already been added. This could be fixed but
        # it actually makes sense to require redundant computation
        # transformations to be applied before adding directives so it
        # is not particularly important.
        dir_node = node.ancestor(nodes.Directive)
        if dir_node:
            raise TransformationError(
                "In the Dynamo0p3RedundantComputation transformation apply "
                "method the supplied loop is sits beneath a directive of "
                "type {0}. Redundant computation must be applied before "
                "directives are added.".format(type(dir_node)))
        if not (isinstance(node.parent, DynInvokeSchedule) or
                isinstance(node.parent.parent, nodes.Loop)):
            raise TransformationError(
                "In the Dynamo0p3RedundantComputation transformation "
                "apply method the parent of the supplied loop must be "
                "the DynInvokeSchedule, or a Loop, but found {0}".
                format(type(node.parent)))
        if isinstance(node.parent.parent, nodes.Loop):
            if node.loop_type != "colour":
                raise TransformationError(
                    "In the Dynamo0p3RedundantComputation transformation "
                    "apply method, if the parent of the supplied Loop is "
                    "also a Loop then the supplied Loop must iterate over "
                    "'colour', but found '{0}'".format(node.loop_type))
            if node.parent.parent.loop_type != "colours":
                raise TransformationError(
                    "In the Dynamo0p3RedundantComputation transformation "
                    "apply method, if the parent of the supplied Loop is "
                    "also a Loop then the parent must iterate over "
                    "'colours', but found '{0}'"
                    "".format(node.parent.parent.loop_type))
            if not isinstance(node.parent.parent.parent, DynInvokeSchedule):
                raise TransformationError(
                    "In the Dynamo0p3RedundantComputation transformation "
                    "apply method, if the parent of the supplied Loop is "
                    "also a Loop then the parent's parent must be the "
                    "DynInvokeSchedule, but found {0}"
                    .format(type(node.parent)))
        if not Config.get().distributed_memory:
            raise TransformationError(
                "In the Dynamo0p3RedundantComputation transformation apply "
                "method distributed memory must be switched on")

        # loop must iterate over cell-column, dof or colour. Note, an
        # empty loop_type iterates over cell-columns.
        if node.loop_type not in ["", "dof", "colour"]:
            raise TransformationError(
                "In the Dynamo0p3RedundantComputation transformation apply "
                "method the loop type must be one of '' (cell-columns), 'dof' "
                "or 'colour', but found '{0}'".format(node.loop_type))

        # We don't currently support the application of transformations to
        # loops containing inter-grid kernels
        check_intergrid(node)
        const = LFRicConstants()

        if not options:
            options = {}
        depth = options.get("depth")
        if depth is None:
            if node.upper_bound_name in const.HALO_ACCESS_LOOP_BOUNDS:
                if not node.upper_bound_halo_depth:
                    raise TransformationError(
                        "In the Dynamo0p3RedundantComputation transformation "
                        "apply method the loop is already set to the maximum "
                        "halo depth so this transformation does nothing")
                for call in node.kernels():
                    for arg in call.arguments.args:
                        if arg.stencil:
                            raise TransformationError(
                                "In the Dynamo0p3RedundantComputation "
                                "transformation apply method the loop "
                                "contains field '{0}' with a stencil "
                                "access in kernel '{1}', so it is invalid "
                                "to set redundant computation to maximum "
                                "depth".format(arg.name, call.name))
        else:
            if not isinstance(depth, int):
                raise TransformationError(
                    "In the Dynamo0p3RedundantComputation transformation "
                    "apply method the supplied depth should be an integer but "
                    "found type '{0}'".format(type(depth)))
            if depth < 1:
                raise TransformationError(
                    "In the Dynamo0p3RedundantComputation transformation "
                    "apply method the supplied depth is less than 1")

            if node.upper_bound_name in const.HALO_ACCESS_LOOP_BOUNDS:
                if node.upper_bound_halo_depth:
                    if node.upper_bound_halo_depth >= depth:
                        raise TransformationError(
                            "In the Dynamo0p3RedundantComputation "
                            "transformation apply method the supplied depth "
                            "({0}) must be greater than the existing halo "
                            "depth ({1})".format(depth,
                                                 node.upper_bound_halo_depth))
                else:
                    raise TransformationError(
                        "In the Dynamo0p3RedundantComputation transformation "
                        "apply method the loop is already set to the maximum "
                        "halo depth so can't be set to a fixed value")

    def apply(self, loop, options=None):
        # pylint:disable=arguments-differ
        '''Apply the redundant computation transformation to the loop
        :py:obj:`loop`. This transformation can be applied to loops iterating
        over 'cells or 'dofs'. if :py:obj:`depth` is set to a value then the
        value will be the depth of the field's halo over which redundant
        computation will be performed. If :py:obj:`depth` is not set to a
        value then redundant computation will be performed to the full depth
        of the field's halo.

        :param loop: the loop that we are transforming.
        :type loop: :py:class:`psyclone.psyGen.DynLoop`
        :param options: a dictionary with options for transformations.
        :type options: dictionary of string:values or None
        :param int options["depth"]: the depth of the stencil. Defaults \
                to None.

        :returns: 2-tuple of new schedule and memento of transform.
        :rtype: (:py:class:`psyclone.dynamo0p3.DynInvokeSchedule`, \
                 :py:class:`psyclone.undoredo.Memento`)

        '''
        self.validate(loop, options=options)
        if not options:
            options = {}
        depth = options.get("depth")

        schedule = loop.root

        # create a memento of the schedule and the proposed
        # transformation
        keep = Memento(schedule, self, [loop, depth])

        if loop.loop_type == "":
            # Loop is over cells
            loop.set_upper_bound("cell_halo", depth)
        elif loop.loop_type == "colour":
            # Loop is over cells of a single colour
            loop.set_upper_bound("colour_halo", depth)
        elif loop.loop_type == "dof":
            loop.set_upper_bound("dof_halo", depth)
        else:
            raise TransformationError(
                "Unsupported loop_type '{0}' found in Dynamo0p3Redundant"
                "ComputationTrans.apply()".format(loop.loop_type))
        # Add/remove halo exchanges as required due to the redundant
        # computation
        loop.update_halo_exchanges()

        return schedule, keep


class GOLoopSwapTrans(LoopTrans):
    ''' Provides a loop-swap transformation, e.g.:

    .. code-block:: fortran

        DO j=1, m
            DO i=1, n

    becomes:

    .. code-block:: fortran

        DO i=1, n
            DO j=1, m

    This transform is used as follows:

     >>> from psyclone.parse.algorithm import parse
     >>> from psyclone.psyGen import PSyFactory
     >>> ast, invokeInfo = parse("shallow_alg.f90")
     >>> psy = PSyFactory("gocean1.0").create(invokeInfo)
     >>> schedule = psy.invokes.get('invoke_0').schedule
     >>> schedule.view()
     >>>
     >>> from psyclone.transformations import GOLoopSwapTrans
     >>> swap = GOLoopSwapTrans()
     >>> new_schedule, memento = swap.apply(schedule.children[0])
     >>> new_schedule.view()

    '''
    def __str__(self):
        return "Exchange the order of two nested loops: inner becomes " + \
               "outer and vice versa"

    def validate(self, node_outer, options=None):
        '''Checks if the given node contains a valid Fortran structure
        to allow swapping loops. This means the node must represent
        a loop, and it must have exactly one child that is also a loop.

        :param node_outer: a Loop node from an AST.
        :type node_outer: py:class:`psyclone.psyir.nodes.Loop`
        :param options: a dictionary with options for transformations.
        :type options: dict of string:values or None

        :raises TransformationError: if the supplied node does not\
                                     allow a loop swap to be done.

        '''
        super(GOLoopSwapTrans, self).validate(node_outer, options=options)

        if not isinstance(node_outer, GOLoop):
            raise TransformationError("Error in GOLoopSwap transformation. "
                                      "Given node '{0}' is not a GOLoop, but "
                                      "an instance of '{1}."
                                      .format(node_outer, type(node_outer)))

        if not node_outer.loop_body or not node_outer.loop_body.children:
            raise TransformationError("Error in GOLoopSwap transformation. "
                                      "Supplied node '{0}' must be the outer "
                                      "loop of a loop nest and must have one "
                                      "inner loop, but this node does not "
                                      "have any statements inside."
                                      .format(node_outer))

        node_inner = node_outer.loop_body[0]

        # Check that the body of the outer loop is itself a Loop
        try:
            super(GOLoopSwapTrans, self).validate(node_inner, options=options)
        except TransformationError as err:
            six.raise_from(
                TransformationError("Error in GOLoopSwap transformation. "
                                    "Supplied node '{0}' must be the outer "
                                    "loop of a loop nest but the first "
                                    "inner statement is not a valid loop:\n"
                                    "{1}.".format(node_outer, str(err.value))),
                err)

        if not isinstance(node_inner, GOLoop):
            raise TransformationError(
                "Error in GOLoopSwap transformation. Inner loop of supplied "
                "loop nest ({0}) is not a GOLoop, but an instance of '{1}'."
                .format(node_outer, type(node_inner).__name__))

        if len(node_outer.loop_body.children) > 1:
            raise TransformationError(
                "Error in GOLoopSwap transformation. Supplied node '{0}' must"
                " be the outer loop of a loop nest and must have exactly one "
                "inner loop, but this node has {1} inner statements, the "
                "first two being '{2}' and '{3}'"
                "".format(node_outer, len(node_outer.loop_body.children),
                          node_outer.loop_body[0], node_outer.loop_body[1]))

    def apply(self, outer, options=None):
        # pylint: disable=arguments-differ
        '''The argument :py:obj:`outer` must be a loop which has exactly
        one inner loop. This transform then swaps the outer and inner loop.

        :param outer: the node representing the outer loop.
        :type outer: :py:class:`psyclone.psyir.nodes.Loop`
        :param options: a dictionary with options for transformations.
        :type options: dictionary of string:values or None

        :raises TransformationError: if the supplied node does not \
                                     allow a loop swap to be done.

        :returns: 2-tuple of new schedule and memento of transform.
        :rtype: (:py:class:`psyclone.dynamo0p3.DynInvokeSchedule`, \
                 :py:class:`psyclone.undoredo.Memento`)

        '''
        self.validate(outer, options=options)

        schedule = outer.root
        inner = outer.loop_body[0]

        # create a memento of the schedule and the proposed transformation
        keep = Memento(schedule, self, [inner, outer])

        # Detach the inner code
        inner_loop_body = inner.loop_body.detach()

        # Swap the loops
        outer.replace_with(inner.detach())
        inner.addchild(Schedule())
        inner.loop_body.addchild(outer)

        # Insert again the inner code in the new inner loop
        outer.loop_body.replace_with(inner_loop_body)

        return schedule, keep


class OCLTrans(Transformation):
    '''
    Switches on/off the generation of an OpenCL PSy layer for a given
    InvokeSchedule. Additionally, it will generate OpenCL kernels for
    each of the kernels referenced by the Invoke. For example:

    >>> invoke = ...
    >>> schedule = invoke.schedule
    >>>
    >>> ocl_trans = OCLTrans()
    >>> ocl_trans.apply(schedule)

    '''
    @property
    def name(self):
        '''
        :returns: the name of this transformation.
        :rtype: str
        '''
        return "OCLTrans"

    def apply(self, sched, options=None):
        '''
        Apply the OpenCL transformation to the supplied GOInvokeSchedule. This
        causes PSyclone to generate an OpenCL version of the corresponding
        PSy-layer routine. The generated code makes use of the FortCL
        library (https://github.com/stfc/FortCL) in order to manage the
        OpenCL device directly from Fortran.

        :param sched: the InvokeSchedule to transform.
        :type sched: :py:class:`psyclone.psyGen.GOInvokeSchedule`
        :param options: set of option to tune the OpenCL generation.
        :type options: dictionary of string:values or None
        :param bool options["opencl"]: whether or not to enable OpenCL \
                                       generation.

        :returns: 2-tuple of new schedule and memento of transform.
        :rtype: (:py:class:`psyclone.dynamo0p3.DynInvokeSchedule`, \
                 :py:class:`psyclone.undoredo.Memento`)
        '''
        if not options:
            options = {}
        opencl = options.get("opencl", True)

        if opencl:
            self.validate(sched, options)

        # Create a memento of the schedule and the proposed transformation
        keep = Memento(sched, self, [sched, opencl])
        # All we have to do here is set the flag in the Schedule. When this
        # flag is True PSyclone produces OpenCL at code-generation time.
        sched.opencl = opencl

        try:
            # Store the provided OpenCL options in the InvokeSchedule.
            sched.set_opencl_options(options)

        # The raised exceptions are converted to 'TransformationError's.
        except (TypeError, AttributeError) as error:
            raise TransformationError(str(error))

        return sched, keep

    def validate(self, sched, options=None):
        '''
        Checks that the supplied InvokeSchedule is valid and that an OpenCL
        version of it can be generated.

        :param sched: the Schedule to check.
        :type sched: :py:class:`psyclone.psyGen.InvokeSchedule`
        :param options: a dictionary with options for transformations.
        :type options: dictionary of string:values or None

        :raises TransformationError: if the InvokeSchedule is not for the \
                                     GOcean1.0 API.
        :raises NotImplementedError: if any of the kernels have arguments \
                                     passed by value.
        '''
        from psyclone.psyGen import args_filter
        from psyclone.gocean1p0 import GOInvokeSchedule

        if isinstance(sched, InvokeSchedule):
            if not isinstance(sched, GOInvokeSchedule):
                raise TransformationError(
                    "OpenCL generation is currently only supported for the "
                    "GOcean API but got an InvokeSchedule of type: '{0}'".
                    format(type(sched)))
        else:
            raise TransformationError(
                "Error in OCLTrans: the supplied node must be a (sub-class "
                "of) InvokeSchedule but got {0}".format(type(sched)))

        # Now we need to check the arguments of all the kernels
        args = args_filter(sched.args, arg_types=["scalar"], is_literal=True)
        for arg in args:
            if arg.is_literal:
                raise NotImplementedError(
                    "Cannot generate OpenCL for Invokes that contain "
                    "kernels with arguments passed by value")

        # Check that we can construct the PSyIR and SymbolTable of each of
        # the kernels in this Schedule. Also check that none of them access
        # any form of global data (that is not a routine argument).
        for kern in sched.kernels():
            KernelTrans.validate(kern, options)
            ksched = kern.get_kernel_schedule()
            global_variables = ksched.symbol_table.global_symbols
            if global_variables:
                raise TransformationError(
                    "The Symbol Table for kernel '{0}' contains the following "
                    "symbols with 'global' scope: {1}. An OpenCL kernel cannot"
                    " call other kernels and all of the data it accesses must "
                    "be passed by argument. Use the KernelGlobalsToArguments "
                    "transformation to convert such symbols to kernel "
                    "arguments first.".
                    format(kern.name, [sym.name for sym in global_variables]))


class Dynamo0p3AsyncHaloExchangeTrans(Transformation):
    '''Splits a synchronous halo exchange into a halo exchange start and
    halo exchange end. For example:

    >>> from psyclone.parse.algorithm import parse
    >>> from psyclone.psyGen import PSyFactory
    >>> api = "dynamo0.3"
    >>> ast, invokeInfo = parse("file.f90", api=api)
    >>> psy=PSyFactory(api).create(invokeInfo)
    >>> schedule = psy.invokes.get('invoke_0').schedule
    >>> schedule.view()
    >>>
    >>> from psyclone.transformations import Dynamo0p3AsyncHaloExchangeTrans
    >>> trans = Dynamo0p3AsyncHaloExchangeTrans()
    >>> new_schedule, memento = trans.apply(schedule.children[0])
    >>> new_schedule.view()

    '''

    def __str__(self):
        return "Changes a synchronous halo exchange into an asynchronous one."

    @property
    def name(self):
        '''
        :returns: the name of this transformation as a string.
        :rtype: str
        '''
        return "Dynamo0p3AsyncHaloExchangeTrans"

    def apply(self, node, options=None):
        '''Transforms a synchronous halo exchange, represented by a
        HaloExchange node, into an asynchronous halo exchange,
        represented by HaloExchangeStart and HaloExchangeEnd nodes.

        :param node: a synchronous haloexchange node.
        :type node: :py:obj:`psyclone.psygen.HaloExchange`
        :param options: a dictionary with options for transformations.
        :type options: dictionary of string:values or None

        :returns: tuple of the modified schedule and a record of the \
                  transformation.
        :rtype: (:py:class:`psyclone.psyir.nodes.Schedule`, \
                :py:class:`psyclone.undoredo.Memento`)

        '''
        self.validate(node, options)

        schedule = node.root

        # create a memento of the schedule and the proposed transformation
        keep = Memento(schedule, self, [node])

        from psyclone.dynamo0p3 import DynHaloExchangeStart, DynHaloExchangeEnd
        # add asynchronous start and end halo exchanges and initialise
        # them using information from the existing synchronous halo
        # exchange
        node.parent.addchild(
            DynHaloExchangeStart(
                node.field, check_dirty=node._check_dirty,
                vector_index=node.vector_index, parent=node.parent),
            index=node.position)
        node.parent.addchild(
            DynHaloExchangeEnd(
                node.field, check_dirty=node._check_dirty,
                vector_index=node.vector_index, parent=node.parent),
            index=node.position)

        # remove the existing synchronous halo exchange
        node.parent.children.remove(node)

        return schedule, keep

    def validate(self, node, options):
        '''Internal method to check whether the node is valid for this
        transformation.

        :param node: a synchronous Halo Exchange node
        :type node: :py:obj:`psyclone.psygen.HaloExchange`
        :param options: a dictionary with options for transformations.
        :type options: dictionary of string:values or None

        :raises TransformationError: if the node argument is not a
                         HaloExchange (or subclass thereof)

        '''
        from psyclone.dynamo0p3 import DynHaloExchangeStart, DynHaloExchangeEnd

        if not isinstance(node, psyGen.HaloExchange) or \
           isinstance(node, (DynHaloExchangeStart, DynHaloExchangeEnd)):
            raise TransformationError(
                "Error in Dynamo0p3AsyncHaloExchange transformation. Supplied "
                "node must be a synchronous halo exchange but found '{0}'."
                .format(type(node)))


class Dynamo0p3KernelConstTrans(Transformation):
    '''Modifies a kernel so that the number of dofs, number of layers and
    number of quadrature points are fixed in the kernel rather than
    being passed in by argument.

    >>> from psyclone.parse.algorithm import parse
    >>> from psyclone.psyGen import PSyFactory
    >>> api = "dynamo0.3"
    >>> ast, invokeInfo = parse("file.f90", api=api)
    >>> psy=PSyFactory(api).create(invokeInfo)
    >>> schedule = psy.invokes.get('invoke_0').schedule
    >>> schedule.view()
    >>>
    >>> from psyclone.transformations import Dynamo0p3KernelConstTrans
    >>> trans = Dynamo0p3KernelConstTrans()
    >>> for kernel in schedule.coded_kernels():
    >>>     trans.apply(kernel, number_of_layers=150)
    >>>     kernel_schedule = kernel.get_kernel_schedule()
    >>>     kernel_schedule.symbol_table.view()

    '''

    # ndofs per 3D cell for different function spaces on a quadrilateral
    # element for different orders. Formulas kindly provided by Tom Melvin and
    # Thomas Gibson. See the Qr table at http://femtable.org/background.html,
    # for computed values of w0, w1, w2 and w3 up to order 7.
    # Note: w2*trace spaces have dofs only on cell faces and no volume dofs.
    # As there is currently no dedicated structure for face dofs in kernel
    # constants, w2*trace dofs are included here. w2*trace ndofs formulas
    # require the number of reference element faces in the horizontal (4)
    # for w2htrace space, in the vertical (2) for w2vtrace space and all (6)
    # for w2trace space.

    space_to_dofs = {"w3":       (lambda n: (n+1)**3),
                     "w2":       (lambda n: 3*(n+2)*(n+1)**2),
                     "w1":       (lambda n: 3*(n+2)**2*(n+1)),
                     "w0":       (lambda n: (n+2)**3),
                     "wtheta":   (lambda n: (n+2)*(n+1)**2),
                     "w2h":      (lambda n: 2*(n+2)*(n+1)**2),
                     "w2v":      (lambda n: (n+2)*(n+1)**2),
                     "w2broken": (lambda n: 3*(n+1)**2*(n+2)),
                     "wchi":     (lambda n: (n+1)**3),
                     "w2trace":  (lambda n: 6*(n+1)**2),
                     "w2htrace": (lambda n: 4*(n+1)**2),
                     "w2vtrace": (lambda n: 2*(n+1)**2)}

    def __str__(self):
        return ("Makes the number of degrees of freedom, the number of "
                "quadrature points and the number of layers constant in "
                "a Kernel.")

    @property
    def name(self):
        '''
        :returns: the name of this transformation as a string.
        :rtype: str
        '''
        return "Dynamo0p3KernelConstTrans"

    def apply(self, node, options=None):
        '''Transforms a kernel so that the values for the number of degrees of
        freedom (if a valid value for the element_order arg is
        provided), the number of quadrature points (if the quadrature
        arg is set to True) and the number of layers (if a valid value
        for the number_of_layers arg is provided) are constant in a
        kernel rather than being passed in by argument.

        The "cellshape", "element_order" and "number_of_layers"
        arguments are provided to mirror the namelist values that are
        input into an LFRic model when it is run.

        Quadrature support is currently limited to XYoZ in ths
        transformation. In the case of XYoZ the number of quadrature
        points (for horizontal and vertical) are set to the
        element_order + 3 in the LFRic infrastructure so their value
        is derived.

        :param node: a kernel node.
        :type node: :py:obj:`psyclone.psygen.DynKern`
        :param options: a dictionary with options for transformations.
        :type options: dictionary of string:values or None
        :param str options["cellshape"]: the shape of the cells. This is\
            provided as it helps determine the number of dofs a field has\
            for a particular function space. Currently only "quadrilateral"\
            is supported which is also the default value.
        :param int options["element_order"]: the order of the cell. In \
            combination with cellshape, this determines the number of \
            dofs a field has for a particular function space. If it is set \
            to None (the default) then the dofs values are not set as \
            constants in the kernel, otherwise they are.
        :param int options["number_of_layers"]: the number of vertical \
            layers in the LFRic model mesh used for this particular run. If \
            this is set to None (the default) then the nlayers value is not \
            set as a constant in the kernel, otherwise it is.
        :param bool options["quadrature"]: whether the number of quadrature \
            points values are set as constants in the kernel (True) or not \
            (False). The default is False.

        :returns: tuple of the modified schedule and a record of the \
                  transformation.
        :rtype: (:py:class:`psyclone.psyir.nodes.Schedule`, \
                :py:class:`psyclone.undoredo.Memento`)

        '''
        # --------------------------------------------------------------------
        def make_constant(symbol_table, arg_position, value,
                          function_space=None):
            '''Utility function that modifies the argument at position
            'arg_position' into a compile-time constant with value
            'value'.

            :param symbol_table: the symbol table for the kernel \
                         holding the argument that is going to be modified.
            :type symbol_table: :py:class:`psyclone.psyir.symbols.SymbolTable`
            :param int arg_position: the argument's position in the \
                                     argument list.
            :param value: the constant value that this argument is \
                    going to be given. Its type depends on the type of the \
                    argument.
            :type value: int, str or bool
            :type str function_space: the name of the function space \
                    if there is a function space associated with this \
                    argument. Defaults to None.

            '''
            arg_index = arg_position - 1
            try:
                symbol = symbol_table.argument_list[arg_index]
            except IndexError:
                raise TransformationError(
                    "The argument index '{0}' is greater than the number of "
                    "arguments '{1}'.".format(arg_index,
                                              len(symbol_table.argument_list)))
            # Perform some basic checks on the argument to make sure
            # it is the expected type
            if not isinstance(symbol.datatype, ScalarType):
                raise TransformationError(
                    "Expected entry to be a scalar argument but found "
                    "'{0}'.".format(type(symbol.datatype).__name__))
            if symbol.datatype.intrinsic != ScalarType.Intrinsic.INTEGER:
                raise TransformationError(
                    "Expected entry to be a scalar integer argument "
                    "but found '{0}'.".format(symbol.datatype))
            if symbol.is_constant:
                raise TransformationError(
                    "Expected entry to be a scalar integer argument "
                    "but found a constant.")

            # Create a new symbol with a known constant value then swap
            # it with the argument. The argument then becomes xxx_dummy
            # and is unused within the kernel body.
            # TODO: Temporarily use unsafe name change until the name
            # space manager is introduced into the SymbolTable (Issue
            # #321).
            orig_name = symbol.name
            local_symbol = DataSymbol(orig_name+"_dummy", INTEGER_TYPE,
                                      constant_value=value)
            symbol_table.add(local_symbol)
            symbol_table.swap_symbol_properties(symbol, local_symbol)

            if function_space:
                print("    Modified {0}, arg position {1}, function space "
                      "{2}, value {3}.".format(orig_name, arg_position,
                                               function_space, value))
            else:
                print("    Modified {0}, arg position {1}, value {2}."
                      "".format(orig_name, arg_position, value))
        # --------------------------------------------------------------------

        self.validate(node, options)

        if not options:
            options = {}
        number_of_layers = options.get("number_of_layers", None)
        quadrature = options.get("quadrature", False)
        element_order = options.get("element_order", None)
        schedule = node.root
        kernel = node

        # create a memento of the schedule and the proposed transformation
        keep = Memento(schedule, self, [kernel])

        from psyclone.domain.lfric import KernCallArgList
        arg_list_info = KernCallArgList(kernel)
        arg_list_info.generate()
        try:
            kernel_schedule = kernel.get_kernel_schedule()
        except NotImplementedError as excinfo:
            raise TransformationError(
                "Failed to parse kernel '{0}'. Error reported was '{1}'."
                "".format(kernel.name, str(excinfo)))

        symbol_table = kernel_schedule.symbol_table
        if number_of_layers:
            make_constant(symbol_table, arg_list_info.nlayers_positions[0],
                          number_of_layers)

        if quadrature and arg_list_info.nqp_positions:
            # TODO #705 - support the transformation of kernels requiring
            # other quadrature types (face/edge, multiple).
            if kernel.eval_shapes == ["gh_quadrature_xyoz"]:
                make_constant(symbol_table,
                              arg_list_info.nqp_positions[0]["horizontal"],
                              element_order+3)
                make_constant(symbol_table,
                              arg_list_info.nqp_positions[0]["vertical"],
                              element_order+3)
            else:
                raise TransformationError(
                    "Error in Dynamo0p3KernelConstTrans transformation. "
                    "Support is currently limited to 'xyoz' quadrature but "
                    "found {0}.".format(kernel.eval_shapes))

        const = LFRicConstants()
        if element_order is not None:
            # Modify the symbol table for degrees of freedom here.
            for info in arg_list_info.ndf_positions:
                if (info.function_space.lower() in
                        (const.VALID_ANY_SPACE_NAMES +
                         const.VALID_ANY_DISCONTINUOUS_SPACE_NAMES +
                         ["any_w2"])):
                    # skip any_space_*, any_discontinuous_space_* and any_w2
                    print(
                        "    Skipped dofs, arg position {0}, function space "
                        "{1}".format(info.position, info.function_space))
                else:
                    try:
                        ndofs = Dynamo0p3KernelConstTrans. \
                                space_to_dofs[
                                    info.function_space](element_order)
                    except KeyError:
                        raise InternalError(
                            "Error in Dynamo0p3KernelConstTrans "
                            "transformation. Unsupported function space "
                            "'{0}' found. Expecting one of {1}."
                            "".format(info.function_space,
                                      Dynamo0p3KernelConstTrans.
                                      space_to_dofs.keys()))
                    make_constant(symbol_table, info.position, ndofs,
                                  function_space=info.function_space)

        # Flag that the kernel has been modified
        kernel.modified = True

        return schedule, keep

    def validate(self, node, options=None):
        '''This method checks whether the input arguments are valid for
        this transformation.

        :param node: a dynamo 0.3 kernel node.
        :type node: :py:obj:`psyclone.psygen.DynKern`
        :param options: a dictionary with options for transformations.
        :type options: dictionary of string:values or None
        :param str options["cellshape"]: the shape of the elements/cells.
        :param int options["element_order"]: the order of the elements/cells.
        :param int options["number_of_layers"]: the number of layers to use.
        :param bool options["quadrature"]: whether quadrature dimension sizes \
            should or shouldn't be set as constants in a kernel.

        :raises TransformationError: if the node argument is not a \
            dynamo 0.3 kernel, the cellshape argument is not set to \
            "quadrilateral", the element_order argument is not a 0 or a \
            positive integer, the number of layers argument is not a \
            positive integer, the quadrature argument is not a boolean, \
            neither element order nor number of layers arguments are set \
            (as the transformation would then do nothing), or the \
            quadrature argument is True but the element order is not \
            provided (as the former needs the latter).

        '''
        from psyclone.dynamo0p3 import DynKern
        if not isinstance(node, DynKern):
            raise TransformationError(
                "Error in Dynamo0p3KernelConstTrans transformation. Supplied "
                "node must be a dynamo kernel but found '{0}'."
                .format(type(node)))

        if not options:
            options = {}
        cellshape = options.get("cellshape", "quadrilateral")
        element_order = options.get("element_order", None)
        number_of_layers = options.get("number_of_layers", None)
        quadrature = options.get("quadrature", False)
        if cellshape.lower() != "quadrilateral":
            # Only quadrilaterals are currently supported
            raise TransformationError(
                "Error in Dynamo0p3KernelConstTrans transformation. Supplied "
                "cellshape must be set to 'quadrilateral' but found '{0}'."
                .format(cellshape))

        if element_order is not None and \
           (not isinstance(element_order, int) or element_order < 0):
            # element order must be 0 or a positive integer
            raise TransformationError(
                "Error in Dynamo0p3KernelConstTrans transformation. The "
                "element_order argument must be >= 0 but found '{0}'."
                .format(element_order))

        if number_of_layers is not None and \
           (not isinstance(number_of_layers, int) or number_of_layers < 1):
            # number of layers must be a positive integer
            raise TransformationError(
                "Error in Dynamo0p3KernelConstTrans transformation. The "
                "number_of_layers argument must be > 0 but found '{0}'."
                .format(number_of_layers))

        if quadrature not in [False, True]:
            # quadrature must be a boolean value
            raise TransformationError(
                "Error in Dynamo0p3KernelConstTrans transformation. The "
                "quadrature argument must be boolean but found '{0}'."
                .format(quadrature))

        if element_order is None and not number_of_layers:
            # As a minimum, element order or number of layers must have values.
            raise TransformationError(
                "Error in Dynamo0p3KernelConstTrans transformation. At least "
                "one of element_order or number_of_layers must be set "
                "otherwise this transformation does nothing.")

        if quadrature and element_order is None:
            # if quadrature then element order
            raise TransformationError(
                "Error in Dynamo0p3KernelConstTrans transformation. If "
                "quadrature is set then element_order must also be set (as "
                "the values of the former are derived from the latter.")


class ACCEnterDataTrans(Transformation):
    '''
    Adds an OpenACC "enter data" directive to a Schedule.
    For example:

    >>> from psyclone.parse.algorithm import parse
    >>> from psyclone.psyGen import PSyFactory
    >>> api = "gocean1.0"
    >>> filename = "nemolite2d_alg.f90"
    >>> ast, invokeInfo = parse(filename, api=api, invoke_name="invoke")
    >>> psy = PSyFactory(api).create(invokeInfo)
    >>>
    >>> from psyclone.psyGen import TransInfo
    >>> t = TransInfo()
    >>> dtrans = t.get_trans_name('ACCEnterDataTrans')
    >>>
    >>> schedule = psy.invokes.get('invoke_0').schedule
    >>> schedule.view()
    >>>
    >>> # Add an enter-data directive
    >>> dtrans.apply(schedule)
    >>> schedule.view()

    '''
    def __str__(self):
        return "Adds an OpenACC 'enter data' directive"

    @property
    def name(self):
        '''
        :returns: the name of this transformation.
        :rtype: str
        '''
        return "ACCEnterDataTrans"

    def apply(self, sched, options=None):
        '''Adds an OpenACC "enter data" directive to the invoke associated
        with the supplied Schedule. Any fields accessed by OpenACC kernels
        within this schedule will be added to this data region in
        order to ensure they remain on the target device.

        :param sched: schedule to which to add an "enter data" directive.
        :type sched: sub-class of :py:class:`psyclone.psyir.nodes.Schedule`
        :param options: a dictionary with options for transformations.
        :type options: dictionary of string:values or None

        :returns: tuple of the modified schedule and a record of the \
                  transformation.
        :rtype: (:py:class:`psyclone.psyir.nodes.Schedule`, \
                :py:class:`psyclone.undoredo.Memento`)
        '''
        from psyclone.gocean1p0 import GOInvokeSchedule

        # Ensure that the proposed transformation is valid
        self.validate(sched, options)

        if isinstance(sched, GOInvokeSchedule):
            from psyclone.gocean1p0 import GOACCEnterDataDirective as \
                AccEnterDataDir
        elif isinstance(sched, DynInvokeSchedule):
            from psyclone.dynamo0p3 import DynACCEnterDataDirective as \
                AccEnterDataDir
        else:
            # Should not get here provided that validate() has done its job
            raise InternalError(
                "ACCEnterDataTrans.validate() has not rejected an "
                "(unsupported) schedule of type {0}".format(type(sched)))

        # Create a memento of the schedule and the proposed
        # transformation.
        keep = Memento(sched, self, [sched])

        # Add the directive
        data_dir = AccEnterDataDir(parent=sched, children=[])
        sched.addchild(data_dir, index=0)

        return sched, keep

    def validate(self, sched, options=None):
        # pylint: disable=arguments-differ
        '''
        Check that we can safely apply the OpenACC enter-data transformation
        to the supplied Schedule.

        :param sched: Schedule to which to add an "enter data" directive.
        :type sched: sub-class of :py:class:`psyclone.psyir.nodes.Schedule`
        :param options: a dictionary with options for transformations.
        :type options: dictionary of string:values or None

        :raises NotImplementedError: for any API other than GOcean 1.0 or NEMO.
        :raises TransformationError: if passed something that is not a \
            (subclass of) :py:class:`psyclone.psyir.nodes.Schedule`.
        '''
        from psyclone.gocean1p0 import GOInvokeSchedule

        super(ACCEnterDataTrans, self).validate(sched, options)

        if not isinstance(sched, nodes.Schedule):
            raise TransformationError("Cannot apply an OpenACC enter-data "
                                      "directive to something that is "
                                      "not a Schedule")

        if not isinstance(sched, (GOInvokeSchedule, DynInvokeSchedule)):
            raise NotImplementedError(
                "ACCEnterDataTrans: ACCEnterDataDirective not implemented for "
                "a schedule of type {0}".format(type(sched)))

        # Check that we don't already have a data region of any sort
        directives = sched.walk(Directive)
        if any(isinstance(ddir, (ACCDataDirective,
                                 ACCEnterDataDirective))
               for ddir in directives):
            raise TransformationError("Schedule already has an OpenACC data "
                                      "region - cannot add an enter data.")


class ACCRoutineTrans(KernelTrans):
    '''
    Transform a kernel subroutine by adding a "!$acc routine" directive
    (causing it to be compiled for the OpenACC accelerator device).
    For example:

    >>> from psyclone.parse.algorithm import parse
    >>> from psyclone.psyGen import PSyFactory
    >>> api = "gocean1.0"
    >>> filename = "nemolite2d_alg.f90"
    >>> ast, invokeInfo = parse(filename, api=api)
    >>> psy = PSyFactory(api).create(invokeInfo)
    >>>
    >>> from psyclone.transformations import ACCRoutineTrans
    >>> rtrans = ACCRoutineTrans()
    >>>
    >>> schedule = psy.invokes.get('invoke_0').schedule
    >>> schedule.view()
    >>> kern = schedule.children[0].children[0].children[0]
    >>> # Transform the kernel
    >>> newkern, _ = rtrans.apply(kern)
    '''
    @property
    def name(self):
        '''
        :returns: the name of this transformation class.
        :rtype: str
        '''
        return "ACCRoutineTrans"

    def apply(self, kern, options=None):
        '''
        Modifies the AST of the supplied kernel so that it contains an
        '!$acc routine' OpenACC directive.
        This transformation affects the f2pygen and the PSyIR trees of
        this kernel.

        :param kern: the kernel object to transform.
        :type kern: :py:class:`psyclone.psyGen.Kern`
        :param options: a dictionary with options for transformations.
        :type options: dictionary of string:values or None

        :raises TransformationError: if we fail to find the subroutine \
                                     corresponding to the kernel object.

        :returns: (transformed kernel, memento of transformation)
        :rtype: 2-tuple of (:py:class:`psyclone.psyGen.Kern`, \
                :py:class:`psyclone.undoredo.Memento`).

        '''
        # pylint: disable=too-many-locals

        # Check that we can safely apply this transformation
        self.validate(kern, options)

        # Get the fparser2 AST of the kernel
        ast = kern.ast
        # Keep a record of this transformation
        keep = Memento(kern, self)
        # Find the kernel subroutine in the fparser2 parse tree
        kern_sub = None
        subroutines = walk(ast.content, Subroutine_Subprogram)
        for sub in subroutines:
            for child in sub.content:
                if isinstance(child, Subroutine_Stmt) and \
                   str(child.items[1]) == kern.name:
                    kern_sub = sub
                    break
            if kern_sub:
                break
        # Find the last declaration statement in the subroutine
        spec = walk(kern_sub.content, Specification_Part)[0]
        posn = -1
        for idx, node in enumerate(spec.content):
            if not isinstance(node, (Implicit_Part, Type_Declaration_Stmt)):
                posn = idx
                break
        # Create the directive and insert it
        cmt = Comment(FortranStringReader("!$acc routine",
                                          ignore_comments=False))
        if posn == -1:
            spec.content.append(cmt)
        else:
            spec.content.insert(posn, cmt)

        # Flag that the kernel has been modified
        kern.modified = True

        # Add the 'cmt' directive into the PSyIR as a CodeBlock
        kernel_schedule = kern.get_kernel_schedule()
        kernel_schedule.addchild(
            CodeBlock([cmt], CodeBlock.Structure.STATEMENT), 0)

        # Return the now modified kernel
        return kern, keep

    def validate(self, kern, options=None):
        '''
        Perform checks that the supplied kernel can be transformed.

        :param kern: the kernel which is the target of the transformation.
        :type kern: :py:class:`psyclone.psyGen.Kern`
        :param options: a dictionary with options for transformations.
        :type options: dictionary of string:values or None

        :raises TransformationError: if the target kernel is a built-in.
        :raises TransformationError: if any of the symbols in the kernel are \
                            accessed via a module use statement.
        '''
        from psyclone.psyGen import BuiltIn
        if isinstance(kern, BuiltIn):
            raise TransformationError(
                "Applying ACCRoutineTrans to a built-in kernel is not yet "
                "supported and kernel '{0}' is of type '{1}'".
                format(kern.name, type(kern)))

        # Perform general validation checks. In particular this checks that
        # the PSyIR of the kernel body can be constructed.
        super(ACCRoutineTrans, self).validate(kern, options)

        # Check that the kernel does not access any data or routines via a
        # module 'use' statement
        sched = kern.get_kernel_schedule()
        global_variables = sched.symbol_table.global_symbols
        if global_variables:
            raise TransformationError(
                "The Symbol Table for kernel '{0}' contains the following "
                "symbol(s) with global scope: {1}. If these symbols represent"
                " data then they must first be converted to kernel arguments "
                "using the KernelGlobalsToArguments transformation. If the "
                "symbols represent external routines then PSyclone cannot "
                "currently transform this kernel for execution on an OpenACC "
                "device (issue #342).".
                format(kern.name, [sym.name for sym in global_variables]))


class ACCKernelsTrans(RegionTrans):
    '''
    Enclose a sub-set of nodes from a Schedule within an OpenACC kernels
    region (i.e. within "!$acc kernels" ... "!$acc end kernels" directives).

    For example:

    >>> from psyclone.parse import parse
    >>> from psyclone.psyGen import PSyFactory
    >>> api = "NEMO"
    >>> filename = "tra_adv.F90"
    >>> ast, invokeInfo = parse(filename, api=api)
    >>> psy = PSyFactory(api).create(invokeInfo)
    >>>
    >>> from psyclone.transformations import ACCKernelsTrans
    >>> ktrans = ACCKernelsTrans()
    >>>
    >>> schedule = psy.invokes.get('invoke_0').schedule
    >>> schedule.view()
    >>> kernels = schedule.children[0].children[0].children[0:-1]
    >>> # Transform the kernel
    >>> ktrans.apply(kernels)

    '''
    excluded_node_types = (nodes.CodeBlock, nodes.Return, nodes.PSyDataNode)

    @property
    def name(self):
        '''
        :returns: the name of this transformation class.
        :rtype: str
        '''
        return "ACCKernelsTrans"

    def apply(self, node, options=None):
        '''
        Enclose the supplied list of PSyIR nodes within an OpenACC
        Kernels region.

        :param node: a node or list of nodes in the PSyIR to enclose.
        :type node: (a list of) :py:class:`psyclone.psyir.nodes.Node`
        :param options: a dictionary with options for transformations.
        :type options: dictionary of string:values or None
        :param bool options["default_present"]: whether or not the kernels \
            region should have the 'default present' attribute (indicating \
            that data is already on the accelerator). When using managed \
            memory this option should be False.

        :returns: (transformed schedule, memento of transformation)
        :rtype: 2-tuple of (:py:class:`psyclone.psyir.nodes.Schedule`,
                            :py:class:`psyclone.undoredo.Memento`).

        '''
        # Ensure we are always working with a list of nodes, even if only
        # one was supplied via the `node` argument.
        node_list = self.get_node_list(node)

        self.validate(node_list, options)

        # Keep a record of this transformation
        keep = Memento(node_list[:], self)

        parent = node_list[0].parent
        schedule = node_list[0].root
        start_index = node_list[0].position

        if not options:
            options = {}
        default_present = options.get("default_present", False)

        # Create a directive containing the nodes in node_list and insert it.
        directive = ACCKernelsDirective(
            parent=parent, children=[node.detach() for node in node_list],
            default_present=default_present)

        parent.children.insert(start_index, directive)

        # Return the now modified kernel
        return schedule, keep

    def validate(self, nodes, options):
        '''
        Check that we can safely enclose the supplied node or list of nodes
        within OpenACC kernels ... end kernels directives.

        :param nodes: the proposed PSyIR node or nodes to enclose in the \
                      kernels region.
        :type nodes: (list of) :py:class:`psyclone.psyir.nodes.Node`
        :param options: a dictionary with options for transformations.
        :type options: dictionary of string:values or None

        :raises NotImplementedError: if the supplied Nodes belong to \
                                     a GOInvokeSchedule.
        :raises TransformationError: if there are no Loops within the \
                                     proposed region.

        '''
        # Ensure we are always working with a list of nodes, even if only
        # one was supplied via the `nodes` argument.
        node_list = self.get_node_list(nodes)

        # Check that the front-end is valid
        sched = node_list[0].ancestor((NemoInvokeSchedule, DynInvokeSchedule))
        if not sched:
            raise NotImplementedError(
                "OpenACC kernels regions are currently only supported for the "
                "nemo and dynamo0.3 front-ends")
        super(ACCKernelsTrans, self).validate(node_list, options)

        # Check that we have at least one loop or array range within
        # the proposed region
        for node in node_list:
            if (any(assign for assign in node.walk(Assignment)
                    if assign.is_array_range) or node.walk(Loop)):
                break
        else:
            # Branch executed if loop does not exit with a break
            raise TransformationError(
                "A kernels transformation must enclose at least one loop or "
                "array range but none were found.")


class ACCDataTrans(RegionTrans):
    '''
    Add an OpenACC data region around a list of nodes in the PSyIR.
    COPYIN, COPYOUT and COPY clauses are added as required.

    For example:

    >>> from psyclone.parse import parse
    >>> from psyclone.psyGen import PSyFactory
    >>> api = "NEMO"
    >>> filename = "tra_adv.F90"
    >>> ast, invokeInfo = parse(filename, api=api)
    >>> psy = PSyFactory(api).create(invokeInfo)
    >>>
    >>> from psyclone.transformations import ACCDataTrans
    >>> dtrans = ACCDataTrans()
    >>>
    >>> schedule = psy.invokes.get('invoke_0').schedule
    >>> schedule.view()
    >>> kernels = schedule.children[0].children[0].children[0:-1]
    >>> # Enclose the kernels
    >>> dtrans.apply(kernels)

    '''
    excluded_node_types = (nodes.CodeBlock, nodes.Return, nodes.PSyDataNode)

    @property
    def name(self):
        '''
        :returns: the name of this transformation.
        :rtype: str

        '''
        return "ACCDataTrans"

    def apply(self, node, options=None):
        '''
        Put the supplied node or list of nodes within an OpenACC data region.

        :param node: the PSyIR node(s) to enclose in the data region.
        :type node: (list of) :py:class:`psyclone.psyir.nodes.Node`
        :param options: a dictionary with options for transformations.
        :type options: dictionary of string:values or None

        :returns: (transformed schedule, memento of transformation)
        :rtype: 2-tuple of (:py:class:`psyclone.psyir.nodes.Schedule`, \
                :py:class:`psyclone.undoredo.Memento`).

        '''
        # Ensure we are always working with a list of nodes, even if only
        # one was supplied via the `node` argument.
        node_list = self.get_node_list(node)

        self.validate(node_list, options)

        # Keep a record of this transformation
        keep = Memento(node_list[:], self)

        parent = node_list[0].parent
        schedule = node_list[0].root
        start_index = node_list[0].position

        # Create a directive containing the nodes in node_list and insert it.
        directive = ACCDataDirective(
            parent=parent, children=[node.detach() for node in node_list])

        parent.children.insert(start_index, directive)

        # Return the now modified kernel
        return schedule, keep

    def validate(self, nodes, options):
        '''
        Check that we can safely add a data region around the supplied list
        of nodes.

        :param nodes: the proposed node(s) to enclose in a data region.
        :type nodes: (list of) subclasses of \
                     :py:class:`psyclone.psyir.nodes.Node`
        :param options: a dictionary with options for transformations.
        :type options: dictionary of string:values or None

        :raises TransformationError: if the Schedule to which the nodes \
                                belong already has an 'enter data' directive.
        :raises TransformationError: if any of the nodes are themselves \
                                     data directives.
        '''
        # Ensure we are always working with a list of nodes, even if only
        # one was supplied via the `nodes` argument.
        node_list = self.get_node_list(nodes)

        super(ACCDataTrans, self).validate(node_list, options)

        # Check that the Schedule to which the nodes belong does not already
        # have an 'enter data' directive.
        schedule = node_list[0].root
        acc_dirs = schedule.walk(ACCEnterDataDirective)
        if acc_dirs:
            raise TransformationError(
                "Cannot add an OpenACC data region to a schedule that "
                "already contains an 'enter data' directive.")


class KernelGlobalsToArguments(Transformation):
    '''
    Transformation that removes any accesses of global data from the supplied
    kernel and places them in the caller. The values/references are then passed
    by argument into the kernel.
    '''
    @property
    def name(self):
        '''
        :returns: the name of this transformation.
        :rtype: str
        '''
        return "KernelGlobalsToArguments"

    def __str__(self):
        return ("Convert the global variables used inside the kernel "
                "into arguments and modify the InvokeSchedule to pass them"
                " in the kernel call.")

    def validate(self, node, options=None):
        '''
        Check that the supplied node is a valid target for this transformation.

        :param node: the PSyIR node to validate.
        :type node: :py:class:`psyclone.psyGen.CodedKern`
        :param options: a dictionary with options for transformations.
        :type options: dictionary of string:values or None

        :raises TransformationError: if the supplied node is not a CodedKern.
        :raises TransformationError: if this transformation is not applied to \
            a Gocean API Invoke.
        :raises TransformationError: if the supplied kernel contains wildcard \
            imports of symbols from one or more containers (e.g. a USE without\
            an ONLY clause in Fortran).
        '''
        from psyclone.psyGen import CodedKern
        from psyclone.gocean1p0 import GOInvokeSchedule

        if not isinstance(node, CodedKern):
            raise TransformationError(
                "The {0} transformation can only be applied to CodedKern "
                "nodes but found '{1}' instead.".
                format(self.name, type(node).__name__))

        invoke_schedule = node.ancestor(InvokeSchedule)
        if not isinstance(invoke_schedule, GOInvokeSchedule):
            raise TransformationError(
                "The {0} transformation is currently only supported for the "
                "GOcean API but got an InvokeSchedule of type: '{1}'".
                format(self.name, type(invoke_schedule).__name__))

        # Check that there are no unqualified imports or undeclared symbols
        try:
            kernel = node.get_kernel_schedule()
        except SymbolError as err:
            raise TransformationError(
                "Kernel '{0}' contains undeclared symbol: {1}".format(
                    node.name, str(err.value)))

        symtab = kernel.symbol_table
        for container in symtab.containersymbols:
            if container.wildcard_import:
                raise TransformationError(
                    "Kernel '{0}' has a wildcard import of symbols from "
                    "container '{1}'. This is not supported.".format(
                        node.name, container.name))

        # TODO #649. Check for variables accessed by the kernel but declared
        # in an outer scope.

    def apply(self, node, options=None):
        '''
        Convert the global variables used inside the kernel into arguments and
        modify the InvokeSchedule to pass the same global variables to the
        kernel call.

        This apply() method does not return anything, as agreed in #595.
        However, this change has yet to be applied to the other Transformation
        classes.

        :param node: a kernel call.
        :type node: :py:class:`psyclone.psyGen.CodedKern`
        :param options: a dictionary with options for transformations.
        :type options: dictionary of string:values or None

        '''
        from psyclone.psyir.symbols import ArgumentInterface

        self.validate(node, options)

        kernel = node.get_kernel_schedule()
        symtab = kernel.symbol_table
        invoke_symtab = node.ancestor(InvokeSchedule).symbol_table
        count_global_vars_removed = 0

        # Transform each global variable into an argument.
        # TODO #11: When support for logging is added, we could warn the user
        # if no globals are found in the kernel.
        for globalvar in kernel.symbol_table.global_symbols[:]:
            count_global_vars_removed += 1

            # Resolve the data type information if it is not available
            # pylint: disable=unidiomatic-typecheck
            if (type(globalvar) == Symbol or
                    isinstance(globalvar.datatype, DeferredType)):
                updated_sym = globalvar.resolve_deferred()
                # If we have a new symbol then we must update the symbol table
                if updated_sym is not globalvar:
                    kernel.symbol_table.swap(globalvar, updated_sym)
            # pylint: enable=unidiomatic-typecheck

            # Copy the global into the InvokeSchedule SymbolTable
            invoke_symtab.copy_external_global(
                updated_sym, tag="AlgArgs_" + updated_sym.name)

            # Keep a reference to the original container so that we can
            # update it after the interface has been updated.
            container = updated_sym.interface.container_symbol

            # Convert the symbol to an argument and add it to the argument list
            current_arg_list = symtab.argument_list
            if updated_sym.is_constant:
                # Global constants lose the constant value but are read-only
                # TODO: When #633 and #11 are implemented, warn the user that
                # they should transform the constants to literal values first.
                updated_sym.constant_value = None
                updated_sym.interface = ArgumentInterface(
                    ArgumentInterface.Access.READ)
            else:
                updated_sym.interface = ArgumentInterface(
                    ArgumentInterface.Access.READWRITE)
            current_arg_list.append(updated_sym)
            symtab.specify_argument_list(current_arg_list)

            # Convert PSyIR DataTypes to Gocean VALID_SCALAR_TYPES
            # TODO #678: Ideally this strings should be provided by the GOcean
            # API configuration.
            go_space = ""
            if updated_sym.datatype.intrinsic == ScalarType.Intrinsic.REAL:
                go_space = "go_r_scalar"
            elif (updated_sym.datatype.intrinsic ==
                  ScalarType.Intrinsic.INTEGER):
                go_space = "go_i_scalar"
            else:
                raise TypeError(
                    "The global variable '{0}' could not be promoted to an "
                    "argument because the GOcean infrastructure does not have"
                    " any scalar type equivalent to the PSyIR {1} type.".
                    format(updated_sym.name, updated_sym.datatype))

            # Add the global variable in the call argument list
            node.arguments.append(updated_sym.name, go_space)

            # Check whether we still need the Container symbol from which
            # this global was originally accessed
            if not kernel.symbol_table.imported_symbols(container) and \
               not container.wildcard_import:
                kernel.symbol_table.remove(container)

        if count_global_vars_removed > 0:
            node.modified = True


# For Sphinx AutoAPI documentation generation
__all__ = ["KernelTrans",
           "ParallelLoopTrans",
           "OMPLoopTrans",
           "ACCLoopTrans",
           "OMPParallelLoopTrans",
           "DynamoOMPParallelLoopTrans",
           "GOceanOMPParallelLoopTrans",
           "Dynamo0p3OMPLoopTrans",
           "GOceanOMPLoopTrans",
           "ColourTrans",
           "KernelModuleInlineTrans",
           "Dynamo0p3ColourTrans",
           "ParallelRegionTrans",
           "OMPSingleTrans",
           "OMPMasterTrans",
           "OMPParallelTrans",
           "ACCParallelTrans",
           "GOConstLoopBoundsTrans",
           "MoveTrans",
           "Dynamo0p3RedundantComputationTrans",
           "GOLoopSwapTrans",
           "OCLTrans",
           "Dynamo0p3AsyncHaloExchangeTrans",
           "Dynamo0p3KernelConstTrans",
           "ACCEnterDataTrans",
           "ACCRoutineTrans",
           "ACCKernelsTrans",
           "ACCDataTrans",
           "KernelGlobalsToArguments"]<|MERGE_RESOLUTION|>--- conflicted
+++ resolved
@@ -64,11 +64,7 @@
 from psyclone.psyir.nodes import CodeBlock, Loop, Assignment, Schedule, \
     Directive, ACCLoopDirective, OMPDoDirective, OMPParallelDoDirective, \
     ACCDataDirective, ACCEnterDataDirective, OMPDirective, \
-<<<<<<< HEAD
-    ACCKernelsDirective, Routine
-=======
-    ACCKernelsDirective, OMPTaskloopDirective
->>>>>>> 3a327448
+    ACCKernelsDirective, Routine, OMPTaskloopDirective
 from psyclone.psyir.symbols import SymbolError, ScalarType, DeferredType, \
     INTEGER_TYPE, DataSymbol, Symbol
 from psyclone.psyir.transformations import RegionTrans, LoopTrans, \
