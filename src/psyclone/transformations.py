# -----------------------------------------------------------------------------
# BSD 3-Clause License
#
# Copyright (c) 2017-2025, Science and Technology Facilities Council.
# All rights reserved.
#
# Redistribution and use in source and binary forms, with or without
# modification, are permitted provided that the following conditions are met:
#
# * Redistributions of source code must retain the above copyright notice, this
#   list of conditions and the following disclaimer.
#
# * Redistributions in binary form must reproduce the above copyright notice,
#   this list of conditions and the following disclaimer in the documentation
#   and/or other materials provided with the distribution.
#
# * Neither the name of the copyright holder nor the names of its
#   contributors may be used to endorse or promote products derived from
#   this software without specific prior written permission.
#
# THIS SOFTWARE IS PROVIDED BY THE COPYRIGHT HOLDERS AND CONTRIBUTORS
# "AS IS" AND ANY EXPRESS OR IMPLIED WARRANTIES, INCLUDING, BUT NOT
# LIMITED TO, THE IMPLIED WARRANTIES OF MERCHANTABILITY AND FITNESS
# FOR A PARTICULAR PURPOSE ARE DISCLAIMED. IN NO EVENT SHALL THE
# COPYRIGHT HOLDER OR CONTRIBUTORS BE LIABLE FOR ANY DIRECT, INDIRECT,
# INCIDENTAL, SPECIAL, EXEMPLARY, OR CONSEQUENTIAL DAMAGES (INCLUDING,
# BUT NOT LIMITED TO, PROCUREMENT OF SUBSTITUTE GOODS OR SERVICES;
# LOSS OF USE, DATA, OR PROFITS; OR BUSINESS INTERRUPTION) HOWEVER
# CAUSED AND ON ANY THEORY OF LIABILITY, WHETHER IN CONTRACT, STRICT
# LIABILITY, OR TORT (INCLUDING NEGLIGENCE OR OTHERWISE) ARISING IN
# ANY WAY OUT OF THE USE OF THIS SOFTWARE, EVEN IF ADVISED OF THE
# POSSIBILITY OF SUCH DAMAGE.
# -----------------------------------------------------------------------------
# Authors R. W. Ford, A. R. Porter, S. Siso and N. Nobre, STFC Daresbury Lab
#         A. B. G. Chalk STFC Daresbury Lab
#         J. Henrichs, Bureau of Meteorology
# Modified I. Kavcic, J. G. Wallwork, O. Brunt and L. Turner, Met Office
#          S. Valat, Inria / Laboratoire Jean Kuntzmann
#          M. Schreiber, Univ. Grenoble Alpes / Inria / Lab. Jean Kuntzmann
#          J. Dendy, Met Office

''' This module provides the various transformations that can be applied to
    PSyIR nodes. There are both general and API-specific transformation
    classes in this module where the latter typically apply API-specific
    checks before calling the base class for the actual transformation. '''

# pylint: disable=too-many-lines

import abc
from typing import Any, Dict, Optional

from psyclone import psyGen
from psyclone.configuration import Config
from psyclone.core import Signature, VariablesAccessInfo
from psyclone.domain.lfric import (KernCallArgList, LFRicConstants,
                                   LFRicInvokeSchedule, LFRicKern, LFRicLoop)
from psyclone.lfric import LFRicHaloExchangeEnd, LFRicHaloExchangeStart
from psyclone.errors import InternalError
from psyclone.gocean1p0 import GOInvokeSchedule
from psyclone.psyGen import (Transformation, CodedKern, Kern, InvokeSchedule,
                             BuiltIn)
from psyclone.psyir.nodes import (
    ACCDataDirective, ACCDirective, ACCEnterDataDirective, ACCKernelsDirective,
    ACCLoopDirective, ACCParallelDirective, ACCRoutineDirective,
    Call, CodeBlock, Container, Directive, Literal, Loop, Node,
    OMPDeclareTargetDirective, OMPDirective, OMPMasterDirective,
    OMPParallelDirective, OMPParallelDoDirective, OMPSerialDirective,
    OMPSingleDirective, OMPTaskloopDirective, PSyDataNode, Return,
    Routine, Schedule)
from psyclone.psyir.nodes.acc_mixins import ACCAsyncMixin
from psyclone.psyir.nodes.array_mixin import ArrayMixin
from psyclone.psyir.nodes.structure_member import StructureMember
from psyclone.psyir.nodes.structure_reference import StructureReference
from psyclone.psyir.symbols import (
    ArgumentInterface, DataSymbol, INTEGER_TYPE, ScalarType, Symbol,
    SymbolError, UnresolvedType)
from psyclone.psyir.transformations.loop_trans import LoopTrans
from psyclone.psyir.transformations.omp_loop_trans import OMPLoopTrans
from psyclone.psyir.transformations.parallel_loop_trans import (
    ParallelLoopTrans)
from psyclone.psyir.transformations.region_trans import RegionTrans
from psyclone.psyir.transformations.transformation_error import (
    TransformationError)
from psyclone.utils import transformation_documentation_wrapper


def check_intergrid(node):
    '''
    Utility function to check that the supplied node does not have
    an intergrid kernel amongst its descendants.

    This is used ensure any attempt to apply loop-fusion and redundant-
    computation transformations to loops containing inter-grid kernels is
    rejected (since support for those is not yet implemented).

    :param node: the PSyIR node to check.
    :type node: :py:class:`psyir.nodes.Node`

    :raises TransformationError: if the supplied node has an inter-grid \
                                 kernel as a descendant.

    '''
    if not node.children:
        return
    child_kernels = node.walk(LFRicKern)
    for kern in child_kernels:
        if kern.is_intergrid:
            raise TransformationError(
                f"This Transformation cannot currently be applied to nodes "
                f"which have inter-grid kernels as descendents and {kern.name}"
                f" is such a kernel.")


class OMPTaskloopTrans(ParallelLoopTrans):
    '''
    Adds an OpenMP taskloop directive to a loop. Only one of grainsize or
    num_tasks must be specified.

    TODO: #1364 Taskloops do not yet support reduction clauses.

    :param grainsize: the grainsize to use in for this transformation.
    :type grainsize: int or None
    :param num_tasks: the num_tasks to use for this transformation.
    :type num_tasks: int or None
    :param bool nogroup: whether or not to use a nogroup clause for this
                         transformation. Default is False.

    For example:

    >>> from pysclone.parse.algorithm import parse
    >>> from psyclone.psyGen import PSyFactory
    >>> api = "gocean"
    >>> ast, invokeInfo = parse(GOCEAN_SOURCE_FILE, api=api)
    >>> psy = PSyFactory(api).create(invokeInfo)
    >>>
    >>> from psyclone.transformations import OMPParallelTrans, OMPSingleTrans
    >>> from psyclone.transformations import OMPTaskloopTrans
    >>> from psyclone.psyir.transformations import OMPTaskwaitTrans
    >>> singletrans = OMPSingleTrans()
    >>> paralleltrans = OMPParallelTrans()
    >>> tasklooptrans = OMPTaskloopTrans()
    >>> taskwaittrans = OMPTaskwaitTrans()
    >>>
    >>> schedule = psy.invokes.get('invoke_0').schedule
    >>> # Uncomment the following line to see a text view of the schedule
    >>> # print(schedule.view())
    >>>
    >>> # Apply the OpenMP Taskloop transformation to *every* loop
    >>> # in the schedule.
    >>> # This ignores loop dependencies. These can be handled
    >>> # by the OMPTaskwaitTrans
    >>> for child in schedule.children:
    >>>     tasklooptrans.apply(child)
    >>> # Enclose all of these loops within a single OpenMP
    >>> # SINGLE region
    >>> singletrans.apply(schedule.children)
    >>> # Enclose all of these loops within a single OpenMP
    >>> # PARALLEL region
    >>> paralleltrans.apply(schedule.children)
    >>> # Ensure loop dependencies are satisfied
    >>> taskwaittrans.apply(schedule.children)
    >>> # Uncomment the following line to see a text view of the schedule
    >>> # print(schedule.view())

    '''
    def __init__(self, grainsize=None, num_tasks=None, nogroup=False):
        self._grainsize = None
        self._num_tasks = None
        self.omp_grainsize = grainsize
        self.omp_num_tasks = num_tasks
        self.omp_nogroup = nogroup
        super().__init__()

    def __str__(self):
        return "Adds an 'OpenMP TASKLOOP' directive to a loop"

    @property
    def omp_nogroup(self):
        '''
        Returns whether the nogroup clause should be specified for
        this transformation. By default the nogroup clause is applied.

        :returns: whether the nogroup clause should be specified by
                  this transformation.
        :rtype: bool
        '''
        return self._nogroup

    @omp_nogroup.setter
    def omp_nogroup(self, nogroup):
        '''
        Sets whether the nogroup clause should be specified for this
        transformation.

        :param bool nogroup: value to set whether the nogroup clause should be
                             used for this transformation.

        raises TypeError: if the nogroup parameter is not a bool.
        '''
        if not isinstance(nogroup, bool):
            raise TypeError(f"Expected nogroup to be a bool "
                            f"but got a {type(nogroup).__name__}")
        self._nogroup = nogroup

    @property
    def omp_grainsize(self):
        '''
        Returns the grainsize that will be specified by
        this transformation. By default the grainsize
        clause is not applied, so grainsize is None.

        :returns: The grainsize specified by this transformation.
        :rtype: int or None
        '''
        return self._grainsize

    @omp_grainsize.setter
    def omp_grainsize(self, value):
        '''
        Sets the grainsize that will be specified by
        this transformation. Checks the grainsize is
        a positive integer value or None.

        :param value: integer value to use in the grainsize clause.
        :type value: int or None

        :raises TransformationError: if value is not an int and is not None.
        :raises TransformationError: if value is negative.
        :raises TransformationError: if grainsize and num_tasks are \
                                     both specified.
        '''
        if (not isinstance(value, int)) and (value is not None):
            raise TransformationError(f"grainsize must be an integer or None, "
                                      f"got {type(value).__name__}")

        if (value is not None) and (value <= 0):
            raise TransformationError(f"grainsize must be a positive "
                                      f"integer, got {value}")

        if value is not None and self.omp_num_tasks is not None:
            raise TransformationError(
                "The grainsize and num_tasks clauses would both "
                "be specified for this Taskloop transformation")
        self._grainsize = value

    @property
    def omp_num_tasks(self):
        '''
        Returns the num_tasks that will be specified
        by this transformation. By default the num_tasks
        clause is not applied so num_tasks is None.

        :returns: The grainsize specified by this transformation.
        :rtype: int or None
        '''
        return self._num_tasks

    @omp_num_tasks.setter
    def omp_num_tasks(self, value):
        '''
        Sets the num_tasks that will be specified by
        this transformation. Checks that num_tasks is
        a positive integer value or None.

        :param value: integer value to use in the num_tasks clause.
        :type value: int or None

        :raises TransformationError: if value is not an int and is not None.
        :raises TransformationError: if value is negative.
        :raises TransformationError: if grainsize and num_tasks are \
                                     both specified.

        '''
        if (not isinstance(value, int)) and (value is not None):
            raise TransformationError(f"num_tasks must be an integer or None,"
                                      f" got {type(value).__name__}")

        if (value is not None) and (value <= 0):
            raise TransformationError(f"num_tasks must be a positive "
                                      f"integer, got {value}")

        if value is not None and self.omp_grainsize is not None:
            raise TransformationError(
                "The grainsize and num_tasks clauses would both "
                "be specified for this Taskloop transformation")
        self._num_tasks = value

    def _directive(self, children, collapse=None):
        '''
        Creates the type of directive needed for this sub-class of
        transformation.

        :param children: list of Nodes that will be the children of
                         the created directive.
        :type children: list of :py:class:`psyclone.psyir.nodes.Node`
        :param int collapse: currently un-used but required to keep
                             interface the same as in base class.
        :returns: the new node representing the directive in the AST.
        :rtype: :py:class:`psyclone.psyir.nodes.OMPTaskloopDirective`

        :raises NotImplementedError: if a collapse argument is supplied
        '''
        # TODO 2672: OpenMP loop functions don't support collapse
        if collapse:
            raise NotImplementedError(
                "The COLLAPSE clause is not yet supported for "
                "'!$omp taskloop' directives (#2672).")
        _directive = OMPTaskloopDirective(children=children,
                                          grainsize=self.omp_grainsize,
                                          num_tasks=self.omp_num_tasks,
                                          nogroup=self.omp_nogroup)
        return _directive

    def apply(self, node, options=None, **kwargs):
        '''Apply the OMPTaskloopTrans transformation to the specified node in
        a Schedule. This node must be a Loop since this transformation
        corresponds to wrapping the generated code with directives like so:

        .. code-block:: fortran

          !$OMP TASKLOOP
          do ...
             ...
          end do
          !$OMP END TASKLOOP

        At code-generation time (when lowering is called), this node must be
        within (i.e. a child of) an OpenMP SERIAL region.

        If the keyword "nogroup" is specified in the options, it will cause a
        nogroup clause be generated if it is set to True. This will override
        the value supplied to the constructor, but will only apply to the
        apply call to which the value is supplied.

        :param node: the supplied node to which we will apply the \
                     OMPTaskloopTrans transformation
        :type node: :py:class:`psyclone.psyir.nodes.Node`
        :param options: a dictionary with options for transformations\
                        and validation.
        :type options: Optional[Dict[str, Any]]
        :param bool options["nogroup"]:
                indicating whether a nogroup clause should be applied to
                this taskloop.

        '''
        if not options:
            options = {}
        current_nogroup = self.omp_nogroup
        # If nogroup is specified it overrides that supplied to the
        # constructor of the Transformation, but will be reset at the
        # end of this function
        self.omp_nogroup = options.get("nogroup", current_nogroup)

        try:
            super().apply(node, options, **kwargs)
        finally:
            # Reset the nogroup value to the original value
            self.omp_nogroup = current_nogroup


class MarkRoutineForGPUMixin:
    ''' This Mixin provides the "validate_it_can_run_on_gpu" method that
    given a routine or kernel node, it checks that the callee code is valid
    to run on a GPU. It is implemented as a Mixin because transformations
    from multiple programming models, e.g. OpenMP and OpenACC, can reuse
    the same logic.

    '''
    def validate_it_can_run_on_gpu(self, node, options):
        '''
        Check that the supplied node can be marked as available to be
        called on GPU.

        :param node: the kernel or routine to validate.
        :type node: :py:class:`psyclone.psyGen.Kern` |
                    :py:class:`psyclone.psyir.nodes.Routine`
        :param options: a dictionary with options for transformations.
        :type options: Optional[Dict[str, Any]]
        :param bool options["force"]: whether to allow routines with
            CodeBlocks to run on the GPU.

        :raises TransformationError: if the node is not a kernel or a routine.
        :raises TransformationError: if the target is a built-in kernel.
        :raises TransformationError: if it is a kernel but without an
                                     associated PSyIR.
        :raises TransformationError: if it is a Kernel that has multiple
                                     implementations (mixed precision).
        :raises TransformationError: if any of the symbols in the kernel are
                                     accessed via a module use statement (and
                                     are not compile-time constants).
        :raises TransformationError: if the routine contains any CodeBlocks.
        :raises TransformationError: if the kernel contains any calls to other
                                     routines.
        '''
        force = options.get("force", False) if options else False

        if not isinstance(node, (Kern, Routine)):
            raise TransformationError(
                f"The {type(self).__name__} must be applied to a sub-class of "
                f"Kern or Routine but got '{type(node).__name__}'.")

        # If it is a kernel call it must have an accessible implementation
        if isinstance(node, BuiltIn):
            raise TransformationError(
                f"Applying {type(self).__name__} to a built-in kernel is not "
                f"yet supported and kernel '{node.name}' is of type "
                f"'{type(node).__name__}'")

        if isinstance(node, Kern):
            # Get the PSyIR routine from the associated kernel. If there is an
            # exception (this could mean that there is no associated tree
            # or that the frontend failed to convert it into PSyIR) reraise it
            # as a TransformationError
            try:
                kernel_schedule = node.get_kernel_schedule()
            except Exception as error:
                raise TransformationError(
                    f"Failed to create PSyIR for kernel '{node.name}'. "
                    f"Cannot transform such a kernel.") from error

            if not node.ancestor(Container, shared_with=kernel_schedule):
                # The KernelSchedule to be transformed has not been inlined
                # into the Container of the call-site. Therefore we can
                # Check that it's not a mixed-precision kernel (which will have
                # more than one Routine implementing it). We can't transform
                # these at the moment because we can't correctly manipulate
                # their metadata - TODO #1946.
                if len(kernel_schedule.root.walk(Routine)) > 1:
                    raise TransformationError(
                        f"Cannot apply {self.name} to kernel '{node.name}' as "
                        f"it has multiple implementations - TODO #1946")

            k_or_r = "Kernel"
        else:
            # Supplied node is a PSyIR Routine which *is* a Schedule.
            kernel_schedule = node
            k_or_r = "routine"

        # Check that the routine does not access any data that is imported via
        # a 'use' statement.
        vai = VariablesAccessInfo()
        kernel_schedule.reference_accesses(vai)
        ktable = kernel_schedule.symbol_table
        for sig in vai.all_signatures:
            name = sig.var_name
            first = vai[sig].all_accesses[0].node
            if isinstance(first, Symbol):
                table = ktable
            else:
                try:
                    table = first.scope.symbol_table
                except SymbolError:
                    # The node associated with this access is not within a
                    # scoping region.
                    table = ktable
            symbol = table.lookup(name)
            if symbol.is_import:
                # resolve_type does nothing if the Symbol type is known.
                try:
                    symbol.resolve_type()
                except (SymbolError, FileNotFoundError):
                    # TODO #11 - log that we failed to resolve this Symbol.
                    pass
                if (isinstance(symbol, DataSymbol) and symbol.is_constant):
                    # An import of a compile-time constant is fine.
                    continue
                raise TransformationError(
                    f"{k_or_r} '{node.name}' accesses the symbol "
                    f"'{symbol}' which is imported. If this symbol "
                    f"represents data then it must first be converted to a "
                    f"{k_or_r} argument using the KernelImportsToArguments "
                    f"transformation.")

        # We forbid CodeBlocks because we can't be certain that what they
        # contain can be executed on a GPU. However, we do permit the user
        # to override this check.
        cblocks = kernel_schedule.walk(CodeBlock)
        if not force:
            if cblocks:
                cblock_txt = ("\n  " + "\n  ".join(str(node) for node in
                                                   cblocks[0].get_ast_nodes)
                              + "\n")
                option_txt = "options={'force': True}"
                raise TransformationError(
                    f"Cannot safely apply {type(self).__name__} to {k_or_r} "
                    f"'{node.name}' because its PSyIR contains one or more "
                    f"CodeBlocks:{cblock_txt}You may use '{option_txt}' to "
                    f"override this check.")

        calls = kernel_schedule.walk(Call)
        for call in calls:
            if not call.is_available_on_device():
                call_str = call.debug_string().rstrip("\n")
                raise TransformationError(
                    f"{k_or_r} '{node.name}' calls another routine "
                    f"'{call_str}' which is not available on the "
                    f"accelerator device and therefore cannot have "
                    f"{type(self).__name__} applied to it (TODO #342).")


class OMPDeclareTargetTrans(Transformation, MarkRoutineForGPUMixin):
    '''
    Adds an OpenMP declare target directive to the specified routine.

    For example:

    >>> from psyclone.psyir.frontend.fortran import FortranReader
    >>> from psyclone.psyir.nodes import Loop
    >>> from psyclone.transformations import OMPDeclareTargetTrans
    >>>
    >>> tree = FortranReader().psyir_from_source("""
    ...     subroutine my_subroutine(A)
    ...         integer, dimension(10, 10), intent(inout) :: A
    ...         integer :: i
    ...         integer :: j
    ...         do i = 1, 10
    ...             do j = 1, 10
    ...                 A(i, j) = 0
    ...             end do
    ...         end do
    ...     end subroutine
    ...     """
    >>> omptargettrans = OMPDeclareTargetTrans()
    >>> omptargettrans.apply(tree.walk(Routine)[0])

    will generate:

    .. code-block:: fortran

        subroutine my_subroutine(A)
            integer, dimension(10, 10), intent(inout) :: A
            integer :: i
            integer :: j
            !$omp declare target
            do i = 1, 10
                do j = 1, 10
                    A(i, j) = 0
                end do
            end do
        end subroutine

    '''
    def apply(self, node, options=None):
        ''' Insert an OMPDeclareTargetDirective inside the provided routine or
        associated PSyKAl kernel.

        :param node: the kernel or routine which is the target of this
            transformation.
        :type node: :py:class:`psyclone.psyir.nodes.Routine` |
                    :py:class:`psyclone.psyGen.Kern`
        :param options: a dictionary with options for transformations.
        :type options: Optional[Dict[str, Any]]
        :param bool options["force"]: whether to allow routines with
            CodeBlocks to run on the GPU.

        '''
        self.validate(node, options)

        if isinstance(node, Kern):
            # Flag that the kernel has been modified
            node.modified = True

            # Get the schedule representing the kernel subroutine
            routine = node.get_kernel_schedule()
        else:
            routine = node

        for child in routine.children:
            if isinstance(child, OMPDeclareTargetDirective):
                return  # The routine is already marked with OMPDeclareTarget

        routine.children.insert(0, OMPDeclareTargetDirective())

    def validate(self, node, options=None):
        ''' Check that an OMPDeclareTargetDirective can be inserted.

        :param node: the kernel or routine which is the target of this
            transformation.
        :type node: :py:class:`psyclone.psyGen.Kern` |
                    :py:class:`psyclone.psyir.nodes.Routine`
        :param options: a dictionary with options for transformations.
        :type options: Optional[Dict[str, Any]]
        :param bool options["force"]: whether to allow routines with
            CodeBlocks to run on the GPU.

        :raises TransformationError: if the node is not a kernel or a routine.
        :raises TransformationError: if the target is a built-in kernel.
        :raises TransformationError: if it is a kernel but without an
                                     associated PSyIR.
        :raises TransformationError: if any of the symbols in the kernel are
                                     accessed via a module use statement.
        :raises TransformationError: if the kernel contains any calls to other
                                     routines.

        '''
        super().validate(node, options=options)

        self.validate_it_can_run_on_gpu(node, options)


class ACCLoopTrans(ParallelLoopTrans):
    '''
    Adds an OpenACC loop directive to a loop. This directive must be within
    the scope of some OpenACC Parallel region (at code-generation time).

    For example:

    >>> from psyclone.parse.algorithm import parse
    >>> from psyclone.parse.utils import ParseError
    >>> from psyclone.psyGen import PSyFactory
    >>> from psyclone.errors import GenerationError
    >>> api = "gocean"
    >>> ast, invokeInfo = parse(GOCEAN_SOURCE_FILE, api=api)
    >>> psy = PSyFactory(api).create(invokeInfo)
    >>>
    >>> from psyclone.psyGen import TransInfo
    >>> t = TransInfo()
    >>> ltrans = t.get_trans_name('ACCLoopTrans')
    >>> rtrans = t.get_trans_name('ACCParallelTrans')
    >>>
    >>> schedule = psy.invokes.get('invoke_0').schedule
    >>> # Uncomment the following line to see a text view of the schedule
    >>> # print(schedule.view())
    >>>
    >>> # Apply the OpenACC Loop transformation to *every* loop in the schedule
    >>> for child in schedule.children[:]:
    ...     ltrans.apply(child)
    >>>
    >>> # Enclose all of these loops within a single OpenACC parallel region
    >>> rtrans.apply(schedule)
    >>>

    '''
    # The types of node that must be excluded from the section of PSyIR
    # being transformed.
    excluded_node_types = (PSyDataNode,)

    def __init__(self):
        # Whether to add the "independent" clause
        # to the loop directive.
        self._independent = True
        self._sequential = False
        self._gang = False
        self._vector = False
        super().__init__()

    def __str__(self):
        return "Adds an 'OpenACC loop' directive to a loop"

    def _directive(self, children, collapse=None):
        '''
        Creates the ACCLoopDirective needed by this sub-class of
        transformation.

        :param children: list of child nodes of the new directive Node.
        :type children: list of :py:class:`psyclone.psyir.nodes.Node`
        :param int collapse: number of nested loops to collapse or None if
                             no collapse attribute is required.
        '''
        directive = ACCLoopDirective(children=children,
                                     collapse=collapse,
                                     independent=self._independent,
                                     sequential=self._sequential,
                                     gang=self._gang,
                                     vector=self._vector)
        return directive

    def apply(self, node, options=None):
        '''
        Apply the ACCLoop transformation to the specified node. This node
        must be a Loop since this transformation corresponds to
        inserting a directive immediately before a loop, e.g.:

        .. code-block:: fortran

          !$ACC LOOP
          do ...
             ...
          end do

        At code-generation time (when lowering is called),
        this node must be within (i.e. a child of) a PARALLEL region.

        :param node: the supplied node to which we will apply the
                     Loop transformation.
        :type node: :py:class:`psyclone.psyir.nodes.Loop`
        :param options: a dictionary with options for transformations.
        :type options: Optional[Dict[str, Any]]
        :param int options["collapse"]: number of nested loops to collapse.
        :param bool options["independent"]: whether to add the "independent"
                clause to the directive (not strictly necessary within
                PARALLEL regions).
        :param bool options["sequential"]: whether to add the "seq" clause to
                the directive.
        :param bool options["gang"]: whether to add the "gang" clause to the
                directive.
        :param bool options["vector"]: whether to add the "vector" clause to
                the directive.

        '''
        # Store sub-class specific options. These are used when
        # creating the directive (in the _directive() method).
        if not options:
            options = {}
        self._independent = options.get("independent", True)
        self._sequential = options.get("sequential", False)
        self._gang = options.get("gang", False)
        self._vector = options.get("vector", False)

        # Call the apply() method of the base class
        super().apply(node, options)


class OMPParallelLoopTrans(OMPLoopTrans):

    ''' Adds an OpenMP PARALLEL DO directive to a loop.

        For example:

        >>> from psyclone.parse.algorithm import parse
        >>> from psyclone.psyGen import PSyFactory
        >>> ast, invokeInfo = parse("lfric.F90")
        >>> psy = PSyFactory("lfric").create(invokeInfo)
        >>> schedule = psy.invokes.get('invoke_v3_kernel_type').schedule
        >>> # Uncomment the following line to see a text view of the schedule
        >>> # print(schedule.view())
        >>>
        >>> from psyclone.transformations import OMPParallelLoopTrans
        >>> trans = OMPParallelLoopTrans()
        >>> trans.apply(schedule.children[0])
        >>> # Uncomment the following line to see a text view of the schedule
        >>> # print(schedule.view())

    '''
    def __str__(self):
        return "Add an 'OpenMP PARALLEL DO' directive"

    def apply(self, node, options=None):
        ''' Apply an OMPParallelLoop Transformation to the supplied node
        (which must be a Loop). In the generated code this corresponds to
        wrapping the Loop with directives:

        .. code-block:: fortran

          !$OMP PARALLEL DO ...
          do ...
            ...
          end do
          !$OMP END PARALLEL DO

        :param node: the node (loop) to which to apply the transformation.
        :type node: :py:class:`psyclone.psyir.nodes.Loop`
        :param options: a dictionary with options for transformations
            and validation.
        :type options: Optional[Dict[str, Any]]
        '''
        self.validate(node, options=options)

        # keep a reference to the node's original parent and its index as these
        # are required and will change when we change the node's location
        node_parent = node.parent
        node_position = node.position

        # add our OpenMP loop directive setting its parent to the node's
        # parent and its children to the node
        directive = OMPParallelDoDirective(children=[node.detach()],
                                           omp_schedule=self.omp_schedule)

        # add the OpenMP loop directive as a child of the node's parent
        node_parent.addchild(directive, index=node_position)


class LFRicOMPParallelLoopTrans(OMPParallelLoopTrans):

    ''' LFRic-specific OpenMP loop transformation. Adds LFRic specific
        validity checks. Actual transformation is done by the
        :py:class:`base class <OMPParallelLoopTrans>`.

        :param str omp_directive: choose which OpenMP loop directive to use.
            Defaults to "do".
        :param str omp_schedule: the OpenMP schedule to use. Must be one of
            'runtime', 'static', 'dynamic', 'guided' or 'auto'. Defaults to
            'static'.

    '''
    def __init__(self, omp_directive="do", omp_schedule="static"):
        super().__init__(omp_directive=omp_directive,
                         omp_schedule=omp_schedule)

    def __str__(self):
        return "Add an OpenMP Parallel Do directive to an LFRic loop"

    def validate(self, node, options=None):
        '''
        Perform LFRic-specific loop validity checks then call the `validate`
        method of the base class.

        :param node: the Node in the Schedule to check
        :type node: :py:class:`psyclone.psyir.nodes.Node`
        :param options: a dictionary with options for transformations.
        :type options: Optional[Dict[str, Any]]

        :raises TransformationError: if the supplied Node is not an LFRicLoop.
        :raises TransformationError: if the associated loop requires
            colouring.
        '''
        if not isinstance(node, LFRicLoop):
            raise TransformationError(
                f"Error in {self.name} transformation. The supplied node "
                f"must be an LFRicLoop but got '{type(node).__name__}'")

        # If the loop is not already coloured then check whether or not
        # it should be. If the field space is discontinuous (including
        # any_discontinuous_space) then we don't need to worry about
        # colouring.
        const = LFRicConstants()
        if node.field_space.orig_name not in const.VALID_DISCONTINUOUS_NAMES:
            if (node.loop_type not in ('cells_in_colour', 'tiles_in_colour')
                    and node.has_inc_arg()):
                raise TransformationError(
                    f"Error in {self.name} transformation. The kernel has an "
                    f"argument with INC access but the loop is of type "
                    f"'{node.loop_type}'. Colouring is required.")
        # As this is a domain-specific loop, we don't perform general
        # dependence analysis because it is too conservative and doesn't
        # account for the special steps taken for such a loop at code-
        # generation time (e.g. the way we ensure variables are given the
        # correct sharing attributes).
        local_options = options.copy() if options else {}
        local_options["force"] = True
        super().validate(node, options=local_options)


class GOceanOMPParallelLoopTrans(OMPParallelLoopTrans):

    '''GOcean specific OpenMP Do loop transformation. Adds GOcean
       specific validity checks (that supplied Loop is an inner or outer
       loop). Actual transformation is done by
       :py:class:`base class <OMPParallelLoopTrans>`.

        :param str omp_directive: choose which OpenMP loop directive to use. \
            Defaults to "do".
        :param str omp_schedule: the OpenMP schedule to use. Must be one of \
            'runtime', 'static', 'dynamic', 'guided' or 'auto'. Defaults to \
            'static'.

    '''
    def __init__(self, omp_directive="do", omp_schedule="static"):
        super().__init__(omp_directive=omp_directive,
                         omp_schedule=omp_schedule)

    def __str__(self):
        return "Add an OpenMP Parallel Do directive to a GOcean loop"

    def apply(self, node, options=None):
        ''' Perform GOcean-specific loop validity checks then call
        :py:meth:`OMPParallelLoopTrans.apply`.

        :param node: a Loop node from an AST.
        :type node: :py:class:`psyclone.psyir.nodes.Loop`
        :param options: a dictionary with options for transformations\
                        and validation.
        :type options: Optional[Dict[str, Any]]

        :raises TransformationError: if the supplied node is not an inner or\
            outer loop.

        '''
        self.validate(node, options=options)

        # Check we are either an inner or outer loop
        if node.loop_type not in ["inner", "outer"]:
            raise TransformationError(
                "Error in "+self.name+" transformation.  The requested loop"
                " is not of type inner or outer.")

        OMPParallelLoopTrans.apply(self, node)


class LFRicOMPLoopTrans(OMPLoopTrans):

    ''' LFRic specific orphan OpenMP loop transformation. Adds
    LFRic-specific validity checks.

    :param str omp_schedule: the OpenMP schedule to use. Must be one of \
        'runtime', 'static', 'dynamic', 'guided' or 'auto'. Defaults to \
        'static'.

    '''
    def __init__(self, omp_schedule="static"):
        super().__init__(omp_directive="do", omp_schedule=omp_schedule)

    def __str__(self):
        return "Add an OpenMP DO directive to an LFRic loop"

    def validate(self, node, options=None, **kwargs):
        ''' Perform LFRic specific loop validity checks for the
        OMPLoopTrans.

        :param node: the Node in the Schedule to check
        :type node: :py:class:`psyclone.psyir.nodes.Node`
        :param options: a dictionary with options for transformations \
                        and validation.
        :type options: Optional[Dict[str, Any]]
        :param bool options["reprod"]: \
            indicating whether reproducible reductions should be used. \
            By default the value from the config file will be used.

        :raises TransformationError: if an OMP loop transform would create \
            incorrect code.

        '''
        # Since this function potentially modifies the user's option
        # dictionary, create a copy:
        options = options.copy() if options else {}

        # Make sure the default is set:
        options["reprod"] = options.get("reprod",
                                        Config.get().reproducible_reductions)

        # This transformation allows to parallelise loops with potential
        # dependencies because we use cell colouring to guarantee that
        # neighbours are not updated at the same time.
        options["force"] = True
        super().validate(node, options=options)

        # If the loop is not already coloured then check whether or not
        # it should be
        if (node.loop_type not in ('cells_in_colour', 'tiles_in_colour',
                                   'cells_in_tile')
                and node.has_inc_arg()):
            raise TransformationError(
                f"Error in {self.name} transformation. The kernel has an "
                f"argument with INC access. Colouring is required.")

    def apply(self, node, options=None, **kwargs):
        ''' Apply LFRic specific OMPLoopTrans.

        :param node: the Node in the Schedule to check.
        :type node: :py:class:`psyclone.psyir.nodes.Node`
        :param options: a dictionary with options for transformations
                        and validation.
        :type options: Optional[dict[str, Any]]
        :param bool options["reprod"]:
                indicating whether reproducible reductions should be used.
                By default the value from the config file will be used.

        '''
        # Since this function potentially modifies the user's option
        # dictionary, create a copy:
        options = options.copy() if options else {}
        # Make sure the default is set:
        options["reprod"] = options.get("reprod",
                                        Config.get().reproducible_reductions)

        # This transformation allows to parallelise loops with potential
        # dependencies because we use cell colouring to guarantee that
        # neighbours are not updated at the same time.
        options["force"] = True

        super().apply(node, options)


class GOceanOMPLoopTrans(OMPLoopTrans):

    ''' GOcean-specific orphan OpenMP loop transformation. Adds GOcean
        specific validity checks (that the node is either an inner or outer
        Loop).

        :param str omp_directive: choose which OpenMP loop directive to use. \
            Defaults to "do".
        :param str omp_schedule: the OpenMP schedule to use. Must be one of \
            'runtime', 'static', 'dynamic', 'guided' or 'auto'. Defaults to \
            'static'.

        '''
    def __init__(self, omp_directive="do", omp_schedule="static"):
        super().__init__(omp_directive=omp_directive,
                         omp_schedule=omp_schedule)

    def __str__(self):
        return "Add the selected OpenMP loop directive to a GOcean loop"

    def validate(self, node, options=None, **kwargs):
        '''
        Checks that the supplied node is a valid target for parallelisation
        using OMP directives.

        :param node: the candidate loop for parallelising using OMP Do.
        :type node: :py:class:`psyclone.psyir.nodes.Loop`
        :param options: a dictionary with options for transformations.
        :type options: Optional[Dict[str, Any]]

        :raises TransformationError: if the loop_type of the supplied Loop is \
                                     not "inner" or "outer".

        '''
        super().validate(node, options=options)

        # Check we are either an inner or outer loop
        if node.loop_type not in ["inner", "outer"]:
            raise TransformationError("Error in "+self.name+" transformation."
                                      " The requested loop is not of type "
                                      "inner or outer.")


class ColourTrans(LoopTrans):
    '''
    Apply a colouring transformation to a loop (in order to permit a
    subsequent parallelisation over colours). For example:

    >>> invoke = ...
    >>> schedule = invoke.schedule
    >>>
    >>> ctrans = ColourTrans()
    >>>
    >>> # Colour all of the loops
    >>> for child in schedule.children:
    >>>     ctrans.apply(child)
    >>>
    >>> # Uncomment the following line to see a text view of the schedule
    >>> # print(schedule.view())

    '''
    def __str__(self):
        return "Split a loop into colours"

    def apply(self, node: Loop, options: Optional[Dict[str, Any]] = None,
              tiling: bool = False, **kwargs):
        '''
        Converts the Loop represented by :py:obj:`node` into a
        nested loop where the outer loop is over colours and the inner
        loop is over cells (or tiles and cells) of that colour.

        :param node: the loop to transform.
        :param options: options for the transformation.
        :param tiling: whether to enable colour tiling.

        '''
        # TODO #2668: Deprecate options dictionary
        if options:
            tiling = options.get("tiling", False)

        self.validate(node, options=options)

        if tiling:
            colours_loop = self._create_tiled_colours_loops(node)
        else:
            colours_loop = self._create_colours_loop(node)

        # Add this loop as a child of the original node's parent
        node.parent.addchild(colours_loop, index=node.position)

        # Add contents of node to the inner loop body.
        colours_loop.walk(Schedule)[-1].children.extend(
            node.loop_body.pop_all_children())

        # remove original loop
        node.detach()

    def _create_colours_loop(self, node):
        '''
        Creates a nested loop (colours, and cells of a given colour) to
        replace the supplied loop over cells.

        :param node: the loop for which to create a coloured version.
        :type node: :py:class:`psyclone.psyir.nodes.Loop`

        :returns: doubly-nested loop over colours and cells of a given colour.
        :rtype: :py:class:`psyclone.psyir.nodes.Loop`

        :raises NotImplementedError: this method must be overridden in an
                                     API-specific sub-class.
        '''
        raise InternalError("_create_colours_loop() must be overridden in an "
                            "API-specific sub-class.")

    def _create_tiled_colours_loops(self, node: Loop) -> Loop:
        '''
        Creates nested loop (colours, tiles of a given colour and cells) to
        replace the supplied loop over cells.

        :param node: the loop for which to create a coloured version.

        :returns: triply-nested loop over colours, tiles of a given colour,
            and cells.

        :raises NotImplementedError: this method must be overridden in an
                                     API-specific sub-class.
        '''
        raise InternalError("_create_tiled_colours_loops() must be overridden"
                            " in an API-specific sub-class.")


<<<<<<< HEAD
class LFRicColourTrans(ColourTrans):
=======
@transformation_documentation_wrapper
class Dynamo0p3ColourTrans(ColourTrans):
>>>>>>> ceee854a

    '''Split an LFRic loop over cells into colours so that it can be
    parallelised. For example:

    >>> from psyclone.parse.algorithm import parse
    >>> from psyclone.psyGen import PSyFactory
    >>> import transformations
    >>> import os
    >>> import pytest
    >>>
    >>> TEST_API = "lfric"
    >>> _,info=parse(os.path.join(os.path.dirname(os.path.abspath(__file__)),
    >>>              "tests", "test_files", "lfric",
    >>>              "4.6_multikernel_invokes.f90"),
    >>>              api=TEST_API)
    >>> psy = PSyFactory(TEST_API).create(info)
    >>> invoke = psy.invokes.get('invoke_0')
    >>> schedule = invoke.schedule
    >>>
    >>> ctrans = LFRicColourTrans()
    >>> otrans = LFRicOMPParallelLoopTrans()
    >>>
    >>> # Colour all of the loops
    >>> for child in schedule.children:
    >>>     ctrans.apply(child)
    >>>
    >>> # Then apply OpenMP to each of the colour loops
    >>> for child in schedule.children:
    >>>     otrans.apply(child.children[0])
    >>>
    >>> # Uncomment the following line to see a text view of the schedule
    >>> # print(schedule.view())

    Colouring in the LFRic API is subject to the following rules:

    * Only kernels which operate on 'CELL_COLUMN's and which increment a
      field on a continuous function space require colouring. Kernels that
      update a field on a discontinuous function space will cause this
      transformation to raise an exception. Kernels that only write to a field
      on a continuous function space also do not require colouring but are
      permitted.
    * A kernel may have at most one field with 'GH_INC' access.
    * A separate colour map will be required for each field that is coloured
      (if an invoke contains >1 kernel call).

    '''
    def __str__(self):
        return "Split an LFRic loop over cells into colours"

    def validate(self, node: LFRicLoop,
                 options: Optional[Dict[str, Any]] = None,
                 **kwargs):
        ''' Validate the transformation.

        :param node: the loop to transform.
        :param options: a dictionary with options for transformations.

        '''
        super().validate(node, options=options, **kwargs)

        # Check we need colouring
        const = LFRicConstants()
        if node.field_space.orig_name in \
           const.VALID_DISCONTINUOUS_NAMES:
            raise TransformationError(
                "Error in LFRicColour transformation. Loops iterating over "
                "a discontinuous function space are not currently supported.")

        # Colouring is only necessary (and permitted) if the loop is
        # over cells. Since this is the default it is represented by
        # an empty string.
        if node.loop_type != "":
            raise TransformationError(
                f"Error in LFRicColour transformation. Only loops over cells "
                f"may be coloured but this loop is over {node.loop_type}")

        # Check whether we have a field that has INC access
        if not node.has_inc_arg():
            # TODO generate a warning here as we don't need to colour
            # a loop that does not update a field with INC access
            pass

        # Check that we're not attempting to colour a loop that is
        # already within an OpenMP region (because the loop over
        # colours *must* be sequential)
        if node.ancestor(OMPDirective):
            raise TransformationError("Cannot have a loop over colours "
                                      "within an OpenMP parallel region.")

    def apply(self, node: LFRicLoop, options: Optional[Dict[str, Any]] = None,
              **kwargs):
        ''' Convert the given LFRic-specific loop into a double or triple
        nested loop where the outer loop iterates over colours and the inner
        loops iterates over cells or tile and cells. This enables safe
        parallelisation of the second loop.

        :param node: the loop to transform.
        :param options: a dictionary with options for transformations.

        '''
        self.validate(node, options=options, **kwargs)

        # Get the ancestor InvokeSchedule before applying the super() because
        # node will be detached
        sched = node.ancestor(LFRicInvokeSchedule)

        super().apply(node, options=options, **kwargs)

        # Update the information on the colourmaps required for the mesh(es) in
        # this invoke.
        if sched and sched.invoke:
            sched.invoke.meshes.colourmap_init()

    def _create_colours_loop(self, node):
        '''
        Creates a nested loop (colours, and cells of a given colour) which
        can be used to replace the supplied loop over cells.

        :param node: the loop for which to create a coloured version.
        :type node: :py:class:`psyclone.psyir.nodes.Loop`

        :returns: doubly-nested loop over colours and cells of a given colour.
        :rtype: :py:class:`psyclone.psyir.nodes.Loop`

        '''
        # Create a colours loop. This loops over colours and must be run
        # sequentially.
        colours_loop = node.__class__(parent=node.parent, loop_type="colours")
        colours_loop.field_space = node.field_space
        colours_loop.iteration_space = node.iteration_space
        colours_loop.set_lower_bound("start")
        colours_loop.set_upper_bound("ncolours")

        # Create a colour loop. This loops over cells of a particular colour
        # and can be run in parallel.
        colour_loop = node.__class__(parent=colours_loop.loop_body,
                                     loop_type="cells_in_colour")
        colour_loop.field_space = node.field_space
        colour_loop.field_name = node.field_name
        colour_loop.iteration_space = node.iteration_space
        colour_loop.set_lower_bound("start")
        colour_loop.kernel = node.kernel

        if node.upper_bound_name in LFRicConstants().HALO_ACCESS_LOOP_BOUNDS:
            # If the original loop went into the halo then this coloured loop
            # must also go into the halo.
            index = node.upper_bound_halo_depth
            colour_loop.set_upper_bound("colour_halo", index)
        else:
            # No halo access.
            colour_loop.set_upper_bound("ncolour")

        # Add this loop as a child of our loop over colours
        colours_loop.loop_body.addchild(colour_loop)

        return colours_loop

    def _create_tiled_colours_loops(self, node: Loop) -> Loop:
        '''
        Creates a nested loop hierarchy (colours, tiles and cells of a given
        colour inside a tile) which can be used to replace the supplied loop
        over cells.

        If it iterates over halos it will look like:

        do colour = 1, ntilecolours
          do tile = 1, last_halo_tile_per_colour(colour, hdepth)
            do cell =  1, last_halo_cell_per_colour_and_tile(tile, colour, hd)

        If it does not iterate over halos it will look like:

        do colour = 1, ntilecolours
          do tile = 1, last_edge_tile_per_colour(colour)
            do cell =  1, last_edge_cell_per_colour_and_tile(tile, colour)

        :param node: the loop for which to create a coloured version.

        :returns: triply-nested loop over colours and cells of a given colour.

        '''
        # Create a 'colours' loop. This loops over colours and must be run
        # sequentially.
        colours_loop = node.__class__(parent=node.parent, loop_type="colours")
        colours_loop.field_space = node.field_space
        colours_loop.iteration_space = node.iteration_space
        colours_loop.set_lower_bound("start")
        colours_loop.set_upper_bound("ntilecolours")

        # Create a 'tiles_in_colour' loop. This loops over tiles of a
        # particular colour and can be run in parallel.
        colour_loop = node.__class__(parent=colours_loop.loop_body,
                                     loop_type="tiles_in_colour")
        colour_loop.field_space = node.field_space
        colour_loop.field_name = node.field_name
        colour_loop.iteration_space = node.iteration_space
        colour_loop.set_lower_bound("start")
        colour_loop.kernel = node.kernel
        if node.upper_bound_name in LFRicConstants().HALO_ACCESS_LOOP_BOUNDS:
            # If the original loop went into the halo then this coloured loop
            # must also go into the halo.
            index = node.upper_bound_halo_depth
            colour_loop.set_upper_bound("ntiles_per_colour_halo", index)
        else:
            # No halo access.
            colour_loop.set_upper_bound("ntiles_per_colour")

        # Add this loop as a child of our loop over colours
        colours_loop.loop_body.addchild(colour_loop)

        # Create a cells loop. This loops over cells of a particular tile
        # and can be run in parallel.
        tile_loop = node.__class__(parent=colour_loop.loop_body,
                                   loop_type="cells_in_tile")
        tile_loop.field_space = node.field_space
        tile_loop.field_name = node.field_name
        tile_loop.iteration_space = node.iteration_space
        tile_loop.set_lower_bound("start")
        tile_loop.kernel = node.kernel
        if node.upper_bound_name in LFRicConstants().HALO_ACCESS_LOOP_BOUNDS:
            # If the original loop went into the halo then this coloured loop
            # must also go into the halo.
            index = node.upper_bound_halo_depth
            tile_loop.set_upper_bound("ncells_per_colour_and_tile_halo",
                                      index)
        else:
            # No halo access.
            tile_loop.set_upper_bound("ncells_per_colour_and_tile")

        # Add this loop as a child of our loop over colours
        colour_loop.loop_body.addchild(tile_loop)
        return colours_loop


class ParallelRegionTrans(RegionTrans, metaclass=abc.ABCMeta):
    '''
    Base class for transformations that create a parallel region.

    '''
    # The types of node that must be excluded from the section of PSyIR
    # being transformed.
    excluded_node_types = (CodeBlock, Return, psyGen.HaloExchange)

    def __init__(self):
        # Holds the class instance or create call for the type of
        # parallel region to generate
        self._directive_factory = None
        super().__init__()

    @abc.abstractmethod
    def __str__(self):
        pass  # pragma: no cover

    def validate(self, node_list, options=None):
        # pylint: disable=arguments-renamed
        '''
        Check that the supplied list of Nodes are eligible to be
        put inside a parallel region.

        :param list node_list: list of nodes to put into a parallel region
        :param options: a dictionary with options for transformations.\
        :type options: Optional[Dict[str, Any]]
        :param bool options["node-type-check"]: this flag controls whether \
            or not the type of the nodes enclosed in the region should be \
            tested to avoid using unsupported nodes inside a region.

        :raises TransformationError: if the supplied node is an \
            InvokeSchedule rather than being within an InvokeSchedule.
        :raises TransformationError: if the supplied nodes are not all \
            children of the same parent (siblings).

        '''
        node_list = self.get_node_list(node_list)
        if isinstance(node_list[0], InvokeSchedule):
            raise TransformationError(
                f"A {self.name} transformation cannot be applied to an "
                f"InvokeSchedule but only to one or more nodes from within an "
                f"InvokeSchedule.")

        node_parent = node_list[0].parent

        for child in node_list:
            if child.parent is not node_parent:
                raise TransformationError(
                    f"Error in {self.name} transformation: supplied nodes are "
                    f"not children of the same parent.")
        super().validate(node_list, options)

    def apply(self, target_nodes, options=None):
        # pylint: disable=arguments-renamed
        '''
        Apply this transformation to a subset of the nodes within a
        schedule - i.e. enclose the specified Loops in the
        schedule within a single parallel region.

        :param target_nodes: a single Node or a list of Nodes.
        :type target_nodes: (list of) :py:class:`psyclone.psyir.nodes.Node`
        :param options: a dictionary with options for transformations.
        :type options: Optional[Dict[str, Any]]
        :param bool options["node-type-check"]: this flag controls if the \
                type of the nodes enclosed in the region should be tested \
                to avoid using unsupported nodes inside a region.

        '''

        # Check whether we've been passed a list of nodes or just a
        # single node. If the latter then we create ourselves a
        # list containing just that node.
        node_list = self.get_node_list(target_nodes)
        self.validate(node_list, options)

        # Keep a reference to the parent of the nodes that are to be
        # enclosed within a parallel region. Also keep the index of
        # the first child to be enclosed as that will become the
        # position of the new !$omp parallel directive.
        node_parent = node_list[0].parent
        node_position = node_list[0].position

        # Create the parallel directive as a child of the
        # parent of the nodes being enclosed and with those nodes
        # as its children.
        # pylint: disable=not-callable
        directive = self._directive_factory(
            children=[node.detach() for node in node_list])

        # Add the region directive as a child of the parent
        # of the nodes being enclosed and at the original location
        # of the first of these nodes
        node_parent.addchild(directive, index=node_position)


class OMPSingleTrans(ParallelRegionTrans):
    '''
    Create an OpenMP SINGLE region by inserting directives. The most
    likely use case for this transformation is to wrap around task-based
    transformations. The parent region for this should usually also be
    a OMPParallelTrans.

    :param bool nowait: whether to apply a nowait clause to this \
                       transformation. The default value is False

    For example:

    >>> from psyclone.parse.algorithm import parse
    >>> from psyclone.psyGen import PSyFactory
    >>> api = "gocean"
    >>> ast, invokeInfo = parse(GOCEAN_SOURCE_FILE, api=api)
    >>> psy = PSyFactory(api).create(invokeInfo)
    >>>
    >>> from psyclone.transformations import OMPParallelTrans, OMPSingleTrans
    >>> singletrans = OMPSingleTrans()
    >>> paralleltrans = OMPParallelTrans()
    >>>
    >>> schedule = psy.invokes.get('invoke_0').schedule
    >>> # Uncomment the following line to see a text view of the schedule
    >>> # print(schedule.view())
    >>>
    >>> # Enclose all of these loops within a single OpenMP
    >>> # SINGLE region
    >>> singletrans.apply(schedule.children)
    >>> # Enclose all of these loops within a single OpenMP
    >>> # PARALLEL region
    >>> paralleltrans.apply(schedule.children)
    >>> # Uncomment the following line to see a text view of the schedule
    >>> # print(schedule.view())

    '''
    # The types of node that this transformation cannot enclose
    excluded_node_types = (CodeBlock, Return, ACCDirective,
                           psyGen.HaloExchange, OMPSerialDirective,
                           OMPParallelDirective)

    def __init__(self, nowait=False):
        super().__init__()
        # Set the type of directive that the base class will use
        self._directive_factory = self._directive
        # Store whether this single directive has a barrier or not
        self._omp_nowait = nowait

    def __str__(self):
        return "Insert an OpenMP Single region"

    @property
    def omp_nowait(self):
        ''' :returns: whether or not this Single region uses a nowait \
                      clause to remove the end barrier.
            :rtype: bool
        '''
        return self._omp_nowait

    @property
    def name(self):
        '''
        :returns: the name of this transformation.
        :rtype: str
        '''
        return "OMPSingleTrans"

    @omp_nowait.setter
    def omp_nowait(self, value):
        ''' Sets the nowait property that will be specified by
            this transformation. Checks that the value supplied in
            :py:obj:`value` is a bool

            :param bool value: whether this Single clause should have a \
                               nowait applied.

            :raises TypeError: if the value parameter is not a bool.

        '''
        if not isinstance(value, bool):
            raise TypeError(f"Expected nowait to be a bool "
                            f"but got a {type(value).__name__}")
        self._omp_nowait = value

    def _directive(self, children):
        '''
        Creates the type of directive needed for this sub-class of
        transformation.

        :param children: list of Nodes that will be the children of \
                         the created directive.
        :type children: list of :py:class:`psyclone.psyir.nodes.Node`

        :returns: The directive created for the OpenMP Single Directive
        :rtype: :py:class:`psyclone.psyGen.OMPSingleDirective`

        '''
        _directive = OMPSingleDirective(children=children,
                                        nowait=self.omp_nowait)
        return _directive

    def apply(self, node_list, options=None):
        # pylint: disable=arguments-renamed
        '''Apply the OMPSingleTrans transformation to the specified node in a
        Schedule.

        At code-generation time (when lowering is called) this node must be
        within (i.e. a child of) an OpenMP PARALLEL region.

        If the keyword "nowait" is specified in the options, it will cause a
        nowait clause to be added if it is set to True, otherwise no clause
        will be added.

        :param node_list: the supplied node or node list to which we will \
                          apply the OMPSingleTrans transformation
        :type node_list: (a list of) :py:class:`psyclone.psyir.nodes.Node`
        :param options: a list with options for transformations \
                        and validation.
        :type options: Optional[Dict[str, Any]]
        :param bool options["nowait"]:
                indicating whether or not to use a nowait clause on this \
                single region.

        '''
        if not options:
            options = {}
        if options.get("nowait") is not None:
            self.omp_nowait = options.get("nowait")

        super().apply(node_list, options)


class OMPMasterTrans(ParallelRegionTrans):
    '''
    Create an OpenMP MASTER region by inserting directives. The most
    likely use case for this transformation is to wrap around task-based
    transformations. Note that adding this directive requires a parent
    OpenMP parallel region (which can be inserted by OMPParallelTrans),
    otherwise it will produce an error in generation-time.

    For example:

    >>> from psyclone.parse.algorithm import parse
    >>> from psyclone.psyGen import PSyFactory
    >>> api = "gocean"
    >>> ast, invokeInfo = parse(GOCEAN_SOURCE_FILE, api=api)
    >>> psy = PSyFactory(api).create(invokeInfo)
    >>>
    >>> from psyclone.transformations import OMPParallelTrans, OMPMasterTrans
    >>> mastertrans = OMPMasterTrans()
    >>> paralleltrans = OMPParallelTrans()
    >>>
    >>> schedule = psy.invokes.get('invoke_0').schedule
    >>> # Uncomment the following line to see a text view of the schedule
    >>> # print(schedule.view())
    >>>
    >>> # Enclose all of these loops within a single OpenMP
    >>> # MASTER region
    >>> mastertrans.apply(schedule.children)
    >>> # Enclose all of these loops within a single OpenMP
    >>> # PARALLEL region
    >>> paralleltrans.apply(schedule.children)
    >>> # Uncomment the following line to see a text view of the schedule
    >>> # print(schedule.view())

    '''
    # The types of node that this transformation cannot enclose
    excluded_node_types = (CodeBlock, Return, ACCDirective,
                           psyGen.HaloExchange, OMPSerialDirective,
                           OMPParallelDirective)

    def __init__(self):
        super().__init__()
        # Set the type of directive that the base class will use
        self._directive_factory = OMPMasterDirective

    def __str__(self):
        return "Insert an OpenMP Master region"

    @property
    def name(self):
        '''
        :returns: the name of this transformation as a string.
        :rtype: str
        '''
        return "OMPMasterTrans"


class OMPParallelTrans(ParallelRegionTrans):
    '''
    Create an OpenMP PARALLEL region by inserting directives. For
    example:

    >>> from psyclone.parse.algorithm import parse
    >>> from psyclone.parse.utils import ParseError
    >>> from psyclone.psyGen import PSyFactory
    >>> from psyclone.errors import GenerationError
    >>> api = "gocean"
    >>> ast, invokeInfo = parse(GOCEAN_SOURCE_FILE, api=api)
    >>> psy = PSyFactory(api).create(invokeInfo)
    >>>
    >>> from psyclone.psyGen import TransInfo
    >>> t = TransInfo()
    >>> ltrans = t.get_trans_name('GOceanOMPLoopTrans')
    >>> rtrans = t.get_trans_name('OMPParallelTrans')
    >>>
    >>> schedule = psy.invokes.get('invoke_0').schedule
    >>> # Uncomment the following line to see a text view of the schedule
    >>> # print(schedule.view())
    >>>
    >>> # Apply the OpenMP Loop transformation to *every* loop
    >>> # in the schedule
    >>> for child in schedule.children:
    >>>     ltrans.apply(child)
    >>>
    >>> # Enclose all of these loops within a single OpenMP
    >>> # PARALLEL region
    >>> rtrans.apply(schedule.children)
    >>> # Uncomment the following line to see a text view of the schedule
    >>> # print(schedule.view())

    '''
    # The types of node that this transformation cannot enclose
    excluded_node_types = (CodeBlock, Return, ACCDirective,
                           psyGen.HaloExchange)

    def __init__(self):
        super().__init__()
        # Set the type of directive that the base class will use
        self._directive_factory = OMPParallelDirective.create

    def __str__(self):
        return "Insert an OpenMP Parallel region"

    @property
    def name(self):
        '''
        :returns: the name of this transformation as a string.
        :rtype: str
        '''
        return "OMPParallelTrans"

    def validate(self, node_list, options=None):
        '''
        Perform OpenMP-specific validation checks.

        :param node_list: list of Nodes to put within parallel region.
        :type node_list: list of :py:class:`psyclone.psyir.nodes.Node`
        :param options: a dictionary with options for transformations.
        :type options: Optional[Dict[str, Any]]
        :param bool options["node-type-check"]: this flag controls if the \
                type of the nodes enclosed in the region should be tested \
                to avoid using unsupported nodes inside a region.

        :raises TransformationError: if the target Nodes are already within \
                                     some OMP parallel region.
        '''
        if node_list[0].ancestor(OMPDirective):
            raise TransformationError("Error in OMPParallel transformation:" +
                                      " cannot create an OpenMP PARALLEL " +
                                      "region within another OpenMP region.")

        # Now call the general validation checks
        super().validate(node_list, options)


class ACCParallelTrans(ParallelRegionTrans):
    '''
    Create an OpenACC parallel region by inserting an 'acc parallel'
    directive.

    >>> from psyclone.psyGen import TransInfo
    >>> from psyclone.psyir.frontend.fortran import FortranReader
    >>> from psyclone.psyir.backend.fortran import FortranWriter
    >>> from psyclone.psyir.nodes import Loop
    >>> psyir = FortranReader().psyir_from_source("""
    ... program do_loop
    ...     real, dimension(10) :: A
    ...     integer i
    ...     do i = 1, 10
    ...       A(i) = i
    ...     end do
    ... end program do_loop
    ... """)
    >>> ptrans = TransInfo().get_trans_name('ACCParallelTrans')
    >>>
    >>> # Enclose the loop within a OpenACC PARALLEL region
    >>> ptrans.apply(psyir.walk(Loop))
    >>> print(FortranWriter()(psyir))
    program do_loop
      real, dimension(10) :: a
      integer :: i
    <BLANKLINE>
      !$acc parallel default(present)
      do i = 1, 10, 1
        a(i) = i
      enddo
      !$acc end parallel
    <BLANKLINE>
    end program do_loop
    <BLANKLINE>

    '''
    excluded_node_types = (CodeBlock, Return, PSyDataNode,
                           ACCDataDirective, ACCEnterDataDirective,
                           psyGen.HaloExchange)

    def __init__(self, default_present=True):
        super().__init__()
        if not isinstance(default_present, bool):
            raise TypeError(
                f"The provided 'default_present' argument must be a "
                f"boolean, but found '{default_present}'."
            )
        self._default_present = default_present

    def __str__(self):
        return "Insert an OpenACC Parallel region"

    def validate(self, node_list, options=None):
        '''
        Validate this transformation.

        :param node_list: a single Node or a list of Nodes.
        :type node_list: :py:class:`psyclone.psyir.nodes.Node` |
            List[:py:class:`psyclone.psyir.nodes.Node`]
        :param options: a dictionary with options for transformations.
        :type options: Optional[Dict[str, Any]]
        :param bool options["node-type-check"]: this flag controls if the
            type of the nodes enclosed in the region should be tested to
            avoid using unsupported nodes inside a region.
        :param bool options["default_present"]: this flag controls if the
            inserted directive should include the default_present clause.

        '''
        node_list = self.get_node_list(node_list)
        super().validate(node_list, options)
        if options is not None and "default_present" in options:
            if not isinstance(options["default_present"], bool):
                raise TransformationError(
                    f"The provided 'default_present' option must be a "
                    f"boolean, but found '{options['default_present']}'."
                )
        for node in node_list:
            for call in node.walk(Call):
                if not call.is_available_on_device():
                    raise TransformationError(
                        f"'{call.routine.name}' is not available on the "
                        f"accelerator device, and therefore it cannot "
                        f"be called from within an ACC parallel region.")

    def apply(self, target_nodes, options=None):
        '''
        Encapsulate given nodes with the ACCParallelDirective.

        :param target_nodes: a single Node or a list of Nodes.
        :type target_nodes: :py:class:`psyclone.psyir.nodes.Node` |
            List[:py:class:`psyclone.psyir.nodes.Node`]
        :param options: a dictionary with options for transformations.
        :type options: Optional[Dict[str, Any]]
        :param bool options["node-type-check"]: this flag controls if the
            type of the nodes enclosed in the region should be tested to
            avoid using unsupported nodes inside a region.
        :param bool options["default_present"]: this flag controls if the
            inserted directive should include the default_present clause.

        '''
        if not options:
            options = {}
        # Check whether we've been passed a list of nodes or just a
        # single node. If the latter then we create ourselves a
        # list containing just that node.
        node_list = self.get_node_list(target_nodes)
        self.validate(node_list, options)

        # Keep a reference to the parent of the nodes that are to be
        # enclosed within a parallel region. Also keep the index of
        # the first child to be enclosed as that will become the
        # position of the new !$omp parallel directive.
        node_parent = node_list[0].parent
        node_position = node_list[0].position

        # Create the parallel directive
        directive = ACCParallelDirective(
            children=[node.detach() for node in node_list])
        directive.default_present = options.get("default_present",
                                                self._default_present)

        # Add the region directive as a child of the parent
        # of the nodes being enclosed and at the original location
        # of the first of these nodes
        node_parent.addchild(directive, index=node_position)


class MoveTrans(Transformation):
    '''Provides a transformation to move a node in the tree. For
    example:

    >>> from psyclone.parse.algorithm import parse
    >>> from psyclone.psyGen import PSyFactory
    >>> ast,invokeInfo=parse("lfric.F90")
    >>> psy=PSyFactory("lfric").create(invokeInfo)
    >>> schedule=psy.invokes.get('invoke_v3_kernel_type').schedule
    >>> # Uncomment the following line to see a text view of the schedule
    >>> # print(schedule.view())
    >>>
    >>> from psyclone.transformations import MoveTrans
    >>> trans=MoveTrans()
    >>> trans.apply(schedule.children[0], schedule.children[2],
    ...             options = {"position":"after")
    >>> # Uncomment the following line to see a text view of the schedule
    >>> # print(schedule.view())

    Nodes may only be moved to a new location with the same parent
    and must not break any dependencies otherwise an exception is
    raised.'''

    def __str__(self):
        return "Move a node to a different location"

    @property
    def name(self):
        ''' Returns the name of this transformation as a string.'''
        return "Move"

    def validate(self, node, location, options=None):
        # pylint: disable=arguments-differ
        ''' validity checks for input arguments.

        :param node: the node to be moved.
        :type node: :py:class:`psyclone.psyir.nodes.Node`
        :param location: node before or after which the given node\
            should be moved.
        :type location: :py:class:`psyclone.psyir.nodes.Node`
        :param options: a dictionary with options for transformations.
        :type options: Optional[Dict[str, Any]]
        :param str options["position"]: either 'before' or 'after'.

        :raises TransformationError: if the given node is not an instance \
            of :py:class:`psyclone.psyir.nodes.Node`
        :raises TransformationError: if the location is not valid.
        '''

        # Check that the first argument is a Node
        if not isinstance(node, Node):
            raise TransformationError(
                "In the Move transformation apply method the first argument "
                "is not a Node")

        # Check new location conforms to any data dependencies
        # This also checks the location and position arguments
        if not options:
            options = {}
        position = options.get("position", "before")
        if not node.is_valid_location(location, position=position):
            raise TransformationError(
                "In the Move transformation apply method, data dependencies "
                "forbid the move to the new location")

    def apply(self, node, location, options=None):
        '''Move the node represented by :py:obj:`node` before location
        :py:obj:`location` (which is also a node) by default and after
        if the optional `position` argument is set to 'after'.

        :param node: the node to be moved.
        :type node: :py:class:`psyclone.psyir.nodes.Node`
        :param location: node before or after which the given node\
            should be moved.
        :type location: :py:class:`psyclone.psyir.nodes.Node`
        :param options: a dictionary with options for transformations.
        :type options: Optional[Dict[str, Any]]
        :param str options["position"]: either 'before' or 'after'.

        :raises TransformationError: if the given node is not an instance \
            of :py:class:`psyclone.psyir.nodes.Node`
        :raises TransformationError: if the location is not valid.

        '''
        # pylint:disable=arguments-differ

        self.validate(node, location, options)

        if not options:
            options = {}
        position = options.get("position", "before")

        parent = node.parent

        my_node = parent.children.pop(node.position)

        location_index = location.position
        if position == "before":
            location.parent.children.insert(location_index, my_node)
        else:
            location.parent.children.insert(location_index+1, my_node)


class LFRicRedundantComputationTrans(LoopTrans):
    '''This transformation allows the user to modify a loop's bounds so
    that redundant computation will be performed. Redundant
    computation can result in halo exchanges being modified, new halo
    exchanges being added or existing halo exchanges being removed.

    * This transformation should be performed before any
      parallelisation transformations (e.g. for OpenMP) to the loop in
      question and will raise an exception if this is not the case.

    * This transformation can not be applied to a loop containing a
      reduction and will again raise an exception if this is the case.

    * This transformation can only be used to add redundant
      computation to a loop, not to remove it.

    * This transformation allows a loop that is already performing
      redundant computation to be modified, but only if the depth is
      increased.

    '''
    def __str__(self):
        return "Change iteration space to perform redundant computation"

    def validate(self, node, options=None):
        '''Perform various checks to ensure that it is valid to apply the
        RedundantComputation transformation to the supplied node

        :param node: the supplied node on which we are performing\
                     validity checks
        :type node: :py:class:`psyclone.psyir.nodes.Node`
        :param options: a dictionary with options for transformations.
        :type options: Optional[Dict[str, Any]]
        :param int options["depth"]: the depth of the stencil if the value \
                     is provided and None if not.

        :raises TransformationError: if the parent of the loop is a\
            :py:class:`psyclone.psyir.nodes.Directive`.
        :raises TransformationError: if the parent of the loop is not a\
            :py:class:`psyclone.psyir.nodes.Loop` or a\
            :py:class:`psyclone.psyGen.LFRicInvokeSchedule`.
        :raises TransformationError: if the parent of the loop is a\
            :py:class:`psyclone.psyir.nodes.Loop` but the original loop does\
            not iterate over 'cells_in_colour'.
        :raises TransformationError: if the parent of the loop is a\
            :py:class:`psyclone.psyir.nodes.Loop` but the parent does not
            iterate over 'colours'.
        :raises TransformationError: if the parent of the loop is a\
            :py:class:`psyclone.psyir.nodes.Loop` but the parent's parent is\
            not a :py:class:`psyclone.psyGen.LFRicInvokeSchedule`.
        :raises TransformationError: if this transformation is applied\
            when distributed memory is not switched on.
        :raises TransformationError: if the loop does not iterate over\
            cells, dofs or colour.
        :raises TransformationError: if the loop contains a kernel that
            operates on halo cells.
        :raises TransformationError: if the transformation is setting the\
            loop to the maximum halo depth but the loop already computes\
            to the maximum halo depth.
        :raises TransformationError: if the transformation is setting the\
            loop to the maximum halo depth but the loop contains a stencil\
            access (as this would result in the field being accessed\
            beyond the halo depth).
        :raises TransformationError: if the supplied depth value is not an\
            integer.
        :raises TransformationError: if the supplied depth value is less\
            than 1.
        :raises TransformationError: if the supplied depth value is not\
            greater than 1 when a continuous loop is modified as this is\
            the minimum valid value.
        :raises TransformationError: if the supplied depth value is not\
            greater than the existing depth value, as we should not need\
            to undo existing transformations.
        :raises TransformationError: if a depth value has been supplied\
            but the loop has already been set to the maximum halo depth.

        '''
        # pylint: disable=too-many-branches
        # check node is a loop
        super().validate(node, options=options)

        # Check loop's parent is the InvokeSchedule, or that it is nested
        # in a colours loop and perform other colour(s) loop checks,
        # otherwise halo exchange placement might fail. The only
        # current example where the placement would fail is when
        # directives have already been added. This could be fixed but
        # it actually makes sense to require redundant computation
        # transformations to be applied before adding directives so it
        # is not particularly important.
        dir_node = node.ancestor(Directive)
        if dir_node:
            raise TransformationError(
                f"In the LFRicRedundantComputation transformation apply "
                f"method the supplied loop is sits beneath a directive of "
                f"type {type(dir_node)}. Redundant computation must be applied"
                f" before directives are added.")
        if not (isinstance(node.parent, LFRicInvokeSchedule) or
                isinstance(node.parent.parent, Loop)):
            raise TransformationError(
                f"In the LFRicRedundantComputation transformation "
                f"apply method the parent of the supplied loop must be the "
                f"LFRicInvokeSchedule, or a Loop, but found "
                f"{type(node.parent)}")
        if isinstance(node.parent.parent, Loop):
            if node.loop_type != "cells_in_colour":
                raise TransformationError(
                    f"In the LFRicRedundantComputation transformation "
                    f"apply method, if the parent of the supplied Loop is "
                    f"also a Loop then the supplied Loop must iterate over "
                    f"'cells_in_colour', but found '{node.loop_type}'")
            if node.parent.parent.loop_type != "colours":
                raise TransformationError(
                    f"In the LFRicRedundantComputation transformation "
                    f"apply method, if the parent of the supplied Loop is "
                    f"also a Loop then the parent must iterate over "
                    f"'colours', but found '{node.parent.parent.loop_type}'")
            if not isinstance(node.parent.parent.parent, LFRicInvokeSchedule):
                raise TransformationError(
                    f"In the LFRicRedundantComputation transformation "
                    f"apply method, if the parent of the supplied Loop is "
                    f"also a Loop then the parent's parent must be the "
                    f"LFRicInvokeSchedule, but found {type(node.parent)}")
        if not Config.get().distributed_memory:
            raise TransformationError(
                "In the LFRicRedundantComputation transformation apply "
                "method distributed memory must be switched on")

        # loop must iterate over cell-column, dof or cell-in-colour. Note, an
        # empty loop_type iterates over cell-columns.
        if node.loop_type not in ["", "dof", "cells_in_colour"]:
            raise TransformationError(
                f"In the LFRicRedundantComputation transformation apply "
                f"method the loop type must be one of '' (cell-columns), 'dof'"
                f" or 'cells_in_colour', but found '{node.loop_type}'")

        for kern in node.kernels():
            if "halo" in kern.iterates_over:
                raise TransformationError(
                    f"Cannot apply the {self.name} transformation to kernels "
                    f"that operate on halo cells but kernel '{kern.name}' "
                    f"operates on '{kern.iterates_over}'.")

        # We don't currently support the application of transformations to
        # loops containing inter-grid kernels
        check_intergrid(node)
        const = LFRicConstants()

        if not options:
            options = {}
        depth = options.get("depth")
        if depth is None:
            if node.upper_bound_name in const.HALO_ACCESS_LOOP_BOUNDS:
                if not node.upper_bound_halo_depth:
                    raise TransformationError(
                        "In the LFRicRedundantComputation transformation "
                        "apply method the loop is already set to the maximum "
                        "halo depth so this transformation does nothing")
                for call in node.kernels():
                    for arg in call.arguments.args:
                        if arg.stencil:
                            raise TransformationError(
                                f"In the LFRicRedundantComputation "
                                f"transformation apply method the loop "
                                f"contains field '{arg.name}' with a stencil "
                                f"access in kernel '{call.name}', so it is "
                                f"invalid to set redundant computation to "
                                f"maximum depth")
        else:
            if not isinstance(depth, int):
                raise TransformationError(
                    f"In the LFRicRedundantComputation transformation "
                    f"apply method the supplied depth should be an integer but"
                    f" found type '{type(depth)}'")
            if depth < 1:
                raise TransformationError(
                    "In the LFRicRedundantComputation transformation "
                    "apply method the supplied depth is less than 1")

            if node.upper_bound_name in const.HALO_ACCESS_LOOP_BOUNDS:
                if node.upper_bound_halo_depth:
                    if isinstance(node.upper_bound_halo_depth, Literal):
                        upper_bound = int(node.upper_bound_halo_depth.value)
                        if upper_bound >= depth:
                            raise TransformationError(
                                f"In the LFRicRedundantComputation "
                                f"transformation apply method the supplied "
                                f"depth ({depth}) must be greater than the "
                                f"existing halo depth ({upper_bound})")
                else:
                    raise TransformationError(
                        "In the LFRicRedundantComputation transformation "
                        "apply method the loop is already set to the maximum "
                        "halo depth so can't be set to a fixed value")

    def apply(self, loop, options=None):
        # pylint:disable=arguments-renamed
        '''Apply the redundant computation transformation to the loop
        :py:obj:`loop`. This transformation can be applied to loops iterating
        over 'cells or 'dofs'. if :py:obj:`depth` is set to a value then the
        value will be the depth of the field's halo over which redundant
        computation will be performed. If :py:obj:`depth` is not set to a
        value then redundant computation will be performed to the full depth
        of the field's halo.

        :param loop: the loop that we are transforming.
        :type loop: :py:class:`psyclone.psyGen.LFRicLoop`
        :param options: a dictionary with options for transformations.
        :type options: Optional[Dict[str, Any]]
        :param int options["depth"]: the depth of the stencil. Defaults \
                to None.

        '''
        self.validate(loop, options=options)
        if not options:
            options = {}
        depth = options.get("depth")

        if loop.loop_type == "":
            # Loop is over cells
            loop.set_upper_bound("cell_halo", depth)
        elif loop.loop_type == "cells_in_colour":
            # Loop is over cells of a single colour
            loop.set_upper_bound("colour_halo", depth)
        elif loop.loop_type == "dof":
            loop.set_upper_bound("dof_halo", depth)
        else:
            raise TransformationError(
                f"Unsupported loop_type '{loop.loop_type}' found in "
                f"LFRicRedundant ComputationTrans.apply()")
        # Add/remove halo exchanges as required due to the redundant
        # computation
        loop.update_halo_exchanges()


class LFRicAsyncHaloExchangeTrans(Transformation):
    '''Splits a synchronous halo exchange into a halo exchange start and
    halo exchange end. For example:

    >>> from psyclone.parse.algorithm import parse
    >>> from psyclone.psyGen import PSyFactory
    >>> api = "lfric"
    >>> ast, invokeInfo = parse("file.f90", api=api)
    >>> psy=PSyFactory(api).create(invokeInfo)
    >>> schedule = psy.invokes.get('invoke_0').schedule
    >>> # Uncomment the following line to see a text view of the schedule
    >>> # print(schedule.view())
    >>>
    >>> from psyclone.transformations import LFRicAsyncHaloExchangeTrans
    >>> trans = LFRicAsyncHaloExchangeTrans()
    >>> trans.apply(schedule.children[0])
    >>> # Uncomment the following line to see a text view of the schedule
    >>> # print(schedule.view())

    '''

    def __str__(self):
        return "Changes a synchronous halo exchange into an asynchronous one."

    @property
    def name(self):
        '''
        :returns: the name of this transformation as a string.
        :rtype: str
        '''
        return "LFRicAsyncHaloExchangeTrans"

    def apply(self, node, options=None):
        '''Transforms a synchronous halo exchange, represented by a
        HaloExchange node, into an asynchronous halo exchange,
        represented by HaloExchangeStart and HaloExchangeEnd nodes.

        :param node: a synchronous haloexchange node.
        :type node: :py:obj:`psyclone.psygen.HaloExchange`
        :param options: a dictionary with options for transformations.
        :type options: Optional[Dict[str, Any]]

        '''
        self.validate(node, options)

        # add asynchronous start and end halo exchanges and initialise
        # them using information from the existing synchronous halo
        # exchange
        # pylint: disable=protected-access
        node.parent.addchild(
            LFRicHaloExchangeStart(
                node.field, check_dirty=node._check_dirty,
                vector_index=node.vector_index, parent=node.parent),
            index=node.position)
        node.parent.addchild(
            LFRicHaloExchangeEnd(
                node.field, check_dirty=node._check_dirty,
                vector_index=node.vector_index, parent=node.parent),
            index=node.position)

        # remove the existing synchronous halo exchange
        node.detach()

    def validate(self, node, options):
        # pylint: disable=signature-differs
        '''Internal method to check whether the node is valid for this
        transformation.

        :param node: a synchronous Halo Exchange node
        :type node: :py:obj:`psyclone.psygen.HaloExchange`
        :param options: a dictionary with options for transformations.
        :type options: Optional[Dict[str, Any]]

        :raises TransformationError: if the node argument is not a
                         HaloExchange (or subclass thereof)

        '''
        if not isinstance(node, psyGen.HaloExchange) or \
           isinstance(node, (LFRicHaloExchangeStart, LFRicHaloExchangeEnd)):
            raise TransformationError(
                f"Error in LFRicAsyncHaloExchange transformation. Supplied"
                f" node must be a synchronous halo exchange but found "
                f"'{type(node)}'.")


class LFRicKernelConstTrans(Transformation):
    '''Modifies a kernel so that the number of dofs, number of layers and
    number of quadrature points are fixed in the kernel rather than
    being passed in by argument.

    >>> from psyclone.parse.algorithm import parse
    >>> from psyclone.psyGen import PSyFactory
    >>> api = "lfric"
    >>> ast, invokeInfo = parse("file.f90", api=api)
    >>> psy=PSyFactory(api).create(invokeInfo)
    >>> schedule = psy.invokes.get('invoke_0').schedule
    >>> # Uncomment the following line to see a text view of the schedule
    >>> # print(schedule.view())
    >>>
    >>> from psyclone.transformations import LFRicKernelConstTrans
    >>> trans = LFRicKernelConstTrans()
    >>> for kernel in schedule.coded_kernels():
    >>>     trans.apply(kernel, number_of_layers=150)
    >>>     kernel_schedule = kernel.get_kernel_schedule()
    >>>     # Uncomment the following line to see a text view of the
    >>>     # symbol table
    >>>     # print(kernel_schedule.symbol_table.view())

    '''

    # ndofs per 3D cell for different function spaces on a quadrilateral
    # element for different orders. Formulas kindly provided by Tom Melvin and
    # Thomas Gibson (modified in 2024 to reflect splitting of element orders).
    # See the Qr table at http://femtable.org/background.html,
    # for computed values of w0, w1, w2 and w3 up to order 7.
    # Note: w2*trace spaces have dofs only on cell faces and no volume dofs.
    # As there is currently no dedicated structure for face dofs in kernel
    # constants, w2*trace dofs are included here. w2*trace ndofs formulas
    # require the number of reference element faces in the horizontal (4)
    # for w2htrace space, in the vertical (2) for w2vtrace space and all (6)
    # for w2trace space.

    space_to_dofs = {"w3":       (lambda k_h, k_v: (k_h+1)*(k_h+1)*(k_v+1)),
                     "w2":       (lambda k_h, k_v: 2*(k_h+2)*(k_h+1)*(k_v+1)
                                  + (k_h+1)*(k_h+1)*(k_v+2)),
                     "w1":       (lambda k_h, k_v: 2*(k_h+1)*(k_h+2)*(k_v+2)
                                  + (k_h+2)*(k_h+2)*(k_v+1)),
                     "w0":       (lambda k_h, k_v: (k_h+2)*(k_h+2)*(k_v+2)),
                     "wtheta":   (lambda k_h, k_v: (k_h+1)*(k_h+1)*(k_v+2)),
                     "w2h":      (lambda k_h, k_v: 2*(k_h+1)*(k_h+2)*(k_v+1)),
                     "w2v":      (lambda k_h, k_v: (k_h+1)*(k_h+1)*(k_v+2)),
                     "w2broken": (lambda k_h, k_v: 2*(k_h+1)*(k_h+2)*(k_v+1)
                                  + (k_h+1)*(k_h+1)*(k_v+2)),
                     "wchi":     (lambda k_h, k_v: (k_h+1)*(k_h+1)*(k_v+1)),
                     "w2trace":  (lambda k_h, k_v: 4*(k_h+1)*(k_v+1)
                                  + 2*(k_h+1)**2),
                     "w2htrace": (lambda k_h, k_v: 4*(k_h+1)*(k_v+1)),
                     "w2vtrace": (lambda k_h, k_v: 2*(k_h+1)**2)}

    def __str__(self):
        return ("Makes the number of degrees of freedom, the number of "
                "quadrature points and the number of layers constant in "
                "a Kernel.")

    @property
    def name(self):
        '''
        :returns: the name of this transformation as a string.
        :rtype: str
        '''
        return "LFRicKernelConstTrans"

    def apply(self, node, options=None):
        # pylint: disable=too-many-statements, too-many-locals
        '''Transforms a kernel so that the values for the number of degrees of
        freedom (if valid values for the element_order_h and element_order_v
        args are provided), the number of quadrature points (if the quadrature
        arg is set to True) and the number of layers (if a valid value
        for the number_of_layers arg is provided) are constant in a
        kernel rather than being passed in by argument.

        The "cellshape", "element_order_h", "element_order_v" and
        "number_of_layers" arguments are provided to mirror the namelist values
        that are input into an LFRic model when it is run.

        Quadrature support is currently limited to XYoZ in ths
        transformation. In the case of XYoZ the number of quadrature
        points in the horizontal are set to element_order_h+3, and in the
        vertical to element_order_v+3. These values are set in the LFRic
        infrastructure, so their value is derived.

        :param node: a kernel node.
        :type node: :py:obj:`psyclone.domain.lfric.LFRicKern`
        :param options: a dictionary with options for transformations.
        :type options: Optional[Dict[str, Any]]
        :param str options["cellshape"]: the shape of the cells. This is
            provided as it helps determine the number of dofs a field has
            for a particular function space. Currently only "quadrilateral"
            is supported which is also the default value.
        :param int options["element_order_h"]: the polynomial order of the
            cell in the horizontal. In combination with cellshape and
            element_order_v, this determines the number of dofs a field has
            for a particular function space. If it is set to None (the
            default), then the dofs values are not set as constants in the
            kernel, otherwise they are.
        :param int options["element_order_v"]: the polynomial order of the
            cell in the vertical. In combination with cellshape and
            element_order_h, this determines the number of dofs a field has
            for a particular function space. If it is set to None (the
            default), then the dofs values are not set as constants in the
            kernel, otherwise they are.
        :param int options["number_of_layers"]: the number of vertical
            layers in the LFRic model mesh used for this particular run. If
            this is set to None (the default) then the nlayers value is not
            set as a constant in the kernel, otherwise it is.
        :param bool options["quadrature"]: whether the number of quadrature
            points values are set as constants in the kernel (True) or not
            (False). The default is False.

        '''
        # --------------------------------------------------------------------
        def make_constant(symbol_table, arg_position, value,
                          function_space=None):
            '''Utility function that modifies the argument at position
            'arg_position' into a compile-time constant with value
            'value'.

            :param symbol_table: the symbol table for the kernel holding
                the argument that is going to be modified.
            :type symbol_table: :py:class:`psyclone.psyir.symbols.SymbolTable`
            :param int arg_position: the argument's position in the
                argument list.
            :param value: the constant value that this argument is going to
                be given. Its type depends on the type of the argument.
            :type value: int, str or bool
            :type str function_space: the name of the function space if there
                is a function space associated with this argument. Defaults
                to None.

            '''
            arg_index = arg_position - 1
            try:
                symbol = symbol_table.argument_list[arg_index]
            except IndexError as err:
                raise TransformationError(
                    f"The argument index '{arg_index}' is greater than the "
                    f"number of arguments "
                    f"'{len(symbol_table.argument_list)}'.") from err
            # Perform some basic checks on the argument to make sure
            # it is the expected type
            if not isinstance(symbol.datatype, ScalarType):
                raise TransformationError(
                    f"Expected entry to be a scalar argument but found "
                    f"'{type(symbol.datatype).__name__}'.")
            if symbol.datatype.intrinsic != ScalarType.Intrinsic.INTEGER:
                raise TransformationError(
                    f"Expected entry to be a scalar integer argument "
                    f"but found '{symbol.datatype}'.")
            if symbol.is_constant:
                raise TransformationError(
                    "Expected entry to be a scalar integer argument "
                    "but found a constant.")

            # Create a new symbol with a known constant value then swap
            # it with the argument. The argument then becomes xxx_dummy
            # and is unused within the kernel body.
            orig_name = symbol.name
            new_name = symbol_table.next_available_name(f"{orig_name}_dummy")
            local_symbol = DataSymbol(new_name, INTEGER_TYPE,
                                      is_constant=True, initial_value=value)
            symbol_table.add(local_symbol)
            symbol_table.swap_symbol_properties(symbol, local_symbol)

            if function_space:
                print(f"    Modified {orig_name}, arg position {arg_position},"
                      f" function space {function_space}, value {value}.")
            else:
                print(f"    Modified {orig_name}, arg position {arg_position},"
                      f" value {value}.")
        # --------------------------------------------------------------------

        self.validate(node, options)

        if not options:
            options = {}
        number_of_layers = options.get("number_of_layers", None)
        quadrature = options.get("quadrature", False)
        element_order_h = options.get("element_order_h", None)
        element_order_v = options.get("element_order_v", None)
        kernel = node

        arg_list_info = KernCallArgList(kernel)
        arg_list_info.generate()
        try:
            kernel_schedule = kernel.get_kernel_schedule()
        except NotImplementedError as excinfo:
            raise TransformationError(
                f"Failed to parse kernel '{kernel.name}'. Error reported was "
                f"'{excinfo}'.") from excinfo

        symbol_table = kernel_schedule.symbol_table
        if number_of_layers:
            make_constant(symbol_table, arg_list_info.nlayers_positions[0],
                          number_of_layers)

        if quadrature and arg_list_info.nqp_positions:
            # TODO #705 - support the transformation of kernels requiring
            # other quadrature types (face/edge, multiple).
            if kernel.eval_shapes == ["gh_quadrature_xyoz"]:
                make_constant(symbol_table,
                              arg_list_info.nqp_positions[0]["horizontal"],
                              element_order_h+3)
                make_constant(symbol_table,
                              arg_list_info.nqp_positions[0]["vertical"],
                              element_order_v+3)
            else:
                raise TransformationError(
                    f"Error in LFRicKernelConstTrans transformation. "
                    f"Support is currently limited to 'xyoz' quadrature but "
                    f"found {kernel.eval_shapes}.")

        const = LFRicConstants()
        if (element_order_h is not None) and (element_order_h is not None):
            # Modify the symbol table for degrees of freedom here.
            for info in arg_list_info.ndf_positions:
                if (info.function_space.lower() in
                        (const.VALID_ANY_SPACE_NAMES +
                         const.VALID_ANY_DISCONTINUOUS_SPACE_NAMES +
                         ["any_w2"])):
                    # skip any_space_*, any_discontinuous_space_* and any_w2
                    print(f"    Skipped dofs, arg position {info.position}, "
                          f"function space {info.function_space}")
                else:
                    try:
                        ndofs = LFRicKernelConstTrans. \
                                space_to_dofs[
                                    info.function_space](element_order_h,
                                                         element_order_v)
                    except KeyError as err:
                        raise InternalError(
                            f"Error in LFRicKernelConstTrans "
                            f"transformation. Unsupported function space "
                            f"'{info.function_space}' found. Expecting one of "
                            f"""{LFRicKernelConstTrans.
                                 space_to_dofs.keys()}.""") from err
                    make_constant(symbol_table, info.position, ndofs,
                                  function_space=info.function_space)

        # Flag that the kernel has been modified
        kernel.modified = True

    def validate(self, node, options=None):
        '''This method checks whether the input arguments are valid for
        this transformation.

        :param node: an LFRic kernel node.
        :type node: :py:obj:`psyclone.domain.lfric.LFRicKern`
        :param options: a dictionary with options for transformations.
        :type options: Optional[Dict[str, Any]]
        :param str options["cellshape"]: the shape of the elements/cells.
        :param int options["element_order_h"]: the horizontal order of the\
               elements/cells.
        :param int options["element_order_v"]: the vertical order of the\
               elements/cells.
        :param int options["number_of_layers"]: the number of layers to use.
        :param bool options["quadrature"]: whether quadrature dimension sizes \
            should or shouldn't be set as constants in a kernel.

        :raises TransformationError: if the node argument is not a \
            lFRic kernel, the cellshape argument is not set to \
            "quadrilateral", the element_order_h or element_order_v arguments\
            are not a 0 or a positive integer, the number of layers argument\
            is not a positive integer, the quadrature argument is not a\
            boolean, neither element orders nor number of layers arguments are\
            set (as the transformation would then do nothing), or the \
            quadrature argument is True but the element order is not \
            provided (as the former needs the latter).

        '''
        if not isinstance(node, LFRicKern):
            raise TransformationError(
                f"Error in LFRicKernelConstTrans transformation. Supplied "
                f"node must be an LFRic kernel but found '{type(node)}'.")

        if not options:
            options = {}
        cellshape = options.get("cellshape", "quadrilateral")
        element_order_h = options.get("element_order_h", None)
        element_order_v = options.get("element_order_v", None)
        number_of_layers = options.get("number_of_layers", None)
        quadrature = options.get("quadrature", False)
        if cellshape.lower() != "quadrilateral":
            # Only quadrilaterals are currently supported
            raise TransformationError(
                f"Error in LFRicKernelConstTrans transformation. Supplied "
                f"cellshape must be set to 'quadrilateral' but found "
                f"'{cellshape}'.")

        if (element_order_h is not None and element_order_v is not None) and \
            (not isinstance(element_order_h, int) or
             not isinstance(element_order_v, int) or
             element_order_h < 0 or
             element_order_v < 0):
            # element order must be 0 or a positive integer
            raise TransformationError(
                f"Error in LFRicKernelConstTrans transformation. The "
                f"element_order_h and element_order_v argument must be >= 0 "
                f"but found element_order_h = '{element_order_h}', "
                f"element_order_v = '{element_order_v}'.")

        if number_of_layers is not None and \
           (not isinstance(number_of_layers, int) or number_of_layers < 1):
            # number of layers must be a positive integer
            raise TransformationError(
                f"Error in LFRicKernelConstTrans transformation. The "
                f"number_of_layers argument must be > 0 but found "
                f"'{number_of_layers}'.")

        if quadrature not in [False, True]:
            # quadrature must be a boolean value
            raise TransformationError(
                f"Error in LFRicKernelConstTrans transformation. The "
                f"quadrature argument must be boolean but found "
                f"'{quadrature}'.")

        if (element_order_h is None or element_order_v is None) and \
                not number_of_layers:
            # As a minimum, element orders or number of layers must have
            # values.
            raise TransformationError(
                "Error in LFRicKernelConstTrans transformation. At least "
                "one of [element_order_h, element_order_v] or "
                "number_of_layers must be set otherwise this transformation "
                "does nothing.")

        if quadrature and (element_order_h is None or element_order_v is None):
            # if quadrature then element order
            raise TransformationError(
                "Error in LFRicKernelConstTrans transformation. If "
                "quadrature is set then both element_order_h and "
                "element_order_v must also be set (as the values of the "
                "former are derived from the latter.")


class ACCEnterDataTrans(Transformation):
    '''
    Adds an OpenACC "enter data" directive to a Schedule.
    For example:

    >>> from psyclone.parse.algorithm import parse
    >>> from psyclone.psyGen import PSyFactory
    >>> api = "gocean"
    >>> ast, invokeInfo = parse(GOCEAN_SOURCE_FILE, api=api)
    >>> psy = PSyFactory(api).create(invokeInfo)
    >>>
    >>> from psyclone.transformations import \
        ACCEnterDataTrans, ACCLoopTrans, ACCParallelTrans
    >>> dtrans = ACCEnterDataTrans()
    >>> ltrans = ACCLoopTrans()
    >>> ptrans = ACCParallelTrans()
    >>>
    >>> schedule = psy.invokes.get('invoke_0').schedule
    >>> # Uncomment the following line to see a text view of the schedule
    >>> # print(schedule.view())
    >>>
    >>> # Apply the OpenACC Loop transformation to *every* loop in the schedule
    >>> for child in schedule.children[:]:
    ...     ltrans.apply(child)
    >>>
    >>> # Enclose all of these loops within a single OpenACC parallel region
    >>> ptrans.apply(schedule)
    >>>
    >>> # Add an enter data directive
    >>> dtrans.apply(schedule)
    >>>
    >>> # Uncomment the following line to see a text view of the schedule
    >>> # print(schedule.view())

    '''
    def __str__(self):
        return "Adds an OpenACC 'enter data' directive"

    @property
    def name(self):
        '''
        :returns: the name of this transformation.
        :rtype: str
        '''
        return "ACCEnterDataTrans"

    def apply(self, node: Schedule, options: Optional[Dict[str, Any]] = {}):
        '''Adds an OpenACC "enter data" directive to the invoke associated
        with the supplied Schedule. Any fields accessed by OpenACC kernels
        within this schedule will be added to this data region in
        order to ensure they remain on the target device.

        :param node: schedule to which to add an "enter data" directive.
        :param options: a dictionary with options for transformations.
        :param options["async_queue"]: force the transformation to use the
            specified async stream if not False.
        :type options["async_queue"]: Union[bool, int]

        '''
        sched = node
        # Ensure that the proposed transformation is valid
        self.validate(sched, options)

        # pylint: disable=import-outside-toplevel
        if isinstance(sched, LFRicInvokeSchedule):
            from psyclone.lfric import LFRicACCEnterDataDirective as \
                AccEnterDataDir
        elif isinstance(sched, GOInvokeSchedule):
            from psyclone.gocean1p0 import GOACCEnterDataDirective as \
                AccEnterDataDir
        else:
            from psyclone.psyir.nodes import ACCEnterDataDirective as \
                AccEnterDataDir

        # Find the position of the first child statement of the current
        # schedule which contains an OpenACC compute construct.
        posn = 0
        directive_cls = (ACCParallelDirective, ACCKernelsDirective)
        directive = sched.walk(directive_cls, stop_type=directive_cls)
        if directive:
            current = directive[0]
            while current not in sched.children:
                current = current.parent
            posn = sched.children.index(current)

        # extract async. Default to False.
        async_queue = options.get('async_queue', False)

        # check
        self.check_child_async(sched, async_queue)

        # Add the directive at the position determined above, i.e. just before
        # the first statement containing an OpenACC compute construct.
        data_dir = AccEnterDataDir(parent=sched, children=[],
                                   async_queue=async_queue)
        sched.addchild(data_dir, index=posn)

    def check_child_async(self, sched, async_queue):
        '''
        Common function to check that all kernel/parallel childs have the
        same async queue.

        :param sched: schedule to which to add an "enter data" directive.
        :type sched: sub-class of :py:class:`psyclone.psyir.nodes.Schedule`

        :param async_queue: The async queue to expect in childs.
        :type async_queue: \
            Optional[bool,int,:py:class:`psyclone.core.Reference`]
        '''
        qval = ACCAsyncMixin.convert_queue(async_queue)
        directive_cls = (ACCParallelDirective, ACCKernelsDirective)
        for dirv in sched.walk(directive_cls):
            if qval != dirv.async_queue:
                raise TransformationError(
                    'Try to make an ACCEnterDataTrans with async_queue '
                    'different than the one in child kernels !')

    def validate(self, sched, options={}):
        # pylint: disable=arguments-differ, arguments-renamed
        '''
        Check that we can safely apply the OpenACC enter-data transformation
        to the supplied Schedule.

        :param sched: Schedule to which to add an "enter data" directive.
        :type sched: sub-class of :py:class:`psyclone.psyir.nodes.Schedule`
        :param options: a dictionary with options for transformations.
        :type options: Optional[Dict[str, Any]]

        :raises TransformationError: if passed something that is not a \
            (subclass of) :py:class:`psyclone.psyir.nodes.Schedule`.

        '''
        super().validate(sched, options)

        if not isinstance(sched, Schedule):
            raise TransformationError("Cannot apply an OpenACC enter data "
                                      "directive to something that is not a "
                                      "Schedule")

        # Check that we don't already have a data region of any sort
        directive_cls = (ACCDataDirective, ACCEnterDataDirective)
        if sched.walk(directive_cls, stop_type=directive_cls):
            raise TransformationError("Schedule already has an OpenACC data "
                                      "region - cannot add an enter data.")

        async_queue = options.get('async_queue', False)

        # check consistency with childs about async_queue
        self.check_child_async(sched, async_queue)


class ACCRoutineTrans(Transformation, MarkRoutineForGPUMixin):
    '''
    Transform a kernel or routine by adding a "!$acc routine" directive
    (causing it to be compiled for the OpenACC accelerator device).
    For example:

    >>> from psyclone.parse.algorithm import parse
    >>> from psyclone.psyGen import PSyFactory
    >>> api = "gocean"
    >>> ast, invokeInfo = parse(GOCEAN_SOURCE_FILE, api=api)
    >>> psy = PSyFactory(api).create(invokeInfo)
    >>>
    >>> from psyclone.transformations import ACCRoutineTrans
    >>> rtrans = ACCRoutineTrans()
    >>>
    >>> schedule = psy.invokes.get('invoke_0').schedule
    >>> # Uncomment the following line to see a text view of the schedule
    >>> # print(schedule.view())
    >>> kern = schedule.children[0].children[0].children[0]
    >>> # Transform the kernel
    >>> rtrans.apply(kern)

    '''
    def apply(self, node, options=None):
        '''
        Add the '!$acc routine' OpenACC directive into the code of the
        supplied Kernel (in a PSyKAl API such as GOcean or LFRic) or directly
        in the supplied Routine.

        :param node: the kernel call or routine implementation to transform.
        :type node: :py:class:`psyclone.psyGen.Kern` |
                    :py:class:`psyclone.psyir.nodes.Routine`
        :param options: a dictionary with options for transformations.
        :type options: Optional[Dict[str, Any]]
        :param bool options["force"]: whether to allow routines with
            CodeBlocks to run on the GPU.
        :param str options["parallelism"]: the level of parallelism that the
            target routine (or a callee) exposes. One of "seq" (the default),
            "vector", "worker" or "gang".

        '''
        # Check that we can safely apply this transformation
        self.validate(node, options)

        if isinstance(node, Kern):
            # Flag that the kernel has been modified
            node.modified = True

            # Get the schedule representing the kernel subroutine
            routine = node.get_kernel_schedule()
        else:
            routine = node

        # Insert the directive to the routine if it doesn't already exist
        for child in routine.children:
            if isinstance(child, ACCRoutineDirective):
                return  # The routine is already marked with ACCRoutine

        para = options.get("parallelism", "seq") if options else "seq"

        routine.children.insert(0, ACCRoutineDirective(parallelism=para))

    def validate(self, node, options=None):
        '''
        Perform checks that the supplied kernel or routine can be transformed.

        :param node: the kernel or routine which is the target of this
            transformation.
        :type node: :py:class:`psyclone.psyGen.Kern` |
                    :py:class:`psyclone.psyir.nodes.Routine`
        :param options: a dictionary with options for transformations.
        :type options: Optional[Dict[str, Any]]
        :param bool options["force"]: whether to allow routines with
            CodeBlocks to run on the GPU.

        :raises TransformationError: if the node is not a kernel or a routine.
        :raises TransformationError: if the target is a built-in kernel.
        :raises TransformationError: if it is a kernel but without an
            associated PSyIR.
        :raises TransformationError: if any of the symbols in the kernel are
            accessed via a module use statement.
        :raises TransformationError: if the kernel contains any calls to other
            routines.
        :raises TransformationError: if the 'parallelism' option is supplied
            but is not a recognised level of parallelism.

        '''
        super().validate(node, options)

        self.validate_it_can_run_on_gpu(node, options)

        if options and "parallelism" in options:
            para = options["parallelism"]
            if para not in ACCRoutineDirective.SUPPORTED_PARALLELISM:
                raise TransformationError(
                    f"{self.name}: '{para}' is not a supported level of "
                    f"parallelism. Should be one of "
                    f"{ACCRoutineDirective.SUPPORTED_PARALLELISM}")


class ACCDataTrans(RegionTrans):
    '''
    Add an OpenACC data region around a list of nodes in the PSyIR.
    COPYIN, COPYOUT and COPY clauses are added as required.

    For example:

    >>> from psyclone.psyir.frontend import FortranReader
    >>> psyir = FortranReader().psyir_from_source(NEMO_SOURCE_FILE)
    >>>
    >>> from psyclone.transformations import ACCDataTrans
    >>> from psyclone.psyir.transformations import ACCKernelsTrans
    >>> ktrans = ACCKernelsTrans()
    >>> dtrans = ACCDataTrans()
    >>>
    >>> schedule = psyir.children[0]
    >>> # Uncomment the following line to see a text view of the schedule
    >>> # print(schedule.view())
    >>>
    >>> # Add a kernels construct for execution on the device
    >>> kernels = schedule.children[9]
    >>> ktrans.apply(kernels)
    >>>
    >>> # Enclose the kernels in a data construct
    >>> kernels = schedule.children[9]
    >>> dtrans.apply(kernels)

    '''
    excluded_node_types = (CodeBlock, Return, PSyDataNode)

    @property
    def name(self):
        '''
        :returns: the name of this transformation.
        :rtype: str

        '''
        return "ACCDataTrans"

    def apply(self, node, options=None):
        '''
        Put the supplied node or list of nodes within an OpenACC data region.

        :param node: the PSyIR node(s) to enclose in the data region.
        :type node: (list of) :py:class:`psyclone.psyir.nodes.Node`
        :param options: a dictionary with options for transformations.
        :type options: Optional[Dict[str, Any]]

        '''
        # Ensure we are always working with a list of nodes, even if only
        # one was supplied via the `node` argument.
        node_list = self.get_node_list(node)

        self.validate(node_list, options)

        parent = node_list[0].parent
        start_index = node_list[0].position

        # Create a directive containing the nodes in node_list and insert it.
        directive = ACCDataDirective(
                parent=parent, children=[node.detach() for node in node_list])

        parent.children.insert(start_index, directive)

    def validate(self, nodes, options):
        # pylint: disable=signature-differs
        '''
        Check that we can safely add a data region around the supplied list
        of nodes.

        :param nodes: the proposed node(s) to enclose in a data region.
        :type nodes: List[:py:class:`psyclone.psyir.nodes.Node`] |
            :py:class:`psyclone.psyir.nodes.Node`
        :param options: a dictionary with options for transformations.
        :type options: Optional[Dict[str, Any]]

        :raises TransformationError: if the Schedule to which the nodes
            belong already has an 'enter data' directive.
        :raises TransformationError: if any of the nodes are themselves
            data directives.
        :raises TransformationError: if an array of structures needs to be
            deep copied (this is not currently supported).

        '''
        # Ensure we are always working with a list of nodes, even if only
        # one was supplied via the `nodes` argument.
        node_list = self.get_node_list(nodes)

        super().validate(node_list, options)

        # Check that the Schedule to which the nodes belong does not already
        # have an 'enter data' directive.
        schedule = node_list[0].root
        acc_dirs = schedule.walk(ACCEnterDataDirective)
        if acc_dirs:
            raise TransformationError(
                "Cannot add an OpenACC data region to a schedule that "
                "already contains an 'enter data' directive.")
        # Check that we don't have any accesses to arrays of derived types
        # that we can't yet deep copy.
        for node in node_list:
            for sref in node.walk(StructureReference):

                # Find the loop variables for all Loops that contain this
                # access and are themselves within the data region.
                loop_vars = []
                cursor = sref.ancestor(Loop, limit=node)
                while cursor:
                    loop_vars.append(Signature(cursor.variable.name))
                    cursor = cursor.ancestor(Loop)

                # Now check whether any of these loop variables appear within
                # the structure reference.
                # Loop over each component of the structure reference that is
                # an array access.
                array_accesses = sref.walk(ArrayMixin)
                for access in array_accesses:
                    if not isinstance(access, StructureMember):
                        continue
                    var_accesses = VariablesAccessInfo(access.indices)
                    for var in loop_vars:
                        if var not in var_accesses.all_signatures:
                            continue
                        # For an access such as my_struct(ii)%my_array(ji)
                        # then if we're inside a loop over it we would actually
                        # need a loop to do the deep copy:
                        #   do ii = 1, N
                        #   !$acc data copyin(my_struct(ii)%my_array)
                        #   end do
                        raise TransformationError(
                            f"Data region contains a structure access "
                            f"'{sref.debug_string()}' where component "
                            f"'{access.name}' is an array and is iterated over"
                            f" (variable '{var}'). Deep copying of data for "
                            f"structures is only supported where the deepest "
                            f"component is the one being iterated over.")


class KernelImportsToArguments(Transformation):
    '''
    Transformation that removes any accesses of imported data from the supplied
    kernel and places them in the caller. The values/references are then passed
    by argument into the kernel.
    '''
    @property
    def name(self):
        '''
        :returns: the name of this transformation.
        :rtype: str
        '''
        return "KernelImportsToArguments"

    def __str__(self):
        return ("Convert the imported variables used inside the kernel "
                "into arguments and modify the InvokeSchedule to pass them"
                " in the kernel call.")

    def validate(self, node, options=None):
        '''
        Check that the supplied node is a valid target for this transformation.

        :param node: the PSyIR node to validate.
        :type node: :py:class:`psyclone.psyGen.CodedKern`
        :param options: a dictionary with options for transformations.
        :type options: Optional[Dict[str, Any]]

        :raises TransformationError: if the supplied node is not a CodedKern.
        :raises TransformationError: if this transformation is not applied to \
            a Gocean API Invoke.
        :raises TransformationError: if the supplied kernel contains wildcard \
            imports of symbols from one or more containers (e.g. a USE without\
            an ONLY clause in Fortran).
        '''
        if not isinstance(node, CodedKern):
            raise TransformationError(
                f"The {self.name} transformation can only be applied to "
                f"CodedKern nodes but found '{type(node).__name__}' instead.")

        invoke_schedule = node.ancestor(InvokeSchedule)
        if not isinstance(invoke_schedule, GOInvokeSchedule):
            raise TransformationError(
                f"The {self.name} transformation is currently only supported "
                f"for the GOcean API but got an InvokeSchedule of type: "
                f"'{type(invoke_schedule).__name__}'")

        # Check that there are no unqualified imports or undeclared symbols
        try:
            kernel = node.get_kernel_schedule()
        except SymbolError as err:
            raise TransformationError(
                f"Kernel '{node.name}' contains undeclared symbol: "
                f"{err.value}") from err

        try:
            kernel.check_outer_scope_accesses(node, "Kernel",
                                              permit_unresolved=False,
                                              ignore_non_data_accesses=True)
        except SymbolError as err:
            raise TransformationError(
                f"Cannot apply {self.name} to Kernel '{node.name}' because it "
                f"accesses data from its outer scope: {err.value}") from err

    def apply(self, node, options=None):
        '''
        Convert the imported variables used inside the kernel into arguments
        and modify the InvokeSchedule to pass the same imported variables to
        the kernel call.

        :param node: a kernel call.
        :type node: :py:class:`psyclone.psyGen.CodedKern`
        :param options: a dictionary with options for transformations.
        :type options: Optional[Dict[str, Any]]

        '''
        self.validate(node, options)

        kernel = node.get_kernel_schedule()
        symtab = kernel.symbol_table
        invoke_symtab = node.ancestor(InvokeSchedule).symbol_table
        count_imported_vars_removed = 0

        # Transform each imported variable into an argument.
        # TODO #11: When support for logging is added, we could warn the user
        # if no imports are found in the kernel.
        for imported_var in kernel.symbol_table.imported_symbols[:]:

            # Resolve the data type information if it is not available
            updated_sym = imported_var
            # pylint: disable-next=unidiomatic-typecheck
            if (type(imported_var) is Symbol or
                    isinstance(imported_var.datatype, UnresolvedType)):
                updated_sym = imported_var.resolve_type()
                # If we have a new symbol then we must update the symbol table
                if updated_sym is not imported_var:
                    kernel.symbol_table.swap(imported_var, updated_sym)

            if updated_sym in kernel.symbol_table.precision_datasymbols:
                # Symbols specifying compile-time precision can't be passed
                # as arguments.
                continue

            count_imported_vars_removed += 1

            # Copy the imported symbol into the InvokeSchedule SymbolTable
            invoke_symtab.copy_external_import(
                updated_sym, tag="AlgArgs_" + updated_sym.name)

            # Keep a reference to the original container so that we can
            # update it after the interface has been updated.
            container = updated_sym.interface.container_symbol

            # Convert the symbol to an argument and add it to the argument list
            current_arg_list = symtab.argument_list
            # An argument does not have an initial value.
            was_constant = updated_sym.is_constant
            updated_sym.is_constant = False
            updated_sym.initial_value = None
            if was_constant:
                # Imported constants lose the constant value but are read-only
                # TODO: When #633 and #11 are implemented, warn the user that
                # they should transform the constants to literal values first.
                updated_sym.interface = ArgumentInterface(
                    ArgumentInterface.Access.READ)
            else:
                updated_sym.interface = ArgumentInterface(
                    ArgumentInterface.Access.READWRITE)
            current_arg_list.append(updated_sym)
            symtab.specify_argument_list(current_arg_list)

            # Convert PSyIR DataTypes to Gocean VALID_SCALAR_TYPES
            # TODO #678: Ideally this strings should be provided by the GOcean
            # API configuration.
            go_space = ""
            if updated_sym.datatype.intrinsic == ScalarType.Intrinsic.REAL:
                go_space = "go_r_scalar"
            elif (updated_sym.datatype.intrinsic ==
                  ScalarType.Intrinsic.INTEGER):
                go_space = "go_i_scalar"
            else:
                raise TypeError(
                    f"The imported variable '{updated_sym.name}' could not be "
                    f"promoted to an argument because the GOcean "
                    f"infrastructure does not have any scalar type equivalent "
                    f"to the PSyIR {updated_sym.datatype} type.")

            # Add the imported variable in the call argument list
            node.arguments.append(updated_sym.name, go_space)

            # Check whether we still need the Container symbol from which
            # this import was originally accessed
            if not kernel.symbol_table.symbols_imported_from(container) and \
               not container.wildcard_import:
                kernel.symbol_table.remove(container)

        if count_imported_vars_removed > 0:
            node.modified = True


# For Sphinx AutoAPI documentation generation
__all__ = [
   "ACCEnterDataTrans",
   "ACCDataTrans",
   "ACCLoopTrans",
   "ACCParallelTrans",
   "ACCRoutineTrans",
   "ColourTrans",
   "LFRicAsyncHaloExchangeTrans",
   "LFRicColourTrans",
   "LFRicKernelConstTrans",
   "LFRicOMPLoopTrans",
   "LFRicRedundantComputationTrans",
   "LFRicOMPParallelLoopTrans",
   "GOceanOMPLoopTrans",
   "GOceanOMPParallelLoopTrans",
   "KernelImportsToArguments",
   "MoveTrans",
   "OMPMasterTrans",
   "OMPParallelLoopTrans",
   "OMPParallelTrans",
   "OMPSingleTrans",
   "ParallelRegionTrans",
]<|MERGE_RESOLUTION|>--- conflicted
+++ resolved
@@ -1092,12 +1092,8 @@
                             " in an API-specific sub-class.")
 
 
-<<<<<<< HEAD
+@transformation_documentation_wrapper
 class LFRicColourTrans(ColourTrans):
-=======
-@transformation_documentation_wrapper
-class Dynamo0p3ColourTrans(ColourTrans):
->>>>>>> ceee854a
 
     '''Split an LFRic loop over cells into colours so that it can be
     parallelised. For example:
