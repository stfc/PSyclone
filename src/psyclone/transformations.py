--- conflicted
+++ resolved
@@ -2210,15 +2210,9 @@
 
         Quadrature support is currently limited to XYoZ in ths
         transformation. In the case of XYoZ the number of quadrature
-<<<<<<< HEAD
         points in the horizontal are set to element_order_h+3, and in the
         vertical to element_order_v+3. These values are set in the LFRic
         infrastructure, so their value is derived.
-=======
-        points (for horizontal and vertical) are set to the
-        MAX(element_order_h, element_order_v) + 3 in the LFRic infrastructure
-        so their value is derived.
->>>>>>> 6afc06af
 
         :param node: a kernel node.
         :type node: :py:obj:`psyclone.domain.lfric.LFRicKern`
@@ -2228,23 +2222,6 @@
             provided as it helps determine the number of dofs a field has
             for a particular function space. Currently only "quadrilateral"
             is supported which is also the default value.
-<<<<<<< HEAD
-        :param int options["element_order_h"]: the polynomial order of the\
-            cell in the horizontal. In combination with cellshape and\
-            element_order_v, this determines the number of dofs a field has\
-            for a particular function space. If it is set to None (the\
-            default), then the dofs values are not set as constants in the\
-            kernel, otherwise they are.
-        :param int options["element_order_v"]: the polynomial order of the\
-            cell in the vertical. In combination with cellshape and\
-            element_order_h, this determines the number of dofs a field has\
-            for a particular function space. If it is set to None (the\
-            default), then the dofs values are not set as constants in the\
-            kernel, otherwise they are.
-        :param int options["number_of_layers"]: the number of vertical \
-            layers in the LFRic model mesh used for this particular run. If \
-            this is set to None (the default) then the nlayers value is not \
-=======
         :param int options["element_order_h"]: the polynomial order of the
             cell in the horizontal. In combination with cellshape and
             element_order_v, this determines the number of dofs a field has
@@ -2257,10 +2234,9 @@
             for a particular function space. If it is set to None (the
             default), then the dofs values are not set as constants in the
             kernel, otherwise they are.
-        :param int options["number_of_layers"]: the number of vertical
-            layers in the LFRic model mesh used for this particular run. If
+        :param int options["number_of_layers"]: the number of vertical 
+            layers in the LFRic model mesh used for this particular run. If 
             this is set to None (the default) then the nlayers value is not
->>>>>>> 6afc06af
             set as a constant in the kernel, otherwise it is.
         :param bool options["quadrature"]: whether the number of quadrature
             points values are set as constants in the kernel (True) or not
@@ -2358,17 +2334,10 @@
             if kernel.eval_shapes == ["gh_quadrature_xyoz"]:
                 make_constant(symbol_table,
                               arg_list_info.nqp_positions[0]["horizontal"],
-<<<<<<< HEAD
                               element_order_h+3)
                 make_constant(symbol_table,
                               arg_list_info.nqp_positions[0]["vertical"],
                               element_order_v+3)
-=======
-                              max(element_order_h, element_order_v)+3)
-                make_constant(symbol_table,
-                              arg_list_info.nqp_positions[0]["vertical"],
-                              max(element_order_h, element_order_v)+3)
->>>>>>> 6afc06af
             else:
                 raise TransformationError(
                     f"Error in Dynamo0p3KernelConstTrans transformation. "
