--- conflicted
+++ resolved
@@ -61,14 +61,7 @@
     ACCDataDirective, ACCDirective, ACCEnterDataDirective, ACCKernelsDirective,
     ACCLoopDirective, ACCParallelDirective, ACCRoutineDirective,
     Call, CodeBlock, Directive, Literal, Loop, Node,
-<<<<<<< HEAD
-    OMPDirective, OMPMasterDirective, Reference,
-    OMPParallelDirective, OMPParallelDoDirective, OMPSerialDirective,
-    Return, Schedule, OMPReductionClause,
-    OMPSingleDirective, PSyDataNode, IntrinsicCall)
-=======
-    Return, Schedule, PSyDataNode, IntrinsicCall)
->>>>>>> 63d4c225
+    Reference, Return, Schedule, PSyDataNode, IntrinsicCall)
 from psyclone.psyir.nodes.acc_mixins import ACCAsyncMixin
 from psyclone.psyir.nodes.array_mixin import ArrayMixin
 from psyclone.psyir.nodes.omp_directives import (
