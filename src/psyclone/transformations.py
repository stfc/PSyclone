# -----------------------------------------------------------------------------
# BSD 3-Clause License
#
# Copyright (c) 2017-2020, Science and Technology Facilities Council.
# All rights reserved.
#
# Redistribution and use in source and binary forms, with or without
# modification, are permitted provided that the following conditions are met:
#
# * Redistributions of source code must retain the above copyright notice, this
#   list of conditions and the following disclaimer.
#
# * Redistributions in binary form must reproduce the above copyright notice,
#   this list of conditions and the following disclaimer in the documentation
#   and/or other materials provided with the distribution.
#
# * Neither the name of the copyright holder nor the names of its
#   contributors may be used to endorse or promote products derived from
#   this software without specific prior written permission.
#
# THIS SOFTWARE IS PROVIDED BY THE COPYRIGHT HOLDERS AND CONTRIBUTORS
# "AS IS" AND ANY EXPRESS OR IMPLIED WARRANTIES, INCLUDING, BUT NOT
# LIMITED TO, THE IMPLIED WARRANTIES OF MERCHANTABILITY AND FITNESS
# FOR A PARTICULAR PURPOSE ARE DISCLAIMED. IN NO EVENT SHALL THE
# COPYRIGHT HOLDER OR CONTRIBUTORS BE LIABLE FOR ANY DIRECT, INDIRECT,
# INCIDENTAL, SPECIAL, EXEMPLARY, OR CONSEQUENTIAL DAMAGES (INCLUDING,
# BUT NOT LIMITED TO, PROCUREMENT OF SUBSTITUTE GOODS OR SERVICES;
# LOSS OF USE, DATA, OR PROFITS; OR BUSINESS INTERRUPTION) HOWEVER
# CAUSED AND ON ANY THEORY OF LIABILITY, WHETHER IN CONTRACT, STRICT
# LIABILITY, OR TORT (INCLUDING NEGLIGENCE OR OTHERWISE) ARISING IN
# ANY WAY OUT OF THE USE OF THIS SOFTWARE, EVEN IF ADVISED OF THE
# POSSIBILITY OF SUCH DAMAGE.
# -----------------------------------------------------------------------------
# Authors R. W. Ford, A. R. Porter and S. Siso, STFC Daresbury Lab
#        J. Henrichs, Bureau of Meteorology
# Modified I. Kavcic, Met Office

''' This module provides the various transformations that can be applied to
    PSyIR nodes. There are both general and API-specific transformation
    classes in this module where the latter typically apply API-specific
    checks before calling the base class for the actual transformation. '''

from __future__ import absolute_import, print_function
import abc
import six
from psyclone.psyGen import Transformation, Kern
from psyclone.errors import InternalError
from psyclone.psyir.nodes import Schedule
from psyclone.psyir.symbols import DataSymbol, DataType
from psyclone.configuration import Config
from psyclone.undoredo import Memento
from psyclone.dynamo0p3 import VALID_ANY_SPACE_NAMES, \
    VALID_ANY_DISCONTINUOUS_SPACE_NAMES
from psyclone.psyir.transformations import RegionTrans, TransformationError
from psyclone.psyir.symbols import SymbolError, ScalarType, DeferredType

VALID_OMP_SCHEDULES = ["runtime", "static", "dynamic", "guided", "auto"]


def check_intergrid(node):
    '''
    Utility function to check that the supplied node does not have
    an intergrid kernel amongst its descendants.

    This is used ensure any attempt to apply loop-fusion and redundant-
    computation transformations to loops containing inter-grid kernels is
    rejected (since support for those is not yet implemented).

    :param node: the PSyIR node to check.
    :type node: :py:class:`psyir.nodes.Node`

    :raises TransformationError: if the supplied node has an inter-grid \
                                 kernel as a descendant.

    '''
    if not node.children:
        return
    from psyclone.dynamo0p3 import DynKern
    child_kernels = node.walk(DynKern)
    for kern in child_kernels:
        if kern.is_intergrid:
            raise TransformationError(
                "This Transformation cannot currently be applied to nodes "
                "which have inter-grid kernels as descendents and {0} is "
                "such a kernel.".format(kern.name))


class KernelTrans(Transformation):
    '''
    Base class for all Kernel transformations.

    '''
    @staticmethod
    def validate(kern, options=None):
        '''
        Checks that the supplied node is a Kernel and that it is possible to
        construct the PSyIR of its contents.

        :param kern: the kernel which is the target of the transformation.
        :type kern: :py:class:`psyclone.psyGen.Kern` or sub-class
        :param options: a dictionary with options for transformations.
        :type options: dictionary of string:values or None

        :raises TransformationError: if the target node is not a sub-class of \
                                     psyGen.Kern.
        :raises TransformationError: if the subroutine containing the \
                                     implementation of the kernel cannot be \
                                     found in the fparser2 Parse Tree.
        :raises TransformationError: if the PSyIR cannot be constructed \
                                     because there are symbols of unknown type.

        '''
        from psyclone.errors import GenerationError

        if not isinstance(kern, Kern):
            raise TransformationError(
                "Target of a kernel transformation must be a sub-class of "
                "psyGen.Kern but got '{0}'".format(type(kern).__name__))

        # Check that the PSyIR and associated Symbol table of the Kernel is OK.
        # If this kernel contains symbols that are not captured in the PSyIR
        # SymbolTable then this raises an exception.
        try:
            kernel_schedule = kern.get_kernel_schedule()
        except GenerationError:
            raise TransformationError(
                "Failed to find subroutine source for kernel {0}".
                format(kern.name))
        except SymbolError as err:
            raise TransformationError(
                "Kernel '{0}' contains accesses to data that are not captured "
                "in the PSyIR Symbol Table(s) ({1}). Cannot transform such a "
                "kernel.".format(kern.name, str(err.args[0])))
        # Check that all kernel symbols are declared in the kernel
        # symbol table(s). At this point they may be declared in a
        # container containing this kernel which is not supported.
        from psyclone.psyir.nodes import Reference
        from psyclone.psyGen import KernelSchedule
        for var in kernel_schedule.walk(Reference):
            try:
                _ = var.find_symbol(var.name,
                                    scope_limit=var.ancestor(KernelSchedule))
            except SymbolError:
                raise TransformationError(
                    "Kernel '{0}' contains accesses to data (variable '{1}') "
                    "that are not captured in the PSyIR Symbol Table(s) "
                    "within KernelSchedule scope. Cannot transform such a "
                    "kernel.".format(kern.name, var.name))


class LoopFuseTrans(Transformation):
    ''' Provides a generic loop-fuse transformation to two Nodes in the
    PSyIR of a Schedule after performing validity checks for the supplied
    Nodes. Examples are given in the descriptions of any children classes.
    '''

    def __str__(self):
        return "Fuse two adjacent loops together"

    @property
    def name(self):
        ''' Returns the name of this transformation as a string.'''
        return "LoopFuse"

    def validate(self, node1, node2, options=None):
        # pylint: disable=arguments-differ
        ''' Performs various checks to ensure that it is valid to apply
        the LoopFuseTrans transformation to the supplied Nodes.

        :param node1: the first Node that is being checked.
        :type node1: :py:class:`psyclone.psyir.nodes.Node`
        :param node2: the second Node that is being checked.
        :type node2: :py:class:`psyclone.psyir.nodes.Node`
        :param options: a dictionary with options for transformations.
        :type options: dictionary of string:values or None

        :raises TransformationError: if one or both of the Nodes is/are not \
                                     a :py:class:`psyclone.psyir.nodes.Loop`.
        :raises TransformationError: if one or both Nodes are not fully-formed.
        :raises TransformationError: if the Nodes do not have the same parent.
        :raises TransformationError: if the Nodes are not next to each \
                                     other in the tree.
        :raises TransformationError: if the two Loops do not have the same \
                                     iteration space.
        '''

        # Check that the supplied Node is a Loop
        from psyclone.psyir.nodes import Loop
        if not isinstance(node1, Loop) or not isinstance(node2, Loop):
            raise TransformationError("Error in {0} transformation. "
                                      "At least one of the nodes is not "
                                      "a loop.".format(self.name))

        # If they are loops, they must be fully-formed.
        if len(node1.children) != 4:
            raise TransformationError(
                "Error in {0} transformation. The first loop "
                "does not have 4 children.".format(self.name))

        if len(node2.children) != 4:
            raise TransformationError(
                "Error in {0} transformation. The second loop "
                "does not have 4 children.".format(self.name))

        # Check loop1 and loop2 have the same parent
        if not node1.sameParent(node2):
            raise TransformationError(
                "Error in {0} transformation. Loops do not have "
                "the same parent.".format(self.name))

        # Check node1 and node2 are next to each other
        if abs(node1.position-node2.position) != 1:
            raise TransformationError(
                "Error in {0} transformation. Nodes are not siblings "
                "who are next to each other.".format(self.name))
        # Check that the iteration space is the same
        if node1.iteration_space != node2.iteration_space:
            raise TransformationError(
                "Error in {0} transformation. Loops do not have the "
                "same iteration space.".format(self.name))

    def apply(self, node1, node2, options=None):
        # pylint: disable=arguments-differ
        ''' Fuses two loops represented by `psyclone.psyir.nodes.Node` objects
        after performing validity checks.

        :param node1: the first Node that is being checked.
        :type node1: :py:class:`psyclone.psyir.nodes.Node`
        :param node2: the second Node that is being checked.
        :type node2: :py:class:`psyclone.psyir.nodes.Node`
        :param options: a dictionary with options for transformations.
        :type options: dictionary of string:values or None

        :returns: two-tuple of the modified Schedule and a record of \
                  the transformation.
        :rtype: (:py:class:`psyclone.psyir.nodes.Schedule`, \
                 :py:class:`psyclone.undoredo.Memento`).
        '''

        # Validity checks for the supplied nodes
        self.validate(node1, node2, options)

        schedule = node1.root

        # Create a memento of the schedule and the proposed transformation
        keep = Memento(schedule, self, [node1, node2])

        # Add loop contents of node2 to node1
        node1.loop_body.children.extend(node2.loop_body)

        # Change the parent of the loop contents of node2 to node1
        for child in node2.loop_body:
            child.parent = node1.loop_body

        # Remove node2
        node2.parent.children.remove(node2)

        return schedule, keep


class GOceanLoopFuseTrans(LoopFuseTrans):
    ''' GOcean API specialisation of the :py:class:`base class <LoopFuseTrans>`
    in order to fuse two GOcean loops after performing validity checks (e.g.
    that the loops are over the same grid-point type). For example:

    >>> from psyclone.parse.algorithm import parse
    >>> from psyclone.psyGen import PSyFactory
    >>> ast, invokeInfo = parse("shallow_alg.f90")
    >>> psy = PSyFactory("gocean1.0").create(invokeInfo)
    >>> schedule = psy.invokes.get('invoke_0').schedule
    >>> schedule.view()
    >>>
    >>> from psyclone.transformations import GOceanLoopFuseTrans
    >>> ftrans = GOceanLoopFuseTrans()
    >>> new_schedule, memento = ftrans.apply(schedule[0], schedule[1])
    >>> new_schedule.view()
    '''

    def __str__(self):
        return ("Fuse two adjacent loops together with GOcean-specific "
                "validity checks")

    @property
    def name(self):
        ''' Returns the name of this transformation as a string.'''
        return "GOceanLoopFuse"

    def validate(self, node1, node2, options=None):
        '''Checks if it is valid to apply the GOceanLoopFuseTrans
        transform. It ensures that the fused loops are over
        the same grid-point types, before calling the normal
        LoopFuseTrans validation function.

        :param node1: the first Node representing a GOLoop.
        :type node1: :py:class:`psyclone.gocean1p0.GOLoop`
        :param node2: the second Node representing a GOLoop.
        :type node2: :py:class:`psyclone.gocean1p0.GOLoop`
        :param options: a dictionary with options for transformations.
        :type options: dictionary of string:values or None

        :raises TransformationError: if the supplied loops are over \
                                     different grid-point types.

        :raises TransformationError: if invalid parameters are passed in.

        '''
        import psyclone.gocean1p0
        import psyclone.gocean0p1
        # Either both nodes are gocean1.0 loop nodes, or both
        # nodes are gocean0.1 loop nodes, otherwise raise an exception:
        if not ((isinstance(node1, psyclone.gocean0p1.GOLoop) and
                 isinstance(node2, psyclone.gocean0p1.GOLoop)) or
                (isinstance(node1, psyclone.gocean1p0.GOLoop) and
                 isinstance(node2, psyclone.gocean1p0.GOLoop))):
            raise TransformationError("Error in {0} transformation. "
                                      "Both nodes must be of the same "
                                      "GOLoop class.".format(self.name))

        super(GOceanLoopFuseTrans, self).validate(node1, node2, options)

        if node1.field_space != node2.field_space:
            raise TransformationError(
                "Error in {0} transformation. Cannot "
                "fuse loops that are over different grid-point types: "
                "{1} {2}".format(self.name, node1.field_space,
                                 node2.field_space))

    def apply(self, node1, node2, options=None):
        ''' Fuses two `psyclone.gocean1p0.GOLoop` loops after performing
        validity checks by calling :py:meth:`LoopFuseTrans.apply` method
        of the base class.

        :param node1: the first Node representing a GOLoop.
        :type node1: :py:class:`psyclone.gocean1p0.GOLoop`
        :param node2: the second Node representing a GOLoop.
        :type node2: :py:class:`psyclone.gocean1p0.GOLoop`
        :param options: a dictionary with options for transformations.
        :type options: dictionary of string:values or None

        :returns: two-tuple of the modified Schedule and a record of \
                  the transformation.
        :rtype: (:py:class:`psyclone.psyir.nodes.Schedule`, \
                 :py:class:`psyclone.undoredo.Memento`)

        :raises TransformationError: if the supplied loops are over \
                                     different grid-point types.
        :raises TransformationError: if there is an unexpected exception.
        '''

        # Validate first
        self.validate(node1, node2, options)

        # Now check for GOcean-specific constraints before applying
        # the transformation
        try:
            return LoopFuseTrans.apply(self, node1, node2, options)
        except Exception as err:
            raise TransformationError(
                "Error in {0} transformation. Unexpected exception: {1}".
                format(self.name, err))


class DynamoLoopFuseTrans(LoopFuseTrans):
    ''' Dynamo0.3 API specialisation of the
    :py:class:`base class <LoopFuseTrans>` in order to fuse two Dynamo
    loops after performing validity checks. For example:

    >>> from psyclone.parse.algorithm import parse
    >>> from psyclone.psyGen import PSyFactory
    >>>
    >>> API = "dynamo0.3"
    >>> FILENAME = "alg.x90"
    >>> ast, invokeInfo = parse(FILENAME, api=API)
    >>> psy = PSyFactory(API, distributed_memory=False).create(invoke_info)
    >>> schedule = psy.invokes.get('invoke_0').schedule
    >>>
    >>> from psyclone.transformations import DynamoLoopFuseTrans
    >>> ftrans =  DynamoLoopFuseTrans()
    >>>
    >>> new_schedule, memento = ftrans.apply(schedule[0], schedule[1])
    >>> new_schedule.view()

    The optional argument `same_space` can be set as

    >>> ftrans.same_space = True

    after the instance of the transformation is created.
    '''

    def __init__(self, same_space=False):
        # Creates the 'same_space' attribute. Its value is set in via
        # the setter method below.
        # TODO: Remove when the suport for multiple options in
        # Transformations is introduced (issue #478)
        self._same_space = same_space

    def __str__(self):
        return ("Fuse two adjacent loops together with Dynamo-specific "
                "validity checks")

    @property
    def name(self):
        ''' Returns the name of this transformation as a string.'''
        return "DynamoLoopFuse"

    # TODO: Remove the 'same_space' property and the setter below and
    # reformulate the relevant tests and documentation when the suport for
    # multiple options in Transformations is introduced (issue #478)
    @property
    def same_space(self):
        ''' Returns the `same_space` flag that is specified when applying
        this transformation. The default value is `False`.
        This optional flag, set to `True`, asserts that an unknown iteration
        space (i.e. `ANY_SPACE`) matches the other iteration space. This is
        set at the user's own risk. If both iteration spaces are discontinuous
        the loops can be fused without having to use the `same_space` flag.'''
        return self._same_space

    @same_space.setter
    def same_space(self, value):
        ''' Sets value of the `same_space` flag and checks that the
        supplied value is Boolean or None.

        :param value: optional argument to determine whether two unknown \
                      function spaces are the same. The default value is \
                      False (also when no value is provided).
        :type value: Boolean or None

        :raises TransformationError: if the provided value is not Boolean \
                                     or None.
        '''

        if not value:
            self._same_space = False
        elif isinstance(value, bool):
            self._same_space = value
        else:
            raise TransformationError(
                "Error in {0} transformation: The value of the 'same_space' "
                "flag must be either Boolean or None type, but the type of "
                "flag provided was '{1}'.".
                format(self.name, type(value).__name__))

    def validate(self, node1, node2, options=None):
        ''' Performs various checks to ensure that it is valid to apply
        the DynamoLoopFuseTrans transformation to the supplied loops.

        :param node1: the first Loop to fuse.
        :type node1: :py:class:`psyclone.dynamo0p3.DynLoop`
        :param node2: the second Loop to fuse.
        :type node2: :py:class:`psyclone.dynamo0p3.DynLoop`
        :param options: a dictionary with options for transformations.
        :type options: dictionary of string:values or None

        :raises TransformationError: if either of the supplied loops contains \
                                     an inter-grid kernel.
        :raises TransformationError: if one or both function spaces have \
                                     invalid names.
        :raises TransformationError: if the `same_space` flag was set, but \
                                     does not apply because neither field \
                                     is on `ANY_SPACE` or the spaces are not \
                                     the same.
        :raises TransformationError: if one or more of the iteration spaces \
                                     is unknown (`ANY_SPACE`) and the \
                                     `same_space` flag is not set to `True`.
        :raises TransformationError: if the loops are over different spaces \
                                     that are not both discontinuous and \
                                     the loops both iterate over cells.
        :raises TransformationError: if the loops' upper bound names are \
                                     not the same.
        :raises TransformationError: if the halo-depth indices of two loops \
                                     are not the same.
        :raises TransformationError: if each loop already contains a reduction.
        :raises TransformationError: if the first loop has a reduction and \
                                     the second loop reads the result of \
                                     the reduction.
        '''
        # pylint: disable=too-many-locals,too-many-branches
        # Call the parent class validation first
        super(DynamoLoopFuseTrans, self).validate(node1, node2, options)

        # Now test for Dynamo-specific constraints

        from psyclone.dynamo0p3 import VALID_FUNCTION_SPACE_NAMES, \
            VALID_DISCONTINUOUS_FUNCTION_SPACE_NAMES

        # 1) Check that we don't have an inter-grid kernel
        check_intergrid(node1)
        check_intergrid(node2)

        # 2) Check function space names
        node1_fs_name = node1.field_space.orig_name
        node2_fs_name = node2.field_space.orig_name
        # 2.1) Check that both function spaces are valid
        if not (node1_fs_name in VALID_FUNCTION_SPACE_NAMES and
                node2_fs_name in VALID_FUNCTION_SPACE_NAMES):
            raise TransformationError(
                "Error in {0} transformation: One or both function "
                "spaces '{1}' and '{2}' have invalid names.".
                format(self.name, node1_fs_name, node2_fs_name))
        # Check whether any of the spaces is ANY_SPACE. Loop fusion over
        # ANY_SPACE is allowed only when the 'same_space' flag is set
        node_on_any_space = node1_fs_name in VALID_ANY_SPACE_NAMES or \
            node2_fs_name in VALID_ANY_SPACE_NAMES
        # 2.2) If 'same_space' is true check that both function spaces are
        # the same or that at least one of the nodes is on ANY_SPACE. The
        # former case is convenient when loop fusion is applied generically.
        if self.same_space:
            if node1_fs_name == node2_fs_name:
                pass
            elif not node_on_any_space:
                raise TransformationError(
                    "Error in {0} transformation: The 'same_space' "
                    "flag was set, but does not apply because "
                    "neither field is on 'ANY_SPACE'.".format(self))
        # 2.3) If 'same_space' is not True then make further checks
        else:
            # 2.3.1) Check whether one or more of the function spaces
            # is ANY_SPACE without the 'same_space' flag
            if node_on_any_space:
                raise TransformationError(
                    "Error in {0} transformation: One or more of the "
                    "iteration spaces is unknown ('ANY_SPACE') so loop "
                    "fusion might be invalid. If you know the spaces "
                    "are the same then please set the 'same_space' "
                    "optional argument to 'True'.".format(self.name))
            # 2.3.2) Check whether specific function spaces are the
            # same. If they are not, the loop fusion is still possible
            # but only when both function spaces are discontinuous
            # (w3, w2v, wtheta or any_discontinuous_space) and the upper
            # loop bounds are the same (checked further below).
            if node1_fs_name != node2_fs_name:
                if not (node1_fs_name in
                        VALID_DISCONTINUOUS_FUNCTION_SPACE_NAMES and
                        node2_fs_name in
                        VALID_DISCONTINUOUS_FUNCTION_SPACE_NAMES):
                    raise TransformationError(
                        "Error in {0} transformation: Cannot fuse loops "
                        "that are over different spaces '{1}' and '{2}' "
                        "unless they are both discontinuous.".
                        format(self.name, node1_fs_name,
                               node2_fs_name))

        # 3) Check upper loop bounds
        if node1.upper_bound_name != node2.upper_bound_name:
            raise TransformationError(
                "Error in {0} transformation: The upper bound names "
                "are not the same. Found '{1}' and '{2}'.".
                format(self.name, node1.upper_bound_name,
                       node2.upper_bound_name))

        # 4) Check halo depths
        if node1.upper_bound_halo_depth != node2.upper_bound_halo_depth:
            raise TransformationError(
                "Error in {0} transformation: The halo-depth indices "
                "are not the same. Found '{1}' and '{2}'.".
                format(self.name, node1.upper_bound_halo_depth,
                       node2.upper_bound_halo_depth))

        # 5) Check for reductions
        from psyclone.psyGen import MAPPING_SCALARS
        from psyclone.core.access_type import AccessType
        arg_types = MAPPING_SCALARS.values()
        all_reductions = AccessType.get_valid_reduction_modes()
        node1_red_args = node1.args_filter(arg_types=arg_types,
                                           arg_accesses=all_reductions)
        node2_red_args = node2.args_filter(arg_types=arg_types,
                                           arg_accesses=all_reductions)

        if node1_red_args and node2_red_args:
            raise TransformationError(
                "Error in {0} transformation: Cannot fuse loops "
                "when each loop already contains a reduction.".
                format(self.name))
        if node1_red_args:
            for reduction_arg in node1_red_args:
                other_args = node2.args_filter()
                for arg in other_args:
                    if reduction_arg.name == arg.name:
                        raise TransformationError(
                            "Error in {0} transformation: Cannot fuse "
                            "loops as the first loop has a reduction "
                            "and the second loop reads the result of "
                            "the reduction.".format(self.name))

    def apply(self, node1, node2, options=None):
        ''' Fuses two `psyclone.dynamo0p3.DynLoop` loops after performing
        validity checks by calling :py:meth:`LoopFuseTrans.apply` method
        of the base class.

        :param node1: the first Loop to fuse.
        :type node1: :py:class:`psyclone.dynamo0p3.DynLoop`
        :param node2: the second Loop to fuse.
        :type node2: :py:class:`psyclone.dynamo0p3.DynLoop`
        :param options: a dictionary with options for transformations.
        :type options: dictionary of string:values or None

        :returns: two-tuple of the modified Schedule and a record of \
                  the transformation.
        :rtype: (:py:class:`psyclone.psyir.nodes.Schedule`, \
                 :py:class:`psyclone.undoredo.Memento`)
        '''

        # Validity checks for the supplied nodes
        self.validate(node1, node2, options)

        # Apply fuse method from the parent class
        return super(DynamoLoopFuseTrans, self).apply(node1, node2, options)


@six.add_metaclass(abc.ABCMeta)
class ParallelLoopTrans(Transformation):

    '''
    Adds an orphaned directive to a loop indicating that it should be
    parallelised. i.e. the directive must be inside the scope of some
    other Parallel REGION. This condition is tested at
    code-generation time.

    '''
    @abc.abstractmethod
    def __str__(self):
        return  # pragma: no cover

    @abc.abstractproperty
    def name(self):
        '''
        :returns: the name of this transformation as a string.
        :rtype: str
        '''

    @abc.abstractmethod
    def _directive(self, parent, children, collapse=None):
        '''
        Returns the directive object to insert into the Schedule.
        Must be implemented by sub-class.

        :param parent: the parent of this Directive in the Schedule.
        :type parent: :py:class:`psyclone.psyir.nodes.Node`
        :param children: list of nodes that will be children of this Directive.
        :type children: list of :py:class:`psyclone.psyir.nodes.Node`
        :param int collapse: the number of tightly-nested loops to which \
                             this directive applies or None.

        :returns: the new Directive node.
        :rtype: sub-class of :py:class:`psyclone.psyGen.Directive`.
        '''

    def validate(self, node, options=None):
        '''
        Perform validation checks before applying the transformation

        :param node: the node we are checking.
        :type node: :py:class:`psyclone.psyir.nodes.Node`
        :param options: a dictionary with options for transformations.\
                        This transform supports "collapse", which is the\
                        number of nested loops to collapse.
        :type options: dictionary of string:values or None
        :param int options["collapse"]: number of nested loops to collapse \
                                        or None.

        :raises TransformationError: if the node is not a \
                :py:class:`psyclone.psyir.nodes.Loop`.
        :raises TransformationError: if the \
                :py:class:`psyclone.psyir.nodes.Loop` loop iterates over \
                colours.

        '''
        # Check that the supplied node is a Loop
        from psyclone.psyir.nodes import Loop
        if not isinstance(node, Loop):
            raise TransformationError(
                "Cannot apply a parallel-loop directive to something that is "
                "not a loop")
        # Check we are not a sequential loop
        # TODO add a list of loop types that are sequential
        if node.loop_type == 'colours':
            raise TransformationError("Error in "+self.name+" transformation. "
                                      "The target loop is over colours and "
                                      "must be computed serially.")
        if not options:
            options = {}
        collapse = options.get("collapse", None)

        # If 'collapse' is specified, check that it is an int and that the
        # loop nest has at least that number of loops in it
        if collapse:
            if not isinstance(collapse, int):
                raise TransformationError(
                    "The 'collapse' argument must be an integer but got an "
                    "object of type {0}".format(type(collapse)))
            if collapse < 2:
                raise TransformationError(
                    "It only makes sense to collapse 2 or more loops "
                    "but got a value of {0}".format(collapse))
            # Count the number of loops in the loop nest
            loop_count = 0
            cnode = node
            while isinstance(cnode, Loop):
                loop_count += 1
                # Loops must be tightly nested (no intervening statements)
                cnode = cnode.loop_body[0]
            if collapse > loop_count:
                raise TransformationError(
                    "Cannot apply COLLAPSE({0}) clause to a loop nest "
                    "containing only {1} loops".format(collapse, loop_count))

    def apply(self, node, options=None):
        '''
        Apply the Loop transformation to the specified node in a
        Schedule. This node must be a Loop since this transformation
        corresponds to wrapping the generated code with directives,
        e.g. for OpenMP:

        .. code-block:: fortran

          !$OMP DO
          do ...
             ...
          end do
          !$OMP END DO

        At code-generation time (when gen_code()` is called), this node must be
        within (i.e. a child of) a PARALLEL region.

        :param node: the supplied node to which we will apply the \
                     Loop transformation.
        :type node: :py:class:`psyclone.psyir.nodes.Node`
        :param options: a dictionary with options for transformations. \
        :type options: dictionary of string:values or None
        :param int options["collapse"]: the number of loops to collapse into \
                single iteration space or None.

        :returns: (:py:class:`psyclone.psyir.nodes.Schedule`, \
                   :py:class:`psyclone.undoredo.Memento`)

        '''
        if not options:
            options = {}
        self.validate(node, options)

        schedule = node.root

        collapse = options.get("collapse", None)

        # create a memento of the schedule and the proposed
        # transformation
        keep = Memento(schedule, self, [node, options])

        # keep a reference to the node's original parent and its index as these
        # are required and will change when we change the node's location
        node_parent = node.parent
        node_position = node.position

        # Add our orphan loop directive setting its parent to the node's
        # parent and its children to the node. This calls down to the sub-class
        # to get the type of directive we require.
        directive = self._directive(node_parent, [node], collapse)

        # Add the loop directive as a child of the node's parent
        node_parent.addchild(directive, index=node_position)

        # Change the node's parent to be the loop directive's Schedule.
        node.parent = directive.dir_body

        # Remove the reference to the loop from the original parent.
        node_parent.children.remove(node)

        return schedule, keep


class OMPLoopTrans(ParallelLoopTrans):

    '''
    Adds an orphaned OpenMP directive to a loop. i.e. the directive
    must be inside the scope of some other OMP Parallel
    REGION. This condition is tested at code-generation time. The
    optional 'reprod' argument in the apply method decides whether
    standard OpenMP reduction support is to be used (which is not
    reproducible) or whether a manual reproducible reproduction is
    to be used.

    :param str omp_schedule: the OpenMP schedule to use.

    For example:

    >>> from psyclone.parse.algorithm import parse
    >>> from psyclone.parse.utils import ParseError
    >>> from psyclone.psyGen import PSyFactory
    >>> from psyclone.errors import GenerationError
    >>> api = "gocean1.0"
    >>> filename = "nemolite2d_alg.f90"
    >>> ast, invokeInfo = parse(filename, api=api, invoke_name="invoke")
    >>> psy = PSyFactory(api).create(invokeInfo)
    >>> print psy.invokes.names
    >>>
    >>> from psyclone.psyGen import TransInfo
    >>> t = TransInfo()
    >>> ltrans = t.get_trans_name('OMPLoopTrans')
    >>> rtrans = t.get_trans_name('OMPParallelTrans')
    >>>
    >>> schedule = psy.invokes.get('invoke_0').schedule
    >>> schedule.view()
    >>> new_schedule = schedule
    >>>
    # Apply the OpenMP Loop transformation to *every* loop
    # in the schedule
    >>> for child in schedule.children:
    >>>     newschedule, memento = ltrans.apply(child, reprod=True)
    >>>     schedule = newschedule
    >>>
    # Enclose all of these loops within a single OpenMP
    # PARALLEL region
    >>> rtrans.omp_schedule("dynamic,1")
    >>> newschedule, memento = rtrans.apply(schedule.children)
    >>>
    >>>

    '''
    def __init__(self, omp_schedule="static"):
        # Whether or not to generate code for (run-to-run on n threads)
        # reproducible OpenMP reductions. This setting can be overridden
        # via the `reprod` argument to the apply() method.
        self._reprod = Config.get().reproducible_reductions

        self._omp_schedule = ""
        # Although we create the _omp_schedule attribute above (so that
        # pylint doesn't complain), we actually set its value using
        # the setter method in order to make use of the latter's error
        # checking.
        self.omp_schedule = omp_schedule

        super(OMPLoopTrans, self).__init__()

    def __str__(self):
        return "Adds an 'OpenMP DO' directive to a loop"

    @property
    def name(self):
        ''' Returns the name of this transformation as a string.'''
        return "OMPLoopTrans"

    @property
    def omp_schedule(self):
        ''' Returns the OpenMP schedule that will be specified by
            this transformation. The default schedule is 'static'.'''
        return self._omp_schedule

    @omp_schedule.setter
    def omp_schedule(self, value):
        ''' Sets the OpenMP schedule that will be specified by
            this transformation. Checks that the string supplied in
            :py:obj:`value` is a recognised OpenMP schedule. '''

        # Some schedules have an optional chunk size following a ','
        value_parts = value.split(',')
        if value_parts[0].lower() not in VALID_OMP_SCHEDULES:
            raise TransformationError("Valid OpenMP schedules are {0} "
                                      "but got {1}".
                                      format(VALID_OMP_SCHEDULES,
                                             value_parts[0]))
        if len(value_parts) > 1:
            if value_parts[0] == "auto":
                raise TransformationError("Cannot specify a chunk size "
                                          "when using an OpenMP schedule"
                                          " of 'auto'")
            if value_parts[1].strip() == "":
                raise TransformationError("Supplied OpenMP schedule '{0}'"
                                          " has missing chunk-size.".
                                          format(value))

        self._omp_schedule = value

    def _directive(self, parent, children, collapse=None):
        '''
        Creates the type of directive needed for this sub-class of
        transformation.

        :param parent: the Node that will be the parent of the created \
                       directive Node.
        :param children: list of Nodes that will be the children of \
                         the created directive.
        :type children: list of :py:class:`psyclone.psyir.nodes.Node`
        :param int collapse: currently un-used but required to keep \
                             interface the same as in base class.
        :returns: the new node representing the directive in the AST
        :rtype: :py:class:`psyclone.psyGen.OMPDoDirective`
        :raises NotImplementedError: if a collapse argument is supplied
        '''
        if collapse:
            raise NotImplementedError(
                "The COLLAPSE clause is not yet supported for '!$omp do' "
                "directives.")

        from psyclone.psyGen import OMPDoDirective
        _directive = OMPDoDirective(parent=parent,
                                    children=children,
                                    omp_schedule=self.omp_schedule,
                                    reprod=self._reprod)
        return _directive

    def apply(self, node, options=None):
        '''Apply the OMPLoopTrans transformation to the specified node in a
        Schedule. This node must be a Loop since this transformation
        corresponds to wrapping the generated code with directives like so:

        .. code-block:: fortran

          !$OMP DO
          do ...
             ...
          end do
          !$OMP END DO

        At code-generation time (when
        :py:meth:`OMPLoopDirective.gen_code` is called), this node must be
        within (i.e. a child of) an OpenMP PARALLEL region.

        If the keyword "reprod" is specified in the options, it will cause a
        reproducible reduction to be generated if it is set to True, otherwise
        the default value (as read from the psyclone.cfg file) will be used.
        Note, reproducible in this case means obtaining the same results
        with the same number of OpenMP threads, not for different
        numbers of OpenMP threads.

        :param node: the supplied node to which we will apply the \
                     OMPLoopTrans transformation
        :type node: :py:class:`psyclone.psyir.nodes.Node`
        :param options: a dictionary with options for transformations\
                        and validation.
        :type options: dictionary of string:values or None
        :param bool options["reprod"]:
                indicating whether reproducible reductions should be used. \
                By default the value from the config file will be used.

        :returns: (:py:class:`psyclone.psyir.nodes.Schedule`, \
        :py:class:`psyclone.undoredo.Memento`)

        '''
        from psyclone.nemo import NemoInvokeSchedule

        if not options:
            options = {}
        self._reprod = options.get("reprod",
                                   Config.get().reproducible_reductions)

        # Add variable names for OMP functions into the InvokeSchedule (root)
        # symboltable if they don't already exist
        if not isinstance(node.root, NemoInvokeSchedule):
            symtab = node.root.symbol_table
            try:
                symtab.lookup_with_tag("omp_thread_index")
            except KeyError:
                thread_idx = symtab.new_symbol_name("th_idx")
                symtab.add(DataSymbol(thread_idx, DataType.INTEGER),
                           tag="omp_thread_index")
            try:
                symtab.lookup_with_tag("omp_num_threads")
            except KeyError:
                nthread = symtab.new_symbol_name("nthreads")
                symtab.add(DataSymbol(nthread, DataType.INTEGER),
                           tag="omp_num_threads")

        return super(OMPLoopTrans, self).apply(node, options)


class ACCLoopTrans(ParallelLoopTrans):
    '''
    Adds an OpenACC loop directive to a loop. This directive must be within
    the scope of some OpenACC Parallel region (at code-generation time).

    For example:

    >>> from psyclone.parse.algorithm import parse
    >>> from psyclone.parse.utils import ParseError
    >>> from psyclone.psyGen import PSyFactory
    >>> from psyclone.errors import GenerationError
    >>> api = "gocean1.0"
    >>> filename = "nemolite2d_alg.f90"
    >>> ast, invokeInfo = parse(filename, api=api, invoke_name="invoke")
    >>> psy = PSyFactory(api).create(invokeInfo)
    >>>
    >>> from psyclone.psyGen import TransInfo
    >>> t = TransInfo()
    >>> ltrans = t.get_trans_name('ACCLoopTrans')
    >>> rtrans = t.get_trans_name('ACCParallelTrans')
    >>>
    >>> schedule = psy.invokes.get('invoke_0').schedule
    >>> schedule.view()
    >>> new_schedule = schedule
    >>>
    # Apply the OpenACC Loop transformation to *every* loop
    # in the schedule
    >>> for child in schedule.children:
    >>>     newschedule, memento = ltrans.apply(child, reprod=True)
    >>>     schedule = newschedule
    >>>
    # Enclose all of these loops within a single OpenACC
    # PARALLEL region
    >>> rtrans.omp_schedule("dynamic,1")
    >>> newschedule, memento = rtrans.apply(schedule.children)
    >>>

    '''
    def __init__(self):
        # Whether to add the "independent" clause
        # to the loop directive.
        self._independent = True
        self._sequential = False
        super(ACCLoopTrans, self).__init__()

    def __str__(self):
        return "Adds an 'OpenACC loop' directive to a loop"

    @property
    def name(self):
        ''' Returns the name of this transformation as a string.'''
        return "ACCLoopTrans"

    def _directive(self, parent, children, collapse=None):
        '''
        Creates the ACCLoopDirective needed by this sub-class of
        transformation.

        :param parent: the parent Node of the new directive Node.
        :type parent: :py:class:`psyclone.psyir.nodes.Node`
        :param children: list of child nodes of the new directive Node.
        :type children: list of :py:class:`psyclone.psyir.nodes.Node`
        :param int collapse: number of nested loops to collapse or None if \
                             no collapse attribute is required.
        '''
        from psyclone.psyGen import ACCLoopDirective
        directive = ACCLoopDirective(parent=parent,
                                     children=children,
                                     collapse=collapse,
                                     independent=self._independent,
                                     sequential=self._sequential)
        return directive

    def apply(self, node, options=None):
        '''
        Apply the ACCLoop transformation to the specified node. This node
        must be a Loop since this transformation corresponds to
        inserting a directive immediately before a loop, e.g.:

        .. code-block:: fortran

          !$ACC LOOP
          do ...
             ...
          end do

        At code-generation time (when
        :py:meth:`psyclone.psyGen.ACCLoopDirective.gen_code` is called), this
        node must be within (i.e. a child of) a PARALLEL region.

        :param node: the supplied node to which we will apply the \
                     Loop transformation.
        :type node: :py:class:`psyclone.psyir.nodes.Loop`
        :param options: a dictionary with options for transformations.
        :type options: dictionary of string:values or None
        :param int options["collapse"]: number of nested loops to collapse.
        :param bool options["independent"]: whether to add the "independent" \
                clause to the directive (not strictly necessary within \
                PARALLEL regions).

        :returns: 2-tuple of new schedule and memento of transform
        :rtype: (:py:class:`psyclone.dynamo0p3.DynInvokeSchedule`, \
                 :py:class:`psyclone.undoredo.Memento`)

        '''
        # Store sub-class specific options. These are used when
        # creating the directive (in the _directive() method).
        if not options:
            options = {}
        self._independent = options.get("independent", True)
        self._sequential = options.get("sequential", False)

        # Call the apply() method of the base class
        return super(ACCLoopTrans, self).apply(node, options)


class OMPParallelLoopTrans(OMPLoopTrans):

    ''' Adds an OpenMP PARALLEL DO directive to a loop.

        For example:

        >>> from psyclone.parse.algorithm import parse
        >>> from psyclone.psyGen import PSyFactory
        >>> ast, invokeInfo = parse("dynamo.F90")
        >>> psy = PSyFactory("dynamo0.1").create(invokeInfo)
        >>> schedule = psy.invokes.get('invoke_v3_kernel_type').schedule
        >>> schedule.view()
        >>>
        >>> from psyclone.transformations import OMPParallelLoopTrans
        >>> trans = OMPParallelLoopTrans()
        >>> new_schedule, memento = trans.apply(schedule.children[0])
        >>> new_schedule.view()

    '''

    @property
    def name(self):
        ''' Returns the name of this transformation as a string.'''
        return "OMPParallelLoopTrans"

    def __str__(self):
        return "Add an 'OpenMP PARALLEL DO' directive with no validity checks"

    def validate(self, node, options=None):
        '''Validity checks for input arguments.

        :param node: the PSyIR node to validate.
        :type node: :py:class:`psyclone.psyir.nodes.Node`
        :param options: a dictionary with options for transformations.
        :type options: dictionary of string:values or None

        :raises TransformationError: if the nodes is not a Loop.
        :raises TransformationError: if the nodes is over colours.

         '''
        # Check that the supplied Node is a Loop
        from psyclone.psyir.nodes import Loop
        if not isinstance(node, Loop):
            raise TransformationError("Error in {0} transformation. The "
                                      "node is not a loop.".format(self.name))

        # Check we are not a sequential loop
        if node.loop_type == 'colours':
            raise TransformationError("Error in "+self.name+" transformation. "
                                      "The requested loop is over colours and "
                                      "must be computed serially.")
        super(OMPParallelLoopTrans, self).validate(node, options)

    def apply(self, node, options=None):
        ''' Apply an OMPParallelLoop Transformation to the supplied node
        (which must be a Loop). In the generated code this corresponds to
        wrapping the Loop with directives:

        .. code-block:: fortran

          !$OMP PARALLEL DO ...
          do ...
            ...
          end do
          !$OMP END PARALLEL DO

        :param node: the node (loop) to which to apply the transformation.
        :type node: :py:class:`psyclone.f2pygen.DoGen`
        :param options: a dictionary with options for transformations\
                        and validation.
        :type options: dictionary of string:values or None

        :returns: two-tuple of transformed schedule and a record of the \
                  transformation.
        :rtype: (:py:class:`psyclone.psyir.nodes.Schedule, \
                 :py:class:`psyclone.undoredo.Memento`)
        '''
        self.validate(node, options)

        schedule = node.root
        # create a memento of the schedule and the proposed transformation
        keep = Memento(schedule, self, [node])

        # keep a reference to the node's original parent and its index as these
        # are required and will change when we change the node's location
        node_parent = node.parent
        node_position = node.position

        # add our OpenMP loop directive setting its parent to the node's
        # parent and its children to the node
        from psyclone.psyGen import OMPParallelDoDirective
        directive = OMPParallelDoDirective(parent=node_parent,
                                           children=[node],
                                           omp_schedule=self.omp_schedule)

        # add the OpenMP loop directive as a child of the node's parent
        node_parent.addchild(directive, index=node_position)

        # change the node's parent to be the Schedule of the loop directive
        node.parent = directive.dir_body

        # remove the original loop
        node_parent.children.remove(node)

        return schedule, keep


class DynamoOMPParallelLoopTrans(OMPParallelLoopTrans):

    ''' Dynamo-specific OpenMP loop transformation. Adds Dynamo specific
        validity checks. Actual transformation is done by the
        :py:class:`base class <OMPParallelLoopTrans>`.

    '''

    @property
    def name(self):
        ''' Returns the name of this transformation as a string.'''
        return "DynamoOMPParallelLoopTrans"

    def __str__(self):
        return "Add an OpenMP Parallel Do directive to a Dynamo loop"

    def apply(self, node, options=None):

        '''Perform Dynamo specific loop validity checks then call the
        :py:meth:`~OMPParallelLoopTrans.apply` method of the
        :py:class:`base class <OMPParallelLoopTrans>`.

        :param node: the Node in the Schedule to check
        :type node: :py:class:`psyclone.psyir.nodes.Node`
        :param options: a dictionary with options for transformations.
        :type options: dictionary of string:values or None

        :raises TransformationError: if the associated loop requires \
                colouring.

        :returns: 2-tuple of new schedule and memento of transform.
        :rtype: (:py:class:`psyclone.dynamo0p3.DynInvokeSchedule`, \
                 :py:class:`psyclone.undoredo.Memento`)

        '''
        self.validate(node, options)

        # If the loop is not already coloured then check whether or not
        # it should be. If the field space is discontinuous (including
        # any_discontinuous_space) then we don't need to worry about
        # colouring.
        from psyclone.dynamo0p3 import VALID_DISCONTINUOUS_FUNCTION_SPACE_NAMES
        if node.field_space.orig_name not in \
           VALID_DISCONTINUOUS_FUNCTION_SPACE_NAMES:
            if node.loop_type is not 'colour' and node.has_inc_arg():
                raise TransformationError(
                    "Error in {0} transformation. The kernel has an "
                    "argument with INC access. Colouring is required.".
                    format(self.name))

        return OMPParallelLoopTrans.apply(self, node)


class GOceanOMPParallelLoopTrans(OMPParallelLoopTrans):

    '''GOcean specific OpenMP Do loop transformation. Adds GOcean
       specific validity checks (that supplied Loop is an inner or outer
       loop). Actual transformation is done by
       :py:class:`base class <OMPParallelLoopTrans>`.

       :param omp_schedule: the omp schedule to be created. Must be one of
           'runtime', 'static', 'dynamic', 'guided' or 'auto'.
       '''

    @property
    def name(self):
        ''' Returns the name of this transformation as a string.'''
        return "GOceanOMPParallelLoopTrans"

    def __str__(self):
        return "Add an OpenMP Parallel Do directive to a GOcean loop"

    def apply(self, node, options=None):
        ''' Perform GOcean-specific loop validity checks then call
        :py:meth:`OMPParallelLoopTrans.apply`.

        :param node: a Loop node from an AST.
        :type node: :py:class:`psyclone.psyir.nodes.Loop`
        :param options: a dictionary with options for transformations\
                        and validation.
        :type options: dictionary of string:values or None

        :raises TransformationError: if the supplied node is not an inner or\
            outer loop.

        :returns: 2-tuple of new schedule and memento of transform
        :rtype: (:py:class:`psyclone.dynamo0p3.GOInvokeSchedule`, \
                 :py:class:`psyclone.undoredo.Memento`)

        '''
        self.validate(node, options)

        # Check we are either an inner or outer loop
        if node.loop_type not in ["inner", "outer"]:
            raise TransformationError(
                "Error in "+self.name+" transformation.  The requested loop"
                " is not of type inner or outer.")

        return OMPParallelLoopTrans.apply(self, node)


class Dynamo0p3OMPLoopTrans(OMPLoopTrans):

    ''' Dynamo 0.3 specific orphan OpenMP loop transformation. Adds
    Dynamo-specific validity checks. Actual transformation is done by
    :py:class:`base class <OMPLoopTrans>`.

    '''

    @property
    def name(self):
        ''' Returns the name of this transformation as a string.'''
        return "Dynamo0p3OMPLoopTrans"

    def __str__(self):
        return "Add an OpenMP DO directive to a Dynamo 0.3 loop"

    def apply(self, node, options=None):
        '''Perform Dynamo 0.3 specific loop validity checks then call
        :py:meth:`OMPLoopTrans.apply`.

        :param node: the Node in the Schedule to check
        :type node: :py:class:`psyclone.psyir.nodes.Node`
        :param options: a dictionary with options for transformations \
                        and validation.
        :type options: dictionary of string:values or None
        :param bool options["reprod"]:
                indicating whether reproducible reductions should be used. \
                By default the value from the config file will be used.

        :raise TransformationError: if an OMP loop transform would create \
                incorrect code.
        '''
        if not options:
            options = {}

        # Since this function potentially modifies the user's option
        # dictionary, create a copy:
        options = options.copy()
        # Make sure the default is set:
        options["reprod"] = options.get("reprod",
                                        Config.get().reproducible_reductions)

        self.validate(node, options)

        # If the loop is not already coloured then check whether or not
        # it should be
        if node.loop_type is not 'colour' and node.has_inc_arg():
            raise TransformationError(
                "Error in {0} transformation. The kernel has an argument"
                " with INC access. Colouring is required.".
                format(self.name))

        return OMPLoopTrans.apply(self, node, options)


class GOceanOMPLoopTrans(OMPLoopTrans):

    ''' GOcean-specific orphan OpenMP loop transformation. Adds GOcean
        specific validity checks (that the node is either an inner or outer
        Loop). Actual transformation is done by
        :py:class:`base class <OMPLoopTrans>`.

        :param omp_schedule: the omp schedule to be created. Must be one of
            'runtime', 'static', 'dynamic', 'guided' or 'auto'.

        '''

    @property
    def name(self):
        ''' Returns the name of this transformation as a string.'''
        return "GOceanOMPLoopTrans"

    def __str__(self):
        return "Add an OpenMP DO directive to a GOcean loop"

    def apply(self, node, options=None):
        '''Perform GOcean specific loop validity checks then call
        :py:meth:`OMPLoopTrans.apply`.

        :param node: the loop to parallelise using OMP Do.
        :type node: :py:class:`psyclone.psyir.nodes.Loop`
        :param options: a dictionary with options for transformations.
        :type options: dictionary of string:values or None

        '''
        # check node is a loop. Although this is not GOcean specific
        # it is required for the subsequent checks to function
        # correctly.
        from psyclone.psyir.nodes import Loop
        if not isinstance(node, Loop):
            raise TransformationError("Error in "+self.name+" transformation."
                                      " The node is not a loop.")
        # Check we are either an inner or outer loop
        if node.loop_type not in ["inner", "outer"]:
            raise TransformationError("Error in "+self.name+" transformation."
                                      " The requested loop is not of type "
                                      "inner or outer.")

        return OMPLoopTrans.apply(self, node, options)


class ColourTrans(Transformation):
    '''
    Apply a colouring transformation to a loop (in order to permit a
    subsequent parallelisation over colours). For example:

    >>> invoke = ...
    >>> schedule = invoke.schedule
    >>>
    >>> ctrans = ColourTrans()
    >>>
    >>> # Colour all of the loops
    >>> for child in schedule.children:
    >>>     cschedule, _ = ctrans.apply(child)
    >>>
    >>> csched.view()

    '''

    def __str__(self):
        return "Split a loop into colours"

    @property
    def name(self):
        ''' Returns the name of this transformation as a string.'''
        return "LoopColourTrans"

    def apply(self, node, options=None):
        '''
        Converts the Loop represented by :py:obj:`node` into a
        nested loop where the outer loop is over colours and the inner
        loop is over cells of that colour.

        :param node: the loop to transform.
        :type node: :py:class:`psyclone.psyir.nodes.Loop`
        :param options: a dictionary with options for transformations.
        :type options: dictionary of string:values or None

        :returns: Tuple of modified schedule and record of transformation
        :rtype: (:py:class:`psyclone.psyir.nodes.Schedule, \
                 :py:class:`psyclone.undoredo.Memento`)
        '''
        schedule = node.root

        # create a memento of the schedule and the proposed transformation
        keep = Memento(schedule, self, [node])

        node_parent = node.parent
        node_position = node.position

        # create a colours loop. This loops over colours and must be run
        # sequentially
        colours_loop = node.__class__(parent=node_parent, loop_type="colours")
        colours_loop.field_space = node.field_space
        colours_loop.iteration_space = node.iteration_space
        colours_loop.set_lower_bound("start")
        colours_loop.set_upper_bound("ncolours")
        # Add this loop as a child of the original node's parent
        node_parent.addchild(colours_loop, index=node_position)

        # create a colour loop. This loops over a particular colour and
        # can be run in parallel
        colour_loop = node.__class__(parent=colours_loop.loop_body,
                                     loop_type="colour")
        colour_loop.field_space = node.field_space
        colour_loop.field_name = node.field_name
        colour_loop.iteration_space = node.iteration_space
        colour_loop.set_lower_bound("start")
        colour_loop.kernel = node.kernel

        if Config.get().distributed_memory:
            index = node.upper_bound_halo_depth
            colour_loop.set_upper_bound("colour_halo", index)
        else:  # no distributed memory
            colour_loop.set_upper_bound("ncolour")
        # Add this loop as a child of our loop over colours
        colours_loop.loop_body.addchild(colour_loop)

        # add contents of node to colour loop
        colour_loop.loop_body.children.extend(node.loop_body)

        # change the parent of the node's contents to the colour loop
        for child in node.loop_body:
            child.parent = colour_loop.loop_body

        # remove original loop
        node_parent.children.remove(node)

        return schedule, keep


class KernelModuleInlineTrans(KernelTrans):
    '''Switches on, or switches off, the inlining of a Kernel subroutine
    into the PSy layer module. For example:

    >>> invoke = ...
    >>> schedule = invoke.schedule
    >>>
    >>> inline_trans = KernelModuleInlineTrans()
    >>>
    >>> ischedule, _ = inline_trans.apply(schedule.children[0].loop_body[0])
    >>> ischedule.view()

    .. warning ::
        For this transformation to work correctly, the Kernel subroutine
        must only use data that is passed in by argument, declared locally
        or included via use association within the subroutine. Two
        examples where in-lining will not work are:

        #. A variable is declared within the module that ``contains`` the
           Kernel subroutine and is then accessed within that Kernel;
        #. A variable is included via use association at the module level
           and accessed within the Kernel subroutine.

        The transformation will reject attempts to in-line such kernels.
    '''

    def __str__(self):
        return ("Inline (or cancel inline of) a kernel subroutine into the "
                "PSy module")

    @property
    def name(self):
        ''' Returns the name of this transformation as a string.'''
        return "KernelModuleInline"

    def apply(self, node, options=None):
        '''Checks that the node is of the correct type (a Kernel) then marks
        the Kernel to be inlined, or not, depending on the value of
        the inline option. If the inline option is not passed the
        Kernel is marked to be inlined.

        :param node: the loop to transform.
        :type node: :py:class:`psyclone.psyir.nodes.Loop`
        :param options: a dictionary with options for transformations.
        :type options: dictionary of string:values or None
        :param bool options["inline"]: whether the kernel should be module\
                inlined or not.

        :returns: 2-tuple of new schedule and memento of transform.
        :rtype: (:py:class:`psyclone.dynamo0p3.DynInvokeSchedule`, \
                 :py:class:`psyclone.undoredo.Memento`)

        '''
        self.validate(node, options)

        schedule = node.root

        # create a memento of the schedule and the proposed transformation
        keep = Memento(schedule, self, [node])

        if not options:
            options = {}
        inline = options.get("inline", True)

        # set kernel's inline status
        if node.module_inline == inline:
            # issue a warning here when we implement logging
            # print "Warning, Kernel inline is already set to "+str(inline)
            pass
        else:
            node.module_inline = inline

        return schedule, keep

    def validate(self, node, options=None):
        '''
        Check that the supplied kernel is eligible to be module inlined.

        :param node: the node in the PSyIR that is to be module inlined.
        :type node: sub-class of :py:class:`psyclone.psyir.nodes.Node`
        :param bool inline: whether or not the kernel is to be inlined.
        :param options: a dictionary with options for transformations.
        :type options: dictionary of string:values or None
        :param bool options["inline"]: whether the kernel should be module \
                                       inlined or not.

        :raises TransformationError: if the supplied kernel has itself been \
                                     transformed (Issue #229).
        '''
        super(KernelModuleInlineTrans, self).validate(node, options)

        if not options:
            options = {}
        inline = options.get("inline", True)

        if inline and node.modified:
            raise TransformationError("Cannot inline kernel {0} because it "
                                      "has previously been transformed.")


class Dynamo0p3ColourTrans(ColourTrans):

    '''Split a Dynamo 0.3 loop over cells into colours so that it can be
    parallelised. For example:

    >>> from psyclone.parse.algorithm import parse
    >>> from psyclone.psyGen import PSyFactory
    >>> import transformations
    >>> import os
    >>> import pytest
    >>>
    >>> TEST_API = "dynamo0.3"
    >>> _,info=parse(os.path.join(os.path.dirname(os.path.abspath(__file__)),
    >>>              "tests", "test_files", "dynamo0p3",
    >>>              "4.6_multikernel_invokes.f90"),
    >>>              api=TEST_API)
    >>> psy = PSyFactory(TEST_API).create(info)
    >>> invoke = psy.invokes.get('invoke_0')
    >>> schedule = invoke.schedule
    >>>
    >>> ctrans = Dynamo0p3ColourTrans()
    >>> otrans = DynamoOMPParallelLoopTrans()
    >>>
    >>> # Colour all of the loops
    >>> for child in schedule.children:
    >>>     cschedule, _ = ctrans.apply(child)
    >>>
    >>> # Then apply OpenMP to each of the colour loops
    >>> schedule = cschedule
    >>> for child in schedule.children:
    >>>     newsched, _ = otrans.apply(child.children[0])
    >>>
    >>> newsched.view()

    Colouring in the Dynamo 0.3 API is subject to the following rules:

    * Only kernels with an iteration space of CELLS and which modify a
      continuous field require colouring. Any other type of loop will
      cause this transformation to raise an exception.
    * A kernel may have at most one field with 'INC' access
    * A separate colour map will be required for each field that is coloured
      (if an invoke contains >1 kernel call)

    '''

    def __str__(self):
        return "Split a Dynamo 0.3 loop over cells into colours"

    @property
    def name(self):
        ''' Returns the name of this transformation as a string.'''
        return "Dynamo0p3LoopColourTrans"

    def apply(self, node, options=None):
        '''Performs Dynamo0.3-specific error checking and then uses the parent
        class to convert the Loop represented by :py:obj:`node` into a
        nested loop where the outer loop is over colours and the inner
        loop is over cells of that colour.

        :param node: the loop to transform.
        :type node: :py:class:`psyclone.dynamo0p3.DynLoop`
        :param options: a dictionary with options for transformations.\
        :type options: dictionary of string:values or None

        :returns: 2-tuple of new schedule and memento of transform.
        :rtype: (:py:class:`psyclone.dynamo0p3.DynInvokeSchedule`, \
                 :py:class:`psyclone.undoredo.Memento`)

        '''
        # check node is a loop
        from psyclone.psyir.nodes import Loop
        if not isinstance(node, Loop):
            raise TransformationError("Error in DynamoColour transformation. "
                                      "The supplied node is not a loop")
        # Check we need colouring
        from psyclone.dynamo0p3 import VALID_DISCONTINUOUS_FUNCTION_SPACE_NAMES
        if node.field_space.orig_name in \
           VALID_DISCONTINUOUS_FUNCTION_SPACE_NAMES:
            raise TransformationError(
                "Error in DynamoColour transformation. Loops iterating over "
                "a discontinuous function space are not currently supported.")

        # Colouring is only necessary (and permitted) if the loop is
        # over cells. Since this is the default it is represented by
        # an empty string.
        if node.loop_type != "":
            raise TransformationError(
                "Error in DynamoColour transformation. Only loops over cells "
                "may be coloured but this loop is over {0}".
                format(node.loop_type))

        # Check whether we have a field that has INC access
        if not node.has_inc_arg():
            # TODO generate a warning here as we don't need to colour
            # a loop that does not update a field with INC access
            pass

        # Check that we're not attempting to colour a loop that is
        # already within an OpenMP region (because the loop over
        # colours *must* be sequential)
        from psyclone.psyGen import OMPDirective
        if node.ancestor(OMPDirective):
            raise TransformationError("Cannot have a loop over colours "
                                      "within an OpenMP parallel region.")

        schedule, keep = ColourTrans.apply(self, node)

        return schedule, keep


@six.add_metaclass(abc.ABCMeta)
class ParallelRegionTrans(RegionTrans):
    '''
    Base class for transformations that create a parallel region.

    '''
    def __init__(self):
        # Holds the class instance for the type of parallel region
        # to generate
        self._pdirective = None
        super(ParallelRegionTrans, self).__init__()

    @abc.abstractmethod
    def __str__(self):
        pass  # pragma: no cover

    @abc.abstractproperty
    def name(self):
        ''' Returns the name of this transformation as a string.'''

    def validate(self, node_list, options=None):
        '''
        Check that the supplied list of Nodes are eligible to be
        put inside a parallel region.

        :param list node_list: list of nodes to put into a parallel region
        :param options: a dictionary with options for transformations.\
        :type options: dictionary of string:values or None
        :param bool options["node-type-check"]: this flag controls whether \
            or not the type of the nodes enclosed in the region should be \
            tested to avoid using unsupported nodes inside a region.

        :raises TransformationError: if the nodes cannot be put into a \
                                     parallel region.
        '''

        # Haloexchange calls existing within a parallel region are not
        # supported.
        from psyclone.psyGen import HaloExchange, InvokeSchedule
        for node in node_list:
            if isinstance(node, HaloExchange):
                raise TransformationError(
                    "A halo exchange within a parallel region is not "
                    "supported")

        if isinstance(node_list[0], InvokeSchedule):
            raise TransformationError(
                "A {0} transformation cannot be applied to an InvokeSchedule "
                "but only to one or more nodes from within an InvokeSchedule.".
                format(self.name))

        node_parent = node_list[0].parent

        for child in node_list:
            if child.parent is not node_parent:
                raise TransformationError(
                    "Error in {0} transformation: supplied nodes are not "
                    "children of the same parent.".format(self.name))
        super(ParallelRegionTrans, self).validate(node_list, options)

    def apply(self, nodes, options=None):
        '''
        Apply this transformation to a subset of the nodes within a
        schedule - i.e. enclose the specified Loops in the
        schedule within a single parallel region.

        :param nodes: a single Node or a list of Nodes.
        :type nodes: (list of) :py:class:`psyclone.psyir.nodes.Node`
        :param options: a dictionary with options for transformations.
        :type options: dictionary of string:values or None
        :param bool options["node-type-check"]: this flag controls if the \
                type of the nodes enclosed in the region should be tested \
                to avoid using unsupported nodes inside a region.

        :returns: 2-tuple of new schedule and memento of transform.
        :rtype: (:py:class:`psyclone.dynamo0p3.DynInvokeSchedule`, \
                 :py:class:`psyclone.undoredo.Memento`)

        '''

        # Check whether we've been passed a list of nodes or just a
        # single node. If the latter then we create ourselves a
        # list containing just that node.
        node_list = self.get_node_list(nodes)
        self.validate(node_list, options)

        # Keep a reference to the parent of the nodes that are to be
        # enclosed within a parallel region. Also keep the index of
        # the first child to be enclosed as that will become the
        # position of the new !$omp parallel directive.
        node_parent = node_list[0].parent
        node_position = node_list[0].position

        # create a memento of the schedule and the proposed
        # transformation
        schedule = node_list[0].root

        keep = Memento(schedule, self)

        # Create the parallel directive as a child of the
        # parent of the nodes being enclosed and with those nodes
        # as its children.
        # We slice the nodes list in order to get a new list object
        # (although the actual items in the list are still those in the
        # original). If we don't do this then we get an infinite
        # recursion in the new schedule.
        directive = self._pdirective(parent=node_parent,
                                     children=node_list[:])

        # Change all of the affected children so that they have
        # the region directive's Schedule as their parent. Note
        # that node_list is a copy, so we can remove children
        # from the tree without affecting the content of
        # node_list
        for child in node_list:
            # Remove child from the parent's list of children
            node_parent.children.remove(child)
            child.parent = directive.dir_body

        # Add the region directive as a child of the parent
        # of the nodes being enclosed and at the original location
        # of the first of these nodes
        node_parent.addchild(directive,
                             index=node_position)

        return schedule, keep


class OMPParallelTrans(ParallelRegionTrans):
    '''
    Create an OpenMP PARALLEL region by inserting directives. For
    example:

    >>> from psyclone.parse.algorithm import parse
    >>> from psyclone.parse.utils import ParseError
    >>> from psyclone.psyGen import PSyFactory
    >>> from psyclone.errors import GenerationError
    >>> api = "gocean1.0"
    >>> filename = "nemolite2d_alg.f90"
    >>> ast, invokeInfo = parse(filename, api=api, invoke_name="invoke")
    >>> psy = PSyFactory(api).create(invokeInfo)
    >>>
    >>> from psyclone.psyGen import TransInfo
    >>> t = TransInfo()
    >>> ltrans = t.get_trans_name('GOceanOMPLoopTrans')
    >>> rtrans = t.get_trans_name('OMPParallelTrans')
    >>>
    >>> schedule = psy.invokes.get('invoke_0').schedule
    >>> schedule.view()
    >>> new_schedule = schedule
    >>>
    >>> # Apply the OpenMP Loop transformation to *every* loop
    >>> # in the schedule
    >>> for child in schedule.children:
    >>>     newschedule, memento = ltrans.apply(child)
    >>>     schedule = newschedule
    >>>
    >>> # Enclose all of these loops within a single OpenMP
    >>> # PARALLEL region
    >>> newschedule, _ = rtrans.apply(schedule.children)
    >>> newschedule.view()

    '''
    from psyclone import psyGen
    from psyclone.psyir import nodes
    # The types of node that this transformation can enclose
    valid_node_types = (nodes.Loop, psyGen.Kern, psyGen.BuiltIn,
                        psyGen.OMPDirective, psyGen.GlobalSum,
                        nodes.Literal, nodes.Reference)

    def __init__(self):
        super(OMPParallelTrans, self).__init__()
        from psyclone.psyGen import OMPParallelDirective
        # Set the type of directive that the base class will use
        self._pdirective = OMPParallelDirective

    def __str__(self):
        return "Insert an OpenMP Parallel region"

    @property
    def name(self):
        '''
        :returns: the name of this transformation as a string.
        :rtype: str
        '''
        return "OMPParallelTrans"

    def validate(self, node_list, options=None):
        '''
        Perform OpenMP-specific validation checks.

        :param node_list: list of Nodes to put within parallel region.
        :type node_list: list of :py:class:`psyclone.psyir.nodes.Node`
        :param options: a dictionary with options for transformations.
        :type options: dictionary of string:values or None
        :param bool options["node-type-check"]: this flag controls if the \
                type of the nodes enclosed in the region should be tested \
                to avoid using unsupported nodes inside a region.

        :raises TransformationError: if the target Nodes are already within \
                                     some OMP parallel region.
        '''
        from psyclone.psyGen import OMPDirective

        if node_list[0].ancestor(OMPDirective):
            raise TransformationError("Error in OMPParallel transformation:" +
                                      " cannot create an OpenMP PARALLEL " +
                                      "region within another OpenMP region.")

        # Now call the general validation checks
        super(OMPParallelTrans, self).validate(node_list, options)


class ACCParallelTrans(ParallelRegionTrans):
    '''
    Create an OpenACC parallel region by inserting directives. This parallel
    region *must* come after an enter-data directive (see `ACCEnterDataTrans`)
    or within a data region (see `ACCDataTrans`). For example:

    >>> from psyclone.parse.algorithm import parse
    >>> from psyclone.psyGen import PSyFactory
    >>> api = "gocean1.0"
    >>> filename = "nemolite2d_alg.f90"
    >>> ast, invokeInfo = parse(filename, api=api, invoke_name="invoke")
    >>> psy = PSyFactory(api).create(invokeInfo)
    >>>
    >>> from psyclone.psyGen import TransInfo
    >>> t = TransInfo()
    >>> ptrans = t.get_trans_name('ACCParallelTrans')
    >>> dtrans = t.get_trans_name('ACCDataTrans')
    >>>
    >>> schedule = psy.invokes.get('invoke_0').schedule
    >>> schedule.view()
    >>>
    >>> # Enclose everything within a single OpenACC PARALLEL region
    >>> newschedule, _ = ptrans.apply(schedule.children)
    >>> # Add an enter-data directive
    >>> newschedule, _ = dtrans.apply(newschedule)
    >>> newschedule.view()
    '''
    from psyclone import psyGen
    from psyclone.psyir import nodes
    valid_node_types = (
        nodes.Loop, psyGen.Kern, nodes.IfBlock,
        psyGen.ACCLoopDirective, nodes.Assignment, nodes.Reference,
        nodes.Literal, nodes.BinaryOperation)

    def __init__(self):
        from psyclone.psyGen import ACCParallelDirective
        super(ACCParallelTrans, self).__init__()
        # Set the type of directive that the base class will use
        self._pdirective = ACCParallelDirective

    def __str__(self):
        return "Insert an OpenACC Parallel region"

    @property
    def name(self):
        '''
        :returns: the name of this transformation as a string.
        :rtype: str
        '''
        return "ACCParallelTrans"


class GOConstLoopBoundsTrans(Transformation):
    ''' Switch on (or off) the use of constant loop bounds within
    a GOInvokeSchedule. In the absence of constant loop bounds, PSyclone will
    generate loops where the bounds are obtained by de-referencing a field
    object, e.g.:

    .. code-block:: fortran

      DO j = my_field%grid%internal%ystart, my_field%grid%internal%ystop

    Some compilers are able to produce more efficient code if they are
    provided with information on the relative trip-counts of the loops
    within an Invoke. With constant loop bounds switched on, PSyclone
    generates code like:

    .. code-block:: fortran

      ny = my_field%grid%subdomain%internal%ystop
      ...
      DO j = 1, ny-1

    In practice, the application of the constant loop bounds looks
    something like, e.g.:

    >>> from psyclone.parse.algorithm import parse
    >>> from psyclone.psyGen import PSyFactory
    >>> import os
    >>> TEST_API = "gocean1.0"
    >>> _, info = parse(os.path.join("tests", "test_files", "gocean1p0",
    >>>                              "single_invoke.f90"),
    >>>                 api=TEST_API)
    >>> psy = PSyFactory(TEST_API).create(info)
    >>> invoke = psy.invokes.get('invoke_0_compute_cu')
    >>> schedule = invoke.schedule
    >>>
    >>> from psyclone.transformations import GOConstLoopBoundsTrans
    >>> clbtrans = GOConstLoopBoundsTrans()
    >>>
    >>> newsched, _ = clbtrans.apply(schedule)
    >>> # or, to turn off const. looop bounds:
    >>> # newsched, _ = clbtrans.apply(schedule, const_bounds=False)
    >>>
    >>> newsched.view()

    '''

    def __str__(self):
        return "Use constant loop bounds for all loops in a GOInvokeSchedule"

    @property
    def name(self):
        ''' Return the name of the Transformation as a string.'''
        return "GOConstLoopBoundsTrans"

    def apply(self, node, options=None):
        '''Switches constant loop bounds on or off for all loops in a
        GOInvokeSchedule. Default is 'on'.

        :param node: the GOInvokeSchedule of which all loops will get the
            constant loop bounds switched on or off.
        :type node: :py:class:`psyclone.gocean1p0.GOInvokeSchedule`
        :param options: a dictionary with options for transformations.
        :type options: dictionary of string:values or None

        :param bool options["const_bounds"]: whether the constant loop should\
            be used (True) or not (False). Default is True.

        :returns: 2-tuple of new schedule and memento of transform.
        :rtype: (:py:class:`psyclone.dynamo0p3.DynInvokeSchedule`, \
                 :py:class:`psyclone.undoredo.Memento`)

        '''

        # Check node is a Schedule
        from psyclone.gocean1p0 import GOInvokeSchedule
        if not isinstance(node, GOInvokeSchedule):
            raise TransformationError("Error in GOConstLoopBoundsTrans: "
                                      "node is not a GOInvokeSchedule")

        keep = Memento(node, self)

        if not options:
            options = {}

        node.const_loop_bounds = options.get("const_bounds", True)

        return node, keep


class MoveTrans(Transformation):
    '''Provides a transformation to move a node in the tree. For
    example:

    >>> from psyclone.parse.algorithm import parse
    >>> from psyclone.psyGen import PSyFactory
    >>> ast,invokeInfo=parse("dynamo.F90")
    >>> psy=PSyFactory("dynamo0.3").create(invokeInfo)
    >>> schedule=psy.invokes.get('invoke_v3_kernel_type').schedule
    >>> schedule.view()
    >>>
    >>> from psyclone.transformations import MoveTrans
    >>> trans=MoveTrans()
    >>> new_schedule, memento = trans.apply(schedule.children[0],
                                            schedule.children[2],
                                            position="after")
    >>> new_schedule.view()

    Nodes may only be moved to a new location with the same parent
    and must not break any dependencies otherwise an exception is
    raised.'''

    def __str__(self):
        return "Move a node to a different location"

    @property
    def name(self):
        ''' Returns the name of this transformation as a string.'''
        return "Move"

    def validate(self, node, location, options=None):
        # pylint: disable=no-self-use
        ''' validity checks for input arguments.

        :param node: the node to be moved.
        :type node: :py:class:`psyclone.psyir.nodes.Node`
        :param location: node before or after which the given node\
            should be moved.
        :type location: :py:class:`psyclone.psyir.nodes.Node`
        :param options: a dictionary with options for transformations.
        :type options: dictionary of string:values or None
        :param str options["position"]: either 'before' or 'after'.

        :raises TransformationError: if the given node is not an instance \
            of :py:class:`psyclone.psyir.nodes.Node`
        :raises TransformationError: if the location is not valid.
        '''

        # Check that the first argument is a Node
        from psyclone.psyir.nodes import Node
        if not isinstance(node, Node):
            raise TransformationError(
                "In the Move transformation apply method the first argument "
                "is not a Node")

        # Check new location conforms to any data dependencies
        # This also checks the location and position arguments
        if not options:
            options = {}
        position = options.get("position", "before")
        if not node.is_valid_location(location, position=position):
            raise TransformationError(
                "In the Move transformation apply method, data dependencies "
                "forbid the move to the new location")

    def apply(self, node, location, options=None):
        '''Move the node represented by :py:obj:`node` before location
        :py:obj:`location` (which is also a node) by default and after
        if the optional `position` argument is set to 'after'.

        :param node: the node to be moved.
        :type node: :py:class:`psyclone.psyir.nodes.Node`
        :param location: node before or after which the given node\
            should be moved.
        :type location: :py:class:`psyclone.psyir.nodes.Node`
        :param options: a dictionary with options for transformations.
        :type options: dictionary of string:values or None
        :param str options["position"]: either 'before' or 'after'.

        :raises TransformationError: if the given node is not an instance \
            of :py:class:`psyclone.psyir.nodes.Node`
        :raises TransformationError: if the location is not valid.

        :returns: 2-tuple of new schedule and memento of transform.
        :rtype: (:py:class:`psyclone.dynamo0p3.DynInvokeSchedule`, \
                 :py:class:`psyclone.undoredo.Memento`)

        '''
        # pylint:disable=arguments-differ

        self.validate(node, location, options)

        schedule = node.root

        if not options:
            options = {}
        position = options.get("position", "before")

        # Create a memento of the schedule and the proposed transformation
        keep = Memento(schedule, self, [node, location])

        parent = node.parent

        my_node = parent.children.pop(node.position)

        location_index = location.position
        if position == "before":
            schedule.children.insert(location_index, my_node)
        else:
            schedule.children.insert(location_index+1, my_node)

        return schedule, keep


class Dynamo0p3RedundantComputationTrans(Transformation):
    '''This transformation allows the user to modify a loop's bounds so
    that redundant computation will be performed. Redundant
    computation can result in halo exchanges being modified, new halo
    exchanges being added or existing halo exchanges being removed.

    * This transformation should be performed before any
      parallelisation transformations (e.g. for OpenMP) to the loop in
      question and will raise an exception if this is not the case.

    * This transformation can not be applied to a loop containing a
      reduction and will again raise an exception if this is the case.

    * This transformation can only be used to add redundant
      computation to a loop, not to remove it.

    * This transformation allows a loop that is already performing
      redundant computation to be modified, but only if the depth is
      increased.

    '''

    def __str__(self):
        return "Change iteration space to perform redundant computation"

    @property
    def name(self):
        ''' Returns the name of this transformation as a string.'''
        return "RedundantComputation"

    def validate(self, node, options=None):
        '''Perform various checks to ensure that it is valid to apply the
        RedundantComputation transformation to the supplied node

        :param node: the supplied node on which we are performing\
                     validity checks
        :type node: :py:class:`psyclone.psyir.nodes.Node`
        :param options: a dictionary with options for transformations.
        :type options: dictionary of string:values or None
        :param int options["depth"]: the depth of the stencil if the value \
                     is provided and None if not.

        :raises TransformationError: if the node is not a\
            :py:class:`psyclone.psyir.nodes.Loop`.
        :raises TransformationError: if the parent of the loop is a\
            :py:class:`psyclone.psyGen.Directive`.
        :raises TransformationError: if the parent of the loop is not a\
            :py:class:`psyclone.psyir.nodes.Loop` or a\
            :py:class:`psyclone.psyGen.DynInvokeSchedule`.
        :raises TransformationError: if the parent of the loop is a\
            :py:class:`psyclone.psyir.nodes.Loop` but the original loop does\
            not iterate over 'colour'.
        :raises TransformationError: if the parent of the loop is a\
            :py:class:`psyclone.psyir.nodes.Loop` but the parent does not
            iterate over 'colours'.
        :raises TransformationError: if the parent of the loop is a\
            :py:class:`psyclone.psyir.nodes.Loop` but the parent's parent is\
            not a :py:class:`psyclone.psyGen.DynInvokeSchedule`.
        :raises TransformationError: if this transformation is applied\
            when distributed memory is not switched on.
        :raises TransformationError: if the loop does not iterate over\
            cells, dofs or colour.
        :raises TransformationError: if the transformation is setting the\
            loop to the maximum halo depth but the loop already computes\
            to the maximum halo depth.
        :raises TransformationError: if the transformation is setting the\
            loop to the maximum halo depth but the loop contains a stencil\
            access (as this would result in the field being accessed\
            beyond the halo depth).
        :raises TransformationError: if the supplied depth value is not an\
            integer.
        :raises TransformationError: if the supplied depth value is less\
            than 1.
        :raises TransformationError: if the supplied depth value is not\
            greater than 1 when a continuous loop is modified as this is\
            the minimum valid value.
        :raises TransformationError: if the supplied depth value is not\
            greater than the existing depth value, as we should not need\
            to undo existing transformations.
        :raises TransformationError: if a depth value has been supplied\
            but the loop has already been set to the maximum halo depth.

        '''
        # check node is a loop
        from psyclone.psyGen import Directive
        from psyclone.psyir.nodes import Loop
        from psyclone.dynamo0p3 import DynInvokeSchedule
        if not isinstance(node, Loop):
            raise TransformationError(
                "In the Dynamo0p3RedundantComputation transformation apply "
                "method the first argument is not a Loop")
        # Check loop's parent is the InvokeSchedule, or that it is nested
        # in a colours loop and perform other colour(s) loop checks,
        # otherwise halo exchange placement might fail. The only
        # current example where the placement would fail is when
        # directives have already been added. This could be fixed but
        # it actually makes sense to require redundant computation
        # transformations to be applied before adding directives so it
        # is not particularly important.
        dir_node = node.ancestor(Directive)
        if dir_node:
            raise TransformationError(
                "In the Dynamo0p3RedundantComputation transformation apply "
                "method the supplied loop is sits beneath a directive of "
                "type {0}. Redundant computation must be applied before "
                "directives are added.".format(type(dir_node)))
        if not (isinstance(node.parent, DynInvokeSchedule) or
                isinstance(node.parent.parent, Loop)):
            raise TransformationError(
                "In the Dynamo0p3RedundantComputation transformation "
                "apply method the parent of the supplied loop must be "
                "the DynInvokeSchedule, or a Loop, but found {0}".
                format(type(node.parent)))
        if isinstance(node.parent.parent, Loop):
            if node.loop_type != "colour":
                raise TransformationError(
                    "In the Dynamo0p3RedundantComputation transformation "
                    "apply method, if the parent of the supplied Loop is "
                    "also a Loop then the supplied Loop must iterate over "
                    "'colour', but found '{0}'".format(node.loop_type))
            if node.parent.parent.loop_type != "colours":
                raise TransformationError(
                    "In the Dynamo0p3RedundantComputation transformation "
                    "apply method, if the parent of the supplied Loop is "
                    "also a Loop then the parent must iterate over "
                    "'colours', but found '{0}'"
                    "".format(node.parent.parent.loop_type))
            if not isinstance(node.parent.parent.parent, DynInvokeSchedule):
                raise TransformationError(
                    "In the Dynamo0p3RedundantComputation transformation "
                    "apply method, if the parent of the supplied Loop is "
                    "also a Loop then the parent's parent must be the "
                    "DynInvokeSchedule, but found {0}"
                    .format(type(node.parent)))
        if not Config.get().distributed_memory:
            raise TransformationError(
                "In the Dynamo0p3RedundantComputation transformation apply "
                "method distributed memory must be switched on")

        # loop must iterate over cells, dofs or colour. Note, an
        # empty loop_type iterates over cells
        if node.loop_type not in ["", "dofs", "colour"]:
            raise TransformationError(
                "In the Dynamo0p3RedundantComputation transformation apply "
                "method the loop must iterate over cells, dofs or cells of "
                "a given colour, but found '{0}'".format(node.loop_type))

        from psyclone.dynamo0p3 import HALO_ACCESS_LOOP_BOUNDS

        # We don't currently support the application of transformations to
        # loops containing inter-grid kernels
        check_intergrid(node)

        if not options:
            options = {}
        depth = options.get("depth")
        if depth is None:
            if node.upper_bound_name in HALO_ACCESS_LOOP_BOUNDS:
                if not node.upper_bound_halo_depth:
                    raise TransformationError(
                        "In the Dynamo0p3RedundantComputation transformation "
                        "apply method the loop is already set to the maximum "
                        "halo depth so this transformation does nothing")
                for call in node.kernels():
                    for arg in call.arguments.args:
                        if arg.stencil:
                            raise TransformationError(
                                "In the Dynamo0p3RedundantComputation "
                                "transformation apply method the loop "
                                "contains field '{0}' with a stencil "
                                "access in kernel '{1}', so it is invalid "
                                "to set redundant computation to maximum "
                                "depth".format(arg.name, call.name))
        else:
            if not isinstance(depth, int):
                raise TransformationError(
                    "In the Dynamo0p3RedundantComputation transformation "
                    "apply method the supplied depth should be an integer but "
                    "found type '{0}'".format(type(depth)))
            if depth < 1:
                raise TransformationError(
                    "In the Dynamo0p3RedundantComputation transformation "
                    "apply method the supplied depth is less than 1")

            if node.upper_bound_name in HALO_ACCESS_LOOP_BOUNDS:
                if node.upper_bound_halo_depth:
                    if node.upper_bound_halo_depth >= depth:
                        raise TransformationError(
                            "In the Dynamo0p3RedundantComputation "
                            "transformation apply method the supplied depth "
                            "({0}) must be greater than the existing halo "
                            "depth ({1})".format(depth,
                                                 node.upper_bound_halo_depth))
                else:
                    raise TransformationError(
                        "In the Dynamo0p3RedundantComputation transformation "
                        "apply method the loop is already set to the maximum "
                        "halo depth so can't be set to a fixed value")

    def apply(self, loop, options=None):
        # pylint:disable=arguments-differ
        '''Apply the redundant computation transformation to the loop
        :py:obj:`loop`. This transformation can be applied to loops iterating
        over 'cells or 'dofs'. if :py:obj:`depth` is set to a value then the
        value will be the depth of the field's halo over which redundant
        computation will be performed. If :py:obj:`depth` is not set to a
        value then redundant computation will be performed to the full depth
        of the field's halo.

        :param loop: the loop that we are transforming.
        :type loop: :py:class:`psyclone.psyGen.DynLoop`
        :param options: a dictionary with options for transformations.
        :type options: dictionary of string:values or None
        :param int options["depth"]: the depth of the stencil. Defaults \
                to None.

        :returns: 2-tuple of new schedule and memento of transform.
        :rtype: (:py:class:`psyclone.dynamo0p3.DynInvokeSchedule`, \
                 :py:class:`psyclone.undoredo.Memento`)

        '''
        self.validate(loop, options)
        if not options:
            options = {}
        depth = options.get("depth")

        schedule = loop.root

        # create a memento of the schedule and the proposed
        # transformation
        keep = Memento(schedule, self, [loop, depth])

        if loop.loop_type == "":
            # Loop is over cells
            loop.set_upper_bound("cell_halo", depth)
        elif loop.loop_type == "colour":
            # Loop is over cells of a single colour
            loop.set_upper_bound("colour_halo", depth)
        elif loop.loop_type == "dofs":
            loop.set_upper_bound("dof_halo", depth)
        else:
            raise TransformationError(
                "Unsupported loop_type '{0}' found in Dynamo0p3Redundant"
                "ComputationTrans.apply()".format(loop.loop_type))
        # Add/remove halo exchanges as required due to the redundant
        # computation
        loop.update_halo_exchanges()

        return schedule, keep


class GOLoopSwapTrans(Transformation):
    ''' Provides a loop-swap transformation, e.g.:

    .. code-block:: fortran

        DO j=1, m
            DO i=1, n

    becomes:

    .. code-block:: fortran

        DO i=1, n
            DO j=1, m

    This transform is used as follows:

     >>> from psyclone.parse.algorithm import parse
     >>> from psyclone.psyGen import PSyFactory
     >>> ast, invokeInfo = parse("shallow_alg.f90")
     >>> psy = PSyFactory("gocean1.0").create(invokeInfo)
     >>> schedule = psy.invokes.get('invoke_0').schedule
     >>> schedule.view()
     >>>
     >>> from psyclone.transformations import GOLoopSwapTrans
     >>> swap = GOLoopSwapTrans()
     >>> new_schedule, memento = swap.apply(schedule.children[0])
     >>> new_schedule.view()
    '''

    def __str__(self):
        return "Exchange the order of two nested loops: inner becomes " + \
               "outer and vice versa"

    @property
    def name(self):
        '''Returns the name of this transformation as a string.'''
        return "GOLoopSwap"

    def validate(self, node_outer, options=None):
        # pylint: disable=no-self-use
        '''Checks if the given node contains a valid Fortran structure
        to allow swapping loops. This means the node must represent
        a loop, and it must have exactly one child that is also a loop.

        :param node_outer: a Loop node from an AST.
        :type node_outer: py:class:`psyclone.psyir.nodes.Loop`
        :param options: a dictionary with options for transformations.
        :type options: dictionary of string:values or None

        :raises TransformationError: if the supplied node does not\
                                     allow a loop swap to be done.
         '''

        from psyclone.psyir.nodes import Loop
        if not isinstance(node_outer, Loop):
            raise TransformationError("Error in GOLoopSwap transformation. "
                                      "Given node '{0}' is not a loop."
                                      .format(node_outer))

        from psyclone.gocean1p0 import GOLoop
        if not isinstance(node_outer, GOLoop):
            raise TransformationError("Error in GOLoopSwap transformation. "
                                      "Given node '{0}' is not a GOLoop, but "
                                      "an instance of '{1}."
                                      .format(node_outer, type(node_outer)))

        if not node_outer.loop_body or not node_outer.loop_body.children:
            raise TransformationError("Error in GOLoopSwap transformation. "
                                      "Supplied node '{0}' must be the outer "
                                      "loop of a loop nest and must have one "
                                      "inner loop, but this node does not "
                                      "have any statements inside."
                                      .format(node_outer))

        node_inner = node_outer.loop_body[0]
        # Check that the supplied Node is a Loop
        if not isinstance(node_inner, Loop):
            raise TransformationError("Error in GOLoopSwap transformation. "
                                      "Supplied node '{0}' must be the outer "
                                      "loop of a loop nest but the first "
                                      "inner statement is not a loop, got "
                                      "'{1}'."
                                      .format(node_outer, node_inner))

        if len(node_outer.loop_body.children) > 1:
            raise TransformationError(
                "Error in GOLoopSwap transformation. Supplied node '{0}' must"
                " be the outer loop of a loop nest and must have exactly one "
                "inner loop, but this node has {1} inner statements, the "
                "first two being '{2}' and '{3}'"
                "".format(node_outer, len(node_outer.loop_body.children),
                          node_outer.loop_body[0], node_outer.loop_body[1]))

    def apply(self, outer, options=None):
        # pylint: disable=arguments-differ
        '''The argument :py:obj:`outer` must be a loop which has exactly
        one inner loop. This transform then swaps the outer and inner loop.

        :param outer: the node representing the outer loop.
        :type outer: :py:class:`psyclone.psyir.nodes.Loop`
        :param options: a dictionary with options for transformations.
        :type options: dictionary of string:values or None

        :raises TransformationError: if the supplied node does not \
                                     allow a loop swap to be done.

        :returns: 2-tuple of new schedule and memento of transform.
        :rtype: (:py:class:`psyclone.dynamo0p3.DynInvokeSchedule`, \
                 :py:class:`psyclone.undoredo.Memento`)

        '''
        self.validate(outer, options)

        schedule = outer.root
        inner = outer.loop_body[0]
        parent = outer.parent

        # create a memento of the schedule and the proposed transformation
        keep = Memento(schedule, self, [inner, outer])

        # Remove outer from parent
        index = parent.children.index(outer)
        del parent.children[index]
        outer.parent = None

        # Move inner to parent
        inner.parent = parent
        parent.children.insert(index, inner)
        outer.loop_body.children.remove(inner)

        # Move inner's schedule to outer
        outer.children[3] = inner.loop_body
        for child in outer.loop_body:
            child.parent = outer.loop_body

        # Move outer under inner (create new Schedule to remove old entries)
        inner.children[3] = Schedule()
        inner.loop_body.parent = inner
        inner.loop_body.children.append(outer)
        outer.parent = inner.loop_body

        return schedule, keep


class OCLTrans(Transformation):
    '''
    Switches on/off the generation of an OpenCL PSy layer for a given
    InvokeSchedule. Additionally, it will generate OpenCL kernels for
    each of the kernels referenced by the Invoke. For example:

    >>> invoke = ...
    >>> schedule = invoke.schedule
    >>>
    >>> ocl_trans = OCLTrans()
    >>> new_sched, _ = ocl_trans.apply(schedule)

    '''
    @property
    def name(self):
        '''
        :returns: the name of this transformation.
        :rtype: str
        '''
        return "OCLTrans"

    def apply(self, sched, options=None):
        '''
        Apply the OpenCL transformation to the supplied GOInvokeSchedule. This
        causes PSyclone to generate an OpenCL version of the corresponding
        PSy-layer routine. The generated code makes use of the FortCL
        library (https://github.com/stfc/FortCL) in order to manage the
        OpenCL device directly from Fortran.

        :param sched: the InvokeSchedule to transform.
        :type sched: :py:class:`psyclone.psyGen.GOInvokeSchedule`
        :param options: set of option to tune the OpenCL generation.
        :type options: dictionary of string:values or None
        :param bool options["opencl"]: whether or not to enable OpenCL \
                                       generation.

        :returns: 2-tuple of new schedule and memento of transform.
        :rtype: (:py:class:`psyclone.dynamo0p3.DynInvokeSchedule`, \
                 :py:class:`psyclone.undoredo.Memento`)
        '''
        if not options:
            options = {}
        opencl = options.get("opencl", True)

        if opencl:
            self.validate(sched, options)

        # Create a memento of the schedule and the proposed transformation
        keep = Memento(sched, self, [sched, opencl])
        # All we have to do here is set the flag in the Schedule. When this
        # flag is True PSyclone produces OpenCL at code-generation time.
        sched.opencl = opencl

        try:
            # Store the provided OpenCL options in the InvokeSchedule.
            sched.set_opencl_options(options)

        # The raised exceptions are converted to 'TransformationError's.
        except (TypeError, AttributeError) as error:
            raise TransformationError(str(error))

        return sched, keep

    def validate(self, sched, options=None):
        '''
        Checks that the supplied InvokeSchedule is valid and that an OpenCL
        version of it can be generated.

        :param sched: the Schedule to check.
        :type sched: :py:class:`psyclone.psyGen.InvokeSchedule`
        :param options: a dictionary with options for transformations.
        :type options: dictionary of string:values or None

        :raises TransformationError: if the InvokeSchedule is not for the \
                                     GOcean1.0 API.
        :raises NotImplementedError: if any of the kernels have arguments \
                                     passed by value.
        '''
        from psyclone.psyGen import InvokeSchedule, args_filter
        from psyclone.gocean1p0 import GOInvokeSchedule

        if isinstance(sched, InvokeSchedule):
            if not isinstance(sched, GOInvokeSchedule):
                raise TransformationError(
                    "OpenCL generation is currently only supported for the "
                    "GOcean API but got an InvokeSchedule of type: '{0}'".
                    format(type(sched)))
        else:
            raise TransformationError(
                "Error in OCLTrans: the supplied node must be a (sub-class "
                "of) InvokeSchedule but got {0}".format(type(sched)))

        # Now we need to check the arguments of all the kernels
        args = args_filter(sched.args, arg_types=["scalar"], is_literal=True)
        for arg in args:
            if arg.is_literal:
                raise NotImplementedError(
                    "Cannot generate OpenCL for Invokes that contain "
                    "kernels with arguments passed by value")

        # Check that we can construct the PSyIR and SymbolTable of each of
        # the kernels in this Schedule. Also check that none of them access
        # any form of global data (that is not a routine argument).
        for kern in sched.kernels():
            KernelTrans.validate(kern)
            ksched = kern.get_kernel_schedule()
            global_variables = ksched.symbol_table.global_datasymbols
            if global_variables:
                raise TransformationError(
                    "The Symbol Table for kernel '{0}' contains the following "
                    "symbols with 'global' scope: {1}. An OpenCL kernel cannot"
                    " call other kernels and all of the data it accesses must "
                    "be passed by argument. Use the KernelGlobalsToArguments "
                    "transformation to convert such symbols to kernel "
                    "arguments first.".
                    format(kern.name, [sym.name for sym in global_variables]))


class Dynamo0p3AsyncHaloExchangeTrans(Transformation):
    '''Splits a synchronous halo exchange into a halo exchange start and
    halo exchange end. For example:

    >>> from psyclone.parse.algorithm import parse
    >>> from psyclone.psyGen import PSyFactory
    >>> api = "dynamo0.3"
    >>> ast, invokeInfo = parse("file.f90", api=api)
    >>> psy=PSyFactory(api).create(invokeInfo)
    >>> schedule = psy.invokes.get('invoke_0').schedule
    >>> schedule.view()
    >>>
    >>> from psyclone.transformations import Dynamo0p3AsyncHaloExchangeTrans
    >>> trans = Dynamo0p3AsyncHaloExchangeTrans()
    >>> new_schedule, memento = trans.apply(schedule.children[0])
    >>> new_schedule.view()

    '''

    def __str__(self):
        return "Changes a synchronous halo exchange into an asynchronous one."

    @property
    def name(self):
        '''
        :returns: the name of this transformation as a string.
        :rtype: str
        '''
        return "Dynamo0p3AsyncHaloExchangeTrans"

    def apply(self, node, options=None):
        '''Transforms a synchronous halo exchange, represented by a
        HaloExchange node, into an asynchronous halo exchange,
        represented by HaloExchangeStart and HaloExchangeEnd nodes.

        :param node: a synchronous haloexchange node.
        :type node: :py:obj:`psyclone.psygen.HaloExchange`
        :param options: a dictionary with options for transformations.
        :type options: dictionary of string:values or None

        :returns: tuple of the modified schedule and a record of the \
                  transformation.
        :rtype: (:py:class:`psyclone.psyir.nodes.Schedule`, \
                :py:class:`psyclone.undoredo.Memento`)

        '''
        self.validate(node, options)

        schedule = node.root

        # create a memento of the schedule and the proposed transformation
        keep = Memento(schedule, self, [node])

        from psyclone.dynamo0p3 import DynHaloExchangeStart, DynHaloExchangeEnd
        # add asynchronous start and end halo exchanges and initialise
        # them using information from the existing synchronous halo
        # exchange
        node.parent.addchild(
            DynHaloExchangeStart(
                node.field, check_dirty=node._check_dirty,
                vector_index=node.vector_index, parent=node.parent),
            index=node.position)
        node.parent.addchild(
            DynHaloExchangeEnd(
                node.field, check_dirty=node._check_dirty,
                vector_index=node.vector_index, parent=node.parent),
            index=node.position)

        # remove the existing synchronous halo exchange
        node.parent.children.remove(node)

        return schedule, keep

    def validate(self, node, options):
        '''Internal method to check whether the node is valid for this
        transformation.

        :param node: a synchronous Halo Exchange node
        :type node: :py:obj:`psyclone.psygen.HaloExchange`
        :param options: a dictionary with options for transformations.
        :type options: dictionary of string:values or None

        :raises TransformationError: if the node argument is not a
                         HaloExchange (or subclass thereof)

        '''
        from psyclone.psyGen import HaloExchange
        from psyclone.dynamo0p3 import DynHaloExchangeStart, DynHaloExchangeEnd

        if not isinstance(node, HaloExchange) or \
           isinstance(node, (DynHaloExchangeStart, DynHaloExchangeEnd)):
            raise TransformationError(
                "Error in Dynamo0p3AsyncHaloExchange transformation. Supplied "
                "node must be a synchronous halo exchange but found '{0}'."
                .format(type(node)))


class Dynamo0p3KernelConstTrans(Transformation):
    '''Modifies a kernel so that the number of dofs, number of layers and
    number of quadrature points are fixed in the kernel rather than
    being passed in by argument.

    >>> from psyclone.parse.algorithm import parse
    >>> from psyclone.psyGen import PSyFactory
    >>> api = "dynamo0.3"
    >>> ast, invokeInfo = parse("file.f90", api=api)
    >>> psy=PSyFactory(api).create(invokeInfo)
    >>> schedule = psy.invokes.get('invoke_0').schedule
    >>> schedule.view()
    >>>
    >>> from psyclone.transformations import Dynamo0p3KernelConstTrans
    >>> trans = Dynamo0p3KernelConstTrans()
    >>> for kernel in schedule.coded_kernels():
    >>>     new_schedule, _ = trans.apply(kernel, number_of_layers=150)
    >>>     kernel_schedule = kernel.get_kernel_schedule()
    >>>     kernel_schedule.symbol_table.view()

    '''

    # ndofs per 3D cell for different function spaces on a quadrilateral
    # element for different orders. Formulas kindly provided by Tom Melvin and
    # Thomas Gibson. See the Qr table at http://femtable.org/background.html,
    # for computed values of w0, w1, w2 and w3 up to order 7.
    space_to_dofs = {"w3":       (lambda n: (n+1)**3),
                     "w2":       (lambda n: 3*(n+2)*(n+1)**2),
                     "w1":       (lambda n: 3*(n+2)**2*(n+1)),
                     "w0":       (lambda n: (n+2)**3),
                     "wtheta":   (lambda n: (n+2)*(n+1)**2),
                     "w2h":      (lambda n: 2*(n+2)*(n+1)**2),
                     "w2v":      (lambda n: (n+2)*(n+1)**2),
                     "w2broken": (lambda n: 3*(n+1)**2*(n+2)),
                     "w2trace":  (lambda n: 6*(n+1)**2)}

    def __str__(self):
        return ("Makes the number of degrees of freedom, the number of "
                "quadrature points and the number of layers constant in "
                "a Kernel.")

    @property
    def name(self):
        '''
        :returns: the name of this transformation as a string.
        :rtype: str
        '''
        return "Dynamo0p3KernelConstTrans"

    def apply(self, node, options=None):
        '''Transforms a kernel so that the values for the number of degrees of
        freedom (if a valid value for the element_order arg is
        provided), the number of quadrature points (if the quadrature
        arg is set to True) and the number of layers (if a valid value
        for the number_of_layers arg is provided) are constant in a
        kernel rather than being passed in by argument.

        The "cellshape", "element_order" and "number_of_layers"
        arguments are provided to mirror the namelist values that are
        input into an LFRic model when it is run.

        Quadrature support is currently limited to XYoZ in ths
        transformation. In the case of XYoZ the number of quadrature
        points (for horizontal and vertical) are set to the
        element_order + 3 in the LFRic infrastructure so their value
        is derived.

        :param node: a kernel node.
        :type node: :py:obj:`psyclone.psygen.DynKern`
        :param options: a dictionary with options for transformations.
        :type options: dictionary of string:values or None
        :param str options["cellshape"]: the shape of the cells. This is\
            provided as it helps determine the number of dofs a field has\
            for a particular function space. Currently only "quadrilateral"\
            is supported which is also the default value.
        :param int options["element_order"]: the order of the cell. In \
            combination with cellshape, this determines the number of \
            dofs a field has for a particular function space. If it is set \
            to None (the default) then the dofs values are not set as \
            constants in the kernel, otherwise they are.
        :param int options["number_of_layers"]: the number of vertical \
            layers in the LFRic model mesh used for this particular run. If \
            this is set to None (the default) then the nlayers value is not \
            set as a constant in the kernel, otherwise it is.
        :param bool options["quadrature"]: whether the number of quadrature \
            points values are set as constants in the kernel (True) or not \
            (False). The default is False.

        :returns: tuple of the modified schedule and a record of the \
                  transformation.
        :rtype: (:py:class:`psyclone.psyir.nodes.Schedule`, \
                :py:class:`psyclone.undoredo.Memento`)

        '''
        # --------------------------------------------------------------------
        def make_constant(symbol_table, arg_position, value,
                          function_space=None):
            '''Utility function that modifies the argument at position
            'arg_position' into a compile-time constant with value
            'value'.

            :param symbol_table: the symbol table for the kernel \
                         holding the argument that is going to be modified.
            :type symbol_table: :py:class:`psyclone.psyir.symbols.SymbolTable`
            :param int arg_position: the argument's position in the \
                                     argument list.
            :param value: the constant value that this argument is \
                    going to be given. Its type depends on the type of the \
                    argument.
            :type value: int, str or bool
            :type str function_space: the name of the function space \
                    if there is a function space associated with this \
                    argument. Defaults to None.

            '''
<<<<<<< HEAD
            from psyclone.psyir.symbols import DataSymbol, DataType, \
                ScalarType, INTEGER_TYPE
=======
>>>>>>> 9dc0acf4
            arg_index = arg_position - 1
            try:
                symbol = symbol_table.argument_list[arg_index]
            except IndexError:
                raise TransformationError(
                    "The argument index '{0}' is greater than the number of "
                    "arguments '{1}'.".format(arg_index,
                                              len(symbol_table.argument_list)))
            # Perform some basic checks on the argument to make sure
            # it is the expected type
            if not isinstance(symbol.datatype, ScalarType):
                raise TransformationError(
                    "Expected entry to be a scalar integer argument "
                    "but found '{0}'.".format(type(symbol.datatype).__name__))
            if symbol.datatype.name != ScalarType.Name.INTEGER:
                raise TransformationError(
                    "Expected entry to be a scalar integer argument "
                    "but found '{0}'.".format(symbol.datatype.name))
            if symbol.is_constant:
                raise TransformationError(
                    "Expected entry to be a scalar integer argument "
                    "but found a constant.")

            # Create a new symbol with a known constant value then swap
            # it with the argument. The argument then becomes xxx_dummy
            # and is unused within the kernel body.
            # TODO: Temporarily use unsafe name change until the name
            # space manager is introduced into the SymbolTable (Issue
            # #321).
            orig_name = symbol.name
            local_symbol = DataSymbol(orig_name+"_dummy", INTEGER_TYPE,
                                      constant_value=value)
            symbol_table.add(local_symbol)
            symbol_table.swap_symbol_properties(symbol, local_symbol)

            if function_space:
                print("    Modified {0}, arg position {1}, function space "
                      "{2}, value {3}.".format(orig_name, arg_position,
                                               function_space, value))
            else:
                print("    Modified {0}, arg position {1}, value {2}."
                      "".format(orig_name, arg_position, value))
        # --------------------------------------------------------------------

        self.validate(node, options)

        if not options:
            options = {}
        number_of_layers = options.get("number_of_layers", None)
        quadrature = options.get("quadrature", False)
        element_order = options.get("element_order", None)
        schedule = node.root
        kernel = node

        # create a memento of the schedule and the proposed transformation
        keep = Memento(schedule, self, [kernel])

        from psyclone.dynamo0p3 import KernCallArgList
        arg_list_info = KernCallArgList(kernel)
        arg_list_info.generate()
        try:
            kernel_schedule = kernel.get_kernel_schedule()
        except NotImplementedError as excinfo:
            raise TransformationError(
                "Failed to parse kernel '{0}'. Error reported was '{1}'."
                "".format(kernel.name, str(excinfo)))

        symbol_table = kernel_schedule.symbol_table
        if number_of_layers:
            make_constant(symbol_table, arg_list_info.nlayers_positions[0],
                          number_of_layers)

        if quadrature and arg_list_info.nqp_positions:
            if kernel.eval_shape.lower() == "gh_quadrature_xyoz":
                make_constant(symbol_table,
                              arg_list_info.nqp_positions[0]["horizontal"],
                              element_order+3)
                make_constant(symbol_table,
                              arg_list_info.nqp_positions[0]["vertical"],
                              element_order+3)
            else:
                raise TransformationError(
                    "Error in Dynamo0p3KernelConstTrans transformation. "
                    "Support is currently limited to xyoz quadrature but "
                    "found '{0}'.".format(kernel.eval_shape))

        if element_order is not None:
            # Modify the symbol table for degrees of freedom here.
            for info in arg_list_info.ndf_positions:
                if (info.function_space.lower() in
                        (VALID_ANY_SPACE_NAMES +
                         VALID_ANY_DISCONTINUOUS_SPACE_NAMES + ["any_w2"])):
                    # skip any_space_*, any_discontinuous_space_* and any_w2
                    print(
                        "    Skipped dofs, arg position {0}, function space "
                        "{1}".format(info.position, info.function_space))
                else:
                    try:
                        ndofs = Dynamo0p3KernelConstTrans. \
                                space_to_dofs[
                                    info.function_space](element_order)
                    except KeyError:
                        raise InternalError(
                            "Error in Dynamo0p3KernelConstTrans "
                            "transformation. Unsupported function space "
                            "'{0}' found. Expecting one of {1}."
                            "".format(info.function_space,
                                      Dynamo0p3KernelConstTrans.
                                      space_to_dofs.keys()))
                    make_constant(symbol_table, info.position, ndofs,
                                  function_space=info.function_space)

        # Flag that the kernel has been modified
        kernel.modified = True

        return schedule, keep

    def validate(self, node, options=None):
        '''This method checks whether the input arguments are valid for
        this transformation.

        :param node: a dynamo 0.3 kernel node.
        :type node: :py:obj:`psyclone.psygen.DynKern`
        :param options: a dictionary with options for transformations.
        :type options: dictionary of string:values or None
        :param str options["cellshape"]: the shape of the elements/cells.
        :param int options["element_order"]: the order of the elements/cells.
        :param int options["number_of_layers"]: the number of layers to use.
        :param bool options["quadrature"]: whether quadrature dimension sizes \
            should or shouldn't be set as constants in a kernel.

        :raises TransformationError: if the node argument is not a \
            dynamo 0.3 kernel, the cellshape argument is not set to \
            "quadrilateral", the element_order argument is not a 0 or a \
            positive integer, the number of layers argument is not a \
            positive integer, the quadrature argument is not a boolean, \
            neither element order nor number of layers arguments are set \
            (as the transformation would then do nothing), or the \
            quadrature argument is True but the element order is not \
            provided (as the former needs the latter).

        '''
        from psyclone.dynamo0p3 import DynKern
        if not isinstance(node, DynKern):
            raise TransformationError(
                "Error in Dynamo0p3KernelConstTrans transformation. Supplied "
                "node must be a dynamo kernel but found '{0}'."
                .format(type(node)))

        if not options:
            options = {}
        cellshape = options.get("cellshape", "quadrilateral")
        element_order = options.get("element_order", None)
        number_of_layers = options.get("number_of_layers", None)
        quadrature = options.get("quadrature", False)
        if cellshape.lower() != "quadrilateral":
            # Only quadrilaterals are currently supported
            raise TransformationError(
                "Error in Dynamo0p3KernelConstTrans transformation. Supplied "
                "cellshape must be set to 'quadrilateral' but found '{0}'."
                .format(cellshape))

        if element_order is not None and \
           (not isinstance(element_order, int) or element_order < 0):
            # element order must be 0 or a positive integer
            raise TransformationError(
                "Error in Dynamo0p3KernelConstTrans transformation. The "
                "element_order argument must be >= 0 but found '{0}'."
                .format(element_order))

        if number_of_layers is not None and \
           (not isinstance(number_of_layers, int) or number_of_layers < 1):
            # number of layers must be a positive integer
            raise TransformationError(
                "Error in Dynamo0p3KernelConstTrans transformation. The "
                "number_of_layers argument must be > 0 but found '{0}'."
                .format(number_of_layers))

        if quadrature not in [False, True]:
            # quadrature must be a boolean value
            raise TransformationError(
                "Error in Dynamo0p3KernelConstTrans transformation. The "
                "quadrature argument must be boolean but found '{0}'."
                .format(quadrature))

        if element_order is None and not number_of_layers:
            # As a minimum, element order or number of layers must have values.
            raise TransformationError(
                "Error in Dynamo0p3KernelConstTrans transformation. At least "
                "one of element_order or number_of_layers must be set "
                "otherwise this transformation does nothing.")

        if quadrature and element_order is None:
            # if quadrature then element order
            raise TransformationError(
                "Error in Dynamo0p3KernelConstTrans transformation. If "
                "quadrature is set then element_order must also be set (as "
                "the values of the former are derived from the latter.")


class ACCEnterDataTrans(Transformation):
    '''
    Adds an OpenACC "enter data" directive to a Schedule.
    For example:

    >>> from psyclone.parse.algorithm import parse
    >>> from psyclone.psyGen import PSyFactory
    >>> api = "gocean1.0"
    >>> filename = "nemolite2d_alg.f90"
    >>> ast, invokeInfo = parse(filename, api=api, invoke_name="invoke")
    >>> psy = PSyFactory(api).create(invokeInfo)
    >>>
    >>> from psyclone.psyGen import TransInfo
    >>> t = TransInfo()
    >>> dtrans = t.get_trans_name('ACCEnterDataTrans')
    >>>
    >>> schedule = psy.invokes.get('invoke_0').schedule
    >>> schedule.view()
    >>>
    >>> # Add an enter-data directive
    >>> newschedule, _ = dtrans.apply(schedule)
    >>> newschedule.view()

    '''
    def __str__(self):
        return "Adds an OpenACC 'enter data' directive"

    @property
    def name(self):
        '''
        :returns: the name of this transformation.
        :rtype: str
        '''
        return "ACCEnterDataTrans"

    def apply(self, sched, options=None):
        '''Adds an OpenACC "enter data" directive to the invoke associated
        with the supplied Schedule. Any fields accessed by OpenACC kernels
        within this schedule will be added to this data region in
        order to ensure they remain on the target device.

        :param sched: schedule to which to add an "enter data" directive.
        :type sched: sub-class of :py:class:`psyclone.psyir.nodes.Schedule`
        :param options: a dictionary with options for transformations.
        :type options: dictionary of string:values or None

        :returns: tuple of the modified schedule and a record of the \
                  transformation.
        :rtype: (:py:class:`psyclone.psyir.nodes.Schedule`, \
                :py:class:`psyclone.undoredo.Memento`)
        '''
        from psyclone.gocean1p0 import GOInvokeSchedule
        from psyclone.dynamo0p3 import DynInvokeSchedule

        # Ensure that the proposed transformation is valid
        self.validate(sched, options)

        if isinstance(sched, GOInvokeSchedule):
            from psyclone.gocean1p0 import GOACCEnterDataDirective as \
                AccEnterDataDir
        elif isinstance(sched, DynInvokeSchedule):
            from psyclone.dynamo0p3 import DynACCEnterDataDirective as \
                AccEnterDataDir
        else:
            # Should not get here provided that validate() has done its job
            raise InternalError(
                "ACCEnterDataTrans.validate() has not rejected an "
                "(unsupported) schedule of type {0}".format(type(sched)))

        # Create a memento of the schedule and the proposed
        # transformation.
        keep = Memento(sched, self, [sched])

        # Add the directive
        data_dir = AccEnterDataDir(parent=sched, children=[])
        sched.addchild(data_dir, index=0)

        return sched, keep

    def validate(self, sched, options=None):
        # pylint: disable=arguments-differ
        '''
        Check that we can safely apply the OpenACC enter-data transformation
        to the supplied Schedule.

        :param sched: Schedule to which to add an "enter data" directive.
        :type sched: sub-class of :py:class:`psyclone.psyir.nodes.Schedule`
        :param options: a dictionary with options for transformations.
        :type options: dictionary of string:values or None

        :raises NotImplementedError: for any API other than GOcean 1.0 or NEMO.
        :raises TransformationError: if passed something that is not a \
            (subclass of) :py:class:`psyclone.psyir.nodes.Schedule`.
        '''
        from psyclone.psyGen import Directive, \
            ACCDataDirective, ACCEnterDataDirective
        from psyclone.gocean1p0 import GOInvokeSchedule
        from psyclone.dynamo0p3 import DynInvokeSchedule

        super(ACCEnterDataTrans, self).validate(sched, options)

        if not isinstance(sched, Schedule):
            raise TransformationError("Cannot apply an OpenACC enter-data "
                                      "directive to something that is "
                                      "not a Schedule")

        if not isinstance(sched, (GOInvokeSchedule, DynInvokeSchedule)):
            raise NotImplementedError(
                "ACCEnterDataTrans: ACCEnterDataDirective not implemented for "
                "a schedule of type {0}".format(type(sched)))

        # Check that we don't already have a data region of any sort
        directives = sched.walk(Directive)
        if any(isinstance(ddir, (ACCDataDirective,
                                 ACCEnterDataDirective))
               for ddir in directives):
            raise TransformationError("Schedule already has an OpenACC data "
                                      "region - cannot add an enter data.")


class ACCRoutineTrans(KernelTrans):
    '''
    Transform a kernel subroutine by adding a "!$acc routine" directive
    (causing it to be compiled for the OpenACC accelerator device).
    For example:

    >>> from psyclone.parse.algorithm import parse
    >>> from psyclone.psyGen import PSyFactory
    >>> api = "gocean1.0"
    >>> filename = "nemolite2d_alg.f90"
    >>> ast, invokeInfo = parse(filename, api=api)
    >>> psy = PSyFactory(api).create(invokeInfo)
    >>>
    >>> from psyclone.transformations import ACCRoutineTrans
    >>> rtrans = ACCRoutineTrans()
    >>>
    >>> schedule = psy.invokes.get('invoke_0').schedule
    >>> schedule.view()
    >>> kern = schedule.children[0].children[0].children[0]
    >>> # Transform the kernel
    >>> newkern, _ = rtrans.apply(kern)
    '''
    @property
    def name(self):
        '''
        :returns: the name of this transformation class.
        :rtype: str
        '''
        return "ACCRoutineTrans"

    def apply(self, kern, options=None):
        '''
        Modifies the AST of the supplied kernel so that it contains an
        '!$acc routine' OpenACC directive.

        :param kern: the kernel object to transform.
        :type kern: :py:class:`psyclone.psyGen.Kern`
        :param options: a dictionary with options for transformations.
        :type options: dictionary of string:values or None

        :raises TransformationError: if we fail to find the subroutine \
                                     corresponding to the kernel object.

        :returns: (transformed kernel, memento of transformation)
        :rtype: 2-tuple of (:py:class:`psyclone.psyGen.Kern`, \
                :py:class:`psyclone.undoredo.Memento`).

        '''
        # pylint: disable=too-many-locals

        from fparser.two.Fortran2003 import Subroutine_Subprogram, \
            Subroutine_Stmt, Specification_Part, Type_Declaration_Stmt, \
            Implicit_Part, Comment
        from fparser.two.utils import walk
        from fparser.common.readfortran import FortranStringReader

        # Check that we can safely apply this transformation
        self.validate(kern, options)

        # Get the fparser2 AST of the kernel
        ast = kern.ast
        # Keep a record of this transformation
        keep = Memento(kern, self)
        # Find the kernel subroutine in the fparser2 parse tree
        kern_sub = None
        subroutines = walk(ast.content, Subroutine_Subprogram)
        for sub in subroutines:
            for child in sub.content:
                if isinstance(child, Subroutine_Stmt) and \
                   str(child.items[1]) == kern.name:
                    kern_sub = sub
                    break
            if kern_sub:
                break
        # Find the last declaration statement in the subroutine
        spec = walk(kern_sub.content, Specification_Part)[0]
        posn = -1
        for idx, node in enumerate(spec.content):
            if not isinstance(node, (Implicit_Part, Type_Declaration_Stmt)):
                posn = idx
                break
        # Create the directive and insert it
        cmt = Comment(FortranStringReader("!$acc routine",
                                          ignore_comments=False))
        if posn == -1:
            spec.content.append(cmt)
        else:
            spec.content.insert(posn, cmt)
        # Flag that the kernel has been modified
        kern.modified = True
        # Return the now modified kernel
        return kern, keep

    def validate(self, kern, options=None):
        '''
        Perform checks that the supplied kernel can be transformed.

        :param kern: the kernel which is the target of the transformation.
        :type kern: :py:class:`psyclone.psyGen.Kern`
        :param options: a dictionary with options for transformations.
        :type options: dictionary of string:values or None

        :raises TransformationError: if the target kernel is a built-in.
        :raises TransformationError: if any of the symbols in the kernel are \
                            accessed via a module use statement.
        :raises TransformationError: if the target kernel has already been \
                            transformed (since all other transformations work \
                            on the PSyIR but this one still uses the fparser2 \
                            parse tree (#490).
        '''
        from psyclone.psyGen import BuiltIn
        if isinstance(kern, BuiltIn):
            raise TransformationError(
                "Applying ACCRoutineTrans to a built-in kernel is not yet "
                "supported and kernel '{0}' is of type '{1}'".
                format(kern.name, type(kern)))

        if kern.module_inline:
            raise TransformationError("Cannot transform kernel {0} because "
                                      "it will be module-inlined.".
                                      format(kern.name))
        if kern.modified:
            raise TransformationError(
                "Cannot transform kernel '{0}' because it has previously been "
                "transformed and this transformation works on the fparser2 "
                "parse tree rather than the PSyIR (#490).".format(kern.name))

        # Perform general validation checks. In particular this checks that
        # the PSyIR of the kernel body can be constructed.
        super(ACCRoutineTrans, self).validate(kern, options)

        # Check that the kernel does not access any data or routines via a
        # module 'use' statement
        sched = kern.get_kernel_schedule()
        global_variables = sched.symbol_table.global_datasymbols
        if global_variables:
            raise TransformationError(
                "The Symbol Table for kernel '{0}' contains the following "
                "symbol(s) with global scope: {1}. If these symbols represent"
                " data then they must first be converted to kernel arguments "
                "using the KernelGlobalsToArguments transformation. If the "
                "symbols represent external routines then PSyclone cannot "
                "currently transform this kernel for execution on an OpenACC "
                "device (issue #342).".
                format(kern.name, [sym.name for sym in global_variables]))
        # Prevent unwanted side effects by removing the kernel schedule that
        # we have just constructed. This is necessary while
        # psyGen.Kern.rename_and_write still supports kernels that have been
        # transformed by manipulation of the fparser2 Parse Tree (as opposed
        # to the PSyIR).
        # TODO #490 remove the following line.
        kern._kern_schedule = None


class ACCKernelsTrans(RegionTrans):
    '''
    Enclose a sub-set of nodes from a Schedule within an OpenACC kernels
    region (i.e. within "!$acc kernels" ... "!$acc end kernels" directives).

    For example:

    >>> from psyclone.parse import parse
    >>> from psyclone.psyGen import PSyFactory
    >>> api = "NEMO"
    >>> filename = "tra_adv.F90"
    >>> ast, invokeInfo = parse(filename, api=api)
    >>> psy = PSyFactory(api).create(invokeInfo)
    >>>
    >>> from psyclone.transformations import ACCKernelsTrans
    >>> ktrans = ACCKernelsTrans()
    >>>
    >>> schedule = psy.invokes.get('invoke_0').schedule
    >>> schedule.view()
    >>> kernels = schedule.children[0].children[0].children[0:-1]
    >>> # Transform the kernel
    >>> new_sched, _ = ktrans.apply(kernels)

    '''
    from psyclone import nemo, psyGen, dynamo0p3
    from psyclone.psyir import nodes
    valid_node_types = (nodes.Loop, nemo.NemoKern, nodes.IfBlock,
                        nodes.Operation, nodes.Literal,
                        nodes.Assignment, nodes.Reference,
                        dynamo0p3.DynLoop, dynamo0p3.DynKern, psyGen.BuiltIn)

    @property
    def name(self):
        '''
        :returns: the name of this transformation class.
        :rtype: str
        '''
        return "ACCKernelsTrans"

    def apply(self, node_list, options=None):
        '''
        Enclose the supplied list of PSyIR nodes within an OpenACC
        Kernels region.

        :param node_list: the list of nodes in the PSyIR to enclose.
        :type node_list: list of :py:class:`psyclone.psyir.nodes.Node`
        :param options: a dictionary with options for transformations.
        :type options: dictionary of string:values or None
        :param bool options["default_present"]: whether or not the kernels \
            region should have the 'default present' attribute (indicating \
            that data is already on the accelerator). When using managed \
            memory this option should be False.

        :returns: (transformed schedule, memento of transformation)
        :rtype: 2-tuple of (:py:class:`psyclone.psyir.nodes.Schedule`,
                            :py:class:`psyclone.undoredo.Memento`).

        '''
        self.validate(node_list, options)

        # Keep a record of this transformation
        keep = Memento(node_list[:], self)

        parent = node_list[0].parent
        schedule = node_list[0].root

        if not options:
            options = {}
        default_present = options.get("default_present", False)

        # Create the directive and insert it. Take a copy of the list
        # as it may just be a reference to the parent.children list
        # that we are about to modify.
        from psyclone.psyGen import ACCKernelsDirective
        directive = ACCKernelsDirective(parent=parent,
                                        children=node_list[:],
                                        default_present=default_present)
        start_index = parent.children.index(node_list[0])

        for child in directive.dir_body.children:
            parent.children.remove(child)

        parent.children.insert(start_index, directive)

        # Return the now modified kernel
        return schedule, keep

    def validate(self, node_list, options):
        '''
        Check that we can safely enclose the supplied list of nodes within
        OpenACC kernels ... end kernels directives.

        :param node_list: the proposed list of PSyIR nodes to enclose in the \
                          kernels region.
        :type node_list: list of :py:class:`psyclone.psyir.nodes.Node`
        :param options: a dictionary with options for transformations.
        :type options: dictionary of string:values or None

        :raises NotImplementedError: if the supplied Nodes do not belong to \
                                     a NemoInvokeSchedule.
        :raises TransformationError: if there are no Loops within the \
                                     proposed region.

        '''
        from psyclone.nemo import NemoInvokeSchedule
        from psyclone.dynamo0p3 import DynInvokeSchedule
        from psyclone.psyir.nodes import Loop
        # Check that the front-end is valid
        sched = node_list[0].root
        if not isinstance(sched, (NemoInvokeSchedule, DynInvokeSchedule)):
            raise NotImplementedError(
                "OpenACC kernels regions are currently only supported for the "
                "nemo and dynamo0.3 front-ends")
        super(ACCKernelsTrans, self).validate(node_list, options)

        # Check that we have at least one loop within the proposed region
        for node in node_list:
            if node.walk(Loop):
                break
        else:
            # Branch executed if loop does not exit with a break
            raise TransformationError("A kernels transformation must enclose "
                                      "at least one loop but none were found.")


class ACCDataTrans(RegionTrans):
    '''
    Add an OpenACC data region around a list of nodes in the PSyIR.
    COPYIN, COPYOUT and COPY clauses are added as required.

    For example:

    >>> from psyclone.parse import parse
    >>> from psyclone.psyGen import PSyFactory
    >>> api = "NEMO"
    >>> filename = "tra_adv.F90"
    >>> ast, invokeInfo = parse(filename, api=api)
    >>> psy = PSyFactory(api).create(invokeInfo)
    >>>
    >>> from psyclone.transformations import ACCDataTrans
    >>> dtrans = ACCDataTrans()
    >>>
    >>> schedule = psy.invokes.get('invoke_0').schedule
    >>> schedule.view()
    >>> kernels = schedule.children[0].children[0].children[0:-1]
    >>> # Enclose the kernels
    >>> new_sched, _ = dtrans.apply(kernels)

    '''
    from psyclone import psyGen
    from psyclone.psyir import nodes
    valid_node_types = (nodes.Loop, psyGen.Kern, psyGen.BuiltIn,
                        psyGen.Directive, nodes.IfBlock, nodes.Literal,
                        nodes.Assignment, nodes.Reference,
                        nodes.Operation)

    @property
    def name(self):
        '''
        :returns: the name of this transformation.
        :rtype: str

        '''
        return "ACCDataTrans"

    def apply(self, node_list, options=None):
        '''
        Put the supplied list of nodes within an OpenACC data region.

        :param node_list: the list of PSyIR nodes to enclose in the data \
                          region.
        :type node_list: list of :py:class:`psyclone.psyir.nodes.Node`
        :param options: a dictionary with options for transformations.
        :type options: dictionary of string:values or None

        :returns: (transformed schedule, memento of transformation)
        :rtype: 2-tuple of (:py:class:`psyclone.psyir.nodes.Schedule`, \
                :py:class:`psyclone.undoredo.Memento`).

        '''
        self.validate(node_list, options)

        # Keep a record of this transformation
        keep = Memento(node_list[:], self)

        parent = node_list[0].parent
        schedule = node_list[0].root

        # Create the directive and insert it. Take a copy of the list
        # as it may just be a reference to the parent.children list
        # that we are about to modify.
        from psyclone.psyGen import ACCDataDirective
        directive = ACCDataDirective(parent=parent, children=node_list[:])
        start_index = parent.children.index(node_list[0])

        for child in directive.dir_body[:]:
            parent.children.remove(child)
            child.parent = directive.dir_body

        parent.children.insert(start_index, directive)

        # Return the now modified kernel
        return schedule, keep

    def validate(self, node_list, options):
        '''
        Check that we can safely add a data region around the supplied list
        of nodes.

        :param node_list: the proposed list of nodes to enclose in a data \
                          region.
        :type node_list: list of subclasses of \
                         :py:class:`psyclone.psyir.nodes.Node`
        :param options: a dictionary with options for transformations.
        :type options: dictionary of string:values or None

        :raises TransformationError: if the Schedule to which the nodes \
                                belong already has an 'enter data' directive.
        :raises TransformationError: if any of the nodes are themselves \
                                     data directives.
        '''
        from psyclone.psyGen import ACCEnterDataDirective
        super(ACCDataTrans, self).validate(node_list, options)

        # Check that the Schedule to which the nodes belong does not already
        # have an 'enter data' directive.
        schedule = node_list[0].root
        acc_dirs = schedule.walk(ACCEnterDataDirective)
        if acc_dirs:
            raise TransformationError(
                "Cannot add an OpenACC data region to a schedule that "
                "already contains an 'enter data' directive.")


class NemoExplicitLoopTrans(Transformation):
    '''
    Transforms the outermost array slice in an implicit loop in a
    NEMOInvokeSchedule into an explicit loop. For example, if
    "implicit_loop.f90" contained:

    .. code-block:: fortran

        my_array(:, :, :) = 1.0

    then doing:

    >>> from psyclone.parse.algorithm import parse
    >>> from psyclone.psyGen import PSyFactory
    >>> api = "nemo"
    >>> filename = "implicit_loop.f90"
    >>> ast, invokeInfo = parse(filename, api=api)
    >>> psy = PSyFactory(api).create(invokeInfo)
    >>>
    >>> from psyclone.transformations import NemoExplicitLoopTrans
    >>> rtrans = NemoExplicitLoopTrans()
    >>>
    >>> schedule = psy.invokes.get('invoke_0').schedule
    >>> loop = schedule.children[0]
    >>> newloop, _ = rtrans.apply(loop)

    will create a new NemoLoop object for an explicit loop over levels
    (the outermost slice) that then contains an implicit loop:

    .. code-block:: fortran

        DO jk = 1, jpk
          my_array(:, :, jk) = 1.0
        END DO

    Subsequently applying `rtrans` to `newloop` will create:

    .. code-block:: fortran

        DO jk = 1, jpk
          DO jj = 1, jpj
            my_array(:, jj, jk) = 1.0
          END DO
        END DO

    '''
    @property
    def name(self):
        '''
        :returns: the name of this transformation class.
        :rtype: str
        '''
        return "NemoExplicitLoopTrans"

    def apply(self, loop, options=None):
        '''
        Transform the outermost array slice in the supplied implicit loop
        into an explicit loop.

        :param loop: the NemoImplicitLoop to transform.
        :type loop: :py:class:`psyclone.nemo.NemoImplicitLoop`
        :param options: a dictionary with options for transformations.
        :type options: dictionary of string:values or None

        :raises NotImplementedError: if the array slice has explicit bounds.
        :raises TransformationError: if an array slice is not in dimensions \
                                     1-3 of the array.

        :returns: a new PSyIR loop object and a memento of the transformation.
        :rtype: (:py:class:`psyclone.nemo.NemoLoop`, \
                 :py:class:`psyclone.undoredo.Memento`)

        '''
        from fparser.two import Fortran2003
        from fparser.two.utils import walk
        from fparser.common.readfortran import FortranStringReader
        from psyclone import nemo

        self.validate(loop, options)

        # Keep a record of this transformation
        keep = Memento(loop, self)

        # Find all uses of array syntax in the statement
        subsections = walk(loop.ast.items, Fortran2003.Section_Subscript_List)
        # Create a list identifying which dimensions contain a range
        sliced_dimensions = []
        # A Section_Subscript_List is a tuple with each item the
        # array-index expressions for the corresponding dimension of the array.
        for idx, item in enumerate(subsections[0].items):
            if isinstance(item, Fortran2003.Subscript_Triplet):
                # A Subscript_Triplet has a 3-tuple containing the expressions
                # for the start, end and increment of the slice. If any of
                # these are not None then we have an explicit range of some
                # sort and we do not yet support that.
                # TODO #278 allow for implicit loops with specified bounds
                # (e.g. 2:jpjm1)
                if [part for part in item.items if part]:
                    raise NotImplementedError(
                        "Support for implicit loops with specified bounds is "
                        "not yet implemented: '{0}'".format(str(loop.ast)))
                # If an array index is a Subscript_Triplet then it is a range
                # and thus we need to create an explicit loop for this
                # dimension.
                outermost_dim = idx
                # Store the fact that this array index is a range.
                sliced_dimensions.append(idx)

        if outermost_dim < 0 or outermost_dim > 2:
            raise TransformationError(
                "Array section in unsupported dimension ({0}) for code "
                "'{1}'".format(outermost_dim+1, str(loop.ast)))

        # Get a reference to the Invoke to which this loop belongs
        invoke = loop.root.invoke
        config = Config.get().api_conf("nemo")
        index_order = config.get_index_order()
        loop_type_data = config.get_loop_type_data()

        loop_type = loop_type_data[index_order[outermost_dim]]
        base_name = loop_type["var"]
        loop_var = invoke.schedule.symbol_table.name_from_tag(base_name)
        loop_start = loop_type["start"]
        loop_stop = loop_type["stop"]
        loop_step = "1"
        name = Fortran2003.Name(FortranStringReader(loop_var))
        # TODO #500 When the Nemo API has the SymbolTable implemented,
        # we should remove the _loop_vars attribute and add the symbols
        # into the symboltable instead.
        if loop._variable_name not in invoke._loop_vars:
            invoke._loop_vars.append(loop_var)
            prog_unit = loop.ast.get_root()
            spec_list = walk(prog_unit.content, Fortran2003.Specification_Part)
            if not spec_list:
                # Routine has no specification part so create one and add it
                # in to the parse tree
                from psyclone.psyGen import object_index
                exe_part = walk(prog_unit.content,
                                Fortran2003.Execution_Part)[0]
                idx = object_index(exe_part.parent.content, exe_part)

                spec = Fortran2003.Specification_Part(
                    FortranStringReader("integer :: {0}".format(loop_var)))
                spec.parent = exe_part.parent
                exe_part.parent.content.insert(idx, spec)
            else:
                spec = spec_list[0]
                decln = Fortran2003.Type_Declaration_Stmt(
                    FortranStringReader("integer :: {0}".format(loop_var)))
                decln.parent = spec
                spec.content.append(decln)

        # Modify the line containing the implicit do by replacing every
        # occurrence of the outermost ':' with the new loop variable name.
        for subsec in subsections:
            # A tuple is immutable so work with a list
            indices = list(subsec.items)
            if outermost_dim >= len(indices):
                raise InternalError(
                    "Expecting a colon for index {0} but array only has {1} "
                    "dimensions: {2}".format(outermost_dim+1, len(indices),
                                             str(loop.ast)))
            if not isinstance(indices[outermost_dim],
                              Fortran2003.Subscript_Triplet):
                raise TransformationError(
                    "Currently implicit loops are restricted to cases where "
                    "all array range specifications occur in the same "
                    "dimension(s) of each array in an assignment.")
            # Replace the colon with our new variable name
            indices[outermost_dim] = name
            # Replace the original tuple with a new one
            subsec.items = tuple(indices)

        # Create the fparser AST for an explicit loop
        text = ("do {0}={1},{2},{3}\n"
                "  replace = me\n"
                "end do\n".format(loop_var, loop_start, loop_stop,
                                  loop_step))
        new_loop = Fortran2003.Block_Nonlabel_Do_Construct(
            FortranStringReader(text))
        # Insert it in the fparser2 AST at the location of the implicit
        # loop
        parent_index = loop.ast.parent.content.index(loop.ast)
        loop.ast.parent.content.insert(parent_index, new_loop)
        # Ensure it has the correct parent information
        new_loop.parent = loop.ast.parent
        # Replace the content of the loop with the (modified) implicit
        # loop
        new_loop.content[1] = loop.ast
        # Remove the implicit loop from its original parent in the AST
        loop.ast.parent.content.remove(loop.ast)
        # Now set its parent to be the new loop instead
        new_loop.content[1].parent = new_loop

        # Now we must update the PSyIR to reflect the new AST
        # First we update the parent of the loop we have transformed
        psyir_parent = loop.parent
        psyir_parent.children.remove(loop)
        # Next, we simply process the transformed fparser2 AST to generate
        # the new PSyIR of it
        astprocessor = nemo.NemoFparser2Reader()
        astprocessor.process_nodes(psyir_parent, [new_loop])
        # Delete the old PSyIR node that we have transformed
        del loop
        loop = None
        # Return the new NemoLoop object that we have created
        return psyir_parent.children[0], keep

    def validate(self, loop, options=None):
        '''
        Check that the supplied loop is a valid target for this transformation.

        :param loop: the loop node to validate.
        :type loop: :py:class:`psyclone.nemo.NemoImplicitLoop`
        :param options: a dictionary with options for transformations.
        :type options: dictionary of string:values or None

        :raises TransformationError: if the supplied loop is not a \
                                     NemoImplicitLoop.
        '''
        from psyclone.nemo import NemoImplicitLoop
        if not isinstance(loop, NemoImplicitLoop):
            raise TransformationError(
                "Cannot apply NemoExplicitLoopTrans to something that is "
                "not a NemoImplicitLoop (got {0})".format(type(loop)))


class KernelGlobalsToArguments(Transformation):
    '''
    Transformation that removes any accesses of global data from the supplied
    kernel and places them in the caller. The values/references are then passed
    by argument into the kernel.
    '''
    @property
    def name(self):
        '''
        :returns: the name of this transformation.
        :rtype: str
        '''
        return "KernelGlobalsToArguments"

    def __str__(self):
        return ("Convert the global variables used inside the kernel "
                "into arguments and modify the InvokeSchedule to pass them"
                " in the kernel call.")

    def validate(self, node, options=None):
        '''
        Check that the supplied node is a valid target for this transformation.

        :param node: the PSyIR node to validate.
        :type node: :py:class:`psyclone.psyGen.CodedKern`
        :param options: a dictionary with options for transformations.
        :type options: dictionary of string:values or None

        :raises TransformationError: if the supplied node is not a CodedKern.
        :raises TransformationError: if this transformation is not applied to \
            a Gocean API Invoke.
        :raises TransformationError: if the supplied kernel contains wildcard \
            imports of symbols from one or more containers (e.g. a USE without\
            an ONLY clause in Fortran).
        '''
        from psyclone.psyGen import CodedKern
        from psyclone.gocean1p0 import GOInvokeSchedule

        if not isinstance(node, CodedKern):
            raise TransformationError(
                "The {0} transformation can only be applied to CodedKern "
                "nodes but found '{1}' instead.".
                format(self.name, type(node).__name__))

        if not isinstance(node.root, GOInvokeSchedule):
            raise TransformationError(
                "The {0} transformation is currently only supported for the "
                "GOcean API but got an InvokeSchedule of type: '{1}'".
                format(self.name, type(node.root).__name__))

        # Check that there are no unqualified imports or undeclared symbols
        try:
            kernel = node.get_kernel_schedule()
        except SymbolError as err:
            raise TransformationError(
                "Kernel '{0}' contains undeclared symbol: {1}".format(
                    node.name, str(err.value)))

        symtab = kernel.symbol_table
        for container in symtab.containersymbols:
            if container.wildcard_import:
                raise TransformationError(
                    "Kernel '{0}' has a wildcard import of symbols from "
                    "container '{1}'. This is not supported.".format(
                        node.name, container.name))

        # TODO #649. Check for variables accessed by the kernel but declared
        # in an outer scope.

    def apply(self, node, options=None):
        '''
        Convert the global variables used inside the kernel into arguments and
        modify the InvokeSchedule to pass the same global variables to the
        kernel call.

        This apply() method does not return anything, as agreed in #595.
        However, this change has yet to be applied to the other Transformation
        classes.

        :param node: a kernel call.
        :type node: :py:class:`psyclone.psyGen.CodedKern`
        :param options: a dictionary with options for transformations.
        :type options: dictionary of string:values or None

        '''
        from psyclone.psyir.symbols import ArgumentInterface

        self.validate(node)

        kernel = node.get_kernel_schedule()
        symtab = kernel.symbol_table
        invoke_symtab = node.root.symbol_table

        # Transform each global variable into an argument.
        # TODO #11: When support for logging is added, we could warn the user
        # if no globals are found in the kernel.
        for globalvar in kernel.symbol_table.global_datasymbols[:]:

            # Resolve the data type information if it is not available
            if isinstance(globalvar.datatype, DeferredType):
                globalvar.resolve_deferred()

            # Copy the global into the InvokeSchedule SymbolTable
            invoke_symtab.copy_external_global(
                globalvar, tag="AlgArgs_" + globalvar.name)

            # Keep a reference to the original container so that we can
            # update it after the interface has been updated.
            container = globalvar.interface.container_symbol

            # Convert the symbol to an argument and add it to the argument list
            current_arg_list = symtab.argument_list
            if globalvar.is_constant:
                # Global constants lose the constant value but are read-only
                # TODO: When #633 and #11 are implemented, warn the user that
                # they should transform the constants to literal values first.
                globalvar.constant_value = None
                globalvar.interface = ArgumentInterface(
                    ArgumentInterface.Access.READ)
            else:
                globalvar.interface = ArgumentInterface(
                    ArgumentInterface.Access.READWRITE)
            current_arg_list.append(globalvar)
            symtab.specify_argument_list(current_arg_list)

            # Convert PSyIR DataTypes to Gocean VALID_SCALAR_TYPES
            # TODO #678: Ideally this strings should be provided by the GOcean
            # API configuration.
            go_space = ""
            if globalvar.datatype.name == ScalarType.Name.REAL:
                go_space = "go_r_scalar"
            elif globalvar.datatype.name == ScalarType.Name.INTEGER:
                go_space = "go_i_scalar"
            else:
                raise TypeError(
                    "The global variable '{0}' could not be promoted to an "
                    "argument because the GOcean infrastructure does not have"
                    " any scalar type equivalent to the PSyIR {1} type.".
                    format(globalvar.name, globalvar.datatype))

            # Add the global variable in the call argument list
            node.arguments.append(globalvar.name, go_space)

            # Check whether we still need the Container symbol from which
            # this global was originally accessed
            if not kernel.symbol_table.imported_symbols(container) and \
               not container.wildcard_import:
                kernel.symbol_table.remove(container)
        # TODO #663 - uncomment line below and fix tests.
        # node.modified = True<|MERGE_RESOLUTION|>--- conflicted
+++ resolved
@@ -52,7 +52,8 @@
 from psyclone.dynamo0p3 import VALID_ANY_SPACE_NAMES, \
     VALID_ANY_DISCONTINUOUS_SPACE_NAMES
 from psyclone.psyir.transformations import RegionTrans, TransformationError
-from psyclone.psyir.symbols import SymbolError, ScalarType, DeferredType
+from psyclone.psyir.symbols import SymbolError, ScalarType, DeferredType, \
+    INTEGER_TYPE
 
 VALID_OMP_SCHEDULES = ["runtime", "static", "dynamic", "guided", "auto"]
 
@@ -952,13 +953,13 @@
                 symtab.lookup_with_tag("omp_thread_index")
             except KeyError:
                 thread_idx = symtab.new_symbol_name("th_idx")
-                symtab.add(DataSymbol(thread_idx, DataType.INTEGER),
+                symtab.add(DataSymbol(thread_idx, INTEGER_TYPE),
                            tag="omp_thread_index")
             try:
                 symtab.lookup_with_tag("omp_num_threads")
             except KeyError:
                 nthread = symtab.new_symbol_name("nthreads")
-                symtab.add(DataSymbol(nthread, DataType.INTEGER),
+                symtab.add(DataSymbol(nthread, INTEGER_TYPE),
                            tag="omp_num_threads")
 
         return super(OMPLoopTrans, self).apply(node, options)
@@ -2883,11 +2884,8 @@
                     argument. Defaults to None.
 
             '''
-<<<<<<< HEAD
             from psyclone.psyir.symbols import DataSymbol, DataType, \
                 ScalarType, INTEGER_TYPE
-=======
->>>>>>> 9dc0acf4
             arg_index = arg_position - 1
             try:
                 symbol = symbol_table.argument_list[arg_index]
