# -----------------------------------------------------------------------------
# BSD 3-Clause License
#
# Copyright (c) 2021-2025, Science and Technology Facilities Council.
# All rights reserved.
#
# Redistribution and use in source and binary forms, with or without
# modification, are permitted provided that the following conditions are met:
#
# * Redistributions of source code must retain the above copyright notice, this
#   list of conditions and the following disclaimer.
#
# * Redistributions in binary form must reproduce the above copyright notice,
#   this list of conditions and the following disclaimer in the documentation
#   and/or other materials provided with the distribution.
#
# * Neither the name of the copyright holder nor the names of its
#   contributors may be used to endorse or promote products derived from
#   this software without specific prior written permission.
#
# THIS SOFTWARE IS PROVIDED BY THE COPYRIGHT HOLDERS AND CONTRIBUTORS
# "AS IS" AND ANY EXPRESS OR IMPLIED WARRANTIES, INCLUDING, BUT NOT
# LIMITED TO, THE IMPLIED WARRANTIES OF MERCHANTABILITY AND FITNESS
# FOR A PARTICULAR PURPOSE ARE DISCLAIMED. IN NO EVENT SHALL THE
# COPYRIGHT HOLDER OR CONTRIBUTORS BE LIABLE FOR ANY DIRECT, INDIRECT,
# INCIDENTAL, SPECIAL, EXEMPLARY, OR CONSEQUENTIAL DAMAGES (INCLUDING,
# BUT NOT LIMITED TO, PROCUREMENT OF SUBSTITUTE GOODS OR SERVICES;
# LOSS OF USE, DATA, OR PROFITS; OR BUSINESS INTERRUPTION) HOWEVER
# CAUSED AND ON ANY THEORY OF LIABILITY, WHETHER IN CONTRACT, STRICT
# LIABILITY, OR TORT (INCLUDING NEGLIGENCE OR OTHERWISE) ARISING IN
# ANY WAY OUT OF THE USE OF THIS SOFTWARE, EVEN IF ADVISED OF THE
# POSSIBILITY OF SUCH DAMAGE.
# -----------------------------------------------------------------------------
# Authors R. W. Ford, A. R. Porter, S. Siso and N. Nobre, STFC Daresbury Lab
#         A. B. G. Chalk, STFC Daresbury Lab
#         I. Kavcic,    Met Office
#         C.M. Maynard, Met Office / University of Reading
#         J. Henrichs, Bureau of Meteorology
#         J. Remy, Université Grenoble Alpes, Inria
# -----------------------------------------------------------------------------

''' This module contains the implementation of the various OpenMP Directive
nodes.'''


import abc
import itertools
import sympy

from psyclone.configuration import Config
from psyclone.core import AccessType, VariablesAccessInfo
from psyclone.errors import (GenerationError,
                             UnresolvedDependencyError)
from psyclone.psyir.nodes.array_mixin import ArrayMixin
from psyclone.psyir.nodes.array_reference import ArrayReference
from psyclone.psyir.nodes.assignment import Assignment
from psyclone.psyir.nodes.call import Call
from psyclone.psyir.nodes.directive import StandaloneDirective, \
    RegionDirective
from psyclone.psyir.nodes.if_block import IfBlock
from psyclone.psyir.nodes.intrinsic_call import IntrinsicCall
from psyclone.psyir.nodes.literal import Literal
from psyclone.psyir.nodes.loop import Loop
from psyclone.psyir.nodes.operation import BinaryOperation
from psyclone.psyir.nodes.omp_clauses import OMPGrainsizeClause, \
    OMPNowaitClause, OMPNogroupClause, OMPNumTasksClause, OMPPrivateClause, \
    OMPDefaultClause, OMPReductionClause, OMPScheduleClause, \
    OMPFirstprivateClause, OMPDependClause
from psyclone.psyir.nodes.ranges import Range
from psyclone.psyir.nodes.reference import Reference
from psyclone.psyir.nodes.routine import Routine
from psyclone.psyir.nodes.schedule import Schedule
from psyclone.psyir.nodes.structure_reference import StructureReference
from psyclone.psyir.nodes.while_loop import WhileLoop
from psyclone.psyir.symbols import (
    INTEGER_TYPE, ScalarType, DataSymbol, ImportInterface, ContainerSymbol,
    RoutineSymbol)

# OMP_OPERATOR_MAPPING is used to determine the operator to use in the
# reduction clause of an OpenMP directive.
OMP_OPERATOR_MAPPING = {AccessType.SUM: "+"}


class OMPDirective(metaclass=abc.ABCMeta):
    '''
    Base mixin class for all OpenMP-related directives.

    This class is useful to provide a unique common ancestor to all the
    OpenMP directives, for instance when traversing the tree with
    `node.walk(OMPDirective)`

    Note that classes inheriting from it must place the OMPDirective in
    front of the other Directive node sub-class, so that the Python
    MRO gives preference to this class's attributes.
    '''
    _PREFIX = "OMP"


class OMPRegionDirective(OMPDirective, RegionDirective, metaclass=abc.ABCMeta):
    '''
    Base class for all OpenMP region-related directives.

    '''
    def _get_reductions_list(self, reduction_type):
        '''
        Returns the names of all scalars within this region that require a
        reduction of type 'reduction_type'. Returned names will be unique.

        TODO #514 - this only works for the PSyKAl APIs currently. It needs
        extending/replacing with the use of the PSyIR Dependence Analysis.

        :param reduction_type: the reduction type (e.g. AccessType.SUM) to
                               search for.
        :type reduction_type: :py:class:`psyclone.core.access_type.AccessType`

        :returns: names of scalar arguments with reduction access.
        :rtype: list[str]

        '''
        result = []

        # TODO #514: not yet working with generic PSyIR, so skip for now
        if Config.get().api not in ('gocean', 'lfric'):
            return result

        const = Config.get().api_conf().get_constants()
        for call in self.kernels():
            for arg in call.arguments.args:
                if call.reprod_reduction:
                    # In this case we do the reduction serially instead of
                    # using an OpenMP clause
                    continue
                if arg.argument_type in const.VALID_SCALAR_NAMES:
                    if arg.descriptor.access == reduction_type:
                        if arg.name not in result:
                            result.append(arg.name)
        return result


class OMPStandaloneDirective(OMPDirective, StandaloneDirective,
                             metaclass=abc.ABCMeta):
    ''' Base class for all OpenMP-related standalone directives. '''


class OMPDeclareTargetDirective(OMPStandaloneDirective):
    '''
    Class representing an OpenMP Declare Target directive in the PSyIR.

    '''
    def begin_string(self):
        '''Returns the beginning statement of this directive, i.e.
        "omp routine". The visitor is responsible for adding the
        correct directive beginning (e.g. "!$").

        :returns: the opening statement of this directive.
        :rtype: str

        '''
        return "omp declare target"

    def validate_global_constraints(self):
        '''
        Perform validation checks that can only be done at code-generation
        time.

        :raises GenerationError: if this directive is not the first statement
                                 in a routine.

        '''
        if self.parent and (not isinstance(self.parent, Routine) or
                            self.parent.children[0] is not self):
            raise GenerationError(
                f"A OMPDeclareTargetDirective must be the first child (index "
                f"0) of a Routine but found one as child {self.position} of a "
                f"{type(self.parent).__name__}.")

        super().validate_global_constraints()


class OMPTaskwaitDirective(OMPStandaloneDirective):
    '''
    Class representing an OpenMP TASKWAIT directive in the PSyIR.

    '''
    def validate_global_constraints(self):
        '''
        Perform validation checks that can only be done at code-generation
        time.

        :raises GenerationError: if this OMPTaskwait is not enclosed
                                 within some OpenMP parallel region.

        '''
        # It is only at the point of code generation that we can check for
        # correctness (given that we don't mandate the order that a user
        # can apply transformations to the code). As a Parallel Child
        # directive, we must have an OMPParallelDirective as an ancestor
        # somewhere back up the tree.
        if not self.ancestor(OMPParallelDirective,
                             excluding=OMPParallelDoDirective):
            raise GenerationError(
                "OMPTaskwaitDirective must be inside an OMP parallel region "
                "but could not find an ancestor OMPParallelDirective node")

        super().validate_global_constraints()

    def begin_string(self):
        '''Returns the beginning statement of this directive, i.e.
        "omp taskwait". The visitor is responsible for adding the
        correct directive beginning (e.g. "!$").

        :returns: the opening statement of this directive.
        :rtype: str

        '''
        return "omp taskwait"


class OMPSerialDirective(OMPRegionDirective, metaclass=abc.ABCMeta):
    '''
    Abstract class representing OpenMP serial regions, e.g.
    OpenMP SINGLE or OpenMP Master.

    '''

    def _valid_dependence_literals(self, lit1, lit2):
        '''
        Compares two Nodes to check whether they are a valid dependency
        pair. For two Nodes where at least one is a Literal, a valid
        dependency is any pair of Literals.

        :param lit1: the first node to compare.
        :type lit1: :py:class:`psyclone.psyir.nodes.Node`
        :param lit2: the second node to compare.
        :type lit2: :py:class:`psyclone.psyir.nodes.Node`

        :returns: whether or not these two nodes can be used as a valid
                  dependency pair in OpenMP.
        :rtype: bool

        '''
        # Check both are Literals

        # If a Literal index into an array that is a dependency
        # has calculated dependency to a
        # non-Literal array index, this will return False, as this is not
        # currently supported in PSyclone.

        # If literals are not the same its fine, since a(1) is not a
        # dependency to a(2), so as long as both are Literals this is ok.
        return isinstance(lit1, Literal) and isinstance(lit2, Literal)

    def _valid_dependence_ranges(self, arraymixin1, arraymixin2, index):
        '''
        Compares two ArrayMixin Nodes to check whether they are a valid
        dependency pair on the provided index. For two Nodes where at least
        one has a Range at this index, they must both have Ranges, and both be
        full ranges, i.e. ":".

        :param arraymixin1: the first node to validate.
        :type arraymixin1: :py:class:`psyclone.psyir.nodes.ArrayMixin`
        :param arraymixin2: the second node to validate.
        :type arraymixin2: :py:class:`psyclone.psyir.nodes.ArrayMixin`

        :returns: whether or not these two nodes can be used as a valid
                  dependency pair in OpenMP, based upon the provided index.
        :rtype: bool
        '''
        # We know both inputs are always ArrayMixin as this is a private
        # function.
        # Check both are Ranges
        if (not isinstance(arraymixin1.indices[index], Range) or not
                isinstance(arraymixin2.indices[index], Range)):
            # Range index to a dependency has calculated dependency to a
            # non-Range index, which is not currently supported in PSyclone
            return False

        # To be valid, both ranges need to be full ranges.

        # If we have a range index between dependencies which does not cover
        # the full array range, it is not currently supported in
        # PSyclone (due to OpenMP limitations), so False will be returned.
        return (arraymixin1.is_full_range(index) and
                arraymixin2.is_full_range(index))

    def _compute_accesses_get_start_stop_step(self, preceding_nodes, task,
                                              symbol):
        '''
        Computes the start, stop and step values used in the _compute_accesses
        function by searching through the preceding nodes for the last access
        to the symbol.

        :param preceding_nodes: a list of nodes that precede the task in the
                                tree.
        :type preceding_nodes: List[:py:class:`psyclone.psyir.nodes.Node`]
        :param task: the OMPTaskDirective node being used in
                     _compute_accesses.
        :type task: :py:class:`psyclone.psyir.nodes.OMPTaskDirective`
        :param symbol: the symbol used by the ref in _compute_accesses.
        :type symbol: :py:class:`psyclone.psyir.symbols.Symbol`

        :returns: a tuple containing the start, stop and step nodes (or None
                  if there is no value).
        :rtype: Tuple[:py:class`psyclone.psyir.nodes.Node, None]
        '''
        start = None
        stop = None
        step = None
        for node in preceding_nodes:
            # Only Assignment, Loop or Call nodes can modify the symbol in our
            # Reference
            if not isinstance(node, (Assignment, Loop, Call)):
                continue
            # At the moment we allow all IntrinsicCall nodes through, and
            # assume that all IntrinsicCall nodes we find don't modify
            # symbols, but only read from them.
            if isinstance(node, Call) and not isinstance(node, IntrinsicCall):
                # Currently opting to fail on any non-intrinsic Call.
                # Potentially it might be possible to check if the Symbol is
                # written to and only if so then raise an error
                raise UnresolvedDependencyError(
                        "Found a Call in preceding_nodes, which "
                        "is not yet supported.")
            if isinstance(node, Assignment) and node.lhs.symbol == symbol:
                start = node.rhs.copy()
                break
            if isinstance(node, Loop) and node.variable == symbol:
                # If the loop is not an ancestor of the task then
                # we don't currently support it.
                ancestor_loop = task.ancestor(Loop, limit=self)
                is_ancestor = False
                while ancestor_loop is not None:
                    if ancestor_loop == node:
                        is_ancestor = True
                        break
                    ancestor_loop = ancestor_loop.ancestor(Loop, limit=self)
                if not is_ancestor:
                    raise UnresolvedDependencyError(
                            f"Found a dependency index that "
                            f"was updated as a Loop variable "
                            f"that is not an ancestor Loop of "
                            f"the task. The variable is "
                            f"'{node.variable.name}'.")
                # It has to be an ancestor loop, so we want to find the start,
                # stop and step Nodes
                start, stop, step = node.start_expr, node.stop_expr, \
                    node.step_expr
                break
        return (start, stop, step)

    def _compute_accesses(self, ref, preceding_nodes, task):
        '''
        Computes the set of accesses for a Reference or BinaryOperation
        Node, based upon the preceding_nodes and containing task.

        The returned result is either a set of Literals, or Literals
        and BinaryOperations.

        If ref is a BinaryOperation, it needs to be of the following formats:
        1. Reference ADD/SUB Literal
        2. Literal ADD Reference
        3. Binop(Literal MUL Literal) ADD Reference
        4. Reference ADD/SUB Binop(Literal MUL Literal)


        :param ref: the Reference or BinaryOperation node to compute
                    accesses for.
        :type ref: Union[:py:class:`psyclone.psyir.nodes.Reference,
                   :py:class:`psyclone.psyir.nodes.BinaryOperation]
        :param preceding_nodes: a list of nodes that precede the task in the
                                tree.
        :type preceding_nodes: List[:py:class:`psyclone.psyir.nodes.Node`]
        :param task: the OMPTaskDirective node containing ref as a child.
        :type task: :py:class:`psyclone.psyir.nodes.OMPTaskDirective`

        :raises UnresolvedDependencyError: If the ref contains an unsupported
                                           BinaryOperation structure, such as
                                           a non-ADD/SUB/MUL operator. Check
                                           error message for more details.
        :raises UnresolvedDependencyError: If preceding_nodes contains a Call
                                           node.
        :raises UnresolvedDependencyError: If ref is a BinaryOperation and
                                           neither child of ref is a Literal
                                           or BinaryOperation.
        :raises UnresolvedDependencyError: If there is a dependency between
                                           ref (a BinaryOperation) and a
                                           previously set constant.
        :raises UnresolvedDependencyError: If there is a dependency between
                                           ref and a Loop variable that is
                                           not an ancestor of task.
        :raises UnresolvedDependencyError: If preceding_nodes contains a
                                           dependent loop with a non-Literal
                                           step.

        :returns: a list of the dependency values for the input ref, or a
                  dict of the start, stop and step values.
        :rtype: List[Union[:py:class:`psyclone.psyir.nodes.Literal`,
                :py:class:`psyclone.psyir.nodes.BinaryOperation`]] or
                Dict[str: py:class:`psyclone.psyir.nodes.Node`]
        '''
        if isinstance(ref, Reference):
            symbol = ref.symbol
        else:
            # Get the symbol out of the Binop, and store some other
            # important information. We store the step value of the
            # ancestor loop (which will be the value of the Literal, or
            # one of the Literals if an operand is a BinaryOperation).
            # In the case that one of the operands is a BinaryOperation,
            # we also store a "num_entries" value, which is based upon the
            # multiplier of the step value. This is how we can handle
            # cases such as array(i+57) if the step value is 32, the
            # dependencies stored would be array(i+32) and array(i+64).
            if isinstance(ref.children[0], Literal):
                if ref.operator == BinaryOperation.Operator.ADD:
                    # Have Literal + Reference. Store the symbol of the
                    # Reference and the integer value of the Literal.
                    symbol = ref.children[1].symbol
                    binop_val = int(ref.children[0].value)
                    num_entries = 2
                else:
                    raise UnresolvedDependencyError(
                            f"Found a dependency index that is "
                            f"a BinaryOperation where the "
                            f"format is Literal OP Reference "
                            f"with a non-ADD operand "
                            f"which is not supported. "
                            f"The operation found was "
                            f"'{ref.debug_string()}'.")
            elif isinstance(ref.children[1], Literal):
                # Have Reference OP Literal. Store the symbol of the
                # Reference, and the integer value of the Literal. If the
                # operator is negative, then we store the value negated.
                if ref.operator in [BinaryOperation.Operator.ADD,
                                    BinaryOperation.Operator.SUB]:
                    symbol = ref.children[0].symbol
                    binop_val = int(ref.children[1].value)
                    num_entries = 2
                    if ref.operator == BinaryOperation.Operator.SUB:
                        binop_val = -binop_val
                else:
                    raise UnresolvedDependencyError(
                            f"Found a dependency index that is "
                            f"a BinaryOperation where the "
                            f"Operator is neither ADD not SUB "
                            f"which is not supported. "
                            f"The operation found was "
                            f"'{ref.debug_string()}'.")

            elif isinstance(ref.children[0], BinaryOperation):
                if ref.operator == BinaryOperation.Operator.ADD:
                    # Have Binop ADD Reference. Store the symbol of the
                    # Reference, and store the binop. The binop is of
                    # structure Literal MUL Literal, where the second
                    # Literal is to the step of a parent loop.
                    symbol = ref.children[1].symbol
                    binop = ref.children[0]
                    if binop.operator != BinaryOperation.Operator.MUL:
                        raise UnresolvedDependencyError(
                                f"Found a dependency index that is a "
                                f"BinaryOperation with a child "
                                f"BinaryOperation with a non-MUL operator "
                                f"which is not supported. "
                                f"The operation found was "
                                f"'{ref.debug_string()}'.")
                    # These binary operations are format of Literal MUL Literal
                    # where step_val is the 2nd literal and the multiplier
                    # is the first literal
                    if (not (isinstance(binop.children[0], Literal) and
                             isinstance(binop.children[1], Literal))):
                        raise UnresolvedDependencyError(
                                f"Found a dependency index that is a "
                                f"BinaryOperation with a child "
                                f"BinaryOperation with a non-Literal child "
                                f"which is not supported. "
                                f"The operation found was "
                                f"'{ref.debug_string()}'.")
                    # We store the step of the parent loop in binop_val, and
                    # use the other operand to compute how many entries we
                    # need to compute to validate this dependency list.
                    binop_val = int(binop.children[1].value)
                    num_entries = int(binop.children[0].value)+1
                else:
                    raise UnresolvedDependencyError(
                            f"Found a dependency index that is "
                            f"a BinaryOperation where the "
                            f"format is BinaryOperator OP "
                            f"Reference with a non-ADD operand "
                            f"which is not supported. "
                            f"The operation found was "
                            f"'{ref.debug_string()}'.")
            elif isinstance(ref.children[1], BinaryOperation):
                # Have Reference ADD/SUB Binop. Store the symbol of the
                # Reference, and store the binop. The binop is of
                # structure Literal MUL Literal, where the second
                # Literal is to the step of a parent loop.
                if ref.operator in [BinaryOperation.Operator.ADD,
                                    BinaryOperation.Operator.SUB]:
                    symbol = ref.children[0].symbol
                    binop = ref.children[1]
                    if binop.operator != BinaryOperation.Operator.MUL:
                        raise UnresolvedDependencyError(
                                f"Found a dependency index that is a "
                                f"BinaryOperation with a child "
                                f"BinaryOperation with a non-MUL operator "
                                f"which is not supported. "
                                f"The operation found was "
                                f"'{ref.debug_string()}'.")
                    # These binary operations are format of Literal MUL Literal
                    # where step_val is the 2nd literal.
                    if (not (isinstance(binop.children[0], Literal) and
                             isinstance(binop.children[1], Literal))):
                        raise UnresolvedDependencyError(
                                f"Found a dependency index that is a "
                                f"BinaryOperation with an operand "
                                f"BinaryOperation with a non-Literal operand "
                                f"which is not supported. "
                                f"The operation found was "
                                f"'{ref.debug_string()}'.")
                    # We store the step of the parent loop in binop_val, and
                    # use the other operand to compute how many entries we
                    # need to compute to validate this dependency list.
                    binop_val = int(binop.children[1].value)
                    num_entries = int(binop.children[0].value)+1
                    if ref.operator == BinaryOperation.Operator.SUB:
                        # If the operator is SUB then we use 1 less
                        # entry in the list, as Fortran arrays start
                        # from 1.
                        binop_val = -binop_val
                        num_entries = num_entries-1
                else:
                    raise UnresolvedDependencyError(
                            f"Found a dependency index that is "
                            f"a BinaryOperation where the "
                            f"format is Reference OP "
                            f"BinaryOperation with a non-ADD, "
                            f"non-SUB operand "
                            f"which is not supported. "
                            f"The operation found was "
                            f"'{ref.debug_string()}'.")
            else:
                raise UnresolvedDependencyError(
                        f"Found a dependency index that is a "
                        f"BinaryOperation where neither child "
                        f"is a Literal or BinaryOperation. "
                        f"PSyclone can't validate "
                        f"this dependency. "
                        f"The operation found was "
                        f"'{ref.debug_string()}'.")
        start, stop, step = self._compute_accesses_get_start_stop_step(
                preceding_nodes, task, symbol)

        if isinstance(ref, BinaryOperation):
            output_list = []
            if step is None:
                # Found no ancestor loop, PSyclone cannot handle
                # this case, as BinaryOperations created by OMPTaskDirective
                # in dependencies will always be based on ancestor loops.
                raise UnresolvedDependencyError(
                        f"Found a dependency between a "
                        f"BinaryOperation and a previously "
                        f"set constant value. "
                        f"PSyclone cannot yet handle this "
                        f"interaction. The error occurs from "
                        f"'{ref.debug_string()}'.")
            # If the step isn't a Literal value, then we can't compute what
            # the address accesses at compile time, so we can't validate the
            # dependency.
            if not isinstance(step, Literal):
                raise UnresolvedDependencyError(
                        f"Found a dependency index that is a "
                        f"Loop variable with a non-Literal step "
                        f"which we can't resolve in PSyclone. "
                        f"Containing node is '{ref.debug_string()}'.")
            # If the start and stop are both Literals, we can compute a set
            # of accesses this BinaryOperation is related to precisely.
            if (isinstance(start, Literal) and isinstance(stop, Literal)):
                # Fill the output list with all values from start to stop
                # incremented by step
                startval = int(start.value)
                stopval = int(stop.value)
                stepval = int(step.value)
                # We loop from startval to stopval + 1 as PSyIR loops will
                # include stopval, wheras Python loops do not.
                for i in range(startval, stopval + 1, stepval):
                    new_x = i + binop_val
                    output_list.append(Literal(f"{new_x}", INTEGER_TYPE))
                return output_list

            # If they are not all literals, we have a special case. In this
            # case we return a dict containing start, stop and step and this
            # is compared directly to the start, stop and step of a
            # corresponding access.
            output_list = {}
            output_list["start"] = BinaryOperation.create(
                                       BinaryOperation.Operator.ADD,
                                       start.copy(),
                                       Literal(f"{binop_val}", INTEGER_TYPE)
                                    )
            output_list["stop"] = stop.copy()
            output_list["step"] = step.copy()
            return output_list
        if step is None:
            # Result for an assignment.
            output_list = [start]
            return output_list
        output_list = []
        # If step is not a Literal then we probably can't resolve this
        if not isinstance(step, Literal):
            raise UnresolvedDependencyError(
                    "Found a dependency index that is a "
                    "Loop variable with a non-Literal step "
                    "which we can't resolve in PSyclone.")
        # Special case when all are Literals
        if (isinstance(start, Literal) and isinstance(stop, Literal)):
            # Fill the output list with all values from start to stop
            # incremented by step
            startval = int(start.value)
            stopval = int(stop.value)
            stepval = int(step.value)
            # We loop from startval to stopval + 1 as PSyIR loops will include
            # stopval, wheras Python loops do not.
            for i in range(startval, stopval + 1, stepval):
                output_list.append(Literal(f"{i}", INTEGER_TYPE))
            return output_list

        # the sequence only. In this case, we have a non-parent loop reference
        # which is also firstprivate (as shared indices are forbidden in
        # OMPTaskDirective already), so is essentially a constant. In this
        # case therefore we will have an unknown start and stop value, so we
        # verify this dependency differently. To ensure this special case is
        # understood as a special case, we return a dict with the 3 members.
        output_list = {}
        output_list["start"] = start.copy()
        output_list["stop"] = stop.copy()
        output_list["step"] = step.copy()
        return output_list

    def _check_valid_overlap(self, sympy_ref1s, sympy_ref2s):
        '''
        Takes two lists of SymPy expressions, and checks that any overlaps
        between the expressions is valid for OpenMP depend clauses.

        :param sympy_ref1s: the list of SymPy expressions corresponding to
                            the first dependency clause.
        :type sympy_ref1s: List[:py:class:`sympy.core.basic.Basic`]
        :param sympy_ref2s: the list of SymPy expressions corresponding to
                            the second dependency clause.
        :type sympy_ref2s: List[:py:class:`sympy.core.basic.Basic`]

        :returns: whether this is a valid overlap according to the OpenMP
                  standard.
        :rtype: bool
        '''
        # r1_min will contain the minimum computed value for (ref + value)
        # from the list. r1_max will contain the maximum computed value.
        # Loop through the values in sympy_ref1s, and compute the maximum
        # and minumum values in that list. These correspond to the maximum and
        # minimum values used for accessing the array relative to the
        # symbol used as a base access.
        values = [int(member) for member in sympy_ref1s]
        r1_min = min(values)
        r1_max = max(values)
        # Loop over the elements in sympy_ref2s and check that the dependency
        # is valid in OpenMP.
        for member in sympy_ref2s:
            # If the value is between min and max of r1 then we check that
            # the value is in the values list
            val = int(member)
            if r1_min <= val <= r1_max:
                if val not in values:
                    # Found incompatible dependency between two
                    # array accesses, ref1 is in range r1_min
                    # to r1_max, but doesn't contain val.
                    # This can happen if we have two loops with
                    # different start values or steps.
                    return False
        return True

    def _valid_dependence_ref_binop(self, ref1, ref2, task1, task2):
        '''
        Compares two Reference/BinaryOperation Nodes to check they are a set
        of dependencies that are valid according to OpenMP. Both these nodes
        are array indices on the same array symbol, so for OpenMP to correctly
        compute this dependency, we must guarantee at compile time that we
        know the addresses/array sections covered by this index are identical.

        :param ref1: the first Node to compare.
        :type ref1: Union[:py:class:`psyclone.psyir.nodes.Reference`,
                    :py:class:`psyclone.psyir.nodes.BinaryOperation`]
        :param ref2: the second Node to compare.
        :type ref2: Union[:py:class:`psyclone.psyir.nodes.Reference`,
                    :py:class:`psyclone.psyir.nodes.BinaryOperation`]
        :param task1: the task containing ref1 as a child.
        :type task1: :py:class:`psyclone.psyir.nodes.OMPTaskDirective`
        :param task2: the task containing ref2 as a child.
        :type task2: :py:class:`psyclone.psyir.nodes.OMPTaskDirective`

        :raises GenerationError: If ref1 and ref2 are dependencies on the
                                 same array, and one does not contain a
                                 Reference but the other does.
        :raises GenerationError: If ref1 and ref2 are dependencies on the
                                 same array but are References to different
                                 variables.
        :raises GenerationError: If ref1 and ref2 are dependencies on the
                                 same array, but the computed index values
                                 are not dependent according to OpenMP.

        :returns: whether or not these two nodes can be used as a valid
                  dependency on the same array in OpenMP.
        :rtype: bool

        '''
        # pylint: disable=import-outside-toplevel
        from psyclone.psyir.backend.sympy_writer import SymPyWriter
        # In this case we have two Reference/BinaryOperation as indices.
        # We need to attempt to find their value set and check the value
        # set matches.
        # Find all the nodes before these tasks
        preceding_t1 = task1.preceding(reverse=True)
        preceding_t2 = task2.preceding(reverse=True)
        # Get access list for each ref
        try:
            ref1_accesses = self._compute_accesses(ref1, preceding_t1, task1)
            ref2_accesses = self._compute_accesses(ref2, preceding_t2, task2)
        except UnresolvedDependencyError:
            # If we get a UnresolvedDependencyError from compute_accesses, then
            # we found an access that isn't able to be handled by PSyclone, so
            # dependencies based on it need to be handled by a taskwait
            return False

        # Create our sympy_writer
        sympy_writer = SymPyWriter()

        # If either of the returned accesses are a dict, this is a special
        # case where both must be a dict and have the same start, stop and
        # step.
        if isinstance(ref1_accesses, dict) or isinstance(ref2_accesses, dict):
            # If they aren't both dicts then we need to return False as
            # the special case isn't handled correctly.
            if type(ref1_accesses) is not type(ref2_accesses):
                return False
            # If they're both dicts then we need the step to be equal for
            # this dependency to be satisfiable.
            if ref1_accesses["step"] != ref2_accesses["step"]:
                return False
            # Now we know the step is equal, we need the start values to be
            # start1 = start2 + x * step, where x is an integer value.
            # We use SymPy to solve this equation and perform this check.
            sympy_start1 = sympy_writer(ref1_accesses["start"])
            sympy_start2 = sympy_writer(ref2_accesses["start"])
            sympy_step = sympy_writer(ref2_accesses["step"])
            b_sym = sympy.Symbol('b')
            result = sympy.solvers.solve(sympy_start1 - sympy_start2 +
                                         b_sym * sympy_step, b_sym)
            if not isinstance(result[0], sympy.core.numbers.Integer):
                return False

            # If we know the start and step are aligned, all possible
            # dependencies are aligned so we don't need to check the stop
            # value.
            return True

        # If we have a list, then we have a set of Literal values.
        # We use the SymPyWriter to convert these objects to expressions
        # we can use to obtain integer values for these Literals
        sympy_ref1s = sympy_writer(ref1_accesses)
        sympy_ref2s = sympy_writer(ref2_accesses)
        return self._check_valid_overlap(sympy_ref1s, sympy_ref2s)

    def _check_dependency_pairing_valid(self, node1, node2, task1, task2):
        '''
        Given a pair of nodes which are children of a OMPDependClause, this
        function checks whether the described dependence is correctly
        described by the OpenMP standard.
        If the dependence is not going to be handled safely, this function
        returns False, else it returns true.

        :param node1: the first input node to check.
        :type node1: :py:class:`psyclone.psyir.nodes.Reference`
        :param node2: the second input node to check.
        :type node2: :py:class:`psyclone.psyir.nodes.Reference`
        :param task1: the OMPTaskDirective node containing node1 as a
                      dependency
        :type task1: :py:class:`psyclone.psyir.nodes.OMPTaskDirective`
        :param task2: the OMPTaskDirective node containing node2 as a
                      dependency
        :type task2: :py:class:`psyclone.psyir.nodes.OMPTaskDirective`

        :returns: whether the dependence is going to be handled safely
                  according to the OpenMP standard.
        :rtype: bool
        '''
        # Checking the symbol is the same works. If the symbol is not the same
        # then there's no dependence, so its valid.
        if node1.symbol != node2.symbol:
            return True
        # The typing check handles any edge case where we have node1 and node2
        # pointing to the same symbol, but one is a specialised reference type
        # and the other is a base Reference type - this is unlikely to happen
        # but we check just in case. In this case we have to assume there is
        # an unhandled dependency
        if type(node1) is not type(node2):
            return False
        # For structure reference we need to check they access
        # the same member. If they don't, no dependence so valid.
        if isinstance(node1, StructureReference):
            # If either is a StructureReference here they must both be,
            # as they access the same symbol.

            # We can't just do == on the Member child, as that
            # will recurse and check the array indices for any
            # ArrayMixin children

            # Check the signature of both StructureReference
            # to see if they are accessing the same data
            ref0_sig = node1.get_signature_and_indices()[0]
            ref1_sig = node2.get_signature_and_indices()[0]
            if ref0_sig != ref1_sig:
                return True

        # If we have (exactly) Reference objects we filter out
        # non-matching ones with the symbol check, and matching ones
        # are always valid since they are simple accesses.
        # pylint: disable=unidiomatic-typecheck
        if type(node1) is Reference:
            return True

        # All remaining objects are some sort of Array access
        array1 = None
        array2 = None

        # PSyclone will not handle dependencies on multiple array indexes
        # at the moment, so we return False.
        if len(node1.walk(ArrayMixin)) > 1 or len(node2.walk(ArrayMixin)) > 1:
            return False
        if isinstance(node1, ArrayReference):
            array1 = node1
            array2 = node2
        else:
            array1 = node1.walk(ArrayMixin)[0]
            array2 = node2.walk(ArrayMixin)[0]
        for i, index in enumerate(array1.indices):
            if (isinstance(index, Literal) or
                    isinstance(array2.indices[i], Literal)):
                valid = self._valid_dependence_literals(
                            index, array2.indices[i])
            elif (isinstance(index, Range) or
                  isinstance(array2.indices[i], Range)):
                valid = self._valid_dependence_ranges(
                            array1, array2, i)
            else:
                # The only remaining option is that the indices are
                # References or BinaryOperations
                valid = self._valid_dependence_ref_binop(
                            index, array2.indices[i], task1, task2)
            # If this was not valid then return False, else keep checking
            # other indices
            if not valid:
                return False

        return valid

    def _validate_task_dependencies(self):
        '''
        Validates all task dependencies in this OMPSerialDirective region are
        valid within the restraints of OpenMP & PSyclone. This is done through
        a variety of helper functions, and checks each pair of tasks' inout,
        outin and outout combinations.

        Any task dependencies that are detected and will not be handled by
        OpenMP's depend clause will be handled through the addition of
        OMPTaskwaitDirective nodes.

        :raises NotImplementedError: If this region contains both an
                                     OMPTaskDirective and an
                                     OMPTaskloopDirective.
        '''
        # pylint: disable=import-outside-toplevel
        from psyclone.psyir.nodes.omp_task_directive import OMPTaskDirective
        tasks = self.walk(OMPTaskDirective)
        # For now we disallow Tasks and Taskloop directives in the same Serial
        # Region
        if len(tasks) > 0 and any(self.walk(OMPTaskloopDirective)):
            raise NotImplementedError("OMPTaskDirectives and "
                                      "OMPTaskloopDirectives are not "
                                      "currently supported inside the same "
                                      "parent serial region.")

        pairs = itertools.combinations(tasks, 2)

        # List of tuples of dependent nodes that aren't handled by OpenMP
        unhandled_dependent_nodes = []
        # Lowest and highest position nodes contain the abs_position of each
        # tuple inside unhandled_dependent_nodes, used for sorting the arrays
        # and checking if the unhandled dependency has a taskwait inbetween.
        lowest_position_nodes = []
        highest_position_nodes = []

        for pair in pairs:
            task1 = pair[0]
            task2 = pair[1]

            # Find all References in each tasks' depend clauses
            # Should we cache these instead?
            task1_in = [x for x in task1.input_depend_clause.children
                        if isinstance(x, Reference)]
            task1_out = [x for x in task1.output_depend_clause.children
                         if isinstance(x, Reference)]
            task2_in = [x for x in task2.input_depend_clause.children
                        if isinstance(x, Reference)]
            task2_out = [x for x in task2.output_depend_clause.children
                         if isinstance(x, Reference)]

            inout = list(itertools.product(task1_in, task2_out))
            outin = list(itertools.product(task1_out, task2_in))
            outout = list(itertools.product(task1_out, task2_out))
            # Loop through each potential dependency pair and check they
            # will be handled correctly.

            # Need to predefine satisfiable in case all lists are empty.
            satisfiable = True
            for mem in inout + outin + outout:
                satisfiable = \
                    self._check_dependency_pairing_valid(mem[0], mem[1],
                                                         task1, task2)
                # As soon as any is not satisfiable, then we don't need to
                # continue checking.
                if not satisfiable:
                    break

            # If we have an unsatisfiable dependency between two tasks, then we
            # need to have a taskwait between them always. We need to loop up
            # to find these tasks' parents which are closest to the Schedule
            # which contains both tasks, and use them as the nodes which are
            # dependent.
            if not satisfiable:
                # Find the lowest schedule containing both nodes.
                schedule1 = task1.ancestor(Schedule, shared_with=task2)
                # Find the closest ancestor to the common schedule.
                task1_proxy = task1
                while task1_proxy.parent is not schedule1:
                    task1_proxy = task1_proxy.parent
                task2_proxy = task2
                while task2_proxy.parent is not schedule1:
                    task2_proxy = task2_proxy.parent

                # Now we have the closest nodes to the closest common ancestor
                # schedule, so add them to the unhandled_dependent_nodes list.
                if task1_proxy is not task2_proxy:
                    # If they end up with the same proxy, they have the same
                    # ancestor tree but are in different schedules. This means
                    # that they are in something like an if/else block with
                    # one node in an if block and the other in the else block.
                    # These dependencies we can ignore as they are not ever
                    # both executed
                    unhandled_dependent_nodes.append(
                            (task1_proxy, task2_proxy))
                    lowest_position_nodes.append(min(task1_proxy.abs_position,
                                                     task2_proxy.abs_position))
                    highest_position_nodes.append(
                            max(task1_proxy.abs_position,
                                task2_proxy.abs_position))

        # If we have no invalid dependencies we can return early
        if len(unhandled_dependent_nodes) == 0:
            return

        # Need to sort lists by highest_position_nodes value, and then
        # by lowest value if tied.
        # Based upon
        # https://stackoverflow.com/questions/9764298/how-to-sort-two-
        # lists-which-reference-each-other-in-the-exact-same-way

        # sorted_highest_positions and sorted_lowest_positions contain
        # the abs_positions for the corresponding Nodes in the tuple at
        # the same index in sorted_dependency_pairs. The
        # sorted_dependency_pairs list contains each pair of unhandled
        # dependency nodes that were previously computed, but sorted
        # according to abs_position in the tree.
        sorted_highest_positions, sorted_lowest_positions, \
            sorted_dependency_pairs = (list(t) for t in
                                       zip(*sorted(zip(
                                           highest_position_nodes,
                                           lowest_position_nodes,
                                           unhandled_dependent_nodes)
                                           )))
        # The location of any node where need to place an OMPTaskwaitDirective
        # to ensure code correctness. The size of this list should be
        # minimised during construction as we will not add another
        # OMPTaskwaitDirective when a dependency will be handled already by
        # an existing OMPTaskwaitDirective or one that will be created during
        # this process.
        taskwait_location_nodes = []
        # Stores the abs_position for each of the OMPTaskwaitDirective nodes
        # that does or will exist.
        taskwait_location_abs_pos = []
        for taskwait in self.walk(OMPTaskwaitDirective):
            taskwait_location_nodes.append(taskwait)
            taskwait_location_abs_pos.append(taskwait.abs_position)
        # Add the first node to have a taskwait placed in front of it into the
        # list, unless one of the existing OMPTaskwaitDirective nodes already
        # satisfies the dependency.
        lo_abs_pos = sorted_lowest_positions[0]
        hi_abs_pos = sorted_highest_positions[0]
        for ind, taskwait_loc in enumerate(taskwait_location_nodes):
            if (taskwait_location_abs_pos[ind] <= hi_abs_pos and
                    taskwait_location_abs_pos[ind] >= lo_abs_pos):
                # We potentially already satisfy this initial dependency
                if (sorted_dependency_pairs[0][1].ancestor(Schedule) is
                        taskwait_loc.ancestor(Schedule)):
                    break
        else:
            taskwait_location_nodes.append(sorted_dependency_pairs[0][1])
            taskwait_location_abs_pos.append(sorted_highest_positions[0])

        for index, pairs in enumerate(sorted_dependency_pairs[1:]):
            # Add 1 to index here because we're looking from [1:]
            lo_abs_pos = sorted_lowest_positions[index+1]
            hi_abs_pos = sorted_highest_positions[index+1]
            for ind, taskwait_loc in enumerate(taskwait_location_nodes):
                if (taskwait_location_abs_pos[ind] <= hi_abs_pos and
                        taskwait_location_abs_pos[ind] >= lo_abs_pos):
                    # We have a taskwait meant to be placed here that is
                    # potentially already satisfied. To check we need to
                    # ensure that the ancestor schedules of the nodes
                    # are identical
                    if (pairs[0].ancestor(Schedule) is
                            taskwait_loc.ancestor(Schedule)):
                        break
            else:
                # If we didn't find a taskwait we plan to add that satisfies
                # this dependency, add it to the list
                taskwait_location_nodes.append(pairs[1])
                taskwait_location_abs_pos.append(hi_abs_pos)
        # Now loop through the list in reverse and add taskwaits unless the
        # node is already a taskwait
        taskwait_location_nodes.reverse()
        for taskwait_loc in taskwait_location_nodes:
            if isinstance(taskwait_loc, OMPTaskwaitDirective):
                continue
            node_parent = taskwait_loc.parent
            loc = taskwait_loc.position
            node_parent.addchild(OMPTaskwaitDirective(), loc)

    def lower_to_language_level(self):
        '''
        Checks that any task dependencies inside this node are valid.
        '''
        # Perform parent ops
        super().lower_to_language_level()

        # Validate any task dependencies in this OMPSerialRegion.
        self._validate_task_dependencies()

    def validate_global_constraints(self):
        '''
        Perform validation checks that can only be done at code-generation
        time.

        :raises GenerationError: if this OMPSerial is not enclosed
                                 within some OpenMP parallel region.
        :raises GenerationError: if this OMPSerial is enclosed within
                                 any OMPSerialDirective subclass region.

        '''
        # It is only at the point of code generation that we can check for
        # correctness (given that we don't mandate the order that a user
        # can apply transformations to the code). As a Parallel Child
        # directive, we must have an OMPParallelDirective as an ancestor
        # somewhere back up the tree.
        # Also check the single region is not enclosed within another OpenMP
        # single region.
        # It could in principle be allowed for that parent to be a ParallelDo
        # directive, however I can't think of a use case that would be done
        # best in a parallel code by that pattern
        if not self.ancestor(OMPParallelDirective,
                             excluding=OMPParallelDoDirective):
            raise GenerationError(
                f"{self._text_name} must be inside an OMP parallel region but "
                f"could not find an ancestor OMPParallelDirective node")

        if self.ancestor(OMPSerialDirective):
            raise GenerationError(
                f"{self._text_name} must not be inside another OpenMP "
                f"serial region")

        super().validate_global_constraints()


class OMPSingleDirective(OMPSerialDirective):
    '''
    Class representing an OpenMP SINGLE directive in the PSyIR.

    :param bool nowait: argument describing whether this single should have
                        a nowait clause applied. Default value is False.
    :param kwargs: additional keyword arguments provided to the PSyIR node.
    :type kwargs: unwrapped dict.

    '''
    _children_valid_format = "Schedule, [OMPNowaitClause]"
    # Textual description of the node
    _text_name = "OMPSingleDirective"

    def __init__(self, nowait=False, **kwargs):

        self._nowait = nowait
        # Call the init method of the base class once we've stored
        # the nowait requirement
        super().__init__(**kwargs)
        if self._nowait:
            self.children.append(OMPNowaitClause())

    @staticmethod
    def _validate_child(position, child):
        '''
         Decides whether a given child and position are valid for this node.
         The rules are:
         1. Child 0 must always be a Schedule.
         2. Child 1 can only be a OMPNowaitClause.

        :param int position: the position to be validated.
        :param child: a child to be validated.
        :type child: :py:class:`psyclone.psyir.nodes.Node`

        :return: whether the given child and position are valid for this node.
        :rtype: bool

        '''
        if position == 0:
            return isinstance(child, Schedule)
        if position == 1:
            return isinstance(child, OMPNowaitClause)
        return False

    @property
    def nowait(self):
        '''
        :returns: whether the nowait clause is specified for this directive.
        :rtype: bool

        '''
        return self._nowait

    def begin_string(self):
        '''Returns the beginning statement of this directive, i.e.
        "omp single". The visitor is responsible for adding the
        correct directive beginning (e.g. "!$").

        :returns: the opening statement of this directive.
        :rtype: str

        '''
        return "omp single"

    def end_string(self):
        '''Returns the end (or closing) statement of this directive, i.e.
        "omp end single". The visitor is responsible for adding the
        correct directive beginning (e.g. "!$").

        :returns: the end statement for this directive.
        :rtype: str

        '''
        return "omp end single"


class OMPMasterDirective(OMPSerialDirective):
    '''
    Class representing an OpenMP MASTER directive in the PSyclone AST.

    '''

    # Textual description of the node
    _text_name = "OMPMasterDirective"

    def begin_string(self):
        '''Returns the beginning statement of this directive, i.e.
        "omp master". The visitor is responsible for adding the
        correct directive beginning (e.g. "!$").

        :returns: the opening statement of this directive.
        :rtype: str

        '''
        return "omp master"

    def end_string(self):
        '''Returns the end (or closing) statement of this directive, i.e.
        "omp end master". The visitor is responsible for adding the
        correct directive beginning (e.g. "!$").

        :returns: the end statement for this directive.
        :rtype: str

        '''
        return "omp end master"


class OMPParallelDirective(OMPRegionDirective):
    ''' Class representing an OpenMP Parallel directive.
    '''

    _children_valid_format = ("Schedule, OMPDefaultClause, OMPPrivateClause, "
                              "OMPFirstprivate, [OMPReductionClause]*")

    @classmethod
    def create(cls, children=None):
        '''
        Create an OMPParallelDirective.

        :param children: The child nodes of the new directive.
        :type children: List of :py:class:`psyclone.psyir.nodes.Node`

        :returns: A new OMPParallelDirective.
        :rtype: :py:class:`psyclone.psyir.nodes.OMPParallelDirective`
        '''

        instance = cls(children=children)

        # An OMPParallelDirective must have 4 children.
        # Child 0 is a Schedule, created in the constructor.
        # The create function adds the other three mandatory children:
        # OMPDefaultClause, OMPPrivateClause and OMPFirstprivateClause
        instance.addchild(OMPDefaultClause(clause_type=OMPDefaultClause.
                                           DefaultClauseTypes.SHARED))
        instance.addchild(OMPPrivateClause())
        instance.addchild(OMPFirstprivateClause())

        return instance

    @staticmethod
    def _validate_child(position, child):
        '''
        :param int position: the position to be validated.
        :param child: a child to be validated.
        :type child: :py:class:`psyclone.psyir.nodes.Node`

        :return: whether the given child and position are valid for this node.
        :rtype: bool

        '''
        if position == 0 and isinstance(child, Schedule):
            return True
        if position == 1 and isinstance(child, OMPDefaultClause):
            return True
        if position == 2 and isinstance(child, OMPPrivateClause):
            return True
        if position == 3 and isinstance(child, OMPFirstprivateClause):
            return True
        if position >= 4 and isinstance(child, OMPReductionClause):
            return True
        return False

    @property
    def default_clause(self):
        '''
        :returns: The OMPDefaultClause associated with this Directive.
        :rtype: :py:class:`psyclone.psyir.nodes.OMPDefaultClause`
        '''
        return self.children[1]

    @property
    def private_clause(self):
        '''
        :returns: The current OMPPrivateClause associated with this Directive.
        :rtype: :py:class:`psyclone.psyir.nodes.OMPPrivateClause`
        '''
        return self.children[2]

    def lower_to_language_level(self):
        '''
        In-place construction of clauses as PSyIR constructs.
        At the higher level these clauses rely on dynamic variable dependence
        logic to decide what is private and what is shared, so we use this
        lowering step to find out which References are private, and place them
        explicitly in the lower-level tree to be processed by the backend
        visitor.

        :returns: the lowered version of this node.
        :rtype: :py:class:`psyclone.psyir.node.Node`

        :raises GenerationError: if the OpenMP directive needs some
                                 synchronisation mechanism to create valid
                                 code. These are not implemented yet.
        '''

        # first check whether we have more than one reduction with the same
        # name in this Schedule. If so, raise an error as this is not
        # supported for a parallel region.
        names = []
        reduction_kernels = self.reductions()
        for call in reduction_kernels:
            name = call.reduction_arg.name
            if name in names:
                raise GenerationError(
                    f"Reduction variables can only be used once in an invoke. "
                    f"'{name}' is used multiple times, please use a different "
                    f"reduction variable")
            names.append(name)

<<<<<<< HEAD
=======
        if reduction_kernels:
            first_type = type(self.dir_body[0])
            for child in self.dir_body.children:
                if first_type != type(child):
                    raise GenerationError(
                        "Cannot correctly generate code for an OpenMP parallel"
                        " region with reductions and containing children of "
                        "different types.")

>>>>>>> 17b73c1c
        # pylint: disable=import-outside-toplevel
        from psyclone.psyGen import zero_reduction_variables
        zero_reduction_variables(reduction_kernels)

        # Reproducible reduction will be done serially by accumulating the
        # partial results in an array indexed by the thread index
        reprod_red_call_list = self.reductions(reprod=True)
        if reprod_red_call_list:
            # Use a private thread index variable
            omp_lib = self.scope.symbol_table.find_or_create(
                "omp_lib", symbol_type=ContainerSymbol)
            omp_get_thread_num = self.scope.symbol_table.find_or_create(
                "omp_get_thread_num", symbol_type=RoutineSymbol,
                interface=ImportInterface(omp_lib))
            thread_idx = self.scope.symbol_table.find_or_create_tag(
                "omp_thread_index", root_name="th_idx",
                symbol_type=DataSymbol, datatype=INTEGER_TYPE)
            assignment = Assignment.create(
                lhs=Reference(thread_idx),
                rhs=BinaryOperation.create(
                        BinaryOperation.Operator.ADD,
                        Call.create(omp_get_thread_num),
                        Literal("1", INTEGER_TYPE))
            )
            self.dir_body.addchild(assignment, 0)

        # Now finish the reproducible reductions
        if reprod_red_call_list:
            for call in reversed(reprod_red_call_list):
                call.reduction_sum_loop()

        # Keep the first two children and compute the rest using the current
        # state of the node/tree (lowering it first in case new symbols are
        # created)
        self._children = self._children[:2]
        for child in self.children:
            child.lower_to_language_level()

        # Create data sharing clauses (order alphabetically to make generation
        # reproducible)
        private, fprivate, need_sync = self.infer_sharing_attributes()
        if reprod_red_call_list:
            private.add(thread_idx)
        private_clause = OMPPrivateClause.create(
                            sorted(private, key=lambda x: x.name))
        fprivate_clause = OMPFirstprivateClause.create(
                            sorted(fprivate, key=lambda x: x.name))
        # Check all of the need_sync nodes are synchronized in children.
        # unless it has reduction_kernels which are handled separately
        sync_clauses = self.walk(OMPDependClause)
        if not reduction_kernels and need_sync:
            for sym in need_sync:
                for clause in sync_clauses:
                    # Needs to be an out depend clause to synchronize
                    if clause.operand == "in":
                        continue
                    # Check if the symbol is in this depend clause.
                    if sym.name in [child.symbol.name for child in
                                    clause.children]:
                        break
                else:
                    raise GenerationError(
                        f"Lowering '{type(self).__name__}' does not support "
                        f"symbols that need synchronisation unless they are "
                        f"in a depend clause, but found: "
                        f"'{sym.name}' which is not in a depend clause.")

        self.addchild(private_clause)
        self.addchild(fprivate_clause)

        return self

    def begin_string(self):
        '''Returns the beginning statement of this directive, i.e.
        "omp parallel". The visitor is responsible for adding the
        correct directive beginning (e.g. "!$").

        :returns: the opening statement of this directive.
        :rtype: str

        '''
        result = "omp parallel"
        # TODO #514: not yet working with NEMO, so commented out for now
        # if not self._reprod:
        #     result += self._reduction_string()

        return result

    def end_string(self):
        '''Returns the end (or closing) statement of this directive, i.e.
        "omp end parallel". The visitor is responsible for adding the
        correct directive beginning (e.g. "!$").

        :returns: the end statement for this directive.
        :rtype: str

        '''
        return "omp end parallel"

    def infer_sharing_attributes(self):
        '''
        The PSyIR does not specify if each symbol inside an OpenMP region is
        private, firstprivate, shared or shared but needs synchronisation,
        the attributes are inferred looking at the usage of each symbol inside
        the parallel region.

        This method analyses the directive body and automatically classifies
        each symbol using the following rules:
        - All arrays are shared unless listed in the explicitly private list.
        - Scalars that are accessed only once are shared.
        - Scalars that are read-only or written outside a loop are shared.
        - Scalars written in multiple iterations of a loop are private, unless:

            * there is a write-after-read dependency in a loop iteration,
              in this case they are shared but need synchronisation;
            * they are read before in the same parallel region (but not inside
              the same loop iteration), in this case they are firstprivate.
            * they are only conditionally written in some iterations;
              in this case they are firstprivate.

        This method returns the sets of private, firstprivate, and shared but
        needing synchronisation symbols, all symbols not in these sets are
        assumed shared. How to synchronise the symbols in the third set is
        up to the caller of this method.

        :returns: three set of symbols that classify each of the symbols in
                  the directive body as PRIVATE, FIRSTPRIVATE or SHARED NEEDING
                  SYNCHRONISATION.
        :rtype: Tuple[Set(:py:class:`psyclone.psyir.symbols.Symbol`),
                      Set(:py:class:`psyclone.psyir.symbols.Symbol`),
                      Set(:py:class:`psyclone.psyir.symbols.Symbol`)]

        :raises GenerationError: if the DefaultClauseType associated with
                                 this OMPParallelDirective is not shared.

        '''
        if (self.default_clause.clause_type !=
                OMPDefaultClause.DefaultClauseTypes.SHARED):
            raise GenerationError("OMPParallelClause cannot correctly generate"
                                  " the private clause when its default "
                                  "data sharing attribute in its default "
                                  "clause is not 'shared'.")

        # TODO #598: Improve the handling of scalar variables, there are
        # remaining issues when we have accesses after the parallel region
        # of variables that we currently declare as private. We could use
        # the DefinitionUseChain to prove that there are no more uses after
        # the loop.
        # e.g:
        # !$omp parallel do <- will set private(ji, my_index)
        # do ji = 1, jpk
        #   my_index = ji+1
        #   array(my_index) = 2
        # enddo
        # #end do
        # call func(my_index) <- my_index has not been updated

        private = set()
        fprivate = set()
        need_sync = set()

        # Determine variables that must be private, firstprivate or need_sync
        var_accesses = VariablesAccessInfo()
        self.reference_accesses(var_accesses)
        for signature in var_accesses.all_signatures:
            if not var_accesses[signature].has_data_access():
                continue
            accesses = var_accesses[signature].all_accesses
            # TODO #2094: var_name only captures the top-level
            # component in the derived type accessor. If the attributes
            # only apply to a sub-component, this won't be captured
            # appropriately.
            name = signature.var_name
            symbol = accesses[0].node.scope.symbol_table.lookup(
                name, otherwise=None)

            # If it is manually marked as a local symbol, add it to private or
            # firstprivate set
            if (isinstance(symbol, DataSymbol) and
                    isinstance(self.dir_body[0], Loop) and
                    symbol in self.dir_body[0].explicitly_private_symbols):
                if any(ref.symbol is symbol for ref in self.preceding()
                       if isinstance(ref, Reference)):
                    # If it's used before the loop, make it firstprivate
                    fprivate.add(symbol)
                else:
                    private.add(symbol)
                continue

            # All arrays not explicitly marked as threadprivate are shared
            if any(accs.is_array() for accs in accesses):
                continue

            # If a variable is only accessed once, it is either an error
            # or a shared variable - anyway it is not private
            if len(accesses) == 1:
                continue

            # TODO #598: If we only have writes, it must be need_sync:
            # do ji = 1, jpk
            #   if ji=3:
            #      found = .true.
            # Or lastprivate in order to maintain the serial semantics
            # do ji = 1, jpk
            #   found = ji

            # We consider private variables as being the ones that are written
            # in every iteration of a loop.
            # If one such scalar is potentially read before it is written, it
            # will be considered firstprivate.
            has_been_read = False
            last_read_position = 0
            for access in accesses:
                if access.access_type == AccessType.READ:
                    has_been_read = True
                    last_read_position = access.node.abs_position

                if access.access_type == AccessType.WRITE:

                    # Check if the write access is outside a loop. In this case
                    # it will be marked as shared. This is done because it is
                    # likely to be re-used later. e.g:
                    # !$omp parallel
                    # jpk = 100
                    # !omp do
                    # do ji = 1, jpk
                    loop_ancestor = access.node.ancestor(
                        (Loop, WhileLoop),
                        limit=self,
                        include_self=True)
                    if not loop_ancestor:
                        # If we find it at least once outside a loop we keep it
                        # as shared
                        break

                    # Otherwise, the assignment to this variable is inside a
                    # loop (and it will be repeated for each iteration), so
                    # we declare it as private or need_synch
                    name = signature.var_name
                    # TODO #2094: var_name only captures the top-level
                    # component in the derived type accessor. If the attributes
                    # only apply to a sub-component, this won't be captured
                    # appropriately.
                    symbol = access.node.scope.symbol_table.lookup(name)

                    # If it has been read before we have to check if ...
                    if has_been_read:
                        loop_pos = loop_ancestor.loop_body.abs_position
                        if last_read_position < loop_pos:
                            # .. it was before the loop, so it is fprivate
                            fprivate.add(symbol)
                        else:
                            # or inside the loop, in which case it needs sync
                            need_sync.add(symbol)
                        break

                    # If the write is not guaranteed, we make it firstprivate
                    # so that in the case that the write doesn't happen we keep
                    # the original value
                    conditional_write = access.node.ancestor(
                        IfBlock,
                        limit=loop_ancestor,
                        include_self=True)
                    if conditional_write:
                        fprivate.add(symbol)
                        break

                    # Already found the first write and decided if it is
                    # shared, private or firstprivate. We can stop looking.
                    private.add(symbol)
                    break

        return private, fprivate, need_sync

    def validate_global_constraints(self):
        '''
        Perform validation checks that can only be done at code-generation
        time.

        :raises GenerationError: if this OMPDoDirective is not enclosed
                                 within some OpenMP parallel region.
        '''
        if self.ancestor(OMPParallelDirective) is not None:
            raise GenerationError("Cannot nest OpenMP parallel regions.")
        self._encloses_omp_directive()

    def _encloses_omp_directive(self):
        ''' Check that this Parallel region contains other OpenMP
            directives. While it doesn't have to (in order to be valid
            OpenMP), it is likely that an absence of directives
            is an error on the part of the user. '''
        # We need to recurse down through all our children and check
        # whether any of them are an OMPRegionDirective.
        node_list = self.walk(OMPRegionDirective)
        if not node_list:
            # TODO raise a warning here so that the user can decide
            # whether or not this is OK.
            pass
            # raise GenerationError("OpenMP parallel region does not enclose "
            #                       "any OpenMP directives. This is probably "
            #                       "not what you want.")


class OMPTaskloopDirective(OMPRegionDirective):
    '''
    Class representing an OpenMP TASKLOOP directive in the PSyIR.

    :param grainsize: The grainsize value used to specify the grainsize
                      clause on this OpenMP directive. If this is None
                      the grainsize clause is not applied. Default
                      value is None.
    :type grainsize: int or None.
    :param num_tasks: The num_tasks value used to specify the num_tasks
                      clause on this OpenMP directive. If this is None
                      the num_tasks clause is not applied. Default value
                      is None.
    :type num_tasks: int or None.
    :param nogroup: Whether the nogroup clause should be used for this node.
                    Default value is False
    :type nogroup: bool
    :param kwargs: additional keyword arguments provided to the PSyIR node.
    :type kwargs: unwrapped dict.

    :raises GenerationError: if this OMPTaskloopDirective has both
                             a grainsize and num_tasks value
                             specified.
    '''
    # This specification respects the mutual exclusion of OMPGransizeClause
    # and OMPNumTasksClause, but adds an additional ordering requirement.
    # Other specifications to soften the ordering requirement are possible,
    # but need additional checks in the global constraints instead.
    _children_valid_format = ("Schedule, [OMPGrainsizeClause | "
                              "OMPNumTasksClause], [OMPNogroupClause]")

    def __init__(self, grainsize=None, num_tasks=None, nogroup=False,
                 **kwargs):
        # These remain primarily for the gen_code interface
        self._grainsize = grainsize
        self._num_tasks = num_tasks
        self._nogroup = nogroup
        if self._grainsize is not None and self._num_tasks is not None:
            raise GenerationError(
                "OMPTaskloopDirective must not have both grainsize and "
                "numtasks clauses specified.")
        super().__init__(**kwargs)
        if self._grainsize is not None:
            child = [Literal(f"{grainsize}", INTEGER_TYPE)]
            self._children.append(OMPGrainsizeClause(children=child))
        if self._num_tasks is not None:
            child = [Literal(f"{num_tasks}", INTEGER_TYPE)]
            self._children.append(OMPNumTasksClause(children=child))
        if self._nogroup:
            self._children.append(OMPNogroupClause())

    @staticmethod
    def _validate_child(position, child):
        '''
         Decides whether a given child and position are valid for this node.
         The rules are:
         1. Child 0 must always be a Schedule.
         2. Child 1 may be either a OMPGrainsizeClause or OMPNumTasksClause,
            or if neither of those clauses are present, it may be a
            OMPNogroupClause.
         3. Child 2 must always be a OMPNogroupClause, and can only exist if
            child 1 is a OMPGrainsizeClause or OMPNumTasksClause.

        :param int position: the position to be validated.
        :param child: a child to be validated.
        :type child: :py:class:`psyclone.psyir.nodes.Node`

        :return: whether the given child and position are valid for this node.
        :rtype: bool

        '''
        if position == 0:
            return isinstance(child, Schedule)
        if position == 1:
            return isinstance(child, (OMPGrainsizeClause, OMPNumTasksClause,
                                      OMPNogroupClause))
        if position == 2:
            return isinstance(child, OMPNogroupClause)
        return False

    @property
    def nogroup(self):
        '''
        :returns: the nogroup clause status of this node.
        :rtype: bool
        '''
        return self._nogroup

    def validate_global_constraints(self):
        '''
        Perform validation checks that can only be done at code-generation
        time.

        :raises GenerationError: if this OMPTaskloopDirective is not
                                 enclosed within an OpenMP serial region.
        :raises GenerationError: if this OMPTaskloopDirective has two
                                 Nogroup clauses as children.
        '''
        # It is only at the point of code generation that we can check for
        # correctness (given that we don't mandate the order that a user
        # can apply transformations to the code). A taskloop directive, we must
        # have an OMPSerialDirective as an ancestor back up the tree.
        if not self.ancestor(OMPSerialDirective):
            raise GenerationError(
                "OMPTaskloopDirective must be inside an OMP Serial region "
                "but could not find an ancestor node")

        # Check children are well formed.
        # _validate_child will ensure position 0 and 1 are valid.
        if len(self._children) == 3 and isinstance(self._children[1],
                                                   OMPNogroupClause):
            raise GenerationError(
                "OMPTaskloopDirective has two Nogroup clauses as children "
                "which is not allowed.")

        super().validate_global_constraints()

    def begin_string(self):
        '''Returns the beginning statement of this directive, i.e.
        "omp taskloop ...". The visitor is responsible for adding the
        correct directive beginning (e.g. "!$").

        :returns: the beginning statement for this directive.
        :rtype: str

        '''
        return "omp taskloop"

    def end_string(self):
        '''Returns the end (or closing) statement of this directive, i.e.
        "omp end taskloop". The visitor is responsible for adding the
        correct directive beginning (e.g. "!$").

        :returns: the end statement for this directive.
        :rtype: str

        '''
        return "omp end taskloop"


class OMPDoDirective(OMPRegionDirective):
    '''
    Class representing an OpenMP DO directive in the PSyIR.

    :param Optional[str] omp_schedule: the OpenMP schedule to use. Defaults
                                       to "none" which means it is
                                       implementation dependent.
    :param Optional[int] collapse: optional number of nested loops to
                                   collapse into a single iteration space to
                                   parallelise. Defaults to None.
    :param Optional[bool] reprod: whether or not to generate code for
                                  run-reproducible OpenMP reductions (if not
                                  specified the value is provided by the
                                  PSyclone Config file).
    :param kwargs: additional keyword arguments provided to the PSyIR node.
    :type kwargs: unwrapped dict.

    '''
    _directive_string = "do"

    def __init__(self, omp_schedule="none", collapse=None, reprod=None,
                 **kwargs):

        super().__init__(**kwargs)
        if reprod is None:
            self._reprod = Config.get().reproducible_reductions
        else:
            self._reprod = reprod

        self._omp_schedule = omp_schedule
        self._collapse = None
        self.collapse = collapse  # Use setter with error checking
        # TODO #514 - reductions are only implemented in LFRic, for now we
        # store the needed clause when lowering, but this needs a better
        # solution
        self._lowered_reduction_string = ""

    def __eq__(self, other):
        '''
        Checks whether two nodes are equal. Two OMPDoDirective nodes are equal
        if they have the same schedule, the same reproducible reduction option
        (and the inherited equality is True).

        :param object other: the object to check equality to.

        :returns: whether other is equal to self.
        :rtype: bool
        '''
        is_eq = super().__eq__(other)
        is_eq = is_eq and self.omp_schedule == other.omp_schedule
        is_eq = is_eq and self.reprod == other.reprod
        is_eq = is_eq and self.collapse == other.collapse

        return is_eq

    @property
    def collapse(self):
        '''
        :returns: the value of the collapse clause.
        :rtype: int or NoneType
        '''
        return self._collapse

    @collapse.setter
    def collapse(self, value):
        '''
        :param value: optional number of nested loop to collapse into a
                      single iteration space to parallelise. Defaults to None.
        :type value: int or NoneType.

        :raises TypeError: if the collapse value given is not an integer
                           or NoneType.
        :raises ValueError: if the collapse integer given is not positive.

        '''
        if value is not None and not isinstance(value, int):
            raise TypeError(
                f"The {type(self).__name__} collapse clause must be a positive"
                f" integer or None, but value '{value}' has been given.")

        if value is not None and value <= 0:
            raise ValueError(
                f"The {type(self).__name__} collapse clause must be a positive"
                f" integer or None, but value '{value}' has been given.")

        self._collapse = value

    def node_str(self, colour=True):
        '''
        Returns the name of this node with (optional) control codes
        to generate coloured output in a terminal that supports it.

        :param bool colour: whether or not to include colour control codes.

        :returns: description of this node, possibly coloured.
        :rtype: str
        '''
        parts = []
        if self.omp_schedule != "none":
            parts.append(f"omp_schedule={self.omp_schedule}")
        if self.reductions():
            parts.append(f"reprod={self._reprod}")
        if self._collapse and self._collapse > 1:
            parts.append(f"collapse={self._collapse}")
        return f"{self.coloured_name(colour)}[{','.join(parts)}]"

    def _reduction_string(self):
        '''
        :returns: the OMP reduction information.
        :rtype: str
        '''
        for reduction_type in AccessType.get_valid_reduction_modes():
            reductions = self._get_reductions_list(reduction_type)
            parts = []
            for reduction in reductions:
                parts.append(f"reduction("
                             f"{OMP_OPERATOR_MAPPING[reduction_type]}:"
                             f"{reduction})")
        return ", ".join(parts)

    @property
    def omp_schedule(self):
        '''
        :returns: the omp_schedule for this object.
        :rtype: str
        '''
        return self._omp_schedule

    @omp_schedule.setter
    def omp_schedule(self, value):
        '''
        :param str value: the omp_schedule for this object.

        :raises TypeError: if the provided omp_schedule is not a valid
                           schedule string.
        '''
        if not isinstance(value, str):
            raise TypeError(
                f"{type(self).__name__} omp_schedule should be a str "
                f"but found '{type(value).__name__}'.")
        if (value.split(',')[0].lower() not in
                OMPScheduleClause.VALID_OMP_SCHEDULES):
            raise TypeError(
                f"{type(self).__name__} omp_schedule should be one of "
                f"{OMPScheduleClause.VALID_OMP_SCHEDULES} but found "
                f"'{value}'.")
        self._omp_schedule = value

    @property
    def reprod(self):
        '''
        :returns: whether reprod has been set for this object or not.
        '''
        return self._reprod

    @reprod.setter
    def reprod(self, value):
        '''
        :param bool value: enable or disable reproducible loop parallelism.
        '''
        self._reprod = value

    def validate_global_constraints(self):
        '''
        Perform validation checks that can only be done at code-generation
        time.

        :raises GenerationError: if this OMPDoDirective is not enclosed
                                 within some OpenMP parallel region.
        '''
        # It is only at the point of code generation that we can check for
        # correctness (given that we don't mandate the order that a user
        # can apply transformations to the code). As a loop
        # directive, we must have an OMPParallelDirective as an ancestor
        # somewhere back up the tree.
        if not self.ancestor(OMPParallelDirective,
                             excluding=OMPParallelDoDirective):
            raise GenerationError(
                "OMPDoDirective must be inside an OMP parallel region but "
                "could not find an ancestor OMPParallelDirective node")

        self._validate_single_loop()
        self._validate_collapse_value()

        super().validate_global_constraints()

    def _validate_collapse_value(self):
        '''
        Checks that if there is a collapse clause, there must be as many
        immediately nested loops as the collapse value.

        :raises GenerationError: if this OMPLoopDirective has a collapse
                                 clause but it doesn't have the expected
                                 number of nested Loops.
        '''
        if self._collapse:
            cursor = self.dir_body.children[0]
            for depth in range(self._collapse):
                if (len(cursor.parent.children) != 1 or
                        not isinstance(cursor, Loop)):
                    raise GenerationError(
                        f"{type(self).__name__} must have as many immediately "
                        f"nested loops as the collapse clause specifies but "
                        f"'{self}' has a collapse={self._collapse} and the "
                        f"nested body at depth {depth} cannot be "
                        f"collapsed.")
                cursor = cursor.loop_body.children[0]

    def _validate_single_loop(self):
        '''
        Checks that this directive is only applied to a single Loop node.

        :raises GenerationError: if this directive has more than one child.
        :raises GenerationError: if the child of this directive is not a Loop.

        '''
        if len(self.dir_body.children) != 1:
            raise GenerationError(
                f"An {type(self).__name__} can only be applied to a single "
                f"loop but this Node has {len(self.dir_body.children)} "
                f"children: {self.dir_body.children}")

        if not isinstance(self.dir_body[0], Loop):
            raise GenerationError(
                f"An {type(self).__name__} can only be applied to a loop but "
                f"this Node has a child of type "
                f"'{type(self.dir_body[0]).__name__}'")

    def lower_to_language_level(self):
        '''
        In-place construction of clauses as PSyIR constructs.
        The clauses here may need to be updated if code has changed, or be
        added if not yet present.

        :returns: the lowered version of this node.
        :rtype: :py:class:`psyclone.psyir.node.Node`

        '''
        self._lowered_reduction_string = self._reduction_string()
        return super().lower_to_language_level()

    def begin_string(self):
        '''Returns the beginning statement of this directive, i.e.
        "omp do ...". The visitor is responsible for adding the
        correct directive beginning (e.g. "!$").

        :returns: the beginning statement for this directive.
        :rtype: str

        '''
        string = f"omp {self._directive_string}"
        if self.omp_schedule != "none":
            string += f" schedule({self.omp_schedule})"
        if self._collapse:
            string += f" collapse({self._collapse})"
        if self._lowered_reduction_string:
            string += f", {self._lowered_reduction_string}"
        return string

    def end_string(self):
        '''Returns the end (or closing) statement of this directive, i.e.
        "omp end do". The visitor is responsible for adding the
        correct directive beginning (e.g. "!$").

        :returns: the end statement for this directive.
        :rtype: str

        '''
        return f"omp end {self._directive_string}"


class OMPParallelDoDirective(OMPParallelDirective, OMPDoDirective):
    ''' Class for the !$OMP PARALLEL DO directive. This inherits from
        both OMPParallelDirective (because it creates a new OpenMP
        thread-parallel region) and OMPDoDirective (because it
        causes a loop to be parallelised).

        :param kwargs: additional keyword arguments provided to the PSyIR node.
        :type kwargs: unwrapped dict.
    '''

    _children_valid_format = ("Schedule, OMPDefaultClause, OMPPrivateClause, "
                              "OMPFirstprivateClause, OMPScheduleClause, "
                              "[OMPReductionClause]*")
    _directive_string = "parallel do"

    def __init__(self, **kwargs):
        OMPDoDirective.__init__(self, **kwargs)
        self.addchild(OMPDefaultClause(
            clause_type=OMPDefaultClause.DefaultClauseTypes.SHARED))

    @classmethod
    def create(cls, children=None, **kwargs):
        '''
        Create an OMPParallelDoDirective.

        :param children: The child nodes of the new directive.
        :type children: List of :py:class:`psyclone.psyir.nodes.Node`
        :param kwargs: additional keyword arguments provided to the PSyIR node.
        :type kwargs: unwrapped dict.

        :returns: A new OMPParallelDoDirective.
        :rtype: :py:class:`psyclone.psyir.nodes.OMPParallelDoDirective`
        '''

        return cls(children=children, **kwargs)

    @staticmethod
    def _validate_child(position, child):
        '''
        :param int position: the position to be validated.
        :param child: a child to be validated.
        :type child: :py:class:`psyclone.psyir.nodes.Node`

        :return: whether the given child and position are valid for this node.
        :rtype: bool

        '''
        if position == 0 and isinstance(child, Schedule):
            return True
        if position == 1 and isinstance(child, OMPDefaultClause):
            return True
        if position == 2 and isinstance(child, OMPPrivateClause):
            return True
        if position == 3 and isinstance(child, OMPFirstprivateClause):
            return True
        if position == 4 and isinstance(child, OMPScheduleClause):
            return True
        if position >= 5 and isinstance(child, OMPReductionClause):
            return True
        return False

    def lower_to_language_level(self):
        '''
        In-place construction of clauses as PSyIR constructs.
        The clauses here may need to be updated if code has changed, or be
        added if not yet present.

        :returns: the lowered version of this node.
        :rtype: :py:class:`psyclone.psyir.node.Node`

        '''
        # Calling the super() explicitly to avoid confusion
        # with the multiple-inheritance
        self._lowered_reduction_string = self._reduction_string()
        OMPParallelDirective.lower_to_language_level(self)
        self.addchild(OMPScheduleClause(self._omp_schedule))
        return self

    def begin_string(self):
        '''Returns the beginning statement of this directive, i.e.
        "omp parallel do ...". The visitor is responsible for adding the
        correct directive beginning (e.g. "!$").

        :returns: the beginning statement for this directive.
        :rtype: str

        '''
        string = f"omp {self._directive_string}"
        if self._collapse:
            string += f" collapse({self._collapse})"
        if self._lowered_reduction_string:
            string += f" {self._lowered_reduction_string}"
        return string

    def end_string(self):
        '''Returns the end (or closing) statement of this directive, i.e.
        "omp end parallel do". The visitor is responsible for adding the
        correct directive beginning (e.g. "!$").

        :returns: the end statement for this directive.
        :rtype: str

        '''
        return f"omp end {self._directive_string}"

    def validate_global_constraints(self):
        '''
        Perform validation checks that can only be done at code-generation
        time.

        '''
        OMPParallelDirective.validate_global_constraints(self)

        self._validate_single_loop()
        self._validate_collapse_value()


class OMPTeamsDistributeParallelDoDirective(OMPParallelDoDirective):
    ''' Class representing the OMP teams distribute parallel do directive. '''
    _directive_string = "teams distribute parallel do"


class OMPTargetDirective(OMPRegionDirective):
    ''' Class for the !$OMP TARGET directive that offloads the code contained
    in its region into an accelerator device. '''

    def begin_string(self):
        '''Returns the beginning statement of this directive, i.e.
        "omp target". The visitor is responsible for adding the
        correct directive beginning (e.g. "!$").

        :returns: the opening statement of this directive.
        :rtype: str

        '''
        return "omp target"

    def end_string(self):
        '''Returns the end (or closing) statement of this directive, i.e.
        "omp end target". The visitor is responsible for adding the
        correct directive beginning (e.g. "!$").

        :returns: the end statement for this directive.
        :rtype: str

        '''
        return "omp end target"


class OMPLoopDirective(OMPRegionDirective):
    ''' Class for the !$OMP LOOP directive that specifies that the iterations
    of the associated loops may execute concurrently.

    :param Optional[int] collapse: optional number of nested loops to
                                   collapse into a single iteration space to
                                   parallelise. Defaults to None.
    :param kwargs: additional keyword arguments provided to the PSyIR node.
    :type kwargs: unwrapped dict.
    '''

    def __init__(self, collapse=None, **kwargs):
        super().__init__(**kwargs)
        self._collapse = None
        self.collapse = collapse  # Use setter with error checking

    def __eq__(self, other):
        '''
        Checks whether two nodes are equal. Two OMPLoopDirective nodes are
        equal if they have the same collapse status and the inherited
        equality is true.

        :param object other: the object to check equality to.

        :returns: whether other is equal to self.
        :rtype: bool
        '''
        is_eq = super().__eq__(other)
        is_eq = is_eq and self.collapse == other.collapse

        return is_eq

    @property
    def collapse(self):
        '''
        :returns: the value of the collapse clause.
        :rtype: int or NoneType
        '''
        return self._collapse

    @collapse.setter
    def collapse(self, value):
        '''
        :param value: optional number of nested loop to collapse into a
                      single iteration space to parallelise. Defaults to None.
        :type value: int or NoneType.

        :raises TypeError: if the collapse value given is not an integer
                           or NoneType.
        :raises ValueError: if the collapse integer given is not positive.

        '''
        if value is not None and not isinstance(value, int):
            raise TypeError(
                f"The OMPLoopDirective collapse clause must be a positive "
                f"integer or None, but value '{value}' has been given.")

        if value is not None and value <= 0:
            raise ValueError(
                f"The OMPLoopDirective collapse clause must be a positive "
                f"integer or None, but value '{value}' has been given.")

        self._collapse = value

    def node_str(self, colour=True):
        ''' Returns the name of this node with (optional) control codes
        to generate coloured output in a terminal that supports it.

        :param bool colour: whether or not to include colour control codes.

        :returns: description of this node, possibly coloured.
        :rtype: str
        '''
        text = self.coloured_name(colour)
        if self._collapse:
            text += f"[collapse={self._collapse}]"
        else:
            text += "[]"
        return text

    def begin_string(self):
        ''' Returns the beginning statement of this directive, i.e. "omp loop".
        The visitor is responsible for adding the correct directive beginning
        (e.g. "!$").

        :returns: the opening statement of this directive.
        :rtype: str

        '''
        string = "omp loop"
        if self._collapse:
            string += f" collapse({self._collapse})"
        return string

    def end_string(self):
        '''Returns the end (or closing) statement of this directive, i.e.
        "omp end loop". The visitor is responsible for adding the
        correct directive beginning (e.g. "!$").

        :returns: the end statement for this directive.
        :rtype: str

        '''
        return "omp end loop"

    def validate_global_constraints(self):
        ''' Perform validation of those global constraints that can only be
        done at code-generation time.

        :raises GenerationError: if this OMPLoopDirective has more than one
                                 child in its associated schedule.
        :raises GenerationError: if the schedule associated with this
                                 OMPLoopDirective does not contain a Loop.
        :raises GenerationError: this directive must be inside a omp target
                                 or parallel region.
        :raises GenerationError: if this OMPLoopDirective has a collapse
                                 clause but it doesn't have the expected
                                 number of nested Loops.

        '''
        if len(self.dir_body.children) != 1:
            raise GenerationError(
                f"OMPLoopDirective must have exactly one child in its "
                f"associated schedule but found {self.dir_body.children}.")

        if not isinstance(self.dir_body.children[0], Loop):
            raise GenerationError(
                f"OMPLoopDirective must have a Loop as child of its associated"
                f" schedule but found '{self.dir_body.children[0]}'.")

        if not self.ancestor((OMPTargetDirective, OMPParallelDirective)):
            # Also omp teams or omp threads regions but these are not supported
            # in the PSyIR
            raise GenerationError(
                f"OMPLoopDirective must be inside a OMPTargetDirective or a "
                f"OMPParallelDirective, but '{self}' is not.")

        # If there is a collapse clause, there must be as many immediately
        # nested loops as the collapse value
        if self._collapse:
            cursor = self.dir_body.children[0]
            for depth in range(self._collapse):
                if not isinstance(cursor, Loop):
                    raise GenerationError(
                        f"OMPLoopDirective must have as many immediately "
                        f"nested loops as the collapse clause specifies but "
                        f"'{self}' has a collapse={self._collapse} and the "
                        f"nested statement at depth {depth} is a "
                        f"{type(cursor).__name__} rather than a Loop.")
                cursor = cursor.loop_body.children[0]

        super().validate_global_constraints()


class OMPAtomicDirective(OMPRegionDirective):
    '''
    OpenMP directive to represent that the memory accesses in the associated
    assignment must be performed atomically.
    Note that the standard supports blocks with 2 assignments but this is
    currently unsupported in the PSyIR.

    '''
    def begin_string(self):
        '''
        :returns: the opening string statement of this directive.
        :rtype: str

        '''
        return "omp atomic"

    def end_string(self):
        '''
        :returns: the ending string statement of this directive.
        :rtype: str

        '''
        return "omp end atomic"

    @staticmethod
    def is_valid_atomic_statement(stmt):
        ''' Check if a given statement is a valid OpenMP atomic expression. See
            https://www.openmp.org/spec-html/5.0/openmpsu95.html

        :param stmt: a node to be validated.
        :type stmt: :py:class:`psyclone.psyir.nodes.Node`

        :returns: whether a given statement is compliant with the OpenMP
            atomic expression.
        :rtype: bool

        '''
        if not isinstance(stmt, Assignment):
            return False

        # Not all rules are checked, just that:
        # - operands are of a scalar intrinsic type
        if not isinstance(stmt.lhs.datatype, ScalarType):
            return False

        # - the top-level operator is one of: +, *, -, /, AND, OR, EQV, NEQV
        if isinstance(stmt.rhs, BinaryOperation):
            if stmt.rhs.operator not in (BinaryOperation.Operator.ADD,
                                         BinaryOperation.Operator.SUB,
                                         BinaryOperation.Operator.MUL,
                                         BinaryOperation.Operator.DIV,
                                         BinaryOperation.Operator.AND,
                                         BinaryOperation.Operator.OR,
                                         BinaryOperation.Operator.EQV,
                                         BinaryOperation.Operator.NEQV):
                return False
        # - or intrinsics: MAX, MIN, IAND, IOR, or IEOR
        if isinstance(stmt.rhs, IntrinsicCall):
            if stmt.rhs.intrinsic not in (IntrinsicCall.Intrinsic.MAX,
                                          IntrinsicCall.Intrinsic.MIN,
                                          IntrinsicCall.Intrinsic.IAND,
                                          IntrinsicCall.Intrinsic.IOR,
                                          IntrinsicCall.Intrinsic.IEOR):
                return False

        # - one of the operands should be the same as the lhs
        if stmt.lhs not in stmt.rhs.children:
            return False

        return True

    def validate_global_constraints(self):
        ''' Perform validation of those global constraints that can only be
        done at code-generation time.

        :raises GenerationError: if the OMPAtomicDirective associated
                                 statement does not conform to a valid OpenMP
                                 atomic operation.
        '''
        if not self.children or len(self.dir_body.children) != 1:
            raise GenerationError(
                f"Atomic directives must always have one and only one"
                f" associated statement, but found: '{self.debug_string()}'")
        stmt = self.dir_body[0]
        if not self.is_valid_atomic_statement(stmt):
            raise GenerationError(
                f"Statement '{self.children[0].debug_string()}' is not a "
                f"valid OpenMP Atomic statement.")


class OMPSimdDirective(OMPRegionDirective):
    '''
    OpenMP directive to inform that the associated loop can be vectorised.

    '''
    def begin_string(self):
        '''
        :returns: the opening string statement of this directive.
        :rtype: str

        '''
        return "omp simd"

    def end_string(self):
        '''
        :returns: the ending string statement of this directive.
        :rtype: str

        '''
        return "omp end simd"

    def validate_global_constraints(self):
        ''' Perform validation of those global constraints that can only be
        done at code-generation time.

        :raises GenerationError: if the OMPSimdDirective does not contain
                                 precisely one loop.

        '''
        if (not self.children or len(self.dir_body.children) != 1 or
                not isinstance(self.dir_body[0], Loop)):
            raise GenerationError(
                f"The OMP SIMD directives must always have one and only one"
                f" associated loop, but found: '{self.debug_string()}'")


# For automatic API documentation generation
__all__ = ["OMPRegionDirective", "OMPParallelDirective", "OMPSingleDirective",
           "OMPMasterDirective", "OMPDoDirective", "OMPParallelDoDirective",
           "OMPSerialDirective", "OMPTaskloopDirective", "OMPTargetDirective",
           "OMPTaskwaitDirective", "OMPDirective", "OMPStandaloneDirective",
           "OMPLoopDirective", "OMPDeclareTargetDirective",
           "OMPAtomicDirective", "OMPSimdDirective"]<|MERGE_RESOLUTION|>--- conflicted
+++ resolved
@@ -1298,8 +1298,6 @@
                     f"reduction variable")
             names.append(name)
 
-<<<<<<< HEAD
-=======
         if reduction_kernels:
             first_type = type(self.dir_body[0])
             for child in self.dir_body.children:
@@ -1309,7 +1307,6 @@
                         " region with reductions and containing children of "
                         "different types.")
 
->>>>>>> 17b73c1c
         # pylint: disable=import-outside-toplevel
         from psyclone.psyGen import zero_reduction_variables
         zero_reduction_variables(reduction_kernels)
