# -----------------------------------------------------------------------------
# BSD 3-Clause License
#
# Copyright (c) 2021-2025, Science and Technology Facilities Council.
# All rights reserved.
#
# Redistribution and use in source and binary forms, with or without
# modification, are permitted provided that the following conditions are met:
#
# * Redistributions of source code must retain the above copyright notice, this
#   list of conditions and the following disclaimer.
#
# * Redistributions in binary form must reproduce the above copyright notice,
#   this list of conditions and the following disclaimer in the documentation
#   and/or other materials provided with the distribution.
#
# * Neither the name of the copyright holder nor the names of its
#   contributors may be used to endorse or promote products derived from
#   this software without specific prior written permission.
#
# THIS SOFTWARE IS PROVIDED BY THE COPYRIGHT HOLDERS AND CONTRIBUTORS
# "AS IS" AND ANY EXPRESS OR IMPLIED WARRANTIES, INCLUDING, BUT NOT
# LIMITED TO, THE IMPLIED WARRANTIES OF MERCHANTABILITY AND FITNESS
# FOR A PARTICULAR PURPOSE ARE DISCLAIMED. IN NO EVENT SHALL THE
# COPYRIGHT HOLDER OR CONTRIBUTORS BE LIABLE FOR ANY DIRECT, INDIRECT,
# INCIDENTAL, SPECIAL, EXEMPLARY, OR CONSEQUENTIAL DAMAGES (INCLUDING,
# BUT NOT LIMITED TO, PROCUREMENT OF SUBSTITUTE GOODS OR SERVICES;
# LOSS OF USE, DATA, OR PROFITS; OR BUSINESS INTERRUPTION) HOWEVER
# CAUSED AND ON ANY THEORY OF LIABILITY, WHETHER IN CONTRACT, STRICT
# LIABILITY, OR TORT (INCLUDING NEGLIGENCE OR OTHERWISE) ARISING IN
# ANY WAY OUT OF THE USE OF THIS SOFTWARE, EVEN IF ADVISED OF THE
# POSSIBILITY OF SUCH DAMAGE.
# -----------------------------------------------------------------------------
# Authors R. W. Ford, A. R. Porter, S. Siso and N. Nobre, STFC Daresbury Lab
#         A. B. G. Chalk, STFC Daresbury Lab
#         I. Kavcic,    Met Office
#         C.M. Maynard, Met Office / University of Reading
#         J. Henrichs, Bureau of Meteorology
#         J. Remy, Université Grenoble Alpes, Inria
# -----------------------------------------------------------------------------

''' This module contains the implementation of the various OpenMP Directive
nodes.'''


import abc
import itertools
import sympy

from psyclone.configuration import Config
from psyclone.core import AccessType
from psyclone.errors import (GenerationError,
                             UnresolvedDependencyError)
from psyclone.psyir.nodes.array_mixin import ArrayMixin
from psyclone.psyir.nodes.array_reference import ArrayReference
from psyclone.psyir.nodes.assignment import Assignment
from psyclone.psyir.nodes.call import Call
from psyclone.psyir.nodes.data_sharing_attribute_mixin import (
        DataSharingAttributeMixin,
)
from psyclone.psyir.nodes.directive import StandaloneDirective, \
    RegionDirective
from psyclone.psyir.nodes.intrinsic_call import IntrinsicCall
from psyclone.psyir.nodes.literal import Literal
from psyclone.psyir.nodes.loop import Loop
from psyclone.psyir.nodes.operation import BinaryOperation
from psyclone.psyir.nodes.omp_clauses import OMPGrainsizeClause, \
    OMPNowaitClause, OMPNogroupClause, OMPNumTasksClause, OMPPrivateClause, \
    OMPDefaultClause, OMPReductionClause, OMPScheduleClause, \
    OMPFirstprivateClause, OMPDependClause
from psyclone.psyir.nodes.ranges import Range
from psyclone.psyir.nodes.reference import Reference
from psyclone.psyir.nodes.routine import Routine
from psyclone.psyir.nodes.schedule import Schedule
from psyclone.psyir.nodes.structure_reference import StructureReference
<<<<<<< HEAD
from psyclone.psyir.nodes.while_loop import WhileLoop
from psyclone.psyir.symbols import (
    INTEGER_TYPE, ScalarType, DataSymbol, ImportInterface, ContainerSymbol,
    RoutineSymbol)
=======
from psyclone.psyir.symbols import INTEGER_TYPE, ScalarType
>>>>>>> 47951faf

# OMP_OPERATOR_MAPPING is used to determine the operator to use in the
# reduction clause of an OpenMP directive.
OMP_OPERATOR_MAPPING = {AccessType.SUM: "+"}


class OMPDirective(metaclass=abc.ABCMeta):
    '''
    Base mixin class for all OpenMP-related directives.

    This class is useful to provide a unique common ancestor to all the
    OpenMP directives, for instance when traversing the tree with
    `node.walk(OMPDirective)`

    Note that classes inheriting from it must place the OMPDirective in
    front of the other Directive node sub-class, so that the Python
    MRO gives preference to this class's attributes.
    '''
    _PREFIX = "OMP"


class OMPRegionDirective(OMPDirective, RegionDirective, metaclass=abc.ABCMeta):
    '''
    Base class for all OpenMP region-related directives.

    '''
    def _get_reductions_list(self, reduction_type):
        '''
        Returns the names of all scalars within this region that require a
        reduction of type 'reduction_type'. Returned names will be unique.

        TODO #514 - this only works for the PSyKAl APIs currently. It needs
        extending/replacing with the use of the PSyIR Dependence Analysis.

        :param reduction_type: the reduction type (e.g. AccessType.SUM) to
                               search for.
        :type reduction_type: :py:class:`psyclone.core.access_type.AccessType`

        :returns: names of scalar arguments with reduction access.
        :rtype: list[str]

        '''
        result = []

        # TODO #514: not yet working with generic PSyIR, so skip for now
        if Config.get().api not in ('gocean', 'lfric'):
            return result

        const = Config.get().api_conf().get_constants()
        for call in self.kernels():
            for arg in call.arguments.args:
                if call.reprod_reduction:
                    # In this case we do the reduction serially instead of
                    # using an OpenMP clause
                    continue
                if arg.argument_type in const.VALID_SCALAR_NAMES:
                    if arg.descriptor.access == reduction_type:
                        if arg.name not in result:
                            result.append(arg.name)
        return result


class OMPStandaloneDirective(OMPDirective, StandaloneDirective,
                             metaclass=abc.ABCMeta):
    ''' Base class for all OpenMP-related standalone directives. '''


class OMPDeclareTargetDirective(OMPStandaloneDirective):
    '''
    Class representing an OpenMP Declare Target directive in the PSyIR.

    '''
    def begin_string(self):
        '''Returns the beginning statement of this directive, i.e.
        "omp routine". The visitor is responsible for adding the
        correct directive beginning (e.g. "!$").

        :returns: the opening statement of this directive.
        :rtype: str

        '''
        return "omp declare target"

    def validate_global_constraints(self):
        '''
        Perform validation checks that can only be done at code-generation
        time.

        :raises GenerationError: if this directive is not the first statement
                                 in a routine.

        '''
        if self.parent and (not isinstance(self.parent, Routine) or
                            self.parent.children[0] is not self):
            raise GenerationError(
                f"A OMPDeclareTargetDirective must be the first child (index "
                f"0) of a Routine but found one as child {self.position} of a "
                f"{type(self.parent).__name__}.")

        super().validate_global_constraints()


class OMPTaskwaitDirective(OMPStandaloneDirective):
    '''
    Class representing an OpenMP TASKWAIT directive in the PSyIR.

    '''
    def gen_code(self, parent):
        '''Generate the fortran OMP Taskwait Directive and any associated
        code

        :param parent: the parent Node in the Schedule to which to add our
                       content.
        :type parent: sub-class of :py:class:`psyclone.f2pygen.BaseGen`
        '''
        # Check the constraints are correct
        self.validate_global_constraints()

        # Generate the code for this Directive
        parent.add(DirectiveGen(parent, "omp", "begin", "taskwait", ""))
        # No children or end code for this node

    def begin_string(self) -> str:
        '''Returns the beginning statement of this directive, i.e.
        "omp taskwait". The visitor is responsible for adding the
        correct directive beginning (e.g. "!$").

        :returns: the opening statement of this directive.

        '''
        return "omp taskwait"


class OMPBarrierDirective(OMPStandaloneDirective):
    '''
    Class representing an OpenMP BARRIER directive in the PSyIR.

    '''
    def validate_global_constraints(self):
        '''
        Perform validation checks that can only be done at code-generation
        time.

        :raises GenerationError: if this OMPBarrier is not enclosed
                                 within some OpenMP parallel region.

        '''
        # It is only at the point of code generation that we can check for
        # correctness (given that we don't mandate the order that a user
        # can apply transformations to the code). As a Parallel Child
        # directive, we must have an OMPParallelDirective as an ancestor
        # somewhere back up the tree.
        if not self.ancestor(OMPParallelDirective,
                             excluding=OMPParallelDoDirective):
            raise GenerationError(
                "OMPBarrierDirective must be inside an OMP parallel region "
                "but could not find an ancestor OMPParallelDirective node")

        super().validate_global_constraints()

<<<<<<< HEAD
    def begin_string(self):
=======
    def begin_string(self) -> str:
>>>>>>> 47951faf
        '''Returns the beginning statement of this directive, i.e.
        "omp barrier". The visitor is responsible for adding the
        correct directive beginning (e.g. "!$").

        :returns: the opening statement of this directive.

        '''
        return "omp barrier"


class OMPSerialDirective(OMPRegionDirective, metaclass=abc.ABCMeta):
    '''
    Abstract class representing OpenMP serial regions, e.g.
    OpenMP SINGLE or OpenMP Master.

    '''

    def _valid_dependence_literals(self, lit1, lit2):
        '''
        Compares two Nodes to check whether they are a valid dependency
        pair. For two Nodes where at least one is a Literal, a valid
        dependency is any pair of Literals.

        :param lit1: the first node to compare.
        :type lit1: :py:class:`psyclone.psyir.nodes.Node`
        :param lit2: the second node to compare.
        :type lit2: :py:class:`psyclone.psyir.nodes.Node`

        :returns: whether or not these two nodes can be used as a valid
                  dependency pair in OpenMP.
        :rtype: bool

        '''
        # Check both are Literals

        # If a Literal index into an array that is a dependency
        # has calculated dependency to a
        # non-Literal array index, this will return False, as this is not
        # currently supported in PSyclone.

        # If literals are not the same its fine, since a(1) is not a
        # dependency to a(2), so as long as both are Literals this is ok.
        return isinstance(lit1, Literal) and isinstance(lit2, Literal)

    def _valid_dependence_ranges(self, arraymixin1, arraymixin2, index):
        '''
        Compares two ArrayMixin Nodes to check whether they are a valid
        dependency pair on the provided index. For two Nodes where at least
        one has a Range at this index, they must both have Ranges, and both be
        full ranges, i.e. ":".

        :param arraymixin1: the first node to validate.
        :type arraymixin1: :py:class:`psyclone.psyir.nodes.ArrayMixin`
        :param arraymixin2: the second node to validate.
        :type arraymixin2: :py:class:`psyclone.psyir.nodes.ArrayMixin`

        :returns: whether or not these two nodes can be used as a valid
                  dependency pair in OpenMP, based upon the provided index.
        :rtype: bool
        '''
        # We know both inputs are always ArrayMixin as this is a private
        # function.
        # Check both are Ranges
        if (not isinstance(arraymixin1.indices[index], Range) or not
                isinstance(arraymixin2.indices[index], Range)):
            # Range index to a dependency has calculated dependency to a
            # non-Range index, which is not currently supported in PSyclone
            return False

        # To be valid, both ranges need to be full ranges.

        # If we have a range index between dependencies which does not cover
        # the full array range, it is not currently supported in
        # PSyclone (due to OpenMP limitations), so False will be returned.
        return (arraymixin1.is_full_range(index) and
                arraymixin2.is_full_range(index))

    def _compute_accesses_get_start_stop_step(self, preceding_nodes, task,
                                              symbol):
        '''
        Computes the start, stop and step values used in the _compute_accesses
        function by searching through the preceding nodes for the last access
        to the symbol.

        :param preceding_nodes: a list of nodes that precede the task in the
                                tree.
        :type preceding_nodes: List[:py:class:`psyclone.psyir.nodes.Node`]
        :param task: the OMPTaskDirective node being used in
                     _compute_accesses.
        :type task: :py:class:`psyclone.psyir.nodes.OMPTaskDirective`
        :param symbol: the symbol used by the ref in _compute_accesses.
        :type symbol: :py:class:`psyclone.psyir.symbols.Symbol`

        :returns: a tuple containing the start, stop and step nodes (or None
                  if there is no value).
        :rtype: Tuple[:py:class`psyclone.psyir.nodes.Node, None]
        '''
        start = None
        stop = None
        step = None
        for node in preceding_nodes:
            # Only Assignment, Loop or Call nodes can modify the symbol in our
            # Reference
            if not isinstance(node, (Assignment, Loop, Call)):
                continue
            # At the moment we allow all IntrinsicCall nodes through, and
            # assume that all IntrinsicCall nodes we find don't modify
            # symbols, but only read from them.
            if isinstance(node, Call) and not isinstance(node, IntrinsicCall):
                # Currently opting to fail on any non-intrinsic Call.
                # Potentially it might be possible to check if the Symbol is
                # written to and only if so then raise an error
                raise UnresolvedDependencyError(
                        "Found a Call in preceding_nodes, which "
                        "is not yet supported.")
            if isinstance(node, Assignment) and node.lhs.symbol == symbol:
                start = node.rhs.copy()
                break
            if isinstance(node, Loop) and node.variable == symbol:
                # If the loop is not an ancestor of the task then
                # we don't currently support it.
                ancestor_loop = task.ancestor(Loop, limit=self)
                is_ancestor = False
                while ancestor_loop is not None:
                    if ancestor_loop == node:
                        is_ancestor = True
                        break
                    ancestor_loop = ancestor_loop.ancestor(Loop, limit=self)
                if not is_ancestor:
                    raise UnresolvedDependencyError(
                            f"Found a dependency index that "
                            f"was updated as a Loop variable "
                            f"that is not an ancestor Loop of "
                            f"the task. The variable is "
                            f"'{node.variable.name}'.")
                # It has to be an ancestor loop, so we want to find the start,
                # stop and step Nodes
                start, stop, step = node.start_expr, node.stop_expr, \
                    node.step_expr
                break
        return (start, stop, step)

    def _compute_accesses(self, ref, preceding_nodes, task):
        '''
        Computes the set of accesses for a Reference or BinaryOperation
        Node, based upon the preceding_nodes and containing task.

        The returned result is either a set of Literals, or Literals
        and BinaryOperations.

        If ref is a BinaryOperation, it needs to be of the following formats:
        1. Reference ADD/SUB Literal
        2. Literal ADD Reference
        3. Binop(Literal MUL Literal) ADD Reference
        4. Reference ADD/SUB Binop(Literal MUL Literal)


        :param ref: the Reference or BinaryOperation node to compute
                    accesses for.
        :type ref: Union[:py:class:`psyclone.psyir.nodes.Reference,
                   :py:class:`psyclone.psyir.nodes.BinaryOperation]
        :param preceding_nodes: a list of nodes that precede the task in the
                                tree.
        :type preceding_nodes: List[:py:class:`psyclone.psyir.nodes.Node`]
        :param task: the OMPTaskDirective node containing ref as a child.
        :type task: :py:class:`psyclone.psyir.nodes.OMPTaskDirective`

        :raises UnresolvedDependencyError: If the ref contains an unsupported
                                           BinaryOperation structure, such as
                                           a non-ADD/SUB/MUL operator. Check
                                           error message for more details.
        :raises UnresolvedDependencyError: If preceding_nodes contains a Call
                                           node.
        :raises UnresolvedDependencyError: If ref is a BinaryOperation and
                                           neither child of ref is a Literal
                                           or BinaryOperation.
        :raises UnresolvedDependencyError: If there is a dependency between
                                           ref (a BinaryOperation) and a
                                           previously set constant.
        :raises UnresolvedDependencyError: If there is a dependency between
                                           ref and a Loop variable that is
                                           not an ancestor of task.
        :raises UnresolvedDependencyError: If preceding_nodes contains a
                                           dependent loop with a non-Literal
                                           step.

        :returns: a list of the dependency values for the input ref, or a
                  dict of the start, stop and step values.
        :rtype: List[Union[:py:class:`psyclone.psyir.nodes.Literal`,
                :py:class:`psyclone.psyir.nodes.BinaryOperation`]] or
                Dict[str: py:class:`psyclone.psyir.nodes.Node`]
        '''
        if isinstance(ref, Reference):
            symbol = ref.symbol
        else:
            # Get the symbol out of the Binop, and store some other
            # important information. We store the step value of the
            # ancestor loop (which will be the value of the Literal, or
            # one of the Literals if an operand is a BinaryOperation).
            # In the case that one of the operands is a BinaryOperation,
            # we also store a "num_entries" value, which is based upon the
            # multiplier of the step value. This is how we can handle
            # cases such as array(i+57) if the step value is 32, the
            # dependencies stored would be array(i+32) and array(i+64).
            if isinstance(ref.children[0], Literal):
                if ref.operator == BinaryOperation.Operator.ADD:
                    # Have Literal + Reference. Store the symbol of the
                    # Reference and the integer value of the Literal.
                    symbol = ref.children[1].symbol
                    binop_val = int(ref.children[0].value)
                    num_entries = 2
                else:
                    raise UnresolvedDependencyError(
                            f"Found a dependency index that is "
                            f"a BinaryOperation where the "
                            f"format is Literal OP Reference "
                            f"with a non-ADD operand "
                            f"which is not supported. "
                            f"The operation found was "
                            f"'{ref.debug_string()}'.")
            elif isinstance(ref.children[1], Literal):
                # Have Reference OP Literal. Store the symbol of the
                # Reference, and the integer value of the Literal. If the
                # operator is negative, then we store the value negated.
                if ref.operator in [BinaryOperation.Operator.ADD,
                                    BinaryOperation.Operator.SUB]:
                    symbol = ref.children[0].symbol
                    binop_val = int(ref.children[1].value)
                    num_entries = 2
                    if ref.operator == BinaryOperation.Operator.SUB:
                        binop_val = -binop_val
                else:
                    raise UnresolvedDependencyError(
                            f"Found a dependency index that is "
                            f"a BinaryOperation where the "
                            f"Operator is neither ADD not SUB "
                            f"which is not supported. "
                            f"The operation found was "
                            f"'{ref.debug_string()}'.")

            elif isinstance(ref.children[0], BinaryOperation):
                if ref.operator == BinaryOperation.Operator.ADD:
                    # Have Binop ADD Reference. Store the symbol of the
                    # Reference, and store the binop. The binop is of
                    # structure Literal MUL Literal, where the second
                    # Literal is to the step of a parent loop.
                    symbol = ref.children[1].symbol
                    binop = ref.children[0]
                    if binop.operator != BinaryOperation.Operator.MUL:
                        raise UnresolvedDependencyError(
                                f"Found a dependency index that is a "
                                f"BinaryOperation with a child "
                                f"BinaryOperation with a non-MUL operator "
                                f"which is not supported. "
                                f"The operation found was "
                                f"'{ref.debug_string()}'.")
                    # These binary operations are format of Literal MUL Literal
                    # where step_val is the 2nd literal and the multiplier
                    # is the first literal
                    if (not (isinstance(binop.children[0], Literal) and
                             isinstance(binop.children[1], Literal))):
                        raise UnresolvedDependencyError(
                                f"Found a dependency index that is a "
                                f"BinaryOperation with a child "
                                f"BinaryOperation with a non-Literal child "
                                f"which is not supported. "
                                f"The operation found was "
                                f"'{ref.debug_string()}'.")
                    # We store the step of the parent loop in binop_val, and
                    # use the other operand to compute how many entries we
                    # need to compute to validate this dependency list.
                    binop_val = int(binop.children[1].value)
                    num_entries = int(binop.children[0].value)+1
                else:
                    raise UnresolvedDependencyError(
                            f"Found a dependency index that is "
                            f"a BinaryOperation where the "
                            f"format is BinaryOperator OP "
                            f"Reference with a non-ADD operand "
                            f"which is not supported. "
                            f"The operation found was "
                            f"'{ref.debug_string()}'.")
            elif isinstance(ref.children[1], BinaryOperation):
                # Have Reference ADD/SUB Binop. Store the symbol of the
                # Reference, and store the binop. The binop is of
                # structure Literal MUL Literal, where the second
                # Literal is to the step of a parent loop.
                if ref.operator in [BinaryOperation.Operator.ADD,
                                    BinaryOperation.Operator.SUB]:
                    symbol = ref.children[0].symbol
                    binop = ref.children[1]
                    if binop.operator != BinaryOperation.Operator.MUL:
                        raise UnresolvedDependencyError(
                                f"Found a dependency index that is a "
                                f"BinaryOperation with a child "
                                f"BinaryOperation with a non-MUL operator "
                                f"which is not supported. "
                                f"The operation found was "
                                f"'{ref.debug_string()}'.")
                    # These binary operations are format of Literal MUL Literal
                    # where step_val is the 2nd literal.
                    if (not (isinstance(binop.children[0], Literal) and
                             isinstance(binop.children[1], Literal))):
                        raise UnresolvedDependencyError(
                                f"Found a dependency index that is a "
                                f"BinaryOperation with an operand "
                                f"BinaryOperation with a non-Literal operand "
                                f"which is not supported. "
                                f"The operation found was "
                                f"'{ref.debug_string()}'.")
                    # We store the step of the parent loop in binop_val, and
                    # use the other operand to compute how many entries we
                    # need to compute to validate this dependency list.
                    binop_val = int(binop.children[1].value)
                    num_entries = int(binop.children[0].value)+1
                    if ref.operator == BinaryOperation.Operator.SUB:
                        # If the operator is SUB then we use 1 less
                        # entry in the list, as Fortran arrays start
                        # from 1.
                        binop_val = -binop_val
                        num_entries = num_entries-1
                else:
                    raise UnresolvedDependencyError(
                            f"Found a dependency index that is "
                            f"a BinaryOperation where the "
                            f"format is Reference OP "
                            f"BinaryOperation with a non-ADD, "
                            f"non-SUB operand "
                            f"which is not supported. "
                            f"The operation found was "
                            f"'{ref.debug_string()}'.")
            else:
                raise UnresolvedDependencyError(
                        f"Found a dependency index that is a "
                        f"BinaryOperation where neither child "
                        f"is a Literal or BinaryOperation. "
                        f"PSyclone can't validate "
                        f"this dependency. "
                        f"The operation found was "
                        f"'{ref.debug_string()}'.")
        start, stop, step = self._compute_accesses_get_start_stop_step(
                preceding_nodes, task, symbol)

        if isinstance(ref, BinaryOperation):
            output_list = []
            if step is None:
                # Found no ancestor loop, PSyclone cannot handle
                # this case, as BinaryOperations created by OMPTaskDirective
                # in dependencies will always be based on ancestor loops.
                raise UnresolvedDependencyError(
                        f"Found a dependency between a "
                        f"BinaryOperation and a previously "
                        f"set constant value. "
                        f"PSyclone cannot yet handle this "
                        f"interaction. The error occurs from "
                        f"'{ref.debug_string()}'.")
            # If the step isn't a Literal value, then we can't compute what
            # the address accesses at compile time, so we can't validate the
            # dependency.
            if not isinstance(step, Literal):
                raise UnresolvedDependencyError(
                        f"Found a dependency index that is a "
                        f"Loop variable with a non-Literal step "
                        f"which we can't resolve in PSyclone. "
                        f"Containing node is '{ref.debug_string()}'.")
            # If the start and stop are both Literals, we can compute a set
            # of accesses this BinaryOperation is related to precisely.
            if (isinstance(start, Literal) and isinstance(stop, Literal)):
                # Fill the output list with all values from start to stop
                # incremented by step
                startval = int(start.value)
                stopval = int(stop.value)
                stepval = int(step.value)
                # We loop from startval to stopval + 1 as PSyIR loops will
                # include stopval, wheras Python loops do not.
                for i in range(startval, stopval + 1, stepval):
                    new_x = i + binop_val
                    output_list.append(Literal(f"{new_x}", INTEGER_TYPE))
                return output_list

            # If they are not all literals, we have a special case. In this
            # case we return a dict containing start, stop and step and this
            # is compared directly to the start, stop and step of a
            # corresponding access.
            output_list = {}
            output_list["start"] = BinaryOperation.create(
                                       BinaryOperation.Operator.ADD,
                                       start.copy(),
                                       Literal(f"{binop_val}", INTEGER_TYPE)
                                    )
            output_list["stop"] = stop.copy()
            output_list["step"] = step.copy()
            return output_list
        if step is None:
            # Result for an assignment.
            output_list = [start]
            return output_list
        output_list = []
        # If step is not a Literal then we probably can't resolve this
        if not isinstance(step, Literal):
            raise UnresolvedDependencyError(
                    "Found a dependency index that is a "
                    "Loop variable with a non-Literal step "
                    "which we can't resolve in PSyclone.")
        # Special case when all are Literals
        if (isinstance(start, Literal) and isinstance(stop, Literal)):
            # Fill the output list with all values from start to stop
            # incremented by step
            startval = int(start.value)
            stopval = int(stop.value)
            stepval = int(step.value)
            # We loop from startval to stopval + 1 as PSyIR loops will include
            # stopval, wheras Python loops do not.
            for i in range(startval, stopval + 1, stepval):
                output_list.append(Literal(f"{i}", INTEGER_TYPE))
            return output_list

        # the sequence only. In this case, we have a non-parent loop reference
        # which is also firstprivate (as shared indices are forbidden in
        # OMPTaskDirective already), so is essentially a constant. In this
        # case therefore we will have an unknown start and stop value, so we
        # verify this dependency differently. To ensure this special case is
        # understood as a special case, we return a dict with the 3 members.
        output_list = {}
        output_list["start"] = start.copy()
        output_list["stop"] = stop.copy()
        output_list["step"] = step.copy()
        return output_list

    def _check_valid_overlap(self, sympy_ref1s, sympy_ref2s):
        '''
        Takes two lists of SymPy expressions, and checks that any overlaps
        between the expressions is valid for OpenMP depend clauses.

        :param sympy_ref1s: the list of SymPy expressions corresponding to
                            the first dependency clause.
        :type sympy_ref1s: List[:py:class:`sympy.core.basic.Basic`]
        :param sympy_ref2s: the list of SymPy expressions corresponding to
                            the second dependency clause.
        :type sympy_ref2s: List[:py:class:`sympy.core.basic.Basic`]

        :returns: whether this is a valid overlap according to the OpenMP
                  standard.
        :rtype: bool
        '''
        # r1_min will contain the minimum computed value for (ref + value)
        # from the list. r1_max will contain the maximum computed value.
        # Loop through the values in sympy_ref1s, and compute the maximum
        # and minumum values in that list. These correspond to the maximum and
        # minimum values used for accessing the array relative to the
        # symbol used as a base access.
        values = [int(member) for member in sympy_ref1s]
        r1_min = min(values)
        r1_max = max(values)
        # Loop over the elements in sympy_ref2s and check that the dependency
        # is valid in OpenMP.
        for member in sympy_ref2s:
            # If the value is between min and max of r1 then we check that
            # the value is in the values list
            val = int(member)
            if r1_min <= val <= r1_max:
                if val not in values:
                    # Found incompatible dependency between two
                    # array accesses, ref1 is in range r1_min
                    # to r1_max, but doesn't contain val.
                    # This can happen if we have two loops with
                    # different start values or steps.
                    return False
        return True

    def _valid_dependence_ref_binop(self, ref1, ref2, task1, task2):
        '''
        Compares two Reference/BinaryOperation Nodes to check they are a set
        of dependencies that are valid according to OpenMP. Both these nodes
        are array indices on the same array symbol, so for OpenMP to correctly
        compute this dependency, we must guarantee at compile time that we
        know the addresses/array sections covered by this index are identical.

        :param ref1: the first Node to compare.
        :type ref1: Union[:py:class:`psyclone.psyir.nodes.Reference`,
                    :py:class:`psyclone.psyir.nodes.BinaryOperation`]
        :param ref2: the second Node to compare.
        :type ref2: Union[:py:class:`psyclone.psyir.nodes.Reference`,
                    :py:class:`psyclone.psyir.nodes.BinaryOperation`]
        :param task1: the task containing ref1 as a child.
        :type task1: :py:class:`psyclone.psyir.nodes.OMPTaskDirective`
        :param task2: the task containing ref2 as a child.
        :type task2: :py:class:`psyclone.psyir.nodes.OMPTaskDirective`

        :raises GenerationError: If ref1 and ref2 are dependencies on the
                                 same array, and one does not contain a
                                 Reference but the other does.
        :raises GenerationError: If ref1 and ref2 are dependencies on the
                                 same array but are References to different
                                 variables.
        :raises GenerationError: If ref1 and ref2 are dependencies on the
                                 same array, but the computed index values
                                 are not dependent according to OpenMP.

        :returns: whether or not these two nodes can be used as a valid
                  dependency on the same array in OpenMP.
        :rtype: bool

        '''
        # pylint: disable=import-outside-toplevel
        from psyclone.psyir.backend.sympy_writer import SymPyWriter
        # In this case we have two Reference/BinaryOperation as indices.
        # We need to attempt to find their value set and check the value
        # set matches.
        # Find all the nodes before these tasks
        preceding_t1 = task1.preceding(reverse=True)
        preceding_t2 = task2.preceding(reverse=True)
        # Get access list for each ref
        try:
            ref1_accesses = self._compute_accesses(ref1, preceding_t1, task1)
            ref2_accesses = self._compute_accesses(ref2, preceding_t2, task2)
        except UnresolvedDependencyError:
            # If we get a UnresolvedDependencyError from compute_accesses, then
            # we found an access that isn't able to be handled by PSyclone, so
            # dependencies based on it need to be handled by a taskwait
            return False

        # Create our sympy_writer
        sympy_writer = SymPyWriter()

        # If either of the returned accesses are a dict, this is a special
        # case where both must be a dict and have the same start, stop and
        # step.
        if isinstance(ref1_accesses, dict) or isinstance(ref2_accesses, dict):
            # If they aren't both dicts then we need to return False as
            # the special case isn't handled correctly.
            if type(ref1_accesses) is not type(ref2_accesses):
                return False
            # If they're both dicts then we need the step to be equal for
            # this dependency to be satisfiable.
            if ref1_accesses["step"] != ref2_accesses["step"]:
                return False
            # Now we know the step is equal, we need the start values to be
            # start1 = start2 + x * step, where x is an integer value.
            # We use SymPy to solve this equation and perform this check.
            sympy_start1 = sympy_writer(ref1_accesses["start"])
            sympy_start2 = sympy_writer(ref2_accesses["start"])
            sympy_step = sympy_writer(ref2_accesses["step"])
            b_sym = sympy.Symbol('b')
            result = sympy.solvers.solve(sympy_start1 - sympy_start2 +
                                         b_sym * sympy_step, b_sym)
            if not isinstance(result[0], sympy.core.numbers.Integer):
                return False

            # If we know the start and step are aligned, all possible
            # dependencies are aligned so we don't need to check the stop
            # value.
            return True

        # If we have a list, then we have a set of Literal values.
        # We use the SymPyWriter to convert these objects to expressions
        # we can use to obtain integer values for these Literals
        sympy_ref1s = sympy_writer(ref1_accesses)
        sympy_ref2s = sympy_writer(ref2_accesses)
        return self._check_valid_overlap(sympy_ref1s, sympy_ref2s)

    def _check_dependency_pairing_valid(self, node1, node2, task1, task2):
        '''
        Given a pair of nodes which are children of a OMPDependClause, this
        function checks whether the described dependence is correctly
        described by the OpenMP standard.
        If the dependence is not going to be handled safely, this function
        returns False, else it returns true.

        :param node1: the first input node to check.
        :type node1: :py:class:`psyclone.psyir.nodes.Reference`
        :param node2: the second input node to check.
        :type node2: :py:class:`psyclone.psyir.nodes.Reference`
        :param task1: the OMPTaskDirective node containing node1 as a
                      dependency
        :type task1: :py:class:`psyclone.psyir.nodes.OMPTaskDirective`
        :param task2: the OMPTaskDirective node containing node2 as a
                      dependency
        :type task2: :py:class:`psyclone.psyir.nodes.OMPTaskDirective`

        :returns: whether the dependence is going to be handled safely
                  according to the OpenMP standard.
        :rtype: bool
        '''
        # Checking the symbol is the same works. If the symbol is not the same
        # then there's no dependence, so its valid.
        if node1.symbol != node2.symbol:
            return True
        # The typing check handles any edge case where we have node1 and node2
        # pointing to the same symbol, but one is a specialised reference type
        # and the other is a base Reference type - this is unlikely to happen
        # but we check just in case. In this case we have to assume there is
        # an unhandled dependency
        if type(node1) is not type(node2):
            return False
        # For structure reference we need to check they access
        # the same member. If they don't, no dependence so valid.
        if isinstance(node1, StructureReference):
            # If either is a StructureReference here they must both be,
            # as they access the same symbol.

            # We can't just do == on the Member child, as that
            # will recurse and check the array indices for any
            # ArrayMixin children

            # Check the signature of both StructureReference
            # to see if they are accessing the same data
            ref0_sig = node1.get_signature_and_indices()[0]
            ref1_sig = node2.get_signature_and_indices()[0]
            if ref0_sig != ref1_sig:
                return True

        # If we have (exactly) Reference objects we filter out
        # non-matching ones with the symbol check, and matching ones
        # are always valid since they are simple accesses.
        # pylint: disable=unidiomatic-typecheck
        if type(node1) is Reference:
            return True

        # All remaining objects are some sort of Array access
        array1 = None
        array2 = None

        # PSyclone will not handle dependencies on multiple array indexes
        # at the moment, so we return False.
        if len(node1.walk(ArrayMixin)) > 1 or len(node2.walk(ArrayMixin)) > 1:
            return False
        if isinstance(node1, ArrayReference):
            array1 = node1
            array2 = node2
        else:
            array1 = node1.walk(ArrayMixin)[0]
            array2 = node2.walk(ArrayMixin)[0]
        for i, index in enumerate(array1.indices):
            if (isinstance(index, Literal) or
                    isinstance(array2.indices[i], Literal)):
                valid = self._valid_dependence_literals(
                            index, array2.indices[i])
            elif (isinstance(index, Range) or
                  isinstance(array2.indices[i], Range)):
                valid = self._valid_dependence_ranges(
                            array1, array2, i)
            else:
                # The only remaining option is that the indices are
                # References or BinaryOperations
                valid = self._valid_dependence_ref_binop(
                            index, array2.indices[i], task1, task2)
            # If this was not valid then return False, else keep checking
            # other indices
            if not valid:
                return False

        return valid

    def _validate_task_dependencies(self):
        '''
        Validates all task dependencies in this OMPSerialDirective region are
        valid within the restraints of OpenMP & PSyclone. This is done through
        a variety of helper functions, and checks each pair of tasks' inout,
        outin and outout combinations.

        Any task dependencies that are detected and will not be handled by
        OpenMP's depend clause will be handled through the addition of
        OMPTaskwaitDirective nodes.

        :raises NotImplementedError: If this region contains both an
                                     OMPTaskDirective and an
                                     OMPTaskloopDirective.
        '''
        # pylint: disable=import-outside-toplevel
        from psyclone.psyir.nodes.omp_task_directive import OMPTaskDirective
        tasks = self.walk(OMPTaskDirective)
        # For now we disallow Tasks and Taskloop directives in the same Serial
        # Region
        if len(tasks) > 0 and any(self.walk(OMPTaskloopDirective)):
            raise NotImplementedError("OMPTaskDirectives and "
                                      "OMPTaskloopDirectives are not "
                                      "currently supported inside the same "
                                      "parent serial region.")

        pairs = itertools.combinations(tasks, 2)

        # List of tuples of dependent nodes that aren't handled by OpenMP
        unhandled_dependent_nodes = []
        # Lowest and highest position nodes contain the abs_position of each
        # tuple inside unhandled_dependent_nodes, used for sorting the arrays
        # and checking if the unhandled dependency has a taskwait inbetween.
        lowest_position_nodes = []
        highest_position_nodes = []

        for pair in pairs:
            task1 = pair[0]
            task2 = pair[1]

            # Find all References in each tasks' depend clauses
            # Should we cache these instead?
            task1_in = [x for x in task1.input_depend_clause.children
                        if isinstance(x, Reference)]
            task1_out = [x for x in task1.output_depend_clause.children
                         if isinstance(x, Reference)]
            task2_in = [x for x in task2.input_depend_clause.children
                        if isinstance(x, Reference)]
            task2_out = [x for x in task2.output_depend_clause.children
                         if isinstance(x, Reference)]

            inout = list(itertools.product(task1_in, task2_out))
            outin = list(itertools.product(task1_out, task2_in))
            outout = list(itertools.product(task1_out, task2_out))
            # Loop through each potential dependency pair and check they
            # will be handled correctly.

            # Need to predefine satisfiable in case all lists are empty.
            satisfiable = True
            for mem in inout + outin + outout:
                satisfiable = \
                    self._check_dependency_pairing_valid(mem[0], mem[1],
                                                         task1, task2)
                # As soon as any is not satisfiable, then we don't need to
                # continue checking.
                if not satisfiable:
                    break

            # If we have an unsatisfiable dependency between two tasks, then we
            # need to have a taskwait between them always. We need to loop up
            # to find these tasks' parents which are closest to the Schedule
            # which contains both tasks, and use them as the nodes which are
            # dependent.
            if not satisfiable:
                # Find the lowest schedule containing both nodes.
                schedule1 = task1.ancestor(Schedule, shared_with=task2)
                # Find the closest ancestor to the common schedule.
                task1_proxy = task1
                while task1_proxy.parent is not schedule1:
                    task1_proxy = task1_proxy.parent
                task2_proxy = task2
                while task2_proxy.parent is not schedule1:
                    task2_proxy = task2_proxy.parent

                # Now we have the closest nodes to the closest common ancestor
                # schedule, so add them to the unhandled_dependent_nodes list.
                if task1_proxy is not task2_proxy:
                    # If they end up with the same proxy, they have the same
                    # ancestor tree but are in different schedules. This means
                    # that they are in something like an if/else block with
                    # one node in an if block and the other in the else block.
                    # These dependencies we can ignore as they are not ever
                    # both executed
                    unhandled_dependent_nodes.append(
                            (task1_proxy, task2_proxy))
                    lowest_position_nodes.append(min(task1_proxy.abs_position,
                                                     task2_proxy.abs_position))
                    highest_position_nodes.append(
                            max(task1_proxy.abs_position,
                                task2_proxy.abs_position))

        # If we have no invalid dependencies we can return early
        if len(unhandled_dependent_nodes) == 0:
            return

        # Need to sort lists by highest_position_nodes value, and then
        # by lowest value if tied.
        # Based upon
        # https://stackoverflow.com/questions/9764298/how-to-sort-two-
        # lists-which-reference-each-other-in-the-exact-same-way

        # sorted_highest_positions and sorted_lowest_positions contain
        # the abs_positions for the corresponding Nodes in the tuple at
        # the same index in sorted_dependency_pairs. The
        # sorted_dependency_pairs list contains each pair of unhandled
        # dependency nodes that were previously computed, but sorted
        # according to abs_position in the tree.
        sorted_highest_positions, sorted_lowest_positions, \
            sorted_dependency_pairs = (list(t) for t in
                                       zip(*sorted(zip(
                                           highest_position_nodes,
                                           lowest_position_nodes,
                                           unhandled_dependent_nodes)
                                           )))
        # The location of any node where need to place an OMPTaskwaitDirective
        # to ensure code correctness. The size of this list should be
        # minimised during construction as we will not add another
        # OMPTaskwaitDirective when a dependency will be handled already by
        # an existing OMPTaskwaitDirective or one that will be created during
        # this process.
        taskwait_location_nodes = []
        # Stores the abs_position for each of the OMPTaskwaitDirective nodes
        # that does or will exist.
        taskwait_location_abs_pos = []
        for taskwait in self.walk(OMPTaskwaitDirective):
            taskwait_location_nodes.append(taskwait)
            taskwait_location_abs_pos.append(taskwait.abs_position)
        # Add the first node to have a taskwait placed in front of it into the
        # list, unless one of the existing OMPTaskwaitDirective nodes already
        # satisfies the dependency.
        lo_abs_pos = sorted_lowest_positions[0]
        hi_abs_pos = sorted_highest_positions[0]
        for ind, taskwait_loc in enumerate(taskwait_location_nodes):
            if (taskwait_location_abs_pos[ind] <= hi_abs_pos and
                    taskwait_location_abs_pos[ind] >= lo_abs_pos):
                # We potentially already satisfy this initial dependency
                if (sorted_dependency_pairs[0][1].ancestor(Schedule) is
                        taskwait_loc.ancestor(Schedule)):
                    break
        else:
            taskwait_location_nodes.append(sorted_dependency_pairs[0][1])
            taskwait_location_abs_pos.append(sorted_highest_positions[0])

        for index, pairs in enumerate(sorted_dependency_pairs[1:]):
            # Add 1 to index here because we're looking from [1:]
            lo_abs_pos = sorted_lowest_positions[index+1]
            hi_abs_pos = sorted_highest_positions[index+1]
            for ind, taskwait_loc in enumerate(taskwait_location_nodes):
                if (taskwait_location_abs_pos[ind] <= hi_abs_pos and
                        taskwait_location_abs_pos[ind] >= lo_abs_pos):
                    # We have a taskwait meant to be placed here that is
                    # potentially already satisfied. To check we need to
                    # ensure that the ancestor schedules of the nodes
                    # are identical
                    if (pairs[0].ancestor(Schedule) is
                            taskwait_loc.ancestor(Schedule)):
                        break
            else:
                # If we didn't find a taskwait we plan to add that satisfies
                # this dependency, add it to the list
                taskwait_location_nodes.append(pairs[1])
                taskwait_location_abs_pos.append(hi_abs_pos)
        # Now loop through the list in reverse and add taskwaits unless the
        # node is already a taskwait
        taskwait_location_nodes.reverse()
        for taskwait_loc in taskwait_location_nodes:
            if isinstance(taskwait_loc, OMPTaskwaitDirective):
                continue
            node_parent = taskwait_loc.parent
            loc = taskwait_loc.position
            node_parent.addchild(OMPTaskwaitDirective(), loc)

    def lower_to_language_level(self):
        '''
        Checks that any task dependencies inside this node are valid.
        '''
        # Perform parent ops
        super().lower_to_language_level()

        # Validate any task dependencies in this OMPSerialRegion.
        self._validate_task_dependencies()

    def validate_global_constraints(self):
        '''
        Perform validation checks that can only be done at code-generation
        time.

        :raises GenerationError: if this OMPSerial is not enclosed
                                 within some OpenMP parallel region.
        :raises GenerationError: if this OMPSerial is enclosed within
                                 any OMPSerialDirective subclass region.

        '''
        # It is only at the point of code generation that we can check for
        # correctness (given that we don't mandate the order that a user
        # can apply transformations to the code). As a Parallel Child
        # directive, we must have an OMPParallelDirective as an ancestor
        # somewhere back up the tree.
        # Also check the single region is not enclosed within another OpenMP
        # single region.
        # It could in principle be allowed for that parent to be a ParallelDo
        # directive, however I can't think of a use case that would be done
        # best in a parallel code by that pattern
        if not self.ancestor(OMPParallelDirective,
                             excluding=OMPParallelDoDirective):
            raise GenerationError(
                f"{self._text_name} must be inside an OMP parallel region but "
                f"could not find an ancestor OMPParallelDirective node")

        if self.ancestor(OMPSerialDirective):
            raise GenerationError(
                f"{self._text_name} must not be inside another OpenMP "
                f"serial region")

        super().validate_global_constraints()


class OMPSingleDirective(OMPSerialDirective):
    '''
    Class representing an OpenMP SINGLE directive in the PSyIR.

    :param nowait: argument describing whether this single should have
                   a nowait clause applied. Default value is False.
    :param kwargs: additional keyword arguments provided to the PSyIR node.
    :type kwargs: unwrapped dict.

    '''
    _children_valid_format = "Schedule, [OMPNowaitClause]"
    # Textual description of the node
    _text_name = "OMPSingleDirective"

    def __init__(self, nowait: bool = False, **kwargs):

        self._nowait = nowait
        # Call the init method of the base class once we've stored
        # the nowait requirement
        super().__init__(**kwargs)
        if self._nowait:
            self.children.append(OMPNowaitClause())

    @staticmethod
    def _validate_child(position, child):
        '''
         Decides whether a given child and position are valid for this node.
         The rules are:
         1. Child 0 must always be a Schedule.
         2. Child 1 can only be a OMPNowaitClause.

        :param int position: the position to be validated.
        :param child: a child to be validated.
        :type child: :py:class:`psyclone.psyir.nodes.Node`

        :return: whether the given child and position are valid for this node.
        :rtype: bool

        '''
        if position == 0:
            return isinstance(child, Schedule)
        if position == 1:
            return isinstance(child, OMPNowaitClause)
        return False

    @property
    def nowait(self):
        '''
        :returns: whether the nowait clause is specified for this directive.
        :rtype: bool

        '''
        return self._nowait

    def begin_string(self):
        '''Returns the beginning statement of this directive, i.e.
        "omp single". The visitor is responsible for adding the
        correct directive beginning (e.g. "!$").

        :returns: the opening statement of this directive.
        :rtype: str

        '''
        return "omp single"

    def end_string(self):
        '''Returns the end (or closing) statement of this directive, i.e.
        "omp end single". The visitor is responsible for adding the
        correct directive beginning (e.g. "!$").

        :returns: the end statement for this directive.
        :rtype: str

        '''
        return "omp end single"


class OMPMasterDirective(OMPSerialDirective):
    '''
    Class representing an OpenMP MASTER directive in the PSyclone AST.

    '''

    # Textual description of the node
    _text_name = "OMPMasterDirective"

    def begin_string(self):
        '''Returns the beginning statement of this directive, i.e.
        "omp master". The visitor is responsible for adding the
        correct directive beginning (e.g. "!$").

        :returns: the opening statement of this directive.
        :rtype: str

        '''
        return "omp master"

    def end_string(self):
        '''Returns the end (or closing) statement of this directive, i.e.
        "omp end master". The visitor is responsible for adding the
        correct directive beginning (e.g. "!$").

        :returns: the end statement for this directive.
        :rtype: str

        '''
        return "omp end master"


class OMPParallelDirective(OMPRegionDirective, DataSharingAttributeMixin):
    ''' Class representing an OpenMP Parallel directive.
    '''

    _children_valid_format = ("Schedule, OMPDefaultClause, OMPPrivateClause, "
                              "OMPFirstprivate, [OMPReductionClause]*")

    @classmethod
    def create(cls, children=None):
        '''
        Create an OMPParallelDirective.

        :param children: The child nodes of the new directive.
        :type children: List of :py:class:`psyclone.psyir.nodes.Node`

        :returns: A new OMPParallelDirective.
        :rtype: :py:class:`psyclone.psyir.nodes.OMPParallelDirective`
        '''

        instance = cls(children=children)

        # An OMPParallelDirective must have 4 children.
        # Child 0 is a Schedule, created in the constructor.
        # The create function adds the other three mandatory children:
        # OMPDefaultClause, OMPPrivateClause and OMPFirstprivateClause
        instance.addchild(OMPDefaultClause(clause_type=OMPDefaultClause.
                                           DefaultClauseTypes.SHARED))
        instance.addchild(OMPPrivateClause())
        instance.addchild(OMPFirstprivateClause())

        return instance

    @staticmethod
    def _validate_child(position, child):
        '''
        :param int position: the position to be validated.
        :param child: a child to be validated.
        :type child: :py:class:`psyclone.psyir.nodes.Node`

        :return: whether the given child and position are valid for this node.
        :rtype: bool

        '''
        if position == 0 and isinstance(child, Schedule):
            return True
        if position == 1 and isinstance(child, OMPDefaultClause):
            return True
        if position == 2 and isinstance(child, OMPPrivateClause):
            return True
        if position == 3 and isinstance(child, OMPFirstprivateClause):
            return True
        if position >= 4 and isinstance(child, OMPReductionClause):
            return True
        return False

    @property
    def default_clause(self):
        '''
        :returns: The OMPDefaultClause associated with this Directive.
        :rtype: :py:class:`psyclone.psyir.nodes.OMPDefaultClause`
        '''
        return self.children[1]

    @property
    def private_clause(self):
        '''
        :returns: The current OMPPrivateClause associated with this Directive.
        :rtype: :py:class:`psyclone.psyir.nodes.OMPPrivateClause`
        '''
        return self.children[2]

    def lower_to_language_level(self):
        '''
        In-place construction of clauses as PSyIR constructs.
        At the higher level these clauses rely on dynamic variable dependence
        logic to decide what is private and what is shared, so we use this
        lowering step to find out which References are private, and place them
        explicitly in the lower-level tree to be processed by the backend
        visitor.

        :returns: the lowered version of this node.
        :rtype: :py:class:`psyclone.psyir.node.Node`

        :raises GenerationError: if the OpenMP directive needs some
                                 synchronisation mechanism to create valid
                                 code. These are not implemented yet.
        '''

        # first check whether we have more than one reduction with the same
        # name in this Schedule. If so, raise an error as this is not
        # supported for a parallel region.
        names = []
        reduction_kernels = self.reductions()
        for call in reduction_kernels:
            name = call.reduction_arg.name
            if name in names:
                raise GenerationError(
                    f"Reduction variables can only be used once in an invoke. "
                    f"'{name}' is used multiple times, please use a different "
                    f"reduction variable")
            names.append(name)

        if reduction_kernels:
            first_type = type(self.dir_body[0])
            for child in self.dir_body.children:
                if first_type != type(child):
                    raise GenerationError(
                        "Cannot correctly generate code for an OpenMP parallel"
                        " region with reductions and containing children of "
                        "different types.")

        # pylint: disable=import-outside-toplevel
        from psyclone.psyGen import zero_reduction_variables
        zero_reduction_variables(reduction_kernels)

        # Reproducible reduction will be done serially by accumulating the
        # partial results in an array indexed by the thread index
        reprod_red_call_list = self.reductions(reprod=True)
        if reprod_red_call_list:
            # Use a private thread index variable
            omp_lib = self.scope.symbol_table.find_or_create(
                "omp_lib", symbol_type=ContainerSymbol)
            omp_get_thread_num = self.scope.symbol_table.find_or_create(
                "omp_get_thread_num", symbol_type=RoutineSymbol,
                interface=ImportInterface(omp_lib))
            thread_idx = self.scope.symbol_table.find_or_create_tag(
                "omp_thread_index", root_name="th_idx",
                symbol_type=DataSymbol, datatype=INTEGER_TYPE)
            assignment = Assignment.create(
                lhs=Reference(thread_idx),
                rhs=BinaryOperation.create(
                        BinaryOperation.Operator.ADD,
                        Call.create(omp_get_thread_num),
                        Literal("1", INTEGER_TYPE))
            )
            self.dir_body.addchild(assignment, 0)

        # Now finish the reproducible reductions
        if reprod_red_call_list:
            for call in reversed(reprod_red_call_list):
                call.reduction_sum_loop()

        # Keep the first two children and compute the rest using the current
        # state of the node/tree (lowering it first in case new symbols are
        # created)
        self._children = self._children[:2]
        for child in self.children:
            child.lower_to_language_level()

        # Create data sharing clauses (order alphabetically to make generation
        # reproducible)
        private, fprivate, need_sync = self.infer_sharing_attributes()
        if reprod_red_call_list:
            private.add(thread_idx)
        private_clause = OMPPrivateClause.create(
                            sorted(private, key=lambda x: x.name))
        fprivate_clause = OMPFirstprivateClause.create(
                            sorted(fprivate, key=lambda x: x.name))
        # Check all of the need_sync nodes are synchronized in children.
        # unless it has reduction_kernels which are handled separately
        sync_clauses = self.walk(OMPDependClause)
        if not reduction_kernels and need_sync:
            for sym in need_sync:
                for clause in sync_clauses:
                    # Needs to be an out depend clause to synchronize
                    if clause.operand == "in":
                        continue
                    # Check if the symbol is in this depend clause.
                    if sym.name in [child.symbol.name for child in
                                    clause.children]:
                        break
                else:
                    raise GenerationError(
                        f"Lowering '{type(self).__name__}' does not support "
                        f"symbols that need synchronisation unless they are "
                        f"in a depend clause, but found: "
                        f"'{sym.name}' which is not in a depend clause.")

        self.addchild(private_clause)
        self.addchild(fprivate_clause)

        return self

    def begin_string(self):
        '''Returns the beginning statement of this directive, i.e.
        "omp parallel". The visitor is responsible for adding the
        correct directive beginning (e.g. "!$").

        :returns: the opening statement of this directive.
        :rtype: str

        '''
        result = "omp parallel"
        # TODO #514: not yet working with NEMO, so commented out for now
        # if not self._reprod:
        #     result += self._reduction_string()

        return result

    def end_string(self):
        '''Returns the end (or closing) statement of this directive, i.e.
        "omp end parallel". The visitor is responsible for adding the
        correct directive beginning (e.g. "!$").

        :returns: the end statement for this directive.
        :rtype: str

        '''
        return "omp end parallel"

    def infer_sharing_attributes(self):
        '''
        The PSyIR does not specify if each symbol inside an OpenMP region is
        private, firstprivate, shared or shared but needs synchronisation,
        the attributes are inferred looking at the usage of each symbol inside
        the parallel region.

        This method analyses the directive body and automatically classifies
        each symbol using the following rules:
        - All arrays are shared unless listed in the explicitly private list.
        - Scalars that are accessed only once are shared.
        - Scalars that are read-only or written outside a loop are shared.
        - Scalars written in multiple iterations of a loop are private, unless:

            * there is a write-after-read dependency in a loop iteration,
              in this case they are shared but need synchronisation;
            * they are read before in the same parallel region (but not inside
              the same loop iteration), in this case they are firstprivate.
            * they are only conditionally written in some iterations;
              in this case they are firstprivate.

        This method returns the sets of private, firstprivate, and shared but
        needing synchronisation symbols, all symbols not in these sets are
        assumed shared. How to synchronise the symbols in the third set is
        up to the caller of this method.

        :returns: three set of symbols that classify each of the symbols in
                  the directive body as PRIVATE, FIRSTPRIVATE or SHARED NEEDING
                  SYNCHRONISATION.
        :rtype: Tuple[Set(:py:class:`psyclone.psyir.symbols.Symbol`),
                      Set(:py:class:`psyclone.psyir.symbols.Symbol`),
                      Set(:py:class:`psyclone.psyir.symbols.Symbol`)]

        :raises GenerationError: if the DefaultClauseType associated with
                                 this OMPParallelDirective is not shared.

        '''
        if (self.default_clause.clause_type !=
                OMPDefaultClause.DefaultClauseTypes.SHARED):
            raise GenerationError("OMPParallelClause cannot correctly generate"
                                  " the private clause when its default "
                                  "data sharing attribute in its default "
                                  "clause is not 'shared'.")
        return super().infer_sharing_attributes()

    def validate_global_constraints(self):
        '''
        Perform validation checks that can only be done at code-generation
        time.

        :raises GenerationError: if this OMPDoDirective is not enclosed
                                 within some OpenMP parallel region.
        '''
        if self.ancestor(OMPParallelDirective) is not None:
            raise GenerationError("Cannot nest OpenMP parallel regions.")
        self._encloses_omp_directive()

    def _encloses_omp_directive(self):
        ''' Check that this Parallel region contains other OpenMP
            directives. While it doesn't have to (in order to be valid
            OpenMP), it is likely that an absence of directives
            is an error on the part of the user. '''
        # We need to recurse down through all our children and check
        # whether any of them are an OMPRegionDirective.
        node_list = self.walk(OMPRegionDirective)
        if not node_list:
            # TODO raise a warning here so that the user can decide
            # whether or not this is OK.
            pass
            # raise GenerationError("OpenMP parallel region does not enclose "
            #                       "any OpenMP directives. This is probably "
            #                       "not what you want.")


class OMPTaskloopDirective(OMPRegionDirective):
    '''
    Class representing an OpenMP TASKLOOP directive in the PSyIR.

    :param grainsize: The grainsize value used to specify the grainsize
                      clause on this OpenMP directive. If this is None
                      the grainsize clause is not applied. Default
                      value is None.
    :type grainsize: int or None.
    :param num_tasks: The num_tasks value used to specify the num_tasks
                      clause on this OpenMP directive. If this is None
                      the num_tasks clause is not applied. Default value
                      is None.
    :type num_tasks: int or None.
    :param nogroup: Whether the nogroup clause should be used for this node.
                    Default value is False
    :type nogroup: bool
    :param kwargs: additional keyword arguments provided to the PSyIR node.
    :type kwargs: unwrapped dict.

    :raises GenerationError: if this OMPTaskloopDirective has both
                             a grainsize and num_tasks value
                             specified.
    '''
    # This specification respects the mutual exclusion of OMPGransizeClause
    # and OMPNumTasksClause, but adds an additional ordering requirement.
    # Other specifications to soften the ordering requirement are possible,
    # but need additional checks in the global constraints instead.
    _children_valid_format = ("Schedule, [OMPGrainsizeClause | "
                              "OMPNumTasksClause], [OMPNogroupClause]")

    def __init__(self, grainsize=None, num_tasks=None, nogroup=False,
                 **kwargs):
        # These remain primarily for the gen_code interface
        self._grainsize = grainsize
        self._num_tasks = num_tasks
        self._nogroup = nogroup
        if self._grainsize is not None and self._num_tasks is not None:
            raise GenerationError(
                "OMPTaskloopDirective must not have both grainsize and "
                "numtasks clauses specified.")
        super().__init__(**kwargs)
        if self._grainsize is not None:
            child = [Literal(f"{grainsize}", INTEGER_TYPE)]
            self._children.append(OMPGrainsizeClause(children=child))
        if self._num_tasks is not None:
            child = [Literal(f"{num_tasks}", INTEGER_TYPE)]
            self._children.append(OMPNumTasksClause(children=child))
        if self._nogroup:
            self._children.append(OMPNogroupClause())

    @staticmethod
    def _validate_child(position, child):
        '''
         Decides whether a given child and position are valid for this node.
         The rules are:
         1. Child 0 must always be a Schedule.
         2. Child 1 may be either a OMPGrainsizeClause or OMPNumTasksClause,
            or if neither of those clauses are present, it may be a
            OMPNogroupClause.
         3. Child 2 must always be a OMPNogroupClause, and can only exist if
            child 1 is a OMPGrainsizeClause or OMPNumTasksClause.

        :param int position: the position to be validated.
        :param child: a child to be validated.
        :type child: :py:class:`psyclone.psyir.nodes.Node`

        :return: whether the given child and position are valid for this node.
        :rtype: bool

        '''
        if position == 0:
            return isinstance(child, Schedule)
        if position == 1:
            return isinstance(child, (OMPGrainsizeClause, OMPNumTasksClause,
                                      OMPNogroupClause))
        if position == 2:
            return isinstance(child, OMPNogroupClause)
        return False

    @property
    def nogroup(self):
        '''
        :returns: the nogroup clause status of this node.
        :rtype: bool
        '''
        return self._nogroup

    def validate_global_constraints(self):
        '''
        Perform validation checks that can only be done at code-generation
        time.

        :raises GenerationError: if this OMPTaskloopDirective is not
                                 enclosed within an OpenMP serial region.
        :raises GenerationError: if this OMPTaskloopDirective has two
                                 Nogroup clauses as children.
        '''
        # It is only at the point of code generation that we can check for
        # correctness (given that we don't mandate the order that a user
        # can apply transformations to the code). A taskloop directive, we must
        # have an OMPSerialDirective as an ancestor back up the tree.
        if not self.ancestor(OMPSerialDirective):
            raise GenerationError(
                "OMPTaskloopDirective must be inside an OMP Serial region "
                "but could not find an ancestor node")

        # Check children are well formed.
        # _validate_child will ensure position 0 and 1 are valid.
        if len(self._children) == 3 and isinstance(self._children[1],
                                                   OMPNogroupClause):
            raise GenerationError(
                "OMPTaskloopDirective has two Nogroup clauses as children "
                "which is not allowed.")

        super().validate_global_constraints()

    def begin_string(self):
        '''Returns the beginning statement of this directive, i.e.
        "omp taskloop ...". The visitor is responsible for adding the
        correct directive beginning (e.g. "!$").

        :returns: the beginning statement for this directive.
        :rtype: str

        '''
        return "omp taskloop"

    def end_string(self):
        '''Returns the end (or closing) statement of this directive, i.e.
        "omp end taskloop". The visitor is responsible for adding the
        correct directive beginning (e.g. "!$").

        :returns: the end statement for this directive.
        :rtype: str

        '''
        return "omp end taskloop"


class OMPDoDirective(OMPRegionDirective, DataSharingAttributeMixin):
    '''
    Class representing an OpenMP DO directive in the PSyIR.

    :param Optional[str] omp_schedule: the OpenMP schedule to use. Defaults
                                       to "none" which means it is
                                       implementation dependent.
    :param Optional[int] collapse: optional number of nested loops to
                                   collapse into a single iteration space to
                                   parallelise. Defaults to None.
    :param Optional[bool] reprod: whether or not to generate code for
                                  run-reproducible OpenMP reductions (if not
                                  specified the value is provided by the
                                  PSyclone Config file).
    :param nowait: whether or not to add a nowait clause onto this directive.
        Default is False.
    :param kwargs: additional keyword arguments provided to the PSyIR node.
    :type kwargs: unwrapped dict.

    '''
    _directive_string = "do"

    def __init__(self, omp_schedule: str = "none",
                 collapse: int = None, reprod: bool = None,
                 nowait: bool = False,
                 **kwargs):

        super().__init__(**kwargs)
        if reprod is None:
            self._reprod = Config.get().reproducible_reductions
        else:
            self._reprod = reprod

        self._omp_schedule = omp_schedule
        self._collapse = None
        self.collapse = collapse  # Use setter with error checking
<<<<<<< HEAD
        # TODO #514 - reductions are only implemented in LFRic, for now we
        # store the needed clause when lowering, but this needs a better
        # solution
        self._lowered_reduction_string = ""
=======
        self.nowait = nowait
>>>>>>> 47951faf

    def __eq__(self, other):
        '''
        Checks whether two nodes are equal. Two OMPDoDirective nodes are equal
        if they have the same schedule, the same reproducible reduction option
        (and the inherited equality is True).

        :param object other: the object to check equality to.

        :returns: whether other is equal to self.
        :rtype: bool
        '''
        is_eq = super().__eq__(other)
        is_eq = is_eq and self.omp_schedule == other.omp_schedule
        is_eq = is_eq and self.reprod == other.reprod
        is_eq = is_eq and self.collapse == other.collapse

        return is_eq

    @property
    def nowait(self) -> bool:
        '''
        :returns: whether this directive has a nowait clause.
        '''
        return self._nowait

    @nowait.setter
    def nowait(self, value: bool):
        '''
        Sets whether this directive should have a nowait clause attached.

        :param value: whether this directive should have a nowait clause
                      attached.

        :raises TypeError: if value is not a bool.
        '''
        if not isinstance(value, bool):
            raise TypeError(
                f"The {type(self).__name__} nowait clause must be a bool, "
                f"but value '{value}' has been given."
            )
        self._nowait = value

    @property
    def collapse(self):
        '''
        :returns: the value of the collapse clause.
        :rtype: int or NoneType
        '''
        return self._collapse

    @collapse.setter
    def collapse(self, value):
        '''
        :param value: optional number of nested loop to collapse into a
                      single iteration space to parallelise. Defaults to None.
        :type value: int or NoneType.

        :raises TypeError: if the collapse value given is not an integer
                           or NoneType.
        :raises ValueError: if the collapse integer given is not positive.

        '''
        if value is not None and not isinstance(value, int):
            raise TypeError(
                f"The {type(self).__name__} collapse clause must be a positive"
                f" integer or None, but value '{value}' has been given.")

        if value is not None and value <= 0:
            raise ValueError(
                f"The {type(self).__name__} collapse clause must be a positive"
                f" integer or None, but value '{value}' has been given.")

        self._collapse = value

    def node_str(self, colour=True):
        '''
        Returns the name of this node with (optional) control codes
        to generate coloured output in a terminal that supports it.

        :param bool colour: whether or not to include colour control codes.

        :returns: description of this node, possibly coloured.
        :rtype: str
        '''
        parts = []
        if self.omp_schedule != "none":
            parts.append(f"omp_schedule={self.omp_schedule}")
        if self.reductions():
            parts.append(f"reprod={self._reprod}")
        if self._collapse and self._collapse > 1:
            parts.append(f"collapse={self._collapse}")
        return f"{self.coloured_name(colour)}[{','.join(parts)}]"

    def _reduction_string(self):
        '''
        :returns: the OMP reduction information.
        :rtype: str
        '''
        for reduction_type in AccessType.get_valid_reduction_modes():
            reductions = self._get_reductions_list(reduction_type)
            parts = []
            for reduction in reductions:
                parts.append(f"reduction("
                             f"{OMP_OPERATOR_MAPPING[reduction_type]}:"
                             f"{reduction})")
        return ", ".join(parts)

    @property
    def omp_schedule(self):
        '''
        :returns: the omp_schedule for this object.
        :rtype: str
        '''
        return self._omp_schedule

    @omp_schedule.setter
    def omp_schedule(self, value):
        '''
        :param str value: the omp_schedule for this object.

        :raises TypeError: if the provided omp_schedule is not a valid
                           schedule string.
        '''
        if not isinstance(value, str):
            raise TypeError(
                f"{type(self).__name__} omp_schedule should be a str "
                f"but found '{type(value).__name__}'.")
        if (value.split(',')[0].lower() not in
                OMPScheduleClause.VALID_OMP_SCHEDULES):
            raise TypeError(
                f"{type(self).__name__} omp_schedule should be one of "
                f"{OMPScheduleClause.VALID_OMP_SCHEDULES} but found "
                f"'{value}'.")
        self._omp_schedule = value

    @property
    def reprod(self):
        '''
        :returns: whether reprod has been set for this object or not.
        '''
        return self._reprod

    @reprod.setter
    def reprod(self, value):
        '''
        :param bool value: enable or disable reproducible loop parallelism.
        '''
        self._reprod = value

    def validate_global_constraints(self):
        '''
        Perform validation checks that can only be done at code-generation
        time.

        :raises GenerationError: if this OMPDoDirective is not enclosed
                                 within some OpenMP parallel region.
        '''
        # It is only at the point of code generation that we can check for
        # correctness (given that we don't mandate the order that a user
        # can apply transformations to the code). As a loop
        # directive, we must have an OMPParallelDirective as an ancestor
        # somewhere back up the tree.
        if not self.ancestor(OMPParallelDirective,
                             excluding=OMPParallelDoDirective):
            raise GenerationError(
                "OMPDoDirective must be inside an OMP parallel region but "
                "could not find an ancestor OMPParallelDirective node")

        self._validate_single_loop()
        self._validate_collapse_value()

        super().validate_global_constraints()

    def _validate_collapse_value(self):
        '''
        Checks that if there is a collapse clause, there must be as many
        immediately nested loops as the collapse value.

        :raises GenerationError: if this OMPLoopDirective has a collapse
                                 clause but it doesn't have the expected
                                 number of nested Loops.
        '''
        if self._collapse:
            cursor = self.dir_body
            for depth in range(self._collapse):
                if (len(cursor.children) != 1 or
                        not isinstance(cursor.children[0], Loop)):
                    raise GenerationError(
                        f"{type(self).__name__} must have as many immediately "
                        f"nested loops as the collapse clause specifies but "
                        f"'{self}' has a collapse={self._collapse} and the "
                        f"nested body at depth {depth} cannot be "
                        f"collapsed.")
                cursor = cursor.children[0].loop_body

    def _validate_single_loop(self):
        '''
        Checks that this directive is only applied to a single Loop node.

        :raises GenerationError: if this directive has more than one child.
        :raises GenerationError: if the child of this directive is not a Loop.

        '''
        if len(self.dir_body.children) != 1:
            raise GenerationError(
                f"An {type(self).__name__} can only be applied to a single "
                f"loop but this Node has {len(self.dir_body.children)} "
                f"children: {self.dir_body.children}")

        if not isinstance(self.dir_body[0], Loop):
            raise GenerationError(
                f"An {type(self).__name__} can only be applied to a loop but "
                f"this Node has a child of type "
                f"'{type(self.dir_body[0]).__name__}'")

    def lower_to_language_level(self):
        '''
        In-place construction of clauses as PSyIR constructs.
        The clauses here may need to be updated if code has changed, or be
        added if not yet present.

        :returns: the lowered version of this node.
        :rtype: :py:class:`psyclone.psyir.node.Node`

        '''
        self._lowered_reduction_string = self._reduction_string()
        return super().lower_to_language_level()

    def begin_string(self):
        '''Returns the beginning statement of this directive, i.e.
        "omp do ...". The visitor is responsible for adding the
        correct directive beginning (e.g. "!$").

        :returns: the beginning statement for this directive.
        :rtype: str

        '''
        string = f"omp {self._directive_string}"
        if self.omp_schedule != "none":
            string += f" schedule({self.omp_schedule})"
        if self._collapse:
            string += f" collapse({self._collapse})"
        if self._lowered_reduction_string:
            string += f", {self._lowered_reduction_string}"
        return string

    def end_string(self):
        '''Returns the end (or closing) statement of this directive, i.e.
        "omp end do". The visitor is responsible for adding the
        correct directive beginning (e.g. "!$").

        :returns: the end statement for this directive.
        :rtype: str

        '''
        string = f"omp end {self._directive_string}"
        if self.nowait:
            string += " nowait"
        return string


class OMPParallelDoDirective(OMPParallelDirective, OMPDoDirective):
    ''' Class for the !$OMP PARALLEL DO directive. This inherits from
        both OMPParallelDirective (because it creates a new OpenMP
        thread-parallel region) and OMPDoDirective (because it
        causes a loop to be parallelised).

        :param kwargs: additional keyword arguments provided to the PSyIR node.
        :type kwargs: unwrapped dict.
    '''

    _children_valid_format = ("Schedule, OMPDefaultClause, OMPPrivateClause, "
                              "OMPFirstprivateClause, OMPScheduleClause, "
                              "[OMPReductionClause]*")
    _directive_string = "parallel do"

    def __init__(self, **kwargs):
        OMPDoDirective.__init__(self, **kwargs)
        self.addchild(OMPDefaultClause(
            clause_type=OMPDefaultClause.DefaultClauseTypes.SHARED))

    @classmethod
    def create(cls, children=None, **kwargs):
        '''
        Create an OMPParallelDoDirective.

        :param children: The child nodes of the new directive.
        :type children: List of :py:class:`psyclone.psyir.nodes.Node`
        :param kwargs: additional keyword arguments provided to the PSyIR node.
        :type kwargs: unwrapped dict.

        :returns: A new OMPParallelDoDirective.
        :rtype: :py:class:`psyclone.psyir.nodes.OMPParallelDoDirective`
        '''

        return cls(children=children, **kwargs)

    @staticmethod
    def _validate_child(position, child):
        '''
        :param int position: the position to be validated.
        :param child: a child to be validated.
        :type child: :py:class:`psyclone.psyir.nodes.Node`

        :return: whether the given child and position are valid for this node.
        :rtype: bool

        '''
        if position == 0 and isinstance(child, Schedule):
            return True
        if position == 1 and isinstance(child, OMPDefaultClause):
            return True
        if position == 2 and isinstance(child, OMPPrivateClause):
            return True
        if position == 3 and isinstance(child, OMPFirstprivateClause):
            return True
        if position == 4 and isinstance(child, OMPScheduleClause):
            return True
        if position >= 5 and isinstance(child, OMPReductionClause):
            return True
        return False

    def lower_to_language_level(self):
        '''
        In-place construction of clauses as PSyIR constructs.
        The clauses here may need to be updated if code has changed, or be
        added if not yet present.

        :returns: the lowered version of this node.
        :rtype: :py:class:`psyclone.psyir.node.Node`

        '''
        # Calling the super() explicitly to avoid confusion
        # with the multiple-inheritance
        self._lowered_reduction_string = self._reduction_string()
        OMPParallelDirective.lower_to_language_level(self)
        self.addchild(OMPScheduleClause(self._omp_schedule))
        return self

    def begin_string(self):
        '''Returns the beginning statement of this directive, i.e.
        "omp parallel do ...". The visitor is responsible for adding the
        correct directive beginning (e.g. "!$").

        :returns: the beginning statement for this directive.
        :rtype: str

        '''
        string = f"omp {self._directive_string}"
        if self._collapse:
            string += f" collapse({self._collapse})"
        if self._lowered_reduction_string:
            string += f" {self._lowered_reduction_string}"
        return string

    def end_string(self):
        '''Returns the end (or closing) statement of this directive, i.e.
        "omp end parallel do". The visitor is responsible for adding the
        correct directive beginning (e.g. "!$").

        :returns: the end statement for this directive.
        :rtype: str

        '''
        return f"omp end {self._directive_string}"

    def validate_global_constraints(self):
        '''
        Perform validation checks that can only be done at code-generation
        time.

        '''
        OMPParallelDirective.validate_global_constraints(self)

        self._validate_single_loop()
        self._validate_collapse_value()


class OMPTeamsDistributeParallelDoDirective(OMPParallelDoDirective):
    ''' Class representing the OMP teams distribute parallel do directive. '''
    _directive_string = "teams distribute parallel do"


class OMPTeamsLoopDirective(OMPParallelDoDirective):
    ''' Class representing the OMP teams loop directive.

    '''
    _directive_string = "teams loop"


class OMPTargetDirective(OMPRegionDirective, DataSharingAttributeMixin):
    ''' Class for the !$OMP TARGET directive that offloads the code contained
    in its region into an accelerator device.

    :param nowait: whether or not to add a nowait clause onto this directive.
                   Default is False.
    '''

    def __init__(self, nowait: bool = False,
                 **kwargs):

        super().__init__(**kwargs)
        self.nowait = nowait

    @property
    def nowait(self) -> bool:
        '''
        :returns: whether this directive has a nowait clause.
        '''
        return self._nowait

    @nowait.setter
    def nowait(self, value: bool):
        '''
        Sets whether this directive should have a nowait clause attached.

        :param value: whether this directive should have a nowait clause
                      attached.

        :raises TypeError: if value is not a bool.
        '''
        if not isinstance(value, bool):
            raise TypeError(
                f"The {type(self).__name__} nowait clause must be a bool, "
                f"but value '{value}' has been given."
            )
        self._nowait = value

    def begin_string(self):
        '''Returns the beginning statement of this directive, i.e.
        "omp target". The visitor is responsible for adding the
        correct directive beginning (e.g. "!$").

        :returns: the opening statement of this directive.
        :rtype: str

        '''
        string = "omp target"
        if self.nowait:
            string += " nowait"
        return string

    def end_string(self):
        '''Returns the end (or closing) statement of this directive, i.e.
        "omp end target". The visitor is responsible for adding the
        correct directive beginning (e.g. "!$").

        :returns: the end statement for this directive.
        :rtype: str

        '''
        return "omp end target"


class OMPLoopDirective(OMPRegionDirective):
    ''' Class for the !$OMP LOOP directive that specifies that the iterations
    of the associated loops may execute concurrently.

    :param Optional[int] collapse: optional number of nested loops to
                                   collapse into a single iteration space to
                                   parallelise. Defaults to None.
    :param nowait: whether or not to add a nowait clause onto this directive.
        Default is False.
    :param kwargs: additional keyword arguments provided to the PSyIR node.
    :type kwargs: unwrapped dict.
    '''

    def __init__(self, collapse=None, nowait: bool = False, **kwargs):
        super().__init__(**kwargs)
        self._collapse = None
        self.collapse = collapse  # Use setter with error checking
        self.nowait = nowait

    def __eq__(self, other):
        '''
        Checks whether two nodes are equal. Two OMPLoopDirective nodes are
        equal if they have the same collapse status and the inherited
        equality is true.

        :param object other: the object to check equality to.

        :returns: whether other is equal to self.
        :rtype: bool
        '''
        is_eq = super().__eq__(other)
        is_eq = is_eq and self.collapse == other.collapse

        return is_eq

    @property
    def nowait(self) -> bool:
        '''
        :returns: whether this directive has a nowait clause.
        '''
        return self._nowait

    @nowait.setter
    def nowait(self, value: bool):
        '''
        Sets whether this directive should have a nowait clause attached.

        :param value: whether this directive should have a nowait clause
                      attached.

        :raises TypeError: if value is not a bool.
        '''
        if not isinstance(value, bool):
            raise TypeError(
                f"The {type(self).__name__} nowait clause must be a bool, "
                f"but value '{value}' has been given."
            )
        self._nowait = value

    @property
    def collapse(self):
        '''
        :returns: the value of the collapse clause.
        :rtype: int or NoneType
        '''
        return self._collapse

    @collapse.setter
    def collapse(self, value):
        '''
        :param value: optional number of nested loop to collapse into a
                      single iteration space to parallelise. Defaults to None.
        :type value: int or NoneType.

        :raises TypeError: if the collapse value given is not an integer
                           or NoneType.
        :raises ValueError: if the collapse integer given is not positive.

        '''
        if value is not None and not isinstance(value, int):
            raise TypeError(
                f"The OMPLoopDirective collapse clause must be a positive "
                f"integer or None, but value '{value}' has been given.")

        if value is not None and value <= 0:
            raise ValueError(
                f"The OMPLoopDirective collapse clause must be a positive "
                f"integer or None, but value '{value}' has been given.")

        self._collapse = value

    def node_str(self, colour=True):
        ''' Returns the name of this node with (optional) control codes
        to generate coloured output in a terminal that supports it.

        :param bool colour: whether or not to include colour control codes.

        :returns: description of this node, possibly coloured.
        :rtype: str
        '''
        text = self.coloured_name(colour)
        if self._collapse:
            text += f"[collapse={self._collapse}]"
        else:
            text += "[]"
        return text

    def begin_string(self):
        ''' Returns the beginning statement of this directive, i.e. "omp loop".
        The visitor is responsible for adding the correct directive beginning
        (e.g. "!$").

        :returns: the opening statement of this directive.
        :rtype: str

        '''
        string = "omp loop"
        if self._collapse:
            string += f" collapse({self._collapse})"
        if self.nowait:
            string += " nowait"
        return string

    def end_string(self):
        '''Returns the end (or closing) statement of this directive, i.e.
        "omp end loop". The visitor is responsible for adding the
        correct directive beginning (e.g. "!$").

        :returns: the end statement for this directive.
        :rtype: str

        '''
        return "omp end loop"

    def validate_global_constraints(self):
        ''' Perform validation of those global constraints that can only be
        done at code-generation time.

        :raises GenerationError: if this OMPLoopDirective has more than one
                                 child in its associated schedule.
        :raises GenerationError: if the schedule associated with this
                                 OMPLoopDirective does not contain a Loop.
        :raises GenerationError: this directive must be inside a omp target
                                 or parallel region.
        :raises GenerationError: if this OMPLoopDirective has a collapse
                                 clause but it doesn't have the expected
                                 number of nested Loops.

        '''
        if len(self.dir_body.children) != 1:
            raise GenerationError(
                f"OMPLoopDirective must have exactly one child in its "
                f"associated schedule but found {self.dir_body.children}.")

        if not isinstance(self.dir_body.children[0], Loop):
            raise GenerationError(
                f"OMPLoopDirective must have a Loop as child of its associated"
                f" schedule but found '{self.dir_body.children[0]}'.")

        if not self.ancestor((OMPTargetDirective, OMPParallelDirective)):
            # Also omp teams or omp threads regions but these are not supported
            # in the PSyIR
            raise GenerationError(
                f"OMPLoopDirective must be inside a OMPTargetDirective or a "
                f"OMPParallelDirective, but '{self}' is not.")

        # If there is a collapse clause, there must be as many immediately
        # nested loops as the collapse value
        if self._collapse:
            cursor = self.dir_body.children[0]
            for depth in range(self._collapse):
                if not isinstance(cursor, Loop):
                    raise GenerationError(
                        f"OMPLoopDirective must have as many immediately "
                        f"nested loops as the collapse clause specifies but "
                        f"'{self}' has a collapse={self._collapse} and the "
                        f"nested statement at depth {depth} is a "
                        f"{type(cursor).__name__} rather than a Loop.")
                cursor = cursor.loop_body.children[0]

        super().validate_global_constraints()


class OMPAtomicDirective(OMPRegionDirective):
    '''
    OpenMP directive to represent that the memory accesses in the associated
    assignment must be performed atomically.
    Note that the standard supports blocks with 2 assignments but this is
    currently unsupported in the PSyIR.

    '''
    def begin_string(self):
        '''
        :returns: the opening string statement of this directive.
        :rtype: str

        '''
        return "omp atomic"

    def end_string(self):
        '''
        :returns: the ending string statement of this directive.
        :rtype: str

        '''
        return "omp end atomic"

    @staticmethod
    def is_valid_atomic_statement(stmt):
        ''' Check if a given statement is a valid OpenMP atomic expression. See
            https://www.openmp.org/spec-html/5.0/openmpsu95.html

        :param stmt: a node to be validated.
        :type stmt: :py:class:`psyclone.psyir.nodes.Node`

        :returns: whether a given statement is compliant with the OpenMP
            atomic expression.
        :rtype: bool

        '''
        if not isinstance(stmt, Assignment):
            return False

        # Not all rules are checked, just that:
        # - operands are of a scalar intrinsic type
        if not isinstance(stmt.lhs.datatype, ScalarType):
            return False

        # - the top-level operator is one of: +, *, -, /, AND, OR, EQV, NEQV
        if isinstance(stmt.rhs, BinaryOperation):
            if stmt.rhs.operator not in (BinaryOperation.Operator.ADD,
                                         BinaryOperation.Operator.SUB,
                                         BinaryOperation.Operator.MUL,
                                         BinaryOperation.Operator.DIV,
                                         BinaryOperation.Operator.AND,
                                         BinaryOperation.Operator.OR,
                                         BinaryOperation.Operator.EQV,
                                         BinaryOperation.Operator.NEQV):
                return False
        # - or intrinsics: MAX, MIN, IAND, IOR, or IEOR
        if isinstance(stmt.rhs, IntrinsicCall):
            if stmt.rhs.intrinsic not in (IntrinsicCall.Intrinsic.MAX,
                                          IntrinsicCall.Intrinsic.MIN,
                                          IntrinsicCall.Intrinsic.IAND,
                                          IntrinsicCall.Intrinsic.IOR,
                                          IntrinsicCall.Intrinsic.IEOR):
                return False

        # - one of the operands should be the same as the lhs
        if stmt.lhs not in stmt.rhs.children:
            return False

        return True

    def validate_global_constraints(self):
        ''' Perform validation of those global constraints that can only be
        done at code-generation time.

        :raises GenerationError: if the OMPAtomicDirective associated
                                 statement does not conform to a valid OpenMP
                                 atomic operation.
        '''
        if not self.children or len(self.dir_body.children) != 1:
            raise GenerationError(
                f"Atomic directives must always have one and only one"
                f" associated statement, but found: '{self.debug_string()}'")
        stmt = self.dir_body[0]
        if not self.is_valid_atomic_statement(stmt):
            raise GenerationError(
                f"Statement '{self.children[0].debug_string()}' is not a "
                f"valid OpenMP Atomic statement.")


class OMPSimdDirective(OMPRegionDirective):
    '''
    OpenMP directive to inform that the associated loop can be vectorised.

    '''
    def begin_string(self):
        '''
        :returns: the opening string statement of this directive.
        :rtype: str

        '''
        return "omp simd"

    def end_string(self):
        '''
        :returns: the ending string statement of this directive.
        :rtype: str

        '''
        return "omp end simd"

    def validate_global_constraints(self):
        ''' Perform validation of those global constraints that can only be
        done at code-generation time.

        :raises GenerationError: if the OMPSimdDirective does not contain
                                 precisely one loop.

        '''
        if (not self.children or len(self.dir_body.children) != 1 or
                not isinstance(self.dir_body[0], Loop)):
            raise GenerationError(
                f"The OMP SIMD directives must always have one and only one"
                f" associated loop, but found: '{self.debug_string()}'")


# For automatic API documentation generation
__all__ = ["OMPRegionDirective", "OMPParallelDirective", "OMPSingleDirective",
           "OMPMasterDirective", "OMPDoDirective", "OMPParallelDoDirective",
           "OMPSerialDirective", "OMPTaskloopDirective", "OMPTargetDirective",
           "OMPTaskwaitDirective", "OMPDirective", "OMPStandaloneDirective",
           "OMPLoopDirective", "OMPDeclareTargetDirective",
           "OMPAtomicDirective", "OMPSimdDirective", "OMPBarrierDirective"]<|MERGE_RESOLUTION|>--- conflicted
+++ resolved
@@ -73,14 +73,9 @@
 from psyclone.psyir.nodes.routine import Routine
 from psyclone.psyir.nodes.schedule import Schedule
 from psyclone.psyir.nodes.structure_reference import StructureReference
-<<<<<<< HEAD
-from psyclone.psyir.nodes.while_loop import WhileLoop
 from psyclone.psyir.symbols import (
     INTEGER_TYPE, ScalarType, DataSymbol, ImportInterface, ContainerSymbol,
     RoutineSymbol)
-=======
-from psyclone.psyir.symbols import INTEGER_TYPE, ScalarType
->>>>>>> 47951faf
 
 # OMP_OPERATOR_MAPPING is used to determine the operator to use in the
 # reduction clause of an OpenMP directive.
@@ -188,22 +183,7 @@
     Class representing an OpenMP TASKWAIT directive in the PSyIR.
 
     '''
-    def gen_code(self, parent):
-        '''Generate the fortran OMP Taskwait Directive and any associated
-        code
-
-        :param parent: the parent Node in the Schedule to which to add our
-                       content.
-        :type parent: sub-class of :py:class:`psyclone.f2pygen.BaseGen`
-        '''
-        # Check the constraints are correct
-        self.validate_global_constraints()
-
-        # Generate the code for this Directive
-        parent.add(DirectiveGen(parent, "omp", "begin", "taskwait", ""))
-        # No children or end code for this node
-
-    def begin_string(self) -> str:
+    def begin_string(self):
         '''Returns the beginning statement of this directive, i.e.
         "omp taskwait". The visitor is responsible for adding the
         correct directive beginning (e.g. "!$").
@@ -241,11 +221,7 @@
 
         super().validate_global_constraints()
 
-<<<<<<< HEAD
-    def begin_string(self):
-=======
     def begin_string(self) -> str:
->>>>>>> 47951faf
         '''Returns the beginning statement of this directive, i.e.
         "omp barrier". The visitor is responsible for adding the
         correct directive beginning (e.g. "!$").
@@ -1696,14 +1672,11 @@
         self._omp_schedule = omp_schedule
         self._collapse = None
         self.collapse = collapse  # Use setter with error checking
-<<<<<<< HEAD
         # TODO #514 - reductions are only implemented in LFRic, for now we
         # store the needed clause when lowering, but this needs a better
         # solution
         self._lowered_reduction_string = ""
-=======
         self.nowait = nowait
->>>>>>> 47951faf
 
     def __eq__(self, other):
         '''
