# -----------------------------------------------------------------------------
# BSD 3-Clause License
#
# Copyright (c) 2021, Science and Technology Facilities Council.
# All rights reserved.
#
# Redistribution and use in source and binary forms, with or without
# modification, are permitted provided that the following conditions are met:
#
# * Redistributions of source code must retain the above copyright notice, this
#   list of conditions and the following disclaimer.
#
# * Redistributions in binary form must reproduce the above copyright notice,
#   this list of conditions and the following disclaimer in the documentation
#   and/or other materials provided with the distribution.
#
# * Neither the name of the copyright holder nor the names of its
#   contributors may be used to endorse or promote products derived from
#   this software without specific prior written permission.
#
# THIS SOFTWARE IS PROVIDED BY THE COPYRIGHT HOLDERS AND CONTRIBUTORS
# "AS IS" AND ANY EXPRESS OR IMPLIED WARRANTIES, INCLUDING, BUT NOT
# LIMITED TO, THE IMPLIED WARRANTIES OF MERCHANTABILITY AND FITNESS
# FOR A PARTICULAR PURPOSE ARE DISCLAIMED. IN NO EVENT SHALL THE
# COPYRIGHT HOLDER OR CONTRIBUTORS BE LIABLE FOR ANY DIRECT, INDIRECT,
# INCIDENTAL, SPECIAL, EXEMPLARY, OR CONSEQUENTIAL DAMAGES (INCLUDING,
# BUT NOT LIMITED TO, PROCUREMENT OF SUBSTITUTE GOODS OR SERVICES;
# LOSS OF USE, DATA, OR PROFITS; OR BUSINESS INTERRUPTION) HOWEVER
# CAUSED AND ON ANY THEORY OF LIABILITY, WHETHER IN CONTRACT, STRICT
# LIABILITY, OR TORT (INCLUDING NEGLIGENCE OR OTHERWISE) ARISING IN
# ANY WAY OUT OF THE USE OF THIS SOFTWARE, EVEN IF ADVISED OF THE
# POSSIBILITY OF SUCH DAMAGE.
# -----------------------------------------------------------------------------
# Authors R. W. Ford, A. R. Porter and S. Siso, STFC Daresbury Lab
#         A. B. G. Chalk, STFC Daresbury Lab
#         I. Kavcic,    Met Office
#         C.M. Maynard, Met Office / University of Reading
#         J. Henrichs, Bureau of Meteorology
# -----------------------------------------------------------------------------

''' This module contains the implementation of the various OpenMP Directive
nodes.'''


from __future__ import absolute_import
import abc
import six

from psyclone.configuration import Config
from psyclone.core import AccessType, VariablesAccessInfo
from psyclone.errors import GenerationError, InternalError
from psyclone.f2pygen import (AssignGen, UseGen, DeclGen, DirectiveGen,
                              CommentGen)
from psyclone.psyir.nodes.directive import StandaloneDirective, \
    RegionDirective
from psyclone.psyir.nodes.loop import Loop

# OMP_OPERATOR_MAPPING is used to determine the operator to use in the
# reduction clause of an OpenMP directive.
OMP_OPERATOR_MAPPING = {AccessType.SUM: "+"}


@six.add_metaclass(abc.ABCMeta)
class OMPDirective():
    '''
    Base mixin class for all OpenMP-related directives.

    This class is useful to provide a unique common ancestor to all the
    OpenMP directives, for instance when traversing the tree with
    `node.walk(OMPDirective)`

    Note that classes inheriting from it must place the OMPDirective in
    front of the other Directive node sub-class, so that the Python
    MRO gives preference to this class's attributes.
    '''
    _PREFIX = "OMP"


@six.add_metaclass(abc.ABCMeta)
class OMPRegionDirective(OMPDirective, RegionDirective):
    '''
    Base class for all OpenMP region-related directives.

    '''
    def _get_reductions_list(self, reduction_type):
        '''
        Returns the names of all scalars within this region that require a
        reduction of type 'reduction_type'. Returned names will be unique.

        :param reduction_type: the reduction type (e.g. AccessType.SUM) to \
                               search for.
        :type reduction_type: :py:class:`psyclone.core.access_type.AccessType`

        :returns: names of scalar arguments with reduction access.
        :rtype: list of str

        '''
        result = []
        const = Config.get().api_conf().get_constants()
        for call in self.kernels():
            for arg in call.arguments.args:
                if arg.argument_type in const.VALID_SCALAR_NAMES:
                    if arg.descriptor.access == reduction_type:
                        if arg.name not in result:
                            result.append(arg.name)
        return result


@six.add_metaclass(abc.ABCMeta)
class OMPStandaloneDirective(OMPDirective, StandaloneDirective):
    '''
    Base class for all OpenMP-related standalone directives

    '''


class OMPTaskwaitDirective(OMPStandaloneDirective):
    '''
    Class representing an OpenMP TASKWAIT directive in the PSyIR.

    '''
    def validate_global_constraints(self):
        '''
        Perform validation checks that can only be done at code-generation
        time.

        :raises GenerationError: if this OMPTaskwait is not enclosed \
                            within some OpenMP parallel region.

        '''
        # It is only at the point of code generation that we can check for
        # correctness (given that we don't mandate the order that a user
        # can apply transformations to the code). As a Parallel Child
        # directive, we must have an OMPParallelDirective as an ancestor
        # somewhere back up the tree.
        if not self.ancestor(OMPParallelDirective,
                             excluding=OMPParallelDoDirective):
            raise GenerationError(
                "OMPTaskwaitDirective must be inside an OMP parallel region "
                "but could not find an ancestor OMPParallelDirective node")

        super(OMPTaskwaitDirective, self).validate_global_constraints()

    def gen_code(self, parent):
        '''Generate the fortran OMP Taskwait Directive and any associated
        code

        :param parent: the parent Node in the Schedule to which to add our \
                       content.
        :type parent: sub-class of :py:class:`psyclone.f2pygen.BaseGen`
        '''
        # Check the constraints are correct
        self.validate_global_constraints()

        # Generate the code for this Directive
        parent.add(DirectiveGen(parent, "omp", "begin", "taskwait", ""))
        # No children or end code for this node

    def begin_string(self):
        '''Returns the beginning statement of this directive, i.e.
        "omp taskwait". The visitor is responsible for adding the
        correct directive beginning (e.g. "!$").

        :returns: the opening statement of this directive.
        :rtype: str

        '''
        # pylint: disable=no-self-use
        return "omp taskwait"


@six.add_metaclass(abc.ABCMeta)
class OMPSerialDirective(OMPRegionDirective):
    '''
    Abstract class representing OpenMP serial regions, e.g.
    OpenMP SINGLE or OpenMP Master.

    '''

    def validate_global_constraints(self):
        '''
        Perform validation checks that can only be done at code-generation
        time.

        :raises GenerationError: if this OMPSerial is not enclosed \
                                 within some OpenMP parallel region.
        :raises GenerationError: if this OMPSerial is enclosed within \
                                 any OMPSerialDirective subclass region.

        '''
        # It is only at the point of code generation that we can check for
        # correctness (given that we don't mandate the order that a user
        # can apply transformations to the code). As a Parallel Child
        # directive, we must have an OMPParallelDirective as an ancestor
        # somewhere back up the tree.
        # Also check the single region is not enclosed within another OpenMP
        # single region.
        # It could in principle be allowed for that parent to be a ParallelDo
        # directive, however I can't think of a use case that would be done
        # best in a parallel code by that pattern
        if not self.ancestor(OMPParallelDirective,
                             excluding=OMPParallelDoDirective):
            raise GenerationError(
                "{} must be inside an OMP parallel region but "
                "could not find an ancestor OMPParallelDirective node".format(
                    self._text_name))

        if self.ancestor(OMPSerialDirective):
            raise GenerationError(
                    "{} must not be inside another OpenMP "
                    "serial region".format(self._text_name))

        super(OMPSerialDirective, self).validate_global_constraints()


class OMPSingleDirective(OMPSerialDirective):
    '''
    Class representing an OpenMP SINGLE directive in the PSyIR.

    :param list children: List of Nodes that are children of this Node.
    :param parent: The Node in the AST that has this directive as a child.
    :type parent: :py:class:`psyclone.psyir.nodes.Node`
    :param bool nowait: Argument describing whether this single should have \
        a nowait clause applied. Default value is False.

    '''
    # Textual description of the node
    _text_name = "OMPSingleDirective"

    def __init__(self, children=None, parent=None, nowait=False):

        self._nowait = nowait
        # Call the init method of the base class once we've stored
        # the nowait requirement
        super(OMPSingleDirective, self).__init__(children=children,
                                                 parent=parent)

<<<<<<< HEAD
    @property
    def dag_name(self):
        '''
        :returns: the name to use in the DAG for this node.
        :rtype: str
        '''
        _, position = self._find_position(self.ancestor(Routine))
        return "OMP_single_" + str(position)

    @property
    def nowait(self):
        '''
        Returns whether the nowait clause is specified for this directive.

        :returns: whether the nowait clause is specified for this directive.
        :rtype: bool
        '''
        return self._nowait

=======
>>>>>>> da0c847a
    def gen_code(self, parent):
        '''Generate the fortran OMP Single Directive and any associated
        code

        :param parent: the parent Node in the Schedule to which to add our \
                       content.
        :type parent: sub-class of :py:class:`psyclone.f2pygen.BaseGen`
        '''
        # Check the constraints are correct
        self.validate_global_constraints()

        # Capture the nowait section of the string if required
        nowait_string = ""
        if self._nowait:
            nowait_string = "nowait"

        parent.add(DirectiveGen(parent, "omp", "begin", "single",
                                nowait_string))

        # Generate the code for all of this node's children
        for child in self.children:
            child.gen_code(parent)

        # Generate the end code for this node
        parent.add(DirectiveGen(parent, "omp", "end", "single", ""))

    def begin_string(self):
        '''Returns the beginning statement of this directive, i.e.
        "omp single". The visitor is responsible for adding the
        correct directive beginning (e.g. "!$").

        :returns: the opening statement of this directive.
        :rtype: str

        '''
        result = "omp single"

        if self._nowait:
            result = result + " nowait"
        return result

    def end_string(self):
        '''Returns the end (or closing) statement of this directive, i.e.
        "omp end single". The visitor is responsible for adding the
        correct directive beginning (e.g. "!$").

        :returns: the end statement for this directive.
        :rtype: str

        '''
        # pylint: disable=no-self-use
        return "omp end single"


class OMPMasterDirective(OMPSerialDirective):
    '''
    Class representing an OpenMP MASTER directive in the PSyclone AST.

    '''

    # Textual description of the node
    _text_name = "OMPMasterDirective"

    def gen_code(self, parent):
        '''Generate the Fortran OMP Master Directive and any associated
        code

        :param parent: the parent Node in the Schedule to which to add our \
                       content.
        :type parent: sub-class of :py:class:`psyclone.f2pygen.BaseGen`
        '''

        # Check the constraints are correct
        self.validate_global_constraints()

        parent.add(DirectiveGen(parent, "omp", "begin", "master", ""))

        # Generate the code for all of this node's children
        for child in self.children:
            child.gen_code(parent)

        # Generate the end code for this node
        parent.add(DirectiveGen(parent, "omp", "end", "master", ""))

    def begin_string(self):
        '''Returns the beginning statement of this directive, i.e.
        "omp master". The visitor is responsible for adding the
        correct directive beginning (e.g. "!$").

        :returns: the opening statement of this directive.
        :rtype: str

        '''
        # pylint: disable=no-self-use
        return "omp master"

    def end_string(self):
        '''Returns the end (or closing) statement of this directive, i.e.
        "omp end master". The visitor is responsible for adding the
        correct directive beginning (e.g. "!$").

        :returns: the end statement for this directive.
        :rtype: str

        '''
        # pylint: disable=no-self-use
        return "omp end master"


class OMPParallelDirective(OMPRegionDirective):
    ''' Class representing an OpenMP Parallel directive. '''

    def gen_code(self, parent):
        '''Generate the fortran OMP Parallel Directive and any associated
        code'''
        from psyclone.psyGen import zero_reduction_variables

        private_list = self._get_private_list()

        reprod_red_call_list = self.reductions(reprod=True)
        if reprod_red_call_list:
            # we will use a private thread index variable
            thread_idx = self.scope.symbol_table.\
                lookup_with_tag("omp_thread_index").name
            private_list.append(thread_idx)
            # declare the variable
            parent.add(DeclGen(parent, datatype="integer",
                               entity_decls=[thread_idx]))
        private_str = ",".join(private_list)

        # We're not doing nested parallelism so make sure that this
        # omp parallel region is not already within some parallel region
        self.validate_global_constraints()

        # Check that this OpenMP PARALLEL directive encloses other
        # OpenMP directives. Although it is valid OpenMP if it doesn't,
        # this almost certainly indicates a user error.
        self._encloses_omp_directive()

        calls = self.reductions()

        # first check whether we have more than one reduction with the same
        # name in this Schedule. If so, raise an error as this is not
        # supported for a parallel region.
        names = []
        for call in calls:
            name = call.reduction_arg.name
            if name in names:
                raise GenerationError(
                    "Reduction variables can only be used once in an invoke. "
                    "'{0}' is used multiple times, please use a different "
                    "reduction variable".format(name))
            else:
                names.append(name)

        zero_reduction_variables(calls, parent)

        parent.add(DirectiveGen(parent, "omp", "begin", "parallel",
                                "default(shared), private({0})".
                                format(private_str)))

        if reprod_red_call_list:
            # add in a local thread index
            parent.add(UseGen(parent, name="omp_lib", only=True,
                              funcnames=["omp_get_thread_num"]))
            parent.add(AssignGen(parent, lhs=thread_idx,
                                 rhs="omp_get_thread_num()+1"))

        first_type = type(self.dir_body[0])
        for child in self.dir_body.children:
            if first_type != type(child):
                raise NotImplementedError("Cannot correctly generate code"
                                          " for an OpenMP parallel region"
                                          " containing children of "
                                          "different types")
            child.gen_code(parent)

        parent.add(DirectiveGen(parent, "omp", "end", "parallel", ""))

        if reprod_red_call_list:
            parent.add(CommentGen(parent, ""))
            parent.add(CommentGen(parent, " sum the partial results "
                                  "sequentially"))
            parent.add(CommentGen(parent, ""))
            for call in reprod_red_call_list:
                call.reduction_sum_loop(parent)

    def begin_string(self):
        '''Returns the beginning statement of this directive, i.e.
        "omp parallel". The visitor is responsible for adding the
        correct directive beginning (e.g. "!$").

        :returns: the opening statement of this directive.
        :rtype: str

        '''
        result = "omp parallel"
        # TODO #514: not yet working with NEMO, so commented out for now
        # if not self._reprod:
        #     result += self._reduction_string()
        private_list = self._get_private_list()
        private_str = ",".join(private_list)

        if private_str:
            result = "{0} private({1})".format(result, private_str)
        return result

    def end_string(self):
        '''Returns the end (or closing) statement of this directive, i.e.
        "omp end parallel". The visitor is responsible for adding the
        correct directive beginning (e.g. "!$").

        :returns: the end statement for this directive.
        :rtype: str

        '''
        # pylint: disable=no-self-use
        return "omp end parallel"

    def _get_private_list(self):
        '''
        Returns the variable names used for any loops within a directive
        and any variables that have been declared private by a Kernel
        within the directive.

        :returns: list of variables to declare as thread private.
        :rtype: list of str

        :raises InternalError: if a Kernel has local variable(s) but they \
                               aren't named.
        '''
        from psyclone.psyGen import InvokeSchedule
        result = set()
        # get variable names from all calls that are a child of this node
        for call in self.kernels():
            for variable_name in call.local_vars():
                if variable_name == "":
                    raise InternalError(
                        "call '{0}' has a local variable but its "
                        "name is not set.".format(call.name))
                result.add(variable_name.lower())

        # Now determine scalar variables that must be private:
        var_accesses = VariablesAccessInfo()
        self.reference_accesses(var_accesses)
        for signature in var_accesses.all_signatures:
            accesses = var_accesses[signature].all_accesses
            # Ignore variables that have indices, we only look at scalar
            if accesses[0].is_array():
                continue

            # If a variable is only accessed once, it is either an error
            # or a shared variable - anyway it is not private
            if len(accesses) == 1:
                continue

            # We have at least two accesses. If the first one is a write,
            # assume the variable should be private:
            if accesses[0].access_type == AccessType.WRITE:
                # Check if the write access is inside the parallel loop. If
                # the write is outside of a loop, it is an assignment to
                # a shared variable. Example where jpk is likely used
                # outside of the parallel section later, so it must be
                # declared as shared in order to have its value in other loops:
                # !$omp parallel
                # jpk = 100
                # !omp do
                # do ji = 1, jpk

                # TODO #598: improve the handling of scalar variables.

                # Go up the tree till we either find the InvokeSchedule,
                # which is at the top, or a Loop statement (or no parent,
                # which means we have reached the end of a called kernel).
                parent = accesses[0].node.ancestor((Loop, InvokeSchedule),
                                                   include_self=True)

                if parent and isinstance(parent, Loop):
                    # The assignment to the variable is inside a loop, so
                    # declare it to be private
                    result.add(str(signature).lower())

        # Convert the set into a list and sort it, so that we get
        # reproducible results
        list_result = list(result)
        list_result.sort()
        return list_result

    def validate_global_constraints(self):
        '''
        Perform validation checks that can only be done at code-generation
        time.

        :raises GenerationError: if this OMPDoDirective is not enclosed \
                            within some OpenMP parallel region.
        '''
        if self.ancestor(OMPParallelDirective) is not None:
            raise GenerationError("Cannot nest OpenMP parallel regions.")

    def _encloses_omp_directive(self):
        ''' Check that this Parallel region contains other OpenMP
            directives. While it doesn't have to (in order to be valid
            OpenMP), it is likely that an absence of directives
            is an error on the part of the user. '''
        # We need to recurse down through all our children and check
        # whether any of them are an OMPRegionDirective.
        node_list = self.walk(OMPRegionDirective)
        if not node_list:
            # TODO raise a warning here so that the user can decide
            # whether or not this is OK.
            pass
            # raise GenerationError("OpenMP parallel region does not enclose "
            #                       "any OpenMP directives. This is probably "
            #                       "not what you want.")

    def update(self):
        '''
        Updates the fparser2 AST by inserting nodes for this OpenMP
        parallel region.

        '''
        # TODO #435: Remove this function once this is fixed
        self._add_region(
            start_text="parallel default(shared), private({0})".format(
                ",".join(self._get_private_list())),
            end_text="end parallel")


class OMPTaskloopDirective(OMPRegionDirective):
    '''
    Class representing an OpenMP TASKLOOP directive in the PSyIR.

    :param list children: list of Nodes that are children of this Node.
    :param parent: the Node in the AST that has this directive as a child.
    :type parent: :py:class:`psyclone.psyir.nodes.Node`
    :param grainsize: The grainsize value used to specify the grainsize \
                      clause on this OpenMP directive. If this is None \
                      the grainsize clause is not applied. Default \
                      value is None.
    :type grainsize: int or None.
    :param num_tasks: The num_tasks value used to specify the num_tasks \
                      clause on this OpenMP directive. If this is None \
                      the num_tasks clause is not applied. Default value \
                      is None.
    :type num_tasks: int or None.
    :param nogroup: Whether the nogroup clause should be used for this node. \
                    Default value is False
    :type nogroup: bool

    :raises GenerationError: if this OMPTaskloopDirective has both \
                             a grainsize and num_tasks value \
                             specified.
    '''
    # pylint: disable=too-many-arguments
    def __init__(self, children=None, parent=None, grainsize=None,
                 num_tasks=None, nogroup=False):
        self._grainsize = grainsize
        self._num_tasks = num_tasks
        self._nogroup = nogroup
        if self._grainsize is not None and self._num_tasks is not None:
            raise GenerationError(
                "OMPTaskloopDirective must not have both grainsize and "
                "numtasks clauses specified.")
        super(OMPTaskloopDirective, self).__init__(children=children,
                                                   parent=parent)

<<<<<<< HEAD
    @property
    def nogroup(self):
        '''
        :returns: the nogroup clause status of this node.
        :rtype: bool
        '''
        return self._nogroup

    @property
    def dag_name(self):
        '''
        :returns: the name to use in the DAG for this node.
        :rtype: str
        '''
        _, position = self._find_position(self.ancestor(Routine))
        return "OMP_taskloop_" + str(position)

=======
>>>>>>> da0c847a
    def validate_global_constraints(self):
        '''
        Perform validation checks that can only be done at code-generation
        time.

        :raises GenerationError: if this OMPTaskloopDirective is not \
                                 enclosed within an OpenMP serial region.
        '''
        # It is only at the point of code generation that we can check for
        # correctness (given that we don't mandate the order that a user
        # can apply transformations to the code). A taskloop
        # directive, we must have an OMPSerialDirective as an
        # ancestor back up the tree.
        if not self.ancestor(OMPSerialDirective):
            raise GenerationError(
                "OMPTaskloopDirective must be inside an OMP Serial region "
                "but could not find an ancestor node")

        super(OMPTaskloopDirective, self).validate_global_constraints()

    def gen_code(self, parent):
        '''
        Generate the f2pygen AST entries in the Schedule for this OpenMP
        taskloop directive.

        :param parent: the parent Node in the Schedule to which to add our \
                       content.
        :type parent: sub-class of :py:class:`psyclone.f2pygen.BaseGen`
        :raises GenerationError: if this "!$omp taskloop" is not enclosed \
                                 within an OMP Parallel region and an OMP \
                                 Serial region.

        '''
        self.validate_global_constraints()

        extra_clauses = ""
        # Find the specified clauses
        clause_list = []
        if self._grainsize is not None:
            clause_list.append("grainsize({0})".format(self._grainsize))
        if self._num_tasks is not None:
            clause_list.append("num_tasks({0})".format(self._num_tasks))
        if self._nogroup:
            clause_list.append("nogroup")

        # Generate the string containing the required clauses
        extra_clauses = ", ".join(clause_list)

        parent.add(DirectiveGen(parent, "omp", "begin", "taskloop",
                                extra_clauses))

        for child in self.children:
            child.gen_code(parent)

        # make sure the directive occurs straight after the loop body
        position = parent.previous_loop()
        parent.add(DirectiveGen(parent, "omp", "end", "taskloop", ""),
                   position=["after", position])

    def begin_string(self):
        '''Returns the beginning statement of this directive, i.e.
        "omp do ...". The visitor is responsible for adding the
        correct directive beginning (e.g. "!$").

        :returns: the beginning statement for this directive.
        :rtype: str

        '''
        extra_clauses = ""
        # Find the specified clauses
        clause_list = []
        if self._grainsize is not None:
            clause_list.append(" grainsize({0})".format(self._grainsize))
        if self._num_tasks is not None:
            clause_list.append(" num_tasks({0})".format(self._num_tasks))
        if self._nogroup:
            clause_list.append(" nogroup")

        # Generate the string containing the required clauses
        extra_clauses = ",".join(clause_list)

        return "omp taskloop" + extra_clauses

    def end_string(self):
        '''Returns the end (or closing) statement of this directive, i.e.
        "omp end do". The visitor is responsible for adding the
        correct directive beginning (e.g. "!$").

        :returns: the end statement for this directive.
        :rtype: str

        '''
        # pylint: disable=no-self-use
        return "omp end taskloop"


class OMPDoDirective(OMPRegionDirective):
    '''
    Class representing an OpenMP DO directive in the PSyIR.

    :param list children: list of Nodes that are children of this Node.
    :param parent: the Node in the AST that has this directive as a child.
    :type parent: :py:class:`psyclone.psyir.nodes.Node`
    :param str omp_schedule: the OpenMP schedule to use.
    :param bool reprod: whether or not to generate code for run-reproducible \
                        OpenMP reductions.

    '''
    def __init__(self, children=None, parent=None, omp_schedule="static",
                 reprod=None):

        if reprod is None:
            self._reprod = Config.get().reproducible_reductions
        else:
            self._reprod = reprod

        self._omp_schedule = omp_schedule

        # Call the init method of the base class once we've stored
        # the OpenMP schedule
        super(OMPDoDirective, self).__init__(children=children,
                                             parent=parent)

    def node_str(self, colour=True):
        '''
        Returns the name of this node with (optional) control codes
        to generate coloured output in a terminal that supports it.

        :param bool colour: whether or not to include colour control codes.

        :returns: description of this node, possibly coloured.
        :rtype: str
        '''
        if self.reductions():
            reprod = "reprod={0}".format(self._reprod)
        else:
            reprod = ""
        return "{0}[{1}]".format(self.coloured_name(colour), reprod)

    def _reduction_string(self):
        ''' Return the OMP reduction information as a string '''
        reduction_str = ""
        for reduction_type in AccessType.get_valid_reduction_modes():
            reductions = self._get_reductions_list(reduction_type)
            for reduction in reductions:
                reduction_str += ", reduction({0}:{1})".format(
                    OMP_OPERATOR_MAPPING[reduction_type], reduction)
        return reduction_str

    @property
    def reprod(self):
        ''' returns whether reprod has been set for this object or not '''
        return self._reprod

    def validate_global_constraints(self):
        '''
        Perform validation checks that can only be done at code-generation
        time.

        :raises GenerationError: if this OMPDoDirective is not enclosed \
                            within some OpenMP parallel region.
        '''
        # It is only at the point of code generation that we can check for
        # correctness (given that we don't mandate the order that a user
        # can apply transformations to the code). As a loop
        # directive, we must have an OMPParallelDirective as an ancestor
        # somewhere back up the tree.
        if not self.ancestor(OMPParallelDirective,
                             excluding=OMPParallelDoDirective):
            raise GenerationError(
                "OMPDoDirective must be inside an OMP parallel region but "
                "could not find an ancestor OMPParallelDirective node")

        super(OMPDoDirective, self).validate_global_constraints()

    def gen_code(self, parent):
        '''
        Generate the f2pygen AST entries in the Schedule for this OpenMP do
        directive.

        :param parent: the parent Node in the Schedule to which to add our \
                       content.
        :type parent: sub-class of :py:class:`psyclone.f2pygen.BaseGen`
        :raises GenerationError: if this "!$omp do" is not enclosed within \
                                 an OMP Parallel region.

        '''
        self.validate_global_constraints()

        if self._reprod:
            local_reduction_string = ""
        else:
            local_reduction_string = self._reduction_string()

        # As we're a loop we don't specify the scope
        # of any variables so we don't have to generate the
        # list of private variables
        options = "schedule({0})".format(self._omp_schedule) + \
                  local_reduction_string
        parent.add(DirectiveGen(parent, "omp", "begin", "do", options))

        for child in self.children:
            child.gen_code(parent)

        # make sure the directive occurs straight after the loop body
        position = parent.previous_loop()
        parent.add(DirectiveGen(parent, "omp", "end", "do", ""),
                   position=["after", position])

    def begin_string(self):
        '''Returns the beginning statement of this directive, i.e.
        "omp do ...". The visitor is responsible for adding the
        correct directive beginning (e.g. "!$").

        :returns: the beginning statement for this directive.
        :rtype: str

        '''
        return "omp do schedule({0})".format(self._omp_schedule)

    def end_string(self):
        '''Returns the end (or closing) statement of this directive, i.e.
        "omp end do". The visitor is responsible for adding the
        correct directive beginning (e.g. "!$").

        :returns: the end statement for this directive.
        :rtype: str

        '''
        # pylint: disable=no-self-use
        return "omp end do"

    def update(self):
        '''
        Updates the fparser2 AST by inserting nodes for this OpenMP do.

        :raises GenerationError: if the existing AST doesn't have the \
                                 correct structure to permit the insertion \
                                 of the OpenMP parallel do.
        '''
        self.validate_global_constraints()

        # Since this is an OpenMP do, it can only be applied
        # to a single loop.
        if len(self.dir_body.children) != 1:
            raise GenerationError(
                "An OpenMP DO can only be applied to a single loop "
                "but this Node has {0} children: {1}".
                format(len(self.dir_body.children), self.dir_body.children))

        self._add_region(start_text="do schedule({0})".format(
            self._omp_schedule), end_text="end do")


class OMPParallelDoDirective(OMPParallelDirective, OMPDoDirective):
    ''' Class for the !$OMP PARALLEL DO directive. This inherits from
        both OMPParallelDirective (because it creates a new OpenMP
        thread-parallel region) and OMPDoDirective (because it
        causes a loop to be parallelised). '''

    def __init__(self, children=[], parent=None, omp_schedule="static"):
        OMPDoDirective.__init__(self,
                                children=children,
                                parent=parent,
                                omp_schedule=omp_schedule)

    def gen_code(self, parent):

        # We're not doing nested parallelism so make sure that this
        # omp parallel do is not already within some parallel region
        from psyclone.psyGen import zero_reduction_variables
        self.validate_global_constraints()

        calls = self.reductions()
        zero_reduction_variables(calls, parent)
        private_str = ",".join(self._get_private_list())
        parent.add(DirectiveGen(parent, "omp", "begin", "parallel do",
                                "default(shared), private({0}), "
                                "schedule({1})".
                                format(private_str, self._omp_schedule) +
                                self._reduction_string()))
        for child in self.children:
            child.gen_code(parent)

        # make sure the directive occurs straight after the loop body
        position = parent.previous_loop()
        parent.add(DirectiveGen(parent, *self.end_string().split()),
                   position=["after", position])

    def begin_string(self):
        '''Returns the beginning statement of this directive, i.e.
        "omp do ...". The visitor is responsible for adding the
        correct directive beginning (e.g. "!$").

        :returns: the beginning statement for this directive.
        :rtype: str

        '''
        private_str = ",".join(self._get_private_list())
        return ("omp parallel do default(shared), private({0}), "
                "schedule({1})".format(private_str, self._omp_schedule) +
                self._reduction_string())

    def end_string(self):
        '''
        :returns: the closing statement for this directive.
        :rtype: str
        '''
        # pylint: disable=no-self-use
        return "omp end parallel do"

    def update(self):
        '''
        Updates the fparser2 AST by inserting nodes for this OpenMP
        parallel do.

        :raises GenerationError: if the existing AST doesn't have the \
                                 correct structure to permit the insertion \
                                 of the OpenMP parallel do.
        '''
        # Since this is an OpenMP (parallel) do, it can only be applied
        # to a single loop.
        if len(self.dir_body.children) != 1:
            raise GenerationError(
                "An OpenMP PARALLEL DO can only be applied to a single loop "
                "but this Node has {0} children: {1}".
                format(len(self.dir_body.children), self.dir_body.children))

        self._add_region(
            start_text="parallel do default(shared), private({0}), "
            "schedule({1})".format(",".join(self._get_private_list()),
                                   self._omp_schedule),
            end_text="end parallel do")


# For automatic API documentation generation
__all__ = ["OMPRegionDirective", "OMPParallelDirective", "OMPSingleDirective",
           "OMPMasterDirective", "OMPDoDirective", "OMPParallelDoDirective",
           "OMPSerialDirective", "OMPTaskloopDirective",
           "OMPTaskwaitDirective", "OMPDirective", "OMPStandaloneDirective"]<|MERGE_RESOLUTION|>--- conflicted
+++ resolved
@@ -235,7 +235,6 @@
         super(OMPSingleDirective, self).__init__(children=children,
                                                  parent=parent)
 
-<<<<<<< HEAD
     @property
     def dag_name(self):
         '''
@@ -255,8 +254,6 @@
         '''
         return self._nowait
 
-=======
->>>>>>> da0c847a
     def gen_code(self, parent):
         '''Generate the fortran OMP Single Directive and any associated
         code
@@ -623,7 +620,6 @@
         super(OMPTaskloopDirective, self).__init__(children=children,
                                                    parent=parent)
 
-<<<<<<< HEAD
     @property
     def nogroup(self):
         '''
@@ -641,8 +637,6 @@
         _, position = self._find_position(self.ancestor(Routine))
         return "OMP_taskloop_" + str(position)
 
-=======
->>>>>>> da0c847a
     def validate_global_constraints(self):
         '''
         Perform validation checks that can only be done at code-generation
