# -----------------------------------------------------------------------------
# BSD 3-Clause License
#
# Copyright (c) 2021-2025, Science and Technology Facilities Council.
# All rights reserved.
#
# Redistribution and use in source and binary forms, with or without
# modification, are permitted provided that the following conditions are met:
#
# * Redistributions of source code must retain the above copyright notice, this
#   list of conditions and the following disclaimer.
#
# * Redistributions in binary form must reproduce the above copyright notice,
#   this list of conditions and the following disclaimer in the documentation
#   and/or other materials provided with the distribution.
#
# * Neither the name of the copyright holder nor the names of its
#   contributors may be used to endorse or promote products derived from
#   this software without specific prior written permission.
#
# THIS SOFTWARE IS PROVIDED BY THE COPYRIGHT HOLDERS AND CONTRIBUTORS
# "AS IS" AND ANY EXPRESS OR IMPLIED WARRANTIES, INCLUDING, BUT NOT
# LIMITED TO, THE IMPLIED WARRANTIES OF MERCHANTABILITY AND FITNESS
# FOR A PARTICULAR PURPOSE ARE DISCLAIMED. IN NO EVENT SHALL THE
# COPYRIGHT HOLDER OR CONTRIBUTORS BE LIABLE FOR ANY DIRECT, INDIRECT,
# INCIDENTAL, SPECIAL, EXEMPLARY, OR CONSEQUENTIAL DAMAGES (INCLUDING,
# BUT NOT LIMITED TO, PROCUREMENT OF SUBSTITUTE GOODS OR SERVICES;
# LOSS OF USE, DATA, OR PROFITS; OR BUSINESS INTERRUPTION) HOWEVER
# CAUSED AND ON ANY THEORY OF LIABILITY, WHETHER IN CONTRACT, STRICT
# LIABILITY, OR TORT (INCLUDING NEGLIGENCE OR OTHERWISE) ARISING IN
# ANY WAY OUT OF THE USE OF THIS SOFTWARE, EVEN IF ADVISED OF THE
# POSSIBILITY OF SUCH DAMAGE.
# -----------------------------------------------------------------------------
# Authors R. W. Ford, A. R. Porter, S. Siso and N. Nobre, STFC Daresbury Lab
#         A. B. G. Chalk, STFC Daresbury Lab
#         I. Kavcic,    Met Office
#         C.M. Maynard, Met Office / University of Reading
#         J. Henrichs, Bureau of Meteorology
#         J. Remy, Université Grenoble Alpes, Inria
#         M. Naylor, University of Cambridge, UK
# -----------------------------------------------------------------------------

''' This module contains the implementation of the various OpenMP Directive
nodes.'''


import abc
import itertools
import sympy
import logging

from typing import List

from psyclone.configuration import Config
from psyclone.errors import (GenerationError,
                             UnresolvedDependencyError)
from psyclone.psyir.nodes.array_mixin import ArrayMixin
from psyclone.psyir.nodes.array_reference import ArrayReference
from psyclone.psyir.nodes.assignment import Assignment
from psyclone.psyir.nodes.atomic_mixin import (
        AtomicDirectiveMixin,
        AtomicDirectiveType,
)
from psyclone.psyir.nodes.call import Call
from psyclone.psyir.nodes.datanode import DataNode
from psyclone.psyir.nodes.data_sharing_attribute_mixin import (
        DataSharingAttributeMixin,
)
from psyclone.psyir.nodes.directive import (
    StandaloneDirective, RegionDirective)
from psyclone.psyir.nodes.intrinsic_call import IntrinsicCall
from psyclone.psyir.nodes.literal import Literal
from psyclone.psyir.nodes.loop import Loop
from psyclone.psyir.nodes.node import Node
from psyclone.psyir.nodes.operation import BinaryOperation
from psyclone.psyir.nodes.omp_clauses import OMPGrainsizeClause, \
    OMPNowaitClause, OMPNogroupClause, OMPNumTasksClause, OMPPrivateClause, \
    OMPDefaultClause, OMPReductionClause, OMPScheduleClause, \
    OMPFirstprivateClause, OMPDependClause
from psyclone.psyir.nodes.ranges import Range
from psyclone.psyir.nodes.reference import Reference
from psyclone.psyir.nodes.routine import Routine
from psyclone.psyir.nodes.schedule import Schedule
from psyclone.psyir.nodes.structure_reference import StructureReference
from psyclone.psyir.symbols import (
    ContainerSymbol, DataSymbol, ImportInterface, INTEGER_TYPE, RoutineSymbol)

#: Mapping from PSyIR reduction operator to OMP reduction operator.
MAP_REDUCTION_OP_TO_OMP = {
    BinaryOperation.Operator.ADD:
        OMPReductionClause.ReductionClauseTypes.ADD,
    BinaryOperation.Operator.SUB:
        OMPReductionClause.ReductionClauseTypes.SUB,
    BinaryOperation.Operator.MUL:
        OMPReductionClause.ReductionClauseTypes.MUL,
    BinaryOperation.Operator.AND:
        OMPReductionClause.ReductionClauseTypes.AND,
    BinaryOperation.Operator.OR:
        OMPReductionClause.ReductionClauseTypes.OR,
    BinaryOperation.Operator.EQV:
        OMPReductionClause.ReductionClauseTypes.EQV,
    BinaryOperation.Operator.NEQV:
        OMPReductionClause.ReductionClauseTypes.NEQV,
    IntrinsicCall.Intrinsic.MAX:
        OMPReductionClause.ReductionClauseTypes.MAX,
    IntrinsicCall.Intrinsic.MIN:
        OMPReductionClause.ReductionClauseTypes.MIN,
    IntrinsicCall.Intrinsic.IAND:
        OMPReductionClause.ReductionClauseTypes.IAND,
    IntrinsicCall.Intrinsic.IOR:
        OMPReductionClause.ReductionClauseTypes.IOR,
    IntrinsicCall.Intrinsic.IEOR:
        OMPReductionClause.ReductionClauseTypes.IEOR
}


class OMPDirective(metaclass=abc.ABCMeta):
    '''
    Base mixin class for all OpenMP-related directives.

    This class is useful to provide a unique common ancestor to all the
    OpenMP directives, for instance when traversing the tree with
    `node.walk(OMPDirective)`

    Note that classes inheriting from it must place the OMPDirective in
    front of the other Directive node sub-class, so that the Python
    MRO gives preference to this class's attributes.
    '''
    _PREFIX = "OMP"


class OMPRegionDirective(OMPDirective, RegionDirective, metaclass=abc.ABCMeta):
    '''
    Base class for all OpenMP region-related directives.

    '''


class OMPStandaloneDirective(OMPDirective, StandaloneDirective,
                             metaclass=abc.ABCMeta):
    ''' Base class for all OpenMP-related standalone directives. '''


class OMPDeclareTargetDirective(OMPStandaloneDirective):
    '''
    Class representing an OpenMP Declare Target directive in the PSyIR.

    '''
    def begin_string(self):
        '''Returns the beginning statement of this directive, i.e.
        "omp routine". The visitor is responsible for adding the
        correct directive beginning (e.g. "!$").

        :returns: the opening statement of this directive.
        :rtype: str

        '''
        return "omp declare target"

    def validate_global_constraints(self):
        '''
        Perform validation checks that can only be done at code-generation
        time.

        :raises GenerationError: if this directive is not the first statement
                                 in a routine.

        '''
        if self.parent and (not isinstance(self.parent, Routine) or
                            self.parent.children[0] is not self):
            raise GenerationError(
                f"A OMPDeclareTargetDirective must be the first child (index "
                f"0) of a Routine but found one as child {self.position} of a "
                f"{type(self.parent).__name__}.")

        super().validate_global_constraints()


class OMPTaskwaitDirective(OMPStandaloneDirective):
    '''
    Class representing an OpenMP TASKWAIT directive in the PSyIR.

    '''
    def begin_string(self):
        '''Returns the beginning statement of this directive, i.e.
        "omp taskwait". The visitor is responsible for adding the
        correct directive beginning (e.g. "!$").

        :returns: the opening statement of this directive.

        '''
        return "omp taskwait"


class OMPBarrierDirective(OMPStandaloneDirective):
    '''
    Class representing an OpenMP BARRIER directive in the PSyIR.

    '''
    def validate_global_constraints(self):
        '''
        Perform validation checks that can only be done at code-generation
        time.

        :raises GenerationError: if this OMPBarrier is not enclosed
                                 within some OpenMP parallel region.

        '''
        # It is only at the point of code generation that we can check for
        # correctness (given that we don't mandate the order that a user
        # can apply transformations to the code). As a Parallel Child
        # directive, we must have an OMPParallelDirective as an ancestor
        # somewhere back up the tree.
        if not self.ancestor(OMPParallelDirective,
                             excluding=OMPParallelDoDirective):
            raise GenerationError(
                "OMPBarrierDirective must be inside an OMP parallel region "
                "but could not find an ancestor OMPParallelDirective node")

        super().validate_global_constraints()

    def begin_string(self) -> str:
        '''Returns the beginning statement of this directive, i.e.
        "omp barrier". The visitor is responsible for adding the
        correct directive beginning (e.g. "!$").

        :returns: the opening statement of this directive.

        '''
        return "omp barrier"


class OMPSerialDirective(OMPRegionDirective, metaclass=abc.ABCMeta):
    '''
    Abstract class representing OpenMP serial regions, e.g.
    OpenMP SINGLE or OpenMP Master.

    '''

    def _valid_dependence_literals(self, lit1, lit2):
        '''
        Compares two Nodes to check whether they are a valid dependency
        pair. For two Nodes where at least one is a Literal, a valid
        dependency is any pair of Literals.

        :param lit1: the first node to compare.
        :type lit1: :py:class:`psyclone.psyir.nodes.Node`
        :param lit2: the second node to compare.
        :type lit2: :py:class:`psyclone.psyir.nodes.Node`

        :returns: whether or not these two nodes can be used as a valid
                  dependency pair in OpenMP.
        :rtype: bool

        '''
        # Check both are Literals

        # If a Literal index into an array that is a dependency
        # has calculated dependency to a
        # non-Literal array index, this will return False, as this is not
        # currently supported in PSyclone.

        # If literals are not the same its fine, since a(1) is not a
        # dependency to a(2), so as long as both are Literals this is ok.
        return isinstance(lit1, Literal) and isinstance(lit2, Literal)

    def _valid_dependence_ranges(self, arraymixin1, arraymixin2, index):
        '''
        Compares two ArrayMixin Nodes to check whether they are a valid
        dependency pair on the provided index. For two Nodes where at least
        one has a Range at this index, they must both have Ranges, and both be
        full ranges, i.e. ":".

        :param arraymixin1: the first node to validate.
        :type arraymixin1: :py:class:`psyclone.psyir.nodes.ArrayMixin`
        :param arraymixin2: the second node to validate.
        :type arraymixin2: :py:class:`psyclone.psyir.nodes.ArrayMixin`

        :returns: whether or not these two nodes can be used as a valid
                  dependency pair in OpenMP, based upon the provided index.
        :rtype: bool
        '''
        # We know both inputs are always ArrayMixin as this is a private
        # function.
        # Check both are Ranges
        if (not isinstance(arraymixin1.indices[index], Range) or not
                isinstance(arraymixin2.indices[index], Range)):
            # Range index to a dependency has calculated dependency to a
            # non-Range index, which is not currently supported in PSyclone
            return False

        # To be valid, both ranges need to be full ranges.

        # If we have a range index between dependencies which does not cover
        # the full array range, it is not currently supported in
        # PSyclone (due to OpenMP limitations), so False will be returned.
        return (arraymixin1.is_full_range(index) and
                arraymixin2.is_full_range(index))

    def _compute_accesses_get_start_stop_step(self, preceding_nodes, task,
                                              symbol):
        '''
        Computes the start, stop and step values used in the _compute_accesses
        function by searching through the preceding nodes for the last access
        to the symbol.

        :param preceding_nodes: a list of nodes that precede the task in the
                                tree.
        :type preceding_nodes: List[:py:class:`psyclone.psyir.nodes.Node`]
        :param task: the OMPTaskDirective node being used in
                     _compute_accesses.
        :type task: :py:class:`psyclone.psyir.nodes.OMPTaskDirective`
        :param symbol: the symbol used by the ref in _compute_accesses.
        :type symbol: :py:class:`psyclone.psyir.symbols.Symbol`

        :returns: a tuple containing the start, stop and step nodes (or None
                  if there is no value).
        :rtype: Tuple[:py:class`psyclone.psyir.nodes.Node, None]
        '''
        start = None
        stop = None
        step = None
        for node in preceding_nodes:
            # Only Assignment, Loop or Call nodes can modify the symbol in our
            # Reference
            if not isinstance(node, (Assignment, Loop, Call)):
                continue
            # At the moment we allow all IntrinsicCall nodes through, and
            # assume that all IntrinsicCall nodes we find don't modify
            # symbols, but only read from them.
            if isinstance(node, Call) and not isinstance(node, IntrinsicCall):
                # Currently opting to fail on any non-intrinsic Call.
                # Potentially it might be possible to check if the Symbol is
                # written to and only if so then raise an error
                raise UnresolvedDependencyError(
                        "Found a Call in preceding_nodes, which "
                        "is not yet supported.")
            if isinstance(node, Assignment) and node.lhs.symbol == symbol:
                start = node.rhs.copy()
                break
            if isinstance(node, Loop) and node.variable == symbol:
                # If the loop is not an ancestor of the task then
                # we don't currently support it.
                ancestor_loop = task.ancestor(Loop, limit=self)
                is_ancestor = False
                while ancestor_loop is not None:
                    if ancestor_loop == node:
                        is_ancestor = True
                        break
                    ancestor_loop = ancestor_loop.ancestor(Loop, limit=self)
                if not is_ancestor:
                    raise UnresolvedDependencyError(
                            f"Found a dependency index that "
                            f"was updated as a Loop variable "
                            f"that is not an ancestor Loop of "
                            f"the task. The variable is "
                            f"'{node.variable.name}'.")
                # It has to be an ancestor loop, so we want to find the start,
                # stop and step Nodes
                start, stop, step = node.start_expr, node.stop_expr, \
                    node.step_expr
                break
        return (start, stop, step)

    def _compute_accesses(self, ref, preceding_nodes, task):
        '''
        Computes the set of accesses for a Reference or BinaryOperation
        Node, based upon the preceding_nodes and containing task.

        The returned result is either a set of Literals, or Literals
        and BinaryOperations.

        If ref is a BinaryOperation, it needs to be of the following formats:
        1. Reference ADD/SUB Literal
        2. Literal ADD Reference
        3. Binop(Literal MUL Literal) ADD Reference
        4. Reference ADD/SUB Binop(Literal MUL Literal)


        :param ref: the Reference or BinaryOperation node to compute
                    accesses for.
        :type ref: Union[:py:class:`psyclone.psyir.nodes.Reference,
                   :py:class:`psyclone.psyir.nodes.BinaryOperation]
        :param preceding_nodes: a list of nodes that precede the task in the
                                tree.
        :type preceding_nodes: List[:py:class:`psyclone.psyir.nodes.Node`]
        :param task: the OMPTaskDirective node containing ref as a child.
        :type task: :py:class:`psyclone.psyir.nodes.OMPTaskDirective`

        :raises UnresolvedDependencyError: If the ref contains an unsupported
                                           BinaryOperation structure, such as
                                           a non-ADD/SUB/MUL operator. Check
                                           error message for more details.
        :raises UnresolvedDependencyError: If preceding_nodes contains a Call
                                           node.
        :raises UnresolvedDependencyError: If ref is a BinaryOperation and
                                           neither child of ref is a Literal
                                           or BinaryOperation.
        :raises UnresolvedDependencyError: If there is a dependency between
                                           ref (a BinaryOperation) and a
                                           previously set constant.
        :raises UnresolvedDependencyError: If there is a dependency between
                                           ref and a Loop variable that is
                                           not an ancestor of task.
        :raises UnresolvedDependencyError: If preceding_nodes contains a
                                           dependent loop with a non-Literal
                                           step.

        :returns: a list of the dependency values for the input ref, or a
                  dict of the start, stop and step values.
        :rtype: List[Union[:py:class:`psyclone.psyir.nodes.Literal`,
                :py:class:`psyclone.psyir.nodes.BinaryOperation`]] or
                Dict[str: py:class:`psyclone.psyir.nodes.Node`]
        '''
        if isinstance(ref, Reference):
            symbol = ref.symbol
        else:
            # Get the symbol out of the Binop, and store some other
            # important information. We store the step value of the
            # ancestor loop (which will be the value of the Literal, or
            # one of the Literals if an operand is a BinaryOperation).
            # In the case that one of the operands is a BinaryOperation,
            # we also store a "num_entries" value, which is based upon the
            # multiplier of the step value. This is how we can handle
            # cases such as array(i+57) if the step value is 32, the
            # dependencies stored would be array(i+32) and array(i+64).
            if isinstance(ref.children[0], Literal):
                if ref.operator == BinaryOperation.Operator.ADD:
                    # Have Literal + Reference. Store the symbol of the
                    # Reference and the integer value of the Literal.
                    symbol = ref.children[1].symbol
                    binop_val = int(ref.children[0].value)
                    num_entries = 2
                else:
                    raise UnresolvedDependencyError(
                            f"Found a dependency index that is "
                            f"a BinaryOperation where the "
                            f"format is Literal OP Reference "
                            f"with a non-ADD operand "
                            f"which is not supported. "
                            f"The operation found was "
                            f"'{ref.debug_string()}'.")
            elif isinstance(ref.children[1], Literal):
                # Have Reference OP Literal. Store the symbol of the
                # Reference, and the integer value of the Literal. If the
                # operator is negative, then we store the value negated.
                if ref.operator in [BinaryOperation.Operator.ADD,
                                    BinaryOperation.Operator.SUB]:
                    symbol = ref.children[0].symbol
                    binop_val = int(ref.children[1].value)
                    num_entries = 2
                    if ref.operator == BinaryOperation.Operator.SUB:
                        binop_val = -binop_val
                else:
                    raise UnresolvedDependencyError(
                            f"Found a dependency index that is "
                            f"a BinaryOperation where the "
                            f"Operator is neither ADD not SUB "
                            f"which is not supported. "
                            f"The operation found was "
                            f"'{ref.debug_string()}'.")

            elif isinstance(ref.children[0], BinaryOperation):
                if ref.operator == BinaryOperation.Operator.ADD:
                    # Have Binop ADD Reference. Store the symbol of the
                    # Reference, and store the binop. The binop is of
                    # structure Literal MUL Literal, where the second
                    # Literal is to the step of a parent loop.
                    symbol = ref.children[1].symbol
                    binop = ref.children[0]
                    if binop.operator != BinaryOperation.Operator.MUL:
                        raise UnresolvedDependencyError(
                                f"Found a dependency index that is a "
                                f"BinaryOperation with a child "
                                f"BinaryOperation with a non-MUL operator "
                                f"which is not supported. "
                                f"The operation found was "
                                f"'{ref.debug_string()}'.")
                    # These binary operations are format of Literal MUL Literal
                    # where step_val is the 2nd literal and the multiplier
                    # is the first literal
                    if (not (isinstance(binop.children[0], Literal) and
                             isinstance(binop.children[1], Literal))):
                        raise UnresolvedDependencyError(
                                f"Found a dependency index that is a "
                                f"BinaryOperation with a child "
                                f"BinaryOperation with a non-Literal child "
                                f"which is not supported. "
                                f"The operation found was "
                                f"'{ref.debug_string()}'.")
                    # We store the step of the parent loop in binop_val, and
                    # use the other operand to compute how many entries we
                    # need to compute to validate this dependency list.
                    binop_val = int(binop.children[1].value)
                    num_entries = int(binop.children[0].value)+1
                else:
                    raise UnresolvedDependencyError(
                            f"Found a dependency index that is "
                            f"a BinaryOperation where the "
                            f"format is BinaryOperator OP "
                            f"Reference with a non-ADD operand "
                            f"which is not supported. "
                            f"The operation found was "
                            f"'{ref.debug_string()}'.")
            elif isinstance(ref.children[1], BinaryOperation):
                # Have Reference ADD/SUB Binop. Store the symbol of the
                # Reference, and store the binop. The binop is of
                # structure Literal MUL Literal, where the second
                # Literal is to the step of a parent loop.
                if ref.operator in [BinaryOperation.Operator.ADD,
                                    BinaryOperation.Operator.SUB]:
                    symbol = ref.children[0].symbol
                    binop = ref.children[1]
                    if binop.operator != BinaryOperation.Operator.MUL:
                        raise UnresolvedDependencyError(
                                f"Found a dependency index that is a "
                                f"BinaryOperation with a child "
                                f"BinaryOperation with a non-MUL operator "
                                f"which is not supported. "
                                f"The operation found was "
                                f"'{ref.debug_string()}'.")
                    # These binary operations are format of Literal MUL Literal
                    # where step_val is the 2nd literal.
                    if (not (isinstance(binop.children[0], Literal) and
                             isinstance(binop.children[1], Literal))):
                        raise UnresolvedDependencyError(
                                f"Found a dependency index that is a "
                                f"BinaryOperation with an operand "
                                f"BinaryOperation with a non-Literal operand "
                                f"which is not supported. "
                                f"The operation found was "
                                f"'{ref.debug_string()}'.")
                    # We store the step of the parent loop in binop_val, and
                    # use the other operand to compute how many entries we
                    # need to compute to validate this dependency list.
                    binop_val = int(binop.children[1].value)
                    num_entries = int(binop.children[0].value)+1
                    if ref.operator == BinaryOperation.Operator.SUB:
                        # If the operator is SUB then we use 1 less
                        # entry in the list, as Fortran arrays start
                        # from 1.
                        binop_val = -binop_val
                        num_entries = num_entries-1
                else:
                    raise UnresolvedDependencyError(
                            f"Found a dependency index that is "
                            f"a BinaryOperation where the "
                            f"format is Reference OP "
                            f"BinaryOperation with a non-ADD, "
                            f"non-SUB operand "
                            f"which is not supported. "
                            f"The operation found was "
                            f"'{ref.debug_string()}'.")
            else:
                raise UnresolvedDependencyError(
                        f"Found a dependency index that is a "
                        f"BinaryOperation where neither child "
                        f"is a Literal or BinaryOperation. "
                        f"PSyclone can't validate "
                        f"this dependency. "
                        f"The operation found was "
                        f"'{ref.debug_string()}'.")
        start, stop, step = self._compute_accesses_get_start_stop_step(
                preceding_nodes, task, symbol)

        if isinstance(ref, BinaryOperation):
            output_list = []
            if step is None:
                # Found no ancestor loop, PSyclone cannot handle
                # this case, as BinaryOperations created by OMPTaskDirective
                # in dependencies will always be based on ancestor loops.
                raise UnresolvedDependencyError(
                        f"Found a dependency between a "
                        f"BinaryOperation and a previously "
                        f"set constant value. "
                        f"PSyclone cannot yet handle this "
                        f"interaction. The error occurs from "
                        f"'{ref.debug_string()}'.")
            # If the step isn't a Literal value, then we can't compute what
            # the address accesses at compile time, so we can't validate the
            # dependency.
            if not isinstance(step, Literal):
                raise UnresolvedDependencyError(
                        f"Found a dependency index that is a "
                        f"Loop variable with a non-Literal step "
                        f"which we can't resolve in PSyclone. "
                        f"Containing node is '{ref.debug_string()}'.")
            # If the start and stop are both Literals, we can compute a set
            # of accesses this BinaryOperation is related to precisely.
            if (isinstance(start, Literal) and isinstance(stop, Literal)):
                # Fill the output list with all values from start to stop
                # incremented by step
                startval = int(start.value)
                stopval = int(stop.value)
                stepval = int(step.value)
                # We loop from startval to stopval + 1 as PSyIR loops will
                # include stopval, wheras Python loops do not.
                for i in range(startval, stopval + 1, stepval):
                    new_x = i + binop_val
                    output_list.append(Literal(f"{new_x}", INTEGER_TYPE))
                return output_list

            # If they are not all literals, we have a special case. In this
            # case we return a dict containing start, stop and step and this
            # is compared directly to the start, stop and step of a
            # corresponding access.
            output_list = {}
            output_list["start"] = BinaryOperation.create(
                                       BinaryOperation.Operator.ADD,
                                       start.copy(),
                                       Literal(f"{binop_val}", INTEGER_TYPE)
                                    )
            output_list["stop"] = stop.copy()
            output_list["step"] = step.copy()
            return output_list
        if step is None:
            # Result for an assignment.
            output_list = [start]
            return output_list
        output_list = []
        # If step is not a Literal then we probably can't resolve this
        if not isinstance(step, Literal):
            raise UnresolvedDependencyError(
                    "Found a dependency index that is a "
                    "Loop variable with a non-Literal step "
                    "which we can't resolve in PSyclone.")
        # Special case when all are Literals
        if (isinstance(start, Literal) and isinstance(stop, Literal)):
            # Fill the output list with all values from start to stop
            # incremented by step
            startval = int(start.value)
            stopval = int(stop.value)
            stepval = int(step.value)
            # We loop from startval to stopval + 1 as PSyIR loops will include
            # stopval, wheras Python loops do not.
            for i in range(startval, stopval + 1, stepval):
                output_list.append(Literal(f"{i}", INTEGER_TYPE))
            return output_list

        # the sequence only. In this case, we have a non-parent loop reference
        # which is also firstprivate (as shared indices are forbidden in
        # OMPTaskDirective already), so is essentially a constant. In this
        # case therefore we will have an unknown start and stop value, so we
        # verify this dependency differently. To ensure this special case is
        # understood as a special case, we return a dict with the 3 members.
        output_list = {}
        output_list["start"] = start.copy()
        output_list["stop"] = stop.copy()
        output_list["step"] = step.copy()
        return output_list

    def _check_valid_overlap(self, sympy_ref1s, sympy_ref2s):
        '''
        Takes two lists of SymPy expressions, and checks that any overlaps
        between the expressions is valid for OpenMP depend clauses.

        :param sympy_ref1s: the list of SymPy expressions corresponding to
                            the first dependency clause.
        :type sympy_ref1s: List[:py:class:`sympy.core.basic.Basic`]
        :param sympy_ref2s: the list of SymPy expressions corresponding to
                            the second dependency clause.
        :type sympy_ref2s: List[:py:class:`sympy.core.basic.Basic`]

        :returns: whether this is a valid overlap according to the OpenMP
                  standard.
        :rtype: bool
        '''
        # r1_min will contain the minimum computed value for (ref + value)
        # from the list. r1_max will contain the maximum computed value.
        # Loop through the values in sympy_ref1s, and compute the maximum
        # and minumum values in that list. These correspond to the maximum and
        # minimum values used for accessing the array relative to the
        # symbol used as a base access.
        values = [int(member) for member in sympy_ref1s]
        r1_min = min(values)
        r1_max = max(values)
        # Loop over the elements in sympy_ref2s and check that the dependency
        # is valid in OpenMP.
        for member in sympy_ref2s:
            # If the value is between min and max of r1 then we check that
            # the value is in the values list
            val = int(member)
            if r1_min <= val <= r1_max:
                if val not in values:
                    # Found incompatible dependency between two
                    # array accesses, ref1 is in range r1_min
                    # to r1_max, but doesn't contain val.
                    # This can happen if we have two loops with
                    # different start values or steps.
                    return False
        return True

    def _valid_dependence_ref_binop(self, ref1, ref2, task1, task2):
        '''
        Compares two Reference/BinaryOperation Nodes to check they are a set
        of dependencies that are valid according to OpenMP. Both these nodes
        are array indices on the same array symbol, so for OpenMP to correctly
        compute this dependency, we must guarantee at compile time that we
        know the addresses/array sections covered by this index are identical.

        :param ref1: the first Node to compare.
        :type ref1: Union[:py:class:`psyclone.psyir.nodes.Reference`,
                    :py:class:`psyclone.psyir.nodes.BinaryOperation`]
        :param ref2: the second Node to compare.
        :type ref2: Union[:py:class:`psyclone.psyir.nodes.Reference`,
                    :py:class:`psyclone.psyir.nodes.BinaryOperation`]
        :param task1: the task containing ref1 as a child.
        :type task1: :py:class:`psyclone.psyir.nodes.OMPTaskDirective`
        :param task2: the task containing ref2 as a child.
        :type task2: :py:class:`psyclone.psyir.nodes.OMPTaskDirective`

        :raises GenerationError: If ref1 and ref2 are dependencies on the
                                 same array, and one does not contain a
                                 Reference but the other does.
        :raises GenerationError: If ref1 and ref2 are dependencies on the
                                 same array but are References to different
                                 variables.
        :raises GenerationError: If ref1 and ref2 are dependencies on the
                                 same array, but the computed index values
                                 are not dependent according to OpenMP.

        :returns: whether or not these two nodes can be used as a valid
                  dependency on the same array in OpenMP.
        :rtype: bool

        '''
        # pylint: disable=import-outside-toplevel
        from psyclone.psyir.backend.sympy_writer import SymPyWriter
        # In this case we have two Reference/BinaryOperation as indices.
        # We need to attempt to find their value set and check the value
        # set matches.
        # Find all the nodes before these tasks
        preceding_t1 = task1.preceding(reverse=True)
        preceding_t2 = task2.preceding(reverse=True)
        # Get access list for each ref
        try:
            ref1_accesses = self._compute_accesses(ref1, preceding_t1, task1)
            ref2_accesses = self._compute_accesses(ref2, preceding_t2, task2)
        except UnresolvedDependencyError:
            # If we get a UnresolvedDependencyError from compute_accesses, then
            # we found an access that isn't able to be handled by PSyclone, so
            # dependencies based on it need to be handled by a taskwait
            return False

        # Create our sympy_writer
        sympy_writer = SymPyWriter()

        # If either of the returned accesses are a dict, this is a special
        # case where both must be a dict and have the same start, stop and
        # step.
        if isinstance(ref1_accesses, dict) or isinstance(ref2_accesses, dict):
            # If they aren't both dicts then we need to return False as
            # the special case isn't handled correctly.
            if type(ref1_accesses) is not type(ref2_accesses):
                return False
            # If they're both dicts then we need the step to be equal for
            # this dependency to be satisfiable.
            if ref1_accesses["step"] != ref2_accesses["step"]:
                return False
            # Now we know the step is equal, we need the start values to be
            # start1 = start2 + x * step, where x is an integer value.
            # We use SymPy to solve this equation and perform this check.
            sympy_start1 = sympy_writer(ref1_accesses["start"])
            sympy_start2 = sympy_writer(ref2_accesses["start"])
            sympy_step = sympy_writer(ref2_accesses["step"])
            b_sym = sympy.Symbol('b')
            result = sympy.solvers.solve(sympy_start1 - sympy_start2 +
                                         b_sym * sympy_step, b_sym)
            if not isinstance(result[0], sympy.core.numbers.Integer):
                return False

            # If we know the start and step are aligned, all possible
            # dependencies are aligned so we don't need to check the stop
            # value.
            return True

        # If we have a list, then we have a set of Literal values.
        # We use the SymPyWriter to convert these objects to expressions
        # we can use to obtain integer values for these Literals
        sympy_ref1s = sympy_writer(ref1_accesses)
        sympy_ref2s = sympy_writer(ref2_accesses)
        return self._check_valid_overlap(sympy_ref1s, sympy_ref2s)

    def _check_dependency_pairing_valid(self, node1, node2, task1, task2):
        '''
        Given a pair of nodes which are children of a OMPDependClause, this
        function checks whether the described dependence is correctly
        described by the OpenMP standard.
        If the dependence is not going to be handled safely, this function
        returns False, else it returns true.

        :param node1: the first input node to check.
        :type node1: :py:class:`psyclone.psyir.nodes.Reference`
        :param node2: the second input node to check.
        :type node2: :py:class:`psyclone.psyir.nodes.Reference`
        :param task1: the OMPTaskDirective node containing node1 as a
                      dependency
        :type task1: :py:class:`psyclone.psyir.nodes.OMPTaskDirective`
        :param task2: the OMPTaskDirective node containing node2 as a
                      dependency
        :type task2: :py:class:`psyclone.psyir.nodes.OMPTaskDirective`

        :returns: whether the dependence is going to be handled safely
                  according to the OpenMP standard.
        :rtype: bool
        '''
        # Checking the symbol is the same works. If the symbol is not the same
        # then there's no dependence, so its valid.
        if node1.symbol != node2.symbol:
            return True
        # The typing check handles any edge case where we have node1 and node2
        # pointing to the same symbol, but one is a specialised reference type
        # and the other is a base Reference type - this is unlikely to happen
        # but we check just in case. In this case we have to assume there is
        # an unhandled dependency
        if type(node1) is not type(node2):
            return False
        # For structure reference we need to check they access
        # the same member. If they don't, no dependence so valid.
        if isinstance(node1, StructureReference):
            # If either is a StructureReference here they must both be,
            # as they access the same symbol.

            # We can't just do == on the Member child, as that
            # will recurse and check the array indices for any
            # ArrayMixin children

            # Check the signature of both StructureReference
            # to see if they are accessing the same data
            ref0_sig = node1.get_signature_and_indices()[0]
            ref1_sig = node2.get_signature_and_indices()[0]
            if ref0_sig != ref1_sig:
                return True

        # If we have (exactly) Reference objects we filter out
        # non-matching ones with the symbol check, and matching ones
        # are always valid since they are simple accesses.
        # pylint: disable=unidiomatic-typecheck
        if type(node1) is Reference:
            return True

        # All remaining objects are some sort of Array access
        array1 = None
        array2 = None

        # PSyclone will not handle dependencies on multiple array indexes
        # at the moment, so we return False.
        if len(node1.walk(ArrayMixin)) > 1 or len(node2.walk(ArrayMixin)) > 1:
            return False
        if isinstance(node1, ArrayReference):
            array1 = node1
            array2 = node2
        else:
            array1 = node1.walk(ArrayMixin)[0]
            array2 = node2.walk(ArrayMixin)[0]
        for i, index in enumerate(array1.indices):
            if (isinstance(index, Literal) or
                    isinstance(array2.indices[i], Literal)):
                valid = self._valid_dependence_literals(
                            index, array2.indices[i])
            elif (isinstance(index, Range) or
                  isinstance(array2.indices[i], Range)):
                valid = self._valid_dependence_ranges(
                            array1, array2, i)
            else:
                # The only remaining option is that the indices are
                # References or BinaryOperations
                valid = self._valid_dependence_ref_binop(
                            index, array2.indices[i], task1, task2)
            # If this was not valid then return False, else keep checking
            # other indices
            if not valid:
                return False

        return valid

    def _validate_task_dependencies(self):
        '''
        Validates all task dependencies in this OMPSerialDirective region are
        valid within the restraints of OpenMP & PSyclone. This is done through
        a variety of helper functions, and checks each pair of tasks' inout,
        outin and outout combinations.

        Any task dependencies that are detected and will not be handled by
        OpenMP's depend clause will be handled through the addition of
        OMPTaskwaitDirective nodes.

        :raises NotImplementedError: If this region contains both an
                                     OMPTaskDirective and an
                                     OMPTaskloopDirective.
        '''
        # pylint: disable=import-outside-toplevel
        from psyclone.psyir.nodes.omp_task_directive import OMPTaskDirective
        tasks = self.walk(OMPTaskDirective)
        # For now we disallow Tasks and Taskloop directives in the same Serial
        # Region
        if len(tasks) > 0 and any(self.walk(OMPTaskloopDirective)):
            raise NotImplementedError("OMPTaskDirectives and "
                                      "OMPTaskloopDirectives are not "
                                      "currently supported inside the same "
                                      "parent serial region.")

        pairs = itertools.combinations(tasks, 2)

        # List of tuples of dependent nodes that aren't handled by OpenMP
        unhandled_dependent_nodes = []
        # Lowest and highest position nodes contain the abs_position of each
        # tuple inside unhandled_dependent_nodes, used for sorting the arrays
        # and checking if the unhandled dependency has a taskwait inbetween.
        lowest_position_nodes = []
        highest_position_nodes = []

        for pair in pairs:
            task1 = pair[0]
            task2 = pair[1]

            # Find all References in each tasks' depend clauses
            # Should we cache these instead?
            task1_in = [x for x in task1.input_depend_clause.children
                        if isinstance(x, Reference)]
            task1_out = [x for x in task1.output_depend_clause.children
                         if isinstance(x, Reference)]
            task2_in = [x for x in task2.input_depend_clause.children
                        if isinstance(x, Reference)]
            task2_out = [x for x in task2.output_depend_clause.children
                         if isinstance(x, Reference)]

            inout = list(itertools.product(task1_in, task2_out))
            outin = list(itertools.product(task1_out, task2_in))
            outout = list(itertools.product(task1_out, task2_out))
            # Loop through each potential dependency pair and check they
            # will be handled correctly.

            # Need to predefine satisfiable in case all lists are empty.
            satisfiable = True
            for mem in inout + outin + outout:
                satisfiable = \
                    self._check_dependency_pairing_valid(mem[0], mem[1],
                                                         task1, task2)
                # As soon as any is not satisfiable, then we don't need to
                # continue checking.
                if not satisfiable:
                    break

            # If we have an unsatisfiable dependency between two tasks, then we
            # need to have a taskwait between them always. We need to loop up
            # to find these tasks' parents which are closest to the Schedule
            # which contains both tasks, and use them as the nodes which are
            # dependent.
            if not satisfiable:
                # Find the lowest schedule containing both nodes.
                schedule1 = task1.ancestor(Schedule, shared_with=task2)
                # Find the closest ancestor to the common schedule.
                task1_proxy = task1
                while task1_proxy.parent is not schedule1:
                    task1_proxy = task1_proxy.parent
                task2_proxy = task2
                while task2_proxy.parent is not schedule1:
                    task2_proxy = task2_proxy.parent

                # Now we have the closest nodes to the closest common ancestor
                # schedule, so add them to the unhandled_dependent_nodes list.
                if task1_proxy is not task2_proxy:
                    # If they end up with the same proxy, they have the same
                    # ancestor tree but are in different schedules. This means
                    # that they are in something like an if/else block with
                    # one node in an if block and the other in the else block.
                    # These dependencies we can ignore as they are not ever
                    # both executed
                    unhandled_dependent_nodes.append(
                            (task1_proxy, task2_proxy))
                    lowest_position_nodes.append(min(task1_proxy.abs_position,
                                                     task2_proxy.abs_position))
                    highest_position_nodes.append(
                            max(task1_proxy.abs_position,
                                task2_proxy.abs_position))

        # If we have no invalid dependencies we can return early
        if len(unhandled_dependent_nodes) == 0:
            return

        # Need to sort lists by highest_position_nodes value, and then
        # by lowest value if tied.
        # Based upon
        # https://stackoverflow.com/questions/9764298/how-to-sort-two-
        # lists-which-reference-each-other-in-the-exact-same-way

        # sorted_highest_positions and sorted_lowest_positions contain
        # the abs_positions for the corresponding Nodes in the tuple at
        # the same index in sorted_dependency_pairs. The
        # sorted_dependency_pairs list contains each pair of unhandled
        # dependency nodes that were previously computed, but sorted
        # according to abs_position in the tree.
        sorted_highest_positions, sorted_lowest_positions, \
            sorted_dependency_pairs = (list(t) for t in
                                       zip(*sorted(zip(
                                           highest_position_nodes,
                                           lowest_position_nodes,
                                           unhandled_dependent_nodes)
                                           )))
        # The location of any node where need to place an OMPTaskwaitDirective
        # to ensure code correctness. The size of this list should be
        # minimised during construction as we will not add another
        # OMPTaskwaitDirective when a dependency will be handled already by
        # an existing OMPTaskwaitDirective or one that will be created during
        # this process.
        taskwait_location_nodes = []
        # Stores the abs_position for each of the OMPTaskwaitDirective nodes
        # that does or will exist.
        taskwait_location_abs_pos = []
        for taskwait in self.walk(OMPTaskwaitDirective):
            taskwait_location_nodes.append(taskwait)
            taskwait_location_abs_pos.append(taskwait.abs_position)
        # Add the first node to have a taskwait placed in front of it into the
        # list, unless one of the existing OMPTaskwaitDirective nodes already
        # satisfies the dependency.
        lo_abs_pos = sorted_lowest_positions[0]
        hi_abs_pos = sorted_highest_positions[0]
        for ind, taskwait_loc in enumerate(taskwait_location_nodes):
            if (taskwait_location_abs_pos[ind] <= hi_abs_pos and
                    taskwait_location_abs_pos[ind] >= lo_abs_pos):
                # We potentially already satisfy this initial dependency
                if (sorted_dependency_pairs[0][1].ancestor(Schedule) is
                        taskwait_loc.ancestor(Schedule)):
                    break
        else:
            taskwait_location_nodes.append(sorted_dependency_pairs[0][1])
            taskwait_location_abs_pos.append(sorted_highest_positions[0])

        for index, pairs in enumerate(sorted_dependency_pairs[1:]):
            # Add 1 to index here because we're looking from [1:]
            lo_abs_pos = sorted_lowest_positions[index+1]
            hi_abs_pos = sorted_highest_positions[index+1]
            for ind, taskwait_loc in enumerate(taskwait_location_nodes):
                if (taskwait_location_abs_pos[ind] <= hi_abs_pos and
                        taskwait_location_abs_pos[ind] >= lo_abs_pos):
                    # We have a taskwait meant to be placed here that is
                    # potentially already satisfied. To check we need to
                    # ensure that the ancestor schedules of the nodes
                    # are identical
                    if (pairs[0].ancestor(Schedule) is
                            taskwait_loc.ancestor(Schedule)):
                        break
            else:
                # If we didn't find a taskwait we plan to add that satisfies
                # this dependency, add it to the list
                taskwait_location_nodes.append(pairs[1])
                taskwait_location_abs_pos.append(hi_abs_pos)
        # Now loop through the list in reverse and add taskwaits unless the
        # node is already a taskwait
        taskwait_location_nodes.reverse()
        for taskwait_loc in taskwait_location_nodes:
            if isinstance(taskwait_loc, OMPTaskwaitDirective):
                continue
            node_parent = taskwait_loc.parent
            loc = taskwait_loc.position
            node_parent.addchild(OMPTaskwaitDirective(), loc)

    def lower_to_language_level(self):
        '''
        Checks that any task dependencies inside this node are valid.
        '''
        # Perform parent ops
        super().lower_to_language_level()

        # Validate any task dependencies in this OMPSerialRegion.
        self._validate_task_dependencies()

    def validate_global_constraints(self):
        '''
        Perform validation checks that can only be done at code-generation
        time.

        :raises GenerationError: if this OMPSerial is not enclosed
                                 within some OpenMP parallel region.
        :raises GenerationError: if this OMPSerial is enclosed within
                                 any OMPSerialDirective subclass region.

        '''
        # It is only at the point of code generation that we can check for
        # correctness (given that we don't mandate the order that a user
        # can apply transformations to the code). As a Parallel Child
        # directive, we must have an OMPParallelDirective as an ancestor
        # somewhere back up the tree.
        # Also check the single region is not enclosed within another OpenMP
        # single region.
        # It could in principle be allowed for that parent to be a ParallelDo
        # directive, however I can't think of a use case that would be done
        # best in a parallel code by that pattern
        if not self.ancestor(OMPParallelDirective,
                             excluding=OMPParallelDoDirective):
            raise GenerationError(
                f"{self._text_name} must be inside an OMP parallel region but "
                f"could not find an ancestor OMPParallelDirective node")

        if self.ancestor(OMPSerialDirective):
            raise GenerationError(
                f"{self._text_name} must not be inside another OpenMP "
                f"serial region")

        super().validate_global_constraints()


class OMPSingleDirective(OMPSerialDirective):
    '''
    Class representing an OpenMP SINGLE directive in the PSyIR.

    :param nowait: argument describing whether this single should have
                   a nowait clause applied. Default value is False.
    :param kwargs: additional keyword arguments provided to the PSyIR node.
    :type kwargs: unwrapped dict.

    '''
    _children_valid_format = "Schedule, [OMPNowaitClause]"
    # Textual description of the node
    _text_name = "OMPSingleDirective"

    def __init__(self, nowait: bool = False, **kwargs):

        self._nowait = nowait
        # Call the init method of the base class once we've stored
        # the nowait requirement
        super().__init__(**kwargs)
        if self._nowait:
            self.children.append(OMPNowaitClause())

    @staticmethod
    def _validate_child(position, child):
        '''
         Decides whether a given child and position are valid for this node.
         The rules are:
         1. Child 0 must always be a Schedule.
         2. Child 1 can only be a OMPNowaitClause.

        :param int position: the position to be validated.
        :param child: a child to be validated.
        :type child: :py:class:`psyclone.psyir.nodes.Node`

        :return: whether the given child and position are valid for this node.
        :rtype: bool

        '''
        if position == 0:
            return isinstance(child, Schedule)
        if position == 1:
            return isinstance(child, OMPNowaitClause)
        return False

    @property
    def nowait(self):
        '''
        :returns: whether the nowait clause is specified for this directive.
        :rtype: bool

        '''
        return self._nowait

    def begin_string(self):
        '''Returns the beginning statement of this directive, i.e.
        "omp single". The visitor is responsible for adding the
        correct directive beginning (e.g. "!$").

        :returns: the opening statement of this directive.
        :rtype: str

        '''
        return "omp single"

    def end_string(self):
        '''Returns the end (or closing) statement of this directive, i.e.
        "omp end single". The visitor is responsible for adding the
        correct directive beginning (e.g. "!$").

        :returns: the end statement for this directive.
        :rtype: str

        '''
        return "omp end single"


class OMPMasterDirective(OMPSerialDirective):
    '''
    Class representing an OpenMP MASTER directive in the PSyclone AST.

    '''

    # Textual description of the node
    _text_name = "OMPMasterDirective"

    def begin_string(self):
        '''Returns the beginning statement of this directive, i.e.
        "omp master". The visitor is responsible for adding the
        correct directive beginning (e.g. "!$").

        :returns: the opening statement of this directive.
        :rtype: str

        '''
        return "omp master"

    def end_string(self):
        '''Returns the end (or closing) statement of this directive, i.e.
        "omp end master". The visitor is responsible for adding the
        correct directive beginning (e.g. "!$").

        :returns: the end statement for this directive.
        :rtype: str

        '''
        return "omp end master"


class OMPParallelDirective(OMPRegionDirective, DataSharingAttributeMixin):
    ''' Class representing an OpenMP Parallel directive.
    '''

    _children_valid_format = ("Schedule, OMPDefaultClause, OMPPrivateClause, "
                              "OMPFirstprivate, [OMPReductionClause]*")

    @classmethod
    def create(cls, children=None):
        '''
        Create an OMPParallelDirective.

        :param children: The child nodes of the new directive.
        :type children: List of :py:class:`psyclone.psyir.nodes.Node`

        :returns: A new OMPParallelDirective.
        :rtype: :py:class:`psyclone.psyir.nodes.OMPParallelDirective`
        '''

        instance = cls(children=children)

        # An OMPParallelDirective must have 4 children.
        # Child 0 is a Schedule, created in the constructor.
        # The create function adds the other three mandatory children:
        # OMPDefaultClause, OMPPrivateClause and OMPFirstprivateClause
        instance.addchild(OMPDefaultClause(clause_type=OMPDefaultClause.
                                           DefaultClauseTypes.SHARED))
        instance.addchild(OMPPrivateClause())
        instance.addchild(OMPFirstprivateClause())

        return instance

    @staticmethod
    def _validate_child(position, child):
        '''
        :param int position: the position to be validated.
        :param child: a child to be validated.
        :type child: :py:class:`psyclone.psyir.nodes.Node`

        :return: whether the given child and position are valid for this node.
        :rtype: bool

        '''
        if position == 0 and isinstance(child, Schedule):
            return True
        if position == 1 and isinstance(child, OMPDefaultClause):
            return True
        if position == 2 and isinstance(child, OMPPrivateClause):
            return True
        if position == 3 and isinstance(child, OMPFirstprivateClause):
            return True
        if position >= 4 and isinstance(child, OMPReductionClause):
            return True
        return False

    @property
    def default_clause(self):
        '''
        :returns: The OMPDefaultClause associated with this Directive.
        :rtype: :py:class:`psyclone.psyir.nodes.OMPDefaultClause`
        '''
        return self.children[1]

    @property
    def private_clause(self):
        '''
        :returns: The current OMPPrivateClause associated with this Directive.
        :rtype: :py:class:`psyclone.psyir.nodes.OMPPrivateClause`
        '''
        return self.children[2]

    def lower_to_language_level(self) -> Node:
        '''
        In-place construction of clauses as PSyIR constructs.
        At the higher level these clauses rely on dynamic variable dependence
        logic to decide what is private and what is shared, so we use this
        lowering step to find out which References are private, and place them
        explicitly in the lower-level tree to be processed by the backend
        visitor.

        DSL reductions (given by self.reductions) also need to be handled
        during the lowering step. (Any generic code reductions will already
        have been added as directive clauses when applying the corresponding
        parallelisation transformation.)

        :returns: the lowered version of this node.

        :raises GenerationError: if there are multiple Kernels performing
            reductions into the same variable.
        :raises GenerationError: if there are different types of Node within
            the parallel region - this guards against including
            GlobalSum nodes within a threaded region.

        '''
        # first check whether we have more than one reduction with the same
        # name in this Schedule. If so, raise an error as this is not
        # supported for a parallel region.
        names = []
        reduction_kernels = self.reductions()
        for call in reduction_kernels:
            name = call.reduction_arg.name
            if name in names:
                raise GenerationError(
                    f"Reduction variables can only be used once in an invoke. "
                    f"'{name}' is used multiple times, please use a different "
                    f"reduction variable")
            names.append(name)

        if reduction_kernels:
            first_type = type(self.dir_body[0])
            for child in self.dir_body.children:
                if first_type != type(child):
                    raise GenerationError(
                        "Cannot correctly generate code for an OpenMP parallel"
                        " region with reductions and containing children of "
                        "different types.")

        # Reproducible reduction will be done serially by accumulating the
        # partial results in an array indexed by the thread index
        reprod_red_call_list = self.reductions(reprod=True)
        if reprod_red_call_list:
            table = self.ancestor(Routine).symbol_table
            omp_lib = table.find_or_create(
                "omp_lib", symbol_type=ContainerSymbol)
            omp_get_thrd = table.find_or_create_tag(
                "omp_get_thread_num", symbol_type=RoutineSymbol,
                interface=ImportInterface(omp_lib))
            table.find_or_create_tag("omp_num_threads",
                                     root_name="nthreads",
                                     symbol_type=DataSymbol,
                                     datatype=INTEGER_TYPE)
            thread_idx = table.find_or_create_tag(
                "omp_thread_index", root_name="th_idx",
                symbol_type=DataSymbol, datatype=INTEGER_TYPE)
            assignment = Assignment.create(
                lhs=Reference(thread_idx),
                rhs=BinaryOperation.create(
                        BinaryOperation.Operator.ADD,
                        Call.create(omp_get_thrd),
                        Literal("1", INTEGER_TYPE))
            )
            self.dir_body.addchild(assignment, 0)

<<<<<<< HEAD
        # Now finish the reproducible reductions
        if reprod_red_call_list:
            for call in reversed(reprod_red_call_list):
                call.reduction_sum_loop()

        # Create data sharing clauses (before lowering, so the CodedKern
        # semantics are taken into account)
=======
        # Lower the first two children
        for child in self.children[:2]:
            child.lower_to_language_level()

        # Create data sharing clauses (order alphabetically to make generation
        # reproducible)
>>>>>>> 63d4c225
        private, fprivate, need_sync = self.infer_sharing_attributes()

        # Order the clause variables alphabetically (to facilitate comparisons)
        if reprod_red_call_list:
            private.add(thread_idx)
        private_clause = OMPPrivateClause.create(
                            sorted(private, key=lambda x: x.name))
        fprivate_clause = OMPFirstprivateClause.create(
                            sorted(fprivate, key=lambda x: x.name))

        # Check all of the need_sync nodes are synchronized in children.
        # unless it has reduction_kernels which are handled separately
        sync_clauses = self.walk(OMPDependClause)
        if not reduction_kernels and need_sync:
            for sym in need_sync:
                for clause in sync_clauses:
                    # Needs to be an out depend clause to synchronize
                    if clause.operator == "in":
                        continue
                    # Check if the symbol is in this depend clause.
                    if sym.name in [child.symbol.name for child in
                                    clause.children]:
                        break
                else:
                    logger = logging.getLogger(__name__)
                    logger.warning(
                        "Lowering '%s' detected a possible race condition for "
                        "symbol '%s'. Make sure this is a false WaW dependency"
                        " or the code includes the necessary "
                        "synchronisations.", type(self).__name__, sym.name)

        self.children[2].replace_with(private_clause)
        self.children[3].replace_with(fprivate_clause)

<<<<<<< HEAD
        # Continue lowering children (but not the clauses we just added)
        for child in self.children[:2]:
            child.lower_to_language_level()
=======
        if reduction_kernels and not reprod_red_call_list:
            self._add_reduction_clauses(need_sync=need_sync)

        # Now finish the reproducible reductions
        for call in reversed(reprod_red_call_list):
            call.reduction_sum_loop(self.parent, self.position,
                                    self.scope.symbol_table)
>>>>>>> 63d4c225

        return self

    def begin_string(self) -> str:
        '''Returns the beginning statement of this directive, i.e.
        "omp parallel". The visitor is responsible for adding the
        correct directive beginning (e.g. "!$").

        :returns: the opening statement of this directive.

        '''
        return "omp parallel"

    def end_string(self):
        '''Returns the end (or closing) statement of this directive, i.e.
        "omp end parallel". The visitor is responsible for adding the
        correct directive beginning (e.g. "!$").

        :returns: the end statement for this directive.
        :rtype: str

        '''
        return "omp end parallel"

    def infer_sharing_attributes(self):
        '''
        The PSyIR does not specify if each symbol inside an OpenMP region is
        private, firstprivate, shared or shared but needs synchronisation,
        the attributes are inferred looking at the usage of each symbol inside
        the parallel region.

        This method analyses the directive body and automatically classifies
        each symbol using the following rules:
        - All arrays are shared unless listed in the explicitly private list.
        - Scalars that are accessed only once are shared.
        - Scalars that are read-only or written outside a loop are shared.
        - Scalars written in multiple iterations of a loop are private, unless:

            * there is a write-after-read dependency in a loop iteration,
              in this case they are shared but need synchronisation;
            * they are read before in the same parallel region (but not inside
              the same loop iteration), in this case they are firstprivate.
            * they are only conditionally written in some iterations;
              in this case they are firstprivate.

        This method returns the sets of private, firstprivate, and shared but
        needing synchronisation symbols, all symbols not in these sets are
        assumed shared. How to synchronise the symbols in the third set is
        up to the caller of this method.

        :returns: three set of symbols that classify each of the symbols in
                  the directive body as PRIVATE, FIRSTPRIVATE or SHARED NEEDING
                  SYNCHRONISATION.
        :rtype: Tuple[Set(:py:class:`psyclone.psyir.symbols.Symbol`),
                      Set(:py:class:`psyclone.psyir.symbols.Symbol`),
                      Set(:py:class:`psyclone.psyir.symbols.Symbol`)]

        :raises GenerationError: if the DefaultClauseType associated with
                                 this OMPParallelDirective is not shared.

        '''
        if (self.default_clause.clause_type !=
                OMPDefaultClause.DefaultClauseTypes.SHARED):
            raise GenerationError("OMPParallelClause cannot correctly generate"
                                  " the private clause when its default "
                                  "data sharing attribute in its default "
                                  "clause is not 'shared'.")
        return super().infer_sharing_attributes()

    def validate_global_constraints(self):
        '''
        Perform validation checks that can only be done at code-generation
        time.

        :raises GenerationError: if this OMPDoDirective is not enclosed
                                 within some OpenMP parallel region.
        '''
        if self.ancestor(OMPParallelDirective) is not None:
            raise GenerationError("Cannot nest OpenMP parallel regions.")
        self._encloses_omp_directive()

    def _encloses_omp_directive(self):
        ''' Check that this Parallel region contains other OpenMP
            directives. While it doesn't have to (in order to be valid
            OpenMP), it is likely that an absence of directives
            is an error on the part of the user. '''
        # We need to recurse down through all our children and check
        # whether any of them are an OMPRegionDirective.
        node_list = self.walk(OMPRegionDirective)
        if not node_list:
            # TODO raise a warning here so that the user can decide
            # whether or not this is OK.
            pass
            # raise GenerationError("OpenMP parallel region does not enclose "
            #                       "any OpenMP directives. This is probably "
            #                       "not what you want.")


class OMPTaskloopDirective(OMPRegionDirective):
    '''
    Class representing an OpenMP TASKLOOP directive in the PSyIR.

    :param grainsize: The grainsize value used to specify the grainsize
                      clause on this OpenMP directive. If this is None
                      the grainsize clause is not applied. Default
                      value is None.
    :type grainsize: int or None.
    :param num_tasks: The num_tasks value used to specify the num_tasks
                      clause on this OpenMP directive. If this is None
                      the num_tasks clause is not applied. Default value
                      is None.
    :type num_tasks: int or None.
    :param nogroup: Whether the nogroup clause should be used for this node.
                    Default value is False
    :type nogroup: bool
    :param kwargs: additional keyword arguments provided to the PSyIR node.
    :type kwargs: unwrapped dict.

    :raises GenerationError: if this OMPTaskloopDirective has both
                             a grainsize and num_tasks value
                             specified.
    '''
    # This specification respects the mutual exclusion of OMPGransizeClause
    # and OMPNumTasksClause, but adds an additional ordering requirement.
    # Other specifications to soften the ordering requirement are possible,
    # but need additional checks in the global constraints instead.
    _children_valid_format = ("Schedule, [OMPGrainsizeClause | "
                              "OMPNumTasksClause], [OMPNogroupClause]")

    def __init__(self, grainsize=None, num_tasks=None, nogroup=False,
                 **kwargs):
        # These remain primarily for the gen_code interface
        self._grainsize = grainsize
        self._num_tasks = num_tasks
        self._nogroup = nogroup
        if self._grainsize is not None and self._num_tasks is not None:
            raise GenerationError(
                "OMPTaskloopDirective must not have both grainsize and "
                "numtasks clauses specified.")
        super().__init__(**kwargs)
        if self._grainsize is not None:
            child = [Literal(f"{grainsize}", INTEGER_TYPE)]
            self._children.append(OMPGrainsizeClause(children=child))
        if self._num_tasks is not None:
            child = [Literal(f"{num_tasks}", INTEGER_TYPE)]
            self._children.append(OMPNumTasksClause(children=child))
        if self._nogroup:
            self._children.append(OMPNogroupClause())

    @staticmethod
    def _validate_child(position, child):
        '''
         Decides whether a given child and position are valid for this node.
         The rules are:
         1. Child 0 must always be a Schedule.
         2. Child 1 may be either a OMPGrainsizeClause or OMPNumTasksClause,
            or if neither of those clauses are present, it may be a
            OMPNogroupClause.
         3. Child 2 must always be a OMPNogroupClause, and can only exist if
            child 1 is a OMPGrainsizeClause or OMPNumTasksClause.

        :param int position: the position to be validated.
        :param child: a child to be validated.
        :type child: :py:class:`psyclone.psyir.nodes.Node`

        :return: whether the given child and position are valid for this node.
        :rtype: bool

        '''
        if position == 0:
            return isinstance(child, Schedule)
        if position == 1:
            return isinstance(child, (OMPGrainsizeClause, OMPNumTasksClause,
                                      OMPNogroupClause))
        if position == 2:
            return isinstance(child, OMPNogroupClause)
        return False

    @property
    def nogroup(self):
        '''
        :returns: the nogroup clause status of this node.
        :rtype: bool
        '''
        return self._nogroup

    def validate_global_constraints(self):
        '''
        Perform validation checks that can only be done at code-generation
        time.

        :raises GenerationError: if this OMPTaskloopDirective is not
                                 enclosed within an OpenMP serial region.
        :raises GenerationError: if this OMPTaskloopDirective has two
                                 Nogroup clauses as children.
        '''
        # It is only at the point of code generation that we can check for
        # correctness (given that we don't mandate the order that a user
        # can apply transformations to the code). A taskloop directive, we must
        # have an OMPSerialDirective as an ancestor back up the tree.
        if not self.ancestor(OMPSerialDirective):
            raise GenerationError(
                "OMPTaskloopDirective must be inside an OMP Serial region "
                "but could not find an ancestor node")

        # Check children are well formed.
        # _validate_child will ensure position 0 and 1 are valid.
        if len(self._children) == 3 and isinstance(self._children[1],
                                                   OMPNogroupClause):
            raise GenerationError(
                "OMPTaskloopDirective has two Nogroup clauses as children "
                "which is not allowed.")

        super().validate_global_constraints()

    def begin_string(self):
        '''Returns the beginning statement of this directive, i.e.
        "omp taskloop ...". The visitor is responsible for adding the
        correct directive beginning (e.g. "!$").

        :returns: the beginning statement for this directive.
        :rtype: str

        '''
        return "omp taskloop"

    def end_string(self):
        '''Returns the end (or closing) statement of this directive, i.e.
        "omp end taskloop". The visitor is responsible for adding the
        correct directive beginning (e.g. "!$").

        :returns: the end statement for this directive.
        :rtype: str

        '''
        return "omp end taskloop"


class OMPDoDirective(OMPRegionDirective, DataSharingAttributeMixin):
    '''
    Class representing an OpenMP DO directive in the PSyIR.

    :param Optional[str] omp_schedule: the OpenMP schedule to use. Defaults
                                       to "none" which means it is
                                       implementation dependent.
    :param Optional[int] collapse: optional number of nested loops to
                                   collapse into a single iteration space to
                                   parallelise. Defaults to None.
    :param Optional[bool] reprod: whether or not to generate code for
                                  run-reproducible OpenMP reductions (if not
                                  specified the value is provided by the
                                  PSyclone Config file).
    :param nowait: whether or not to add a nowait clause onto this directive.
        Default is False.
    :param kwargs: additional keyword arguments provided to the PSyIR node.
    :type kwargs: unwrapped dict.

    '''
    _directive_string = "do"

    _children_valid_format = ("Schedule, [OMPReductionClause]*")

    def __init__(self, omp_schedule: str = "none",
                 collapse: int = None, reprod: bool = None,
                 nowait: bool = False,
                 **kwargs):

        super().__init__(**kwargs)
        if reprod is None:
            self._reprod = Config.get().reproducible_reductions
        else:
            self._reprod = reprod

        self._omp_schedule = omp_schedule
        self._collapse = None
        self.collapse = collapse  # Use setter with error checking
        self.nowait = nowait

    @staticmethod
    def _validate_child(position, child):
        '''
        Decides whether a given child and position are valid for this node.
        Currently, the children are a Schedule followed by zero or more
        OMPReductionClause.

        :param int position: the position to be validated.
        :param child: a child to be validated.
        :type child: :py:class:`psyclone.psyir.nodes.Node`

        :return: whether the given child and position are valid for this node.
        :rtype: bool
        '''
        if position == 0:
            return isinstance(child, Schedule)
        elif position >= 1:
            return isinstance(child, OMPReductionClause)
        return False

    def __eq__(self, other):
        '''
        Checks whether two nodes are equal. Two OMPDoDirective nodes are equal
        if they have the same schedule, the same reproducible reduction option
        (and the inherited equality is True), and they have the same reduction
        clauses.

        :param object other: the object to check equality to.

        :returns: whether other is equal to self.
        :rtype: bool
        '''
        is_eq = super().__eq__(other)
        is_eq = is_eq and self.omp_schedule == other.omp_schedule
        is_eq = is_eq and self.reprod == other.reprod
        is_eq = is_eq and self.collapse == other.collapse

        return is_eq

    @property
    def nowait(self) -> bool:
        '''
        :returns: whether this directive has a nowait clause.
        '''
        return self._nowait

    @nowait.setter
    def nowait(self, value: bool):
        '''
        Sets whether this directive should have a nowait clause attached.

        :param value: whether this directive should have a nowait clause
                      attached.

        :raises TypeError: if value is not a bool.
        '''
        if not isinstance(value, bool):
            raise TypeError(
                f"The {type(self).__name__} nowait clause must be a bool, "
                f"but value '{value}' has been given."
            )
        self._nowait = value

    @property
    def collapse(self):
        '''
        :returns: the value of the collapse clause.
        :rtype: int or NoneType
        '''
        return self._collapse

    @collapse.setter
    def collapse(self, value):
        '''
        :param value: optional number of nested loop to collapse into a
                      single iteration space to parallelise. Defaults to None.
        :type value: int or NoneType.

        :raises TypeError: if the collapse value given is not an integer
                           or NoneType.
        :raises ValueError: if the collapse integer given is not positive.

        '''
        if value is not None and not isinstance(value, int):
            raise TypeError(
                f"The {type(self).__name__} collapse clause must be a positive"
                f" integer or None, but value '{value}' has been given.")

        if value is not None and value <= 0:
            raise ValueError(
                f"The {type(self).__name__} collapse clause must be a positive"
                f" integer or None, but value '{value}' has been given.")

        self._collapse = value

    def node_str(self, colour=True):
        '''
        Returns the name of this node with (optional) control codes
        to generate coloured output in a terminal that supports it.

        :param bool colour: whether or not to include colour control codes.

        :returns: description of this node, possibly coloured.
        :rtype: str
        '''
        parts = []
        if self.omp_schedule != "none":
            parts.append(f"omp_schedule={self.omp_schedule}")
        if self.reductions():
            parts.append(f"reprod={self._reprod}")
        if self._collapse and self._collapse > 1:
            parts.append(f"collapse={self._collapse}")
        return f"{self.coloured_name(colour)}[{','.join(parts)}]"

    @property
    def omp_schedule(self):
        '''
        :returns: the omp_schedule for this object.
        :rtype: str
        '''
        return self._omp_schedule

    @omp_schedule.setter
    def omp_schedule(self, value):
        '''
        :param str value: the omp_schedule for this object.

        :raises TypeError: if the provided omp_schedule is not a valid
                           schedule string.
        '''
        if not isinstance(value, str):
            raise TypeError(
                f"{type(self).__name__} omp_schedule should be a str "
                f"but found '{type(value).__name__}'.")
        if (value.split(',')[0].lower() not in
                OMPScheduleClause.VALID_OMP_SCHEDULES):
            raise TypeError(
                f"{type(self).__name__} omp_schedule should be one of "
                f"{OMPScheduleClause.VALID_OMP_SCHEDULES} but found "
                f"'{value}'.")
        self._omp_schedule = value

    @property
    def reprod(self):
        '''
        :returns: whether reprod has been set for this object or not.
        '''
        return self._reprod

    @reprod.setter
    def reprod(self, value):
        '''
        :param bool value: enable or disable reproducible loop parallelism.
        '''
        self._reprod = value

    def validate_global_constraints(self):
        '''
        Perform validation checks that can only be done at code-generation
        time.

        :raises GenerationError: if this OMPDoDirective is not enclosed
                                 within some OpenMP parallel region.
        '''
        # It is only at the point of code generation that we can check for
        # correctness (given that we don't mandate the order that a user
        # can apply transformations to the code). As a loop
        # directive, we must have an OMPParallelDirective as an ancestor
        # somewhere back up the tree.
        if not self.ancestor(OMPParallelDirective,
                             excluding=OMPParallelDoDirective):
            raise GenerationError(
                "OMPDoDirective must be inside an OMP parallel region but "
                "could not find an ancestor OMPParallelDirective node")

        self._validate_single_loop()
        self._validate_collapse_value()

        super().validate_global_constraints()

    def _validate_collapse_value(self):
        '''
        Checks that if there is a collapse clause, there must be as many
        immediately nested loops as the collapse value.

        :raises GenerationError: if this OMPLoopDirective has a collapse
                                 clause but it doesn't have the expected
                                 number of nested Loops.
        '''
        if self._collapse:
            cursor = self.dir_body
            for depth in range(self._collapse):
                if (len(cursor.children) != 1 or
                        not isinstance(cursor.children[0], Loop)):
                    raise GenerationError(
                        f"{type(self).__name__} must have as many immediately "
                        f"nested loops as the collapse clause specifies but "
                        f"'{self}' has a collapse={self._collapse} and the "
                        f"nested body at depth {depth} cannot be "
                        f"collapsed.")
                cursor = cursor.children[0].loop_body

    def _validate_single_loop(self):
        '''
        Checks that this directive is only applied to a single Loop node.

        :raises GenerationError: if this directive has more than one child.
        :raises GenerationError: if the child of this directive is not a Loop.

        '''
        if len(self.dir_body.children) != 1:
            raise GenerationError(
                f"An {type(self).__name__} can only be applied to a single "
                f"loop but this Node has {len(self.dir_body.children)} "
                f"children: {self.dir_body.children}")

        if not isinstance(self.dir_body[0], Loop):
            raise GenerationError(
                f"An {type(self).__name__} can only be applied to a loop but "
                f"this Node has a child of type "
                f"'{type(self.dir_body[0]).__name__}'")

    def lower_to_language_level(self):
        '''
        In-place construction of clauses as PSyIR constructs.
        The clauses here may need to be updated if code has changed, or be
        added if not yet present.

        :returns: the lowered version of this node.
        :rtype: :py:class:`psyclone.psyir.node.Node`

        '''
        # We only attempt to *automatically* add reduction clauses if we have a
        # high-level (DSL) reduction operation.
        reductions = self.reductions()
        if not reductions:
            # No high-level reduction operations.
            return super().lower_to_language_level()

        self.children[0].lower_to_language_level()

        # Remove any existing Reduction clauses.
        self.children = [self.children[0]]

        # Create data sharing clauses.
        self._add_reduction_clauses()

        return super().lower_to_language_level()

    def begin_string(self) -> str:
        '''Returns the beginning statement of this directive, i.e.
        "omp do ...". The visitor is responsible for adding the
        correct directive beginning (e.g. "!$").

        :returns: the beginning statement for this directive.

        '''
        string = f"omp {self._directive_string}"
        if self.omp_schedule != "none":
            string += f" schedule({self.omp_schedule})"
        if self._collapse:
            string += f" collapse({self._collapse})"
        return string

    def end_string(self):
        '''Returns the end (or closing) statement of this directive, i.e.
        "omp end do". The visitor is responsible for adding the
        correct directive beginning (e.g. "!$").

        :returns: the end statement for this directive.
        :rtype: str

        '''
        string = f"omp end {self._directive_string}"
        if self.nowait:
            string += " nowait"
        return string


class OMPParallelDoDirective(OMPParallelDirective, OMPDoDirective):
    ''' Class for the !$OMP PARALLEL DO directive. This inherits from
        both OMPParallelDirective (because it creates a new OpenMP
        thread-parallel region) and OMPDoDirective (because it
        causes a loop to be parallelised).

        :param kwargs: additional keyword arguments provided to the PSyIR node.
        :type kwargs: unwrapped dict.
    '''

    _children_valid_format = ("Schedule, OMPDefaultClause, OMPPrivateClause, "
                              "OMPFirstprivateClause, OMPScheduleClause, "
                              "[OMPReductionClause]*")
    _directive_string = "parallel do"

    def __init__(self, **kwargs):
        OMPDoDirective.__init__(self, **kwargs)
        self.addchild(OMPDefaultClause(
            clause_type=OMPDefaultClause.DefaultClauseTypes.SHARED))
        self.addchild(OMPPrivateClause())
        self.addchild(OMPFirstprivateClause())
        self.addchild(OMPScheduleClause())

    @classmethod
    def create(cls, children=None, **kwargs):
        '''
        Create an OMPParallelDoDirective.

        :param children: The child nodes of the new directive.
        :type children: List of :py:class:`psyclone.psyir.nodes.Node`
        :param kwargs: additional keyword arguments provided to the PSyIR node.
        :type kwargs: unwrapped dict.

        :returns: A new OMPParallelDoDirective.
        :rtype: :py:class:`psyclone.psyir.nodes.OMPParallelDoDirective`
        '''

        return cls(children=children, **kwargs)

    @staticmethod
    def _validate_child(position, child):
        '''
        :param int position: the position to be validated.
        :param child: a child to be validated.
        :type child: :py:class:`psyclone.psyir.nodes.Node`

        :return: whether the given child and position are valid for this node.
        :rtype: bool

        '''
        if position == 0 and isinstance(child, Schedule):
            return True
        if position == 1 and isinstance(child, OMPDefaultClause):
            return True
        if position == 2 and isinstance(child, OMPPrivateClause):
            return True
        if position == 3 and isinstance(child, OMPFirstprivateClause):
            return True
        if position == 4 and isinstance(child, OMPScheduleClause):
            return True
        if position >= 5 and isinstance(child, OMPReductionClause):
            return True
        return False

    def lower_to_language_level(self) -> DataNode:
        '''
        In-place construction of clauses as PSyIR constructs.
        The clauses here may need to be updated if code has changed, or be
        added if not yet present.

        :returns: the lowered version of this node.

        '''
        # Calling the super() explicitly to avoid confusion
        # with the multiple-inheritance
        OMPParallelDirective.lower_to_language_level(self)
        self.children[4].replace_with(OMPScheduleClause(self._omp_schedule))

        return self

    def begin_string(self) -> str:
        '''Returns the beginning statement of this directive, i.e.
        "omp parallel do ...". The visitor is responsible for adding the
        correct directive beginning (e.g. "!$").

        :returns: the beginning statement for this directive.

        '''
        string = f"omp {self._directive_string}"
        if self._collapse:
            string += f" collapse({self._collapse})"
        return string

    def end_string(self):
        '''Returns the end (or closing) statement of this directive, i.e.
        "omp end parallel do". The visitor is responsible for adding the
        correct directive beginning (e.g. "!$").

        :returns: the end statement for this directive.
        :rtype: str

        '''
        return f"omp end {self._directive_string}"

    def validate_global_constraints(self):
        '''
        Perform validation checks that can only be done at code-generation
        time.

        '''
        OMPParallelDirective.validate_global_constraints(self)

        self._validate_single_loop()
        self._validate_collapse_value()


class OMPTeamsDistributeParallelDoDirective(OMPParallelDoDirective):
    ''' Class representing the OMP teams distribute parallel do directive. '''
    _directive_string = "teams distribute parallel do"


class OMPTeamsLoopDirective(OMPParallelDoDirective):
    ''' Class representing the OMP teams loop directive.

    '''
    _directive_string = "teams loop"


class OMPTargetDirective(OMPRegionDirective, DataSharingAttributeMixin):
    ''' Class for the !$OMP TARGET directive that offloads the code contained
    in its region into an accelerator device.

    :param nowait: whether or not to add a nowait clause onto this directive.
                   Default is False.
    '''

    def __init__(self, nowait: bool = False,
                 **kwargs):

        super().__init__(**kwargs)
        self.nowait = nowait

    @property
    def nowait(self) -> bool:
        '''
        :returns: whether this directive has a nowait clause.
        '''
        return self._nowait

    @nowait.setter
    def nowait(self, value: bool):
        '''
        Sets whether this directive should have a nowait clause attached.

        :param value: whether this directive should have a nowait clause
                      attached.

        :raises TypeError: if value is not a bool.
        '''
        if not isinstance(value, bool):
            raise TypeError(
                f"The {type(self).__name__} nowait clause must be a bool, "
                f"but value '{value}' has been given."
            )
        self._nowait = value

    def begin_string(self):
        '''Returns the beginning statement of this directive, i.e.
        "omp target". The visitor is responsible for adding the
        correct directive beginning (e.g. "!$").

        :returns: the opening statement of this directive.
        :rtype: str

        '''
        string = "omp target"
        if self.nowait:
            string += " nowait"
        return string

    def end_string(self):
        '''Returns the end (or closing) statement of this directive, i.e.
        "omp end target". The visitor is responsible for adding the
        correct directive beginning (e.g. "!$").

        :returns: the end statement for this directive.
        :rtype: str

        '''
        return "omp end target"


class OMPLoopDirective(OMPRegionDirective):
    ''' Class for the !$OMP LOOP directive that specifies that the iterations
    of the associated loops may execute concurrently.

    :param Optional[int] collapse: optional number of nested loops to
                                   collapse into a single iteration space to
                                   parallelise. Defaults to None.
    :param nowait: whether or not to add a nowait clause onto this directive.
        Default is False.
    :param kwargs: additional keyword arguments provided to the PSyIR node.
    :type kwargs: unwrapped dict.
    '''

    _children_valid_format = ("Schedule, [OMPReductionClause]*")

    def __init__(self, collapse=None, nowait: bool = False, **kwargs):
        super().__init__(**kwargs)
        self._collapse = None
        self.collapse = collapse  # Use setter with error checking
        self.nowait = nowait

    @staticmethod
    def _validate_child(position, child):
        '''
        Decides whether a given child and position are valid for this node.
        Currently, the children are zero or more OMPReductionClause.

        :param int position: the position to be validated.
        :param child: a child to be validated.
        :type child: :py:class:`psyclone.psyir.nodes.Node`

        :return: whether the given child and position are valid for this node.
        :rtype: bool

        '''
        if position == 0:
            return isinstance(child, Schedule)
        elif position >= 1:
            return isinstance(child, OMPReductionClause)
        return False

    def __eq__(self, other):
        '''
        Checks whether two nodes are equal. Two OMPLoopDirective nodes are
        equal if they have the same collapse status and the inherited
        equality is true, and they have the same reduction clauses.

        :param object other: the object to check equality to.

        :returns: whether other is equal to self.
        :rtype: bool
        '''
        is_eq = super().__eq__(other)
        is_eq = is_eq and self.collapse == other.collapse

        return is_eq

    @property
    def nowait(self) -> bool:
        '''
        :returns: whether this directive has a nowait clause.
        '''
        return self._nowait

    @nowait.setter
    def nowait(self, value: bool):
        '''
        Sets whether this directive should have a nowait clause attached.

        :param value: whether this directive should have a nowait clause
                      attached.

        :raises TypeError: if value is not a bool.
        '''
        if not isinstance(value, bool):
            raise TypeError(
                f"The {type(self).__name__} nowait clause must be a bool, "
                f"but value '{value}' has been given."
            )
        self._nowait = value

    @property
    def collapse(self):
        '''
        :returns: the value of the collapse clause.
        :rtype: int or NoneType
        '''
        return self._collapse

    @collapse.setter
    def collapse(self, value):
        '''
        :param value: optional number of nested loop to collapse into a
                      single iteration space to parallelise. Defaults to None.
        :type value: int or NoneType.

        :raises TypeError: if the collapse value given is not an integer
                           or NoneType.
        :raises ValueError: if the collapse integer given is not positive.

        '''
        if value is not None and not isinstance(value, int):
            raise TypeError(
                f"The OMPLoopDirective collapse clause must be a positive "
                f"integer or None, but value '{value}' has been given.")

        if value is not None and value <= 0:
            raise ValueError(
                f"The OMPLoopDirective collapse clause must be a positive "
                f"integer or None, but value '{value}' has been given.")

        self._collapse = value

    def node_str(self, colour=True):
        ''' Returns the name of this node with (optional) control codes
        to generate coloured output in a terminal that supports it.

        :param bool colour: whether or not to include colour control codes.

        :returns: description of this node, possibly coloured.
        :rtype: str
        '''
        text = self.coloured_name(colour)
        if self._collapse:
            text += f"[collapse={self._collapse}]"
        else:
            text += "[]"
        return text

    def begin_string(self):
        ''' Returns the beginning statement of this directive, i.e. "omp loop".
        The visitor is responsible for adding the correct directive beginning
        (e.g. "!$").

        :returns: the opening statement of this directive.
        :rtype: str

        '''
        string = "omp loop"
        if self._collapse:
            string += f" collapse({self._collapse})"
        if self.nowait:
            string += " nowait"
        return string

    def end_string(self):
        '''Returns the end (or closing) statement of this directive, i.e.
        "omp end loop". The visitor is responsible for adding the
        correct directive beginning (e.g. "!$").

        :returns: the end statement for this directive.
        :rtype: str

        '''
        return "omp end loop"

    def validate_global_constraints(self):
        ''' Perform validation of those global constraints that can only be
        done at code-generation time.

        :raises GenerationError: if this OMPLoopDirective has more than one
                                 child in its associated schedule.
        :raises GenerationError: if the schedule associated with this
                                 OMPLoopDirective does not contain a Loop.
        :raises GenerationError: this directive must be inside a omp target
                                 or parallel region.
        :raises GenerationError: if this OMPLoopDirective has a collapse
                                 clause but it doesn't have the expected
                                 number of nested Loops.

        '''
        if len(self.dir_body.children) != 1:
            raise GenerationError(
                f"OMPLoopDirective must have exactly one child in its "
                f"associated schedule but found {self.dir_body.children}.")

        if not isinstance(self.dir_body.children[0], Loop):
            raise GenerationError(
                f"OMPLoopDirective must have a Loop as child of its associated"
                f" schedule but found '{self.dir_body.children[0]}'.")

        if not self.ancestor((OMPTargetDirective, OMPParallelDirective)):
            # Also omp teams or omp threads regions but these are not supported
            # in the PSyIR
            raise GenerationError(
                f"OMPLoopDirective must be inside a OMPTargetDirective or a "
                f"OMPParallelDirective, but '{self}' is not.")

        # If there is a collapse clause, there must be as many immediately
        # nested loops as the collapse value
        if self._collapse:
            cursor = self.dir_body.children[0]
            for depth in range(self._collapse):
                if not isinstance(cursor, Loop):
                    raise GenerationError(
                        f"OMPLoopDirective must have as many immediately "
                        f"nested loops as the collapse clause specifies but "
                        f"'{self}' has a collapse={self._collapse} and the "
                        f"nested statement at depth {depth} is a "
                        f"{type(cursor).__name__} rather than a Loop.")
                cursor = cursor.loop_body.children[0]

        super().validate_global_constraints()


class OMPAtomicDirective(OMPRegionDirective, AtomicDirectiveMixin):
    '''
    OpenMP directive to represent that the memory accesses in the associated
    assignment must be performed atomically.
    Note that the standard supports blocks with 2 assignments but this is
    currently unsupported in the PSyIR.

    :param ast: the entry in the fparser2 parse tree representing the code
                contained within this directive or None.
    :type ast: Optional[:py:class:`fparser.two.Fortran2003.Base`]
    :param children: the nodes that will be children of this
                     Directive node or None.
    :param parent: PSyIR node that is the parent of this Directive or None.
    :param directive_type: the directive type of the atomic operation.
    :type directive_type: :py:class:`psyclone.psyir.nodes.OMPAtomicDirective.\
                          AtomicDirectiveType`
    '''
    def __init__(self, ast=None, children: List[Node] = None,
                 parent: Node = None,
                 directive_type: AtomicDirectiveType = None):
        # The default atomic directive in OpenMP is UPDATE
        if not directive_type:
            directive_type = AtomicDirectiveType.UPDATE
        if not isinstance(directive_type,
                          AtomicDirectiveType):
            raise TypeError(
                f"OMPAtomicDirective expects an AtomicDirectiveType as the "
                f"directive_type but found {directive_type}."
            )
        super().__init__(ast, children, parent)
        # TODO #2398 - We can probably work out a directive_type for
        # a lot of single statement OMPAtomicDirectives.
        self._directive_type = directive_type

    def begin_string(self):
        '''
        :returns: the opening string statement of this directive.
        :rtype: str

        '''
        directive_type_to_str = {
            AtomicDirectiveType.UPDATE: "update",
            AtomicDirectiveType.READ: "read",
            AtomicDirectiveType.WRITE: "write",
            AtomicDirectiveType.CAPTURE: "capture",
        }
        return f"omp atomic {directive_type_to_str[self._directive_type]}"

    def end_string(self):
        '''
        :returns: the ending string statement of this directive.
        :rtype: str

        '''
        return "omp end atomic"

    def validate_global_constraints(self):
        ''' Perform validation of those global constraints that can only be
        done at code-generation time.

        :raises GenerationError: if the OMPAtomicDirective associated
                                 statement does not conform to a valid OpenMP
                                 atomic operation.
        '''
        if not self.children or len(self.dir_body.children) != 1:
            raise GenerationError(
                f"Atomic directives must always have one and only one"
                f" associated statement, but found: '{self.debug_string()}'")
        stmt = self.dir_body[0]
        if not self.is_valid_atomic_statement(stmt):
            raise GenerationError(
                f"Statement '{self.children[0].debug_string()}' is not a "
                f"valid OpenMP Atomic statement.")


class OMPSimdDirective(OMPRegionDirective):
    '''
    OpenMP directive to inform that the associated loop can be vectorised.

    '''
    def begin_string(self):
        '''
        :returns: the opening string statement of this directive.
        :rtype: str

        '''
        return "omp simd"

    def end_string(self):
        '''
        :returns: the ending string statement of this directive.
        :rtype: str

        '''
        return "omp end simd"

    def validate_global_constraints(self):
        ''' Perform validation of those global constraints that can only be
        done at code-generation time.

        :raises GenerationError: if the OMPSimdDirective does not contain
                                 precisely one loop.

        '''
        if (not self.children or len(self.dir_body.children) != 1 or
                not isinstance(self.dir_body[0], Loop)):
            raise GenerationError(
                f"The OMP SIMD directives must always have one and only one"
                f" associated loop, but found: '{self.debug_string()}'")


class OMPCriticalDirective(OMPRegionDirective):
    '''
    OpenMP directive to inform that the contained region must only be executed
    by a single thread at any time.
    '''
    def begin_string(self) -> str:
        '''
        :returns: the opening string statement of this directive.
        '''
        return "omp critical"

    def end_string(self) -> str:
        '''
        :returns: the ending string statement of this directive.
        '''
        return "omp end critical"


# For automatic API documentation generation
__all__ = ["OMPRegionDirective", "OMPParallelDirective", "OMPSingleDirective",
           "OMPMasterDirective", "OMPDoDirective", "OMPParallelDoDirective",
           "OMPSerialDirective", "OMPTaskloopDirective", "OMPTargetDirective",
           "OMPTaskwaitDirective", "OMPDirective", "OMPStandaloneDirective",
           "OMPLoopDirective", "OMPDeclareTargetDirective",
           "OMPAtomicDirective", "OMPSimdDirective", "OMPBarrierDirective",
           "OMPCriticalDirective"]<|MERGE_RESOLUTION|>--- conflicted
+++ resolved
@@ -1353,22 +1353,8 @@
             )
             self.dir_body.addchild(assignment, 0)
 
-<<<<<<< HEAD
-        # Now finish the reproducible reductions
-        if reprod_red_call_list:
-            for call in reversed(reprod_red_call_list):
-                call.reduction_sum_loop()
-
         # Create data sharing clauses (before lowering, so the CodedKern
         # semantics are taken into account)
-=======
-        # Lower the first two children
-        for child in self.children[:2]:
-            child.lower_to_language_level()
-
-        # Create data sharing clauses (order alphabetically to make generation
-        # reproducible)
->>>>>>> 63d4c225
         private, fprivate, need_sync = self.infer_sharing_attributes()
 
         # Order the clause variables alphabetically (to facilitate comparisons)
@@ -1403,19 +1389,17 @@
         self.children[2].replace_with(private_clause)
         self.children[3].replace_with(fprivate_clause)
 
-<<<<<<< HEAD
         # Continue lowering children (but not the clauses we just added)
         for child in self.children[:2]:
             child.lower_to_language_level()
-=======
+
+        # Now finish the LFRic reductions (which need lowering first)
         if reduction_kernels and not reprod_red_call_list:
-            self._add_reduction_clauses(need_sync=need_sync)
-
-        # Now finish the reproducible reductions
+            self._add_reduction_clauses()
+
         for call in reversed(reprod_red_call_list):
             call.reduction_sum_loop(self.parent, self.position,
                                     self.scope.symbol_table)
->>>>>>> 63d4c225
 
         return self
 
