--- conflicted
+++ resolved
@@ -52,10 +52,6 @@
 from typing import List
 
 from psyclone.configuration import Config
-<<<<<<< HEAD
-from psyclone.core import AccessSequence, AccessType, Signature
-=======
->>>>>>> 63d4c225
 from psyclone.errors import (GenerationError,
                              UnresolvedDependencyError)
 from psyclone.psyir.nodes.array_mixin import ArrayMixin
@@ -1395,31 +1391,12 @@
         self.children[3].replace_with(fprivate_clause)
 
         if reduction_kernels and not reprod_red_call_list:
-<<<<<<< HEAD
-            vam = self.reference_accesses()
-            from psyclone.psyir.tools.reduction_inference import (
-                ReductionInferenceTool)
-            from psyclone.psyir.transformations.omp_loop_trans import (
-                MAP_REDUCTION_OP_TO_OMP)
-            red_tool = ReductionInferenceTool(
-                [BinaryOperation.Operator.ADD])
-            #import pdb; pdb.set_trace()
-            for name, _ in red_names_and_loops:
-                sig = Signature(name)
-                acc_seq = vam[sig]
-                clause = red_tool.attempt_reduction(sig, acc_seq)
-                if clause:
-                    self.children.append(
-                        OMPReductionClause(MAP_REDUCTION_OP_TO_OMP[clause[0]],
-                                           children=[clause[1].copy()]))
-=======
             self._add_reduction_clauses(need_sync=need_sync)
 
         # Now finish the reproducible reductions
         for call in reversed(reprod_red_call_list):
             call.reduction_sum_loop(self.parent, self.position,
                                     self.scope.symbol_table)
->>>>>>> 63d4c225
 
         return self
 
@@ -1431,13 +1408,7 @@
         :returns: the opening statement of this directive.
 
         '''
-<<<<<<< HEAD
-        result = "omp parallel"
-
-        return result
-=======
         return "omp parallel"
->>>>>>> 63d4c225
 
     def end_string(self):
         '''Returns the end (or closing) statement of this directive, i.e.
@@ -1936,10 +1907,6 @@
         :rtype: :py:class:`psyclone.psyir.node.Node`
 
         '''
-<<<<<<< HEAD
-        DataSharingAttributeMixin.lower_to_language_level(self)
-        super().lower_to_language_level()
-=======
         # We only attempt to *automatically* add reduction clauses if we have a
         # high-level (DSL) reduction operation.
         reductions = self.reductions()
@@ -1956,7 +1923,6 @@
         self._add_reduction_clauses()
 
         return super().lower_to_language_level()
->>>>>>> 63d4c225
 
     def begin_string(self) -> str:
         '''Returns the beginning statement of this directive, i.e.
@@ -1971,11 +1937,6 @@
             string += f" schedule({self.omp_schedule})"
         if self._collapse:
             string += f" collapse({self._collapse})"
-<<<<<<< HEAD
-        #if self._lowered_reduction_string:
-        #    string += f" {self._lowered_reduction_string}"
-=======
->>>>>>> 63d4c225
         return string
 
     def end_string(self):
@@ -2068,10 +2029,6 @@
         '''
         # Calling the super() explicitly to avoid confusion
         # with the multiple-inheritance
-<<<<<<< HEAD
-        #self._lowered_reduction_string = self._reduction_string()
-=======
->>>>>>> 63d4c225
         OMPParallelDirective.lower_to_language_level(self)
         self.children[4].replace_with(OMPScheduleClause(self._omp_schedule))
 
@@ -2088,11 +2045,6 @@
         string = f"omp {self._directive_string}"
         if self._collapse:
             string += f" collapse({self._collapse})"
-<<<<<<< HEAD
-        #if self._lowered_reduction_string:
-        #    string += f" {self._lowered_reduction_string}"
-=======
->>>>>>> 63d4c225
         return string
 
     def end_string(self):
