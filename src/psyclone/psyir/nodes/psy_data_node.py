# -----------------------------------------------------------------------------
# BSD 3-Clause License
#
# Copyright (c) 2019-2021, Science and Technology Facilities Council.
# All rights reserved.
#
# Redistribution and use in source and binary forms, with or without
# modification, are permitted provided that the following conditions are met:
#
# * Redistributions of source code must retain the above copyright notice, this
#   list of conditions and the following disclaimer.
#
# * Redistributions in binary form must reproduce the above copyright notice,
#   this list of conditions and the following disclaimer in the documentation
#   and/or other materials provided with the distribution.
#
# * Neither the name of the copyright holder nor the names of its
#   contributors may be used to endorse or promote products derived from
#   this software without specific prior written permission.
#
# THIS SOFTWARE IS PROVIDED BY THE COPYRIGHT HOLDERS AND CONTRIBUTORS
# "AS IS" AND ANY EXPRESS OR IMPLIED WARRANTIES, INCLUDING, BUT NOT
# LIMITED TO, THE IMPLIED WARRANTIES OF MERCHANTABILITY AND FITNESS
# FOR A PARTICULAR PURPOSE ARE DISCLAIMED. IN NO EVENT SHALL THE
# COPYRIGHT HOLDER OR CONTRIBUTORS BE LIABLE FOR ANY DIRECT, INDIRECT,
# INCIDENTAL, SPECIAL, EXEMPLARY, OR CONSEQUENTIAL DAMAGES (INCLUDING,
# BUT NOT LIMITED TO, PROCUREMENT OF SUBSTITUTE GOODS OR SERVICES;
# LOSS OF USE, DATA, OR PROFITS; OR BUSINESS INTERRUPTION) HOWEVER
# CAUSED AND ON ANY THEORY OF LIABILITY, WHETHER IN CONTRACT, STRICT
# LIABILITY, OR TORT (INCLUDING NEGLIGENCE OR OTHERWISE) ARISING IN
# ANY WAY OUT OF THE USE OF THIS SOFTWARE, EVEN IF ADVISED OF THE
# POSSIBILITY OF SUCH DAMAGE.
# -----------------------------------------------------------------------------
# Author J. Henrichs, Bureau of Meteorology
# Modified: A. R. Porter, S. Siso and R. W. Ford, STFC Daresbury Laboratory
# -----------------------------------------------------------------------------

''' This module implements a PSyData node, i.e. a node that at code
creation time will create callbacks according to the PSyData API.
This is the base class for nodes that e.g. create kernel extraction
or profiling. '''

from __future__ import absolute_import, print_function
from collections import namedtuple
from fparser.common.sourceinfo import FortranFormat
from fparser.common.readfortran import FortranStringReader
from fparser.two.utils import walk
from fparser.two import Fortran2003
from psyclone.configuration import Config
from psyclone.errors import InternalError
from psyclone.f2pygen import CallGen, TypeDeclGen, UseGen
from psyclone.psyir.nodes.node import Node
from psyclone.psyir.nodes.statement import Statement
from psyclone.psyir.nodes.schedule import Schedule
from psyclone.psyir.symbols import (SymbolTable, TypeSymbol, DataSymbol,
                                    ContainerSymbol, DeferredType,
                                    UnknownFortranType, GlobalInterface)


# =============================================================================
class PSyDataNode(Statement):
    # pylint: disable=too-many-instance-attributes, too-many-locals
    '''
    This class can be inserted into a schedule to instrument a set of nodes.
    Instrument means that calls to an external library using the PSyData API
    will be inserted before and after the child nodes, which will give that
    library access to fields and the fact that a region is executed. This
    can be used, for example, to add performance profiling calls, in-situ
    visualisation of data, or for writing fields to a file (e.g. for creating
    test cases, or using driver to run a certain kernel only). The node
    allows specification of a class string which is used as a prefix for
    the PSyData module name (prefix_psy_data_mod) and for the PSyDataType
    (prefix_PSyDataType).

    :param ast: reference into the fparser2 parse tree corresponding to \
        this node.
    :type ast: sub-class of :py:class:`fparser.two.Fortran2003.Base`
    :param children: the PSyIR nodes that are children of this node. These \
        will be made children of the child Schedule of this PSyDataNode.
    :type children: list of :py:class:`psyclone.psyir.nodes.Node`
    :param parent: the parent of this node in the PSyIR tree.
    :type parent: :py:class:`psyclone.psyir.nodes.Node`
    :param options: a dictionary with options for transformations.
    :type options: dictionary of string:values or None
    :param str options["prefix"]: a prefix to use for the PSyData module name \
        (``prefix_psy_data_mod``) and the PSyDataType \
        (``prefix_PSyDataType``) - a "_" will be added automatically. \
        It defaults to "", which means the module name used will just be \
        ``psy_data_mod``, and the data type ``PSyDataType``.
    :param (str,str) options["region_name"]: an optional name to \
        use for this PSyDataNode, provided as a 2-tuple containing a \
        module name followed by a local name. The pair of strings should \
        uniquely identify a region unless aggregate information is required \
        (and is supported by the runtime library).

    :raises InternalError: if a prefix is specified that is not listed in the \
        configuration file.

    '''
    #: Textual description of the node.
    _children_valid_format = "Schedule"
    _text_name = "PSyData"
    _colour = "green"
    #: The default prefix to add to the PSyData module name and PSyDataType
    _default_prefix = ""

    def __init__(self, ast=None, children=None, parent=None, options=None):

        super(PSyDataNode, self).__init__(ast=ast, children=children,
                                          parent=parent)
        if not options:
            options = {}

        # _prefix stores a prefix to be used with all external PSyData
        # symbols (i.e. data types and module name), used in the
        # method 'add_psydata_class_prefix'.
        prefix = options.get("prefix", self._default_prefix)
        # Check that the prefix is one of those listed as being supported
        # in the configuration file. If it *is* listed then it is assumed
        # that a matching PSyData wrapper library is available at compile time.
        # See the User Guide for more information:
        # https://psyclone-dev.readthedocs.io/en/latest/psy_data.html#psy-data
        if prefix and prefix not in Config.get().valid_psy_data_prefixes:
            raise InternalError(
                "Invalid 'prefix' parameter: found '{0}', expected one of {1} "
                "as defined in {2}".format(
                    prefix, Config.get().valid_psy_data_prefixes,
                    Config.get().filename))
        if not prefix:
            self._prefix = ""
        else:
            self._prefix = prefix + "_"

        # Create the list of symbol names that will be imported from
        # the PSyData Fortran module. We use a namedtuple to improve
        # readability. Currently there is only one imported symbol (the
        # name of the PSyData derived type) but we keep a list for future
        # extensibility.
        _PSyDataSymbol = namedtuple("_PSyDataSymbol", "name symbol_type")
        self.imported_symbols = [_PSyDataSymbol(self.type_name, TypeSymbol)]

        # Root of the name to use for variables associated with
        # PSyData regions
        self._psy_data_symbol_with_prefix = \
            self.add_psydata_class_prefix("psy_data")

        # The name of the PSyData variable that is used for this PSyDataNode
        self._var_name = ""

<<<<<<< HEAD
        # Store the name of the PSyData variable that is used for this
        # PSyDataNode. This allows the variable name to be shown in str
        # (and also, calling create_name in gen() would result in the name
        # being changed every time gen() is called).
        self._var_name = symtab.next_available_name(
            self._psy_data_symbol_with_prefix)
        psydata_type = UnknownFortranType(
            "type({0}), save, target :: {1}".format(type_sym.name,
                                                    self._var_name))
        symtab.new_symbol(self._var_name, symbol_type=DataSymbol,
                          datatype=psydata_type)

        # Name of the region. In general at constructor time we might
        # not have a parent subroutine or any child nodes, so
        # the name is left empty, unless explicitly provided by the
        # user. If names are not provided here then the region and
        # module names are set the first time gen() is called (and
        # then remain unchanged).
        self._module_name = None
        self._region_name = None
=======
>>>>>>> 01600a83
        # The region identifier caches the computed module- and region-name
        # as a tuple of strings. This is required so that a derived class can
        # query the actual name of a region (e.g. during generation of a driver
        # for an extract node). If the user does not define a name, i.e.
        # module_name and region_name are empty, a unique name will be
        # computed in gen_code() or lower_to_language_level(). If this name was
        # stored in module_name and region_name, and gen() is called again, the
        # names would not be computed again, since the code detects already
        # defined module and region names. This can then result in duplicated
        # region names: The test 'test_region' in profile_test triggers this.
        # gen()) is called first after one profile region is applied, then
        # another profile region is added, and gen() is called again. The
        # second profile region would compute a new name, which then happens
        # to be the same as the name computed for the first region in the
        # first gen_code call (which indeed implies that the name of the
        # first profile region is different the second time it is computed).
        # So in order to guarantee that the computed module and region names
        # are unique when gen_code is called more than once, we
        # cannot store a computed name in module_name and region_name.
        self._region_identifier = ("", "")
        # Name of the region.
        self._module_name = None
        self._region_name = None

        name = options.get("region_name", None)

        if name:
            # pylint: disable=too-many-boolean-expressions
            if not isinstance(name, tuple) or not len(name) == 2 or \
               not name[0] or not isinstance(name[0], str) or \
               not name[1] or not isinstance(name[1], str):
                raise InternalError(
                    "Error in PSyDataNode. The name must be a "
                    "tuple containing two non-empty strings.")
            # pylint: enable=too-many-boolean-expressions
            # Valid PSyData names have been provided by the user.
            self._module_name = name[0]
            self._region_name = name[1]
            self.set_region_identifier(self._module_name,
                                       self._region_name)

        # TODO #435. This can be removed when update() is removed.
        self.use_stmt = ""

    @classmethod
    def create(cls, children, symbol_table, ast=None, options=None):
        '''
        Creates a new (sub-class of a) PSyData node with the supplied
        'children' nodes as its children. The symbols used by the PSyData API
        are added to the supplied symbol table. This is a class method so that
        it acts as a factory for the various sub-classes of PSyDataNode.

        :param children: the PSyIR nodes that will become children of the \
            new PSyData node.
        :type children: list of :py:class:`psyclone.psyir.nodes.Node`
        :param symbol_table: the associated SymbolTable to which symbols \
            must be added.
        :type symbol_table: :py:class:`psyclone.psyir.symbols.SymbolTable`
        :parent ast: reference to fparser2 parse tree for the routine being \
            instrumented with PSyData calls.
        :type ast: :py:class:`fparser.two.Fortran2003.Base`
        :param options: a dictionary with options for transformations.
        :type options: dictionary of string:values or None
        :param str options[prefix"]: a prefix to use for the PSyData module \
            name (``prefix_psy_data_mod``) and the PSyDataType \
            (``prefix_PSyDataType``) - a "_" will be added automatically. \
            It defaults to "", which means the module name used will just be \
            ``psy_data_mod``, and the data type ``PSyDataType``.
        :param (str,str) options["region_name"]: an optional name to use for \
            this PSyDataNode, provided as a 2-tuple containing a module name \
            followed by a local name. The pair of strings should uniquely \
             identify a region unless aggregate information is required \
            (and is supported by the runtime library).

        :raises TypeError: if the supplied children or symbol table are not \
            of the correct type.

        '''
        if not isinstance(children, list):
            raise TypeError("Error in PSyDataNode.create(). The 'children' "
                            "argument must be a list (of PSyIR nodes) but got "
                            "'{0}'".format(type(children).__name__))
        if children and not all(isinstance(child, Node) for child in children):
            raise TypeError(
                "Error in PSyDataNode.create(). The 'children' argument must "
                "be a list of PSyIR nodes but it contains: {0}".format(
                    [type(child).__name__ for child in children]))
        if not isinstance(symbol_table, SymbolTable):
            raise TypeError(
                "Error in PSyDataNode.create(). The 'symbol_table' argument "
                "must be an instance of psyir.symbols.SymbolTable but got "
                "'{0}'.".format(type(symbol_table).__name__))

        data_node = cls(ast=ast, options=options)

        # Ensure that we have a container symbol for the API access
        try:
            csym = symbol_table.lookup_with_tag(data_node.fortran_module)
        except KeyError:
            # The tag doesn't exist which means that we haven't already added
            # this Container as part of a PSyData transformation.
            csym = ContainerSymbol(data_node.fortran_module)
            symbol_table.add(csym, tag=data_node.fortran_module)

        # A PSyData node always contains a Schedule
        # TODO 435 we can probably get rid of _insert_schedule() once we
        # do away with the ast argument?
        # pylint: disable=protected-access
        sched = data_node._insert_schedule(children=children, ast=ast)
        data_node.addchild(sched)

        # The use statement that will be inserted by the update() method. Any
        # use of a module of the same name that doesn't match this will result
        # in a NotImplementedError at code-generation time.
        # TODO #435 remove this when removing the update() method
        data_node.use_stmt = "use {0}, only: ".format(
            data_node.fortran_module) + ", ".join(symbol.name for symbol in
                                                  data_node.imported_symbols)
        # Add the symbols that will be imported from the module. Use the
        # PSyData names as tags to ensure we don't attempt to add them more
        # than once if multiple transformations are applied.
        for sym in data_node.imported_symbols:
            symbol_table.symbol_from_tag(sym.name, symbol_type=sym.symbol_type,
                                         interface=GlobalInterface(csym),
                                         datatype=DeferredType())

        # Store the name of the PSyData variable that is used for this
        # PSyDataNode. This allows the variable name to be shown in str
        # (and also, calling create_name in gen() would result in the name
        # being changed every time gen() is called).
        data_node._var_name = symbol_table.next_available_name(
            data_node._psy_data_symbol_with_prefix)
        psydata_type = UnknownFortranType(
            "type({0}), save, target :: {1}".format(data_node.type_name,
                                                    data_node._var_name))
        symbol_table.new_symbol(data_node._var_name, symbol_type=DataSymbol,
                                datatype=psydata_type)
        return data_node

    @staticmethod
    def _validate_child(position, child):
        '''
        :param int position: the position to be validated.
        :param child: a child to be validated.
        :type child: :py:class:`psyclone.psyir.nodes.Node`

        :return: whether the given child and position are valid for this node.
        :rtype: bool

        '''
        return position == 0 and isinstance(child, Schedule)

    # -------------------------------------------------------------------------
    def add_psydata_class_prefix(self, symbol):
        '''Returns a string prefixed with the class-specific prefix, e.g. if
        the prefix string is "profile", then the symbol "PSyDataType" will
        become "profilePSyDataType". Typically the _prefix will
        contain a trailing "_".

        :param str symbol: the symbol name to add the prefix to.

        :returns: the symbol name with the class string as prefix.
        :rtype: str

        '''
        return self._prefix + symbol

    # -------------------------------------------------------------------------
    @property
    def region_identifier(self):
        ''':returns: the unique region identifier, which is a tuple \
            consisting of the module name and region name.
        :rtype: 2-tuple (str, str)'''
        return self._region_identifier

    # -------------------------------------------------------------------------
    def set_region_identifier(self, module_name, region_name):
        '''Defines a unique region identifier based on module- and region-name.
        Typically the names will be concatenated to create a file name or a
        region name. Since the region name is unique in the module,
        concatenating the strings will then result in a unique region name.

        :param str module_name: name of the module.
        :param str region_name: name of the region.
        '''
        self._region_identifier = (module_name, region_name)

    # -------------------------------------------------------------------------
    def __str__(self):
        ''' Returns a string representation of the subtree starting at
        this node. '''
        return_list = \
            ["{0}Start[var={1}]".format(self._text_name, self._var_name)] + \
            [str(child) for child in self.psy_data_body.children] + \
            ["{0}End[var={1}]".format(self._text_name, self._var_name)]

        return "\n".join(return_list)

    # -------------------------------------------------------------------------
    @property
    def type_name(self):
        '''
        :returns: the name of the Fortran derived type associated with this \
                  PSyData object.
        :rtype: str
        '''
        return self.add_psydata_class_prefix("PSyDataType")

    # -------------------------------------------------------------------------
    @property
    def fortran_module(self):
        '''
        :returns: name of the PSyData interface Fortran module.
        :rtype: str
        '''
        return self.add_psydata_class_prefix("psy_data_mod")

    # -------------------------------------------------------------------------
    @property
    def psy_data_body(self):
        '''
        :returns: the Schedule associated with this PSyData region.
        :rtype: :py:class:`psyclone.psyir.nodes.Schedule`

        :raises InternalError: if this PSyData node does not have a Schedule \
                               as its one and only child.
        '''
        if len(self.children) != 1 or not \
           isinstance(self.children[0], Schedule):
            raise InternalError(
                "PSyData node malformed or incomplete. It should have a "
                "single Schedule as a child but found: {0}"
                .format([type(child).__name__ for child in self.children]))
        return self.children[0]

    # -------------------------------------------------------------------------
    def _add_call(self, name, parent, arguments=None):
        '''This function adds a call to the specified (type-bound) method of
        self._var_name to the parent.

        :param str name: name of the method to call.
        :param parent: parent node into which to insert the calls.
        :type parent: :py:class:`psyclone.f2pygen.BaseGen`
        :param arguments: optional arguments for the method call.
        :type arguments: list of str or None
        '''
        call = CallGen(parent,
                       "{0}%{1}".format(self._var_name, name),
                       arguments)
        parent.add(call)

    # -------------------------------------------------------------------------
    def gen_code(self, parent, options=None):
        # pylint: disable=arguments-differ, too-many-branches
        '''Creates the PSyData code before and after the children
        of this node.

        :param parent: the parent of this node in the f2pygen AST.
        :type parent: :py:class:`psyclone.f2pygen.BaseGen`
        :param options: a dictionary with options for transformations.
        :type options: dictionary of string:values or None
        :param options["pre_var_list"]: a list of variables to be extracted \
            before the first child.
        :type options["pre_var_list"]: list of str
        :param options["post_var_list"]: a list of variables to be extracted \
            after the last child.
        :type options["post_var_list"]: list of str
        :param str options["pre_var_postfix"]: an optional postfix that will \
            be added to each variable name in the pre_var_list.
        :param str options["post_var_postfix"]: an optional postfix that will \
            be added to each variable name in the post_var_list.

        '''
        # Avoid circular dependency
        # pylint: disable=import-outside-toplevel
        from psyclone.psyGen import Kern, InvokeSchedule
        # TODO: #415 Support different classes of PSyData calls.
        invoke = self.ancestor(InvokeSchedule).invoke
        module_name = self._module_name
        if module_name is None:
            # The user has not supplied a module (location) name so
            # return the psy-layer module name as this will be unique
            # for each PSyclone algorithm file.
            module_name = invoke.invokes.psy.name

        region_name = self._region_name
        if region_name is None:
            # The user has not supplied a region name (to identify
            # this particular invoke region). Use the invoke name as a
            # starting point.
            region_name = invoke.name
            kerns = self.walk(Kern)
            if len(kerns) == 1:
                # This PSyData region only has one kernel within it,
                # so append the kernel name.
                region_name += ":{0}".format(kerns[0].name)
            # Add a region index to ensure uniqueness when there are
            # multiple regions in an invoke.
            psy_data_nodes = self.root.walk(PSyDataNode)
            idx = psy_data_nodes.index(self)
            region_name += ":r{0}".format(idx)

        if not options:
            options = {}

        pre_variable_list = options.get("pre_var_list", [])
        post_variable_list = options.get("post_var_list", [])
        pre_suffix = options.get("pre_var_postfix", "")
        post_suffix = options.get("post_var_postfix", "")

        # Note that adding a use statement makes sure it is only
        # added once, so we don't need to test this here!
        use = UseGen(parent, self.fortran_module, only=True,
                     funcnames=[sym.name for sym in self.imported_symbols])
        parent.add(use)
        var_decl = TypeDeclGen(parent,
                               datatype=self.type_name,
                               entity_decls=[self._var_name],
                               save=True, target=True)
        parent.add(var_decl)

        self._add_call("PreStart", parent,
                       ["\"{0}\"".format(module_name),
                        "\"{0}\"".format(region_name),
                        len(pre_variable_list),
                        len(post_variable_list)])
        self.set_region_identifier(module_name, region_name)
        has_var = pre_variable_list or post_variable_list

        # Each variable name can be given a suffix. The reason for
        # this feature is that a library might have to distinguish if
        # a variable is both in the pre- and post-variable list.
        # Consider a NetCDF file that is supposed to store a
        # variable that is read (i.e. it is in the pre-variable
        # list) and written (it is also in the post-variable
        # list). Since a NetCDF file uses the variable name as a key,
        # there must be a way to distinguish these two variables.
        # The application could for example give all variables in
        # the post-variable list a suffix like "_post" to create
        # a different key in the NetCDF file, allowing it to store
        # values of a variable "A" as "A" in the pre-variable list,
        # and store the modified value of "A" later as "A_post".
        if has_var:
            for var_name in pre_variable_list:
                self._add_call("PreDeclareVariable", parent,
                               ["\"{0}{1}\"".format(var_name, pre_suffix),
                                var_name])
            for var_name in post_variable_list:
                self._add_call("PreDeclareVariable", parent,
                               ["\"{0}{1}\"".format(var_name, post_suffix),
                                var_name])

            self._add_call("PreEndDeclaration", parent)

            for var_name in pre_variable_list:
                self._add_call("ProvideVariable", parent,
                               ["\"{0}{1}\"".format(var_name, pre_suffix),
                                var_name])

            self._add_call("PreEnd", parent)

        for child in self.psy_data_body:
            child.gen_code(parent)

        if has_var:
            # Only add PostStart() if there is at least one variable.
            self._add_call("PostStart", parent)
            for var_name in post_variable_list:
                self._add_call("ProvideVariable", parent,
                               ["\"{0}{1}\"".format(var_name, post_suffix),
                                var_name])

        self._add_call("PostEnd", parent)

    # -------------------------------------------------------------------------
    def update(self):
        # pylint: disable=too-many-branches, too-many-statements
        # pylint: disable=too-many-locals
        '''
        Update the underlying fparser2 parse tree to implement the PSyData
        region represented by this Node. This involves adding the necessary
        module use statement as well as the calls to the PSyData API.

        TODO #435 - remove this whole method once the NEMO API uses the
        Fortran backend of the PSyIR.

        :raises NotImplementedError: if the routine which is to have \
                             PSyData calls added to it does not already have \
                             a Specification Part (i.e. some declarations).
        :raises NotImplementedError: if there would be a name clash with \
                             existing variable/module names in the code to \
                             be transformed.
        :raises InternalError: if we fail to find the node in the parse tree \
                             corresponding to the end of the PSyData region.

        '''
        # Avoid circular dependencies
        # pylint: disable=import-outside-toplevel
        from psyclone.psyGen import object_index, InvokeSchedule
        from psyclone.psyir.nodes import ProfileNode

        # The update function at this stage only supports profiling
        if not isinstance(self, ProfileNode):
            raise InternalError("PSyData.update is only supported for a "
                                "ProfileNode, not for a node of type {0}."
                                .format(type(self)))

        # Ensure child nodes are up-to-date
        super(PSyDataNode, self).update()

        # Get the parse tree of the routine containing this region
        routine_schedule = self.ancestor(InvokeSchedule)
        ptree = routine_schedule.ast

        # Rather than repeatedly walk the tree, we do it once for all of
        # the node types we will be interested in...
        node_list = walk([ptree], (Fortran2003.Main_Program,
                                   Fortran2003.Subroutine_Stmt,
                                   Fortran2003.Function_Stmt,
                                   Fortran2003.Specification_Part,
                                   Fortran2003.Use_Stmt,
                                   Fortran2003.Name))
        if self._module_name:
            routine_name = self._module_name
        else:
            for node in node_list:
                if isinstance(node, (Fortran2003.Main_Program,
                                     Fortran2003.Subroutine_Stmt,
                                     Fortran2003.Function_Stmt)):
                    names = walk([node], Fortran2003.Name)
                    routine_name = str(names[0]).lower()
                    break

        for node in node_list:
            if isinstance(node, Fortran2003.Specification_Part):
                spec_part = node
                break
        else:
            # This limitation will be removed when we use the Fortran
            # backend of the PSyIR (#435)
            raise NotImplementedError(
                "Addition of PSyData regions to routines without any "
                "existing declarations is not supported and '{0}' has no "
                "Specification-Part".format(routine_name))

        # TODO #703: Rename the PSyDataType instead of
        # aborting.
        # Get the existing use statements
        found = False
        for node in node_list[:]:
            if isinstance(node, Fortran2003.Use_Stmt) and \
               self.fortran_module == str(node.items[2]).lower():
                # Check that the use statement matches the one we would
                # insert (i.e. the code doesn't already contain a module
                # with the same name as that used by the PSyData API)
                if str(node).lower() != self.use_stmt.lower():
                    raise NotImplementedError(
                        "Cannot add PSyData calls to '{0}' because it "
                        "already 'uses' a module named '{1}'".format(
                            routine_name, self.fortran_module))
                found = True
                # To make our check on name clashes below easier, remove
                # the Name nodes associated with this use from our
                # list of nodes.
                names = walk([node], Fortran2003.Name)
                for name in names:
                    node_list.remove(name)

        if not found:
            # We don't already have a use for the PSyData module so
            # add one.
            reader = FortranStringReader(
                "use {0}, only: {1}"
                .format(self.add_psydata_class_prefix("psy_data_mod"),
                        self.type_name))
            # Tell the reader that the source is free format
            reader.set_format(FortranFormat(True, False))
            use = Fortran2003.Use_Stmt(reader)
            spec_part.content.insert(0, use)

        # Check that we won't have any name-clashes when we insert the
        # symbols required for the PSyData API. This check uses the list of
        # symbols that we created before adding the `use psy_data_mod...`
        # statement.
        if not routine_schedule.psy_data_name_clashes_checked:
            for node in node_list:
                if isinstance(node, Fortran2003.Name):
                    text = str(node).lower()
                    # Check for the symbols we import from the PSyData module
                    for symbol in self.imported_symbols:
                        if text == symbol.name.lower():
                            raise NotImplementedError(
                                "Cannot add PSyData calls to '{0}' because it "
                                "already contains a symbol that clashes with "
                                "one of those ('{1}') that must be imported "
                                "from the PSyclone PSyData module.".
                                format(routine_name, symbol.name))
                    # Check for the name of the PSyData module itself
                    if text == self.fortran_module:
                        raise NotImplementedError(
                            "Cannot add PSyData calls to '{0}' because it "
                            "already contains a symbol that clashes with the "
                            "name of the PSyclone PSyData module "
                            "('{1}')". format(routine_name,
                                              self.fortran_module))
                    # Check for the names of PSyData variables
                    if text.startswith(self._psy_data_symbol_with_prefix):
                        raise NotImplementedError(
                            "Cannot add PSyData calls to '{0}' because it "
                            "already contains symbols that potentially clash "
                            "with the variables we will insert for each "
                            "PSyData region ('{1}*').".
                            format(routine_name,
                                   self._psy_data_symbol_with_prefix))
        # Flag that we have now checked for name clashes so that if there's
        # more than one PSyData node we don't fall over on the symbols
        # we've previous inserted.
        # TODO #435 the psy_data_name_clashes_checked attribute only exists
        # for a NemoInvokeSchedule. Since this whole `update()` routine will
        # be removed once we are able to use the PSyIR backend to re-generate
        # NEMO code, the pylint warning is disabled.
        # pylint: disable=attribute-defined-outside-init
        routine_schedule.psy_data_name_clashes_checked = True
        # pylint: enable=attribute-defined-outside-init

        # Create a name for this region by finding where this PSyDataNode
        # is in the list of PSyDataNodes in this Invoke.
        pnodes = routine_schedule.walk(PSyDataNode)
        region_idx = pnodes.index(self)
        if self._region_name:
            region_name = self._region_name
        else:
            region_name = "r{0}".format(region_idx)
        var_name = "{0}{1}".format(self.add_psydata_class_prefix("psy_data"),
                                   region_idx)

        # Create a variable for this PSyData region
        reader = FortranStringReader(
            "type({0}), target, save :: {1}".format(self.type_name, var_name))
        # Tell the reader that the source is free format
        reader.set_format(FortranFormat(True, False))
        decln = Fortran2003.Type_Declaration_Stmt(reader)
        spec_part.content.append(decln)

        # Find the parent in the parse tree - first get a pointer to the
        # AST for the content of this region.
        content_ast = self.psy_data_body.children[0].ast
        # Now store the parent of this region
        fp_parent = content_ast.parent
        # Find the location of the AST of our first child node in the
        # list of child nodes of our parent in the fparser parse tree.
        ast_start_index = object_index(fp_parent.content,
                                       content_ast)
        # Do the same for our last child node
        if self.psy_data_body[-1].ast_end:
            ast_end = self.psy_data_body[-1].ast_end
        else:
            ast_end = self.psy_data_body[-1].ast

        if ast_end.parent is not fp_parent:
            raise InternalError(
                "The beginning ({0}) and end ({1}) nodes of the PSyData "
                "region in the fparser2 parse tree do not have the same "
                "parent.".format(content_ast, ast_end))
        ast_end_index = object_index(fp_parent.content, ast_end)

        # Add the PSyData end call
        reader = FortranStringReader(
            "CALL {0}%PostEnd".format(var_name))
        # Tell the reader that the source is free format
        reader.set_format(FortranFormat(True, False))
        pecall = Fortran2003.Call_Stmt(reader)
        pecall.parent = fp_parent
        fp_parent.content.insert(ast_end_index+1, pecall)

        # Add the PSyData start call
        reader = FortranStringReader(
            "CALL {2}%PreStart('{0}', '{1}', 0, 0)".format(
                routine_name, region_name, var_name))
        reader.set_format(FortranFormat(True, False))
        pscall = Fortran2003.Call_Stmt(reader)
        pscall.parent = fp_parent
        fp_parent.content.insert(ast_start_index, pscall)
        # Set the pointers back into the modified parse tree
        self.ast = pscall
        self.ast_end = pecall
        self.set_region_identifier(routine_name, region_name)


# For AutoAPI documentation generation
__all__ = ['PSyDataNode']<|MERGE_RESOLUTION|>--- conflicted
+++ resolved
@@ -147,29 +147,6 @@
         # The name of the PSyData variable that is used for this PSyDataNode
         self._var_name = ""
 
-<<<<<<< HEAD
-        # Store the name of the PSyData variable that is used for this
-        # PSyDataNode. This allows the variable name to be shown in str
-        # (and also, calling create_name in gen() would result in the name
-        # being changed every time gen() is called).
-        self._var_name = symtab.next_available_name(
-            self._psy_data_symbol_with_prefix)
-        psydata_type = UnknownFortranType(
-            "type({0}), save, target :: {1}".format(type_sym.name,
-                                                    self._var_name))
-        symtab.new_symbol(self._var_name, symbol_type=DataSymbol,
-                          datatype=psydata_type)
-
-        # Name of the region. In general at constructor time we might
-        # not have a parent subroutine or any child nodes, so
-        # the name is left empty, unless explicitly provided by the
-        # user. If names are not provided here then the region and
-        # module names are set the first time gen() is called (and
-        # then remain unchanged).
-        self._module_name = None
-        self._region_name = None
-=======
->>>>>>> 01600a83
         # The region identifier caches the computed module- and region-name
         # as a tuple of strings. This is required so that a derived class can
         # query the actual name of a region (e.g. during generation of a driver
