# -----------------------------------------------------------------------------
# BSD 3-Clause License
#
# Copyright (c) 2025, Science and Technology Facilities Council.
# All rights reserved.
#
# Redistribution and use in source and binary forms, with or without
# modification, are permitted provided that the following conditions are met:
#
# * Redistributions of source code must retain the above copyright notice, this
#   list of conditions and the following disclaimer.
#
# * Redistributions in binary form must reproduce the above copyright notice,
#   this list of conditions and the following disclaimer in the documentation
#   and/or other materials provided with the distribution.
#
# * Neither the name of the copyright holder nor the names of its
#   contributors may be used to endorse or promote products derived from
#   this software without specific prior written permission.
#
# THIS SOFTWARE IS PROVIDED BY THE COPYRIGHT HOLDERS AND CONTRIBUTORS
# "AS IS" AND ANY EXPRESS OR IMPLIED WARRANTIES, INCLUDING, BUT NOT
# LIMITED TO, THE IMPLIED WARRANTIES OF MERCHANTABILITY AND FITNESS
# FOR A PARTICULAR PURPOSE ARE DISCLAIMED. IN NO EVENT SHALL THE
# COPYRIGHT HOLDER OR CONTRIBUTORS BE LIABLE FOR ANY DIRECT, INDIRECT,
# INCIDENTAL, SPECIAL, EXEMPLARY, OR CONSEQUENTIAL DAMAGES (INCLUDING,
# BUT NOT LIMITED TO, PROCUREMENT OF SUBSTITUTE GOODS OR SERVICES;
# LOSS OF USE, DATA, OR PROFITS; OR BUSINESS INTERRUPTION) HOWEVER
# CAUSED AND ON ANY THEORY OF LIABILITY, WHETHER IN CONTRACT, STRICT
# LIABILITY, OR TORT (INCLUDING NEGLIGENCE OR OTHERWISE) ARISING IN
# ANY WAY OUT OF THE USE OF THIS SOFTWARE, EVEN IF ADVISED OF THE
# POSSIBILITY OF SUCH DAMAGE.
# -----------------------------------------------------------------------------
# Authors S. Siso and A. B. G. Chalk, STFC Daresbury Lab
# -----------------------------------------------------------------------------

'''This module contains the DataSharingAttributeMixin.'''

import abc
from typing import Optional, Set, Tuple

from psyclone.core import AccessType, AccessSequence, Signature
from psyclone.psyir.nodes.codeblock import CodeBlock
from psyclone.psyir.nodes.if_block import IfBlock
from psyclone.psyir.nodes.loop import Loop
from psyclone.psyir.nodes.while_loop import WhileLoop
from psyclone.psyir.nodes.omp_clauses import OMPReductionClause
from psyclone.psyir.nodes.operation import BinaryOperation
from psyclone.psyir.nodes.reference import Reference
from psyclone.psyir.symbols import DataSymbol, Symbol


class DataSharingAttributeMixin(metaclass=abc.ABCMeta):
    ''' Abstract class used to compute data sharing attributes about variables
    in regions used for parallelism.
    '''

    def infer_sharing_attributes(self) -> \
            Tuple[Set[Symbol], Set[Symbol], Set[Symbol]]:
        '''
        The PSyIR does not specify if each symbol inside an OpenMP region is
        private, firstprivate, shared or shared but needs synchronisation,
        the attributes are inferred looking at the usage of each symbol inside
        the parallel region.

        This method analyses the directive body and automatically classifies
        each symbol using the following rules:
        - All arrays are shared unless listed in the explicitly private list.
        - Scalars that are accessed only once are shared.
        - Scalars that are read-only or written outside a loop are shared.
        - Scalars written in multiple iterations of a loop are private, unless:

            * there is a write-after-read dependency in a loop iteration,
              in this case they are shared but need synchronisation;
            * they are read before in the same parallel region (but not inside
              the same loop iteration), in this case they are firstprivate.
            * they are only conditionally written in some iterations;
              in this case they are firstprivate.

        This method returns the sets of private, firstprivate, and shared but
        needing synchronisation symbols, all symbols not in these sets are
        assumed shared. How to synchronise the symbols in the third set is
        up to the caller of this method.

        :returns: three set of symbols that classify each of the symbols in
                  the directive body as PRIVATE, FIRSTPRIVATE or SHARED NEEDING
                  SYNCHRONISATION.
        '''
        # Compute the abs position caches as we'll use these a lot.
        # The compute_cached_abs_position will only do this if needed
        # so we don't need to check here.
        self.compute_cached_abs_positions()

        # TODO #598: Improve the handling of scalar variables, there are
        # remaining issues when we have accesses of variables after the
        # parallel region that we currently declare as private. We could use
        # the DefinitionUseChain to prove that there are no more uses after
        # the loop.
        # e.g:
        # !$omp parallel do <- will set private(ji, my_index)
        # do ji = 1, jpk
        #   my_index = ji+1
        #   array(my_index) = 2
        # enddo
        # #end do
        # call func(my_index) <- my_index has not been updated

        private = set()
        fprivate = set()
        need_sync = set()

        # Collate reduction variables
        # TODO #2446 Ensure this behaves correctly for OpenACC when
        # OpenACC reductions are supported.
        red_vars = []
        for clause in self.children:
            if isinstance(clause, OMPReductionClause):
                for ref in clause.children:
                    red_vars.append(ref.name)

        n_cblocks = len(self.walk(CodeBlock))

        # Determine variables that must be private, firstprivate or need_sync
        var_accesses = self.reference_accesses()
        for signature in var_accesses.all_signatures:
            if not var_accesses[signature].has_data_access():
                continue
            # Skip those that are CONSTANT accesses.
            if any(x.access_type == AccessType.CONSTANT
                    for x in var_accesses[signature]):
                continue
            accesses = var_accesses[signature]
            # TODO #2094: var_name only captures the top-level
            # component in the derived type accessor. If the attributes
            # only apply to a sub-component, this won't be captured
            # appropriately.
            name = signature.var_name
            if name in red_vars:
                continue
            symbol = accesses[0].node.scope.symbol_table.lookup(
                name, otherwise=None)
            if symbol is None:
                # The signature does not match any symbol! This is probably a
                # structure, we will consider them shared
                continue

            # A parallel loop variable is always private
            if (isinstance(self.dir_body[0], Loop) and
                    self.dir_body[0].variable is symbol):
                private.add(symbol)
                continue

            # If it is manually marked as a local symbol, add it to private or
            # firstprivate set
            if (isinstance(symbol, DataSymbol) and
                    isinstance(self.dir_body[0], Loop) and
                    symbol in self.dir_body[0].explicitly_private_symbols):
                if self._should_it_be_fprivate(accesses, n_cblocks):
                    fprivate.add(symbol)
                else:
                    private.add(symbol)
                continue

            # All arrays not explicitly marked as explicitly_private are shared
            if any(accs.has_indices() for accs in accesses):
                continue

            # If a variable is only accessed once, it is either an error
            # or a shared variable - anyway it is not private
            if len(accesses) == 1:
                continue

            # TODO #598: If we only have writes, it must be need_sync:
            # do ji = 1, jpk
            #   if ji=3:
            #      found = .true.
            # Or lastprivate in order to maintain the serial semantics
            # do ji = 1, jpk
            #   found = ji

            # We consider private variables as being the ones that are written
            # in every iteration of a loop.
            # If one such scalar is potentially read before it is written, it
            # will be considered firstprivate.

            has_been_read = False
            last_read_position = 0
            for access in accesses:
                if access.is_any_read():
                    has_been_read = True
                    last_read_position = access.node.abs_position

                if access.is_any_write():
                    # Check if the write access is outside a loop. In this case
                    # it will be marked as shared. This is done because it is
                    # likely to be re-used later. e.g:
                    # !$omp parallel
                    # jpk = 100
                    # !omp do
                    # do ji = 1, jpk
                    loop_ancestor = access.node.ancestor(
                        (Loop, WhileLoop),
                        limit=self,
                        include_self=True)
                    if not loop_ancestor:
                        # If we find it at least one WRITE outside a loop we
                        # keep it as shared
                        break

                    # Otherwise, the assignment to this variable is inside a
                    # loop (and it will be repeated for each iteration), so
                    # we declare it as [first]private or need_sync

                    # If it has been read before we have to check if ...
                    if has_been_read:
                        loop_pos = loop_ancestor.loop_body.abs_position
                        if last_read_position < loop_pos:
                            # .. it was before the loop, so it is fprivate
                            fprivate.add(symbol)
                        else:
                            # or inside the loop, in which case it needs sync
                            need_sync.add(symbol)
                        break

                    # If the write is not guaranteed (because it is inside a
                    # conditional), make it firstprivate to keep the original
                    # value when the branch is never taken. Unless this never
                    # had a value before the loop (as some compilers don't
                    # like uninitialised firstprivates)
                    conditional_write = access.node.ancestor(
                        IfBlock,
                        limit=loop_ancestor,
                        include_self=True)
                    if conditional_write:
                        if self._should_it_be_fprivate(accesses, n_cblocks):
                            fprivate.add(symbol)
                    # Otherwise it is just 'private'
                    if symbol not in fprivate:
                        private.add(symbol)
                    break

        return private, fprivate, need_sync

    def _should_it_be_fprivate(
        self, accesses: AccessSequence, num_of_codeblocks: int
    ) -> bool:
        '''
        :param accesses: the sequence of accesses to the analysed variable.
        :param num_of_codeblocs: number of codeblocks in the analysed regrion.

        :returns: whether the variable represented by the provided accesses
        should be firstprivate (because there is the possibility that one of
        the accesses gets the value that the symbol had before the loop).

        '''
        if num_of_codeblocks > 10:
            # Any codeblock would make the involved variables firstprivate
            # and we found that loops with many codeblocks are slow to
            # process, so if we have more than a certain number of codeblocks
            # we skip the analysis and just return firstprivate for all symbols
            # TODO #3183: If enters_scope gets faster we can get rid of this
            return True

        # Check if it gets a value from before the loop
        visited_nodes = set()  # Store visited nodes to reduce repetitions
        for access in accesses:
            if not isinstance(access.node, Reference):
                # TODO #3124: Remove this special-case
                # Nodes that are not References do not have
                # 'enters_scope', so the analysis below can't
                # be done and we defensively use 'firstprivate'
                return True
            if access.node.enters_scope(self, visited_nodes):
                return True

        # If not, it can be just 'private'
        return False

<<<<<<< HEAD
    def lower_to_language_level(self):
        '''
        '''
        # first check whether we have more than one reduction with the same
        # name in this Schedule. If so, raise an error as this is not
        # supported for a parallel region.
        red_names_and_loops = []
        reduction_kernels = self.reductions()
        reprod_red_call_list = self.reductions(reprod=True)
        import pdb; pdb.set_trace()
        for call in reduction_kernels:
            name = call.reduction_arg.name
            if name in [item[0] for item in red_names_and_loops]:
                raise GenerationError(
                    f"Reduction variables can only be used once in an invoke. "
                    f"'{name}' is used multiple times, please use a different "
                    f"reduction variable")
            red_names_and_loops.append((name, call.ancestor(Loop)))

        if reduction_kernels:
            first_type = type(self.dir_body[0])
            for child in self.dir_body.children:
                if first_type != type(child):
                    raise GenerationError(
                        "Cannot correctly generate code for an OpenMP parallel"
                        " region with reductions and containing children of "
                        "different types.")

        # Lower the first two children
        for child in self.children[:2]:
            child.lower_to_language_level()
        # Create data sharing clauses (order alphabetically to make generation
        # reproducible)
        private, fprivate, need_sync = self.infer_sharing_attributes()
        #if reprod_red_call_list:
        #    private.add(thread_idx)

        from psyclone.psyir.nodes import (
            OMPDependClause, OMPPrivateClause, OMPFirstprivateClause,
            OMPReductionClause)
        private_clause = OMPPrivateClause.create(
                            sorted(private, key=lambda x: x.name))
        fprivate_clause = OMPFirstprivateClause.create(
                            sorted(fprivate, key=lambda x: x.name))
        # Check all of the need_sync nodes are synchronized in children.
        # unless it has reduction_kernels which are handled separately
        sync_clauses = self.walk(OMPDependClause)
        if not reduction_kernels and need_sync:
            for sym in need_sync:
                for clause in sync_clauses:
                    # Needs to be an out depend clause to synchronize
                    if clause.operator == "in":
                        continue
                    # Check if the symbol is in this depend clause.
                    if sym.name in [child.symbol.name for child in
                                    clause.children]:
                        break
                else:
                    logger = logging.getLogger(__name__)
                    logger.warning(
                        "Lowering '%s' detected a possible race condition for "
                        "symbol '%s'. Make sure this is a false WaW dependency"
                        " or the code includes the necessary "
                        "synchronisations.", type(self).__name__, sym.name)

        self.children[2].replace_with(private_clause)
        self.children[3].replace_with(fprivate_clause)

        if reduction_kernels and not reprod_red_call_list:
            vam = self.reference_accesses()
            from psyclone.psyir.tools.reduction_inference import (
                ReductionInferenceTool)
            from psyclone.psyir.transformations.omp_loop_trans import (
                MAP_REDUCTION_OP_TO_OMP)
            red_tool = ReductionInferenceTool(
                [BinaryOperation.Operator.ADD])
            #import pdb; pdb.set_trace()
            for name, _ in red_names_and_loops:
                sig = Signature(name)
                acc_seq = vam[sig]
                clause = red_tool.attempt_reduction(sig, acc_seq)
                if clause:
                    self.children.append(
                        OMPReductionClause(MAP_REDUCTION_OP_TO_OMP[clause[0]],
                                           children=[clause[1].copy()]))

        return self
=======
    def _add_reduction_clauses(self,
                               need_sync: Optional[list[Symbol]] = None
                               ) -> None:
        '''
        Analyses the code beneath this node and adds the necessary
        OMPReductionClause nodes.

        :param need_sync: optional list of Symbols that require
            synchronisation (to avoid the expensive call to
            infer_sharing_attributes).

        '''
        if need_sync is None:
            # infer_sharing_attributes() is expensive so only call it
            # when necessary.
            _, _, need_sync = self.infer_sharing_attributes()

        # pylint: disable=import-outside-toplevel
        from psyclone.psyir.tools.reduction_inference import (
            ReductionInferenceTool)
        from psyclone.psyir.nodes.omp_directives import (
            MAP_REDUCTION_OP_TO_OMP)

        vam = self.children[0].reference_accesses()
        # Currently we only support *summation* reductions in DSL code. More
        # operations are supported for generic code but these are inserted
        # during the transformation.
        red_tool = ReductionInferenceTool(
            [BinaryOperation.Operator.ADD])

        for sym in need_sync:
            sig = Signature(sym.name)
            acc_seq = vam[sig]
            clause = red_tool.attempt_reduction(sig, acc_seq)
            if clause:
                self.children.append(
                    OMPReductionClause(MAP_REDUCTION_OP_TO_OMP[clause[0]],
                                       children=[clause[1].copy()]))
>>>>>>> 63d4c225
<|MERGE_RESOLUTION|>--- conflicted
+++ resolved
@@ -276,95 +276,6 @@
         # If not, it can be just 'private'
         return False
 
-<<<<<<< HEAD
-    def lower_to_language_level(self):
-        '''
-        '''
-        # first check whether we have more than one reduction with the same
-        # name in this Schedule. If so, raise an error as this is not
-        # supported for a parallel region.
-        red_names_and_loops = []
-        reduction_kernels = self.reductions()
-        reprod_red_call_list = self.reductions(reprod=True)
-        import pdb; pdb.set_trace()
-        for call in reduction_kernels:
-            name = call.reduction_arg.name
-            if name in [item[0] for item in red_names_and_loops]:
-                raise GenerationError(
-                    f"Reduction variables can only be used once in an invoke. "
-                    f"'{name}' is used multiple times, please use a different "
-                    f"reduction variable")
-            red_names_and_loops.append((name, call.ancestor(Loop)))
-
-        if reduction_kernels:
-            first_type = type(self.dir_body[0])
-            for child in self.dir_body.children:
-                if first_type != type(child):
-                    raise GenerationError(
-                        "Cannot correctly generate code for an OpenMP parallel"
-                        " region with reductions and containing children of "
-                        "different types.")
-
-        # Lower the first two children
-        for child in self.children[:2]:
-            child.lower_to_language_level()
-        # Create data sharing clauses (order alphabetically to make generation
-        # reproducible)
-        private, fprivate, need_sync = self.infer_sharing_attributes()
-        #if reprod_red_call_list:
-        #    private.add(thread_idx)
-
-        from psyclone.psyir.nodes import (
-            OMPDependClause, OMPPrivateClause, OMPFirstprivateClause,
-            OMPReductionClause)
-        private_clause = OMPPrivateClause.create(
-                            sorted(private, key=lambda x: x.name))
-        fprivate_clause = OMPFirstprivateClause.create(
-                            sorted(fprivate, key=lambda x: x.name))
-        # Check all of the need_sync nodes are synchronized in children.
-        # unless it has reduction_kernels which are handled separately
-        sync_clauses = self.walk(OMPDependClause)
-        if not reduction_kernels and need_sync:
-            for sym in need_sync:
-                for clause in sync_clauses:
-                    # Needs to be an out depend clause to synchronize
-                    if clause.operator == "in":
-                        continue
-                    # Check if the symbol is in this depend clause.
-                    if sym.name in [child.symbol.name for child in
-                                    clause.children]:
-                        break
-                else:
-                    logger = logging.getLogger(__name__)
-                    logger.warning(
-                        "Lowering '%s' detected a possible race condition for "
-                        "symbol '%s'. Make sure this is a false WaW dependency"
-                        " or the code includes the necessary "
-                        "synchronisations.", type(self).__name__, sym.name)
-
-        self.children[2].replace_with(private_clause)
-        self.children[3].replace_with(fprivate_clause)
-
-        if reduction_kernels and not reprod_red_call_list:
-            vam = self.reference_accesses()
-            from psyclone.psyir.tools.reduction_inference import (
-                ReductionInferenceTool)
-            from psyclone.psyir.transformations.omp_loop_trans import (
-                MAP_REDUCTION_OP_TO_OMP)
-            red_tool = ReductionInferenceTool(
-                [BinaryOperation.Operator.ADD])
-            #import pdb; pdb.set_trace()
-            for name, _ in red_names_and_loops:
-                sig = Signature(name)
-                acc_seq = vam[sig]
-                clause = red_tool.attempt_reduction(sig, acc_seq)
-                if clause:
-                    self.children.append(
-                        OMPReductionClause(MAP_REDUCTION_OP_TO_OMP[clause[0]],
-                                           children=[clause[1].copy()]))
-
-        return self
-=======
     def _add_reduction_clauses(self,
                                need_sync: Optional[list[Symbol]] = None
                                ) -> None:
@@ -402,5 +313,4 @@
             if clause:
                 self.children.append(
                     OMPReductionClause(MAP_REDUCTION_OP_TO_OMP[clause[0]],
-                                       children=[clause[1].copy()]))
->>>>>>> 63d4c225
+                                       children=[clause[1].copy()]))