# -----------------------------------------------------------------------------
# BSD 3-Clause License
#
# Copyright (c) 2017-2025, Science and Technology Facilities Council.
# All rights reserved.
#
# Redistribution and use in source and binary forms, with or without
# modification, are permitted provided that the following conditions are met:
#
# * Redistributions of source code must retain the above copyright notice, this
#   list of conditions and the following disclaimer.
#
# * Redistributions in binary form must reproduce the above copyright notice,
#   this list of conditions and the following disclaimer in the documentation
#   and/or other materials provided with the distribution.
#
# * Neither the name of the copyright holder nor the names of its
#   contributors may be used to endorse or promote products derived from
#   this software without specific prior written permission.
#
# THIS SOFTWARE IS PROVIDED BY THE COPYRIGHT HOLDERS AND CONTRIBUTORS
# "AS IS" AND ANY EXPRESS OR IMPLIED WARRANTIES, INCLUDING, BUT NOT
# LIMITED TO, THE IMPLIED WARRANTIES OF MERCHANTABILITY AND FITNESS
# FOR A PARTICULAR PURPOSE ARE DISCLAIMED. IN NO EVENT SHALL THE
# COPYRIGHT HOLDER OR CONTRIBUTORS BE LIABLE FOR ANY DIRECT, INDIRECT,
# INCIDENTAL, SPECIAL, EXEMPLARY, OR CONSEQUENTIAL DAMAGES (INCLUDING,
# BUT NOT LIMITED TO, PROCUREMENT OF SUBSTITUTE GOODS OR SERVICES;
# LOSS OF USE, DATA, OR PROFITS; OR BUSINESS INTERRUPTION) HOWEVER
# CAUSED AND ON ANY THEORY OF LIABILITY, WHETHER IN CONTRACT, STRICT
# LIABILITY, OR TORT (INCLUDING NEGLIGENCE OR OTHERWISE) ARISING IN
# ANY WAY OUT OF THE USE OF THIS SOFTWARE, EVEN IF ADVISED OF THE
# POSSIBILITY OF SUCH DAMAGE.
# -----------------------------------------------------------------------------
# Authors R. W. Ford, A. R. Porter and S. Siso, STFC Daresbury Lab
#         I. Kavcic, Met Office
#         J. Henrichs, Bureau of Meteorology
# Modified A. B. G. Chalk and N. Nobre, STFC Daresbury Lab
# -----------------------------------------------------------------------------

''' This module contains the implementation of the Reference node.'''


from psyclone.core import AccessType, Signature, VariablesAccessMap
# We cannot import from 'nodes' directly due to circular import
from psyclone.psyir.nodes.datanode import DataNode
from psyclone.psyir.symbols import Symbol, AutomaticInterface
from psyclone.psyir.symbols.datatypes import UnresolvedType


class Reference(DataNode):
    '''
    Node representing a Reference Expression.

    :param symbol: the symbol being referenced.
    :type symbol: :py:class:`psyclone.psyir.symbols.Symbol`
    :param kwargs: additional keyword arguments provided to the super class.
    :type kwargs: unwrapped dict.

    '''
    # Textual description of the node.
    _children_valid_format = "<LeafNode>"
    _text_name = "Reference"
    _colour = "yellow"

    def __init__(self, symbol, **kwargs):
        super().__init__(**kwargs)
        self.symbol = symbol

    def __eq__(self, other):
        '''
        Checks equivalence of two References. References are considered
        equivalent if they are the same type of Reference and their symbol
        name is the same.

        :param object other: the object to check equality to.

        :returns: whether other is equal to self.
        :rtype: bool
        '''
        is_eq = super().__eq__(other)
        # TODO #1698. Is reference equality enough comparing the symbols by
        # name? (Currently it is needed because symbol equality is not fully
        # implemented)
        is_eq = is_eq and (self.symbol.name == other.symbol.name)
        return is_eq

    @property
    def is_array(self):
        '''
        :returns: whether this reference is an array, False if it can not be
            determined.
        :rtype: bool

        '''
        return self.symbol.is_array

    @property
    def is_read(self):
        '''
        :returns: whether this reference is reading from its symbol.
        :rtype: bool
        '''
        # pylint: disable=import-outside-toplevel
        from psyclone.psyir.nodes.assignment import Assignment
        from psyclone.psyir.nodes.intrinsic_call import IntrinsicCall
        parent = self.parent
        if isinstance(parent, Assignment):
            if parent.lhs is self:
                return False

        # If we have an intrinsic call parent then we need to check if its
        # an inquiry. Inquiry functions don't read from their first argument.
        if isinstance(parent, IntrinsicCall):
            if parent.arguments[0] is self and parent.is_inquiry:
                return False

        # All references other than LHS of assignments represent a read. This
        # can be improved in the future by looking at Call intents.
        return True

    @property
    def is_write(self):
        '''
        :returns: whether this reference is writing to its symbol.
        :rtype: bool
        '''
        # pylint: disable=import-outside-toplevel
        from psyclone.psyir.nodes.assignment import Assignment
        from psyclone.psyir.nodes.call import Call
        from psyclone.psyir.nodes.intrinsic_call import IntrinsicCall
        parent = self.parent
        # pure or inquiry IntrinsicCall nodes do not write to their arguments.
        if (isinstance(parent, IntrinsicCall) and (parent.is_inquiry or
                                                   parent.is_pure)):
            return False
        # All other arguments of all other Calls are assumed to write to their
        # arguments. This could be improved in the future by looking at
        # intents where available.
        if isinstance(parent, Call):
            return True
        # The reference that is the LHS of an assignment is a write.
        if isinstance(parent, Assignment) and parent.lhs is self:
            return True
        return False

    @property
    def symbol(self):
        ''' Return the referenced symbol.

        :returns: the referenced symbol.
        :rtype: :py:class:`psyclone.psyir.symbols.Symbol`

        '''
        return self._symbol

    @symbol.setter
    def symbol(self, symbol):
        '''
        :param symbol: the new symbol being referenced.
        :type symbol: :py:class:`psyclone.psyir.symbols.Symbol`

        :raises TypeError: if the symbol argument is not of type Symbol.

        '''
        if not isinstance(symbol, Symbol):
            raise TypeError(
                f"The {type(self).__name__} symbol setter expects a PSyIR "
                f"Symbol object but found '{type(symbol).__name__}'.")
        self._symbol = symbol

    @property
    def name(self):
        ''' Return the name of the referenced symbol.

        :returns: Name of the referenced symbol.
        :rtype: str

        '''
        return self._symbol.name

    def node_str(self, colour=True):
        ''' Create a text description of this node in the schedule, optionally
        including control codes for colour.

        :param bool colour: whether or not to include colour control codes.

        :return: text description of this node.
        :rtype: str
        '''
        return f"{self.coloured_name(colour)}[name:'{self.name}']"

    def __str__(self):
        return self.node_str(False)

    def get_signature_and_indices(self):
        ''':returns: the Signature of this reference, and \
            an empty list of lists as 'indices' since this reference does \
            not represent an array access.
        :rtype: tuple(:py:class:`psyclone.core.Signature`, list of \
            list of indices)
        '''
        return (Signature(self.name), [[]])

    def reference_accesses(self) -> VariablesAccessMap:
        '''
        :returns: a map of all the symbol accessed inside this node, the
            keys are Signatures (unique identifiers to a symbol and its
            structure acccessors) and the values are AccessSequence
            (a sequence of AccessTypes).

        '''
        var_accesses = VariablesAccessMap()
        sig, all_indices = self.get_signature_and_indices()
        for indices in all_indices:
            for index in indices:
                var_accesses.update(index.reference_accesses())
        var_accesses.add_access(sig, AccessType.READ, self, all_indices)
        return var_accesses

    @property
    def datatype(self):
        '''
        :returns: the datatype of this reference.
        :rtype: :py:class:`psyclone.psyir.symbols.DataType`

        '''
        # pylint: disable=unidiomatic-typecheck
        # Use type() directly as we need to ignore inheritance.
        if type(self.symbol) is Symbol:
            # We don't even have a DataSymbol
            return UnresolvedType()
        return self.symbol.datatype

    def previous_accesses(self):
        '''
        :returns: the nodes accessing the same symbol directly before this
                  reference. It can be multiple nodes if the control flow
                  diverges and there are multiple possible accesses.
        :rtype: List[:py:class:`psyclone.psyir.nodes.Node`]
        '''
        # Avoid circular import
        # pylint: disable=import-outside-toplevel
        from psyclone.psyir.tools import DefinitionUseChain
        chain = DefinitionUseChain(self)
        return chain.find_backward_accesses()

    def next_accesses(self):
        '''
        :returns: the nodes accessing the same symbol directly after this
                  reference. It can be multiple nodes if the control flow
                  diverges and there are multiple possible accesses.
        :rtype: List[:py:class:`psyclone.psyir.nodes.Node`]
        '''
        # Avoid circular import
        # pylint: disable=import-outside-toplevel
        from psyclone.psyir.tools import DefinitionUseChain
        chain = DefinitionUseChain(self)
        return chain.find_forward_accesses()

<<<<<<< HEAD
    def enters_scope(self, scope, visited_nodes=None) -> bool:
=======
    def escapes_scope(self, scope, visited_nodes=None) -> bool:
>>>>>>> b23ce631
        '''
        :param scope: the given scope that we evaluate.
        :param visited_nodes: a set of nodes already visited, this is necessary
            because the dependency chains may contain cycles. Defaults to an
            empty set.
<<<<<<< HEAD
        :returns: whether the symbol lifetime starts before the given scope.
=======
        :returns: whether the symbol lifetime continues after the given scope.
>>>>>>> b23ce631
        '''

        # Populate visited_nodes, and stop recursion when appropriate
        if visited_nodes is None:
            visited_nodes = set()
        if id(self) in visited_nodes:
            return False
        visited_nodes.add(id(self))

        # If it's not a local symbol, we cannot guarantee its lifetime
        if not isinstance(self.symbol.interface, AutomaticInterface):
            return True

<<<<<<< HEAD
        # Check if this instance is outside the provided scope
        if not self.is_descendent_of(scope):
            return True

        # Now check all possible previous accesses
        for ref in self.previous_accesses():
            if not isinstance(ref, Reference):
                return True
            if ref.enters_scope(scope, visited_nodes):
=======
        # Check if this instance is in the provided scope
        if not self.is_descendent_of(scope):
            return True

        # Now check all possible next accesses
        for ref in self.next_accesses():
            if ref.escapes_scope(scope, visited_nodes):
>>>>>>> b23ce631
                return True

        return False

    def replace_symbols_using(self, table_or_symbol):
        '''
        Update any Symbols referenced by this Node with those in the
        supplied table (or just the supplied Symbol instance) if they
        have matching names. If there is no match for a given
        Symbol then it is left unchanged.

        :param table_or_symbol: the symbol table from which to get replacement
            symbols or a single, replacement Symbol.
        :type table_or_symbol: :py:class:`psyclone.psyir.symbols.SymbolTable` |
            :py:class:`psyclone.psyir.symbols.Symbol`

        '''
        if isinstance(table_or_symbol, Symbol):
            if self.symbol.name.lower() == table_or_symbol.name.lower():
                self.symbol = table_or_symbol
        else:
            try:
                self.symbol = table_or_symbol.lookup(self.symbol.name)
            except KeyError:
                pass

        # Walk on down the tree.
        super().replace_symbols_using(table_or_symbol)


# For AutoAPI documentation generation
__all__ = ['Reference']<|MERGE_RESOLUTION|>--- conflicted
+++ resolved
@@ -257,21 +257,16 @@
         chain = DefinitionUseChain(self)
         return chain.find_forward_accesses()
 
-<<<<<<< HEAD
     def enters_scope(self, scope, visited_nodes=None) -> bool:
-=======
-    def escapes_scope(self, scope, visited_nodes=None) -> bool:
->>>>>>> b23ce631
+
         '''
         :param scope: the given scope that we evaluate.
         :param visited_nodes: a set of nodes already visited, this is necessary
             because the dependency chains may contain cycles. Defaults to an
             empty set.
-<<<<<<< HEAD
+
         :returns: whether the symbol lifetime starts before the given scope.
-=======
-        :returns: whether the symbol lifetime continues after the given scope.
->>>>>>> b23ce631
+
         '''
 
         # Populate visited_nodes, and stop recursion when appropriate
@@ -285,7 +280,7 @@
         if not isinstance(self.symbol.interface, AutomaticInterface):
             return True
 
-<<<<<<< HEAD
+
         # Check if this instance is outside the provided scope
         if not self.is_descendent_of(scope):
             return True
@@ -295,15 +290,7 @@
             if not isinstance(ref, Reference):
                 return True
             if ref.enters_scope(scope, visited_nodes):
-=======
-        # Check if this instance is in the provided scope
-        if not self.is_descendent_of(scope):
-            return True
-
-        # Now check all possible next accesses
-        for ref in self.next_accesses():
-            if ref.escapes_scope(scope, visited_nodes):
->>>>>>> b23ce631
+
                 return True
 
         return False
