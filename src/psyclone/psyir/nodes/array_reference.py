# -----------------------------------------------------------------------------
# BSD 3-Clause License
#
# Copyright (c) 2020-2022, Science and Technology Facilities Council.
# All rights reserved.
#
# Redistribution and use in source and binary forms, with or without
# modification, are permitted provided that the following conditions are met:
#
# * Redistributions of source code must retain the above copyright notice, this
#   list of conditions and the following disclaimer.
#
# * Redistributions in binary form must reproduce the above copyright notice,
#   this list of conditions and the following disclaimer in the documentation
#   and/or other materials provided with the distribution.
#
# * Neither the name of the copyright holder nor the names of its
#   contributors may be used to endorse or promote products derived from
#   this software without specific prior written permission.
#
# THIS SOFTWARE IS PROVIDED BY THE COPYRIGHT HOLDERS AND CONTRIBUTORS
# "AS IS" AND ANY EXPRESS OR IMPLIED WARRANTIES, INCLUDING, BUT NOT
# LIMITED TO, THE IMPLIED WARRANTIES OF MERCHANTABILITY AND FITNESS
# FOR A PARTICULAR PURPOSE ARE DISCLAIMED. IN NO EVENT SHALL THE
# COPYRIGHT HOLDER OR CONTRIBUTORS BE LIABLE FOR ANY DIRECT, INDIRECT,
# INCIDENTAL, SPECIAL, EXEMPLARY, OR CONSEQUENTIAL DAMAGES (INCLUDING,
# BUT NOT LIMITED TO, PROCUREMENT OF SUBSTITUTE GOODS OR SERVICES;
# LOSS OF USE, DATA, OR PROFITS; OR BUSINESS INTERRUPTION) HOWEVER
# CAUSED AND ON ANY THEORY OF LIABILITY, WHETHER IN CONTRACT, STRICT
# LIABILITY, OR TORT (INCLUDING NEGLIGENCE OR OTHERWISE) ARISING IN
# ANY WAY OUT OF THE USE OF THIS SOFTWARE, EVEN IF ADVISED OF THE
# POSSIBILITY OF SUCH DAMAGE.
# -----------------------------------------------------------------------------
# Authors R. W. Ford, A. R. Porter and S. Siso, STFC Daresbury Lab
#         I. Kavcic, Met Office
#         J. Henrichs, Bureau of Meteorology
# -----------------------------------------------------------------------------

''' This module contains the implementation of the ArrayReference node. '''

from psyclone.errors import GenerationError
from psyclone.psyir.nodes.array_mixin import ArrayMixin
from psyclone.psyir.nodes.literal import Literal
from psyclone.psyir.nodes.operation import BinaryOperation
from psyclone.psyir.nodes.ranges import Range
from psyclone.psyir.nodes.reference import Reference
from psyclone.psyir.symbols import (DataSymbol, DeferredType, UnknownType,
<<<<<<< HEAD
                                    DataTypeSymbol, ScalarType, ArrayType)
from psyclone.errors import GenerationError
=======
                                    ScalarType, ArrayType, INTEGER_TYPE)
>>>>>>> ebb7f1aa


class ArrayReference(ArrayMixin, Reference):
    '''
    Node representing a reference to an element or elements of an Array.
    The array-index expressions are stored as the children of this node.

    '''
    # Textual description of the node.
    _children_valid_format = "[DataNode | Range]+"
    _text_name = "ArrayReference"

    @staticmethod
    def create(symbol, indices):
        '''Create an ArrayReference instance given a symbol and a list of Node
        array indices. The special value ":" can be used as an index to
        create the corresponding PSyIR Range that represents ":".

        :param symbol: the symbol that this array is associated with.
        :type symbol: :py:class:`psyclone.psyir.symbols.DataSymbol`
        :param indices: a list of Nodes or ":" describing the array indices.
        :type indices: List[Union[:py:class:`psyclone.psyir.nodes.Node`,":"]]

        :returns: an ArrayReference instance.
        :rtype: :py:class:`psyclone.psyir.nodes.ArrayReference`

        :raises GenerationError: if the arguments to the create method \
            are not of the expected type.

        '''
        if not isinstance(symbol, DataSymbol):
            raise GenerationError(
                f"symbol argument in create method of ArrayReference class "
                f"should be a DataSymbol but found '{type(symbol).__name__}'.")
        if not isinstance(indices, list):
            raise GenerationError(
                f"indices argument in create method of ArrayReference class "
                f"should be a list but found '{type(indices).__name__}'.")
        if not symbol.is_array:
            # Deferred and Unknown types may still be arrays
            if not isinstance(symbol.datatype, (DeferredType, UnknownType)):
                raise GenerationError(
                    f"expecting the symbol '{symbol.name}' to be an array, but"
                    f" found '{symbol.datatype}'.")
        if symbol.is_array:
            if len(symbol.shape) != len(indices):
                raise GenerationError(
                    f"the symbol '{symbol.name}' should have the same number "
                    f"of dimensions as indices (provided in the 'indices' "
                    f"argument). Expecting '{len(indices)}' but found "
                    f"'{len(symbol.shape)}'.")

        array = ArrayReference(symbol)
        for ind, child in enumerate(indices):
            if child == ":":
                lbound = BinaryOperation.create(
                    BinaryOperation.Operator.LBOUND,
                    Reference(symbol), Literal(f"{ind+1}", INTEGER_TYPE))
                ubound = BinaryOperation.create(
                    BinaryOperation.Operator.UBOUND,
                    Reference(symbol), Literal(f"{ind+1}", INTEGER_TYPE))
                my_range = Range.create(lbound, ubound)
                array.addchild(my_range)
            else:
                array.addchild(child)
        return array

    def __str__(self):
        result = super().__str__() + "\n"
        for entity in self._children:
            result += str(entity) + "\n"
        return result

    @property
    def datatype(self):
        '''
        :returns: the datatype of the accessed array element(s).
        :rtype: :py:class:`psyclone.psyir.symbols.DataType`
        '''
        shape = self._get_effective_shape()
        if shape:
            return ArrayType(self.symbol.datatype, shape)
        if isinstance(self.symbol.datatype.intrinsic, DataTypeSymbol):
            return self.symbol.datatype.intrinsic
        # TODO #1857: Really we should just be able to return
        # self.symbol.datatype here but currently arrays of scalars are
        # handled in a different way to all other types of array.
        return ScalarType(self.symbol.datatype.intrinsic,
                          self.symbol.datatype.precision)


# For AutoAPI documentation generation
__all__ = ['ArrayReference']<|MERGE_RESOLUTION|>--- conflicted
+++ resolved
@@ -45,12 +45,9 @@
 from psyclone.psyir.nodes.ranges import Range
 from psyclone.psyir.nodes.reference import Reference
 from psyclone.psyir.symbols import (DataSymbol, DeferredType, UnknownType,
-<<<<<<< HEAD
-                                    DataTypeSymbol, ScalarType, ArrayType)
+                                    DataTypeSymbol, ScalarType, ArrayType,
+                                    INTEGER_TYPE)
 from psyclone.errors import GenerationError
-=======
-                                    ScalarType, ArrayType, INTEGER_TYPE)
->>>>>>> ebb7f1aa
 
 
 class ArrayReference(ArrayMixin, Reference):
