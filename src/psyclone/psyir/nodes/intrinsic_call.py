# -----------------------------------------------------------------------------
# BSD 3-Clause License
#
# Copyright (c) 2022-2025, Science and Technology Facilities Council.
# All rights reserved.
#
# Redistribution and use in source and binary forms, with or without
# modification, are permitted provided that the following conditions are met:
#
# * Redistributions of source code must retain the above copyright notice, this
#   list of conditions and the following disclaimer.
#
# * Redistributions in binary form must reproduce the above copyright notice,
#   this list of conditions and the following disclaimer in the documentation
#   and/or other materials provided with the distribution.
#
# * Neither the name of the copyright holder nor the names of its
#   contributors may be used to endorse or promote products derived from
#   this software without specific prior written permission.
#
# THIS SOFTWARE IS PROVIDED BY THE COPYRIGHT HOLDERS AND CONTRIBUTORS
# "AS IS" AND ANY EXPRESS OR IMPLIED WARRANTIES, INCLUDING, BUT NOT
# LIMITED TO, THE IMPLIED WARRANTIES OF MERCHANTABILITY AND FITNESS
# FOR A PARTICULAR PURPOSE ARE DISCLAIMED. IN NO EVENT SHALL THE
# COPYRIGHT HOLDER OR CONTRIBUTORS BE LIABLE FOR ANY DIRECT, INDIRECT,
# INCIDENTAL, SPECIAL, EXEMPLARY, OR CONSEQUENTIAL DAMAGES (INCLUDING,
# BUT NOT LIMITED TO, PROCUREMENT OF SUBSTITUTE GOODS OR SERVICES;
# LOSS OF USE, DATA, OR PROFITS; OR BUSINESS INTERRUPTION) HOWEVER
# CAUSED AND ON ANY THEORY OF LIABILITY, WHETHER IN CONTRACT, STRICT
# LIABILITY, OR TORT (INCLUDING NEGLIGENCE OR OTHERWISE) ARISING IN
# ANY WAY OUT OF THE USE OF THIS SOFTWARE, EVEN IF ADVISED OF THE
# POSSIBILITY OF SUCH DAMAGE.
# -----------------------------------------------------------------------------
# Author: A. R. Porter, STFC Daresbury Lab
# Modified: R. W. Ford, STFC Daresbury Lab
# Modified: S. Siso, STFC Daresbury Lab
# -----------------------------------------------------------------------------

''' This module contains the IntrinsicCall node implementation.'''

from collections import namedtuple
from collections.abc import Iterable
from enum import Enum

from psyclone.core import AccessType
from psyclone.psyir.nodes.call import Call
from psyclone.psyir.nodes.datanode import DataNode
from psyclone.psyir.nodes.literal import Literal
from psyclone.psyir.nodes.reference import Reference
from psyclone.psyir.symbols import IntrinsicSymbol

# pylint: disable=too-many-branches

# Named tuple for describing the attributes of each intrinsic
IAttr = namedtuple(
    'IAttr', 'name is_pure is_elemental is_inquiry required_args optional_args'
)
# Alternatively we could use an Enum to decrive the intrinsic types
# IntrinsicType = Enum('IntrinsicType',
#    'Atomic Collective Elemental Inquiry Pure Impure Transformational'
# )
# And let the IntrinsicCall is_pure, is_elemental, ... do the conversion

# Named tuple for describing the properties of the required arguments to
# a particular intrinsic. If there's no limit on the number of arguments
# then `max_count` will be None.
ArgDesc = namedtuple('ArgDesc', 'min_count max_count types')


class IntrinsicCall(Call):
    ''' Node representing a call to an intrinsic routine (function or
    subroutine). This can be found as a standalone statement
    or an expression.

    :param intrinsic: the type of Intrinsic being created.
    :type intrinsic: py:class:`psyclone.psyir.IntrinsicCall.Intrinsic`
    :param kwargs: additional keyword arguments provided to the PSyIR node.
    :type kwargs: unwrapped dict.

    :raises TypeError: if the 'intrinsic' argument is not an Intrinsic type.

    '''
    # Textual description of the node.
    _children_valid_format = "[DataNode]*"
    _text_name = "IntrinsicCall"
    _colour = "cyan"

    #: The type of Symbol this Call must refer to. Used for type checking in
    #: the constructor (of the parent class).
    _symbol_type = IntrinsicSymbol

    class Intrinsic(IAttr, Enum):
        ''' Enum of all intrinsics with their attributes as values using the
        IAttr namedtuple format:

            NAME = IAttr(name, is_pure, is_elemental, is_inquiry,
                         required_args, optional_args)

        Note that name is duplicated inside IAttr because each item in the
        Enum must have a different value, and without the name that would
        not be guaranteed.

        '''
        # Fortran special-case statements (technically not Fortran intrinsics
        # but in PSyIR they are represented as Intrinsics)
        ALLOCATE = IAttr(
            'ALLOCATE', False, False, False,
            ArgDesc(1, None, Reference),
            {"mold": Reference, "source": Reference, "stat": Reference,
             "errmsg": Reference})
        DEALLOCATE = IAttr(
            'DEALLOCATE', False, False, False,
            ArgDesc(1, None, Reference), {"stat": Reference})
        NULLIFY = IAttr(
            'NULLIFY', False, False, False,
            ArgDesc(1, None, Reference), {})

        # Fortran Intrinsics (from Fortran 2018 standard table 16.1)
        ABS = IAttr(
            'ABS', True, True, False,
            ArgDesc(1, 1, DataNode), {})
        ACHAR = IAttr(
            'ACHAR', True, True, False,
            ArgDesc(1, 1, DataNode), {"kind": DataNode})
        ACOS = IAttr(
            'ACOS', True, True, False,
            ArgDesc(1, 1, DataNode), {})
        ACOSH = IAttr(
            'ACOSH', True, True, False,
            ArgDesc(1, 1, DataNode), {})
        ADJUSTL = IAttr(
            'ADJUSTL', True, True, False,
            ArgDesc(1, 1, DataNode), {})
        ADJUSTR = IAttr(
            'ADJUSTR', True, True, False,
            ArgDesc(1, 1, DataNode), {})
        AIMAG = IAttr(
            'AIMAG', True, True, False,
            ArgDesc(1, 1, DataNode), {})
        AINT = IAttr(
            'AINT', True, True, False,
            ArgDesc(1, 1, DataNode), {"kind": DataNode})
        ALL = IAttr(
            'ALL', True, False, False,
            ArgDesc(1, 1, DataNode), {"dim": DataNode})  # ?
        ALLOCATED = IAttr(
            'ALLOCATED', True, False, True,
            ArgDesc(1, 1, DataNode), {})
        ANINT = IAttr(
            'ANINT', True, True, False,
            ArgDesc(1, 1, DataNode), {"kind": DataNode})
        ANY = IAttr(
            'ANY', True, False, False,
            ArgDesc(1, 1, DataNode), {"dim": DataNode})  # ?
        ASIN = IAttr(
            'ASIN', True, True, False,
            ArgDesc(1, 1, DataNode), {})
        ASINH = IAttr(
            'ASINH', True, True, False,
            ArgDesc(1, 1, DataNode), {})
        ASSOCIATED = IAttr(
            'ASSOCIATED', False, False, True,
            ArgDesc(1, 1, DataNode), {"target": DataNode})
        ATAN = IAttr(
            'ATAN', True, True, False,
            ArgDesc(1, 2, DataNode), {})
        ATAN2 = IAttr(
            'ATAN2', True, True, False,
            ArgDesc(2, 2, DataNode), {})
        ATANH = IAttr(
            'ATANH', True, True, False,
            ArgDesc(1, 1, DataNode), {})
        ATOMIC_ADD = IAttr(
            'ATOMIC_ADD', True, True, False,
            ArgDesc(2, 2, DataNode), {"stat": DataNode})
        ATOMIC_AND = IAttr(
            'ATOMIC_AND', True, True, False,
            ArgDesc(2, 2, DataNode), {"stat": DataNode})
        ATOMIC_CAS = IAttr(
            'ATOMIC_CAS', True, True, False,
            ArgDesc(2, 2, DataNode), {"stat": DataNode})
        ATOMIC_DEFINE = IAttr(
            'ATOMIC_DEFINE', True, True, False,
            ArgDesc(2, 2, DataNode), {"stat": DataNode})
        ATOMIC_FETCH_ADD = IAttr(
            'ATOMIC_FETCH_ADD', True, True, False,
            ArgDesc(3, 3, DataNode), {"stat": DataNode})
        ATOMIC_FETCH_AND = IAttr(
            'ATOMIC_FETCH_AND', True, True, False,
            ArgDesc(3, 3, DataNode), {"stat": DataNode})
        ATOMIC_FETCH_OR = IAttr(
            'ATOMIC_FETCH_OR', True, True, False,
            ArgDesc(3, 3, DataNode), {"stat": DataNode})
        ATOMIC_FETCH_XOR = IAttr(
            'ATOMIC_FETCH_XOR', True, True, False,
            ArgDesc(3, 3, DataNode), {"stat": DataNode})
        ATOMIC_OR = IAttr(
            'ATOMIC_OR', True, True, False,
            ArgDesc(2, 2, DataNode), {"stat": DataNode})
        ATOMIC_REF = IAttr(
            'ATOMIC_REF', True, True, False,
            ArgDesc(2, 2, DataNode), {"stat": DataNode})
        ATOMIC_XOR = IAttr(
            'ATOMIC_XOR', True, True, False,
            ArgDesc(2, 2, DataNode), {"stat": DataNode})
        BESSEL_J0 = IAttr(
            'BESSEL_J0', True, True, False,
            ArgDesc(1, 1, DataNode), {})
        BESSEL_J1 = IAttr(
            'BESSEL_J1', True, True, False,
            ArgDesc(1, 1, DataNode), {})
        BESSEL_JN = IAttr(
            'BESSEL_JN', True, None, False,
            ArgDesc(2, 3, DataNode), {})
        BESSEL_Y0 = IAttr(
            'BESSEL_Y0', True, True, False,
            ArgDesc(1, 1, DataNode), {})
        BESSEL_Y1 = IAttr(
            'BESSEL_Y1', True, True, False,
            ArgDesc(1, 1, DataNode), {})
        BESSEL_YN = IAttr(
            'BESSEL_YN', True, None, False,
            ArgDesc(2, 3, DataNode), {})
        BGE = IAttr(
            'BGE', True, True, False,
            ArgDesc(2, 2, DataNode), {})
        BGT = IAttr(
            'BGT', True, True, False,
            ArgDesc(2, 2, DataNode), {})
        BIT_SIZE = IAttr(
            'BIT_SIZE', True, False, True,
            ArgDesc(1, 1, DataNode), {})
        BLE = IAttr(
            'BLE', True, True, False,
            ArgDesc(2, 2, DataNode), {})
        BLT = IAttr(
            'BLT', True, True, False,
            ArgDesc(2, 2, DataNode), {})
        BTEST = IAttr(
            'BTEST', True, True, False,
            ArgDesc(2, 2, DataNode), {})
        CEILING = IAttr(
            'CEILING', True, True, False,
            ArgDesc(1, 1, DataNode), {"kind": DataNode})
        CHAR = IAttr(
            'CHAR', True, True, False,
            ArgDesc(1, 1, DataNode), {"kind": DataNode})
        CMPLX = IAttr(
            'CMPLX', True, True, False,
            ArgDesc(1, 1, DataNode), {"Y": DataNode, "kind": DataNode})
        CO_BROADCAST = IAttr(
            'CO_BROADCAST', True, False, False,
            ArgDesc(1, 2, DataNode), {"stat": DataNode, "errmsg": DataNode})
        CO_MAX = IAttr(
            'CO_MAX', True, False, False,
            ArgDesc(1, 1, DataNode),
            {"result_image": DataNode, "stat": DataNode, "errmsg": DataNode})
        CO_MIN = IAttr(
            'CO_MIN', True, False, False,
            ArgDesc(1, 1, DataNode),
            {"result_image": DataNode, "stat": DataNode, "errmsg": DataNode})
        CO_REDUCE = IAttr(
            'CO_REDUCE', True, False, False,
            ArgDesc(1, 2, DataNode),
            {"result_image": DataNode, "stat": DataNode, "errmsg": DataNode})
        CO_SUM = IAttr(
            'CO_SUM', True, False, False,
            ArgDesc(1, 1, DataNode),
            {"result_image": DataNode, "stat": DataNode, "errmsg": DataNode})
        COMMAND_ARGUMENT_COUNT = IAttr(
            'COMMAND_ARGUMENT_COUNT', True, False, False,
            ArgDesc(0, 0, None), {})
        CONJG = IAttr(
            'CONJG', True, True, False,
            ArgDesc(1, 1, DataNode), {})
        COS = IAttr(
            'COS', True, True, False,
            ArgDesc(1, 1, DataNode), {})
        COSH = IAttr(
            'COSH', True, True, False,
            ArgDesc(1, 1, DataNode), {})
        COSHAPE = IAttr(
            'COSHAPE', True, False, True,
            ArgDesc(1, 1, DataNode), {"kind": DataNode})
        COUNT = IAttr(
            'COUNT', True, False, False,
            ArgDesc(1, 1, DataNode), {"dim": DataNode, "kind": DataNode})
        CPU_TIME = IAttr(
            'CPU_TIME', False, False, False,
            ArgDesc(1, 1, DataNode), {})
        CSHIFT = IAttr(
            'CSHIFT', True, False, False,
            ArgDesc(2, 2, DataNode), {"dim": DataNode})
        DATE_AND_TIME = IAttr(
            'DATE_AND_TIME', False, False, False,
            ArgDesc(0, 0, DataNode),
            {"date": DataNode, "time": DataNode,
             "zone": DataNode, "values": DataNode})
        DBLE = IAttr(
            'DBLE', True, True, False,
            ArgDesc(1, 1, DataNode), {})
        DIGITS = IAttr(
            'DIGITS', True, False, True,
            ArgDesc(1, 1, DataNode), {})
        DIM = IAttr(
            'DIM', True, True, False,
            ArgDesc(2, 2, DataNode), {})
        DOT_PRODUCT = IAttr(
            'DOT_PRODUCT', True, False, False,
            ArgDesc(2, 2, DataNode), {})
        DPROD = IAttr(
            'DPROD', True, True, False,
            ArgDesc(2, 2, DataNode), {})
        DSHIFTL = IAttr(
            'DSHIFTL', True, True, False,
            ArgDesc(3, 3, DataNode), {})
        DSHIFTR = IAttr(
            'DSHIFTR', True, True, False,
            ArgDesc(3, 3, DataNode), {})
        EOSHIFT = IAttr(
            'EOSHIFT', True, False, False,
            ArgDesc(2, 2, DataNode), {"boundary": DataNode, "dim": DataNode})
        EPSILON = IAttr(
            'EPSILON', True, False, True,
            ArgDesc(1, 1, DataNode), {})
        ERF = IAttr(
            'ERF', True, True, False,
            ArgDesc(1, 1, DataNode), {})
        ERFC = IAttr(
            'ERFC', True, True, False,
            ArgDesc(1, 1, DataNode), {})
        ERFC_SCALED = IAttr(
            'ERFC_SCALED', True, True, False,
            ArgDesc(1, 1, DataNode), {})
        EVENT_QUERY = IAttr(
            'EVENT_QUERY', False, False, False,
            ArgDesc(2, 2, DataNode), {"stat": DataNode})
        EXECUTE_COMMAND_LINE = IAttr(
            'EXECUTE_COMMAND_LINE', False, False, False,
            ArgDesc(2, 2, DataNode),
            {"wait": DataNode, "exitstat": DataNode,
             "cmdstat": DataNode, "cmdmsg": DataNode})
        EXP = IAttr(
            'EXP', True, True, False,
            ArgDesc(1, 1, DataNode), {})
        EXPONENT = IAttr(
            'EXPONENT', True, True, False,
            ArgDesc(1, 1, DataNode), {})
        EXTENDS_TYPE_OF = IAttr(
            'EXTENDS_TYPE_OF', True, False, True,
            ArgDesc(2, 2, DataNode), {})
        FAILED_IMAGES = IAttr(
            'FAILED_IMAGES', False, False, False,
            ArgDesc(0, 0, DataNode), {"team": DataNode, "kind": DataNode})
        FINDLOC = IAttr(
            'FINDLOC', True, False, False,
            ArgDesc(2, 3, DataNode),
            {"mask": DataNode, "kind": DataNode, "back": DataNode})
        FLOAT = IAttr(
            'FLOAT', True, True, False,
            ArgDesc(1, 1, DataNode), {})
        FLOOR = IAttr(
            'FLOOR', True, True, False,
            ArgDesc(1, 1, DataNode), {"kind": DataNode})
        FRACTION = IAttr(
            'FRACTION', True, True, False,
            ArgDesc(1, 1, DataNode), {})
        GAMMA = IAttr(
            'GAMMA', True, True, False,
            ArgDesc(1, 1, DataNode), {})
        GET_COMMAND = IAttr(
            'GET_COMMAND', False, False, False,
            ArgDesc(0, 0, DataNode),
            {"command": DataNode, "length": DataNode,
             "status": DataNode, "errmsg": DataNode})
        GET_COMMAND_ARGUMENT = IAttr(
            'GET_COMMAND_ARGUMENT', False, False, False,
            ArgDesc(1, 1, DataNode),
            {"value": DataNode, "length": DataNode,
             "status": DataNode, "errmsg": DataNode})
        GET_ENVIRONMENT_VARIABLE = IAttr(
            'GET_ENVIRONMENT_VARIABLE', False, False, False,
            ArgDesc(1, 1, DataNode),
            {"value": DataNode, "length": DataNode, "status": DataNode,
             "trim_name": DataNode, "errmsg": DataNode})
        GET_TEAM = IAttr(
            'GET_TEAM', True, False, False,
            ArgDesc(0, 0, DataNode), {"level": DataNode})
        HUGE = IAttr(
            'HUGE', True, False, True,
            ArgDesc(1, 1, (Reference, Literal)), {})
        HYPOT = IAttr(
            'HYPOT', True, True, False,
            ArgDesc(2, 2, (DataNode)), {})
        IACHAR = IAttr(
            'IACHAR', True, True, False,
            ArgDesc(1, 1, (DataNode)), {"kind": DataNode})
        IALL = IAttr(
            'IALL', True, False, False,
            ArgDesc(1, 1, (DataNode)), {"dim": DataNode, "kind": DataNode})
        IAND = IAttr(
            'IAND', True, True, False,
            ArgDesc(2, 2, (DataNode)), {})
        IANY = IAttr(
            'IANY', True, False, False,
            ArgDesc(1, 1, (DataNode)), {"dim": DataNode, "kind": DataNode})
        IBCLR = IAttr(
            'IBCLR', True, True, False,
            ArgDesc(2, 2, (DataNode)), {})
        IBITS = IAttr(
            'IBITS', True, True, False,
            ArgDesc(3, 3, (DataNode)), {})
        IBSET = IAttr(
            'IBSET', True, True, False,
            ArgDesc(2, 2, (DataNode)), {})
        ICHAR = IAttr(
            'ICHAR', True, True, False,
            ArgDesc(1, 1, (DataNode)), {"kind": DataNode})
        IEOR = IAttr(
            'IEOR', True, True, False,
            ArgDesc(2, 2, (DataNode)), {})
        IMAGE_INDEX = IAttr(
            'IMAGE_INDEX', True, False, True,
            ArgDesc(2, 3, (DataNode)), {})
        IMAGE_STATUS = IAttr(
            'IMAGE_STATUS', True, False, False,
            ArgDesc(1, 1, (DataNode)), {"team": DataNode})
        INDEX = IAttr(
            'INDEX', True, True, False,
            ArgDesc(2, 2, (DataNode)), {"back": DataNode, "kind": DataNode})
        INT = IAttr(
            'INT', True, True, False,
            ArgDesc(1, 1, (DataNode)), {"kind": DataNode})
        IOR = IAttr(
            'IOR', True, True, False,
            ArgDesc(2, 2, (DataNode)), {})
        IPARITY = IAttr(
            'IPARITY', True, False, False,
            ArgDesc(1, 2, (DataNode)), {"mask": DataNode})
        ISHFT = IAttr(
            'ISHFT', True, True, False,
            ArgDesc(2, 2, (DataNode)), {})
        ISHFTC = IAttr(
            'ISHFTC', True, True, False,
            ArgDesc(2, 2, (DataNode)), {"size": DataNode})
        IS_CONTIGUOUS = IAttr(
            'IS_CONTIGUOUS', True, False, True,
            ArgDesc(1, 1, (DataNode)), {})
        IS_IOSTAT_END = IAttr(
            'IS_IOSTAT_END', True, True, False,
            ArgDesc(1, 1, (DataNode)), {})
        IS_IOSTAT_EOR = IAttr(
            'IS_IOSTAT_EOR', True, True, False,
            ArgDesc(1, 1, (DataNode)), {})
        KIND = IAttr(
            'KIND', True, False, True,
            ArgDesc(1, 1, (DataNode)), {})
        LBOUND = IAttr(
            'LBOUND', True, False, True,
            ArgDesc(1, 1, (DataNode)), {"dim": DataNode, "kind": DataNode})
        LCOBOUND = IAttr(
            'LCOBOUND', True, False, True,
            ArgDesc(1, 1, (DataNode)), {"dim": DataNode, "kind": DataNode})
        LEADZ = IAttr(
            'LEADZ', True, True, False,
            ArgDesc(1, 1, (DataNode)), {})
        LEN = IAttr(
            'LEN', True, False, True,
            ArgDesc(1, 1, (DataNode)), {"kind": DataNode})
        LEN_TRIM = IAttr(
            'LEN_TRIM', True, True, False,
            ArgDesc(1, 1, (DataNode)), {"kind": DataNode})
        LGE = IAttr(
            'LGE', True, True, False,
            ArgDesc(2, 2, (DataNode)), {})
        LGT = IAttr(
            'LGT', True, True, False,
            ArgDesc(2, 2, (DataNode)), {})
        LLE = IAttr(
            'LLE', True, True, False,
            ArgDesc(2, 2, (DataNode)), {})
        LLT = IAttr(
            'LLT', True, True, False,
            ArgDesc(2, 2, (DataNode)), {})
        LOG = IAttr(
            'LOG', True, True, False,
            ArgDesc(1, 1, (DataNode)), {})
        LOG_GAMMA = IAttr(
            'LOG_GAMMA', True, True, False,
            ArgDesc(1, 1, (DataNode)), {})
        LOG10 = IAttr(
            'LOG10', True, True, False,
            ArgDesc(1, 1, (DataNode)), {})
        LOGICAL = IAttr(
            'LOGICAL', True, True, False,
            ArgDesc(1, 1, (DataNode)), {"kind": DataNode})
        MASKL = IAttr(
            'MASKL', True, True, False,
            ArgDesc(1, 1, (DataNode)), {"kind": DataNode})
        MASKR = IAttr(
            'MASKR', True, True, False,
            ArgDesc(1, 1, (DataNode)), {"kind": DataNode})
        MATMUL = IAttr(
            'MATMUL', True, False, False,
            ArgDesc(2, 2, DataNode), {})
        MAX = IAttr(
            'MAX', True, True, False,
            ArgDesc(2, None, DataNode), {})
        MAXEXPONENT = IAttr(
            'MAXEXPONENT', True, False, True,
            ArgDesc(1, 1, DataNode), {})
        MAXLOC = IAttr(
            'MAXLOC', True, False, False,
            ArgDesc(1, 2, DataNode),
            {"dim": DataNode, "mask": DataNode, "kind": DataNode,
             "back": DataNode})
        MAXVAL = IAttr(
            'MAXVAL', True, False, False,
            ArgDesc(1, 1, DataNode),
            {"dim": DataNode, "mask": DataNode})
        MERGE = IAttr(
            'MERGE', True, True, False,
            ArgDesc(3, 3, DataNode), {})
        MERGE_BITS = IAttr(
            'MERGE_BITS', True, True, False,
            ArgDesc(3, 3, DataNode), {})
        MIN = IAttr(
            'MIN', True, True, False,
            ArgDesc(2, None, DataNode), {})
        MINEXPONENT = IAttr(
            'MINEXPONENT', True, False, True,
            ArgDesc(1, 1, DataNode), {})
        MINLOC = IAttr(
            'MINLOC', True, False, False,
            ArgDesc(1, 2, DataNode),
            {"dim": DataNode, "mask": DataNode, "kind": DataNode,
             "back": DataNode})
        MINVAL = IAttr(
            'MINVAL', True, False, False,
            ArgDesc(1, 1, DataNode),
            {"dim": DataNode, "mask": DataNode})
        MOD = IAttr(
            'MOD', True, True, False,
            ArgDesc(2, 2, DataNode), {})
        MODULO = IAttr(
            'MODULO', True, True, False,
            ArgDesc(2, 2, DataNode), {})
        MOVE_ALLOC = IAttr(
            'MOVE_ALLOC', False, False, False,
            ArgDesc(2, 2, DataNode), {"stat": DataNode, "errmsg": DataNode})
        MVBITS = IAttr(
            'MVBITS', True, True, False,
            ArgDesc(5, 5, DataNode), {})
        NEAREST = IAttr(
            'NEAREST', True, True, False,
            ArgDesc(2, 2, DataNode), {})
        NEW_LINE = IAttr(
            'NEW_LINE', True, True, False,
            ArgDesc(1, 1, DataNode), {})
        NINT = IAttr(
            'NINT', True, True, False,
            ArgDesc(1, 1, DataNode), {"kind": DataNode})
        NORM2 = IAttr(
            'NORM2', True, False, False,
            ArgDesc(1, 2, DataNode), {})
        NOT = IAttr(
            'NOT', True, True, False,
            ArgDesc(1, 1, DataNode), {})
        NULL = IAttr(
            'NULL', True, False, False,
            ArgDesc(0, 0, DataNode), {"mold": DataNode})
        NUM_IMAGES = IAttr(
            'NUM_IMAGES', True, False, False,
            ArgDesc(0, 1, DataNode), {})
        OUT_OF_RANGE = IAttr(
            'OUT_OF_RANGE', True, True, False,
            ArgDesc(2, 2, DataNode), {"round": DataNode})
        PACK = IAttr(
            'PACK', True, False, False,
            ArgDesc(2, 2, DataNode), {"vector": DataNode})
        PARITY = IAttr(
            'PARITY', True, False, False,
            ArgDesc(1, 2, DataNode), {})
        POPCNT = IAttr(
            'POPCNT', True, True, False,
            ArgDesc(1, 1, DataNode), {})
        POPPAR = IAttr(
            'POPPAR', True, True, False,
            ArgDesc(1, 1, DataNode), {})
        PRECISION = IAttr(
            'PRECISION', True, False, True,
            ArgDesc(1, 1, DataNode), {})
        PRESENT = IAttr(
            'PRESENT', True, False, True,
            ArgDesc(1, 1, DataNode), {})
        PRODUCT = IAttr(
            'PRODUCT', True, False, False,
            ArgDesc(1, 1, DataNode), {"dim": DataNode, "mask": DataNode})
        RADIX = IAttr(
            'RADIX', True, False, True,
            ArgDesc(1, 1, DataNode), {})
        RANDOM_INIT = IAttr(
            'RANDOM_INIT', False, False, False,
            ArgDesc(2, 2, DataNode), {})
        RANDOM_NUMBER = IAttr(
            'RANDOM_NUMBER', False, False, False,
            ArgDesc(1, 1, Reference), {})
        RANDOM_SEED = IAttr(
            'RANDOM_SEED', False, False, False,
            ArgDesc(0, 0, Reference),
            {"size": DataNode, "put": DataNode, "Get": DataNode})
        RANGE = IAttr(
            'RANGE', True, False, True,
            ArgDesc(1, 1, Reference), {})
        RANK = IAttr(
            'RANK', True, False, True,
            ArgDesc(1, 1, Reference), {})
        REAL = IAttr(
            'REAL', True, True, False,
            ArgDesc(1, 1, Reference), {"kind": DataNode})
        REDUCE = IAttr(
            'REDUCE', True, False, False,
            ArgDesc(2, 3, Reference),
            {"mask": DataNode, "identity": DataNode, "ordered": DataNode})
        REPEAT = IAttr(
            'REPEAT', True, False, False,
            ArgDesc(2, 2, Reference), {})
        RESHAPE = IAttr(
            'RESHAPE', True, False, False,
            ArgDesc(2, 2, Reference), {"pad": DataNode, "order": DataNode})
        RRSPACING = IAttr(
            'RRSPACING', True, True, False,
            ArgDesc(1, 1, Reference), {})
        SAME_TYPE_AS = IAttr(
            'SAME_TYPE_AS', True, False, True,
            ArgDesc(2, 2, Reference), {})
        SCALE = IAttr(
            'SCALE', True, True, False,
            ArgDesc(2, 2, Reference), {})
        SCAN = IAttr(
            'SCAN', True, True, False,
            ArgDesc(2, 2, Reference), {"back": DataNode, "kind": DataNode})
        SELECTED_CHAR_KIND = IAttr(
            'SELECTED_CHAR_KIND', True, False, False,
            ArgDesc(1, 1, Reference), {})
        SELECTED_INT_KIND = IAttr(
            'SELECTED_INT_KIND', True, False, False,
            ArgDesc(1, 1, Reference), {})
        SELECTED_REAL_KIND = IAttr(
            'SELECTED_REAL_KIND', True, False, False,
            ArgDesc(0, 0, Reference),
            {"P": DataNode, "R": DataNode, "radix": DataNode})
        SET_EXPONENT = IAttr(
            'SET_EXPONENT', True, True, False,
            ArgDesc(2, 2, Reference), {})
        SHAPE = IAttr(
            'SHAPE', True, False, True,
            ArgDesc(1, 1, Reference), {"kind": DataNode})
        SHIFTA = IAttr(
            'SHIFTA', True, True, False,
            ArgDesc(2, 2, Reference), {})
        SHIFTL = IAttr(
            'SHIFTL', True, True, False,
            ArgDesc(2, 2, Reference), {})
        SHIFTR = IAttr(
            'SHIFTR', True, True, False,
            ArgDesc(2, 2, Reference), {})
        SIGN = IAttr(
            'SIGN', True, True, False,
            ArgDesc(2, 2, DataNode), {})
        SIN = IAttr(
            'SIN', True, True, False,
            ArgDesc(1, 1, DataNode), {})
        SINH = IAttr(
            'SINH', True, True, False,
            ArgDesc(1, 1, DataNode), {})
        SIZE = IAttr(
            'SIZE', True, False, True,
            ArgDesc(1, 1, DataNode), {"dim": DataNode, "kind": DataNode})
        SPACING = IAttr(
            'SPACING', True, True, False,
            ArgDesc(1, 1, DataNode), {})
        SPREAD = IAttr(
            'SPREAD', True, False, False,
            ArgDesc(3, 3, DataNode), {})
        SQRT = IAttr(
            'SQRT', True, True, False,
            ArgDesc(1, 1, DataNode), {})
        STOPPED_IMAGES = IAttr(
            'STOPPED_IMAGES', False, False, False,
            ArgDesc(0, 0, DataNode), {"team": DataNode, "kind": DataNode})
        STORAGE_SIZE = IAttr(
            'STORAGE_SIZE', True, False, True,
            ArgDesc(1, 1, DataNode), {"kind": DataNode})
        SUM = IAttr(
            'SUM', True, False, False,
            ArgDesc(1, 1, DataNode), {"dim": DataNode, "mask": DataNode})
        SYSTEM_CLOCK = IAttr(
            'SYSTEM_CLOCK', False, False, False,
            ArgDesc(0, 0, DataNode),
            {"count": DataNode, "count_rate": DataNode, "count_max": DataNode})
        TAN = IAttr(
            'TAN', True, True, False,
            ArgDesc(1, 1, DataNode), {})
        TANH = IAttr(
            'TANH', True, True, False,
            ArgDesc(1, 1, DataNode), {})
        TEAM_IMAGE = IAttr(
            'TEAM_IMAGE', True, False, False,
            ArgDesc(0, 0, DataNode), {"team": DataNode})
        THIS_IMAGE = IAttr(
            'THIS_IMAGE', True, False, False,
            ArgDesc(0, 0, DataNode),
            {"coarray": DataNode, "team": DataNode, "dim": DataNode})
        TINY = IAttr(
            'TINY', True, False, True,
            ArgDesc(1, 1, (Reference, Literal)), {})
        TRAILZ = IAttr(
            'TRAILZ', True, True, False,
            ArgDesc(1, 1, DataNode), {})
        TRANSFER = IAttr(
            'TRANSFER', True, False, False,
            ArgDesc(2, 2, DataNode), {"size": DataNode})
        TRANSPOSE = IAttr(
            'TRANSPOSE', True, False, False,
            ArgDesc(1, 1, DataNode), {})
        TRIM = IAttr(
            'TRIM', True, False, False,
            ArgDesc(1, 1, DataNode), {})
        UBOUND = IAttr(
            'UBOUND', True, False, True,
            ArgDesc(1, 1, DataNode), {"dim": DataNode, "kind": DataNode})
        UCOBOUND = IAttr(
            'UCOBOUND', True, False, True,
            ArgDesc(1, 1, DataNode), {"dim": DataNode, "kind": DataNode})
        UNPACK = IAttr(
            'UNPACK', True, False, False,
            ArgDesc(3, 3, DataNode), {})
        VERIFY = IAttr(
            'VERIFY', True, True, False,
            ArgDesc(2, 2, DataNode), {"back": DataNode, "kind": DataNode})

        def __hash__(self):
            return hash(self.name)

    def __init__(self, intrinsic, **kwargs):
        if not isinstance(intrinsic, Enum) or intrinsic not in self.Intrinsic:
            raise TypeError(
                f"IntrinsicCall 'intrinsic' argument should be an "
                f"instance of IntrinsicCall.Intrinsic, but found "
                f"'{type(intrinsic).__name__}'.")

        # A Call expects a Reference to a Symbol, so give it a Reference
        # to an Intrinsicsymbol of the given intrinsic.
        super().__init__(**kwargs)
        self.addchild(Reference(IntrinsicSymbol(
            intrinsic.name,
            intrinsic,
            is_elemental=intrinsic.is_elemental,
            is_pure=intrinsic.is_pure
        )))

    @property
    def intrinsic(self):
        ''' Return the type of intrinsic.

        :returns: enumerated type capturing the type of intrinsic.
        :rtype: :py:class:`psyclone.psyir.nodes.IntrinsicCall.Intrinsic`

        '''
        return self.routine.symbol.intrinsic

    # This is not part of the intrinsic enum, because its ValueError could
    # change for different devices, and in the future we may want to pass
    # a device/arch/compiler parameter or look at the configuration file.
    # Currently it is inspired from: https://docs.nvidia.com/hpc-sdk/
    # compilers/hpc-compilers-user-guide/#acc-fort-intrin-sum
    # But that list is incomplete (e.g. SUM is supported and not listed)
    def is_available_on_device(self):
        '''
        :returns: whether this intrinsic is available on an accelerated device.
        :rtype: bool

        '''
        return self.intrinsic in (
            IntrinsicCall.Intrinsic.ABS,  IntrinsicCall.Intrinsic.ACOS,
            IntrinsicCall.Intrinsic.AINT, IntrinsicCall.Intrinsic.ANINT,
            IntrinsicCall.Intrinsic.ASIN, IntrinsicCall.Intrinsic.ATAN,
            IntrinsicCall.Intrinsic.ATAN2, IntrinsicCall.Intrinsic.COS,
            IntrinsicCall.Intrinsic.COSH, IntrinsicCall.Intrinsic.DBLE,
            IntrinsicCall.Intrinsic.DPROD, IntrinsicCall.Intrinsic.EXP,
            IntrinsicCall.Intrinsic.IAND, IntrinsicCall.Intrinsic.IEOR,
            IntrinsicCall.Intrinsic.INT, IntrinsicCall.Intrinsic.IOR,
            IntrinsicCall.Intrinsic.LOG,
            IntrinsicCall.Intrinsic.MAX, IntrinsicCall.Intrinsic.MIN,
            IntrinsicCall.Intrinsic.MOD, IntrinsicCall.Intrinsic.NINT,
            IntrinsicCall.Intrinsic.NOT, IntrinsicCall.Intrinsic.REAL,
            IntrinsicCall.Intrinsic.SIGN, IntrinsicCall.Intrinsic.SIN,
            IntrinsicCall.Intrinsic.SINH, IntrinsicCall.Intrinsic.SQRT,
            IntrinsicCall.Intrinsic.TAN, IntrinsicCall.Intrinsic.TANH,
<<<<<<< HEAD
            # The ones below are not documented in the nvidia compiler docs
            IntrinsicCall.Intrinsic.PRODUCT, IntrinsicCall.Intrinsic.SIZE,
            IntrinsicCall.Intrinsic.SUM, IntrinsicCall.Intrinsic.LBOUND,
            IntrinsicCall.Intrinsic.MATMUL,
            IntrinsicCall.Intrinsic.RANDOM_NUMBER,
            IntrinsicCall.Intrinsic.UBOUND)
=======
            IntrinsicCall.Intrinsic.UBOUND, IntrinsicCall.Intrinsic.MERGE,
            # The ones below can be offloaded but provide numerical differences
            # even with the -gpu=uniform_math flag, ideally it should be
            # configurable if these are allowed or not.
            # IntrinsicCall.Intrinsic.LOG10,
            # The one below are not documented on nvidia compiler
            IntrinsicCall.Intrinsic.PRODUCT, IntrinsicCall.Intrinsic.SIZE,
            IntrinsicCall.Intrinsic.SUM, IntrinsicCall.Intrinsic.LBOUND,
            IntrinsicCall.Intrinsic.MAXVAL, IntrinsicCall.Intrinsic.MINVAL,
            IntrinsicCall.Intrinsic.TINY, IntrinsicCall.Intrinsic.HUGE)
>>>>>>> 0a0cfa6f

    @classmethod
    def create(cls, intrinsic, arguments=()):
        '''Create an instance of this class given the type of intrinsic and a
        list of nodes (or name-and-node tuples) for its arguments. Any
        named arguments *must* come after any required arguments.

        :param intrinsic: the Intrinsic being called.
        :type intrinsic: py:class:`psyclone.psyir.IntrinsicCall.Intrinsic`
        :param arguments: list of arguments for this intrinsic, these
            can be PSyIR nodes or tuples of string,Node for named arguments.
        :type arguments: Optional[Iterable[\
            Union[:py:class:`psyclone.psyir.nodes.DataNode`,\
                  Tuple[str, :py:class:`psyclone.psyir.nodes.DataNode`]]]]

        :returns: an instance of this class.
        :rtype: :py:class:`psyclone.psyir.nodes.IntrinsicCall`

        :raises TypeError: if any of the arguments are of the wrong type.
        :raises ValueError: if any optional arguments have incorrect names
            or if a positional argument is listed *after* a named argument.
        :raises ValueError: if the number of supplied arguments is not valid
            for the specified intrinsic.

        '''
        call = IntrinsicCall(intrinsic)

        if not isinstance(arguments, Iterable):
            raise TypeError(
                f"IntrinsicCall.create() 'arguments' argument should be an "
                f"Iterable but found '{type(arguments).__name__}'")

        # Validate the supplied arguments.
        last_named_arg = None
        pos_arg_count = 0
        for arg in arguments:
            if isinstance(arg, tuple):
                if not isinstance(arg[0], str):
                    raise TypeError(
                        f"Optional arguments to an IntrinsicCall must be "
                        f"specified by a (str, Reference) tuple but got "
                        f"a {type(arg[0]).__name__} instead of a str.")
                name = arg[0].lower()
                last_named_arg = name
                # TODO #2302: For now we disable the positional arguments
                # checks because this does not consider that positional
                # arguments can be also found by name, and we don't have
                # sufficient information to validate them.
                # if not optional_arg_names:
                #     raise ValueError(
                #         f"The '{intrinsic.name}' intrinsic does not support "
                #         f"any optional arguments but got '{name}'.")
                # if name not in optional_arg_names:
                #     raise ValueError(
                #         f"The '{intrinsic.name}' intrinsic supports the "
                #         f"optional arguments {optional_arg_names} but got "
                #         f"'{name}'")
                if name in intrinsic.optional_args:
                    if not isinstance(arg[1], intrinsic.optional_args[name]):
                        raise TypeError(
                            f"The optional argument '{name}' to intrinsic "
                            f"'{intrinsic.name}' must be of type "
                            f"'{intrinsic.optional_args[name].__name__}' but "
                            f"got '{type(arg[1]).__name__}'")
                else:
                    # If it not in the optional_args list it must be positional
                    pos_arg_count += 1
            else:
                if last_named_arg:
                    raise ValueError(
                        f"Found a positional argument *after* a named "
                        f"argument ('{last_named_arg}'). This is invalid.'")
                if not isinstance(arg, intrinsic.required_args.types):
                    raise TypeError(
                        f"The '{intrinsic.name}' intrinsic requires that "
                        f"positional arguments be of type "
                        f"'{intrinsic.required_args.types}' "
                        f"but got a '{type(arg).__name__}'")
                pos_arg_count += 1

        if ((intrinsic.required_args.max_count is not None and
             pos_arg_count > intrinsic.required_args.max_count)
                or pos_arg_count < intrinsic.required_args.min_count):
            msg = f"The '{intrinsic.name}' intrinsic requires "
            if (intrinsic.required_args.max_count is not None and
                    intrinsic.required_args.max_count > 0):
                msg += (f"between {intrinsic.required_args.min_count} and "
                        f"{intrinsic.required_args.max_count} ")
            else:
                msg += f"at least {intrinsic.required_args.min_count} "
            msg += f"arguments but got {len(arguments)}."
            raise ValueError(msg)

        # Create an intrinsic call and add the arguments
        # afterwards. We can't call the parent create method as it
        # assumes the intrinsic argument is a symbol and therefore tries
        # to create an intrinsic call with this symbol, rather than
        # the intrinsic enum.
        call._add_args(call, arguments)

        return call

    def reference_accesses(self, var_accesses):
        '''Get all reference access information from this node.

        Any variables used as the first argument to 'inquiry intrinsics' like
        `lbound`, `ubound`, or `size` are marked as having INQUIRY accesses.

        :param var_accesses: VariablesAccessInfo instance that stores the
            information about variable accesses.
        :type var_accesses: :py:class:`psyclone.core.VariablesAccessInfo`

        '''
        if self.intrinsic.is_inquiry and isinstance(self.arguments[0],
                                                    Reference):
            # If this is an inquiry access (which doesn't actually access the
            # value) then make sure we use the correct access type for the
            # inquired variable, which is always the first argument.
            sig, indices = self.arguments[0].get_signature_and_indices()
            var_accesses.add_access(sig, AccessType.INQUIRY, self.arguments[0])
            for idx_list in indices:
                for idx in idx_list:
                    idx.reference_accesses(var_accesses)
        elif self.arguments:
            self.arguments[0].reference_accesses(var_accesses)

        for child in self.arguments[1:]:
            child.reference_accesses(var_accesses)

    # TODO #2102: Maybe the three properties below can be removed if intrinsic
    # is a symbol, as they would act as the super() implementation.
    @property
    def is_elemental(self):
        '''
        :returns: whether the routine being called is elemental (provided with
            an input array it will apply the operation individually to each of
            the array elements and return an array with the results). If this
            information is not known then it returns None.
        :rtype: NoneType | bool
        '''
        return self.intrinsic.is_elemental

    @property
    def is_pure(self):
        '''
        :returns: whether the routine being called is pure (guaranteed to
            return the same result when provided with the same argument
            values).  If this information is not known then it returns None.
        :rtype: NoneType | bool
        '''
        return self.intrinsic.is_pure

    @property
    def is_inquiry(self):
        '''
        :returns: whether the routine being called is a query function (i.e.
            returns information about its argument rather than accessing any
            data referenced by the argument). If this information is not known
            then it returns None.
        :rtype: NoneType | bool
        '''
        return self.intrinsic.is_inquiry


# TODO #658 this can be removed once we have support for determining the
# type of a PSyIR expression.
# Intrinsics that perform a reduction on an array.
REDUCTION_INTRINSICS = [
    IntrinsicCall.Intrinsic.SUM, IntrinsicCall.Intrinsic.MINVAL,
    IntrinsicCall.Intrinsic.MAXVAL]<|MERGE_RESOLUTION|>--- conflicted
+++ resolved
@@ -798,14 +798,6 @@
             IntrinsicCall.Intrinsic.SIGN, IntrinsicCall.Intrinsic.SIN,
             IntrinsicCall.Intrinsic.SINH, IntrinsicCall.Intrinsic.SQRT,
             IntrinsicCall.Intrinsic.TAN, IntrinsicCall.Intrinsic.TANH,
-<<<<<<< HEAD
-            # The ones below are not documented in the nvidia compiler docs
-            IntrinsicCall.Intrinsic.PRODUCT, IntrinsicCall.Intrinsic.SIZE,
-            IntrinsicCall.Intrinsic.SUM, IntrinsicCall.Intrinsic.LBOUND,
-            IntrinsicCall.Intrinsic.MATMUL,
-            IntrinsicCall.Intrinsic.RANDOM_NUMBER,
-            IntrinsicCall.Intrinsic.UBOUND)
-=======
             IntrinsicCall.Intrinsic.UBOUND, IntrinsicCall.Intrinsic.MERGE,
             # The ones below can be offloaded but provide numerical differences
             # even with the -gpu=uniform_math flag, ideally it should be
@@ -816,7 +808,6 @@
             IntrinsicCall.Intrinsic.SUM, IntrinsicCall.Intrinsic.LBOUND,
             IntrinsicCall.Intrinsic.MAXVAL, IntrinsicCall.Intrinsic.MINVAL,
             IntrinsicCall.Intrinsic.TINY, IntrinsicCall.Intrinsic.HUGE)
->>>>>>> 0a0cfa6f
 
     @classmethod
     def create(cls, intrinsic, arguments=()):
