# -----------------------------------------------------------------------------
# BSD 3-Clause License
#
# Copyright (c) 2020-2024, Science and Technology Facilities Council.
# All rights reserved.
#
# Redistribution and use in source and binary forms, with or without
# modification, are permitted provided that the following conditions are met:
#
# * Redistributions of source code must retain the above copyright notice, this
#   list of conditions and the following disclaimer.
#
# * Redistributions in binary form must reproduce the above copyright notice,
#   this list of conditions and the following disclaimer in the documentation
#   and/or other materials provided with the distribution.
#
# * Neither the name of the copyright holder nor the names of its
#   contributors may be used to endorse or promote products derived from
#   this software without specific prior written permission.
#
# THIS SOFTWARE IS PROVIDED BY THE COPYRIGHT HOLDERS AND CONTRIBUTORS
# "AS IS" AND ANY EXPRESS OR IMPLIED WARRANTIES, INCLUDING, BUT NOT
# LIMITED TO, THE IMPLIED WARRANTIES OF MERCHANTABILITY AND FITNESS
# FOR A PARTICULAR PURPOSE ARE DISCLAIMED. IN NO EVENT SHALL THE
# COPYRIGHT HOLDER OR CONTRIBUTORS BE LIABLE FOR ANY DIRECT, INDIRECT,
# INCIDENTAL, SPECIAL, EXEMPLARY, OR CONSEQUENTIAL DAMAGES (INCLUDING,
# BUT NOT LIMITED TO, PROCUREMENT OF SUBSTITUTE GOODS OR SERVICES;
# LOSS OF USE, DATA, OR PROFITS; OR BUSINESS INTERRUPTION) HOWEVER
# CAUSED AND ON ANY THEORY OF LIABILITY, WHETHER IN CONTRACT, STRICT
# LIABILITY, OR TORT (INCLUDING NEGLIGENCE OR OTHERWISE) ARISING IN
# ANY WAY OUT OF THE USE OF THIS SOFTWARE, EVEN IF ADVISED OF THE
# POSSIBILITY OF SUCH DAMAGE.
# -----------------------------------------------------------------------------
# Author: A. R. Porter, N. Nobre and S. Siso STFC Daresbury Lab
# Author: J. Henrichs, Bureau of Meteorology
# -----------------------------------------------------------------------------

''' This module contains the implementation of the StructureReference node. '''

from psyclone.core import Signature
from psyclone.psyir.nodes.reference import Reference
from psyclone.psyir.nodes.member import Member
from psyclone.psyir.nodes.array_member import ArrayMember
from psyclone.psyir.nodes.array_mixin import ArrayMixin
from psyclone.psyir.nodes.array_of_structures_member import (
    ArrayOfStructuresMember)
from psyclone.psyir.nodes.structure_member import StructureMember
from psyclone.psyir.symbols import (ArrayType, DataSymbol, DataType,
                                    DataTypeSymbol, UnresolvedType, ScalarType,
                                    StructureType, UnsupportedType)
from psyclone.errors import InternalError


class StructureReference(Reference):
    '''
    Node representing a reference to a component of a structure. As such
    it must have a single child representing the component being accessed.

    :param symbol: the symbol being referenced.
    :type symbol: :py:class:`psyclone.psyir.symbols.Symbol`
    :param kwargs: additional keyword arguments provided to the super class.
    :type kwargs: unwrapped dict.

    '''
    # Textual description of the node.
    _children_valid_format = "Member"
    _text_name = "StructureReference"

    def __init__(self, symbol, **kwargs):
        super().__init__(symbol=symbol, **kwargs)
        self._overwrite_datatype = None

    @staticmethod
    def _validate_child(position, child):
        '''
        :param int position: the position to be validated.
        :param child: a child to be validated.
        :type child: :py:class:`psyclone.psyir.nodes.Node`

        :return: whether the given child and position are valid for this node.
        :rtype: bool

        '''
        if position == 0:
            return isinstance(child, Member)
        return False

    @staticmethod
    def create(symbol, members, parent=None, overwrite_datatype=None):
        '''
        Create a StructureReference instance given a symbol and a
        list of components. e.g. for "field%bundle(2)%flag" this
        list would be [("bundle", [Literal("2", INTEGER4_TYPE)]), "flag"].

        :param symbol: the symbol that this reference is to.
        :type symbol: :py:class:`psyclone.psyir.symbols.DataSymbol`
        :param members: the component(s) of the structure that make up \
            the full access. Any components that are array accesses must \
            provide the name of the array and a list of DataNodes describing \
            which part of it is accessed.
        :type members: list of str or 2-tuples containing (str, \
            list of nodes describing array access)
        :param parent: the parent of this node in the PSyIR.
        :type parent: sub-class of :py:class:`psyclone.psyir.nodes.Node`
        :param overwrite_datatype: the datatype for the reference, which will \
            overwrite the value determined by analysing the corresponding \
            user defined type. This is useful when e.g. the module that \
            declares the structure cannot be accessed.
        :type overwrite_datatype: \
            Optional[:py:class:`psyclone.psyir.symbols.DataType`]

        :returns: a StructureReference instance.
        :rtype: :py:class:`psyclone.psyir.nodes.StructureReference`

        :raises TypeError: if the supplied symbol is not a DataSymbol.

        '''
        if not isinstance(symbol, DataSymbol):
            raise TypeError(
                f"The 'symbol' argument to StructureReference.create() "
                f"should be a DataSymbol but found '{type(symbol).__name__}'.")

        if overwrite_datatype and not isinstance(overwrite_datatype, DataType):
            raise TypeError(
                f"The 'overwrite_datatype' argument to "
                f"StructureReference.create() should be a DataType but found "
                f"'{type(symbol).__name__}'.")

        return StructureReference.\
            _create(symbol, symbol.datatype, members, parent=parent,
                    overwrite_datatype=overwrite_datatype)

    @classmethod
    def _create(cls, symbol, symbol_type, members, parent=None,
                overwrite_datatype=None):
        # pylint: disable=too-many-arguments
        '''
        Create an instance of `cls` given a symbol, a type and a
        list of components. e.g. for "field%bundle(2)%flag" this list
        would be [("bundle", [Literal("2", INTEGER4_TYPE)]), "flag"].

        This 'internal' method is used by both ArrayOfStructuresReference
        *and* this class which is why it is a class method with the symbol
        type as a separate argument.

        :param symbol: the symbol that this reference is to.
        :type symbol: :py:class:`psyclone.psyir.symbols.DataSymbol`
        :param symbol_type: the type of the symbol being referenced.
        :type symbol_type: :py:class:`psyclone.psyir.symbols.DataTypeSymbol`
        :param members: the component(s) of the structure that are being \
            accessed. Any components that are array references must \
            provide the name of the array and a list of DataNodes describing \
            which part of it is accessed.
        :type members: list of str or 2-tuples containing (str, \
            list of nodes describing array access)
        :param parent: the parent of this node in the PSyIR.
        :type parent: sub-class of :py:class:`psyclone.psyir.nodes.Node`
        :param overwrite_datatype: the datatype for the reference, which will \
            overwrite the value determined by analysing the corresponding \
            user defined type. This is useful when e.g. the module that \
            declares the structure cannot be accessed.
        :type overwrite_datatype: \
            Optional[:py:class:`psyclone.psyir.symbols.DataType`]

        :returns: a StructureReference instance.
        :rtype: :py:class:`psyclone.psyir.nodes.StructureReference`

        :raises TypeError: if the arguments to the create method are not of \
            the expected type.
        :raises ValueError: if no members are provided (since this would then \
            be a Reference as opposed to a StructureReference).
        :raises NotImplementedError: if any of the structures being referenced\
            do not have full type information available.

        '''
        if not isinstance(symbol_type, (StructureType, DataTypeSymbol,
                                        UnresolvedType, UnsupportedType)):
            raise TypeError(
                f"A StructureReference must refer to a symbol that is (or "
                f"could be) a structure, however symbol '{symbol.name}' has "
                f"type '{symbol_type}'.")
        if not isinstance(members, list):
            raise TypeError(
                f"The 'members' argument to StructureReference._create() "
                f"must be a list but found '{type(members).__name__}'.")
        if not members:
            raise ValueError(
                f"A StructureReference must include one or more structure "
                f"'members' that are being accessed but got an empty list for "
                f"symbol '{symbol.name}'")

        # Create the base reference to the symbol that is a structure
        ref = cls(symbol, parent=parent)

        # Bottom-up creation of full reference. The last element in the members
        # list must be either an ArrayMember or a Member.
        if isinstance(members[-1], tuple):
            # An access to one or more array elements
            subref = ArrayMember.create(members[-1][0], members[-1][1])
        elif isinstance(members[-1], str):
            # A member access
            subref = Member(members[-1])
        else:
            raise TypeError(
                f"The list of 'members' passed to StructureType._create() "
                f"must consist of either 'str' or 2-tuple entries but found "
                f"'{type(members[-1]).__name__}' in the last entry while "
                f"attempting to create reference to symbol '{symbol.name}'")

        # Now do the remaining entries in the members list. Since we know that
        # each of these forms part of a structure they must be either a
        # StructureMember or an ArrayOfStructuresMember.
        child_member = subref

        for component in reversed(members[:-1]):
            if isinstance(component, tuple):
                # This is an array access so we have an ArrayOfStructuresMember
                subref = ArrayOfStructuresMember.create(
                    component[0], component[1], subref)
            elif isinstance(component, str):
                # No array access so just a StructureMember
                subref = StructureMember.create(component, subref)
            else:
                raise TypeError(
                    f"The list of 'members' passed to StructureType._create() "
                    f"must consist of either 'str' or 2-tuple entries but "
                    f"found '{type(component).__name__}' while attempting to "
                    f"create reference to symbol '{symbol.name}'")
            child_member = subref
        # Finally, add this chain to the top-level reference
        ref.addchild(child_member)
        ref._overwrite_datatype = overwrite_datatype
        return ref

    def __str__(self):
        result = super().__str__()
        for entity in self._children:
            result += "\n" + str(entity)
        return result

    @property
    def member(self):
        '''
        :returns: the member of the structure that this reference is to.
        :rtype: :py:class:`psyclone.psyir.nodes.Member`

        :raises InternalError: if the first child of this node is not an \
                               instance of Member.
        '''
        if not self.children or not isinstance(self.children[0], Member):
            raise InternalError(
                f"{type(self).__name__} malformed or incomplete. It must have "
                f"a single child that must be a (sub-class of) Member, but "
                f"found: {self.children}")
        return self.children[0]

    def get_signature_and_indices(self):
        ''':returns: the Signature of this structure reference, and \
            a list of the indices used for each component (empty list \
            if an access is not an array).
        :rtype: Tuple[:py:class:`psyclone.core.Signature`, \
                      List[List[:py:class:`psyclone.psyir.nodes.Node`]]]

        '''
        # Get the signature of self:
        my_sig, my_index = super().get_signature_and_indices()
        # Then the sub-signature of the member, and indices used:
        sub_sig, indices = self.children[0].get_signature_and_indices()
        # Combine signature and indices
        return (Signature(my_sig, sub_sig), my_index + indices)

    @property
    def datatype(self):
        '''
        Walks down the list of members making up this reference to determine
        the type that it refers to. If an overwrite datatype was given to this
        reference, this datatype will be returned instead of determining the
        type.

        In order to minimise code duplication, this method also supports
        ArrayOfStructuresReference by simply allowing for the case where
        the starting reference is to an Array.

        :returns: the datatype of this reference.
        :rtype: :py:class:`psyclone.psyir.symbols.DataType`

        :raises NotImplementedError: if the structure reference represents \
                                     an array of arrays.

        '''
        # pylint: disable=too-many-return-statements, too-many-branches
        if self._overwrite_datatype:
            return self._overwrite_datatype

        dtype = self.symbol.datatype

        if isinstance(dtype, ArrayType):
            dtype = dtype.intrinsic

        if isinstance(dtype, DataTypeSymbol):
            dtype = dtype.datatype

        if isinstance(dtype, (UnresolvedType, UnsupportedType)):
            # We don't know the type of the symbol that defines the type
            # of this structure.
<<<<<<< HEAD
            dtype = DeferredType()
=======
            return UnresolvedType()
>>>>>>> 77b28ff6

        # We do have the definition of this structure - walk down it.
        cursor = self
        cursor_type = dtype

        # The next four lines are required when this method is called for an
        # ArrayOfStructuresReference.
        if isinstance(cursor, ArrayMixin):
            # pylint: disable=protected-access
            shape = cursor._get_effective_shape()
        else:
            shape = []

        # Walk down the structure, collecting information on any array slices
        # as we go.
        while isinstance(cursor, (StructureMember, StructureReference)):
            cursor = cursor.member
            if isinstance(cursor_type, ArrayType):
                cursor_type = cursor_type.intrinsic
            if isinstance(cursor_type, DataTypeSymbol):
                cursor_type = cursor_type.datatype
<<<<<<< HEAD
            if not isinstance(cursor_type, (DeferredType, UnknownType)):
                # Once we've hit a Deferred/UnknownType the cursor_type will
                # remain set to that as we can't do any better.
                cursor_type = cursor_type.components[cursor.name].datatype
=======
            cursor_type = cursor_type.components[cursor.name].datatype
            if isinstance(cursor_type, (UnsupportedType, UnresolvedType)):
                return UnresolvedType()
>>>>>>> 77b28ff6
            if isinstance(cursor, ArrayMixin):
                # pylint: disable=protected-access
                shape.extend(cursor._get_effective_shape())

        # We've reached the ultimate member of the structure access.
        if shape:
            if isinstance(cursor_type, ArrayType):
                # It's of array type but does it represent a single element,
                # a slice or a whole array? (We use `children` rather than
                # `indices` so as to avoid having to check that `cursor` is
                # an `ArrayMember`.)
                if cursor.children:
                    # It has indices so could be a single element or a slice.
                    # pylint: disable=protected-access
                    cursor_shape = cursor._get_effective_shape()
                else:
                    # No indices so it is an access to a whole array.
                    cursor_shape = cursor_type.shape
                if cursor_shape and shape != cursor_shape:
                    # This ultimate access is an array but we've already
                    # encountered one or more slices earlier in the access
                    # expression.
                    raise NotImplementedError(
                        f"Array of arrays not supported: the ultimate member "
                        f"'{cursor.name}' of the StructureAccess represents "
                        f"an array but other array notation is present in the "
                        f"full access expression: '{self.debug_string()}'")

            return ArrayType(cursor_type, shape)

        # We don't have an explicit array access (because `shape` is Falsey)
        # but is the ultimate member itself an array?
        if isinstance(cursor_type, ArrayType):
            if not cursor.children:
                # It is and there are no index expressions so we return the
                # ArrayType.
                return cursor_type
            # We have an access to a single element of the array.
            # Currently arrays of scalars are handled in a
            # different way to all other types of array. Issue #1857 will
            # fix this anomaly.
            if isinstance(cursor_type.intrinsic, ScalarType.Intrinsic):
                return ScalarType(cursor_type.intrinsic, cursor_type.precision)
            return cursor_type.intrinsic
        return cursor_type


# For AutoAPI documentation generation
__all__ = ['StructureReference']<|MERGE_RESOLUTION|>--- conflicted
+++ resolved
@@ -303,11 +303,7 @@
         if isinstance(dtype, (UnresolvedType, UnsupportedType)):
             # We don't know the type of the symbol that defines the type
             # of this structure.
-<<<<<<< HEAD
-            dtype = DeferredType()
-=======
-            return UnresolvedType()
->>>>>>> 77b28ff6
+            dtype = UnresolvedType()
 
         # We do have the definition of this structure - walk down it.
         cursor = self
@@ -329,16 +325,10 @@
                 cursor_type = cursor_type.intrinsic
             if isinstance(cursor_type, DataTypeSymbol):
                 cursor_type = cursor_type.datatype
-<<<<<<< HEAD
-            if not isinstance(cursor_type, (DeferredType, UnknownType)):
-                # Once we've hit a Deferred/UnknownType the cursor_type will
-                # remain set to that as we can't do any better.
+            if not isinstance(cursor_type, (UnresolvedType, UnsupportedType)):
+                # Once we've hit an Unresolved/UnsupportedType the cursor_type
+                # will remain set to that as we can't do any better.
                 cursor_type = cursor_type.components[cursor.name].datatype
-=======
-            cursor_type = cursor_type.components[cursor.name].datatype
-            if isinstance(cursor_type, (UnsupportedType, UnresolvedType)):
-                return UnresolvedType()
->>>>>>> 77b28ff6
             if isinstance(cursor, ArrayMixin):
                 # pylint: disable=protected-access
                 shape.extend(cursor._get_effective_shape())
