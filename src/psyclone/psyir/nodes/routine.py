--- conflicted
+++ resolved
@@ -40,11 +40,6 @@
 ''' This module contains the Routine node implementation.'''
 
 from psyclone.psyir.nodes.commentable_mixin import CommentableMixin
-<<<<<<< HEAD
-from psyclone.psyir.nodes.call import Call
-from psyclone.psyir.nodes.intrinsic_call import IntrinsicCall
-=======
->>>>>>> 66f9e3e9
 from psyclone.psyir.nodes.node import Node
 from psyclone.psyir.nodes.schedule import Schedule
 from psyclone.psyir.symbols import DataSymbol, RoutineSymbol, NoType
@@ -292,174 +287,6 @@
             self.return_symbol = self.symbol_table.lookup(
                     other.return_symbol.name)
 
-<<<<<<< HEAD
-    # ------------------------------------------------------------------------
-    @staticmethod
-    def _compute_non_locals_references(reference, sym):
-        '''This function analyses if the symbol is a local variable, or if
-        it was declared in the container, which is considered a non-local
-        access. The symbol's interface is LocalInterface in any case.
-        So we need to identify the symbol table in which the symbol is
-        actually declared, and check if it is declared in the routine, or
-        further up in the tree in the container (i.e. module).
-        # TODO #1089: this should simplify the implementation.
-
-        :param reference: the Reference node which accessed the specified \
-            symbol.
-        :type reference: :py:class:`psyclone.psyir.nodes.Reference`
-        :param sym: the symbol which needs to be identified to be either \
-            local or not.
-        :type sym: :py:class:`psyclone.psyir.symbols.Symbol`
-
-        :returns: either None (if the symbol cannot be found or is a \
-            constant), or a tuple indicating type, module name and symbol \
-            name.
-        :rtype: Union[None, Tuple[str, str, str]]
-
-        '''
-        # Circular import:
-        # pylint: disable=import-outside-toplevel
-        from psyclone.psyir.nodes.container import Container
-        node = reference
-        while node:
-            # A routine has its own name as a symbol in its symbol table.
-            # That reference is not useful to decide what kind of symbol
-            # it is (i.e. does it belong to this routine's container, in
-            # which case it is a non-local access)
-            if hasattr(node, "_symbol_table") and \
-                    sym.name in node.symbol_table and node.name != sym.name:
-                existing_sym = node.symbol_table.lookup(sym.name)
-                if existing_sym.is_automatic:
-                    return None
-                if isinstance(node, Container):
-                    if sym.is_constant:
-                        # Constants don't need to be saved
-                        return None
-                    sig = reference.get_signature_and_indices()[0]
-                    return ("reference", node.name, sig)
-
-            # Otherwise keep on looking
-            node = node.parent
-        return None
-
-    # ------------------------------------------------------------------------
-    def _compute_all_non_locals(self):
-        # pylint: disable=too-many-branches
-        '''This function computes and caches all non-local access of this
-        routine.
-
-        '''
-        # Circular dependency
-        # pylint: disable=import-outside-toplevel
-        from psyclone.psyGen import BuiltIn, Kern
-
-        non_locals = []
-
-        # Even if the file could not be parsed, there will be a dummy
-        # psyir returned, so no need to handle parsing errors here.
-        # TODO #2010
-        for access in self.walk((Kern, Call, Reference)):
-            # Builtins are certainly not externals, so ignore them.
-            if isinstance(access, BuiltIn):
-                continue
-
-            if isinstance(access, Kern):
-                # A kernel is a subroutine call from a module:
-                non_locals.append(("routine", access.module_name,
-                                   Signature(access.name)))
-                continue
-
-            if isinstance(access, IntrinsicCall):
-                # Intrinsic calls can be ignored
-                continue
-
-            if isinstance(access, Call):
-                sym = access.routine
-                if isinstance(sym.interface, ImportInterface):
-                    module_name = sym.interface.container_symbol.name
-                    non_locals.append(("routine", module_name,
-                                       Signature(sym.name)))
-                    continue
-                # No import. This could either be a routine from
-                # this module, or just a global function.
-                parent = self.parent
-                for routine in parent.walk(Routine):
-                    if routine.name == sym.name:
-                        # A local function that is in the same module:
-                        non_locals.append(("routine", parent.name,
-                                           Signature(sym.name)))
-                        break
-                else:
-                    # We don't know where the subroutine comes from
-                    non_locals.append(("routine", None, sym.name))
-                continue
-
-            # Now it's either a variable, or a function call (TODO #1314),
-            # both currently end up as a Reference:
-            sym = access.symbol
-            if isinstance(sym.interface, ArgumentInterface):
-                # Arguments are not external symbols and can be ignored
-                continue
-
-            if isinstance(sym.interface, ImportInterface):
-                # It is imported, record the information. The type needs
-                # to be identified when parsing the corresponding module,
-                # so for now set the type as unknown:
-                module_name = sym.interface.container_symbol.name
-                sig = access.get_signature_and_indices()[0]
-                # If a symbol is renamed, use the original name:
-                if sym.interface.orig_name:
-                    sig = Signature(sym.interface.orig_name, sig[1:])
-                non_locals.append(("unknown", module_name, sig))
-                continue
-
-            # Check for an assignment of a result in a function, which
-            # does not need to be reported:
-            if self.return_symbol and sym.name == self.return_symbol.name:
-                continue
-
-            info = self._compute_non_locals_references(access, sym)
-            if info:
-                non_locals.append(info)
-
-        return non_locals
-
-    # ------------------------------------------------------------------------
-    def get_non_local_symbols(self):
-        '''This function returns a list of non-local accesses in this
-        routine. It returns a list of triplets, each one containing:
-
-        - the type ('routine', 'function', 'reference', 'unknown').
-          The latter is used for array references or function calls,
-          which we cannot distinguish till #1314 is done.
-        - the name of the module (lowercase). This can be 'None' if no
-          module information is available.
-        - the Signature of the symbol
-        - the access information for the given variable
-
-        :returns: the non-local accesses in this routine.
-        :rtype: List[Tuple[str, str, :py:class:`psyclone.core.Signature`, \
-            :py:class:`psyclone.core.SingleVariableAccessInfo`]]
-
-        '''
-        non_locals = self._compute_all_non_locals()
-
-        var_accesses = \
-            VariablesAccessInfo(self, options={"USE-ORIGINAL-NAMES": True})
-
-        result = []
-        for (symbol_type, module, sym_name) in non_locals:
-            if symbol_type == "routine":
-                result.append((symbol_type, module, Signature(sym_name), None))
-                continue
-            sig = Signature(sym_name)
-            result.append((symbol_type, module, sym_name,
-                           var_accesses[sig]))
-
-        return result
-
-=======
->>>>>>> 66f9e3e9
 
 # For automatic documentation generation
 __all__ = ["Routine"]