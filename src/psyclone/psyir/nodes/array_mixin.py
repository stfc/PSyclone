--- conflicted
+++ resolved
@@ -48,12 +48,9 @@
 from psyclone.psyir.nodes.operation import BinaryOperation
 from psyclone.psyir.nodes.ranges import Range
 from psyclone.psyir.nodes.reference import Reference
-<<<<<<< HEAD
-from psyclone.psyir.symbols.datatypes import ScalarType, INTEGER_TYPE
-=======
 from psyclone.psyir.symbols import SymbolError
-from psyclone.psyir.symbols.datatypes import ScalarType, ArrayType
->>>>>>> 6cc2cedc
+from psyclone.psyir.symbols.datatypes import (ScalarType, ArrayType,
+                                              INTEGER_TYPE)
 
 
 @six.add_metaclass(abc.ABCMeta)
