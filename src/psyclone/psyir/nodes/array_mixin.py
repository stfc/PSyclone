# -----------------------------------------------------------------------------
# BSD 3-Clause License
#
# Copyright (c) 2021-2025, Science and Technology Facilities Council.
# All rights reserved.
#
# Redistribution and use in source and binary forms, with or without
# modification, are permitted provided that the following conditions are met:
#
# * Redistributions of source code must retain the above copyright notice, this
#   list of conditions and the following disclaimer.
#
# * Redistributions in binary form must reproduce the above copyright notice,
#   this list of conditions and the following disclaimer in the documentation
#   and/or other materials provided with the distribution.
#
# * Neither the name of the copyright holder nor the names of its
#   contributors may be used to endorse or promote products derived from
#   this software without specific prior written permission.
#
# THIS SOFTWARE IS PROVIDED BY THE COPYRIGHT HOLDERS AND CONTRIBUTORS
# "AS IS" AND ANY EXPRESS OR IMPLIED WARRANTIES, INCLUDING, BUT NOT
# LIMITED TO, THE IMPLIED WARRANTIES OF MERCHANTABILITY AND FITNESS
# FOR A PARTICULAR PURPOSE ARE DISCLAIMED. IN NO EVENT SHALL THE
# COPYRIGHT HOLDER OR CONTRIBUTORS BE LIABLE FOR ANY DIRECT, INDIRECT,
# INCIDENTAL, SPECIAL, EXEMPLARY, OR CONSEQUENTIAL DAMAGES (INCLUDING,
# BUT NOT LIMITED TO, PROCUREMENT OF SUBSTITUTE GOODS OR SERVICES;
# LOSS OF USE, DATA, OR PROFITS; OR BUSINESS INTERRUPTION) HOWEVER
# CAUSED AND ON ANY THEORY OF LIABILITY, WHETHER IN CONTRACT, STRICT
# LIABILITY, OR TORT (INCLUDING NEGLIGENCE OR OTHERWISE) ARISING IN
# ANY WAY OUT OF THE USE OF THIS SOFTWARE, EVEN IF ADVISED OF THE
# POSSIBILITY OF SUCH DAMAGE.
# -----------------------------------------------------------------------------
# Authors R. W. Ford, A. R. Porter, S. Siso and N. Nobre, STFC Daresbury Lab
#         I. Kavcic, Met Office
#         J. Henrichs, Bureau of Meteorology
# Modified: A. B. G. Chalk, STFC Daresbury Lab
# -----------------------------------------------------------------------------

''' This module contains the implementation of the abstract ArrayMixin. '''

import abc
from typing import Tuple

from psyclone.core import SymbolicMaths
from psyclone.errors import InternalError
from psyclone.psyir.nodes.call import Call
from psyclone.psyir.nodes.codeblock import CodeBlock
from psyclone.psyir.nodes.datanode import DataNode
from psyclone.psyir.nodes.intrinsic_call import IntrinsicCall
from psyclone.psyir.nodes.literal import Literal
from psyclone.psyir.nodes.member import Member
from psyclone.psyir.nodes.node import Node
from psyclone.psyir.nodes.operation import Operation, BinaryOperation
from psyclone.psyir.nodes.ranges import Range
from psyclone.psyir.nodes.reference import Reference
from psyclone.psyir.symbols import DataSymbol, DataTypeSymbol
from psyclone.psyir.symbols.datatypes import (
    ScalarType, ArrayType, UnresolvedType, UnsupportedType, INTEGER_TYPE)


class ArrayMixin(metaclass=abc.ABCMeta):
    '''
    Abstract class used to add functionality common to Nodes that represent
    Array accesses.

    '''
    @staticmethod
    def _validate_child(position, child):
        '''
        :param int position: the position to be validated.
        :param child: a child to be validated.
        :type child: :py:class:`psyclone.psyir.nodes.Node`

        :return: whether the given child and position are valid for this node.
        :rtype: bool

        '''
        # pylint: disable=unused-argument
        return isinstance(child, (DataNode, Range))

    @property
    def is_array(self):
        ''':returns: if this instance indicates an array access.
        :rtype: bool

        '''
        return True

    def index_of(self, node):
        '''
        If the given node is one of the index expressions of the array, it
        returns the zero-indexed dimension of the array that it belongs to.
        Note that this is different to `node.position` because
        ArraysOfStructures have a Member child, and it is different from
        `array.indices.index(node)` because that would use the equality
        operator, but sibling indices may be equal and provide unexpected
        results.

        :param node: the node to get the index of.
        :type node: :py:class:`psyclone.psyir.nodes.Node`

        :returns: the index of the given node in the array.
        :rtype: int

        :raises ValueError: if node is not an index of the array.

        '''
        if node.parent is self:
            return node.position
        raise ValueError(f"'{node}' is not a child of '{self}'")

    def get_signature_and_indices(self):
        '''
        Constructs the Signature of this array access and a list of the
        indices used.

        :returns: the Signature of this array reference, and \
            a list of the indices used for each component (empty list \
            if an access is not an array). In this base class there is \
            no other component, so it just returns a list with a list \
            of all indices.
        :rtype: tuple(:py:class:`psyclone.core.Signature`, list of \
            lists of indices)
        '''
        sig, _ = super().get_signature_and_indices()
        # self.indices now returns a tuple, but we need to return a list here.
        return (sig, [list(self.indices)])

    def _validate_index(self, index):
        '''Utility function that checks that the supplied index is an integer
        and is less than the number of array dimensions.

        :param int index: the array index to check.

        :raises TypeError: if the index argument is not an integer.
        :raises ValueError: if the index value is greater than the
                            number of dimensions in the array (-1).

        '''
        if not isinstance(index, int):
            raise TypeError(
                f"The index argument should be an integer but found "
                f"'{type(index).__name__}'.")
        if index > len(self.indices)-1:
            raise ValueError(
                f"In '{type(self).__name__}' '{self.name}' the specified "
                f"index '{index}' must be less than the number of dimensions "
                f"'{len(self.indices)}'.")

    def _is_bound_op(self, expr, bound_operator, index):
        '''Utility function that checks that the provided 'expr' argument is
        in the form '[UL]BOUND(array_name, index)', where the type of
        bound operation is determined by the 'bound_operator'
        argument, array_name is the name of this array and the 'index'
        argument provides the index value.

        :param expr: a PSyIR expression.
        :type expr: :py:class:`psyclone.psyir.nodes.Node`
        :param bound_operator: the particular bound operation.
        :type bound_operator:
            :py:class:`psyclone.psyir.nodes.IntrinsicCall.Intrinsic.LBOUND` |
            :py:class:`psyclone.psyir.nodes.IntrinsicCall.Intrinsic.UBOUND`
        :param int index: the bounds index.

        :returns: True if the expr is in the expected form and False otherwise.
        :rtype: bool

        '''
        # pylint: disable=import-outside-toplevel
        from psyclone.psyir.nodes.structure_accessor_mixin import (
            StructureAccessorMixin)
        if (isinstance(expr, IntrinsicCall) and
                expr.intrinsic == bound_operator):
            array = expr.arguments[0]
            # If its a structure, we want to compare the whole accessor
            while isinstance(array, StructureAccessorMixin) and array.member:
                array = array.member
            # This is the expected bound
            if self.is_same_array(array):
                # The arrays match
                if (len(expr.arguments) > 1 and
                        isinstance(expr.arguments[1], Literal) and
                        expr.arguments[1].datatype.intrinsic ==
                        ScalarType.Intrinsic.INTEGER
                        and expr.arguments[1].value == str(index+1)):
                    # This is the correct index
                    return True
        return False

    def is_lower_bound(self, index):
        '''Returns whether this array access includes the lower bound of the
        array for the specified index. Returns True if it is and False
        if it is not or if it could not be determined.

        :param int index: the array index to check.

        :returns: True if it can be determined that the lower bound of \
            the array is accessed in this array reference for the \
            specified index.
        :rtype: bool

        '''
        return self._is_bound(index, "lower")

    def _get_bound_expression(self, pos: int, bound: str):
        '''
        Lookup the upper or lower bound of this ArrayMixin.

        :param pos: the dimension of the array for which to lookup the bound.
        :param bound: "upper" or "lower" - the bound which to lookup.

        :returns: the declared bound for the specified dimension of this array
                  or a call to the {U/L}BOUND intrinsic if it is unknown.
        :rtype: :py:class:`psyclone.psyir.nodes.Node`

        :raises InternalError: if bound is neither "upper" or "lower".

        '''
        if bound not in ("upper", "lower"):
            raise InternalError(f"'bound' argument must be 'lower' or 'upper. "
                                f"Found '{bound}'.")

        # First, walk up to the parent reference and get its type. For a simple
        # ArrayReference this will just be self.
        root_ref = self.ancestor(Reference, include_self=True)
        if isinstance(root_ref.symbol, DataSymbol):
            cursor_type = root_ref.symbol.datatype
        else:
            cursor_type = UnresolvedType()

        # Walk back down the structure, looking up the type information as we
        # go. We also collect the necessary information for creating a new
        # Reference as argument to the {U/L}BOUND intrinsic in case the type
        # information is not available.
        cnames = []
        cursor = root_ref
        while cursor is not self:
            cursor = cursor.member
            # Collect member information.
            if isinstance(cursor, ArrayMixin):
                new_indices = [idx.copy() for idx in cursor.indices]
                cnames.append((cursor.name.lower(), new_indices))
            else:
                cnames.append(cursor.name.lower())
            # Continue to resolve datatype unless we hit an
            # UnsupportedType or UnresolvedType.
            if isinstance(cursor_type, ArrayType):
                cursor_type = cursor_type.intrinsic
            if isinstance(cursor_type, DataTypeSymbol):
                cursor_type = cursor_type.datatype
            if isinstance(cursor_type, (UnsupportedType, UnresolvedType)):
                continue
            cursor_type = cursor_type.components[cursor.name.lower()].datatype

        if (isinstance(cursor_type, ArrayType) and
                cursor_type.shape[pos] not in [ArrayType.Extent.DEFERRED,
                                               ArrayType.Extent.ATTRIBUTE]):
            # We have the full type information and the bound is known.
            if bound == "lower":
                return cursor_type.shape[pos].lower.copy()
<<<<<<< HEAD
=======
            # If the upper bound is required and is of ArrayType.Extent type
            # then we'll have to proceed to construct a call to the UBOUND
            # intrinsic.
>>>>>>> ed03b9bc
            if not isinstance(cursor_type.shape[pos].upper, ArrayType.Extent):
                return cursor_type.shape[pos].upper.copy()

        # We've either failed to resolve the type or we don't know the extent
        # of the array dimension so construct a call to the BOUND intrinsic.
        if cnames:
            # We have some sort of structure access - remove any indexing
            # information from the ultimate member of the structure access.
            if len(cnames[-1]) == 2:
                cnames[-1] = cnames[-1][0]
            # Have to import here to avoid circular dependencies.
            # pylint: disable=import-outside-toplevel
            from psyclone.psyir.nodes import (ArrayOfStructuresReference,
                                              StructureReference)
            if isinstance(root_ref, ArrayMixin):
                new_indices = [idx.copy() for idx in root_ref.indices]
                ref = ArrayOfStructuresReference.create(
                    root_ref.symbol, new_indices, cnames)
            else:
                ref = StructureReference.create(root_ref.symbol, cnames)
        else:
            # A simple Reference.
            ref = Reference(root_ref.symbol)

        if bound == "lower":
            return IntrinsicCall.create(
                IntrinsicCall.Intrinsic.LBOUND,
                [ref, ("dim", Literal(str(pos+1), INTEGER_TYPE))])
        return IntrinsicCall.create(
                IntrinsicCall.Intrinsic.UBOUND,
                [ref, ("dim", Literal(str(pos+1), INTEGER_TYPE))])

    def get_lbound_expression(self, pos):
        '''
        Lookup the lower bound of this ArrayMixin. If we don't have the
        necessary type information then a call to the LBOUND intrinsic is
        constructed and returned.

        :param int pos: the dimension of the array for which to lookup the
                        lower bound.

        :returns: the declared lower bound for the specified dimension of
            the array accesed or a call to the LBOUND intrinsic if it is
            unknown.
        :rtype: :py:class:`psyclone.psyir.nodes.Node`

        '''
        self._validate_index(pos)
        # Call the helper function
        return self._get_bound_expression(pos, "lower")

    def get_ubound_expression(self, pos):
        '''
        Lookup the upper bound of this ArrayMixin. If we don't have the
        necessary type information then a call to the UBOUND intrinsic is
        constructed and returned.

        :param int pos: the dimension of the array for which to lookup the
                        upper bound.

        :returns: the declared upper bound for the specified dimension of
            the array accesed or a call to the UBOUND intrinsic if it is
            unknown.
        :rtype: :py:class:`psyclone.psyir.nodes.Node`

        '''
        self._validate_index(pos)
        # Call the helper function
        return self._get_bound_expression(pos, "upper")

    def get_full_range(self, pos):
        '''
        Returns a Range object that covers the full indexing of the dimension
        specified by pos for this ArrayMixin object.

        :param int pos: the dimension of the array for which to lookup the
                        upper bound.

        :returns: A Range representing the full range for the dimension of
                  pos for this ArrayMixin.
        :rtype: :py:class:`psyclone.psyir.nodes.Range`
        '''
        self._validate_index(pos)

        lbound = self.get_lbound_expression(pos)
        ubound = self.get_ubound_expression(pos)

        return Range.create(lbound, ubound)

    def is_upper_bound(self, index):
        '''Returns whether this array access includes the upper bound of
        the array for the specified index. Returns True if it is and False
        if it is not or if it could not be determined.

        :param int index: the array index to check.

        :returns: True if it can be determined that the upper bound of \
            the array is accessed in this array reference for the \
            specified index.
        :rtype: bool

        '''
        return self._is_bound(index, "upper")

    def _is_bound(self, index, bound_type):
        '''Attempts to determines whether this array access includes the lower
        or upper bound (as specified by the bound_type argument).

        Checks whether the specified array index contains a Range node
        which has a starting/stopping value given by the
        '{LU}BOUND(name,index)' intrinsic where 'name' is the name of
        the current ArrayReference and 'index' matches the specified
        array index. Also checks if the starting/stopping value of the
        access matches the lower/upper value of the declaration.

        For example, if a Fortran array A was declared as A(n) then
        the stopping value is n and A(:UBOUND(A,1)), A(:n) or A(n)
        would access that value. The starting value is 1 and
        A(LBOUND(A,1):), A(1:) or A(1) would access that value.

        :param int index: the array index to check.
        :param str bound_type: the type of bound ("lower" or "upper")

        :returns: True if the array index access includes the \
            lower/upper bound of the array declaration and False if it \
            does not or if it can't be determined.
        :rtype: bool

        '''
        self._validate_index(index)

        access_shape = self.indices[index]

        # Determine the appropriate (lower or upper) bound and check
        # for a bounds intrinsic.
        if isinstance(access_shape, Range):
            if bound_type == "upper":
                intrinsic = IntrinsicCall.Intrinsic.UBOUND
                access_bound = access_shape.stop
            else:
                intrinsic = IntrinsicCall.Intrinsic.LBOUND
                access_bound = access_shape.start

            # Is this array access in the form of {UL}BOUND(array, index)?
            if self._is_bound_op(access_bound, intrinsic, index):
                return True
        else:
            access_bound = access_shape

        # Try to compare the upper/lower bound of the array access
        # with the upper/lower bound of the array declaration.

        # Finding the array declaration is only supported for an
        # ArrayReference at the moment.
        # Import here to avoid circular dependence.
        # pylint: disable=import-outside-toplevel
        from psyclone.psyir.nodes.array_reference import ArrayReference
        if not isinstance(self, ArrayReference):
            return False
        # pylint: enable=import-outside-toplevel

        symbol = self.symbol
        if not isinstance(symbol, DataSymbol):
            # There is no type information for this symbol
            # (probably because it originates from a wildcard import).
            return False
        datatype = symbol.datatype

        if not isinstance(datatype, ArrayType):
            # The declaration datatype could be of UnsupportedFortranType
            # if the symbol is of e.g. character type.
            return False

        # The bound of the declaration is available.

        if isinstance(datatype.shape[index], ArrayType.Extent):
            # The size is unspecified at compile-time (but is
            # available at run-time e.g. when the size is allocated by
            # an allocate statement).
            return False

        # The size of the bound is available.
        if bound_type == "upper":
            declaration_bound = datatype.shape[index].upper
            if isinstance(declaration_bound, ArrayType.Extent):
                # But only at run-time.
                return False
        else:
            declaration_bound = datatype.shape[index].lower

        # Do the bounds match?
        sym_maths = SymbolicMaths.get()
        return sym_maths.equal(declaration_bound, access_bound)

    def is_same_array(self, node) -> bool:
        '''
        Checks that the provided array is the same as this node (including the
        chain of parent accessor expressions if the array is part of a
        Structure). If the array is part of a structure then any indices on
        the innermost member access are ignored, e.g.
        A(3)%B%C(1) will match with A(3)%B%C but not with A(2)%B%C(1)

        :param node: the node representing the access that is to be compared
                     with this node.
        :type node: Union[:py:class:`psyclone.psyir.nodes.Reference`,
                          :py:class:`psyclone.psyir.nodes.Member`]

        :returns: True if the array accesses match, False otherwise.

        '''
        if not isinstance(node, (Member, Reference)):
            return False

        # First check that the base and depths are the same
        if isinstance(self, Member):
            self_base, depth = self.get_base_and_depth()
        else:
            self_base, depth = self, 0
        if isinstance(node, Member):
            node_base, node_depth = node.get_base_and_depth()
        else:
            node_base, node_depth = node, 0
        if (not isinstance(self_base, Reference) or
                not isinstance(node_base, Reference)):
            return False
        if self_base.symbol != node_base.symbol or depth != node_depth:
            return False

        # Then use the signatures to compare that each member until
        # depth are also the same
        self_sig, self_indices = self_base.get_signature_and_indices()
        node_sig, node_indices = node_base.get_signature_and_indices()
        if self_sig[:depth+1] != node_sig[:depth+1]:
            return False

        # Examine the indices, ignoring any on the innermost accesses (hence
        # the slice to `depth` rather than `depth + 1` below).
        for idx1, idx2 in zip(self_indices[:depth], node_indices[:depth]):
            if idx1 != idx2:
                return False
        return True

    def is_full_range(self, index):
        '''Returns True if the specified array index is a Range Node that
        specifies all elements in this index. In the PSyIR this is
        specified by using LBOUND(name,index) for the lower bound of
        the range, UBOUND(name,index) for the upper bound of the range
        and "1" for the range step.

        :param int index: the array index to check.

        :returns: True if the access to this array index is a range \
            that specifies all index elements. Otherwise returns \
            False.
        :rtype: bool

        '''
        self._validate_index(index)

        array_dimension = self.indices[index]
        if isinstance(array_dimension, Range):
            if self.is_lower_bound(index) and self.is_upper_bound(index):
                step = array_dimension.children[2]
                if (isinstance(step, Literal) and
                        step.datatype.intrinsic == ScalarType.Intrinsic.INTEGER
                        and str(step.value) == "1"):
                    return True
        return False

    @property
    def indices(self) -> Tuple[Node]:
        '''
        Supports semantic-navigation by returning the list of nodes
        representing the index expressions for this array reference.

        :returns: the PSyIR nodes representing the array-index expressions.

        :raises InternalError: if this node has no children or if they are \
                               not valid array-index expressions.

        '''
        if not self._children:
            raise InternalError(
                f"{type(self).__name__} malformed or incomplete: must have "
                f"one or more children representing array-index expressions "
                f"but array '{self.name}' has none.")
        for idx, child in enumerate(self._children):
            if not self._validate_child(idx, child):
                raise InternalError(
                    f"{type(self).__name__} malformed or incomplete: child "
                    f"{idx} of array '{self.name}' must be a psyir.nodes."
                    f"DataNode or Range representing an array-index "
                    f"expression but found '{type(child).__name__}'")
        return tuple(self.children)

    def _extent(self, idx):
        '''
        Create PSyIR for the number of elements in dimension `idx` of this
        array access. It is given by (stop - start)/step + 1 or, if it is for
        the full range, by the SIZE intrinsic.

        :param int idx: the array index for which to compute the number of
                        elements.

        :returns: the PSyIR expression for the number of elements in the
                  specified array index.
        :rtype: :py:class:`psyclone.psyir.nodes.BinaryOperation` |
                :py:class:`psyclone.psyir.nodes.IntrinsicCall`
        '''
        expr = self.indices[idx]
        one = Literal("1", INTEGER_TYPE)

        if isinstance(expr, Range):
            start = expr.start
            stop = expr.stop
            step = expr.step
        else:
            # No range so just a single element is accessed.
            return one

        if (isinstance(start, IntrinsicCall) and
                isinstance(stop, IntrinsicCall) and self.is_full_range(idx)):
            # Access is to full range and start and stop are expressed in terms
            # of LBOUND and UBOUND. Therefore, it's simpler to use SIZE.
            return IntrinsicCall.create(
                IntrinsicCall.Intrinsic.SIZE,
                [start.arguments[0].copy(),
                 ("dim", Literal(str(idx+1), INTEGER_TYPE))])

        if start == one and step == one:
            # The range starts at 1 and the step is 1 so the extent is just
            # the upper bound.
            return stop.copy()

        extent = BinaryOperation.create(BinaryOperation.Operator.SUB,
                                        stop.copy(), start.copy())
        if step != one:
            # Step is not unity so have to divide range by it.
            result = BinaryOperation.create(BinaryOperation.Operator.DIV,
                                            extent, step.copy())
        else:
            result = extent
        # Extent is currently 'stop-start' or '(stop-start)/step' so we have
        # to add a '+ 1'
        return BinaryOperation.create(BinaryOperation.Operator.ADD,
                                      result, one.copy())

    def _get_effective_shape(self):
        '''
        :returns: the shape of the array access represented by this node.
        :rtype: list[:py:class:`psyclone.psyir.nodes.DataNode`]

        :raises NotImplementedError: if any of the array-indices involve a
                                     function call or are of unknown type.
        '''
        shape = []
        for idx, idx_expr in enumerate(self.indices):
            if isinstance(idx_expr, Range):
                shape.append(self._extent(idx))

            elif isinstance(idx_expr, (Reference, Operation)):
                dtype = idx_expr.datatype
                if isinstance(dtype, ArrayType):
                    # An array slice can be defined by a 1D slice of another
                    # array, e.g. `a(b(1:4))` or `a(b)`.
                    indirect_array_shape = dtype.shape
                    if len(indirect_array_shape) > 1:
                        raise NotImplementedError(
                            f"An array defining a slice of a dimension of "
                            f"another array must be 1D but '{idx_expr.name}' "
                            f"used to index into '{self.name}' has "
                            f"{len(indirect_array_shape)} dimensions.")
                    # pylint: disable=protected-access
                    if isinstance(idx_expr, ArrayMixin):
                        shape.append(idx_expr._extent(idx))
                    else:
                        # We have some expression with a shape but no explicit
                        # indexing. The extent of this is then the SIZE of
                        # that array (expression).
                        sizeop = IntrinsicCall.create(
                            IntrinsicCall.Intrinsic.SIZE, [idx_expr.copy()])
                        shape.append(sizeop)
                elif isinstance(dtype, (UnsupportedType, UnresolvedType)):
                    raise NotImplementedError(
                        f"The array index expression "
                        f"'{idx_expr.debug_string()}' in access "
                        f"'{self.debug_string()}' is of '{dtype}' type and "
                        f"therefore whether it is an array slice (i.e. an "
                        f"indirect access) cannot be determined.")
            elif isinstance(idx_expr, (Call, CodeBlock)):
                # We can't yet straightforwardly query the type of a function
                # call - TODO #1799.
                raise NotImplementedError(
                    f"The array index expressions for access "
                    f"'{self.debug_string()}' include a function call or "
                    f"unsupported feature. Querying the return type of "
                    f"such things is yet to be implemented.")

        return shape

    def get_outer_range_index(self):
        ''' Return the index of the child that represents the outermost
        array dimension with a Range construct.

        :returns: the outermost index of the children that is a Range node.
        :rtype: int

        :raises IndexError: if the array does not contain a Range node.

        '''
        for child in reversed(self.indices):
            if isinstance(child, Range):
                return child.position
        raise IndexError

    def same_range(self, index: int, array2, index2: int) -> bool:
        ''' This method compares the range of this array node at a given index
        with the range of a second array at a second index. This is useful to
        verify if array operations are valid, e.g.: A(3,:,5) + B(:,2,2).

        Note that this check supports symbolic comparisons, e.g.:
        A(3:4) has the same range as B(2+1:5-1),
        and will consider compile-time unknown dimensions as equal, e.g.:
        A(:) has the same range as B(:).

        TODO #2485. This method has false negatives: cases when the range
        is the same but it can not be proved, so we return False.

        TODO #2004. This method currently compares exact ranges, not just the
        length of them, which could be done with "(upper-lower)/step" symbolic
        comparisons. This is because arrayrange2loop does not account for
        arrays declared with different lbounds, but this could be improved.

        :param index: the index indicating the location of a range node in
            this array.
        :param array2: the array accessor that we want to compare it to.
        :param index2: the index indicating the location of a range node in
            array2.

        :returns: True if the ranges are the same and False if they are not
            the same, or if it is not possible to determine.

        :raises: TypeError if any of the arguments are of the wrong type.

        '''
        # pylint: disable=too-many-branches
        if not isinstance(index, int):
            raise TypeError(
                f"The 'index' argument of the same_range() method should be an"
                f" int but found '{type(index).__name__}'.")
        if not isinstance(array2, ArrayMixin):
            raise TypeError(
                f"The 'array2' argument of the same_range() method should be "
                f"an ArrayMixin but found '{type(array2).__name__}'.")
        if not isinstance(index2, int):
            raise TypeError(
                f"The 'index2' argument of the same_range() method should be "
                f"an int but found '{type(index2).__name__}'.")
        if not index < len(self.indices):
            raise IndexError(
                f"The value of the 'index' argument of the same_range() method"
                f" is '{index}', but it should be less than the number of "
                f"dimensions in the associated array, which is "
                f"'{len(self.indices)}'.")
        if not index2 < len(array2.indices):
            raise IndexError(
                f"The value of the 'index2' argument of the same_range() "
                f"method is '{index2}', but it should be less than the number"
                f" of dimensions in the associated array 'array2', which is "
                f"'{len(array2.indices)}'.")
        if not isinstance(self.indices[index], Range):
            raise TypeError(
                f"The child of the first array argument at the specified index"
                f" '{index}' should be a Range node, but found "
                f"'{type(self.indices[index]).__name__}'.")
        if not isinstance(array2.indices[index2], Range):
            raise TypeError(
                f"The child of the second array argument at the specified "
                f"index '{index2}' should be a Range node, but found "
                f"'{type(array2.indices[index2]).__name__}'.")

        # pylint: disable=import-outside-toplevel
        from psyclone.psyir.nodes.assignment import Assignment
        range1 = self.indices[index]
        range2 = array2.indices[index2]

        sym_maths = SymbolicMaths.get()
        # The logic below assumes array expressions come from valid Fortran,
        # (e.g. a(2:4) = b(2:5) is not valid Fortran)
        # and therefore, we assume the length of the equivalent ranges in the
        # same statement matches:
        # e.g. a(3, :) and b(4:, 4)
        # a dim 2 and b dim 1 must have the same length, but not necessarily
        # the same range (lower and upper bounds)
        n_range1 = len([x for x in self.children[:index]
                        if isinstance(x, Range)])
        n_range2 = len([x for x in array2.children[:index2]
                        if isinstance(x, Range)])
        assume_same_length = (
            (self.ancestor(Assignment) is array2.ancestor(Assignment) or
             self.is_same_array(array2)) and n_range1 == n_range2
        )

        # Try to get the datatypes, only if they are ArrayType (so we know
        # that these have the shape attribute)
        array1_type = None
        if (isinstance(self, Reference) and isinstance(self.symbol, DataSymbol)
                and isinstance(self.symbol.datatype, ArrayType)):
            array1_type = self.symbol.datatype
        array2_type = None
        if (isinstance(array2, Reference) and
                isinstance(array2.symbol, DataSymbol) and
                isinstance(array2.symbol.datatype, ArrayType)):
            array2_type = array2.symbol.datatype

        # Try to get the ranges start values
        range1_start = None
        range2_start = None
        # If we have a implicit lower bound, e.g. a(:) = b(:)
        # we need to prove that they have the same lower bound value on the
        # declaration. For example
        #   integer, dimension(1:3) :: a
        #   integer, dimension(3:5) :: b
        # would make it "not equal".
        if self.is_lower_bound(index):
            if self.is_same_array(array2) and array2.is_lower_bound(index2):
                return True
            if not array1_type:
                return False
            if array1_type.shape[index] == ArrayType.Extent.DEFERRED:
                return False
            if array1_type.shape[index] == ArrayType.Extent.ATTRIBUTE:
                range1_start = Literal("1", INTEGER_TYPE)
            else:
                range1_start = array1_type.shape[index].lower

        if array2.is_lower_bound(index2):
            if not array2_type:
                return False
            if array2_type.shape[index2] == ArrayType.Extent.DEFERRED:
                return False
            if array2_type.shape[index2] == ArrayType.Extent.ATTRIBUTE:
                range2_start = Literal("1", INTEGER_TYPE)
            else:
                range2_start = array2_type.shape[index2].lower

        # If the previous block didn't populate the start value, it's explicit
        if not range1_start:
            range1_start = range1.start
        if not range2_start:
            range2_start = range2.start

        # Now we can do a symbolic comparison of the start values
        if not sym_maths.equal(range1_start, range2_start):
            return False

        # If we can not guarantee the same length, we also need to check
        # the upper bound
        if not assume_same_length:
            if self.is_upper_bound(index):
                if array1_type:
                    range1_stop = array1_type.shape[index].upper
                else:
                    return False
            else:
                range1_stop = range1.stop

            if array2.is_upper_bound(index2):
                if array2_type:
                    range2_stop = array2_type.shape[index2].upper
                else:
                    return False
            else:
                range2_stop = range2.stop

            if not sym_maths.equal(range1_stop, range2_stop):
                return False

        # Compare steps
        if not sym_maths.equal(range1.step, range2.step):
            return False

        # Everything matches.
        return True


# For AutoAPI documentation generation
__all__ = ['ArrayMixin']<|MERGE_RESOLUTION|>--- conflicted
+++ resolved
@@ -259,12 +259,9 @@
             # We have the full type information and the bound is known.
             if bound == "lower":
                 return cursor_type.shape[pos].lower.copy()
-<<<<<<< HEAD
-=======
             # If the upper bound is required and is of ArrayType.Extent type
             # then we'll have to proceed to construct a call to the UBOUND
             # intrinsic.
->>>>>>> ed03b9bc
             if not isinstance(cursor_type.shape[pos].upper, ArrayType.Extent):
                 return cursor_type.shape[pos].upper.copy()
 
