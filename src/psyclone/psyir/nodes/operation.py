--- conflicted
+++ resolved
@@ -197,13 +197,9 @@
         # Other Maths Operators
         'SIGN', 'MIN', 'MAX',
         # Query Operators
-<<<<<<< HEAD
-        'SIZE',
+        'SIZE', 'LBOUND', 'UBOUND',
         # Matrix and Vector Operators
         'MATMUL'
-=======
-        'SIZE', 'LBOUND', 'UBOUND'
->>>>>>> 22998f3a
         ])
     '''
     Arithmetic operators:
