# -----------------------------------------------------------------------------
# BSD 3-Clause License
#
# Copyright (c) 2020-2025, Science and Technology Facilities Council.
# All rights reserved.
#
# Redistribution and use in source and binary forms, with or without
# modification, are permitted provided that the following conditions are met:
#
# * Redistributions of source code must retain the above copyright notice, this
#   list of conditions and the following disclaimer.
#
# * Redistributions in binary form must reproduce the above copyright notice,
#   this list of conditions and the following disclaimer in the documentation
#   and/or other materials provided with the distribution.
#
# * Neither the name of the copyright holder nor the names of its
#   contributors may be used to endorse or promote products derived from
#   this software without specific prior written permission.
#
# THIS SOFTWARE IS PROVIDED BY THE COPYRIGHT HOLDERS AND CONTRIBUTORS
# "AS IS" AND ANY EXPRESS OR IMPLIED WARRANTIES, INCLUDING, BUT NOT
# LIMITED TO, THE IMPLIED WARRANTIES OF MERCHANTABILITY AND FITNESS
# FOR A PARTICULAR PURPOSE ARE DISCLAIMED. IN NO EVENT SHALL THE
# COPYRIGHT HOLDER OR CONTRIBUTORS BE LIABLE FOR ANY DIRECT, INDIRECT,
# INCIDENTAL, SPECIAL, EXEMPLARY, OR CONSEQUENTIAL DAMAGES (INCLUDING,
# BUT NOT LIMITED TO, PROCUREMENT OF SUBSTITUTE GOODS OR SERVICES;
# LOSS OF USE, DATA, OR PROFITS; OR BUSINESS INTERRUPTION) HOWEVER
# CAUSED AND ON ANY THEORY OF LIABILITY, WHETHER IN CONTRACT, STRICT
# LIABILITY, OR TORT (INCLUDING NEGLIGENCE OR OTHERWISE) ARISING IN
# ANY WAY OUT OF THE USE OF THIS SOFTWARE, EVEN IF ADVISED OF THE
# POSSIBILITY OF SUCH DAMAGE.
# -----------------------------------------------------------------------------
# Authors R. W. Ford, A. R. Porter and S. Siso, STFC Daresbury Lab
# -----------------------------------------------------------------------------

''' This module contains the Call node implementation.'''

from collections.abc import Iterable

from psyclone.configuration import Config
from psyclone.core import AccessType
from psyclone.errors import GenerationError
from psyclone.psyir.nodes.container import Container
from psyclone.psyir.nodes.statement import Statement
from psyclone.psyir.nodes.datanode import DataNode
from psyclone.psyir.nodes.reference import Reference
from psyclone.psyir.nodes.routine import Routine
from psyclone.psyir.symbols import (
    RoutineSymbol,
    Symbol,
    SymbolError,
    UnsupportedFortranType,
    DataSymbol,
)
from typing import List
from psyclone.errors import PSycloneError


class CallMatchingArgumentsNotFound(PSycloneError):
    '''Exception to signal that matching arguments have not been found
    for this routine
    '''
    def __init__(self, value):
        PSycloneError.__init__(self, value)
        self.value = "CallMatchingArgumentsNotFound: " + str(value)


class Call(Statement, DataNode):
    ''' Node representing a Call. This can be found as a standalone statement
    or an expression.

    TODO #1437: The combined Statement and Expression implementation is simple
    but it has some shortcomings that may need to be addressed.

    :param kwargs: additional keyword arguments provided to the PSyIR node.
    :type kwargs: unwrapped dict.

    '''
    # Textual description of the node.
    _children_valid_format = "Reference, [DataNode]*"
    _text_name = "Call"
    _colour = "cyan"

    def __init__(self, **kwargs):
        super().__init__(**kwargs)

        # The internal _argument_names list can be inconsistent with
        # the order of the children. Use the property/methods
        # internally and/or the _reconcile() method to make consistent
        # when required.
        self._argument_names = []

    def __eq__(self, other):
        '''
        Checks whether two nodes are equal. Two Call nodes are equal
        if their routine members are equal.

        :param object other: the object to check equality to.

        :returns: whether other is equal to self.
        :rtype: bool
        '''
        is_eq = super().__eq__(other)
        is_eq = is_eq and self.argument_names == other.argument_names

        return is_eq

    @classmethod
    def create(cls, routine, arguments=()):
        '''Create an instance of class cls given valid instances of a routine
        symbol, and a list of child nodes (or name and node tuple) for
        its arguments.

        :param routine: the routine that class cls calls.
        :type routine: py:class:`psyclone.psyir.symbols.RoutineSymbol` |
            py:class:`psyclone.psyir.nodes.Reference`
        :param arguments: optional list of arguments for this call, these
            can be PSyIR nodes or tuples of string,Node for named arguments.
        :type arguments: Optional[Iterable[\
            Union[:py:class:`psyclone.psyir.nodes.DataNode`,\
                  Tuple[str, :py:class:`psyclone.psyir.nodes.DataNode`]]]]

        :returns: an instance of cls.
        :rtype: :py:class:`psyclone.psyir.nodes.Call` or a subclass thereof.

        :raises TypeError: if the routine argument is not a RoutineSymbol.
        :raises GenerationError: if the arguments argument is not an Iterable.

        '''
        if not isinstance(routine, (Reference, RoutineSymbol)):
            raise TypeError(
                f"The Call routine argument should be a Reference to a "
                f"RoutineSymbol or a RoutineSymbol, but "
                f"found '{type(routine).__name__}'.")

        if not isinstance(arguments, Iterable):
            raise GenerationError(
                f"Call.create 'arguments' argument should be an Iterable but "
                f"found '{type(arguments).__name__}'.")

        call = cls()
        if isinstance(routine, Reference):
            call.addchild(routine)
        else:
            call.addchild(Reference(routine))
        if arguments:
            cls._add_args(call, arguments)
        return call

    @staticmethod
    def _add_args(call, arguments):
        '''Internal utility method to add arguments to a call node. These are
        added as child nodes.

        :param call: the supplied call node.
        :type call: :py:class:`psyclone.psyir.nodes.Call`
        :param arguments: list of arguments for this call, these
            can be PSyIR nodes or tuples of string,Node for named arguments.
        :type arguments: Iterable[
            Union[:py:class:`psyclone.psyir.nodes.DataNode`,
                  Tuple[str, :py:class:`psyclone.psyir.nodes.DataNode`]]]

        :raises GenerationError: if the contents of the arguments
            argument are not in the expected form or of the expected
            type.

        '''
        for arg in arguments:
            name = None
            if isinstance(arg, tuple):
                if not len(arg) == 2:
                    raise GenerationError(
                        f"If a child of the children argument in create "
                        f"method of Call class is a tuple, it's "
                        f"length should be 2, but found {len(arg)}.")
                if not isinstance(arg[0], str):
                    raise GenerationError(
                        f"If a child of the children argument in create "
                        f"method of Call class is a tuple, its first "
                        f"argument should be a str, but found "
                        f"{type(arg[0]).__name__}.")
                name, arg = arg
            call.append_named_arg(name, arg)

    def append_named_arg(self, name, arg):
        '''Append a named argument to this call.

           :param name: the argument name.
           :type name: Optional[str]
           :param arg: the argument expression.
           :type arg: :py:class:`psyclone.psyir.nodes.DataNode`

           :raises ValueError: if the name argument is already used \
               for an existing argument.

        '''
        if name is not None:
            # Avoid circular import.
            # pylint: disable=import-outside-toplevel
            from psyclone.psyir.frontend.fortran import FortranReader
            FortranReader.validate_name(name)
            for check_name in self.argument_names:
                if check_name and check_name.lower() == name.lower():
                    raise ValueError(
                        f"The value of the name argument ({name}) in "
                        f"'append_named_arg' in the 'Call' node is "
                        f"already used for a named argument.")
        self._argument_names.append((id(arg), name))
        self.children.append(arg)

    def insert_named_arg(self, name, arg, index):
        '''Insert a named argument to the call.

           :param name: the argument name.
           :type name: Optional[str]
           :param arg: the argument expression.
           :type arg: :py:class:`psyclone.psyir.nodes.DataNode`
           :param int index: where in the argument list to insert the \
               named argument.

           :raises ValueError: if the name argument is already used \
               for an existing argument.
           :raises TypeError: if the index argument is the wrong type.

        '''
        if name is not None:
            # Avoid circular import.
            # pylint: disable=import-outside-toplevel
            from psyclone.psyir.frontend.fortran import FortranReader
            FortranReader.validate_name(name)
            for check_name in self.argument_names:
                if check_name and check_name.lower() == name.lower():
                    raise ValueError(
                        f"The value of the name argument ({name}) in "
                        f"'insert_named_arg' in the 'Call' node is "
                        f"already used for a named argument.")
        if not isinstance(index, int):
            raise TypeError(
                f"The 'index' argument in 'insert_named_arg' in the "
                f"'Call' node should be an int but found "
                f"{type(index).__name__}.")
        self._argument_names.insert(index, (id(arg), name))
        # The n'th argument is placed at the n'th+1 children position
        # because the 1st child is the routine reference
        self.children.insert(index + 1, arg)

    def replace_named_arg(self, existing_name: str, arg: DataNode):
        '''Replace one named argument node with another node keeping the
        same name.

        :param existing_name: the argument name.
        :param arg: the argument expression.

        :raises TypeError: if the name argument is the wrong type.
        :raises ValueError: if the name argument is already used
            for an existing argument.

        '''
        if not isinstance(existing_name, str):
            raise TypeError(
                f"The 'name' argument in 'replace_named_arg' in the "
                f"'Call' node should be a string, but found "
                f"{type(existing_name).__name__}.")
        index = 0
        for _, name in self._argument_names:
            if name is not None and name.lower() == existing_name:
                break
            index += 1
        else:
            raise ValueError(
                f"The value of the existing_name argument ({existing_name}) "
                f"in 'replace_named_arg' in the 'Call' node was not found "
                f"in the existing arguments.")
        # The n'th argument is placed at the n'th+1 children position
        # because the 1st child is the routine reference
        self.children[index + 1] = arg
        self._argument_names[index] = (id(arg), existing_name)

    @staticmethod
    def _validate_child(position, child):
        '''
        :param int position: the position to be validated.
        :param child: a child to be validated.
        :type child: :py:class:`psyclone.psyir.nodes.Node`

        :return: whether the given child and position are valid for this node.
        :rtype: bool

        '''
        if position == 0:
            return isinstance(child, Reference)
        return isinstance(child, DataNode)

    def reference_accesses(self, var_accesses):
        '''
        Updates the supplied var_accesses object with information on the
        arguments passed to this call.

        TODO #446 - all arguments that are passed by reference are currently
        marked as having READWRITE access (unless we know that the routine is
        PURE). We could do better than this if we have the PSyIR of the called
        Routine.

        :param var_accesses: VariablesAccessInfo instance that stores the
            information about variable accesses.
        :type var_accesses: :py:class:`psyclone.core.VariablesAccessInfo`

        '''
        if self.is_pure:
            # If the called routine is pure then any arguments are only
            # read.
            default_access = AccessType.READ
        else:
            # We conservatively default to READWRITE otherwise (TODO #446).
            default_access = AccessType.READWRITE

        # The RoutineSymbol has a CALL access.
        sig, indices_list = self.routine.get_signature_and_indices()
        var_accesses.add_access(sig, AccessType.CALL, self.routine)
        # Continue processing references in any index expressions.
        for indices in indices_list:
            for idx in indices:
                idx.reference_accesses(var_accesses)

        for arg in self.arguments:
            if isinstance(arg, Reference):
                # This argument is pass-by-reference.
                sig, indices_list = arg.get_signature_and_indices()
                var_accesses.add_access(sig, default_access, arg)
                # Continue processing references in any index expressions.
                for indices in indices_list:
                    for idx in indices:
                        idx.reference_accesses(var_accesses)
            else:
                # This argument is not a Reference so continue to walk down the
                # tree. (e.g. it could be/contain a Call to
                # an impure routine in which case any arguments to that Call
                # will have READWRITE access.)
                arg.reference_accesses(var_accesses)
        # Make sure that the next statement will be on the next location
        var_accesses.next_location()

    @property
    def routine(self):
        '''
        :returns: the routine reference that this call calls.
        :rtype: Optional[py:class:`psyclone.psyir.nodes.Reference`]
        '''
        if len(self._children) >= 1:
            return self.children[0]
        return None

    @property
    def arguments(self) -> List[DataNode]:
        '''
        :returns: the children of this node that represent its arguments.
        :rtype: list[py:class:`psyclone.psyir.nodes.DataNode`]
        '''
        if len(self._children) >= 2:
            return self.children[1:]
        return []

    @property
    def is_elemental(self):
        '''
        :returns: whether the routine being called is elemental (provided with
            an input array it will apply the operation individually to each of
            the array elements and return an array with the results). If this
            information is not known then it returns None.
        :rtype: NoneType | bool
        '''
        if self.routine and self.routine.symbol:
            return self.routine.symbol.is_elemental
        return None

    @property
    def is_pure(self):
        '''
        :returns: whether the routine being called is pure (guaranteed to
            return the same result when provided with the same argument
            values).  If this information is not known then it returns None.
        :rtype: NoneType | bool
        '''
<<<<<<< HEAD
        if self.routine and self.routine.symbol and \
                isinstance(self.routine.symbol, RoutineSymbol):
=======
        if (self.routine and self.routine.symbol and
                isinstance(self.routine.symbol, RoutineSymbol)):
>>>>>>> 06e0257f
            return self.routine.symbol.is_pure
        return None

    def is_available_on_device(self):
        '''
        :returns: whether this call is available on an accelerated device.
        :rtype: bool

        '''
        return False

    @property
    def argument_names(self):
        '''
        :returns: a list with the name of each argument. If the entry is \
            None then the argument is a positional argument.
        :rtype: List[Optional[str]]
        '''
        self._reconcile()
        return [entry[1] for entry in self._argument_names]

    def _reconcile(self):
        '''Update the _argument_names values in case child arguments have been
        removed, added, or re-ordered.

        '''
        new_argument_names = []
        for child in self.arguments:
            for arg in self._argument_names:
                if id(child) == arg[0]:
                    new_argument_names.append(arg)
                    break
            else:
                new_argument_names.append((id(child), None))
        self._argument_names = new_argument_names

    def node_str(self, colour=True):
        '''
        Construct a text representation of this node, optionally containing
        colour control codes.

        :param bool colour: whether or not to include colour control codes.

        :returns: description of this PSyIR node.
        :rtype: str

        '''
        return (f"{self.coloured_name(colour)}"
                f"[name='{self.routine.debug_string()}']")

    def __str__(self):
        return self.node_str(False)

    def copy(self):
        '''Return a copy of this node. This is a bespoke implementation for
        a Call node that ensures that any internal id's are
        consistent before and after copying.

        :returns: a copy of this node and its children.
        :rtype: :py:class:`psyclone.psyir.node.Node`

        '''
        # ensure _argument_names is consistent with actual arguments
        # before copying.
        self._reconcile()
        # copy
        new_copy = super().copy()
        # Fix invalid id's in _argument_names after copying.
        # pylint: disable=protected-access
        new_list = []
        for idx, child in enumerate(new_copy.arguments):
            my_tuple = (id(child), new_copy._argument_names[idx][1])
            new_list.append(my_tuple)
        new_copy._argument_names = new_list

        return new_copy

    def get_callees(self):
        '''
        Searches for the implementation(s) of all potential target routines
        for this Call without any arguments check.

        :returns: the Routine(s) that this call targets.
        :rtype: list[:py:class:`psyclone.psyir.nodes.Routine`]

        :raises NotImplementedError: if the routine is not local and not found
            in any containers in scope at the call site.

        '''
        def _location_txt(node):
            '''
            Utility to generate meaningful location text.

            :param node: a PSyIR node.
            :type node: :py:class:`psyclone.psyir.nodes.Node`

            :returns: description of location of node.
            :rtype: str
            '''
            if isinstance(node, Container):
                return f"Container '{node.name}'"
            out_lines = node.debug_string().split("\n")
            idx = -1
            while not out_lines[idx]:
                idx -= 1
            last_line = out_lines[idx]
            return f"code:\n'{out_lines[0]}\n...\n{last_line}'"

        rsym = self.routine.symbol
        if rsym.is_unresolved:

            # Check for any "raw" Routines, i.e. ones that are not
            # in a Container.  Such Routines would exist in the PSyIR
            # as a child of a FileContainer (if the PSyIR contains a
            # FileContainer). Note, if the PSyIR does contain a
            # FileContainer, it will be the root node of the PSyIR.
            for routine in self.root.children:
                if (isinstance(routine, Routine) and
                        routine.name.lower() == rsym.name.lower()):
                    return [routine]

            # Now check for any wildcard imports and see if they can
            # be used to resolve the symbol.
            wildcard_names = []
            containers_not_found = []
            current_table = self.scope.symbol_table
            while current_table:
                for container_symbol in current_table.containersymbols:
                    if container_symbol.wildcard_import:
                        wildcard_names.append(container_symbol.name)
                        try:
                            container = container_symbol.find_container_psyir(
                                local_node=self)
                        except SymbolError:
                            container = None
                        if not container:
                            # Failed to find/process this Container.
                            containers_not_found.append(container_symbol.name)
                            continue
                        routines = []
                        for name in container.resolve_routine(rsym.name):
                            psyir = container.find_routine_psyir(name)
                            if psyir:
                                routines.append(psyir)
                        if routines:
                            return routines
                current_table = current_table.parent_symbol_table()
            if not wildcard_names:
                wc_text = "there are no wildcard imports"
            else:
                if containers_not_found:
                    wc_text = (
                        f"attempted to resolve the wildcard imports from"
                        f" {wildcard_names}. However, failed to find the "
                        f"source for {containers_not_found}. The module search"
                        f" path is set to {Config.get().include_paths}")
                else:
                    wc_text = (f"wildcard imports from {wildcard_names}")
            raise NotImplementedError(
                f"Failed to find the source code of the unresolved routine "
                f"'{rsym.name}' - looked at any routines in the same source "
                f"file and {wc_text}. Searching for external routines "
                f"that are only resolved at link time is not supported.")

        root_node = self.ancestor(Container)
        if not root_node:
            root_node = self.root
        container = root_node
        can_be_private = True

        if rsym.is_import:
            cursor = rsym
            # A Routine imported from another Container must be public in that
            # Container.
            can_be_private = False
            while cursor.is_import:
                csym = cursor.interface.container_symbol
                try:
                    container = csym.find_container_psyir(local_node=self)
                except SymbolError:
                    raise NotImplementedError(
                        f"RoutineSymbol '{rsym.name}' is imported from "
                        f"Container '{csym.name}' but the source defining "
                        f"that container could not be found. The module search"
                        f" path is set to {Config.get().include_paths}")
                imported_sym = container.symbol_table.lookup(cursor.name)
                if imported_sym.visibility != Symbol.Visibility.PUBLIC:
                    # The required Symbol must be shadowed with a PRIVATE
                    # Symbol in this Container. This means that the one we
                    # actually want is brought into scope via a wildcard
                    # import.
                    # TODO #924 - Use ModuleManager to search?
                    raise NotImplementedError(
                        f"RoutineSymbol '{rsym.name}' is imported from "
                        f"Container '{csym.name}' but that Container defines "
                        f"a private Symbol of the same name. Searching for the"
                        f" Container that defines a public Routine with that "
                        f"name is not yet supported - TODO #924")
                if not isinstance(imported_sym, RoutineSymbol):
                    # We now know that this is a RoutineSymbol so specialise it
                    # in place.
                    imported_sym.specialise(RoutineSymbol)
                cursor = imported_sym
            rsym = cursor
            root_node = container

        if isinstance(rsym.datatype, UnsupportedFortranType):
            # TODO #924 - an UnsupportedFortranType here typically indicates
            # that the target is actually an interface.
            raise NotImplementedError(
                f"RoutineSymbol '{rsym.name}' exists in "
                f"{_location_txt(root_node)} but is of "
                f"UnsupportedFortranType:\n{rsym.datatype.declaration}\n"
                f"Cannot get the PSyIR of such a routine.")

        if isinstance(container, Container):
            routines = []
            for name in container.resolve_routine(rsym.name):
                psyir = container.find_routine_psyir(
                    name, allow_private=can_be_private)
                if psyir:
                    routines.append(psyir)
            if routines:
                return routines

        raise SymbolError(
            f"Failed to find a Routine named '{rsym.name}' in "
            f"{_location_txt(root_node)}. This is normally because the routine"
            f" is within a CodeBlock.")

    def _check_argument_type_matches(
                self,
                call_arg: DataSymbol,
                routine_arg: DataSymbol,
            ) -> None:
        """Return information whether argument types are matching.
        This also supports 'optional' arguments by using
        partial types.

        :param call_arg: One argument of the call
        :param routine_arg: One argument of the routine

        :raises CallMatchingArgumentsNotFound: Raised if no matching argument
            was found.

        """
        if isinstance(
            routine_arg.datatype, UnsupportedFortranType
        ):
            # This could be an 'optional' argument.
            # This has at least a partial data type
            if (
                call_arg.datatype
                != routine_arg.datatype.partial_datatype
            ):
                raise CallMatchingArgumentsNotFound(
                    f"Argument partial type mismatch of call "
                    f"argument '{call_arg}' and routine argument "
                    f"'{routine_arg}'"
                )
        else:
            if call_arg.datatype != routine_arg.datatype:
                raise CallMatchingArgumentsNotFound(
                    f"Argument type mismatch of call argument "
                    f"'{call_arg}' and routine argument "
                    f"'{routine_arg}'"
                )

    def _get_argument_routine_match(self, routine: Routine):
        '''Return a list of integers giving for each argument of the call
        the index of the corresponding entry in the argument list of the
        supplied routine.

        :return: None if no match was found, otherwise list of integers
            referring to matching arguments.
        :rtype: None|List[int]
        '''

        # Create a copy of the list of actual arguments to the routine.
        # Once an argument has been successfully matched, set it to 'None'
        routine_argument_list: List[DataSymbol] = (
            routine.symbol_table.argument_list[:]
        )

        if len(self.arguments) > len(routine.symbol_table.argument_list):
            raise CallMatchingArgumentsNotFound(
                f"More arguments in call ('{self.debug_string()}')"
                f" than callee (routine '{routine.name}')"
            )

        # Iterate over all arguments to the call
        ret_arg_idx_list = []
        for call_arg_idx, call_arg in enumerate(self.arguments):
            call_arg_idx: int
            call_arg: DataSymbol

            # If the associated name is None, it's a positional argument
            # => Just return the index if the types match
            if self.argument_names[call_arg_idx] is None:
                routine_arg = routine_argument_list[call_arg_idx]
                routine_arg: DataSymbol

                self._check_argument_type_matches(call_arg, routine_arg)

                ret_arg_idx_list.append(call_arg_idx)
                routine_argument_list[call_arg_idx] = None
                continue

            #
            # Next, we handle all named arguments
            #
            arg_name = self.argument_names[call_arg_idx]
            routine_arg_idx = None

            for routine_arg_idx, routine_arg in enumerate(
                routine_argument_list
            ):
                routine_arg: DataSymbol

                # Check if argument was already processed
                if routine_arg is None:
                    continue

                if arg_name == routine_arg.name:
                    self._check_argument_type_matches(call_arg, routine_arg)
                    ret_arg_idx_list.append(routine_arg_idx)
                    break

            else:
                # It doesn't match => Raise exception
                raise CallMatchingArgumentsNotFound(
                    f"Named argument '{arg_name}' not found for routine"
                    f" '{routine.name}' in call '{self.debug_string()}'"
                )

            routine_argument_list[routine_arg_idx] = None

        #
        # Finally, we check if all left-over arguments are optional arguments
        #
        for routine_arg in routine_argument_list:
            routine_arg: DataSymbol

            if routine_arg is None:
                continue

            # TODO #759: Optional keyword is not yet supported in psyir.
            # Hence, we use a simple string match.
            if ", OPTIONAL" not in str(routine_arg.datatype):
                raise CallMatchingArgumentsNotFound(
                    f"Argument '{routine_arg.name}' in subroutine"
                    f" '{routine.name}' does not match any in the call"
                    f" '{self.debug_string()}' and is not OPTIONAL."
                )

        return ret_arg_idx_list

    def get_callee(
        self,
        check_matching_arguments: bool = True,
    ):
        '''
        Searches for the implementation(s) of the target routine for this Call
        including argument checks.

        If `check_matching_arguments` is set to `False`, the very first
        implementation of the matching routine will be returned in case no
        match was found. Then, the arguments of the call and routine
        might not match each other.

        :param check_matching_arguments: Also check argument types to match.
            If set to `False` and in case it doesn't find matching arguments,
            the very first implementation of the matching routine will be
            returned (even if the argument type check failed). The argument
            types and number of arguments might therefore mismatch!
        :type ret_arg_match_list: bool

        :returns: A tuple of two elements. The first element is the routine
            that this call targets. The second one a list of arguments
            providing the information on matching argument indices.
        :rtype: Set[psyclone.psyir.nodes.Routine, List[int]]

        :raises NotImplementedError: if the routine is not local and not found
            in any containers in scope at the call site.
        '''

        routine_list = self.get_callees()

        err_info_list = []

        # Search for the routine matching the right arguments
        for routine in routine_list:
            routine: Routine

            try:
                arg_match_list = self._get_argument_routine_match(routine)
            except CallMatchingArgumentsNotFound as err:
                err_info_list.append(err.value)
                continue

            return (routine, arg_match_list)

        # If we didn't find any routine, return some routine if no matching
        # arguments have been found.
        # This is handy for the transition phase until optional argument
        # matching is supported.
        if not check_matching_arguments:
            # Also return a list of dummy argument indices
            return list(range(len(self.arguments)))

        error_msg = "\n".join(err_info_list)

        raise CallMatchingArgumentsNotFound(
            f"No matching routine found for '{self.debug_string()}':"
            "\n" + error_msg
        )<|MERGE_RESOLUTION|>--- conflicted
+++ resolved
@@ -382,13 +382,8 @@
             values).  If this information is not known then it returns None.
         :rtype: NoneType | bool
         '''
-<<<<<<< HEAD
-        if self.routine and self.routine.symbol and \
-                isinstance(self.routine.symbol, RoutineSymbol):
-=======
         if (self.routine and self.routine.symbol and
                 isinstance(self.routine.symbol, RoutineSymbol)):
->>>>>>> 06e0257f
             return self.routine.symbol.is_pure
         return None
 
