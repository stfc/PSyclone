--- conflicted
+++ resolved
@@ -52,13 +52,10 @@
 from psyclone.psyir.nodes.reference import Reference
 from psyclone.psyir.nodes.routine import Routine
 from psyclone.psyir.symbols import (
-<<<<<<< HEAD
     DataSymbol,
     DataType,
     DataTypeSymbol,
     DefaultModuleInterface,
-=======
->>>>>>> 0eb3dc4c
     GenericInterfaceSymbol,
     RoutineSymbol,
     Symbol,
@@ -497,11 +494,7 @@
         for this Call. It does *not* attempt to resolve static polymorphism
         by checking the argument types.
 
-<<<<<<< HEAD
-        :returns: A list of the routine(s) that this call targets.
-=======
         :returns: the Routine(s) that this call targets.
->>>>>>> 0eb3dc4c
 
         :raises NotImplementedError: if the routine is not found or a
             limitation prevents definite determination of the target routine.
