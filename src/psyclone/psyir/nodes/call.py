--- conflicted
+++ resolved
@@ -710,7 +710,6 @@
                 routine_arg = routine_argument_list[call_arg_idx]
                 routine_arg: DataSymbol
 
-<<<<<<< HEAD
                 type_matches = False
                 if not check_strict_array_datatype:
                     if (isinstance(call_arg.datatype, ArrayType) and
@@ -722,34 +721,19 @@
                     #
                     # TODO #759: If optional is used, it's an unsupported
                     # Fortran type and we need to use the following workaround
-                    # Once this issue is resolved, simply remove this if branch
+                    # Once this issue is resolved, simply remove this if
+                    # branch.
+                    # Optional arguments are processed further down.
                     if not isinstance(
                                 routine_arg.datatype,
                                 UnsupportedFortranType):
                         if call_arg.datatype != routine_arg.datatype:
-                            raise self.MatchingArgumentsNotFound(
+                            raise CallMatchingArgumentsNotFound(
                                 f"Argument type mismatch of call argument "
                                 f"'{call_arg}' and routine argument "
                                 f"'{routine_arg}'"
                             )
                         type_matches = True
-=======
-                # Do the types of arguments match?
-                #
-                # TODO #759: If optional is used, it's an unsupported Fortran
-                # type and we need to use the following workaround
-                # Once this issue is resolved, simply remove this if branch.
-                # Optional arguments are processed further down.
-                if not isinstance(
-                            routine_arg.datatype,
-                            UnsupportedFortranType):
-                    if call_arg.datatype != routine_arg.datatype:
-                        raise CallMatchingArgumentsNotFound(
-                            f"Argument type mismatch of call argument "
-                            f"'{call_arg}' and routine argument "
-                            f"'{routine_arg}'"
-                        )
->>>>>>> e5cf0dbe
 
                 ret_arg_idx_list.append(call_arg_idx)
                 routine_argument_list[call_arg_idx] = None
@@ -821,14 +805,9 @@
     def get_callee(
                 self,
                 ret_arg_match_list: List[int] = None,
-<<<<<<< HEAD
                 check_strict_array_datatype: bool = True
             ):
-        '''
-=======
-                check_matching_arguments: bool = True):
         """
->>>>>>> e5cf0dbe
         Searches for the implementation(s) of the target routine for this Call
         including argument checks.
 
@@ -857,7 +836,7 @@
                 arg_match_list = self.get_argument_routine_match(
                     routine,
                     check_strict_array_datatype=check_strict_array_datatype)
-            except self.MatchingArgumentsNotFound:
+            except CallMatchingArgumentsNotFound:
                 continue
 
             # Provide list of indices of matching arguments if requested
@@ -878,6 +857,6 @@
                 f"No matching routine found for '{self.debug_string()}'"
             ) from error
         else:
-            raise NotImplementedError(
-                f"No matching routine found for " f"'{self.routine.name}'"
+            raise CallMatchingArgumentsNotFound(
+                f"No matching routine found for '{self.debug_string()}'"
             )