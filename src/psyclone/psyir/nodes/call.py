--- conflicted
+++ resolved
@@ -50,11 +50,8 @@
     RoutineSymbol, Symbol, SymbolError, UnsupportedFortranType, DataSymbol,
     SymbolTable, ContainerSymbol)
 from typing import List
-<<<<<<< HEAD
+from psyclone.errors import PSycloneError
 from psyclone.psyir.symbols.datatypes import ArrayType
-=======
-from psyclone.errors import PSycloneError
->>>>>>> 51306e3c
 
 
 class CallMatchingArgumentsNotFound(PSycloneError):
