--- conflicted
+++ resolved
@@ -362,11 +362,6 @@
         DOUBLE = 2
         UNDEFINED = 3
 
-<<<<<<< HEAD
-    def __init__(self, intrinsic, precision, is_pointer=False,
-                 is_target=False):
-        super().__init__(is_pointer, is_target)
-=======
     #: Mapping from PSyIR scalar data types to intrinsic Python types
     #: ignoring precision.
     TYPE_MAP_TO_PYTHON = {
@@ -375,8 +370,9 @@
         Intrinsic.BOOLEAN: bool,
         Intrinsic.REAL: float}
 
-    def __init__(self, intrinsic, precision):
->>>>>>> 28f7608f
+    def __init__(self, intrinsic, precision, is_pointer=False,
+                 is_target=False):
+        super().__init__(is_pointer, is_target)
         if not isinstance(intrinsic, ScalarType.Intrinsic):
             raise TypeError(
                 f"ScalarType expected 'intrinsic' argument to be of type "
