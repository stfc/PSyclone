# -----------------------------------------------------------------------------
# BSD 3-Clause License
#
# Copyright (c) 2023-2024, Science and Technology Facilities Council.
# All rights reserved.
#
# Redistribution and use in source and binary forms, with or without
# modification, are permitted provided that the following conditions are met:
#
# * Redistributions of source code must retain the above copyright notice, this
#   list of conditions and the following disclaimer.
#
# * Redistributions in binary form must reproduce the above copyright notice,
#   this list of conditions and the following disclaimer in the documentation
#   and/or other materials provided with the distribution.
#
# * Neither the name of the copyright holder nor the names of its
#   contributors may be used to endorse or promote products derived from
#   this software without specific prior written permission.
#
# THIS SOFTWARE IS PROVIDED BY THE COPYRIGHT HOLDERS AND CONTRIBUTORS
# "AS IS" AND ANY EXPRESS OR IMPLIED WARRANTIES, INCLUDING, BUT NOT
# LIMITED TO, THE IMPLIED WARRANTIES OF MERCHANTABILITY AND FITNESS
# FOR A PARTICULAR PURPOSE ARE DISCLAIMED. IN NO EVENT SHALL THE
# COPYRIGHT HOLDER OR CONTRIBUTORS BE LIABLE FOR ANY DIRECT, INDIRECT,
# INCIDENTAL, SPECIAL, EXEMPLARY, OR CONSEQUENTIAL DAMAGES (INCLUDING,
# BUT NOT LIMITED TO, PROCUREMENT OF SUBSTITUTE GOODS OR SERVICES;
# LOSS OF USE, DATA, OR PROFITS; OR BUSINESS INTERRUPTION) HOWEVER
# CAUSED AND ON ANY THEORY OF LIABILITY, WHETHER IN CONTRACT, STRICT
# LIABILITY, OR TORT (INCLUDING NEGLIGENCE OR OTHERWISE) ARISING IN
# ANY WAY OUT OF THE USE OF THIS SOFTWARE, EVEN IF ADVISED OF THE
# POSSIBILITY OF SUCH DAMAGE.
# -----------------------------------------------------------------------------
# Author: A. R. Porter, STFC Daresbury Lab
# -----------------------------------------------------------------------------

''' This module contains the GenericInterfaceSymbol.'''

from dataclasses import dataclass

from psyclone.psyir.symbols.routinesymbol import RoutineSymbol


class GenericInterfaceSymbol(RoutineSymbol):
    '''Symbol identifying a generic interface that maps to a number of
    different callable routines.

    :param str name: name of the interface.
<<<<<<< HEAD
    :param routines: the routines that this interface provides access to,
        and whether or not each of them is a module procedure.
    :type routines: list[
        tuple[:py:class:`psyclone.psyir.symbols.RoutineSymbol`, bool]]
=======
    :param routines: the routines that this interface provides access
        to and whether or not each of them is a module procedure.
    :type routines: list[tuple[
                             :py:class:`psyclone.psyir.symbols.RoutineSymbol`,
                             bool]]
>>>>>>> d6dc2bd3
    :param kwargs: additional keyword arguments provided by
                   :py:class:`psyclone.psyir.symbols.TypedSymbol`
    :type kwargs: unwrapped dict.

    '''
    @dataclass(frozen=True)
    class RoutineInfo:
        '''
        Holds information on a single routine member of an interface.

        :param symbol: the symbol representing the routine.
        :param from_container: whether or not this routine is from a Container
                               (i.e. a 'module procedure' in Fortran).
        '''
        symbol: RoutineSymbol
        from_container: bool

    def __init__(self, name, routines, **kwargs):
        super().__init__(name, **kwargs)
        self._routines = []
        self._process_arguments(routines=routines,
                                **kwargs)

    def _process_arguments(self, **kwargs):
        ''' Process the arguments for the constructor and the specialise
        methods. In this case the 'routines' argument.

        :param kwargs: keyword arguments which can be:\n
            :param routines: the routines that this interface provides access
                to and whether or not each of them is a module procedure.
            :type routines: list[tuple[
                 :py:class:`psyclone.psyir.symbols.RoutineSymbol`,
                 bool]]
        '''

        if "routines" in kwargs:
            # Use the setter for 'routines' as it performs checking.
            self.routines = kwargs.pop("routines")
        else:
            self._routines = []

        super()._process_arguments(**kwargs)

    @property
    def routines(self):
        '''
        :returns: information on all of the routines to which this interface
                  provides access.
        :rtype: list[tuple[:py:class:`psyclone.psyir.symbols.RoutineSymbol`,
                           bool]]
        '''
        return self._routines

    @routines.setter
    def routines(self, values):
        '''
        Setter for the list of routines to which this interface provides
        access.

        :param values: the RoutineSymbols and whether or not each of them
            is a module procedure.
        :type values: list[
            tuple[:py:class:`psyclone.psyir.symbols.RoutineSymbol`, bool]]

        :raises ValueError: if no (or an empty) list of values is provided.
        :raises TypeError: if `symbols` is not a list that consists only of
                           (RoutineSymbol, bool) tuples.
        '''
        if not values:
            raise ValueError("A GenericInterfaceSymbol requires a list of "
                             "RoutineSymbols but none were provided.")
        if not isinstance(values, list):
            raise TypeError(f"A GenericInterfaceSymbol requires a list of "
                            f"tuples describing its member routines but got: "
                            f"'{values}'")
        self._routines = []
        for item in values:
            if not isinstance(item, tuple):
                raise TypeError(
                    f"A GenericInterfaceSymbol ('{self.name}') requires a "
                    f"list of tuples but got: '{type(item).__name__}'")
            if (len(item) != 2 or not isinstance(item[0], RoutineSymbol) or
                    not isinstance(item[1], bool)):
                raise TypeError(
                    f"Each tuple used to define a routine within the "
                    f"GenericInterfaceSymbol '{self.name}' must consist of a "
                    f"RoutineSymbol and a bool but got: "
                    f"{[type(rt).__name__ for rt in item]}")
            self._routines.append(self.RoutineInfo(item[0], item[1]))

    @property
    def container_routines(self):
        '''
        :returns: those routines that are defined in a Container.
        :rtype: list[:py:class:`psyclone.psyir.symbols.RoutineSymbol`]
        '''
        result = []
        for value in self._routines:
            if value.from_container:
                result.append(value.symbol)
        return result

    @property
    def external_routines(self):
        '''
        :returns: those routines that are external procedures.
        :rtype: list[:py:class:`psyclone.psyir.symbols.RoutineSymbol`]
        '''
        result = []
        for value in self._routines:
            if not value.from_container:
                result.append(value.symbol)
        return result

    def __str__(self):
        return (f"{self.name}: {type(self).__name__}<{self.datatype}, "
                f"routines={[rt.symbol.name for rt in self.routines]}>")

    def copy(self):
        '''Create and return a copy of this object. Any references to the
        original will not be affected so the copy will not be referred
        to by any other object.

        :returns: A symbol object with the same properties as this
                  symbol object.
        :rtype: :py:class:`psyclone.psyir.symbols.GenericInterfaceSymbol`

        '''
        # The constructors for all Symbol-based classes have 'name' as the
        # first positional argument.
        rt_info = [(rt.symbol, rt.from_container) for rt in self.routines]
        return type(self)(self.name, rt_info,
                          datatype=self.datatype.copy(),
                          visibility=self.visibility,
                          interface=self.interface.copy())

    def replace_symbols_using(self, table):
        '''
        Replace any Symbols referred to by this object with those in the
        supplied SymbolTable with matching names. If there
        is no match for a given Symbol then it is left unchanged.

        :param table: the symbol table from which to get replacement symbols.
        :type table: :py:class:`psyclone.psyir.symbols.SymbolTable`

        '''
        # Construct a new list of RoutineSymbols.
        new_routines = []
        for routine in self.routines:
            try:
                new_rt = table.lookup(routine.symbol.name)
            except KeyError:
                new_rt = routine.symbol
            new_routines.append((new_rt, routine.from_container))
        self.routines = new_routines


# For Sphinx AutoAPI documentation generation
__all__ = ["GenericInterfaceSymbol"]<|MERGE_RESOLUTION|>--- conflicted
+++ resolved
@@ -46,18 +46,11 @@
     different callable routines.
 
     :param str name: name of the interface.
-<<<<<<< HEAD
-    :param routines: the routines that this interface provides access to,
-        and whether or not each of them is a module procedure.
-    :type routines: list[
-        tuple[:py:class:`psyclone.psyir.symbols.RoutineSymbol`, bool]]
-=======
     :param routines: the routines that this interface provides access
         to and whether or not each of them is a module procedure.
     :type routines: list[tuple[
                              :py:class:`psyclone.psyir.symbols.RoutineSymbol`,
                              bool]]
->>>>>>> d6dc2bd3
     :param kwargs: additional keyword arguments provided by
                    :py:class:`psyclone.psyir.symbols.TypedSymbol`
     :type kwargs: unwrapped dict.
