# -----------------------------------------------------------------------------
# BSD 3-Clause License
#
# Copyright (c) 2020-2024, Science and Technology Facilities Council.
# All rights reserved.
#
# Redistribution and use in source and binary forms, with or without
# modification, are permitted provided that the following conditions are met:
#
# * Redistributions of source code must retain the above copyright notice, this
#   list of conditions and the following disclaimer.
#
# * Redistributions in binary form must reproduce the above copyright notice,
#   this list of conditions and the following disclaimer in the documentation
#   and/or other materials provided with the distribution.
#
# * Neither the name of the copyright holder nor the names of its
#   contributors may be used to endorse or promote products derived from
#   this software without specific prior written permission.
#
# THIS SOFTWARE IS PROVIDED BY THE COPYRIGHT HOLDERS AND CONTRIBUTORS
# "AS IS" AND ANY EXPRESS OR IMPLIED WARRANTIES, INCLUDING, BUT NOT
# LIMITED TO, THE IMPLIED WARRANTIES OF MERCHANTABILITY AND FITNESS
# FOR A PARTICULAR PURPOSE ARE DISCLAIMED. IN NO EVENT SHALL THE
# COPYRIGHT HOLDER OR CONTRIBUTORS BE LIABLE FOR ANY DIRECT, INDIRECT,
# INCIDENTAL, SPECIAL, EXEMPLARY, OR CONSEQUENTIAL DAMAGES (INCLUDING,
# BUT NOT LIMITED TO, PROCUREMENT OF SUBSTITUTE GOODS OR SERVICES;
# LOSS OF USE, DATA, OR PROFITS; OR BUSINESS INTERRUPTION) HOWEVER
# CAUSED AND ON ANY THEORY OF LIABILITY, WHETHER IN CONTRACT, STRICT
# LIABILITY, OR TORT (INCLUDING NEGLIGENCE OR OTHERWISE) ARISING IN
# ANY WAY OUT OF THE USE OF THIS SOFTWARE, EVEN IF ADVISED OF THE
# POSSIBILITY OF SUCH DAMAGE.
# -----------------------------------------------------------------------------
# Author: A. R. Porter, STFC Daresbury Lab
# Modified: S. Siso and N. Nobre, STFC Daresbury Lab
# -----------------------------------------------------------------------------

''' This module contains the DataTypeSymbol. '''

from __future__ import absolute_import
from psyclone.psyir.symbols.symbol import Symbol


class DataTypeSymbol(Symbol):
    '''
    Symbol identifying a user-defined type (e.g. a derived type in Fortran).

    :param str name: the name of this symbol.
    :param datatype: the type represented by this symbol.
    :type datatype: :py:class:`psyclone.psyir.symbols.DataType`
    :param visibility: the visibility of this symbol.
    :type visibility: :py:class:`psyclone.psyir.symbols.Symbol.Visibility`
    :param interface: the interface to this symbol.
    :type interface: :py:class:`psyclone.psyir.symbols.SymbolInterface`
    :param is_pointer: whether this is a pointer symbol.
    :type is_pointer: bool
    :param is_target: whether this is a target symbol.
    :type is_target: bool

    '''
    def __init__(self, name, datatype,
                 visibility=Symbol.DEFAULT_VISIBILITY,
                 interface=None,
                 is_pointer=False,
                 is_target=False):
        if not isinstance(is_pointer, bool):
            raise TypeError(f"is_pointer should be a boolean but found "
                            f"'{type(is_pointer).__name__}'.")
        if not isinstance(is_target, bool):
            raise TypeError(f"is_target should be a boolean but found "
                            f"'{type(is_target).__name__}'.")
        if is_pointer and is_target:
            raise ValueError("A symbol cannot be both a pointer and a target.")

        super(DataTypeSymbol, self).__init__(name, visibility, interface)

        # The following attribute has a setter method (with error checking)
        self._datatype = None
        self.datatype = datatype

        self._is_pointer = is_pointer
        self._is_target = is_target

    def copy(self):
        '''Create and return a copy of this object. Any references to the
        original will not be affected so the copy will not be referred
        to by any other object.

        :returns: A symbol object with the same properties as this
                  symbol object.
        :rtype: :py:class:`psyclone.psyir.symbols.TypeSymbol`

        '''
        return type(self)(self.name, self.datatype, visibility=self.visibility,
<<<<<<< HEAD
                          interface=self.interface, is_pointer=self.is_pointer,
                          is_target=self.is_target)
=======
                          interface=self.interface.copy())
>>>>>>> 28f7608f

    def __str__(self):
        return f"{self.name}: {type(self).__name__}"

    @property
    def datatype(self):
        '''
        :returns: datatype that this DataTypeSymbol represents.
        :rtype: :py:class:`psyclone.psyir.symbols.DataType`
        '''
        return self._datatype

    @datatype.setter
    def datatype(self, value):
        ''' Setter for DataTypeSymbol datatype. Since C permits the programmer
        to typedef anything, we place no restriction on the type other
        than that it must be an instance of DataType.

        :param value: new value for datatype.
        :type value: sub-class of :py:class:`psyclone.psyir.symbols.DataType`

        :raises TypeError: if value is not an instance of DataType.

        '''
        # pylint: disable=import-outside-toplevel
        # This import has to be here to avoid circular dependencies
        from psyclone.psyir.symbols import DataType
        if not isinstance(value, DataType):
            raise TypeError(
                f"The datatype of a DataTypeSymbol must be specified using a "
                f"DataType but got: '{type(value).__name__}'")
        self._datatype = value

    def copy_properties(self, symbol_in):
        '''Replace all properties in this object with the properties from
        symbol_in, apart from the name (which is immutable) and visibility.

        :param symbol_in: the symbol from which the properties are copied.
        :type symbol_in: :py:class:`psyclone.psyir.symbols.DataSymbol`

        :raises TypeError: if the argument is not the expected type.

        '''
        if not isinstance(symbol_in, DataTypeSymbol):
            raise TypeError(f"Argument should be of type 'DataTypeSymbol' but "
                            f"found '{type(symbol_in).__name__}'.")
        super(DataTypeSymbol, self).copy_properties(symbol_in)
        self._datatype = symbol_in.datatype
        self._is_pointer = symbol_in.is_pointer
        self._is_target = symbol_in.is_target

    @property
    def is_pointer(self):
        '''
        :returns: True if this symbol is a pointer.
        :rtype: bool
        '''
        return self._is_pointer

    @property
    def is_target(self):
        '''
        :returns: True if this symbol is a target.
        :rtype: bool
        '''
        return self._is_target


# For automatic documentation generation
__all__ = ['DataTypeSymbol']<|MERGE_RESOLUTION|>--- conflicted
+++ resolved
@@ -92,12 +92,9 @@
 
         '''
         return type(self)(self.name, self.datatype, visibility=self.visibility,
-<<<<<<< HEAD
-                          interface=self.interface, is_pointer=self.is_pointer,
+                          interface=self.interface.copy(),
+                          is_pointer=self.is_pointer,
                           is_target=self.is_target)
-=======
-                          interface=self.interface.copy())
->>>>>>> 28f7608f
 
     def __str__(self):
         return f"{self.name}: {type(self).__name__}"
