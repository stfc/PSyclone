--- conflicted
+++ resolved
@@ -484,9 +484,7 @@
 
         '''
         # Note that {{ is replaced with a single { in the format call
-<<<<<<< HEAD
-        result_list = ["{0}#pragma {1}".format(self._nindent,
-                                                     node.begin_string())]
+        result_list = [f"{self._nindent}#pragma {node.begin_string()}\n{{\n"]
 
         clause_list = []
         for clause in node.clauses:
@@ -502,9 +500,6 @@
         result_list.append("\n{\n")
 
 
-=======
-        result_list = [f"{self._nindent}#pragma {node.begin_string()}\n{{\n"]
->>>>>>> 53e482ec
         self._depth += 1
         for child in node.dir_body:
             result_list.append(self._visit(child))
