# -----------------------------------------------------------------------------
# BSD 3-Clause License
#
# Copyright (c) 2019-2023, Science and Technology Facilities Council.
# All rights reserved.
#
# Redistribution and use in source and binary forms, with or without
# modification, are permitted provided that the following conditions are met:
#
# * Redistributions of source code must retain the above copyright notice, this
#   list of conditions and the following disclaimer.
#
# * Redistributions in binary form must reproduce the above copyright notice,
#   this list of conditions and the following disclaimer in the documentation
#   and/or other materials provided with the distribution.
#
# * Neither the name of the copyright holder nor the names of its
#   contributors may be used to endorse or promote products derived from
#   this software without specific prior written permission.
#
# THIS SOFTWARE IS PROVIDED BY THE COPYRIGHT HOLDERS AND CONTRIBUTORS
# "AS IS" AND ANY EXPRESS OR IMPLIED WARRANTIES, INCLUDING, BUT NOT
# LIMITED TO, THE IMPLIED WARRANTIES OF MERCHANTABILITY AND FITNESS
# FOR A PARTICULAR PURPOSE ARE DISCLAIMED. IN NO EVENT SHALL THE
# COPYRIGHT HOLDER OR CONTRIBUTORS BE LIABLE FOR ANY DIRECT, INDIRECT,
# INCIDENTAL, SPECIAL, EXEMPLARY, OR CONSEQUENTIAL DAMAGES (INCLUDING,
# BUT NOT LIMITED TO, PROCUREMENT OF SUBSTITUTE GOODS OR SERVICES;
# LOSS OF USE, DATA, OR PROFITS; OR BUSINESS INTERRUPTION) HOWEVER
# CAUSED AND ON ANY THEORY OF LIABILITY, WHETHER IN CONTRACT, STRICT
# LIABILITY, OR TORT (INCLUDING NEGLIGENCE OR OTHERWISE) ARISING IN
# ANY WAY OUT OF THE USE OF THIS SOFTWARE, EVEN IF ADVISED OF THE
# POSSIBILITY OF SUCH DAMAGE.
# -----------------------------------------------------------------------------
# Author R. W. Ford, STFC Daresbury Lab.
# Modified: J. Henrichs, Bureau of Meteorology
#           A. R. Porter, N. Nobre and S. Siso, STFC Daresbury Lab


'''Generic PSyIR visitor code that can be specialised by different
back ends.

'''

import inspect

from psyclone.errors import PSycloneError
from psyclone.psyir.nodes import Node
from psyclone.psyir.nodes.commentable_mixin import CommentableMixin


class VisitorError(PSycloneError):
    '''Provides a PSyclone-specific error class for errors related to a
    PSyIR visitor.

    :param str value: Error message.

    '''
    def __init__(self, value):
        PSycloneError.__init__(self, value)
        self.value = "Visitor Error: "+str(value)


class PSyIRVisitor():
    '''A generic PSyIR visitor. This is designed to be specialised by
    a particular back end. By default, global constraints are enforced by
    calling the `validate_global_constraints()` method of each Node visited.

    :param bool skip_nodes: If skip_nodes is False then an exception \
        is raised if a visitor method for a PSyIR node has not been \
        implemented, otherwise the visitor silently continues. This is an \
        optional argument which defaults to False.
    :param str indent_string: Specifies what to use for indentation. This \
        is an optional argument that defaults to two spaces.
    :param int initial_indent_depth: Specifies how much indentation to \
        start with. This is an optional argument that defaults to 0.
    :param bool check_global_constraints: whether or not to validate all \
        global constraints when walking the tree. Defaults to True.

    :raises TypeError: if any of the supplied parameters are of the wrong type.

    '''
    # Character(s) to use as a prefix for comments in this backend
    _COMMENT_PREFIX = None

    # This option will disable the lowering of abstract nodes into language
    # level nodes, and as a consequence the backend does not need to deep-copy
    # the tree and is much faster to execute.
    # Be careful not to modify anything from the input tree when this option
    # is set to True as the modifications will persist after the Writer!
    _DISABLE_LOWERING = False

    def __init__(self, skip_nodes=False, indent_string="  ",
                 initial_indent_depth=0, check_global_constraints=True):

        if not isinstance(skip_nodes, bool):
            raise TypeError(
                f"skip_nodes should be a boolean but found "
                f"'{type(skip_nodes).__name__}'.")
        if not isinstance(indent_string, str):
            raise TypeError(
                f"indent_string should be a str but found "
                f"'{type(indent_string).__name__}'.")
        if not isinstance(initial_indent_depth, int):
            raise TypeError(
                f"initial_indent_depth should be an integer but found "
                f"'{type(initial_indent_depth).__name__}'.")
        if initial_indent_depth < 0:
            raise TypeError(
                f"initial_indent_depth should not be negative, but found "
                f"'{initial_indent_depth}'.")
        if not isinstance(check_global_constraints, bool):
            raise TypeError(f"check_global_constraints should be a boolean "
                            f"but found "
                            f"'{type(check_global_constraints).__name__}'.")

        self._skip_nodes = skip_nodes
        self._indent = indent_string
        self._depth = initial_indent_depth
        #: If validate_nodes is True then each node visited will have any
        #: global constraints validated.
        self._validate_nodes = check_global_constraints

    def reference_node(self, node):
        '''This method is called when a Reference instance is found in the
        PSyIR tree.

        :param node: a Reference PSyIR node.
        :type node: :py:class:`psyclone.psyir.nodes.Reference`

        :returns: the text representation of this reference.
        :rtype: str

        :raises VisitorError: if this node has children.

        '''
        if node.children:
            raise VisitorError(
                f"Expecting a Reference with no children but found: {node}")
        return node.name

    @property
    def _nindent(self):
        '''
        :returns: the current indentation string.
        :rtype: str

        '''
        return self._depth * self._indent

    def __call__(self, node):
        '''This method is called when an instance of the class is called
        directly (like a function). It creates a copy of the whole tree of
        the provided node (in order to return without any side-effects to
        the original tree), then lower the DSL concepts into language level
        nodes, and finally recurse down the node using the visitors defined
        in this Visitor class.

        :param node: A PSyIR node.
        :type node: :py:class:`psyclone.psyir.nodes.Node`

        :returns: text representation of the PSyIR tree.
        :rtype: str

        :raises TypeError: if the provided argument is not a PSyIR Node.
        :raises VisitorError: if the node fails to be lowered.

        '''
        if not isinstance(node, Node):
            raise TypeError(
                f"The PSyIR visitor functor method only accepts a PSyIR Node "
                f"as argument, but found '{type(node).__name__}'.")

        # If we are not lowering, we can proceed visiting the PSyIR without the
        # need to make a deep-copy of it.
        if self._DISABLE_LOWERING:
            return self._visit(node)

        # The visitor must not alter the provided node but if there are any
        # DSL concepts then these will need to be lowered in-place and this
        # operation often modifies the tree. Therefore, we first create a
        # copy of the full provided tree (as modifications can be above the
        # provided node - e.g. adding a symbol in the scope)
        tree_copy = node.root.copy()

        # Get the node in the new tree with equivalent position to the
        # provided node
        node_copy = tree_copy.walk(Node)[node.abs_position]

        # Lower the DSL concepts starting from the selected node.
        try:
            lowered_node = node_copy.lower_to_language_level()
        except Exception as err:
            raise VisitorError(
<<<<<<< HEAD
                f"Failed to lower '{node}' due to '{err}'.") from err
=======
                f"Failed to lower '{node}'. Note that some nodes need to "
                f"be lowered from an ancestor in order to properly apply "
                f"their in-tree modifications. Original error was '{err}'."
                ) from err
>>>>>>> 6121f2ed

        return self._visit(lowered_node)

    def _visit(self, node):
        '''Implements the PSyIR callbacks. Callbacks are implemented by using
        the class hierarchy names of the object in the PSyIR tree as
        the candidate method names. The class name of the object is
        tried first, then the class name of its parent, and so on
        until there are no more parent classes. Names are not
        modified, other than making them lower case, apart from the
        `Return` class which is changed to `return_node` because
        `return` is a Python keyword.

        :param node: A PSyIR node.
        :type node: :py:class:`psyclone.psyir.nodes.Node`

        :returns: text representation of the PSyIR node sub-tree.
        :rtype: str

        :raises VisitorError: if a node is found that does not have \
            associated call back methods (and skip_nodes is not set).
        :raises AttributeError: if a call back method is found but it \
            raises an AttributeError.

        '''
        # pylint: disable=too-many-branches
        if not isinstance(node, Node):
            raise VisitorError(
                f"Expected argument to be of type 'Node' but found "
                f"'{type(node).__name__}'.")

        # Check global constraints for this node (if validation enabled).
        if self._validate_nodes:
            node.validate_global_constraints()

        # Make a list of the node's ancestor classes (including
        # itself) in method resolution order (mro), apart from the
        # base "object" class.
        possible_method_names = [curr_class.__name__.lower()+"_node"
                                 for curr_class in inspect.getmro(type(node))]
        possible_method_names.remove("object_node")

        # Try to call methods using the class names in the order of
        # the class hierarchy (starting from the current class name).
        for method_name in possible_method_names:
            try:
                # pylint: disable=eval-used
                node_result = eval(f"self.{method_name}(node)")

                # We can only proceed to add comments if the Visitor
                # returned a string, otherwise we just return
                if not isinstance(node_result, str):
                    return node_result

                result = ""

                # Add preceding comment if available
                if isinstance(node, CommentableMixin):
                    if node.preceding_comment and self._COMMENT_PREFIX:
                        result += (self._nindent + self._COMMENT_PREFIX +
                                   node.preceding_comment + "\n")

                result += node_result

                # Add inline comment if available
                if isinstance(node, CommentableMixin):
                    if node.inline_comment and self._COMMENT_PREFIX:
                        if result[-1] != "\n":
                            raise VisitorError(
                                f"An inline_comment can only be added to a "
                                f"construct that finishes with a '\\n', "
                                f"indicating that the line has ended, but"
                                f" node '{node}' results in '{result}'.")
                        # Add the comment before the last line break
                        result = (result[:-1] + "  " + self._COMMENT_PREFIX +
                                  node.inline_comment + "\n")

                return result

            except AttributeError as excinfo:
                if f"attribute '{method_name}'" in str(excinfo):
                    # This attribute error is because the method that
                    # was tried does not exist.
                    pass
                else:
                    # The method does exist but it has raised an
                    # attribute error so re-raise it here.
                    raise AttributeError(excinfo) from excinfo

        if self._skip_nodes:
            # We haven't found a handler for this node but '_skip_nodes' is
            # set so we ignore it and continue on down to any children.
            results = []
            for child in node.children:
                results.append(self._visit(child))
            return "".join(results)

        raise VisitorError(
            f"Unsupported node '{type(node).__name__}' found: method names "
            f"attempted were {possible_method_names}.")


# For AutoAPI documentation generation
__all__ = ['VisitorError', 'PSyIRVisitor']<|MERGE_RESOLUTION|>--- conflicted
+++ resolved
@@ -191,14 +191,10 @@
             lowered_node = node_copy.lower_to_language_level()
         except Exception as err:
             raise VisitorError(
-<<<<<<< HEAD
-                f"Failed to lower '{node}' due to '{err}'.") from err
-=======
                 f"Failed to lower '{node}'. Note that some nodes need to "
                 f"be lowered from an ancestor in order to properly apply "
                 f"their in-tree modifications. Original error was '{err}'."
                 ) from err
->>>>>>> 6121f2ed
 
         return self._visit(lowered_node)
 
