--- conflicted
+++ resolved
@@ -386,37 +386,7 @@
         # (either an array or a function call).
         vai = VariablesAccessInfo()
         for expr in list_of_expressions:
-<<<<<<< HEAD
-            # TODO #2542. References should be iterated with the
-            # reference_acess method when its issues are fixed.
-            for ref in expr.walk(Reference):
-                name = ref.name
-                # The reserved Python keywords do not have tags, so they
-                # will not be found.
-                if name in self._symbol_table.tags_dict:
-                    continue
-                # Any symbol from the list of expressions to be handled
-                # will be created with a tag, so if the same symbol is
-                # used more than once, the previous test will prevent
-                # calling new_symbol again. If the name is a Python
-                # reserved symbol, a new unique name will be created by
-                # the symbol table.
-                unique_sym = self._symbol_table.new_symbol(name, tag=name)
-
-                if (isinstance(ref.parent, Call) and
-                        ref.parent.children[0] is ref):
-                    self._sympy_type_map[unique_sym.name] = \
-                        self._create_sympy_array_function(name)
-                    continue
-
-                # Test if an array or an array expression is used:
-                if not ref.is_array:
-                    self._sympy_type_map[unique_sym.name] = sympy.Symbol(
-                        name, **assumptions)
-                    continue
-=======
             expr.reference_accesses(vai)
->>>>>>> 7375271d
 
         for sig in vai.all_signatures:
             sva: SingleVariableAccessInfo = vai[sig]
@@ -624,7 +594,7 @@
         for expr in expression_str_list:
             try:
                 result.append(parse_expr(expr, self.type_map))
-            except (SyntaxError, TypeError) as err:
+            except SyntaxError as err:
                 raise VisitorError(f"Invalid SymPy expression: '{expr}'.") \
                     from err
 
