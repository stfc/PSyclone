# -----------------------------------------------------------------------------
# BSD 3-Clause License
#
# Copyright (c) 2021-2025, Science and Technology Facilities Council
# All rights reserved.
#
# Redistribution and use in source and binary forms, with or without
# modification, are permitted provided that the following conditions are met:
#
# * Redistributions of source code must retain the above copyright notice, this
#   list of conditions and the following disclaimer.
#
# * Redistributions in binary form must reproduce the above copyright notice,
#   this list of conditions and the following disclaimer in the documentation
#   and/or other materials provided with the distribution.
#
# * Neither the name of the copyright holder nor the names of its
#   contributors may be used to endorse or promote products derived from
#   this software without specific prior written permission.
#
# THIS SOFTWARE IS PROVIDED BY THE COPYRIGHT HOLDERS AND CONTRIBUTORS
# "AS IS" AND ANY EXPRESS OR IMPLIED WARRANTIES, INCLUDING, BUT NOT
# LIMITED TO, THE IMPLIED WARRANTIES OF MERCHANTABILITY AND FITNESS
# FOR A PARTICULAR PURPOSE ARE DISCLAIMED. IN NO EVENT SHALL THE
# COPYRIGHT HOLDER OR CONTRIBUTORS BE LIABLE FOR ANY DIRECT, INDIRECT,
# INCIDENTAL, SPECIAL, EXEMPLARY, OR CONSEQUENTIAL DAMAGES (INCLUDING,
# BUT NOT LIMITED TO, PROCUREMENT OF SUBSTITUTE GOODS OR SERVICES;
# LOSS OF USE, DATA, OR PROFITS; OR BUSINESS INTERRUPTION) HOWEVER
# CAUSED AND ON ANY THEORY OF LIABILITY, WHETHER IN CONTRACT, STRICT
# LIABILITY, OR TORT (INCLUDING NEGLIGENCE OR OTHERWISE) ARISING IN
# ANY WAY OUT OF THE USE OF THIS SOFTWARE, EVEN IF ADVISED OF THE
# POSSIBILITY OF SUCH DAMAGE.
# -----------------------------------------------------------------------------
# Author: J. Henrichs, Bureau of Meteorology
# Modified: S. Siso, STFC Daresbury Lab


'''PSyIR backend to create expressions that are handled by SymPy.
'''

import keyword
from typing import Iterable, Optional, Union

import sympy
from sympy.parsing.sympy_parser import parse_expr

from psyclone.core import (Signature, AccessSequence,
                           VariablesAccessMap, AccessType)
from psyclone.psyir.backend.fortran import FortranWriter
from psyclone.psyir.backend.visitor import VisitorError
from psyclone.psyir.frontend.sympy_reader import SymPyReader
from psyclone.psyir.nodes import (
    ArrayOfStructuresReference, ArrayReference, BinaryOperation, Call,
    DataNode, IntrinsicCall, Literal, Node,
    Range, Reference, StructureReference)
from psyclone.psyir.symbols import (
    ArrayType, RoutineSymbol, ScalarType, SymbolError, SymbolTable)


class SymPyWriter(FortranWriter):
    '''Implements a PSyIR-to-SymPy writer, which is used to create a
    representation of the PSyIR tree that can be understood by SymPy. Most
    Fortran expressions work as expected without modification. This class
    implements special handling for constants (which can have a precision
    attached, e.g. 2_4) and some intrinsic functions (e.g. ``MAX``, which SymPy
    expects to be ``Max``). Array accesses are converted into functions (while
    SymPy supports indexed expression, they cannot be used as expected when
    solving, SymPy does not solve component-wise - ``M[x]-M[1]`` would not
    result in ``x=1``, while it does for SymPy unknown functions).
    Array expressions are supported by the writer: it will convert any array
    expression like ``a(i:j:k)`` by using three arguments: ``a(i, j, k)``.
    Then simple array accesses like ``b(i,j)`` are converted to
    ``b(i,i,1,j,j,1)``. Similarly, if ``a`` is known to be an array, then the
    writer will use ``a(sympy_lower,sympy_upper,1)``. This makes sure all SymPy
    unknown functions that represent an array use the same number of
    arguments.

    The simple use case of converting a (list of) PSyIR expressions to SymPy
    expressions is as follows::

        symp_expr_list = SymPyWriter(exp1, exp2, ...)

    If additional functionality is required (access to the type map or
    to convert a potentially modified SymPy expression back to PSyIR), an
    instance of SymPy writer must be created::

        writer = SymPyWriter()
        symp_expr_list = writer([exp1, exp2, ...])

    It additionally supports accesses to structure types. A full description
    can be found in the manual:
    https://psyclone.readthedocs.io/en/latest/developer_guide/sympy.html#sympy

    '''
    # This option will disable the lowering of abstract nodes into language
    # level nodes, and as a consequence the backend does not need to deep-copy
    # the tree and is much faster to execute.
    # Be careful not to modify anything from the input tree when this option
    # is set to True as the modifications will persist after the Writer!
    _DISABLE_LOWERING = True

    # A list of all reserved Python keywords (Fortran variables that are the
    # same as a reserved name must be renamed, otherwise parsing will fail).
    # This class attribute will get initialised in __init__:
    _RESERVED_NAMES: set[str] = set()

    # A mapping of PSyIR's logical binary operations to the required
    # SymPy format:
    _BINARY_OP_MAPPING: dict[BinaryOperation.Operator, str] = \
        {BinaryOperation.Operator.AND: "And({lhs}, {rhs})",
         BinaryOperation.Operator.OR: "Or({lhs}, {rhs})",
         BinaryOperation.Operator.EQV: "Equivalent({lhs}, {rhs})",
         BinaryOperation.Operator.NEQV: "Xor({lhs}, {rhs})",
         BinaryOperation.Operator.EQ: "Eq({lhs}, {rhs})"
         }

    def __init__(self):
        super().__init__()

        # The symbol table is used to create unique names for structure
        # members that are being accessed (these need to be defined as
        # SymPy functions or symbols, which could clash with other
        # references in the expression).
        self._symbol_table = None

        # The writer will use special names in array expressions to indicate
        # the lower and upper bound (e.g. ``a(::)`` becomes
        # ``a(sympy_lower, sympy_upper, 1)`` while ``a`` becomes
        # ``a(sympy_no_bounds, sympy_no_bounds, 1)``). The symbol table will
        # be used to resolve a potential name clash with a user variable.
        self._lower_bound = "sympy_lower"
        self._upper_bound = "sympy_upper"
        self._no_bounds = "sympy_no_bounds"

        if not SymPyWriter._RESERVED_NAMES:
            # Get the list of all reserved Python words from the
            # keyword module:
            for reserved in keyword.kwlist:
                # Some Python keywords are capitalised (True, False, None).
                # Since all symbols in PSyclone are lowercase, these can
                # never clash when using SymPy. So only take keywords that
                # are in lowercase:
                if reserved.lower() == reserved:
                    SymPyWriter._RESERVED_NAMES.add(reserved)

        # This dictionary will be supplied when parsing a string by SymPy
        # and defines which symbols in the parsed expressions are scalars
        # (SymPy symbols) or arrays (SymPy functions).
        self._sympy_type_map = {}

        # The set of intrinsic Fortran operations that need a rename or
        # are case sensitive in SymPy:
        self._intrinsic = set()
        self._intrinsic_to_str = {}

        # Create the mapping of intrinsics to the name SymPy expects.
        for intr, intr_str in [(IntrinsicCall.Intrinsic.MAX, "Max"),
                               (IntrinsicCall.Intrinsic.MIN, "Min"),
                               (IntrinsicCall.Intrinsic.FLOOR, "floor"),
                               (IntrinsicCall.Intrinsic.TRANSPOSE,
                                "transpose"),
                               (IntrinsicCall.Intrinsic.MOD, "Mod"),
                               # exp is needed for a test case only, in
                               # general the maths functions can just be
                               # handled as unknown sympy functions.
                               (IntrinsicCall.Intrinsic.EXP, "exp"),
                               ]:
            self._intrinsic.add(intr_str)
            self._intrinsic_to_str[intr] = intr_str

    # -------------------------------------------------------------------------
    def __new__(cls, *expressions):
        '''This function allows the SymPy writer to be used in two
        different ways: if only the SymPy expression of the PSyIR expressions
        are required, it can be called as::

            sympy_expressions = SymPyWriter(exp1, exp2, ...)

        But if additional information is needed (e.g. the SymPy type map, or
        to convert a SymPy expression back to PSyIR), an instance of the
        SymPyWriter must be kept, e.g.::

            writer = SymPyWriter()
            sympy_expressions = writer([exp1, exp2, ...])
            writer.type_map

        :param expressions: a (potentially empty) tuple of PSyIR nodes
            to be converted to SymPy expressions.
        :type expressions: Tuple[:py:class:`psyclone.psyir.nodes.Node`]

        :returns: either an instance of SymPyWriter, if no parameter is
            specified, or a list of SymPy expressions.
        :rtype: Union[:py:class:`psyclone.psyir.backend.SymPyWriter`,
                      list[:py:class:`sympy.core.basic.Basic`]]

        '''
        if expressions:
            # If we have parameters, create an instance of the writer
            # and use it to convert the expressions:
            writer = SymPyWriter()
            return writer(expressions)

        # No parameter, just create an instance and return it:
        return super().__new__(cls)

    # -------------------------------------------------------------------------
    def __getitem__(self, _):
        '''This function is only here to trick pylint into thinking that
        the object returned from ``__new__`` is subscriptable, meaning that
        code like:
        ``out = SymPyWriter(exp1, exp2); out[1]`` does not trigger
        a pylint warning about unsubscriptable-object.
        '''
        raise NotImplementedError("__getitem__ for a SymPyWriter should "
                                  "never be called.")

    # -------------------------------------------------------------------------
    def _create_sympy_array_function(
            self,
            name: str,
            sig: Optional[Signature] = None,
            num_dims: Optional[list[int]] = None,
            is_call: Optional[bool] = False) -> sympy.Function:
        '''Creates a Function class with the given name to be used for SymPy
        parsing. This Function overwrites the conversion to string, and will
        replace the triplicated array indices back to the normal Fortran
        syntax. If the signature Sig and number of dimensions for each
        component of the signature are given, it will add this information
        to the object, so that the SymPyReader can recreate the proper
        access to a user-defined type.

        :param name: name of the function class to create.
        :param sig: the signature of the variable, which is required
            to convert user defined types back properly. Only defined for
            user-defined types.
        :param num_dims: the number of dimensions for each component of a
            user defined type.
        :param is_call: whether the Function represents an actual Call to
            a function. If so, it is permitted to have no arguments.

        :returns: a SymPy function, which has a special ``_sympystr`` function
            defined as attribute to print user-defined types..
        :rtype: :py:class:`sympy.Function`

        '''
        # Create a new sympy function instance, and overwrite how this
        # function is converted back into a string by defining the
        # ``_sympystr`` attribute, which points to a function that
        # controls how this object is converted into a string. Use the
        # ``print_fortran_array`` function from the SymPyReader for
        # this. Note that we cannot create a derived class based on
        # ``Function`` and define this function there: SymPy tests
        # internally if the type is a Function (not if it is an
        # instance), therefore, SymPy's behaviour would change if we
        # used a derived class:
        # https://docs.sympy.org/latest/modules/functions/index.html:
        # "It [Function class] also serves as a constructor for
        # undefined function classes."
        new_func = sympy.Function(name)
        # pylint: disable=protected-access
        new_func._sympystr = SymPyReader.print_fortran_array

        # Store the signature and the number of dimensions of each
        # component, so that SymPyReader.print_fortran_array can match
        # the indices back to the user defined types.
        new_func._sig = sig
        new_func._num_dims = num_dims
        # We also have to store whether or not this is a function call in
        # case it has no arguments.
        new_func._is_call = is_call
        # pylint: enable=protected-access
        return new_func

    @staticmethod
    def _ndims_for_struct_access(sig: Signature,
                                 sva: AccessSequence) -> list[int]:
        '''
        The same Signature can be accessed with different numbers of indices,
        e.g. a%b, a%b(1) and a(1)%b. This routine examines all accesses and
        returns a list of the maximum number of dimensions that is used for
        each component of the Signature.

        :param sig: the Signature of the structure access.
        :param sva: details on all accesses for the Signature.

        :returns: the number of dimensions of each component of the structure
                  access represented by the supplied Signature.
        '''
        # This list will hold lists of the number of indices on
        # each component, one list per access, e.g.:
        #  a%b => [0,0] and  a(2)%b => [1,0]
        num_dims_for_access = []
        for access in sva:
            indices = access.component_indices()
            # Create the list of number of indices on each component for
            # this access.
            num_dims = []
            for i in range(len(sig)):
                num_dims.append(len(indices[i]))
            num_dims_for_access.append(num_dims)
        # For each component, find the maximum number of dimensions
        # seen in any access.
        max_dims = []
        for i in range(len(sig)):
            max_dims.append(max(dims[i] for dims in num_dims_for_access))
        return max_dims

<<<<<<< HEAD
=======
    @staticmethod
    def _specialise_array_symbol(sym: Symbol, sva: AccessSequence):
        '''
        If we can be confident that the supplied Symbol should be of ArrayType
        due to the way it is accessed then we specialise it in place.

        :param sym: the Symbol to specialise.
        :param sva: information on the ways in which the Symbol is accessed.

        '''
        if all(acs.has_indices() for acs in sva):
            return
        if not sym or isinstance(sym, (DataSymbol, RoutineSymbol)):
            return
        # Find an access that has indices.
        for acs in sva:
            if not acs.has_indices():
                continue
            ndims = None
            for indices in acs.component_indices():
                if indices:
                    ndims = len(indices)
            if ndims is not None:
                sym.specialise(
                    DataSymbol,
                    datatype=ArrayType(UnresolvedType(),
                                       [ArrayType.Extent.DEFERRED]*ndims))
            return

>>>>>>> b52b2113
    # -------------------------------------------------------------------------
    def _create_type_map(self, list_of_expressions: Iterable[Node],
                         identical_variables: Optional[dict[str, str]] = None,
                         all_variables_positive: Optional[bool] = None):
        '''This function creates a dictionary mapping each access in any
        of the expressions to either a SymPy Function (if the reference
        is an array reference) or a Symbol (if the reference is not an
        array reference). It defines a new SymPy function for each array,
        which has a special write method implemented that automatically
        converts array indices back by combining each three arguments into
        one expression (i. e. ``a(1,9,2)`` would become ``a(1:9:2)``).

        An access like ``a(i)%b(j)`` is mapped to a function named ``a_b``
        with arguments ``(i,i,1,j,j,1)`` (also handling name clashes in case
        that the user code already contains a symbol ``a_b``). The SymPy
        function created for this new symbol will store the original signature
        and the number of indices for each member (so in the example above
        that would be ``Signature("a%b")`` and ``(1,1)``. This information
        is sufficient to convert the SymPy symbol back to the correct Fortran
        representation.

        A new symbol table is created any time this function is called, so
        it is important to provide all expressions at once for the symbol
        table to avoid name clashes in any expression.

        This function also handles reserved names like 'lambda' which might
        occur in one of the Fortran expressions. These reserved names must be
        renamed (otherwise SymPy parsing, which uses ``eval`` internally,
        fails). A symbol table is used which is initially filled with all
        reserved names. Then for each reference accounted, a unique name is
        generated using this symbol table - so if the reference is a reserved
        name, a new name will be created (e.g. ``lambda`` might become
        ``lambda_1``). The SymPyWriter (e.g. in ``reference_node``) will
        use the renamed value when creating the string representation.

        The optional identical_variables dictionary can contain information
        about variables which are known to be the same. For example, if
        `identical_variables={'i': 'j'}`, then 'i+1' and 'j+1' will be
        considered equal.

        The optional `all_variables_positive` flag can be used to indicate that
        all variables are positive definite. This means that, e.g. 'i+j' will
        be considered greater than 'i'.

        :param list_of_expressions: the list of expressions from which all
            references are taken and added to a symbol table to avoid
            renaming any symbols (so that only member names will be renamed).
        :param identical_variables: which variable names are known to represent
            identical quantities.
        :param all_variables_positive: whether or not (the default) to assume
            that all variables are positive definite quantities.

        '''
        # Create a new symbol table, so previous symbols will not affect this
        # new conversion (i.e. this avoids name clashes with a previous
        # conversion). First, add all reserved names so that these names will
        # automatically be renamed. The symbol table is used later to also
        # create guaranteed unique names for lower and upper bounds.
        # pylint: disable=too-many-locals, too-many-branches
        self._symbol_table = SymbolTable()
        for reserved in SymPyWriter._RESERVED_NAMES:
            self._symbol_table.new_symbol(reserved)

        # Set-up whether we should assume all Symbols are positive.
        assumptions = {}
        if all_variables_positive:
            assumptions["positive"] = True

        # Find every symbol in each of the expressions, and declare this name
        # as either a SymPy Symbol (scalar reference), or a SymPy Function
        # (either an array or a function call).
        vam = VariablesAccessMap()
        for expr in list_of_expressions:
            vam.update(expr.reference_accesses())

        for sig in vam.all_signatures:
            sva: AccessSequence = vam[sig]

            flat_name = "_".join(name for name in sig)
            unique_sym = self._symbol_table.find_or_create_tag(
                str(sig), root_name=flat_name)

            try:
                # Depending on the situation, we won't always
                # have a scope, hence the try...except.
                orig_sym = sva[0].node.scope.symbol_table.lookup(sig.var_name)
            except SymbolError:
                # If we can't find it, use the symbol associated to the sva
                orig_sym = None
                if isinstance(sva[0].node, Reference):
                    orig_sym = sva[0].node.symbol

            is_fn_call = (
                isinstance(orig_sym, RoutineSymbol) or
                # Calls to generic symbols give an UNKNOWN type as they can
                # actually be miscategorised array READS, but here we will
                # consider all them as functions.
                any(x.access_type in [AccessType.CALL, AccessType.UNKNOWN]
                    for x in sva))

            if (sva.has_indices() or
                    (orig_sym and (orig_sym.is_array or is_fn_call))):
                # A Fortran array or function call. Declare a new SymPy
                # function for it. This SymPy function will convert array
                # expressions back into the original Fortran code.
                if sig.is_structure:
                    max_dims = self._ndims_for_struct_access(sig, sva)
                    # We store the signature and the list of dimensions
                    # associated with each component as part of the Sympy fn.
                    self._sympy_type_map[unique_sym.name] = \
                        self._create_sympy_array_function(
                            unique_sym.name, sig, max_dims, is_call=is_fn_call)
                else:
                    # Not a structure access.
                    self._sympy_type_map[unique_sym.name] = \
                        self._create_sympy_array_function(sig.var_name,
                                                          is_call=is_fn_call)
            else:
                # A scalar access.
                if sig.is_structure:
                    self._sympy_type_map[unique_sym.name] = sympy.Symbol(
                        str(sig), **assumptions)
                else:
                    self._sympy_type_map[unique_sym.name] = sympy.Symbol(
                        sig.var_name, **assumptions)

        if not identical_variables:
            identical_variables = {}
        # For all variables that are the same, set the symbols to be
        # identical. This means if e.g. identical_variables={'i': 'j'},
        # the expression i-j becomes j-j = 0
        for var1, var2 in identical_variables.items():
            if var1 in self._sympy_type_map and var2 in self._sympy_type_map:
                self._sympy_type_map[var1] = self._sympy_type_map[var2]

        # Now all symbols have been added to the symbol table, create
        # unique names for the lower- and upper-bounds using special tags:
        self._lower_bound = \
            self._symbol_table.new_symbol("sympy_lower",
                                          tag="sympy!lower_bound").name
        self._upper_bound = \
            self._symbol_table.new_symbol("sympy_upper",
                                          tag="sympy!upper_bound").name
        # This one is used when the array symbol is accessed (in the original
        # code) without any indexing at all.
        self._no_bounds = self._symbol_table.new_symbol(
            "sympy_no_bounds", tag="sympy!no_bounds").name

    # -------------------------------------------------------------------------
    @property
    def lower_bound(self) -> str:
        ''':returns: the name to be used for an unspecified lower bound.
        '''
        return self._lower_bound

    # -------------------------------------------------------------------------
    @property
    def upper_bound(self) -> str:
        ''':returns: the name to be used for an unspecified upper bound.
        '''
        return self._upper_bound

    # -------------------------------------------------------------------------
    @property
    def no_bounds(self) -> str:
        '''
        :returns: the name to be used when no bounds are present on an
                  array access.
        '''
        return self._no_bounds

    # -------------------------------------------------------------------------
    @property
    def type_map(self) -> dict[str, Union[sympy.core.symbol.Symbol,
                                          sympy.core.function.Function]]:
        ''':returns: the mapping of names to SymPy symbols or functions.

        '''
        return self._sympy_type_map

    # -------------------------------------------------------------------------
    def _to_str(
        self,
        list_of_expressions: Union[Node, Iterable[Node]],
        identical_variables: Optional[dict[str, str]] = None,
        all_variables_positive: Optional[bool] = False) -> Union[str,
                                                                 list[str]]:
        '''Converts PSyIR expressions to strings. It will replace Fortran-
        specific expressions with code that can be parsed by SymPy. The
        argument can either be a single element (in which case a single string
        is returned) or a list/tuple, in which case a list is returned.
        The optional identical_variables dictionary can contain information
        about variables which are known to be the same. For example, if
        `identical_variables={'i': 'j'}`, then 'i+1' and 'j+1' will be
        considered equal.

        :param identical_variables: which variable names are known to be
            identical
        :param list_of_expressions: the list of expressions which are to be
            converted into SymPy-parsable strings.
        :param all_variables_positive: whether or not (the
            default) to assume that all variables are positive definite
            quantities.

        :returns: the converted strings(s).

        '''
        is_list = True
        if isinstance(list_of_expressions, Node):
            is_list = False
            list_of_expressions = [list_of_expressions]

        # Create the type map in `self._sympy_type_map`, which is required
        # when converting these strings to SymPy expressions
        self._create_type_map(list_of_expressions,
                              identical_variables=identical_variables,
                              all_variables_positive=all_variables_positive)

        expression_str_list = []
        for expr in list_of_expressions:
            expression_str_list.append(super().__call__(expr))

        # If the argument was a single expression, only return a single
        # expression, otherwise return a list
        if not is_list:
            return expression_str_list[0]
        return expression_str_list

    # -------------------------------------------------------------------------
    def __call__(
        self,
        list_of_expressions: Union[Node, list[Node]],
        identical_variables: Optional[dict[str, str]] = None,
        all_variables_positive: Optional[bool] = False) \
            -> Union[sympy.core.basic.Basic,
                     list[sympy.core.basic.Basic]]:
        '''
        This function takes a list of PSyIR expressions, and converts
        them all into Sympy expressions using the SymPy parser.
        It takes care of all Fortran specific conversion required (e.g.
        constants with kind specification, ...), including the renaming of
        member accesses, as described in
        https://psyclone.readthedocs.io/en/latest/developer_guide/sympy.html
        The optional identical_variables dictionary can contain information
        about variables which are known to be the same. For example, if
        `identical_variables={'i': 'j'}`, then 'i+1' and 'j+1' will be
        considered equal.

        :param list_of_expressions: the list of expressions which are to be
            converted into SymPy-parsable strings.
        :param identical_variables: which variable names are known to be
            identical
        :param Optional[bool] all_variables_positive: whether or not (the
            default) to assume that all variables are positive definite
            quantities.

        :returns: a 2-tuple consisting of the the converted PSyIR
            expressions, followed by a dictionary mapping the symbol names
            to SymPy Symbols.

        :raises VisitorError: if an invalid SymPy expression is found.
        :raises TypeError: if the identical_variables parameter is not
            a dict, or does contain a key or value that is not a string.

        '''
        if identical_variables:
            if not isinstance(identical_variables, dict):
                raise TypeError(f"Expected identical_variables to be "
                                f"a dictionary, but got "
                                f"{type(identical_variables)}.")
            if any(not isinstance(key, str) or not isinstance(value, str)
                   for key, value in identical_variables.items()):
                raise TypeError("Dictionary identical_variables "
                                "contains a non-string key or value.")

        is_list = True
        if isinstance(list_of_expressions, Node):
            is_list = False
            list_of_expressions = [list_of_expressions]

        expression_str_list = self._to_str(
            list_of_expressions, identical_variables=identical_variables,
            all_variables_positive=all_variables_positive)

        result = []
        for expr in expression_str_list:
            try:
                result.append(parse_expr(expr, self.type_map))
            except SyntaxError as err:
                raise VisitorError(f"Invalid SymPy expression: '{expr}'.") \
                    from err

        if is_list:
            return result
        # We had no list initially, so only convert the one and only
        # list member
        return result[0]

    # -------------------------------------------------------------------------
    def arrayreference_node(self, node: ArrayReference) -> str:
        '''The implementation of the method handling a
        ArrayOfStructureReference is generic enough to also handle
        non-structure arrays. So just use it.

        :param node: a ArrayReference PSyIR node.

        :returns: the code as string.

        '''
        return self.arrayofstructuresreference_node(node)

    # -------------------------------------------------------------------------
    def structurereference_node(self, node: StructureReference) -> str:
        '''The implementation of the method handling a
        ArrayOfStructureReference is generic enough to also handle non-arrays.
        So just use it.

        :param node: a StructureReference PSyIR node.

        :returns: the code as string.

        '''
        return self.arrayofstructuresreference_node(node)

    # -------------------------------------------------------------------------
    def arrayofstructuresreference_node(
        self,
        node: Union[ArrayOfStructuresReference,
                    ArrayReference,
                    StructureReference]) -> str:
        '''
        This handles ArrayOfStructureReferences (and also simple
        StructureReferences).

        :param node: a StructureReference PSyIR node.

        :returns: text representation of the code.

        '''
        sig, indices = node.get_signature_and_indices()

        all_dims = []
        for i, _ in enumerate(sig):
            if indices[i]:
                for index in indices[i]:
                    all_dims.append(index)
            else:
                sym = self._symbol_table.lookup_with_tag("sympy!no_bounds")
                all_dims.append(Reference(sym))

        # Find the unique variable name created in _create_type_map()
        unique_name = self._symbol_table.lookup_with_tag(str(sig)).name

        if self.type_map[unique_name].is_Function:
            # If the SymPy type is a Function then this means the original
            # expression was either an array access or a function call.
            indices_str = self.gen_indices(all_dims)
            return f"{unique_name}({','.join(indices_str)})"

        # Not an array access. We use the unique name for the string.
        return unique_name

    # -------------------------------------------------------------------------
    def literal_node(self, node: Literal) -> str:
        '''This method is called when a Literal instance is found in the PSyIR
        tree. For SymPy we need to handle booleans (which are expected to
        be capitalised: True). Real values work by just ignoring any precision
        information (e.g. 2_4, 3.1_wp). Character constants are not supported
        and will raise an exception.

        :param node: a Literal PSyIR node.

        :returns: the SymPy representation for the literal.

        :raises TypeError: if a character constant is found, which
            is not supported with SymPy.

        '''
        if node.datatype.intrinsic == ScalarType.Intrinsic.BOOLEAN:
            # Booleans need to be converted to SymPy format
            return node.value.capitalize()

        if node.datatype.intrinsic == ScalarType.Intrinsic.CHARACTER:
            raise TypeError(f"SymPy cannot handle strings "
                            f"like '{node.value}'.")
        # All real (single, double precision) and integer work by just
        # using the node value. Single and double precision both use
        # 'e' as specification, which SymPy accepts, and precision
        # information can be ignored.
        return node.value

    def call_node(self, node: Call) -> str:
        '''
        Handler for Call nodes in the PSyIR tree. Ensures that we use the
        name created in the type map and encodes the arguments to the call
        in the same form as is used for array accesses (since both are mapped
        to a Sympy function).

        Note that a :class:`Call` in the PSyIR can represent a call to either a
        subroutine or a function. The latter can appear within expressions and
        either can have zero arguments.

        :param node: a PSyIR Call node.

        :returns: the SymPy representation for the Call.

        '''
        target_name = node.routine.symbol.name
        # Find the unique variable name created in _create_type_map()
        unique_name = self._symbol_table.lookup_with_tag(target_name).name
        # Encode the arguments to the call (if any) in the same way as we do
        # for indices on an array access.
        indices_str = self.gen_indices(node.arguments)
        return f"{unique_name}({','.join(indices_str)})"

    # -------------------------------------------------------------------------
    def intrinsiccall_node(self, node: IntrinsicCall) -> str:
        ''' This method is called when an IntrinsicCall instance is found in
        the PSyIR tree. The Sympy backend will use the exact sympy name for
        some math intrinsics (listed in _intrinsic_to_str) and will remove
        named arguments.

        :param node: an IntrinsicCall PSyIR node.

        :returns: the SymPy representation for the Intrinsic.

        '''
        # Sympy does not support argument names, remove them for now
        if any(node.argument_names):
            # TODO #2302: This is not totally right without canonical intrinsic
            # positions for arguments. One alternative is to refuse it with:
            # raise VisitorError(
            #     f"Named arguments are not supported by SymPy but found: "
            #     f"'{node.debug_string()}'.")
            # but this leaves sympy comparisons almost always giving false when
            # out of order arguments are rare, so instead we ignore it for now.

            # It makes a copy (of the parent because if matters to the call
            # visitor) because we don't want to delete the original arg names
            parent = node.parent.copy()
            node = parent.children[node.position]
            for idx in range(len(node.argument_names)):
                # pylint: disable=protected-access
                node._argument_names[idx] = (node._argument_names[idx][0],
                                             None)
        try:
            name = self._intrinsic_to_str[node.intrinsic]
            args = self._gen_arguments(node)
            return f"{self._nindent}{name}({args})"
        except KeyError:
            return super().call_node(node)

    # -------------------------------------------------------------------------
    def reference_node(self, node: Reference) -> str:
        '''This method is called when a Reference instance is found in the
        PSyIR tree. It handles the case that this normal reference might
        be an array expression, which in the SymPy writer needs to have
        indices added explicitly: it basically converts the array expression
        ``a`` to ``a(sympy_no_bounds, sympy_no_bounds, 1)``.

        :param node: a Reference PSyIR node.

        :returns: the text representation of this reference.

        '''
        # Support renaming a symbol (e.g. if it is a reserved Python name).
        # Look up with the name as tag, which will return the symbol with
        # a unique name (e.g. lambda --> lambda_1):
        try:
            name = self._symbol_table.lookup_with_tag(node.name).name
        except KeyError:
            # If the tag did not exist it means that this symbol has not
            # been re-named, and we can use it as is.
            name = node.name

        if name in self.type_map:
            sympy_representation = self.type_map[name]
            if isinstance(sympy_representation,
                          (sympy.Function,
                           sympy.core.function.UndefinedFunction)):
                # This is represented by a sympy.Function, since this is just a
                # Reference, it must be an array expression without
                # parentheses. For consistency, we still treat it as a Sympy
                # function call and therefore add the triple array indices to
                # represent `lower:upper:1` for each dimension:
                if node.symbol.is_array:
                    shape = node.symbol.shape
                else:
                    # If we don't know the dimension we make it look like a
                    # function call without arguments, this will make it not
                    # fall over, but still be distinct to any array access to
                    # a particular item
                    shape = []
                result = [f"{self.no_bounds},{self.no_bounds},1"]*len(shape)

                return (f"{name}{self.array_parenthesis[0]}"
                        f"{','.join(result)}{self.array_parenthesis[1]}")
        return name

    # ------------------------------------------------------------------------
    def binaryoperation_node(self, node: BinaryOperation) -> str:
        '''This function converts logical binary operations into
        SymPy format. Non-logical binary operations have the same
        representation otherwise, so it calls the base class.

        :param node: a Reference PSyIR BinaryOperation.

        '''
        if node.operator in self._BINARY_OP_MAPPING:
            lhs = self._visit(node.children[0])
            rhs = self._visit(node.children[1])
            return self._BINARY_OP_MAPPING[node.operator].format(rhs=rhs,
                                                                 lhs=lhs)

        return super().binaryoperation_node(node)

    # ------------------------------------------------------------------------
    def gen_indices(self,
                    indices: Iterable[Node],
                    var_name: Optional[str] = None):
        '''Given a list of PSyIR nodes representing the dimensions of an
        array, return a list of strings representing those array dimensions.
        This is used both for array references and array declarations. Note
        that 'indices' can also be a shape in case of Fortran. The
        implementation here overwrites the one in the base class to convert
        each array index into three parameters to support array expressions.

        :param indices: list of PSyIR nodes.
        :param var_name: name of the variable for which the dimensions
            are created. Not used in this implementation.

        :returns: the Fortran representation of the dimensions.

        :raises NotImplementedError: if the format of the dimension is not
            supported.

        '''
        dims = []
        for index in indices:
            if isinstance(index, DataNode):
                # literal constant, symbol reference, or computed
                # dimension
                expression = self._visit(index)
                dims.extend([expression, expression, "1"])
            elif isinstance(index, Range):
                # literal constant, symbol reference, or computed
                # dimension
                expression = self._visit(index)
                dims.append(expression)
            elif isinstance(index, ArrayType.ArrayBounds):
                # Lower and upper bounds of an array declaration specified
                # by literal constant, symbol reference, or computed dimension
                lower_expression = self._visit(index.lower)
                upper_expression = self._visit(index.upper)
                dims.extend([lower_expression, upper_expression, "1"])
            elif isinstance(index, ArrayType.Extent):
                # unknown extent
                dims.extend([self.lower_bound, self.upper_bound, "1"])
            else:
                raise NotImplementedError(
                    f"unsupported gen_indices index '{index}'")
        return dims

    # -------------------------------------------------------------------------
    def range_node(self, node: Range) -> str:
        '''This method is called when a Range instance is found in the PSyIR
        tree. This implementation converts a range into three parameters
        for the corresponding SymPy function.

        :param node: a Range PSyIR node.

        :returns: the Fortran code as a string.

        '''
        if node.parent and node.parent.is_lower_bound(
                node.parent.index_of(node)):
            # The range starts for the first element in this
            # dimension, so use the generic name for lower bound:
            start = self.lower_bound
        else:
            start = self._visit(node.start)

        if node.parent and node.parent.is_upper_bound(
                node.parent.index_of(node)):
            # The range ends with the last element in this
            # dimension, so use the generic name for the upper bound:
            stop = self.upper_bound
        else:
            stop = self._visit(node.stop)
        result = f"{start},{stop}"

        step = self._visit(node.step)
        result += f",{step}"

        return result<|MERGE_RESOLUTION|>--- conflicted
+++ resolved
@@ -305,38 +305,6 @@
             max_dims.append(max(dims[i] for dims in num_dims_for_access))
         return max_dims
 
-<<<<<<< HEAD
-=======
-    @staticmethod
-    def _specialise_array_symbol(sym: Symbol, sva: AccessSequence):
-        '''
-        If we can be confident that the supplied Symbol should be of ArrayType
-        due to the way it is accessed then we specialise it in place.
-
-        :param sym: the Symbol to specialise.
-        :param sva: information on the ways in which the Symbol is accessed.
-
-        '''
-        if all(acs.has_indices() for acs in sva):
-            return
-        if not sym or isinstance(sym, (DataSymbol, RoutineSymbol)):
-            return
-        # Find an access that has indices.
-        for acs in sva:
-            if not acs.has_indices():
-                continue
-            ndims = None
-            for indices in acs.component_indices():
-                if indices:
-                    ndims = len(indices)
-            if ndims is not None:
-                sym.specialise(
-                    DataSymbol,
-                    datatype=ArrayType(UnresolvedType(),
-                                       [ArrayType.Extent.DEFERRED]*ndims))
-            return
-
->>>>>>> b52b2113
     # -------------------------------------------------------------------------
     def _create_type_map(self, list_of_expressions: Iterable[Node],
                          identical_variables: Optional[dict[str, str]] = None,
