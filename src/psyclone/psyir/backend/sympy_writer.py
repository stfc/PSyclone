# -----------------------------------------------------------------------------
# BSD 3-Clause License
#
# Copyright (c) 2021-2025, Science and Technology Facilities Council
# All rights reserved.
#
# Redistribution and use in source and binary forms, with or without
# modification, are permitted provided that the following conditions are met:
#
# * Redistributions of source code must retain the above copyright notice, this
#   list of conditions and the following disclaimer.
#
# * Redistributions in binary form must reproduce the above copyright notice,
#   this list of conditions and the following disclaimer in the documentation
#   and/or other materials provided with the distribution.
#
# * Neither the name of the copyright holder nor the names of its
#   contributors may be used to endorse or promote products derived from
#   this software without specific prior written permission.
#
# THIS SOFTWARE IS PROVIDED BY THE COPYRIGHT HOLDERS AND CONTRIBUTORS
# "AS IS" AND ANY EXPRESS OR IMPLIED WARRANTIES, INCLUDING, BUT NOT
# LIMITED TO, THE IMPLIED WARRANTIES OF MERCHANTABILITY AND FITNESS
# FOR A PARTICULAR PURPOSE ARE DISCLAIMED. IN NO EVENT SHALL THE
# COPYRIGHT HOLDER OR CONTRIBUTORS BE LIABLE FOR ANY DIRECT, INDIRECT,
# INCIDENTAL, SPECIAL, EXEMPLARY, OR CONSEQUENTIAL DAMAGES (INCLUDING,
# BUT NOT LIMITED TO, PROCUREMENT OF SUBSTITUTE GOODS OR SERVICES;
# LOSS OF USE, DATA, OR PROFITS; OR BUSINESS INTERRUPTION) HOWEVER
# CAUSED AND ON ANY THEORY OF LIABILITY, WHETHER IN CONTRACT, STRICT
# LIABILITY, OR TORT (INCLUDING NEGLIGENCE OR OTHERWISE) ARISING IN
# ANY WAY OUT OF THE USE OF THIS SOFTWARE, EVEN IF ADVISED OF THE
# POSSIBILITY OF SUCH DAMAGE.
# -----------------------------------------------------------------------------
# Author: J. Henrichs, Bureau of Meteorology
# Modified: S. Siso, STFC Daresbury Lab


'''PSyIR backend to create expressions that are handled by SymPy.
'''

import keyword
from typing import Iterable, Optional, Union

import sympy
from sympy.parsing.sympy_parser import parse_expr

from psyclone.core import (Signature, AccessSequence,
<<<<<<< HEAD
                           VariablesAccessMap, AccessType)
=======
                           VariablesAccessMap)
from psyclone.errors import GenerationError
>>>>>>> fb14507c
from psyclone.psyir.backend.fortran import FortranWriter
from psyclone.psyir.backend.visitor import VisitorError
from psyclone.psyir.frontend.sympy_reader import SymPyReader
from psyclone.psyir.nodes import (
    ArrayOfStructuresReference, ArrayReference, BinaryOperation, Call,
    DataNode, IntrinsicCall, Literal, Node,
    Range, Reference, StructureReference, Schedule)
from psyclone.psyir.symbols import (
    ArrayType, RoutineSymbol, ScalarType, SymbolError, SymbolTable)


class SymPyWriter(FortranWriter):
    '''Implements a PSyIR-to-SymPy writer, which is used to create a
    representation of the PSyIR tree that can be understood by SymPy. Most
    Fortran expressions work as expected without modification. This class
    implements special handling for constants (which can have a precision
    attached, e.g. 2_4) and some intrinsic functions (e.g. ``MAX``, which SymPy
    expects to be ``Max``). Array accesses are converted into functions (while
    SymPy supports indexed expression, they cannot be used as expected when
    solving, SymPy does not solve component-wise - ``M[x]-M[1]`` would not
    result in ``x=1``, while it does for SymPy unknown functions).
    Array expressions are supported by the writer: it will convert any array
    expression like ``a(i:j:k)`` by using three arguments: ``a(i, j, k)``.
    Then simple array accesses like ``b(i,j)`` are converted to
    ``b(i,i,1,j,j,1)``. Similarly, if ``a`` is known to be an array, then the
    writer will use ``a(sympy_lower,sympy_upper,1)``. This makes sure all SymPy
    unknown functions that represent an array use the same number of
    arguments.

    The simple use case of converting a (list of) PSyIR expressions to SymPy
    expressions is as follows::

        symp_expr_list = SymPyWriter(exp1, exp2, ...)

    If additional functionality is required (access to the type map or
    to convert a potentially modified SymPy expression back to PSyIR), an
    instance of SymPy writer must be created::

        writer = SymPyWriter()
        symp_expr_list = writer([exp1, exp2, ...])

    It additionally supports accesses to structure types. A full description
    can be found in the manual:
    https://psyclone.readthedocs.io/en/latest/developer_guide/sympy.html#sympy

    '''
    # This option will disable the lowering of abstract nodes into language
    # level nodes, and as a consequence the backend does not need to deep-copy
    # the tree and is much faster to execute.
    # Be careful not to modify anything from the input tree when this option
    # is set to True as the modifications will persist after the Writer!
    _DISABLE_LOWERING = True

    # A list of all reserved Python keywords (Fortran variables that are the
    # same as a reserved name must be renamed, otherwise parsing will fail).
    # This class attribute will get initialised in __init__:
    _RESERVED_NAMES: set[str] = set()

    # A mapping of PSyIR's logical binary operations to the required
    # SymPy format:
    _BINARY_OP_MAPPING: dict[BinaryOperation.Operator, str] = \
        {BinaryOperation.Operator.AND: "And({lhs}, {rhs})",
         BinaryOperation.Operator.OR: "Or({lhs}, {rhs})",
         BinaryOperation.Operator.EQV: "Equivalent({lhs}, {rhs})",
         BinaryOperation.Operator.NEQV: "Xor({lhs}, {rhs})",
         BinaryOperation.Operator.EQ: "Eq({lhs}, {rhs})"
         }

    def __init__(self):
        super().__init__()

        # The symbol table is used to create unique names for structure
        # members that are being accessed (these need to be defined as
        # SymPy functions or symbols, which could clash with other
        # references in the expression).
        self._symbol_table = None

        # The writer will use special names in array expressions to indicate
        # the lower and upper bound (e.g. ``a(::)`` becomes
        # ``a(sympy_lower, sympy_upper, 1)`` while ``a`` becomes
        # ``a(sympy_no_bounds, sympy_no_bounds, 1)``). The symbol table will
        # be used to resolve a potential name clash with a user variable.
        self._lower_bound = "sympy_lower"
        self._upper_bound = "sympy_upper"
        self._no_bounds = "sympy_no_bounds"

        if not SymPyWriter._RESERVED_NAMES:
            # Get the list of all reserved Python words from the
            # keyword module:
            for reserved in keyword.kwlist:
                # Some Python keywords are capitalised (True, False, None).
                # Since all symbols in PSyclone are lowercase, these can
                # never clash when using SymPy. So only take keywords that
                # are in lowercase:
                if reserved.lower() == reserved:
                    SymPyWriter._RESERVED_NAMES.add(reserved)

        # This dictionary will be supplied when parsing a string by SymPy
        # and defines which symbols in the parsed expressions are scalars
        # (SymPy symbols) or arrays (SymPy functions).
        self._sympy_type_map = {}

        # The set of intrinsic Fortran operations that need a rename or
        # are case sensitive in SymPy:
        self._intrinsic = set()
        self._intrinsic_to_str = {}

        # Create the mapping of intrinsics to the name SymPy expects.
        for intr, intr_str in [(IntrinsicCall.Intrinsic.MAX, "Max"),
                               (IntrinsicCall.Intrinsic.MIN, "Min"),
                               (IntrinsicCall.Intrinsic.FLOOR, "floor"),
                               (IntrinsicCall.Intrinsic.TRANSPOSE,
                                "transpose"),
                               (IntrinsicCall.Intrinsic.MOD, "Mod"),
                               # exp is needed for a test case only, in
                               # general the maths functions can just be
                               # handled as unknown sympy functions.
                               (IntrinsicCall.Intrinsic.EXP, "exp"),
                               ]:
            self._intrinsic.add(intr_str)
            self._intrinsic_to_str[intr] = intr_str

    # -------------------------------------------------------------------------
    def __new__(cls, *expressions):
        '''This function allows the SymPy writer to be used in two
        different ways: if only the SymPy expression of the PSyIR expressions
        are required, it can be called as::

            sympy_expressions = SymPyWriter(exp1, exp2, ...)

        But if additional information is needed (e.g. the SymPy type map, or
        to convert a SymPy expression back to PSyIR), an instance of the
        SymPyWriter must be kept, e.g.::

            writer = SymPyWriter()
            sympy_expressions = writer([exp1, exp2, ...])
            writer.type_map

        :param expressions: a (potentially empty) tuple of PSyIR nodes
            to be converted to SymPy expressions.
        :type expressions: Tuple[:py:class:`psyclone.psyir.nodes.Node`]

        :returns: either an instance of SymPyWriter, if no parameter is
            specified, or a list of SymPy expressions.
        :rtype: Union[:py:class:`psyclone.psyir.backend.SymPyWriter`,
                      list[:py:class:`sympy.core.basic.Basic`]]

        '''
        if expressions:
            # If we have parameters, create an instance of the writer
            # and use it to convert the expressions:
            writer = SymPyWriter()
            return writer(expressions)

        # No parameter, just create an instance and return it:
        return super().__new__(cls)

    # -------------------------------------------------------------------------
    def __getitem__(self, _):
        '''This function is only here to trick pylint into thinking that
        the object returned from ``__new__`` is subscriptable, meaning that
        code like:
        ``out = SymPyWriter(exp1, exp2); out[1]`` does not trigger
        a pylint warning about unsubscriptable-object.
        '''
        raise NotImplementedError("__getitem__ for a SymPyWriter should "
                                  "never be called.")

    # -------------------------------------------------------------------------
    def _create_sympy_array_function(
            self,
            name: str,
            sig: Optional[Signature] = None,
            num_dims: Optional[list[int]] = None,
            is_call: Optional[bool] = False) -> sympy.Function:
        '''Creates a Function class with the given name to be used for SymPy
        parsing. This Function overwrites the conversion to string, and will
        replace the triplicated array indices back to the normal Fortran
        syntax. If the signature Sig and number of dimensions for each
        component of the signature are given, it will add this information
        to the object, so that the SymPyReader can recreate the proper
        access to a user-defined type.

        :param name: name of the function class to create.
        :param sig: the signature of the variable, which is required
            to convert user defined types back properly. Only defined for
            user-defined types.
        :param num_dims: the number of dimensions for each component of a
            user defined type.
        :param is_call: whether the Function represents an actual Call to
            a function. If so, it is permitted to have no arguments.

        :returns: a SymPy function, which has a special ``_sympystr`` function
            defined as attribute to print user-defined types..
        :rtype: :py:class:`sympy.Function`

        '''
        # Create a new sympy function instance, and overwrite how this
        # function is converted back into a string by defining the
        # ``_sympystr`` attribute, which points to a function that
        # controls how this object is converted into a string. Use the
        # ``print_fortran_array`` function from the SymPyReader for
        # this. Note that we cannot create a derived class based on
        # ``Function`` and define this function there: SymPy tests
        # internally if the type is a Function (not if it is an
        # instance), therefore, SymPy's behaviour would change if we
        # used a derived class:
        # https://docs.sympy.org/latest/modules/functions/index.html:
        # "It [Function class] also serves as a constructor for
        # undefined function classes."
        new_func = sympy.Function(name)
        # pylint: disable=protected-access
        new_func._sympystr = SymPyReader.print_fortran_array

        # Store the signature and the number of dimensions of each
        # component, so that SymPyReader.print_fortran_array can match
        # the indices back to the user defined types.
        new_func._sig = sig
        new_func._num_dims = num_dims
        # We also have to store whether or not this is a function call in
        # case it has no arguments.
        new_func._is_call = is_call
        # pylint: enable=protected-access
        return new_func

    @staticmethod
    def _ndims_for_struct_access(sig: Signature,
                                 sva: AccessSequence) -> list[int]:
        '''
        The same Signature can be accessed with different numbers of indices,
        e.g. a%b, a%b(1) and a(1)%b. This routine examines all accesses and
        returns a list of the maximum number of dimensions that is used for
        each component of the Signature.

        :param sig: the Signature of the structure access.
        :param sva: details on all accesses for the Signature.

        :returns: the number of dimensions of each component of the structure
                  access represented by the supplied Signature.
        '''
        # This list will hold lists of the number of indices on
        # each component, one list per access, e.g.:
        #  a%b => [0,0] and  a(2)%b => [1,0]
        num_dims_for_access = []
        for access in sva:
            indices = access.component_indices()
            # Create the list of number of indices on each component for
            # this access.
            num_dims = []
            for i in range(len(sig)):
                num_dims.append(len(indices[i]))
            num_dims_for_access.append(num_dims)
        # For each component, find the maximum number of dimensions
        # seen in any access.
        max_dims = []
        for i in range(len(sig)):
            max_dims.append(max(dims[i] for dims in num_dims_for_access))
        return max_dims

    # -------------------------------------------------------------------------
    def _create_type_map(self, list_of_expressions: Iterable[Node],
                         identical_variables: Optional[dict[str, str]] = None,
                         all_variables_positive: Optional[bool] = None):
        '''This function creates a dictionary mapping each access in any
        of the expressions to either a SymPy Function (if the reference
        is an array reference) or a Symbol (if the reference is not an
        array reference). It defines a new SymPy function for each array,
        which has a special write method implemented that automatically
        converts array indices back by combining each three arguments into
        one expression (i. e. ``a(1,9,2)`` would become ``a(1:9:2)``).

        An access like ``a(i)%b(j)`` is mapped to a function named ``a_b``
        with arguments ``(i,i,1,j,j,1)`` (also handling name clashes in case
        that the user code already contains a symbol ``a_b``). The SymPy
        function created for this new symbol will store the original signature
        and the number of indices for each member (so in the example above
        that would be ``Signature("a%b")`` and ``(1,1)``. This information
        is sufficient to convert the SymPy symbol back to the correct Fortran
        representation.

        A new symbol table is created any time this function is called, so
        it is important to provide all expressions at once for the symbol
        table to avoid name clashes in any expression.

        This function also handles reserved names like 'lambda' which might
        occur in one of the Fortran expressions. These reserved names must be
        renamed (otherwise SymPy parsing, which uses ``eval`` internally,
        fails). A symbol table is used which is initially filled with all
        reserved names. Then for each reference accounted, a unique name is
        generated using this symbol table - so if the reference is a reserved
        name, a new name will be created (e.g. ``lambda`` might become
        ``lambda_1``). The SymPyWriter (e.g. in ``reference_node``) will
        use the renamed value when creating the string representation.

        The optional identical_variables dictionary can contain information
        about variables which are known to be the same. For example, if
        `identical_variables={'i': 'j'}`, then 'i+1' and 'j+1' will be
        considered equal.

        The optional `all_variables_positive` flag can be used to indicate that
        all variables are positive definite. This means that, e.g. 'i+j' will
        be considered greater than 'i'.

        :param list_of_expressions: the list of expressions from which all
            references are taken and added to a symbol table to avoid
            renaming any symbols (so that only member names will be renamed).
        :param identical_variables: which variable names are known to represent
            identical quantities.
        :param all_variables_positive: whether or not (the default) to assume
            that all variables are positive definite quantities.

        '''
        # Create a new symbol table, so previous symbols will not affect this
        # new conversion (i.e. this avoids name clashes with a previous
        # conversion). First, add all reserved names so that these names will
        # automatically be renamed. The symbol table is used later to also
        # create guaranteed unique names for lower and upper bounds.
        # pylint: disable=too-many-locals, too-many-branches
        self._symbol_table = SymbolTable()
        for reserved in SymPyWriter._RESERVED_NAMES:
            self._symbol_table.new_symbol(reserved)

        # Set-up whether we should assume all Symbols are positive.
        assumptions = {}
        if all_variables_positive:
            assumptions["positive"] = True

        # Find every symbol in each of the expressions, and declare this name
        # as either a SymPy Symbol (scalar reference), or a SymPy Function
        # (either an array or a function call).
        vam = VariablesAccessMap()
        for expr in list_of_expressions:
            vam.update(expr.reference_accesses())

        for sig in vam.all_signatures:
            sva: AccessSequence = vam[sig]

            flat_name = "_".join(name for name in sig)
            unique_sym = self._symbol_table.find_or_create_tag(
                str(sig), root_name=flat_name)

            try:
                # Depending on the situation, we won't always
                # have a scope, hence the try...except.
                orig_sym = sva[0].node.scope.symbol_table.lookup(sig.var_name)
            except SymbolError:
                # If we can't find it, use the symbol associated to the sva
                orig_sym = None
                if isinstance(sva[0].node, Reference):
                    orig_sym = sva[0].node.symbol

            is_fn_call = (
                isinstance(orig_sym, RoutineSymbol) or
                # Calls to generic symbols give an UNKNOWN type as they can
                # actually be miscategorised array READS, but here we will
                # consider all them as functions.
                any(x.access_type in [AccessType.CALL, AccessType.UNKNOWN]
                    for x in sva))

            if (sva.has_indices() or
                    (orig_sym and (orig_sym.is_array or is_fn_call))):
                # A Fortran array or function call. Declare a new SymPy
                # function for it. This SymPy function will convert array
                # expressions back into the original Fortran code.
                if sig.is_structure:
                    max_dims = self._ndims_for_struct_access(sig, sva)
                    # We store the signature and the list of dimensions
                    # associated with each component as part of the Sympy fn.
                    self._sympy_type_map[unique_sym.name] = \
                        self._create_sympy_array_function(
                            unique_sym.name, sig, max_dims, is_call=is_fn_call)
                else:
                    # Not a structure access.
                    self._sympy_type_map[unique_sym.name] = \
                        self._create_sympy_array_function(sig.var_name,
                                                          is_call=is_fn_call)
            else:
                # A scalar access.
                if sig.is_structure:
                    self._sympy_type_map[unique_sym.name] = sympy.Symbol(
                        str(sig), **assumptions)
                else:
                    self._sympy_type_map[unique_sym.name] = sympy.Symbol(
                        sig.var_name, **assumptions)

        if not identical_variables:
            identical_variables = {}
        # For all variables that are the same, set the symbols to be
        # identical. This means if e.g. identical_variables={'i': 'j'},
        # the expression i-j becomes j-j = 0
        for var1, var2 in identical_variables.items():
            if var1 in self._sympy_type_map and var2 in self._sympy_type_map:
                self._sympy_type_map[var1] = self._sympy_type_map[var2]

        # Now all symbols have been added to the symbol table, create
        # unique names for the lower- and upper-bounds using special tags:
        self._lower_bound = \
            self._symbol_table.new_symbol("sympy_lower",
                                          tag="sympy!lower_bound").name
        self._upper_bound = \
            self._symbol_table.new_symbol("sympy_upper",
                                          tag="sympy!upper_bound").name
        # This one is used when the array symbol is accessed (in the original
        # code) without any indexing at all.
        self._no_bounds = self._symbol_table.new_symbol(
            "sympy_no_bounds", tag="sympy!no_bounds").name

    # -------------------------------------------------------------------------
    @property
    def lower_bound(self) -> str:
        ''':returns: the name to be used for an unspecified lower bound.
        '''
        return self._lower_bound

    # -------------------------------------------------------------------------
    @property
    def upper_bound(self) -> str:
        ''':returns: the name to be used for an unspecified upper bound.
        '''
        return self._upper_bound

    # -------------------------------------------------------------------------
    @property
    def no_bounds(self) -> str:
        '''
        :returns: the name to be used when no bounds are present on an
                  array access.
        '''
        return self._no_bounds

    # -------------------------------------------------------------------------
    @property
    def type_map(self) -> dict[str, Union[sympy.core.symbol.Symbol,
                                          sympy.core.function.Function]]:
        ''':returns: the mapping of names to SymPy symbols or functions.

        '''
        return self._sympy_type_map

    # -------------------------------------------------------------------------
    def _to_str(
        self,
        list_of_expressions: Union[Node, Iterable[Node]],
        identical_variables: Optional[dict[str, str]] = None,
        all_variables_positive: Optional[bool] = False) -> Union[str,
                                                                 list[str]]:
        '''Converts PSyIR expressions to strings. It will replace Fortran-
        specific expressions with code that can be parsed by SymPy. The
        argument can either be a single element (in which case a single string
        is returned) or a list/tuple, in which case a list is returned.
        The optional identical_variables dictionary can contain information
        about variables which are known to be the same. For example, if
        `identical_variables={'i': 'j'}`, then 'i+1' and 'j+1' will be
        considered equal.

        :param identical_variables: which variable names are known to be
            identical
        :param list_of_expressions: the list of expressions which are to be
            converted into SymPy-parsable strings.
        :param all_variables_positive: whether or not (the
            default) to assume that all variables are positive definite
            quantities.

        :returns: the converted strings(s).

        '''
        is_list = True
        if isinstance(list_of_expressions, Node):
            is_list = False
            list_of_expressions = [list_of_expressions]

        # Create the type map in `self._sympy_type_map`, which is required
        # when converting these strings to SymPy expressions
        self._create_type_map(list_of_expressions,
                              identical_variables=identical_variables,
                              all_variables_positive=all_variables_positive)

        expression_str_list = []
        for expr in list_of_expressions:
            expression_str_list.append(super().__call__(expr))

        # If the argument was a single expression, only return a single
        # expression, otherwise return a list
        if not is_list:
            return expression_str_list[0]
        return expression_str_list

    # -------------------------------------------------------------------------
    def __call__(
        self,
        list_of_expressions: Union[Node, list[Node]],
        identical_variables: Optional[dict[str, str]] = None,
        all_variables_positive: Optional[bool] = False) \
            -> Union[sympy.core.basic.Basic,
                     list[sympy.core.basic.Basic]]:
        '''
        This function takes a list of PSyIR expressions, and converts
        them all into Sympy expressions using the SymPy parser.
        It takes care of all Fortran specific conversion required (e.g.
        constants with kind specification, ...), including the renaming of
        member accesses, as described in
        https://psyclone.readthedocs.io/en/latest/developer_guide/sympy.html
        The optional identical_variables dictionary can contain information
        about variables which are known to be the same. For example, if
        `identical_variables={'i': 'j'}`, then 'i+1' and 'j+1' will be
        considered equal.

        :param list_of_expressions: the list of expressions which are to be
            converted into SymPy-parsable strings.
        :param identical_variables: which variable names are known to be
            identical
        :param Optional[bool] all_variables_positive: whether or not (the
            default) to assume that all variables are positive definite
            quantities.

        :returns: a 2-tuple consisting of the the converted PSyIR
            expressions, followed by a dictionary mapping the symbol names
            to SymPy Symbols.

        :raises VisitorError: if an invalid SymPy expression is found.
        :raises TypeError: if the identical_variables parameter is not
            a dict, or does contain a key or value that is not a string.

        '''
        if identical_variables:
            if not isinstance(identical_variables, dict):
                raise TypeError(f"Expected identical_variables to be "
                                f"a dictionary, but got "
                                f"{type(identical_variables)}.")
            if any(not isinstance(key, str) or not isinstance(value, str)
                   for key, value in identical_variables.items()):
                raise TypeError("Dictionary identical_variables "
                                "contains a non-string key or value.")

        is_list = True
        if isinstance(list_of_expressions, Node):
            is_list = False
            list_of_expressions = [list_of_expressions]

        expression_str_list = self._to_str(
            list_of_expressions, identical_variables=identical_variables,
            all_variables_positive=all_variables_positive)

        result = []
        for expr in expression_str_list:
            try:
                result.append(parse_expr(expr, self.type_map))
            except SyntaxError as err:
                raise VisitorError(f"Invalid SymPy expression: '{expr}'.") \
                    from err

        if is_list:
            return result
        # We had no list initially, so only convert the one and only
        # list member
        return result[0]

    # -------------------------------------------------------------------------
    def arrayreference_node(self, node: ArrayReference) -> str:
        '''The implementation of the method handling a
        ArrayOfStructureReference is generic enough to also handle
        non-structure arrays. So just use it.

        :param node: a ArrayReference PSyIR node.

        :returns: the code as string.

        '''
        return self.arrayofstructuresreference_node(node)

    # -------------------------------------------------------------------------
    def structurereference_node(self, node: StructureReference) -> str:
        '''The implementation of the method handling a
        ArrayOfStructureReference is generic enough to also handle non-arrays.
        So just use it.

        :param node: a StructureReference PSyIR node.

        :returns: the code as string.

        '''
        return self.arrayofstructuresreference_node(node)

    # -------------------------------------------------------------------------
    def arrayofstructuresreference_node(
        self,
        node: Union[ArrayOfStructuresReference,
                    ArrayReference,
                    StructureReference]) -> str:
        '''
        This handles ArrayOfStructureReferences (and also simple
        StructureReferences).

        :param node: a StructureReference PSyIR node.

        :returns: text representation of the code.

        '''
        sig, indices = node.get_signature_and_indices()

        all_dims = []
        for i, _ in enumerate(sig):
            if indices[i]:
                for index in indices[i]:
                    all_dims.append(index)
            else:
                sym = self._symbol_table.lookup_with_tag("sympy!no_bounds")
                all_dims.append(Reference(sym))

        # Find the unique variable name created in _create_type_map()
        unique_name = self._symbol_table.lookup_with_tag(str(sig)).name

        if self.type_map[unique_name].is_Function:
            # If the SymPy type is a Function then this means the original
            # expression was either an array access or a function call.
            indices_str = self.gen_indices(all_dims)
            return f"{unique_name}({','.join(indices_str)})"

        # Not an array access. We use the unique name for the string.
        return unique_name

    # -------------------------------------------------------------------------
    def literal_node(self, node: Literal) -> str:
        '''This method is called when a Literal instance is found in the PSyIR
        tree. For SymPy we need to handle booleans (which are expected to
        be capitalised: True). Real values work by just ignoring any precision
        information (e.g. 2_4, 3.1_wp). Character constants are not supported
        and will raise an exception.

        :param node: a Literal PSyIR node.

        :returns: the SymPy representation for the literal.

        :raises TypeError: if a character constant is found, which
            is not supported with SymPy.

        '''
        if node.datatype.intrinsic == ScalarType.Intrinsic.BOOLEAN:
            # Booleans need to be converted to SymPy format
            return node.value.capitalize()

        if node.datatype.intrinsic == ScalarType.Intrinsic.CHARACTER:
            raise TypeError(f"SymPy cannot handle strings "
                            f"like '{node.value}'.")
        # All real (single, double precision) and integer work by just
        # using the node value. Single and double precision both use
        # 'e' as specification, which SymPy accepts, and precision
        # information can be ignored.
        return node.value

    def call_node(self, node: Call) -> str:
        '''
        Handler for Call nodes in the PSyIR tree. Ensures that we use the
        name created in the type map and encodes the arguments to the call
        in the same form as is used for array accesses (since both are mapped
        to a Sympy function).

        Note that a :class:`Call` in the PSyIR can represent a call to either a
        subroutine or a function. The latter can appear within expressions and
        either can have zero arguments.

        :param node: a PSyIR Call node.

        :returns: the SymPy representation for the Call.

        '''
        target_name = node.routine.symbol.name
        # Find the unique variable name created in _create_type_map()
        unique_name = self._symbol_table.lookup_with_tag(target_name).name
        # Encode the arguments to the call (if any) in the same way as we do
        # for indices on an array access.
        indices_str = self.gen_indices(node.arguments)
        return f"{unique_name}({','.join(indices_str)})"

    # -------------------------------------------------------------------------
    def intrinsiccall_node(self, node: IntrinsicCall) -> str:
        ''' This method is called when an IntrinsicCall instance is found in
        the PSyIR tree. The Sympy backend will use the exact sympy name for
        some math intrinsics (listed in _intrinsic_to_str) and will remove
        named arguments.

        :param node: an IntrinsicCall PSyIR node.

        :returns: the SymPy representation for the Intrinsic.

        '''
        # Add argument names to the intrinsic
        try:
            node.compute_argument_names()
        except (GenerationError, NotImplementedError) as err:
            raise VisitorError(
                f"Sympy handler can't handle an IntrinsicCall that "
                f"can't have argument names automatically added. Use "
                f"explicit argument names instead. "
                f"Failing node was "
                f"'{node.debug_string()}'.") from err

        # Sympy does not support argument names, remove them for now
        if any(node.argument_names):
            # It makes a copy (of the parent because if matters to the call
            # visitor) because we don't want to delete the original arg names
            if node.parent:
                parent = node.parent.copy()
                node = parent.children[node.position]
            else:
                node = node.copy()
            for idx in range(len(node.argument_names)):
                # pylint: disable=protected-access
                node._argument_names[idx] = (node._argument_names[idx][0],
                                             None)
        try:
            name = self._intrinsic_to_str[node.intrinsic]
            args = self._gen_arguments(node)
            return f"{self._nindent}{name}({args})"
        except KeyError:
            # This section is copied from FortranWriter IntrinsicCall,
            # but doesn't attempt to match argument names and so avoids
            # re-adding optional argument names back in.
            args = self._gen_arguments(node)
            # These routines require `call` syntax in Fortran.
            if node.routine.name not in [
                    "DATE_AND_TIME", "SYSTEM_CLOCK", "MVBITS",
                    "RANDOM_NUMBER", "RANDOM_SEED"]:
                # Most intrinsics are functions and so don't have 'call'.
                if not node.parent or isinstance(node.parent, Schedule):
                    return f"{self._nindent}{node.routine.name}({args})\n"
                return f"{node.routine.name}({args})"
            # Otherwise we have an intrinsic that has call syntax.
            return (f"{self._nindent}call "
                    f"{self._visit(node.routine)}({args})\n")

    # -------------------------------------------------------------------------
    def reference_node(self, node: Reference) -> str:
        '''This method is called when a Reference instance is found in the
        PSyIR tree. It handles the case that this normal reference might
        be an array expression, which in the SymPy writer needs to have
        indices added explicitly: it basically converts the array expression
        ``a`` to ``a(sympy_no_bounds, sympy_no_bounds, 1)``.

        :param node: a Reference PSyIR node.

        :returns: the text representation of this reference.

        '''
        # Support renaming a symbol (e.g. if it is a reserved Python name).
        # Look up with the name as tag, which will return the symbol with
        # a unique name (e.g. lambda --> lambda_1):
        try:
            name = self._symbol_table.lookup_with_tag(node.name).name
        except KeyError:
            # If the tag did not exist it means that this symbol has not
            # been re-named, and we can use it as is.
            name = node.name

        if name in self.type_map:
            sympy_representation = self.type_map[name]
            if isinstance(sympy_representation,
                          (sympy.Function,
                           sympy.core.function.UndefinedFunction)):
                # This is represented by a sympy.Function, since this is just a
                # Reference, it must be an array expression without
                # parentheses. For consistency, we still treat it as a Sympy
                # function call and therefore add the triple array indices to
                # represent `lower:upper:1` for each dimension:
                if node.symbol.is_array:
                    shape = node.symbol.shape
                else:
                    # If we don't know the dimension we make it look like a
                    # function call without arguments, this will make it not
                    # fall over, but still be distinct to any array access to
                    # a particular item
                    shape = []
                result = [f"{self.no_bounds},{self.no_bounds},1"]*len(shape)

                return (f"{name}{self.array_parenthesis[0]}"
                        f"{','.join(result)}{self.array_parenthesis[1]}")
        return name

    # ------------------------------------------------------------------------
    def binaryoperation_node(self, node: BinaryOperation) -> str:
        '''This function converts logical binary operations into
        SymPy format. Non-logical binary operations have the same
        representation otherwise, so it calls the base class.

        :param node: a Reference PSyIR BinaryOperation.

        '''
        if node.operator in self._BINARY_OP_MAPPING:
            lhs = self._visit(node.children[0])
            rhs = self._visit(node.children[1])
            return self._BINARY_OP_MAPPING[node.operator].format(rhs=rhs,
                                                                 lhs=lhs)

        return super().binaryoperation_node(node)

    # ------------------------------------------------------------------------
    def gen_indices(self,
                    indices: Iterable[Node],
                    var_name: Optional[str] = None):
        '''Given a list of PSyIR nodes representing the dimensions of an
        array, return a list of strings representing those array dimensions.
        This is used both for array references and array declarations. Note
        that 'indices' can also be a shape in case of Fortran. The
        implementation here overwrites the one in the base class to convert
        each array index into three parameters to support array expressions.

        :param indices: list of PSyIR nodes.
        :param var_name: name of the variable for which the dimensions
            are created. Not used in this implementation.

        :returns: the Fortran representation of the dimensions.

        :raises NotImplementedError: if the format of the dimension is not
            supported.

        '''
        dims = []
        for index in indices:
            if isinstance(index, DataNode):
                # literal constant, symbol reference, or computed
                # dimension
                expression = self._visit(index)
                dims.extend([expression, expression, "1"])
            elif isinstance(index, Range):
                # literal constant, symbol reference, or computed
                # dimension
                expression = self._visit(index)
                dims.append(expression)
            elif isinstance(index, ArrayType.ArrayBounds):
                # Lower and upper bounds of an array declaration specified
                # by literal constant, symbol reference, or computed dimension
                lower_expression = self._visit(index.lower)
                upper_expression = self._visit(index.upper)
                dims.extend([lower_expression, upper_expression, "1"])
            elif isinstance(index, ArrayType.Extent):
                # unknown extent
                dims.extend([self.lower_bound, self.upper_bound, "1"])
            else:
                raise NotImplementedError(
                    f"unsupported gen_indices index '{index}'")
        return dims

    # -------------------------------------------------------------------------
    def range_node(self, node: Range) -> str:
        '''This method is called when a Range instance is found in the PSyIR
        tree. This implementation converts a range into three parameters
        for the corresponding SymPy function.

        :param node: a Range PSyIR node.

        :returns: the Fortran code as a string.

        '''
        if node.parent and node.parent.is_lower_bound(
                node.parent.index_of(node)):
            # The range starts for the first element in this
            # dimension, so use the generic name for lower bound:
            start = self.lower_bound
        else:
            start = self._visit(node.start)

        if node.parent and node.parent.is_upper_bound(
                node.parent.index_of(node)):
            # The range ends with the last element in this
            # dimension, so use the generic name for the upper bound:
            stop = self.upper_bound
        else:
            stop = self._visit(node.stop)
        result = f"{start},{stop}"

        step = self._visit(node.step)
        result += f",{step}"

        return result<|MERGE_RESOLUTION|>--- conflicted
+++ resolved
@@ -45,12 +45,8 @@
 from sympy.parsing.sympy_parser import parse_expr
 
 from psyclone.core import (Signature, AccessSequence,
-<<<<<<< HEAD
                            VariablesAccessMap, AccessType)
-=======
-                           VariablesAccessMap)
 from psyclone.errors import GenerationError
->>>>>>> fb14507c
 from psyclone.psyir.backend.fortran import FortranWriter
 from psyclone.psyir.backend.visitor import VisitorError
 from psyclone.psyir.frontend.sympy_reader import SymPyReader
