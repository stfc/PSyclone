--- conflicted
+++ resolved
@@ -45,25 +45,15 @@
 from sympy.parsing.sympy_parser import parse_expr
 
 from psyclone.core import (Signature, SingleVariableAccessInfo,
-<<<<<<< HEAD
-                           VariablesAccessInfo)
-=======
                            VariablesAccessMap)
->>>>>>> c624980a
 from psyclone.psyir.backend.fortran import FortranWriter
 from psyclone.psyir.backend.visitor import VisitorError
 from psyclone.psyir.frontend.sympy_reader import SymPyReader
 from psyclone.psyir.nodes import (
-<<<<<<< HEAD
-    DataNode, IntrinsicCall, Node, Range, Reference, StructureReference)
-from psyclone.psyir.symbols import (ArrayType, DataSymbol, ScalarType, Symbol,
-                                    SymbolError, SymbolTable, UnresolvedType)
-=======
     Call, DataNode, IntrinsicCall, Node, Range, Reference, StructureReference)
 from psyclone.psyir.symbols import (
     ArrayType, DataSymbol, RoutineSymbol, ScalarType, Symbol,
     SymbolError, SymbolTable, UnresolvedType)
->>>>>>> c624980a
 
 
 class SymPyWriter(FortranWriter):
@@ -315,11 +305,7 @@
         '''
         if all(acs.is_array() for acs in sva.all_accesses):
             return
-<<<<<<< HEAD
-        if not sym or isinstance(sym, DataSymbol):
-=======
         if not sym or isinstance(sym, (DataSymbol, RoutineSymbol)):
->>>>>>> c624980a
             return
         # Find an access that has indices.
         for acs in sva.all_accesses:
@@ -406,15 +392,6 @@
         # Find every symbol in each of the expressions, and declare this name
         # as either a SymPy Symbol (scalar reference), or a SymPy Function
         # (either an array or a function call).
-<<<<<<< HEAD
-        vai = VariablesAccessInfo()
-        for expr in list_of_expressions:
-            expr.reference_accesses(vai)
-
-        for sig in vai.all_signatures:
-            sva: SingleVariableAccessInfo = vai[sig]
-
-=======
         vam = VariablesAccessMap()
         for expr in list_of_expressions:
             vam.update(expr.reference_accesses())
@@ -422,7 +399,6 @@
         for sig in vam.all_signatures:
             sva: SingleVariableAccessInfo = vam[sig]
 
->>>>>>> c624980a
             flat_name = "_".join(name for name in sig)
             unique_sym = self._symbol_table.find_or_create_tag(
                 str(sig), root_name=flat_name)
@@ -438,14 +414,10 @@
                 else:
                     orig_sym = None
 
-<<<<<<< HEAD
-            if sva.is_array() or (orig_sym and orig_sym.is_array):
-=======
             is_fn_call = isinstance(orig_sym, RoutineSymbol)
 
             if (sva.is_array() or
                     (orig_sym and (orig_sym.is_array or is_fn_call))):
->>>>>>> c624980a
                 # A Fortran array or function call. Declare a new SymPy
                 # function for it. This SymPy function will convert array
                 # expressions back into the original Fortran code.
@@ -454,14 +426,6 @@
                     # We store the signature and the list of dimensions
                     # associated with each component as part of the Sympy fn.
                     self._sympy_type_map[unique_sym.name] = \
-<<<<<<< HEAD
-                        self._create_sympy_array_function(unique_sym.name,
-                                                          sig, max_dims)
-                else:
-                    # Not a structure access.
-                    self._sympy_type_map[unique_sym.name] = \
-                        self._create_sympy_array_function(sig.var_name)
-=======
                         self._create_sympy_array_function(
                             unique_sym.name, sig, max_dims, is_call=is_fn_call)
                 else:
@@ -469,7 +433,6 @@
                     self._sympy_type_map[unique_sym.name] = \
                         self._create_sympy_array_function(sig.var_name,
                                                           is_call=is_fn_call)
->>>>>>> c624980a
                     # To avoid confusion in sympy_reader, we specialise any
                     # Symbol that we are now confident is an array.
                     self._specialise_array_symbol(orig_sym, sva)
