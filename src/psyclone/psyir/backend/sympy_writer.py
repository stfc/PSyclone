--- conflicted
+++ resolved
@@ -794,11 +794,7 @@
                     shape = node.symbol.shape
                 else:
                     # If we don't know the dimension we make it look like a
-<<<<<<< HEAD
-                    # function call without argumetns, this will make it not
-=======
                     # function call without arguments, this will make it not
->>>>>>> d17ea863
                     # fall over, but still be distinct to any array access to
                     # a particular item
                     shape = []
