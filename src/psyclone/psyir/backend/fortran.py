--- conflicted
+++ resolved
@@ -1541,11 +1541,8 @@
         :rtype: str
 
         '''
-<<<<<<< HEAD
         _validate_named_args(node)
 
-=======
->>>>>>> ffae5af8
         result_list = []
         for idx, child in enumerate(node.children):
             if node.argument_names[idx]:
