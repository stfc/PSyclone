--- conflicted
+++ resolved
@@ -40,6 +40,7 @@
 from a PSyIR tree. '''
 
 # pylint: disable=too-many-lines
+from psyclone.core import Signature
 from psyclone.errors import InternalError
 from psyclone.psyir.backend.language_writer import LanguageWriter
 from psyclone.psyir.backend.visitor import VisitorError
@@ -863,6 +864,8 @@
                               interdependencies between parameter declarations.
 
         '''
+        # pylint: disable=import-outside-toplevel
+        from psyclone.psyir.tools.read_write_info import ReadWriteInfo
         declarations = ""
         local_constants = []
         for sym in symbol_table.datasymbols:
@@ -876,8 +879,9 @@
         # each one.
         decln_inputs = {}
         for symbol in local_constants:
-<<<<<<< HEAD
-            decln_inputs[symbol.name] = set()
+            lname = symbol.name.lower()
+            decln_inputs[lname] = set()
+            vmap = symbol.reference_accesses()
             read_write_info = ReadWriteInfo()
             self._call_tree_utils.get_input_parameters(read_write_info,
                                                        [symbol.initial_value])
@@ -894,11 +898,6 @@
                 for ref in symbol.datatype.precision.walk(Reference):
                     read_write_info.add_read(
                         Signature(ref.symbol.name))
-=======
-            lname = symbol.name.lower()
-            decln_inputs[lname] = set()
-            vmap = symbol.reference_accesses()
->>>>>>> 4b61eceb
             # Remove any 'inputs' that are not local since these do not affect
             # the ordering of local declarations. Also make sure that we avoid
             # circular deps where a Symbol depends upon itself.
