--- conflicted
+++ resolved
@@ -901,15 +901,6 @@
                     dim_name = dim.items[1].string.lower()
                     try:
                         sym = symbol_table.lookup(dim_name)
-<<<<<<< HEAD
-                        # Explicitly forbid symbols that we *know* are not
-                        # integer scalars. (We allow symbols of
-                        # Unknown/DeferredType.)
-                        if (isinstance(sym.datatype, ArrayType) or
-                                (isinstance(sym.datatype, ScalarType) and
-                                 sym.datatype.intrinsic !=
-                                 ScalarType.Intrinsic.INTEGER)):
-=======
                         if isinstance(sym.datatype, (UnknownType,
                                                      DeferredType)):
                             # Allow symbols of Unknown/DeferredType.
@@ -919,14 +910,7 @@
                                   ScalarType.Intrinsic.INTEGER):
                             # It's not of Unknown/DeferredType and it's not an
                             # integer scalar.
->>>>>>> fa531012
                             _unsupported_type_error(dimensions)
-                        if isinstance(sym.datatype,
-                                      (UnknownType, DeferredType)):
-                            # We didn't previously know the type of this symbol
-                            # but since it is being used to dimension an array
-                            # it must be an integer scalar.
-                            sym.datatype = default_integer_type()
                     except KeyError:
                         # We haven't seen this symbol before so create a new
                         # one with a deferred interface (since we don't
