# -----------------------------------------------------------------------------
# BSD 3-Clause License
#
# Copyright (c) 2017-2019, Science and Technology Facilities Council.
# All rights reserved.
#
# Redistribution and use in source and binary forms, with or without
# modification, are permitted provided that the following conditions are met:
#
# * Redistributions of source code must retain the above copyright notice, this
#   list of conditions and the following disclaimer.
#
# * Redistributions in binary form must reproduce the above copyright notice,
#   this list of conditions and the following disclaimer in the documentation
#   and/or other materials provided with the distribution.
#
# * Neither the name of the copyright holder nor the names of its
#   contributors may be used to endorse or promote products derived from
#   this software without specific prior written permission.
#
# THIS SOFTWARE IS PROVIDED BY THE COPYRIGHT HOLDERS AND CONTRIBUTORS
# "AS IS" AND ANY EXPRESS OR IMPLIED WARRANTIES, INCLUDING, BUT NOT
# LIMITED TO, THE IMPLIED WARRANTIES OF MERCHANTABILITY AND FITNESS
# FOR A PARTICULAR PURPOSE ARE DISCLAIMED. IN NO EVENT SHALL THE
# COPYRIGHT HOLDER OR CONTRIBUTORS BE LIABLE FOR ANY DIRECT, INDIRECT,
# INCIDENTAL, SPECIAL, EXEMPLARY, OR CONSEQUENTIAL DAMAGES (INCLUDING,
# BUT NOT LIMITED TO, PROCUREMENT OF SUBSTITUTE GOODS OR SERVICES;
# LOSS OF USE, DATA, OR PROFITS; OR BUSINESS INTERRUPTION) HOWEVER
# CAUSED AND ON ANY THEORY OF LIABILITY, WHETHER IN CONTRACT, STRICT
# LIABILITY, OR TORT (INCLUDING NEGLIGENCE OR OTHERWISE) ARISING IN
# ANY WAY OUT OF THE USE OF THIS SOFTWARE, EVEN IF ADVISED OF THE
# POSSIBILITY OF SUCH DAMAGE.
# -----------------------------------------------------------------------------
# Authors R. W. Ford, A. R. Porter and S. Siso, STFC Daresbury Lab
# Modified I. Kavcic, Met Office
# -----------------------------------------------------------------------------

''' This module provides the fparser2 to PSyIR front-end, it follows a
    Visitor Pattern to traverse relevant fparser2 nodes and contains the logic
    to transform each node into the equivalent PSyIR representation.'''

from collections import OrderedDict
from fparser.two import Fortran2003
from fparser.two.utils import walk_ast
from psyclone.psyGen import UnaryOperation, BinaryOperation, NaryOperation, \
    Schedule, Directive, CodeBlock, IfBlock, Reference, Literal, Loop, \
<<<<<<< HEAD
    KernelSchedule, Container, \
    Assignment, Return, Array, InternalError, GenerationError
from psyclone.psyir.symbols import DataSymbol, ContainerSymbol
=======
    Symbol, KernelSchedule, Container, Assignment, Return, Array, \
    InternalError, GenerationError
>>>>>>> 48b23036

# The list of Fortran instrinsic functions that we know about (and can
# therefore distinguish from array accesses). These are taken from
# fparser.
FORTRAN_INTRINSICS = Fortran2003.Intrinsic_Name.function_names


class Fparser2Reader(object):
    '''
    Class to encapsulate the functionality for processing the fparser2 AST and
    convert the nodes to PSyIR.
    '''

    unary_operators = OrderedDict([
        ('+', UnaryOperation.Operator.PLUS),
        ('-', UnaryOperation.Operator.MINUS),
        ('.not.', UnaryOperation.Operator.NOT),
        ('abs', UnaryOperation.Operator.ABS),
        ('ceiling', UnaryOperation.Operator.CEIL),
        ('exp', UnaryOperation.Operator.EXP),
        ('log', UnaryOperation.Operator.LOG),
        ('log10', UnaryOperation.Operator.LOG10),
        ('sin', UnaryOperation.Operator.SIN),
        ('asin', UnaryOperation.Operator.ASIN),
        ('cos', UnaryOperation.Operator.COS),
        ('acos', UnaryOperation.Operator.ACOS),
        ('tan', UnaryOperation.Operator.TAN),
        ('atan', UnaryOperation.Operator.ATAN),
        ('sqrt', UnaryOperation.Operator.SQRT),
        ('real', UnaryOperation.Operator.REAL),
        ('int', UnaryOperation.Operator.INT)])

    binary_operators = OrderedDict([
        ('+', BinaryOperation.Operator.ADD),
        ('-', BinaryOperation.Operator.SUB),
        ('*', BinaryOperation.Operator.MUL),
        ('/', BinaryOperation.Operator.DIV),
        ('**', BinaryOperation.Operator.POW),
        ('==', BinaryOperation.Operator.EQ),
        ('.eq.', BinaryOperation.Operator.EQ),
        ('/=', BinaryOperation.Operator.NE),
        ('.ne.', BinaryOperation.Operator.NE),
        ('<=', BinaryOperation.Operator.LE),
        ('.le.', BinaryOperation.Operator.LE),
        ('<', BinaryOperation.Operator.LT),
        ('.lt.', BinaryOperation.Operator.LT),
        ('>=', BinaryOperation.Operator.GE),
        ('.ge.', BinaryOperation.Operator.GE),
        ('>', BinaryOperation.Operator.GT),
        ('.gt.', BinaryOperation.Operator.GT),
        ('.and.', BinaryOperation.Operator.AND),
        ('.or.', BinaryOperation.Operator.OR),
        ('sign', BinaryOperation.Operator.SIGN),
        ('size', BinaryOperation.Operator.SIZE),
        ('sum', BinaryOperation.Operator.SUM),
        ('max', BinaryOperation.Operator.MAX),
        ('min', BinaryOperation.Operator.MIN),
        ('mod', BinaryOperation.Operator.REM)])

    nary_operators = OrderedDict([
        ('max', NaryOperation.Operator.MAX),
        ('min', NaryOperation.Operator.MIN),
        ('sum', NaryOperation.Operator.SUM)])

    def __init__(self):
        from fparser.two import utils
        # Map of fparser2 node types to handlers (which are class methods)
        self.handlers = {
            Fortran2003.Assignment_Stmt: self._assignment_handler,
            Fortran2003.Name: self._name_handler,
            Fortran2003.Parenthesis: self._parenthesis_handler,
            Fortran2003.Part_Ref: self._part_ref_handler,
            Fortran2003.If_Stmt: self._if_stmt_handler,
            utils.NumberBase: self._number_handler,
            utils.BinaryOpBase: self._binary_op_handler,
            Fortran2003.End_Do_Stmt: self._ignore_handler,
            Fortran2003.End_Subroutine_Stmt: self._ignore_handler,
            Fortran2003.If_Construct: self._if_construct_handler,
            Fortran2003.Case_Construct: self._case_construct_handler,
            Fortran2003.Return_Stmt: self._return_handler,
            Fortran2003.UnaryOpBase: self._unary_op_handler,
            Fortran2003.Block_Nonlabel_Do_Construct:
                self._do_construct_handler,
            Fortran2003.Intrinsic_Function_Reference: self._intrinsic_handler,
        }

    @staticmethod
    def nodes_to_code_block(parent, fp2_nodes):
        '''Create a CodeBlock for the supplied list of fparser2 nodes and then
        wipe the list. A CodeBlock is a node in the PSyIR (Schedule)
        that represents a sequence of one or more Fortran statements
        and/or expressions which PSyclone does not attempt to handle.

        :param parent: Node in the PSyclone AST to which to add this code \
                       block.
        :type parent: :py:class:`psyclone.psyGen.Node`
        :param fp2_nodes: list of fparser2 AST nodes constituting the \
                          code block.
        :type fp2_nodes: list of :py:class:`fparser.two.utils.Base`

        :returns: a CodeBlock instance.
        :rtype: :py:class:`psyclone.CodeBlock`

        '''
        if not fp2_nodes:
            return None

        # Determine whether this code block is a statement or an
        # expression. Statements always have a `Schedule` as parent
        # and expressions do not. The only unknown at this point are
        # directives whose structure are in discussion. Therefore, for
        # the moment, an exception is raised if a directive is found
        # as a parent.
        if isinstance(parent, Schedule):
            structure = CodeBlock.Structure.STATEMENT
        elif isinstance(parent, Directive):
            raise InternalError(
                "Fparser2Reader:nodes_to_code_block: A CodeBlock with "
                "a Directive as parent is not yet supported.")
        else:
            structure = CodeBlock.Structure.EXPRESSION

        code_block = CodeBlock(fp2_nodes, structure, parent=parent)
        parent.addchild(code_block)
        del fp2_nodes[:]
        return code_block

    @staticmethod
    def get_inputs_outputs(nodes):
        '''
        Identify variables that are inputs and outputs to the section of
        Fortran code represented by the supplied list of nodes in the
        fparser2 parse tree. Loop variables are ignored.

        :param nodes: list of Nodes in the fparser2 AST to analyse.
        :type nodes: list of :py:class:`fparser.two.utils.Base`

        :return: 3-tuple of list of inputs, list of outputs, list of in-outs
        :rtype: (list of str, list of str, list of str)
        '''
        from fparser.two.Fortran2003 import Assignment_Stmt, Part_Ref, \
            Data_Ref, If_Then_Stmt, Array_Section
        readers = set()
        writers = set()
        readwrites = set()
        # A dictionary of all array accesses that we encounter - used to
        # sanity check the readers and writers we identify.
        all_array_refs = {}

        # Loop over a flat list of all the nodes in the supplied region
        for node in walk_ast(nodes):

            if isinstance(node, Assignment_Stmt):
                # Found lhs = rhs
                structure_name_str = None

                lhs = node.items[0]
                rhs = node.items[2]
                # Do RHS first as we cull readers after writers but want to
                # keep a = a + ... as the RHS is computed before assigning
                # to the LHS
                for node2 in walk_ast([rhs]):
                    if isinstance(node2, Part_Ref):
                        name = node2.items[0].string
                        if name.upper() not in FORTRAN_INTRINSICS:
                            if name not in writers:
                                readers.add(name)
                    if isinstance(node2, Data_Ref):
                        # TODO we need a robust implementation - issue #309.
                        raise NotImplementedError(
                            "get_inputs_outputs: derived-type references on "
                            "the RHS of assignments are not yet supported.")
                # Now do LHS
                if isinstance(lhs, Data_Ref):
                    # This is a structure which contains an array access.
                    structure_name_str = lhs.items[0].string
                    writers.add(structure_name_str)
                    lhs = lhs.items[1]
                if isinstance(lhs, (Part_Ref, Array_Section)):
                    # This is an array reference
                    name_str = lhs.items[0].string
                    if structure_name_str:
                        # Array ref is part of a derived type
                        name_str = "{0}%{1}".format(structure_name_str,
                                                    name_str)
                        structure_name_str = None
                    writers.add(name_str)
            elif isinstance(node, If_Then_Stmt):
                # Check for array accesses in IF statements
                array_refs = walk_ast([node], [Part_Ref])
                for ref in array_refs:
                    name = ref.items[0].string
                    if name.upper() not in FORTRAN_INTRINSICS:
                        if name not in writers:
                            readers.add(name)
            elif isinstance(node, Part_Ref):
                # Keep a record of all array references to check that we
                # haven't missed anything. Once #309 is done we should be
                # able to get rid of this check.
                name = node.items[0].string
                if name.upper() not in FORTRAN_INTRINSICS and \
                   name not in all_array_refs:
                    all_array_refs[name] = node
            elif node:
                # TODO #309 handle array accesses in other contexts, e.g. as
                # loop bounds in DO statements.
                pass

        # Sanity check that we haven't missed anything. To be replaced when
        # #309 is done.
        accesses = list(readers) + list(writers)
        for name, node in all_array_refs.items():
            if name not in accesses:
                # A matching bare array access hasn't been found but it
                # might have been part of a derived-type access so check
                # for that.
                found = False
                for access in accesses:
                    if "%"+name in access:
                        found = True
                        break
                if not found:
                    raise InternalError(
                        "Array '{0}' present in source code ('{1}') but not "
                        "identified as being read or written.".
                        format(name, str(node)))
        # Now we check for any arrays that are both read and written
        readwrites = readers & writers
        # Remove them from the readers and writers sets
        readers = readers - readwrites
        writers = writers - readwrites
        # Convert sets to lists and sort so that we get consistent results
        # between Python versions (for testing)
        rlist = list(readers)
        rlist.sort()
        wlist = list(writers)
        wlist.sort()
        rwlist = list(readwrites)
        rwlist.sort()

        return (rlist, wlist, rwlist)

    @staticmethod
    def _create_schedule(name):
        '''
        Create an empty KernelSchedule.

        :param str name: Name of the subroutine represented by the kernel.
        :returns: New KernelSchedule empty object.
        :rtype: py:class:`psyclone.psyGen.KernelSchedule`
        '''
        return KernelSchedule(name)

    def generate_container(self, module_ast):
        '''
        Create a Container from the supplied fparser2 module AST.

        :param module_ast: fparser2 AST of the full module.
        :type module_ast: :py:class:`fparser.two.Fortran2003.Program`

        :returns: PSyIR container representing the given module_ast
        :rtype: :py:class:`psyclone.psyGen.Container`

        :raises GenerationError: Unable to generate a Container from the \
                                 provided fpaser2 parse tree.
        '''
        # Assume just 1 Fortran module definition in the file
        if len(module_ast.content) > 1:
            raise GenerationError(
                "Could not process {0}. Just one module definition per file "
                "supported.".format(str(module_ast)))

        module = module_ast.content[0]
        mod_content = module.content
        mod_name = str(mod_content[0].items[1])

        # Create a container to capture the module information
        new_container = Container(mod_name)

        # Parse the declarations if it has any
        if isinstance(mod_content[1], Fortran2003.Specification_Part):
            decl_list = mod_content[1].content
            self.process_declarations(new_container, decl_list, [])

        return new_container

    def generate_schedule(self, name, module_ast):
        '''
        Create a KernelSchedule from the supplied fparser2 AST.

        :param str name: Name of the subroutine represented by the kernel.
        :param module_ast: fparser2 AST of the full module where the kernel \
                           code is located.
        :type module_ast: :py:class:`fparser.two.Fortran2003.Program`

        :returns: PSyIR schedule representing the kernel
        :rtype: :py:class:`psyclone.psyGen.KernelSchedule`

        :raises GenerationError: Unable to generate a kernel schedule from \
                                 the provided fpaser2 parse tree.
        '''
        def first_type_match(nodelist, typekind):
            '''
            Returns the first instance of the specified type in the given
            node list.

            :param list nodelist: List of fparser2 nodes.
            :param type typekind: The fparse2 Type we are searching for.
            '''
            for node in nodelist:
                if isinstance(node, typekind):
                    return node
            raise ValueError  # Type not found

        def search_subroutine(nodelist, searchname):
            '''
            Returns the first instance of the specified subroutine in the given
            node list.

            :param list nodelist: List of fparser2 nodes.
            :param str searchname: Name of the subroutine we are searching for.
            '''
            for node in nodelist:
                if (isinstance(node, Fortran2003.Subroutine_Subprogram) and
                        str(node.content[0].get_name()) == searchname):
                    return node
            raise ValueError  # Subroutine not found

        new_schedule = self._create_schedule(name)

        # Generate the Container of the module enclosing the Kernel
        new_container = self.generate_container(module_ast)
        mod_content = module_ast.content[0].content

        new_schedule.parent = new_container
        new_container.children = [new_schedule]

        try:
            subroutines = first_type_match(mod_content,
                                           Fortran2003.Module_Subprogram_Part)
            subroutine = search_subroutine(subroutines.content, name)
        except (ValueError, IndexError):
            raise GenerationError("Unexpected kernel AST. Could not find "
                                  "subroutine: {0}".format(name))

        try:
            sub_spec = first_type_match(subroutine.content,
                                        Fortran2003.Specification_Part)
            decl_list = sub_spec.content
            # TODO this if test can be removed once fparser/#211 is fixed
            # such that routine arguments are always contained in a
            # Dummy_Arg_List, even if there's only one of them.
            from fparser.two.Fortran2003 import Dummy_Arg_List
            if isinstance(subroutine.content[0].items[2], Dummy_Arg_List):
                arg_list = subroutine.content[0].items[2].items
            else:
                # Routine has no arguments
                arg_list = []
        except ValueError:
            # Subroutine without declarations, continue with empty lists.
            decl_list = []
            arg_list = []
        finally:
            self.process_declarations(new_schedule, decl_list, arg_list)

        try:
            sub_exec = first_type_match(subroutine.content,
                                        Fortran2003.Execution_Part)
        except ValueError:
            pass
        else:
            self.process_nodes(new_schedule, sub_exec.content, sub_exec)

        return new_schedule

    @staticmethod
    def _parse_dimensions(dimensions, symbol_table):
        '''
        Parse the fparser dimension attribute into a shape list with
        the extent of each dimension.

        :param dimensions: fparser dimension attribute
        :type dimensions: \
            :py:class:`fparser.two.Fortran2003.Dimension_Attr_Spec`
        :param symbol_table: Symbol table of the declaration context.
        :type symbol_table: :py:class:`psyclone.psyir.symbols.SymbolTable`
        :returns: Shape of the attribute in column-major order (leftmost \
                  index is contiguous in memory). Each entry represents \
                  an array dimension. If it is 'None' the extent of that \
                  dimension is unknown, otherwise it holds an integer \
                  with the extent. If it is an empty list then the symbol \
                  represents a scalar.
        :rtype: list
        '''
        shape = []

        # Traverse shape specs in Depth-first-search order
        for dim in walk_ast([dimensions], [Fortran2003.Assumed_Shape_Spec,
                                           Fortran2003.Explicit_Shape_Spec,
                                           Fortran2003.Assumed_Size_Spec]):

            if isinstance(dim, Fortran2003.Assumed_Shape_Spec):
                shape.append(None)

            elif isinstance(dim, Fortran2003.Explicit_Shape_Spec):
                def _unsupported_type_error(dimensions):
                    raise NotImplementedError(
                        "Could not process {0}. Only scalar integer literals"
                        " or symbols are supported for explicit shape array "
                        "declarations.".format(dimensions))
                if isinstance(dim.items[1],
                              Fortran2003.Int_Literal_Constant):
                    shape.append(int(dim.items[1].items[0]))
                elif isinstance(dim.items[1], Fortran2003.Name):
                    sym = symbol_table.lookup(dim.items[1].string)
                    if sym.datatype != 'integer' or sym.shape:
                        _unsupported_type_error(dimensions)
                    shape.append(sym)
                else:
                    _unsupported_type_error(dimensions)

            elif isinstance(dim, Fortran2003.Assumed_Size_Spec):
                raise NotImplementedError(
                    "Could not process {0}. Assumed-size arrays"
                    " are not supported.".format(dimensions))

            else:
                raise InternalError(
                    "Reached end of loop body and {0} has"
                    " not been handled.".format(type(dim)))

        return shape

    def process_declarations(self, parent, nodes, arg_list):
        '''
        Transform the variable declarations in the fparser2 parse tree into
        symbols in the PSyIR parent node symbol table.

        :param parent: PSyIR node in which to insert the symbols found.
        :type parent: :py:class:`psyclone.psyGen.KernelSchedule`
        :param nodes: fparser2 AST nodes to search for declaration statements.
        :type nodes: list of :py:class:`fparser.two.utils.Base`
        :param arg_list: fparser2 AST node containing the argument list.
        :type arg_list: :py:class:`fparser.Fortran2003.Dummy_Arg_List`

        :raises NotImplementedError: The provided declarations contain \
                                     attributes which are not supported yet.
        :raises GenerationError: If the parse tree for a USE statement does \
                                 not have the expected structure.
        '''
        # Look at any USE statments
        for decl in walk_ast(nodes, [Fortran2003.Use_Stmt]):

            # Check that the parse tree is what we expect
            if len(decl.items) != 5:
                # We can't just do str(decl) as that also checks that items
                # is of length 5
                text = ""
                for item in decl.items:
                    if item:
                        text += str(item)
                raise GenerationError(
                    "Expected the parse tree for a USE statement to contain "
                    "5 items but found {0} for '{1}'".format(len(decl.items),
                                                             text))

            mod_name = str(decl.items[2])

            # Add the module symbol in the symbol table
            container = ContainerSymbol(mod_name)
            parent.symbol_table.add(container)

            # Create a 'deferred' symbol for each element in the ONLY clause.
            if isinstance(decl.items[4], Fortran2003.Only_List):
                for name in decl.items[4].items:
                    parent.symbol_table.add(
                        DataSymbol(
                            str(name),
                            datatype='deferred',
                            interface=DataSymbol.Global(container)))

        for decl in walk_ast(nodes, [Fortran2003.Type_Declaration_Stmt]):
            (type_spec, attr_specs, entities) = decl.items

            # Parse type_spec, currently just 'real', 'integer', 'logical' and
            # 'character' intrinsic types are supported.
            datatype = None
            if isinstance(type_spec, Fortran2003.Intrinsic_Type_Spec):
                if str(type_spec.items[0]).lower() == 'real':
                    datatype = 'real'
                elif str(type_spec.items[0]).lower() == 'integer':
                    datatype = 'integer'
                elif str(type_spec.items[0]).lower() == 'character':
                    datatype = 'character'
                elif str(type_spec.items[0]).lower() == 'logical':
                    datatype = 'boolean'
                # Check for a KIND specification
                precision = self._process_kind_selector(parent.symbol_table,
                                                        type_spec)
            if datatype is None:
                raise NotImplementedError(
                    "Could not process {0}. Only 'real', 'integer', "
                    "'logical' and 'character' intrinsic types are "
                    "supported.".format(str(decl.items)))

            # Parse declaration attributes:
            # 1) If no dimension attribute is provided, it defaults to scalar.
            attribute_shape = []
            # 2) If no intent attribute is provided, it is provisionally
            # marked as a local variable (when the argument list is parsed,
            # arguments with no explicit intent are updated appropriately).
            interface = None
            # 3) Record initialized constant values
            has_constant_value = False
            if attr_specs:
                for attr in attr_specs.items:
                    if isinstance(attr, Fortran2003.Attr_Spec):
                        normalized_string = str(attr).lower().replace(' ', '')
                        if "intent(in)" in normalized_string:
                            interface = DataSymbol.Argument(
                                access=DataSymbol.Access.READ)
                        elif "intent(out)" in normalized_string:
                            interface = DataSymbol.Argument(
                                access=DataSymbol.Access.WRITE)
                        elif "intent(inout)" in normalized_string:
                            interface = DataSymbol.Argument(
                                access=DataSymbol.Access.READWRITE)
                        elif normalized_string == "parameter":
                            # Flag the existence of a constant value in the RHS
                            has_constant_value = True
                        else:
                            raise NotImplementedError(
                                "Could not process {0}. Unrecognized "
                                "attribute '{1}'.".format(decl.items,
                                                          str(attr)))
                    elif isinstance(attr, Fortran2003.Dimension_Attr_Spec):
                        attribute_shape = \
                            self._parse_dimensions(attr, parent.symbol_table)
                    else:
                        raise NotImplementedError(
                            "Could not process {0}. Unrecognized attribute "
                            "type {1}.".format(decl.items, str(type(attr))))

            # Parse declarations RHS and declare new symbol into the
            # parent symbol table for each entity found.
            for entity in entities.items:
                (name, array_spec, char_len, initialisation) = entity.items
                ct_value = None

                # If the entity has an array-spec shape, it has priority.
                # Otherwise use the declaration attribute shape.
                if array_spec is not None:
                    entity_shape = \
                        self._parse_dimensions(array_spec, parent.symbol_table)
                else:
                    entity_shape = attribute_shape

                if initialisation:
                    if has_constant_value:
                        # If it is a parameter, get the initialization value
                        expr = initialisation.items[1]
                        if isinstance(expr, Fortran2003.NumberBase):
                            value_str = expr.items[0]
                            # Convert string literal to the Symbol datatype
                            ct_value = DataSymbol.mapping[datatype](value_str)
                        else:
                            raise NotImplementedError(
                                "Could not process {0}. Initialisations with "
                                "static expressions are not supported."
                                "".format(decl.items))
                    else:
                        raise NotImplementedError(
                            "Could not process {0}. Initialisations on the"
                            " declaration statements are just supported in "
                            "parameter declarations.".format(decl.items))

                if char_len is not None:
                    raise NotImplementedError(
                        "Could not process {0}. Character length "
                        "specifications are not supported."
                        "".format(decl.items))

<<<<<<< HEAD
                parent.symbol_table.add(DataSymbol(str(name), datatype,
                                                   shape=entity_shape,
                                                   constant_value=ct_value,
                                                   interface=interface))
=======
                parent.symbol_table.add(Symbol(str(name), datatype,
                                               shape=entity_shape,
                                               interface=interface,
                                               precision=precision))
>>>>>>> 48b23036

        try:
            arg_symbols = []
            # Ensure each associated symbol has the correct interface info.
            for arg_name in [x.string for x in arg_list]:
                symbol = parent.symbol_table.lookup(arg_name)
                if isinstance(symbol.interface, DataSymbol.Local):
                    # We didn't previously know that this Symbol was an
                    # argument (as it had no 'intent' qualifier). Mark
                    # that it is an argument by specifying its interface.
                    # A Fortran argument has intent(inout) by default
                    symbol.interface = DataSymbol.Argument(
                                           access=DataSymbol.Access.READWRITE)
                arg_symbols.append(symbol)
            # Now that we've updated the Symbols themselves, set the
            # argument list
            parent.symbol_table.specify_argument_list(arg_symbols)
        except KeyError:
            raise InternalError("The kernel argument "
                                "list '{0}' does not match the variable "
                                "declarations for fparser nodes {1}."
                                "".format(str(arg_list), nodes))

        # fparser2 does not always handle Statement Functions correctly, this
        # loop checks for Stmt_Functions that should be an array statement
        # and recovers them, otherwise it raises an error as currently
        # Statement Functions are not supported in PSyIR.
        for stmtfn in walk_ast(nodes, [Fortran2003.Stmt_Function_Stmt]):
            (fn_name, arg_list, scalar_expr) = stmtfn.items
            try:
                symbol = parent.symbol_table.lookup(fn_name.string)
                if symbol.is_array:
                    # This is an array assignment wrongly categorized as a
                    # statement_function by fparser2.
                    array_name = fn_name
                    array_subscript = arg_list.items

                    assignment_rhs = scalar_expr

                    # Create assingment node
                    assignment = Assignment(parent=parent)
                    parent.addchild(assignment)

                    # Build lhs
                    lhs = Array(array_name.string, parent=assignment)
                    self.process_nodes(parent=lhs, nodes=array_subscript,
                                       nodes_parent=arg_list)
                    assignment.addchild(lhs)

                    # Build rhs
                    self.process_nodes(parent=assignment,
                                       nodes=[assignment_rhs],
                                       nodes_parent=scalar_expr)
                else:
                    raise InternalError(
                        "Could not process '{0}'. Symbol '{1}' is in the"
                        " SymbolTable but it is not an array as expected, so"
                        " it can not be recovered as an array assignment."
                        "".format(str(stmtfn), symbol.name))
            except KeyError:
                raise NotImplementedError(
                    "Could not process '{0}'. Statement Function declarations "
                    "are not supported.".format(str(stmtfn)))

    @staticmethod
    def _process_kind_selector(symbol_table, type_spec):
        '''
        Processes the fparser2 parse tree of the type specification of a
        variable declaration in order to extract KIND information. This
        information is used to determine the precision of the variable (as
        supplied to the Symbol constructor).

        :param symbol_table: the SymbolTable associated with the code \
                             being processed.
        :type symbol_table: :py:class:`psyclone.psyGen.SymbolTable`
        :param type_spec: the fparser2 parse tree of the type specification.
        :type type_spec: :py:class:`fparser.two.Fortran2003.Intrinsic_Type_Spec

        :returns: the precision associated with the type specification.
        :rtype: int or :py:class:`psyclone.psyGen.Symbol.Precision` or \
                :py:class:`psyclone.psyGen.Symbol` or NoneType

        :raises NotImplementedError: if a KIND intrinsic is found with an \
                            argument other than a real or integer literal.
        :raises NotImplementedError: if we have `kind=xxx` but cannot find \
                            a valid variable name.
        '''
        if not isinstance(type_spec.items[1], Fortran2003.Kind_Selector):
            return None
        # The KIND() intrinsic itself is Fortran specific and has no direct
        # representation in the PSyIR. We therefore can't use
        # self.process_nodes() here.
        kind_selector = type_spec.items[1]
        intrinsics = walk_ast(kind_selector.items,
                              [Fortran2003.Intrinsic_Function_Reference])
        if intrinsics and isinstance(intrinsics[0].items[0],
                                     Fortran2003.Intrinsic_Name) and \
           str(intrinsics[0].items[0]).lower() == "kind":
            # We have kind=KIND(X) where X may be of any intrinsic type. It
            # may be a scalar or an array. items[1] is an
            # Actual_Arg_Spec_List with the first entry being the argument.
            kind_arg = intrinsics[0].items[1].items[0]

            # We currently only support literals as arguments to KIND
            if isinstance(kind_arg, (Fortran2003.Int_Literal_Constant,
                                     Fortran2003.Real_Literal_Constant)):

                if len(kind_arg.items) > 1 and kind_arg.items[1]:
                    # The literal has an explicit kind specifier (e.g. 1.0_wp)
                    # so return a Symbol representing it (e.g.'wp').
                    return Fparser2Reader._kind_symbol_from_name(
                        str(kind_arg.items[1]), symbol_table)

                if isinstance(kind_arg, Fortran2003.Real_Literal_Constant):
                    import re
                    if re.search("d[0-9]", str(kind_arg).lower()):
                        return Symbol.Precision.DOUBLE
                    return Symbol.Precision.SINGLE

                if isinstance(kind_arg, Fortran2003.Int_Literal_Constant):
                    # An integer with no explict kind specifier must be of
                    # default precision
                    return Symbol.Precision.SINGLE

            raise NotImplementedError(
                "Only real and integer literals are supported "
                "as arguments to the KIND intrinsic but found '{0}' in: "
                "{1}".format(type(kind_arg).__name__, str(kind_selector)))

        # We have kind=kind-param
        kind_names = walk_ast(kind_selector.items, [Fortran2003.Name])
        if not kind_names:
            raise NotImplementedError(
                "Failed to find valid Name in Fortran Kind "
                "Selector: '{0}'".format(str(kind_selector)))
        return Fparser2Reader._kind_symbol_from_name(str(kind_names[0]),
                                                     symbol_table)

    @staticmethod
    def _kind_symbol_from_name(name, symbol_table):
        '''
        Utility method that returns a Symbol representing the named KIND
        parameter. If the supplied Symbol Table does not contain an appropriate
        entry then one is created. If it does contain a matching entry then
        its datatype must be 'integer' or 'deferred'. If the latter then the
        fact that we now know that this Symbol represents a KIND parameter
        means that we can change the datatype to be 'integer'.

        :param str name: the name of the variable holding the KIND value.
        :param symbol_table: the Symbol Table associated with the code being\
                             processed.
        :type symbol_table: :py:class:`psyclone.psyGen.SymbolTable`

        :returns: the Symbol representing the KIND parameter.
        :rtype: :py:class:`psyclone.psyGen.Symbol`

        :raises TypeError: if the Symbol Table already contains an entry for \
                       `name` and its datatype is not 'integer' or 'deferred'.
        '''
        try:
            kind_symbol = symbol_table.lookup(name)
            if kind_symbol.datatype != "integer":
                if kind_symbol.datatype != "deferred":
                    raise TypeError(
                        "SymbolTable already contains an entry for "
                        "variable '{0}' used as a kind parameter but its "
                        "type ('{1}') is not 'deferred' or 'integer'.".
                        format(name, kind_symbol.datatype))
                # Existing symbol had 'deferred' type
                kind_symbol.datatype = "integer"
        except KeyError:
            # The SymbolTable does not contain an entry for
            # this kind parameter so create one.
            kind_symbol = Symbol(name, "integer")
            symbol_table.add(kind_symbol)
        return kind_symbol

    # TODO remove nodes_parent argument once fparser2 AST contains
    # parent information (fparser/#102).
    def process_nodes(self, parent, nodes, nodes_parent):
        '''
        Create the PSyIR of the supplied list of nodes in the
        fparser2 AST. Currently also inserts parent information back
        into the fparser2 AST. This is a workaround until fparser2
        itself generates and stores this information.

        :param parent: Parent node in the PSyIR we are constructing.
        :type parent: :py:class:`psyclone.psyGen.Node`
        :param nodes: List of sibling nodes in fparser2 AST.
        :type nodes: list of :py:class:`fparser.two.utils.Base`
        :param nodes_parent: the parent of the supplied list of nodes in \
                             the fparser2 AST.
        :type nodes_parent: :py:class:`fparser.two.utils.Base`
        '''
        code_block_nodes = []
        for child in nodes:
            # TODO remove this line once fparser2 contains parent
            # information (fparser/#102)
            child._parent = nodes_parent  # Retro-fit parent info

            try:
                psy_child = self._create_child(child, parent)
            except NotImplementedError:
                # If child type implementation not found, add them on the
                # ongoing code_block node list.
                code_block_nodes.append(child)
            else:
                if psy_child:
                    self.nodes_to_code_block(parent, code_block_nodes)
                    parent.addchild(psy_child)
                # If psy_child is not initialised but it didn't produce a
                # NotImplementedError, it means it is safe to ignore it.

        # Complete any unfinished code-block
        self.nodes_to_code_block(parent, code_block_nodes)

    def _create_child(self, child, parent=None):
        '''
        Create a PSyIR node representing the supplied fparser 2 node.

        :param child: node in fparser2 AST.
        :type child: :py:class:`fparser.two.utils.Base`
        :param parent: Parent node of the PSyIR node we are constructing.
        :type parent: :py:class:`psyclone.psyGen.Node`
        :raises NotImplementedError: There isn't a handler for the provided \
                child type.
        :returns: Returns the PSyIR representation of child, which can be a \
                  single node, a tree of nodes or None if the child can be \
                  ignored.
        :rtype: :py:class:`psyclone.psyGen.Node` or NoneType
        '''
        handler = self.handlers.get(type(child))
        if handler is None:
            # If the handler is not found then check with the first
            # level parent class. This is done to simplify the
            # handlers map when multiple fparser2 types can be
            # processed with the same handler. (e.g. Subclasses of
            # BinaryOpBase: Mult_Operand, Add_Operand, Level_2_Expr,
            # ... can use the same handler.)
            generic_type = type(child).__bases__[0]
            handler = self.handlers.get(generic_type)
            if not handler:
                raise NotImplementedError()
        return handler(child, parent)

    def _ignore_handler(self, *_):
        '''
        This handler returns None indicating that the associated
        fparser2 node can be ignored.

        Note that this method contains ignored arguments to comform with
        the handler(node, parent) method interface.

        :returns: None
        :rtype: NoneType
        '''
        return None

    def _create_loop(self, parent, variable_name):
        '''
        Create a Loop instance. This is done outside _do_construct_handler
        because some APIs may want to instantiate a specialised Loop.

        :param parent: the parent of the node.
        :type parent: :py:class:`psyclone.psyGen.Node`
        :param str variable_name: name of the iteration variable.

        :return: a new Loop instance.
        :rtype: :py:class:`psyclone.psyGen.Loop`

        '''
        return Loop(parent=parent, variable_name=variable_name)

    def _process_loopbody(self, loop_body, node):
        ''' Process the loop body. This is done outside _do_construct_handler
        because some APIs may want to perform specialised actions. By default
        continue processing the tree nodes inside the loop body.

        :param loop_body: Schedule representing the body of the loop.
        :type loop_body: :py:class:`psyclone.psyGen.Schedule`
        :param node: fparser loop node being processed.
        :type node: \
            :py:class:`fparser.two.Fortran2003.Block_Nonlabel_Do_Construct`
        '''
        # Process loop body (ignore 'do' and 'end do' statements with [1:-1])
        self.process_nodes(parent=loop_body, nodes=node.content[1:-1],
                           nodes_parent=node)

    def _do_construct_handler(self, node, parent):
        '''
        Transforms a fparser2 Do Construct into its PSyIR representation.

        :param node: node in fparser2 tree.
        :type node: \
            :py:class:`fparser.two.Fortran2003.Block_Nonlabel_Do_Construct`
        :param parent: parent node of the PSyIR node we are constructing.
        :type parent: :py:class:`psyclone.psyGen.Node`

        :returns: PSyIR representation of node
        :rtype: :py:class:`psyclone.psyGen.Loop`

        :raises InternalError: if the fparser2 tree has an unexpected \
            structure.
        '''
        ctrl = walk_ast(node.content, [Fortran2003.Loop_Control])
        if not ctrl:
            raise InternalError(
                "Unrecognised form of DO loop - failed to find Loop_Control "
                "element in the node '{0}'.".format(str(node)))
        if ctrl[0].items[0]:
            # If this is a DO WHILE then the first element of items will not
            # be None. (See `fparser.two.Fortran2003.Loop_Control`.)
            # TODO #359 DO WHILE's are currently just put into CodeBlocks
            # rather than being properly described in the PSyIR.
            raise NotImplementedError()

        # Second element of items member of Loop Control is itself a tuple
        # containing:
        #   Loop variable, [start value expression, end value expression, step
        #   expression]
        # Loop variable will be an instance of Fortran2003.Name
        loop_var = str(ctrl[0].items[1][0])
        variable_name = str(loop_var)
        loop = self._create_loop(parent, variable_name)
        loop._ast = node

        # Get the loop limits. These are given in a list which is the second
        # element of a tuple which is itself the second element of the items
        # tuple:
        # (None, (Name('jk'), [Int_Literal_Constant('1', None), Name('jpk'),
        #                      Int_Literal_Constant('1', None)]), None)
        limits_list = ctrl[0].items[1][1]

        # Start expression child
        self.process_nodes(parent=loop, nodes=[limits_list[0]],
                           nodes_parent=ctrl)

        # Stop expression child
        self.process_nodes(parent=loop, nodes=[limits_list[1]],
                           nodes_parent=ctrl)

        # Step expression child
        if len(limits_list) == 3:
            self.process_nodes(parent=loop, nodes=[limits_list[2]],
                               nodes_parent=ctrl)
        else:
            # Default loop increment is 1
            default_step = Literal("1", parent=loop)
            loop.addchild(default_step)

        # Create Loop body Schedule
        loop_body = Schedule(parent=loop)
        loop_body._ast = node
        loop.addchild(loop_body)
        self._process_loopbody(loop_body, node)

        return loop

    def _if_construct_handler(self, node, parent):
        '''
        Transforms an fparser2 If_Construct to the PSyIR representation.

        :param node: node in fparser2 tree.
        :type node: :py:class:`fparser.two.Fortran2003.If_Construct`
        :param parent: Parent node of the PSyIR node we are constructing.
        :type parent: :py:class:`psyclone.psyGen.Node`
        :returns: PSyIR representation of node
        :rtype: :py:class:`psyclone.psyGen.IfBlock`
        :raises InternalError: If the fparser2 tree has an unexpected \
            structure.
        '''

        # Check that the fparser2 parsetree has the expected structure
        if not isinstance(node.content[0], Fortran2003.If_Then_Stmt):
            raise InternalError(
                "Failed to find opening if then statement in: "
                "{0}".format(str(node)))
        if not isinstance(node.content[-1], Fortran2003.End_If_Stmt):
            raise InternalError(
                "Failed to find closing end if statement in: "
                "{0}".format(str(node)))

        # Search for all the conditional clauses in the If_Construct
        clause_indices = []
        for idx, child in enumerate(node.content):
            child._parent = node  # Retrofit parent info
            if isinstance(child, (Fortran2003.If_Then_Stmt,
                                  Fortran2003.Else_Stmt,
                                  Fortran2003.Else_If_Stmt,
                                  Fortran2003.End_If_Stmt)):
                clause_indices.append(idx)

        # Deal with each clause: "if", "else if" or "else".
        ifblock = None
        currentparent = parent
        num_clauses = len(clause_indices) - 1
        for idx in range(num_clauses):
            start_idx = clause_indices[idx]
            end_idx = clause_indices[idx+1]
            clause = node.content[start_idx]

            if isinstance(clause, (Fortran2003.If_Then_Stmt,
                                   Fortran2003.Else_If_Stmt)):
                # If it's an 'IF' clause just create an IfBlock, otherwise
                # it is an 'ELSE' clause and it needs an IfBlock annotated
                # with 'was_elseif' inside a Schedule.
                newifblock = None
                if isinstance(clause, Fortran2003.If_Then_Stmt):
                    ifblock = IfBlock(parent=currentparent)
                    ifblock.ast = node  # Keep pointer to fpaser2 AST
                    newifblock = ifblock
                else:
                    elsebody = Schedule(parent=currentparent)
                    currentparent.addchild(elsebody)
                    newifblock = IfBlock(parent=elsebody,
                                         annotation='was_elseif')
                    elsebody.addchild(newifblock)

                    # Keep pointer to fpaser2 AST
                    elsebody.ast = node.content[start_idx]
                    newifblock.ast = node.content[start_idx]

                # Create condition as first child
                self.process_nodes(parent=newifblock,
                                   nodes=[clause.items[0]],
                                   nodes_parent=node)

                # Create if-body as second child
                ifbody = Schedule(parent=ifblock)
                ifbody.ast = node.content[start_idx + 1]
                ifbody.ast_end = node.content[end_idx - 1]
                newifblock.addchild(ifbody)
                self.process_nodes(parent=ifbody,
                                   nodes=node.content[start_idx + 1:end_idx],
                                   nodes_parent=node)

                currentparent = newifblock

            elif isinstance(clause, Fortran2003.Else_Stmt):
                if not idx == num_clauses - 1:
                    raise InternalError(
                        "Else clause should only be found next to last "
                        "clause, but found {0}".format(node.content))
                elsebody = Schedule(parent=currentparent)
                currentparent.addchild(elsebody)
                elsebody.ast = node.content[start_idx]
                elsebody.ast_end = node.content[end_idx]
                self.process_nodes(parent=elsebody,
                                   nodes=node.content[start_idx + 1:end_idx],
                                   nodes_parent=node)
            else:
                raise InternalError(
                    "Only fparser2 If_Then_Stmt, Else_If_Stmt and Else_Stmt "
                    "are expected, but found {0}.".format(clause))

        return ifblock

    def _if_stmt_handler(self, node, parent):
        '''
        Transforms an fparser2 If_Stmt to the PSyIR representation.

        :param node: node in fparser2 AST.
        :type node: :py:class:`fparser.two.Fortran2003.If_Stmt`
        :param parent: Parent node of the PSyIR node we are constructing.
        :type parent: :py:class:`psyclone.psyGen.Node`
        :returns: PSyIR representation of node
        :rtype: :py:class:`psyclone.psyGen.IfBlock`
        '''
        ifblock = IfBlock(parent=parent, annotation='was_single_stmt')
        ifblock.ast = node
        self.process_nodes(parent=ifblock, nodes=[node.items[0]],
                           nodes_parent=node)
        ifbody = Schedule(parent=ifblock)
        ifblock.addchild(ifbody)
        self.process_nodes(parent=ifbody, nodes=[node.items[1]],
                           nodes_parent=node)
        return ifblock

    def _case_construct_handler(self, node, parent):
        '''
        Transforms an fparser2 Case_Construct to the PSyIR representation.

        :param node: node in fparser2 tree.
        :type node: :py:class:`fparser.two.Fortran2003.Case_Construct`
        :param parent: Parent node of the PSyIR node we are constructing.
        :type parent: :py:class:`psyclone.psyGen.Node`

        :returns: PSyIR representation of node
        :rtype: :py:class:`psyclone.psyGen.IfBlock`

        :raises InternalError: If the fparser2 tree has an unexpected \
            structure.
        :raises NotImplementedError: If the fparser2 tree contains an \
            unsupported structure and should be placed in a CodeBlock.

        '''
        # Check that the fparser2 parsetree has the expected structure
        if not isinstance(node.content[0], Fortran2003.Select_Case_Stmt):
            raise InternalError(
                "Failed to find opening case statement in: "
                "{0}".format(str(node)))
        if not isinstance(node.content[-1], Fortran2003.End_Select_Stmt):
            raise InternalError(
                "Failed to find closing case statement in: "
                "{0}".format(str(node)))

        # Search for all the CASE clauses in the Case_Construct. We do this
        # because the fp2 parse tree has a flat structure at this point with
        # the clauses being siblings of the contents of the clauses. The
        # final index in this list will hold the position of the end-select
        # statement.
        clause_indices = []
        selector = None
        # The position of the 'case default' clause, if any
        default_clause_idx = None
        for idx, child in enumerate(node.content):
            child._parent = node  # Retrofit parent info
            if isinstance(child, Fortran2003.Select_Case_Stmt):
                selector = child.items[0]
            if isinstance(child, Fortran2003.Case_Stmt):
                if not isinstance(child.items[0], Fortran2003.Case_Selector):
                    raise InternalError(
                        "Unexpected parse tree structure. Expected child of "
                        "Case_Stmt to be a Case_Selector but got: '{0}'".
                        format(type(child.items[0]).__name__))
                case_expression = child.items[0].items[0]
                if case_expression is None:
                    # This is a 'case default' clause - store its position.
                    # We do this separately as this clause is special and
                    # will be added as a final 'else'.
                    default_clause_idx = idx
                clause_indices.append(idx)
            if isinstance(child, Fortran2003.End_Select_Stmt):
                clause_indices.append(idx)

        # Deal with each Case_Stmt
        rootif = None
        currentparent = parent
        num_clauses = len(clause_indices) - 1
        for idx in range(num_clauses):
            # Skip the 'default' clause for now because we handle it last
            if clause_indices[idx] == default_clause_idx:
                continue
            start_idx = clause_indices[idx]
            end_idx = clause_indices[idx+1]
            clause = node.content[start_idx]
            case = clause.items[0]

            ifblock = IfBlock(parent=currentparent,
                              annotation='was_case')
            if idx == 0:
                # If this is the first IfBlock then have it point to
                # the original SELECT CASE in the parse tree
                ifblock.ast = node
            else:
                # Otherwise, this IfBlock represents a CASE clause in the
                # Fortran and so we point to the parse tree of the content
                # of the clause.
                ifblock.ast = node.content[start_idx + 1]
                ifblock.ast_end = node.content[end_idx - 1]

            # Process the logical expression
            self._process_case_value_list(selector,
                                          case.items[0].items,
                                          case.items[0], ifblock)

            # Add If_body
            ifbody = Schedule(parent=ifblock)
            self.process_nodes(parent=ifbody,
                               nodes=node.content[start_idx + 1:
                                                  end_idx],
                               nodes_parent=node)
            ifblock.addchild(ifbody)
            ifbody.ast = node.content[start_idx + 1]
            ifbody.ast_end = node.content[end_idx - 1]

            if rootif:
                # If rootif is already initialised we chain the new
                # case in the last else branch.
                elsebody = Schedule(parent=currentparent)
                currentparent.addchild(elsebody)
                elsebody.addchild(ifblock)
                ifblock.parent = elsebody
                elsebody.ast = node.content[start_idx + 1]
                elsebody.ast_end = node.content[end_idx - 1]
            else:
                rootif = ifblock

            currentparent = ifblock

        if default_clause_idx:
            # Finally, add the content of the 'default' clause as a last
            # 'else' clause.
            elsebody = Schedule(parent=currentparent)
            start_idx = default_clause_idx
            # Find the next 'case' clause that occurs after 'case default'
            # (if any)
            end_idx = -1
            for idx in clause_indices:
                if idx > default_clause_idx:
                    end_idx = idx
                    break
            self.process_nodes(parent=elsebody,
                               nodes=node.content[start_idx + 1:
                                                  end_idx],
                               nodes_parent=node)
            currentparent.addchild(elsebody)
            elsebody.ast = node.content[start_idx + 1]
            elsebody.ast_end = node.content[end_idx - 1]
        return rootif

    def _process_case_value_list(self, selector, nodes, nodes_parent, parent):
        '''
        Processes the supplied list of fparser2 nodes representing case-value
        expressions and constructs the equivalent PSyIR representation.
        e.g. for:

               SELECT CASE(my_flag)
               CASE(var1, var2:var3, :var5)
                 my_switch = .true.
               END SELECT

        the equivalent logical expression is:

        my_flag == var1 OR (myflag>=var2 AND myflag <= var3) OR my_flag <= var5

        and the corresponding structure of the PSyIR that we create is:

                    OR
                   /  \
                 EQ    OR
                      /  \
                   AND    LE
                  /  \
                GE    LE

        :param selector: the fparser2 parse tree representing the \
                      selector_expression in SELECT CASE(selector_expression).
        :type selector: sub-class of :py:class:`fparser.two.utils.Base`
        :param nodes: the nodes representing the label-list of the current \
                      CASE() clause.
        :type nodes: list of :py:class:`fparser.two.Fortran2003.Name` or \
                     :py:class:`fparser.two.Fortran2003.Case_Value_Range`
        :param nodes_parent: the parent in the fparser2 parse tree of the \
                             nodes making up the label-list.
        :type nodes_parent: sub-class of :py:class:`fparser.two.utils.Base`
        :param parent: parent node in the PSyIR.
        :type parent: :py:class:`psyclone.psyGen.Node`

        '''
        if len(nodes) == 1:
            # Only one item in list so process it
            self._process_case_value(selector, nodes[0], nodes_parent, parent)
            return
        # More than one item in list. Create an OR node with the first item
        # on the list as one arg then recurse down to handle the remainder
        # of the list.
        orop = BinaryOperation(BinaryOperation.Operator.OR,
                               parent=parent)
        self._process_case_value(selector, nodes[0], nodes_parent, orop)
        self._process_case_value_list(selector, nodes[1:], nodes_parent, orop)
        parent.addchild(orop)

    def _process_case_value(self, selector, node, node_parent, parent):
        '''
        Handles an individual condition inside a CASE statement. This can
        be a single scalar expression (e.g. CASE(1)) or a range specification
        (e.g. CASE(lim1:lim2)).

        :param selector: the node in the fparser2 parse tree representing the
                         'some_expr' of the SELECT CASE(some_expr).
        :type selector: sub-class of :py:class:`fparser.two.utils.Base`
        :param node: the node representing the case-value expression in the \
                     fparser2 parse tree.
        :type node: sub-class of :py:class:`fparser.two.utils.Base`
        :param node_parent: the parent in the fparser2 parse tree of the \
                            node representing this case-value.
        :type node_parent: sub-class of :py:class:`fparser.two.utils.Base`
        :param parent: parent node in the PSyIR.
        :type parent: :py:class:`psyclone.psyGen.Node`

        '''
        node._parent = node_parent  # Retrofit parent information

        if isinstance(node, Fortran2003.Case_Value_Range):
            # The case value is a range (e.g. lim1:lim2)
            if node.items[0] and node.items[1]:
                # Have lower and upper limits so need a parent AND
                aop = BinaryOperation(BinaryOperation.Operator.AND,
                                      parent=parent)
                parent.addchild(aop)
                new_parent = aop
            else:
                # No need to create new parent node
                new_parent = parent

            if node.items[0]:
                # A lower limit is specified
                geop = BinaryOperation(BinaryOperation.Operator.GE,
                                       parent=new_parent)
                self.process_nodes(parent=geop,
                                   nodes=[selector],
                                   nodes_parent=node)
                self.process_nodes(parent=geop,
                                   nodes=[node.items[0]],
                                   nodes_parent=node)
                new_parent.addchild(geop)
            if node.items[1]:
                # An upper limit is specified
                leop = BinaryOperation(BinaryOperation.Operator.LE,
                                       parent=new_parent)
                self.process_nodes(parent=leop,
                                   nodes=[selector],
                                   nodes_parent=node)
                self.process_nodes(parent=leop,
                                   nodes=[node.items[1]],
                                   nodes_parent=node)
                new_parent.addchild(leop)
        else:
            # The case value is some scalar initialisation expression
            bop = BinaryOperation(BinaryOperation.Operator.EQ,
                                  parent=parent)
            parent.addchild(bop)
            self.process_nodes(parent=bop,
                               nodes=[selector],
                               nodes_parent=node)
            self.process_nodes(parent=bop,
                               nodes=[node],
                               nodes_parent=node_parent)

    def _return_handler(self, node, parent):
        '''
        Transforms an fparser2 Return_Stmt to the PSyIR representation.

        :param node: node in fparser2 parse tree.
        :type node: :py:class:`fparser.two.Fortran2003.Return_Stmt`
        :param parent: Parent node of the PSyIR node we are constructing.
        :type parent: :py:class:`psyclone.psyGen.Node`

        :return: PSyIR representation of node.
        :rtype: :py:class:`psyclone.psyGen.Return`

        '''
        rtn = Return(parent=parent)
        rtn.ast = node
        return rtn

    def _assignment_handler(self, node, parent):
        '''
        Transforms an fparser2 Assignment_Stmt to the PSyIR representation.

        :param node: node in fparser2 AST.
        :type node: :py:class:`fparser.two.Fortran2003.Assignment_Stmt`
        :param parent: Parent node of the PSyIR node we are constructing.
        :type parent: :py:class:`psyclone.psyGen.Node`

        :returns: PSyIR representation of node.
        :rtype: :py:class:`psyclone.psyGen.Assignment`
        '''
        assignment = Assignment(node, parent=parent)
        self.process_nodes(parent=assignment, nodes=[node.items[0]],
                           nodes_parent=node)
        self.process_nodes(parent=assignment, nodes=[node.items[2]],
                           nodes_parent=node)

        return assignment

    def _unary_op_handler(self, node, parent):
        '''
        Transforms an fparser2 UnaryOpBase or Intrinsic_Function_Reference
        to the PSyIR representation.

        :param node: node in fparser2 AST.
        :type node: :py:class:`fparser.two.utils.UnaryOpBase` or \
               :py:class:`fparser.two.Fortran2003.Intrinsic_Function_Reference`
        :param parent: Parent node of the PSyIR node we are constructing.
        :type parent: :py:class:`psyclone.psyGen.Node`

        :return: PSyIR representation of node
        :rtype: :py:class:`psyclone.psyGen.UnaryOperation`

        :raises NotImplementedError: if the supplied operator is not \
                                     supported by this handler.
        :raises InternalError: if the fparser parse tree does not have the \
                               expected structure.

        '''
        operator_str = str(node.items[0]).lower()
        try:
            operator = Fparser2Reader.unary_operators[operator_str]
        except KeyError:
            # Operator not supported, it will produce a CodeBlock instead
            raise NotImplementedError(operator_str)

        if isinstance(node.items[1], Fortran2003.Actual_Arg_Spec_List):
            if len(node.items[1].items) > 1:
                # We have more than one argument and therefore this is not a
                # unary operation!
                raise InternalError(
                    "Operation '{0}' has more than one argument and is "
                    "therefore not unary!".format(str(node)))
            node_list = node.items[1].items
        else:
            node_list = [node.items[1]]
        unary_op = UnaryOperation(operator, parent=parent)
        self.process_nodes(parent=unary_op, nodes=node_list,
                           nodes_parent=node)

        return unary_op

    def _binary_op_handler(self, node, parent):
        '''
        Transforms an fparser2 BinaryOp or Intrinsic_Function_Reference to
        the PSyIR representation.

        :param node: node in fparser2 AST.
        :type node: :py:class:`fparser.two.utils.BinaryOpBase` or \
               :py:class:`fparser.two.Fortran2003.Intrinsic_Function_Reference`
        :param parent: Parent node of the PSyIR node we are constructing.
        :type parent: :py:class:`psyclone.psyGen.Node`

        :returns: PSyIR representation of node
        :rtype: :py:class:`psyclone.psyGen.BinaryOperation`

        :raises NotImplementedError: if the supplied operator/intrinsic is \
                                     not supported by this handler.
        :raises InternalError: if the fparser parse tree does not have the \
                               expected structure.

        '''
        if isinstance(node, Fortran2003.Intrinsic_Function_Reference):
            operator_str = node.items[0].string.lower()
            # Arguments are held in an Actual_Arg_Spec_List
            if not isinstance(node.items[1], Fortran2003.Actual_Arg_Spec_List):
                raise InternalError(
                    "Unexpected fparser parse tree for binary intrinsic "
                    "operation '{0}'. Expected second child to be "
                    "Actual_Arg_Spec_List but got '{1}'.".format(
                        str(node), type(node.items[1])))
            arg_nodes = node.items[1].items
            if len(arg_nodes) != 2:
                raise InternalError(
                    "Binary operator should have exactly two arguments but "
                    "found {0} for '{1}'.".format(len(arg_nodes), str(node)))
        else:
            operator_str = node.items[1].lower()
            arg_nodes = [node.items[0], node.items[2]]

        try:
            operator = Fparser2Reader.binary_operators[operator_str]
        except KeyError:
            # Operator not supported, it will produce a CodeBlock instead
            raise NotImplementedError(operator_str)

        binary_op = BinaryOperation(operator, parent=parent)
        self.process_nodes(parent=binary_op, nodes=[arg_nodes[0]],
                           nodes_parent=node)
        self.process_nodes(parent=binary_op, nodes=[arg_nodes[1]],
                           nodes_parent=node)

        return binary_op

    def _nary_op_handler(self, node, parent):
        '''
        Transforms an fparser2 Intrinsic_Function_Reference with three or
        more arguments to the PSyIR representation.
        :param node: node in fparser2 Parse Tree.
        :type node: \
             :py:class:`fparser.two.Fortran2003.Intrinsic_Function_Reference`
        :param parent: Parent node of the PSyIR node we are constructing.
        :type parent: :py:class:`psyclone.psyGen.Node`

        :returns: PSyIR representation of node.
        :rtype: :py:class:`psyclone.psyGen.NaryOperation`

        :raises NotImplementedError: if the supplied Intrinsic is not \
                                     supported by this handler.
        :raises InternalError: if the fparser parse tree does not have the \
                               expected structure.

        '''
        operator_str = str(node.items[0]).lower()
        try:
            operator = Fparser2Reader.nary_operators[operator_str]
        except KeyError:
            # Intrinsic not supported, it will produce a CodeBlock instead
            raise NotImplementedError(operator_str)

        nary_op = NaryOperation(operator, parent=parent)

        if not isinstance(node.items[1], Fortran2003.Actual_Arg_Spec_List):
            raise InternalError(
                "Expected second 'item' of N-ary intrinsic '{0}' in fparser "
                "parse tree to be an Actual_Arg_Spec_List but found '{1}'.".
                format(str(node), type(node.items[1])))
        if len(node.items[1].items) < 3:
            raise InternalError(
                "An N-ary operation must have more than two arguments but "
                "found {0} for '{1}'.".format(len(node.items[1].items),
                                              str(node)))

        # node.items[1] is a Fortran2003.Actual_Arg_Spec_List so we have
        # to process the `items` of that...
        self.process_nodes(parent=nary_op, nodes=list(node.items[1].items),
                           nodes_parent=node.items[1])
        return nary_op

    def _intrinsic_handler(self, node, parent):
        '''
        Transforms an fparser2 Intrinsic_Function_Reference to the PSyIR
        representation. Since Fortran Intrinsics can be unary, binary or
        nary this handler identifies the appropriate 'sub handler' by
        examining the number of arguments present.

        :param node: node in fparser2 Parse Tree.
        :type node: \
            :py:class:`fparser.two.Fortran2003.Intrinsic_Function_Reference`
        :param parent: Parent node of the PSyIR node we are constructing.
        :type parent: :py:class:`psyclone.psyGen.Node`

        :returns: PSyIR representation of node
        :rtype: :py:class:`psyclone.psyGen.UnaryOperation` or \
                :py:class:`psyclone.psyGen.BinaryOperation` or \
                :py:class:`psyclone.psyGen.NaryOperation`

        '''
        # First item is the name of the intrinsic
        name = node.items[0].string.upper()
        # Now work out how many arguments it has
        num_args = 0
        if len(node.items) > 1:
            num_args = len(node.items[1].items)

        # We don't handle any intrinsics that don't have arguments
        if num_args == 1:
            return self._unary_op_handler(node, parent)
        if num_args == 2:
            return self._binary_op_handler(node, parent)
        if num_args > 2:
            return self._nary_op_handler(node, parent)

        # Intrinsic is not handled - this will result in a CodeBlock
        raise NotImplementedError(name)

    def _name_handler(self, node, parent):
        '''
        Transforms an fparser2 Name to the PSyIR representation. If the node
        is connected to a SymbolTable, it checks the reference has been
        previously declared.

        :param node: node in fparser2 AST.
        :type node: :py:class:`fparser.two.Fortran2003.Name`
        :param parent: Parent node of the PSyIR node we are constructing.
        :type parent: :py:class:`psyclone.psyGen.Node`
        :returns: PSyIR representation of node
        :rtype: :py:class:`psyclone.psyGen.Reference`
        '''
        reference = Reference(node.string, parent)
        reference.check_declared()
        return reference

    def _parenthesis_handler(self, node, parent):
        '''
        Transforms an fparser2 Parenthesis to the PSyIR representation.
        This means ignoring the parentheis and process the fparser2 children
        inside.

        :param node: node in fparser2 AST.
        :type node: :py:class:`fparser.two.Fortran2003.Parenthesis`
        :param parent: Parent node of the PSyIR node we are constructing.
        :type parent: :py:class:`psyclone.psyGen.Node`
        :returns: PSyIR representation of node
        :rtype: :py:class:`psyclone.psyGen.Node`
        '''
        # Use the items[1] content of the node as it contains the required
        # information (items[0] and items[2] just contain the left and right
        # brackets as strings so can be disregarded.
        return self._create_child(node.items[1], parent)

    def _part_ref_handler(self, node, parent):
        '''
        Transforms an fparser2 Part_Ref to the PSyIR representation. If the
        node is connected to a SymbolTable, it checks the reference has been
        previously declared.

        :param node: node in fparser2 AST.
        :type node: :py:class:`fparser.two.Fortran2003.Part_Ref`
        :param parent: Parent node of the PSyIR node we are constructing.
        :type parent: :py:class:`psyclone.psyGen.Node`

        :raises NotImplementedError: If the fparser node represents \
            unsupported PSyIR features and should be placed in a CodeBlock.

        :returns: PSyIR representation of node
        :rtype: :py:class:`psyclone.psyGen.Array`

        '''
        reference_name = node.items[0].string.lower()

        array = Array(reference_name, parent)
        array.check_declared()
        self.process_nodes(parent=array, nodes=node.items[1].items,
                           nodes_parent=node.items[1])
        return array

    def _number_handler(self, node, parent):
        '''
        Transforms an fparser2 NumberBase to the PSyIR representation.

        :param node: node in fparser2 AST.
        :type node: :py:class:`fparser.two.utils.NumberBase`
        :param parent: Parent node of the PSyIR node we are constructing.
        :type parent: :py:class:`psyclone.psyGen.Node`
        :returns: PSyIR representation of node
        :rtype: :py:class:`psyclone.psyGen.Literal`
        '''
        return Literal(str(node.items[0]), parent=parent)<|MERGE_RESOLUTION|>--- conflicted
+++ resolved
@@ -44,14 +44,9 @@
 from fparser.two.utils import walk_ast
 from psyclone.psyGen import UnaryOperation, BinaryOperation, NaryOperation, \
     Schedule, Directive, CodeBlock, IfBlock, Reference, Literal, Loop, \
-<<<<<<< HEAD
-    KernelSchedule, Container, \
-    Assignment, Return, Array, InternalError, GenerationError
+    KernelSchedule, Container, Assignment, Return, Array, InternalError, \
+    GenerationError
 from psyclone.psyir.symbols import DataSymbol, ContainerSymbol
-=======
-    Symbol, KernelSchedule, Container, Assignment, Return, Array, \
-    InternalError, GenerationError
->>>>>>> 48b23036
 
 # The list of Fortran instrinsic functions that we know about (and can
 # therefore distinguish from array accesses). These are taken from
@@ -634,17 +629,11 @@
                         "specifications are not supported."
                         "".format(decl.items))
 
-<<<<<<< HEAD
                 parent.symbol_table.add(DataSymbol(str(name), datatype,
                                                    shape=entity_shape,
                                                    constant_value=ct_value,
-                                                   interface=interface))
-=======
-                parent.symbol_table.add(Symbol(str(name), datatype,
-                                               shape=entity_shape,
-                                               interface=interface,
-                                               precision=precision))
->>>>>>> 48b23036
+                                                   interface=interface,
+                                                   precision=precision))
 
         try:
             arg_symbols = []
@@ -715,22 +704,22 @@
         Processes the fparser2 parse tree of the type specification of a
         variable declaration in order to extract KIND information. This
         information is used to determine the precision of the variable (as
-        supplied to the Symbol constructor).
+        supplied to the DataSymbol constructor).
 
         :param symbol_table: the SymbolTable associated with the code \
-                             being processed.
+            being processed.
         :type symbol_table: :py:class:`psyclone.psyGen.SymbolTable`
         :param type_spec: the fparser2 parse tree of the type specification.
         :type type_spec: :py:class:`fparser.two.Fortran2003.Intrinsic_Type_Spec
 
         :returns: the precision associated with the type specification.
-        :rtype: int or :py:class:`psyclone.psyGen.Symbol.Precision` or \
-                :py:class:`psyclone.psyGen.Symbol` or NoneType
+        :rtype: :py:class:`psyclone.psyir.symbols.DataSymbol.Precision` or \
+            :py:class:`psyclone.psyir.symbols.DataSymbol` or int or NoneType
 
         :raises NotImplementedError: if a KIND intrinsic is found with an \
-                            argument other than a real or integer literal.
+            argument other than a real or integer literal.
         :raises NotImplementedError: if we have `kind=xxx` but cannot find \
-                            a valid variable name.
+            a valid variable name.
         '''
         if not isinstance(type_spec.items[1], Fortran2003.Kind_Selector):
             return None
@@ -761,13 +750,13 @@
                 if isinstance(kind_arg, Fortran2003.Real_Literal_Constant):
                     import re
                     if re.search("d[0-9]", str(kind_arg).lower()):
-                        return Symbol.Precision.DOUBLE
-                    return Symbol.Precision.SINGLE
+                        return DataSymbol.Precision.DOUBLE
+                    return DataSymbol.Precision.SINGLE
 
                 if isinstance(kind_arg, Fortran2003.Int_Literal_Constant):
                     # An integer with no explict kind specifier must be of
                     # default precision
-                    return Symbol.Precision.SINGLE
+                    return DataSymbol.Precision.SINGLE
 
             raise NotImplementedError(
                 "Only real and integer literals are supported "
@@ -799,7 +788,7 @@
         :type symbol_table: :py:class:`psyclone.psyGen.SymbolTable`
 
         :returns: the Symbol representing the KIND parameter.
-        :rtype: :py:class:`psyclone.psyGen.Symbol`
+        :rtype: :py:class:`psyclone.psyir.symbols.DataSymbol`
 
         :raises TypeError: if the Symbol Table already contains an entry for \
                        `name` and its datatype is not 'integer' or 'deferred'.
@@ -814,11 +803,15 @@
                         "type ('{1}') is not 'deferred' or 'integer'.".
                         format(name, kind_symbol.datatype))
                 # Existing symbol had 'deferred' type
+                # TODO: Should we try to resolve the deferred looking at the
+                # 'use' containers first?
                 kind_symbol.datatype = "integer"
         except KeyError:
-            # The SymbolTable does not contain an entry for
-            # this kind parameter so create one.
-            kind_symbol = Symbol(name, "integer")
+            # The SymbolTable does not contain an entry for this kind parameter
+            # so create one.
+            # TODO: Again, should we scan the containers for the definition?
+            # copy the containers symboltables?
+            kind_symbol = DataSymbol(name, "integer")
             symbol_table.add(kind_symbol)
         return kind_symbol
 
