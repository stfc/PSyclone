# -----------------------------------------------------------------------------
# BSD 3-Clause License
#
# Copyright (c) 2017-2020, Science and Technology Facilities Council.
# All rights reserved.
#
# Redistribution and use in source and binary forms, with or without
# modification, are permitted provided that the following conditions are met:
#
# * Redistributions of source code must retain the above copyright notice, this
#   list of conditions and the following disclaimer.
#
# * Redistributions in binary form must reproduce the above copyright notice,
#   this list of conditions and the following disclaimer in the documentation
#   and/or other materials provided with the distribution.
#
# * Neither the name of the copyright holder nor the names of its
#   contributors may be used to endorse or promote products derived from
#   this software without specific prior written permission.
#
# THIS SOFTWARE IS PROVIDED BY THE COPYRIGHT HOLDERS AND CONTRIBUTORS
# "AS IS" AND ANY EXPRESS OR IMPLIED WARRANTIES, INCLUDING, BUT NOT
# LIMITED TO, THE IMPLIED WARRANTIES OF MERCHANTABILITY AND FITNESS
# FOR A PARTICULAR PURPOSE ARE DISCLAIMED. IN NO EVENT SHALL THE
# COPYRIGHT HOLDER OR CONTRIBUTORS BE LIABLE FOR ANY DIRECT, INDIRECT,
# INCIDENTAL, SPECIAL, EXEMPLARY, OR CONSEQUENTIAL DAMAGES (INCLUDING,
# BUT NOT LIMITED TO, PROCUREMENT OF SUBSTITUTE GOODS OR SERVICES;
# LOSS OF USE, DATA, OR PROFITS; OR BUSINESS INTERRUPTION) HOWEVER
# CAUSED AND ON ANY THEORY OF LIABILITY, WHETHER IN CONTRACT, STRICT
# LIABILITY, OR TORT (INCLUDING NEGLIGENCE OR OTHERWISE) ARISING IN
# ANY WAY OUT OF THE USE OF THIS SOFTWARE, EVEN IF ADVISED OF THE
# POSSIBILITY OF SUCH DAMAGE.
# -----------------------------------------------------------------------------
# Authors R. W. Ford, A. R. Porter and S. Siso, STFC Daresbury Lab
# Modified I. Kavcic, Met Office
# -----------------------------------------------------------------------------

''' This module provides the fparser2 to PSyIR front-end, it follows a
    Visitor Pattern to traverse relevant fparser2 nodes and contains the logic
    to transform each node into the equivalent PSyIR representation.'''

from collections import OrderedDict
from fparser.two import Fortran2003
<<<<<<< HEAD
from fparser.two.utils import walk_ast
from psyclone.psyir.nodes import UnaryOperation, BinaryOperation, \
    NaryOperation, Schedule, CodeBlock, IfBlock, Reference, Literal, Loop, \
    Container, Assignment, Return, Array, Node
from psyclone.psyGen import Directive, KernelSchedule, InternalError, \
    GenerationError
=======
from fparser.two.utils import walk
from psyclone.psyGen import UnaryOperation, BinaryOperation, NaryOperation, \
    Schedule, Directive, CodeBlock, IfBlock, Reference, Literal, Loop, \
    KernelSchedule, Container, Assignment, Return, Array, InternalError, \
    GenerationError, Node
>>>>>>> dd5770de
from psyclone.psyir.symbols import SymbolError, DataSymbol, ContainerSymbol, \
    GlobalInterface, ArgumentInterface, UnresolvedInterface, LocalInterface, \
    DataType

# The list of Fortran instrinsic functions that we know about (and can
# therefore distinguish from array accesses). These are taken from
# fparser.
FORTRAN_INTRINSICS = Fortran2003.Intrinsic_Name.function_names

# Mapping from Fortran data types to PSyIR types
TYPE_MAP_FROM_FORTRAN = {"integer": DataType.INTEGER,
                         "character": DataType.CHARACTER,
                         "logical": DataType.BOOLEAN,
                         "real": DataType.REAL}


class Fparser2Reader(object):
    '''
    Class to encapsulate the functionality for processing the fparser2 AST and
    convert the nodes to PSyIR.
    '''

    unary_operators = OrderedDict([
        ('+', UnaryOperation.Operator.PLUS),
        ('-', UnaryOperation.Operator.MINUS),
        ('.not.', UnaryOperation.Operator.NOT),
        ('abs', UnaryOperation.Operator.ABS),
        ('ceiling', UnaryOperation.Operator.CEIL),
        ('exp', UnaryOperation.Operator.EXP),
        ('log', UnaryOperation.Operator.LOG),
        ('log10', UnaryOperation.Operator.LOG10),
        ('sin', UnaryOperation.Operator.SIN),
        ('asin', UnaryOperation.Operator.ASIN),
        ('cos', UnaryOperation.Operator.COS),
        ('acos', UnaryOperation.Operator.ACOS),
        ('tan', UnaryOperation.Operator.TAN),
        ('atan', UnaryOperation.Operator.ATAN),
        ('sqrt', UnaryOperation.Operator.SQRT),
        ('real', UnaryOperation.Operator.REAL),
        ('int', UnaryOperation.Operator.INT)])

    binary_operators = OrderedDict([
        ('+', BinaryOperation.Operator.ADD),
        ('-', BinaryOperation.Operator.SUB),
        ('*', BinaryOperation.Operator.MUL),
        ('/', BinaryOperation.Operator.DIV),
        ('**', BinaryOperation.Operator.POW),
        ('==', BinaryOperation.Operator.EQ),
        ('.eq.', BinaryOperation.Operator.EQ),
        ('/=', BinaryOperation.Operator.NE),
        ('.ne.', BinaryOperation.Operator.NE),
        ('<=', BinaryOperation.Operator.LE),
        ('.le.', BinaryOperation.Operator.LE),
        ('<', BinaryOperation.Operator.LT),
        ('.lt.', BinaryOperation.Operator.LT),
        ('>=', BinaryOperation.Operator.GE),
        ('.ge.', BinaryOperation.Operator.GE),
        ('>', BinaryOperation.Operator.GT),
        ('.gt.', BinaryOperation.Operator.GT),
        ('.and.', BinaryOperation.Operator.AND),
        ('.or.', BinaryOperation.Operator.OR),
        ('sign', BinaryOperation.Operator.SIGN),
        ('size', BinaryOperation.Operator.SIZE),
        ('sum', BinaryOperation.Operator.SUM),
        ('max', BinaryOperation.Operator.MAX),
        ('min', BinaryOperation.Operator.MIN),
        ('mod', BinaryOperation.Operator.REM)])

    nary_operators = OrderedDict([
        ('max', NaryOperation.Operator.MAX),
        ('min', NaryOperation.Operator.MIN),
        ('sum', NaryOperation.Operator.SUM)])

    def __init__(self):
        from fparser.two import utils
        # Map of fparser2 node types to handlers (which are class methods)
        self.handlers = {
            Fortran2003.Assignment_Stmt: self._assignment_handler,
            Fortran2003.Name: self._name_handler,
            Fortran2003.Parenthesis: self._parenthesis_handler,
            Fortran2003.Part_Ref: self._part_ref_handler,
            Fortran2003.If_Stmt: self._if_stmt_handler,
            utils.NumberBase: self._number_handler,
            Fortran2003.Char_Literal_Constant: self._char_literal_handler,
            Fortran2003.Logical_Literal_Constant: self._bool_literal_handler,
            utils.BinaryOpBase: self._binary_op_handler,
            Fortran2003.End_Do_Stmt: self._ignore_handler,
            Fortran2003.End_Subroutine_Stmt: self._ignore_handler,
            Fortran2003.If_Construct: self._if_construct_handler,
            Fortran2003.Case_Construct: self._case_construct_handler,
            Fortran2003.Return_Stmt: self._return_handler,
            Fortran2003.UnaryOpBase: self._unary_op_handler,
            Fortran2003.Block_Nonlabel_Do_Construct:
                self._do_construct_handler,
            Fortran2003.Intrinsic_Function_Reference: self._intrinsic_handler,
            Fortran2003.Where_Construct: self._where_construct_handler,
            Fortran2003.Where_Stmt: self._where_construct_handler,
        }

    @staticmethod
    def nodes_to_code_block(parent, fp2_nodes):
        '''Create a CodeBlock for the supplied list of fparser2 nodes and then
        wipe the list. A CodeBlock is a node in the PSyIR (Schedule)
        that represents a sequence of one or more Fortran statements
        and/or expressions which PSyclone does not attempt to handle.

        :param parent: Node in the PSyclone AST to which to add this code \
                       block.
        :type parent: :py:class:`psyclone.psyir.nodes.Node`
        :param fp2_nodes: list of fparser2 AST nodes constituting the \
                          code block.
        :type fp2_nodes: list of :py:class:`fparser.two.utils.Base`

        :returns: a CodeBlock instance.
        :rtype: :py:class:`psyclone.CodeBlock`

        '''
        if not fp2_nodes:
            return None

        # Determine whether this code block is a statement or an
        # expression. Statements always have a `Schedule` as parent
        # and expressions do not. The only unknown at this point are
        # directives whose structure are in discussion. Therefore, for
        # the moment, an exception is raised if a directive is found
        # as a parent.
        if isinstance(parent, Schedule):
            structure = CodeBlock.Structure.STATEMENT
        elif isinstance(parent, Directive):
            raise InternalError(
                "Fparser2Reader:nodes_to_code_block: A CodeBlock with "
                "a Directive as parent is not yet supported.")
        else:
            structure = CodeBlock.Structure.EXPRESSION

        code_block = CodeBlock(fp2_nodes, structure, parent=parent)
        parent.addchild(code_block)
        del fp2_nodes[:]
        return code_block

    @staticmethod
    def get_inputs_outputs(nodes):
        '''
        Identify variables that are inputs and outputs to the section of
        Fortran code represented by the supplied list of nodes in the
        fparser2 parse tree. Loop variables are ignored.

        :param nodes: list of Nodes in the fparser2 AST to analyse.
        :type nodes: list of :py:class:`fparser.two.utils.Base`

        :return: 3-tuple of list of inputs, list of outputs, list of in-outs
        :rtype: (list of str, list of str, list of str)
        '''
        from fparser.two.Fortran2003 import Assignment_Stmt, Part_Ref, \
            Data_Ref, If_Then_Stmt, Array_Section
        readers = set()
        writers = set()
        readwrites = set()
        # A dictionary of all array accesses that we encounter - used to
        # sanity check the readers and writers we identify.
        all_array_refs = {}

        # Loop over a flat list of all the nodes in the supplied region
        for node in walk(nodes):

            if isinstance(node, Assignment_Stmt):
                # Found lhs = rhs
                structure_name_str = None

                lhs = node.items[0]
                rhs = node.items[2]
                # Do RHS first as we cull readers after writers but want to
                # keep a = a + ... as the RHS is computed before assigning
                # to the LHS
                for node2 in walk(rhs):
                    if isinstance(node2, Part_Ref):
                        name = node2.items[0].string
                        if name.upper() not in FORTRAN_INTRINSICS:
                            if name not in writers:
                                readers.add(name)
                    if isinstance(node2, Data_Ref):
                        # TODO we need a robust implementation - issue #309.
                        raise NotImplementedError(
                            "get_inputs_outputs: derived-type references on "
                            "the RHS of assignments are not yet supported.")
                # Now do LHS
                if isinstance(lhs, Data_Ref):
                    # This is a structure which contains an array access.
                    structure_name_str = lhs.items[0].string
                    writers.add(structure_name_str)
                    lhs = lhs.items[1]
                if isinstance(lhs, (Part_Ref, Array_Section)):
                    # This is an array reference
                    name_str = lhs.items[0].string
                    if structure_name_str:
                        # Array ref is part of a derived type
                        name_str = "{0}%{1}".format(structure_name_str,
                                                    name_str)
                        structure_name_str = None
                    writers.add(name_str)
            elif isinstance(node, If_Then_Stmt):
                # Check for array accesses in IF statements
                array_refs = walk(node, Part_Ref)
                for ref in array_refs:
                    name = ref.items[0].string
                    if name.upper() not in FORTRAN_INTRINSICS:
                        if name not in writers:
                            readers.add(name)
            elif isinstance(node, Part_Ref):
                # Keep a record of all array references to check that we
                # haven't missed anything. Once #309 is done we should be
                # able to get rid of this check.
                name = node.items[0].string
                if name.upper() not in FORTRAN_INTRINSICS and \
                   name not in all_array_refs:
                    all_array_refs[name] = node
            elif node:
                # TODO #309 handle array accesses in other contexts, e.g. as
                # loop bounds in DO statements.
                pass

        # Sanity check that we haven't missed anything. To be replaced when
        # #309 is done.
        accesses = list(readers) + list(writers)
        for name, node in all_array_refs.items():
            if name not in accesses:
                # A matching bare array access hasn't been found but it
                # might have been part of a derived-type access so check
                # for that.
                found = False
                for access in accesses:
                    if "%"+name in access:
                        found = True
                        break
                if not found:
                    raise InternalError(
                        "Array '{0}' present in source code ('{1}') but not "
                        "identified as being read or written.".
                        format(name, str(node)))
        # Now we check for any arrays that are both read and written
        readwrites = readers & writers
        # Remove them from the readers and writers sets
        readers = readers - readwrites
        writers = writers - readwrites
        # Convert sets to lists and sort so that we get consistent results
        # between Python versions (for testing)
        rlist = list(readers)
        rlist.sort()
        wlist = list(writers)
        wlist.sort()
        rwlist = list(readwrites)
        rwlist.sort()

        return (rlist, wlist, rwlist)

    @staticmethod
    def _create_schedule(name):
        '''
        Create an empty KernelSchedule.

        :param str name: Name of the subroutine represented by the kernel.
        :returns: New KernelSchedule empty object.
        :rtype: py:class:`psyclone.psyGen.KernelSchedule`
        '''
        return KernelSchedule(name)

    def generate_container(self, module_ast):
        '''
        Create a Container from the supplied fparser2 module AST.

        :param module_ast: fparser2 AST of the full module.
        :type module_ast: :py:class:`fparser.two.Fortran2003.Program`

        :returns: PSyIR container representing the given module_ast.
        :rtype: :py:class:`psyclone.psyir.nodes.Container`

        :raises GenerationError: unable to generate a Container from the \
                                 provided fpaser2 parse tree.
        '''
        # Assume just 1 Fortran module definition in the file
        if len(module_ast.content) > 1:
            raise GenerationError(
                "Could not process {0}. Just one module definition per file "
                "supported.".format(str(module_ast)))

        module = module_ast.content[0]
        mod_content = module.content
        mod_name = str(mod_content[0].items[1])

        # Create a container to capture the module information
        new_container = Container(mod_name)

        # Parse the declarations if it has any
        if isinstance(mod_content[1], Fortran2003.Specification_Part):
            decl_list = mod_content[1].content
            self.process_declarations(new_container, decl_list, [])

        return new_container

    def generate_schedule(self, name, module_ast):
        '''
        Create a KernelSchedule from the supplied fparser2 AST.

        :param str name: name of the subroutine represented by the kernel.
        :param module_ast: fparser2 AST of the full module where the kernel \
                           code is located.
        :type module_ast: :py:class:`fparser.two.Fortran2003.Program`

        :returns: PSyIR schedule representing the kernel.
        :rtype: :py:class:`psyclone.psyGen.KernelSchedule`

        :raises GenerationError: unable to generate a kernel schedule from \
                                 the provided fpaser2 parse tree.
        '''
        def first_type_match(nodelist, typekind):
            '''
            Returns the first instance of the specified type in the given
            node list.

            :param list nodelist: List of fparser2 nodes.
            :param type typekind: The fparse2 Type we are searching for.
            '''
            for node in nodelist:
                if isinstance(node, typekind):
                    return node
            raise ValueError  # Type not found

        def search_subroutine(nodelist, searchname):
            '''
            Returns the first instance of the specified subroutine in the given
            node list.

            :param list nodelist: List of fparser2 nodes.
            :param str searchname: Name of the subroutine we are searching for.
            '''
            for node in nodelist:
                if (isinstance(node, Fortran2003.Subroutine_Subprogram) and
                        str(node.content[0].get_name()) == searchname):
                    return node
            raise ValueError  # Subroutine not found

        new_schedule = self._create_schedule(name)

        # Generate the Container of the module enclosing the Kernel
        new_container = self.generate_container(module_ast)
        mod_content = module_ast.content[0].content

        new_schedule.parent = new_container
        new_container.children = [new_schedule]

        try:
            subroutines = first_type_match(mod_content,
                                           Fortran2003.Module_Subprogram_Part)
            subroutine = search_subroutine(subroutines.content, name)
        except (ValueError, IndexError):
            raise GenerationError("Unexpected kernel AST. Could not find "
                                  "subroutine: {0}".format(name))

        try:
            sub_spec = first_type_match(subroutine.content,
                                        Fortran2003.Specification_Part)
            decl_list = sub_spec.content
            # TODO this if test can be removed once fparser/#211 is fixed
            # such that routine arguments are always contained in a
            # Dummy_Arg_List, even if there's only one of them.
            from fparser.two.Fortran2003 import Dummy_Arg_List
            if isinstance(subroutine.content[0].items[2], Dummy_Arg_List):
                arg_list = subroutine.content[0].items[2].items
            else:
                # Routine has no arguments
                arg_list = []
        except ValueError:
            # Subroutine without declarations, continue with empty lists.
            decl_list = []
            arg_list = []
        finally:
            self.process_declarations(new_schedule, decl_list, arg_list)

        try:
            sub_exec = first_type_match(subroutine.content,
                                        Fortran2003.Execution_Part)
        except ValueError:
            pass
        else:
            self.process_nodes(new_schedule, sub_exec.content)

        return new_schedule

    @staticmethod
    def _parse_dimensions(dimensions, symbol_table):
        '''
        Parse the fparser dimension attribute into a shape list with
        the extent of each dimension.

        :param dimensions: fparser dimension attribute
        :type dimensions: \
            :py:class:`fparser.two.Fortran2003.Dimension_Attr_Spec`
        :param symbol_table: Symbol table of the declaration context.
        :type symbol_table: :py:class:`psyclone.psyir.symbols.SymbolTable`
        :returns: Shape of the attribute in column-major order (leftmost \
                  index is contiguous in memory). Each entry represents \
                  an array dimension. If it is 'None' the extent of that \
                  dimension is unknown, otherwise it holds an integer \
                  with the extent. If it is an empty list then the symbol \
                  represents a scalar.
        :rtype: list
        '''
        shape = []

        # Traverse shape specs in Depth-first-search order
        for dim in walk(dimensions, (Fortran2003.Assumed_Shape_Spec,
                                     Fortran2003.Explicit_Shape_Spec,
                                     Fortran2003.Assumed_Size_Spec)):

            if isinstance(dim, Fortran2003.Assumed_Shape_Spec):
                shape.append(None)

            elif isinstance(dim, Fortran2003.Explicit_Shape_Spec):
                def _unsupported_type_error(dimensions):
                    raise NotImplementedError(
                        "Could not process {0}. Only scalar integer literals"
                        " or symbols are supported for explicit shape array "
                        "declarations.".format(dimensions))
                if isinstance(dim.items[1],
                              Fortran2003.Int_Literal_Constant):
                    shape.append(int(dim.items[1].items[0]))
                elif isinstance(dim.items[1], Fortran2003.Name):
                    # Fortran does not regulate the order in which variables
                    # may be declared so it's possible for the shape
                    # specification of an array to reference variables that
                    # come later in the list of declarations. The reference
                    # may also be to a symbol present in a parent symbol table
                    # (e.g. if the variable is declared in an outer, module
                    # scope).
                    dim_name = dim.items[1].string.lower()
                    try:
                        sym = symbol_table.lookup(dim_name)
                        if sym.datatype != DataType.INTEGER or sym.shape:
                            _unsupported_type_error(dimensions)
                    except KeyError:
                        # We haven't seen this symbol before so create a new
                        # one with a deferred interface (since we don't
                        # currently know where it is declared).
                        sym = DataSymbol(dim_name, DataType.INTEGER,
                                         interface=UnresolvedInterface())
                        symbol_table.add(sym)
                    shape.append(sym)
                else:
                    _unsupported_type_error(dimensions)

            elif isinstance(dim, Fortran2003.Assumed_Size_Spec):
                raise NotImplementedError(
                    "Could not process {0}. Assumed-size arrays"
                    " are not supported.".format(dimensions))

            else:
                raise InternalError(
                    "Reached end of loop body and array-shape specification "
                    "{0} has not been handled.".format(type(dim)))

        return shape

    def process_declarations(self, parent, nodes, arg_list):
        '''
        Transform the variable declarations in the fparser2 parse tree into
        symbols in the symbol table of the PSyIR parent node.

        :param parent: PSyIR node in which to insert the symbols found.
        :type parent: :py:class:`psyclone.psyGen.KernelSchedule`
        :param nodes: fparser2 AST nodes to search for declaration statements.
        :type nodes: list of :py:class:`fparser.two.utils.Base`
        :param arg_list: fparser2 AST node containing the argument list.
        :type arg_list: :py:class:`fparser.Fortran2003.Dummy_Arg_List`

        :raises NotImplementedError: the provided declarations contain \
                                     attributes which are not supported yet.
        :raises GenerationError: if the parse tree for a USE statement does \
                                 not have the expected structure.
        :raises SymbolError: if a declaration is found for a Symbol that is \
                    already in the symbol table with a defined interface.
        '''
        # Look at any USE statments
        for decl in walk(nodes, Fortran2003.Use_Stmt):

            # Check that the parse tree is what we expect
            if len(decl.items) != 5:
                # We can't just do str(decl) as that also checks that items
                # is of length 5
                text = ""
                for item in decl.items:
                    if item:
                        text += str(item)
                raise GenerationError(
                    "Expected the parse tree for a USE statement to contain "
                    "5 items but found {0} for '{1}'".format(len(decl.items),
                                                             text))

            mod_name = str(decl.items[2])

            # Add the module symbol in the symbol table
            container = ContainerSymbol(mod_name)
            parent.symbol_table.add(container)

            # Create a 'deferred' symbol for each element in the ONLY clause.
            if isinstance(decl.items[4], Fortran2003.Only_List):
                for name in decl.items[4].items:
                    parent.symbol_table.add(
                        DataSymbol(str(name).lower(),
                                   datatype=DataType.DEFERRED,
                                   interface=GlobalInterface(container)))

        for decl in walk(nodes, Fortran2003.Type_Declaration_Stmt):
            (type_spec, attr_specs, entities) = decl.items

            # Parse type_spec, currently just 'real', 'integer', 'logical' and
            # 'character' intrinsic types are supported.
            datatype = None
            if isinstance(type_spec, Fortran2003.Intrinsic_Type_Spec):
                try:
                    fort_type = str(type_spec.items[0]).lower()
                    datatype = TYPE_MAP_FROM_FORTRAN[fort_type]
                except KeyError:
                    pass

                # Check for a KIND specification
                precision = self._process_kind_selector(parent.symbol_table,
                                                        type_spec)
            if datatype is None:
                raise NotImplementedError(
                    "Could not process {0}. Only 'real', 'integer', "
                    "'logical' and 'character' intrinsic types are "
                    "supported.".format(str(decl.items)))

            # Parse declaration attributes:
            # 1) If no dimension attribute is provided, it defaults to scalar.
            attribute_shape = []
            # 2) If no intent attribute is provided, it is provisionally
            # marked as a local variable (when the argument list is parsed,
            # arguments with no explicit intent are updated appropriately).
            interface = LocalInterface()
            # 3) Record initialized constant values
            has_constant_value = False
            allocatable = False
            if attr_specs:
                for attr in attr_specs.items:
                    if isinstance(attr, Fortran2003.Attr_Spec):
                        normalized_string = str(attr).lower().replace(' ', '')
                        if "intent(in)" in normalized_string:
                            interface = ArgumentInterface(
                                ArgumentInterface.Access.READ)
                        elif "intent(out)" in normalized_string:
                            interface = ArgumentInterface(
                                ArgumentInterface.Access.WRITE)
                        elif "intent(inout)" in normalized_string:
                            interface = ArgumentInterface(
                                ArgumentInterface.Access.READWRITE)
                        elif normalized_string == "parameter":
                            # Flag the existence of a constant value in the RHS
                            has_constant_value = True
                        elif normalized_string == "allocatable":
                            allocatable = True
                        else:
                            raise NotImplementedError(
                                "Could not process {0}. Unrecognized "
                                "attribute '{1}'.".format(decl.items,
                                                          str(attr)))
                    elif isinstance(attr, Fortran2003.Dimension_Attr_Spec):
                        attribute_shape = \
                            self._parse_dimensions(attr, parent.symbol_table)
                    else:
                        raise NotImplementedError(
                            "Could not process {0}. Unrecognized attribute "
                            "type {1}.".format(decl.items, str(type(attr))))

            # Parse declarations RHS and declare new symbol into the
            # parent symbol table for each entity found.
            for entity in entities.items:
                (name, array_spec, char_len, initialisation) = entity.items
                ct_expr = None

                # If the entity has an array-spec shape, it has priority.
                # Otherwise use the declaration attribute shape.
                if array_spec is not None:
                    entity_shape = \
                        self._parse_dimensions(array_spec, parent.symbol_table)
                else:
                    entity_shape = attribute_shape

                if allocatable and not entity_shape:
                    # We have an allocatable attribute on something that we
                    # don't recognise as an array - this is not supported.
                    raise NotImplementedError(
                        "Could not process {0}. The 'allocatable' attribute is"
                        " only supported on array declarations.".format(
                            str(decl)))

                for idx, extent in enumerate(entity_shape):
                    if extent is None:
                        if allocatable:
                            entity_shape[idx] = DataSymbol.Extent.DEFERRED
                        else:
                            entity_shape[idx] = DataSymbol.Extent.ATTRIBUTE
                    elif allocatable:
                        # We have an allocatable array with a defined extent.
                        # This is invalid Fortran.
                        raise InternalError(
                            "Invalid Fortran: '{0}'. An array with defined "
                            "extent cannot have the ALLOCATABLE attribute.".
                            format(str(decl)))

                if initialisation:
                    if has_constant_value:
                        # If it is a parameter parse its initialization
                        tmp = Node()
                        expr = initialisation.items[1]
                        self.process_nodes(parent=tmp, nodes=[expr])
                        ct_expr = tmp.children[0]
                    else:
                        raise NotImplementedError(
                            "Could not process {0}. Initialisations on the"
                            " declaration statements are only supported for "
                            "parameter declarations.".format(decl.items))

                if char_len is not None:
                    raise NotImplementedError(
                        "Could not process {0}. Character length "
                        "specifications are not supported."
                        "".format(decl.items))

                sym_name = str(name).lower()

                if sym_name not in parent.symbol_table:
                    parent.symbol_table.add(DataSymbol(sym_name, datatype,
                                                       shape=entity_shape,
                                                       constant_value=ct_expr,
                                                       interface=interface,
                                                       precision=precision))
                else:
                    # The symbol table already contains an entry with this name
                    # so update its interface information.
                    sym = parent.symbol_table.lookup(sym_name)
                    if not sym.unresolved_interface:
                        raise SymbolError(
                            "Symbol '{0}' already present in SymbolTable with "
                            "a defined interface ({1}).".format(
                                sym_name, str(sym.interface)))
                    sym.interface = interface

        try:
            arg_symbols = []
            # Ensure each associated symbol has the correct interface info.
            for arg_name in [x.string.lower() for x in arg_list]:
                symbol = parent.symbol_table.lookup(arg_name)
                if symbol.is_local:
                    # We didn't previously know that this Symbol was an
                    # argument (as it had no 'intent' qualifier). Mark
                    # that it is an argument by specifying its interface.
                    # A Fortran argument has intent(inout) by default
                    symbol.interface = ArgumentInterface(
                        ArgumentInterface.Access.READWRITE)
                arg_symbols.append(symbol)
            # Now that we've updated the Symbols themselves, set the
            # argument list
            parent.symbol_table.specify_argument_list(arg_symbols)
        except KeyError:
            raise InternalError("The kernel argument "
                                "list '{0}' does not match the variable "
                                "declarations for fparser nodes {1}."
                                "".format(str(arg_list), nodes))

        # fparser2 does not always handle Statement Functions correctly, this
        # loop checks for Stmt_Functions that should be an array statement
        # and recovers them, otherwise it raises an error as currently
        # Statement Functions are not supported in PSyIR.
        for stmtfn in walk(nodes, Fortran2003.Stmt_Function_Stmt):
            (fn_name, arg_list, scalar_expr) = stmtfn.items
            try:
                symbol = parent.symbol_table.lookup(fn_name.string.lower())
                if symbol.is_array:
                    # This is an array assignment wrongly categorized as a
                    # statement_function by fparser2.
                    array_name = fn_name
                    array_subscript = arg_list.items

                    assignment_rhs = scalar_expr

                    # Create assingment node
                    assignment = Assignment(parent=parent)
                    parent.addchild(assignment)

                    # Build lhs
                    lhs = Array(array_name.string.lower(), parent=assignment)
                    self.process_nodes(parent=lhs, nodes=array_subscript)
                    assignment.addchild(lhs)

                    # Build rhs
                    self.process_nodes(parent=assignment,
                                       nodes=[assignment_rhs])
                else:
                    raise InternalError(
                        "Could not process '{0}'. Symbol '{1}' is in the"
                        " SymbolTable but it is not an array as expected, so"
                        " it can not be recovered as an array assignment."
                        "".format(str(stmtfn), symbol.name))
            except KeyError:
                raise NotImplementedError(
                    "Could not process '{0}'. Statement Function declarations "
                    "are not supported.".format(str(stmtfn)))

    @staticmethod
    def _process_kind_selector(symbol_table, type_spec):
        '''
        Processes the fparser2 parse tree of the type specification of a
        variable declaration in order to extract KIND information. This
        information is used to determine the precision of the variable (as
        supplied to the DataSymbol constructor).

        :param symbol_table: the SymbolTable associated with the code \
            being processed.
        :type symbol_table: :py:class:`psyclone.psyir.symbols.SymbolTable`
        :param type_spec: the fparser2 parse tree of the type specification.
        :type type_spec: :py:class:`fparser.two.Fortran2003.Intrinsic_Type_Spec

        :returns: the precision associated with the type specification.
        :rtype: :py:class:`psyclone.psyir.symbols.DataSymbol.Precision` or \
            :py:class:`psyclone.psyir.symbols.DataSymbol` or int or NoneType

        :raises NotImplementedError: if a KIND intrinsic is found with an \
            argument other than a real or integer literal.
        :raises NotImplementedError: if we have `kind=xxx` but cannot find \
            a valid variable name.
        '''
        if not isinstance(type_spec.items[1], Fortran2003.Kind_Selector):
            return None
        # The KIND() intrinsic itself is Fortran specific and has no direct
        # representation in the PSyIR. We therefore can't use
        # self.process_nodes() here.
        kind_selector = type_spec.items[1]
        intrinsics = walk(kind_selector.items,
                          Fortran2003.Intrinsic_Function_Reference)
        if intrinsics and isinstance(intrinsics[0].items[0],
                                     Fortran2003.Intrinsic_Name) and \
           str(intrinsics[0].items[0]).lower() == "kind":
            # We have kind=KIND(X) where X may be of any intrinsic type. It
            # may be a scalar or an array. items[1] is an
            # Actual_Arg_Spec_List with the first entry being the argument.
            kind_arg = intrinsics[0].items[1].items[0]

            # We currently only support literals as arguments to KIND
            if isinstance(kind_arg, (Fortran2003.Int_Literal_Constant,
                                     Fortran2003.Real_Literal_Constant)):

                if len(kind_arg.items) > 1 and kind_arg.items[1]:
                    # The literal has an explicit kind specifier (e.g. 1.0_wp)
                    # so return a Symbol representing it (e.g.'wp').
                    return Fparser2Reader._kind_symbol_from_name(
                        str(kind_arg.items[1]), symbol_table)

                if isinstance(kind_arg, Fortran2003.Real_Literal_Constant):
                    import re
                    if re.search("d[0-9]", str(kind_arg).lower()):
                        return DataSymbol.Precision.DOUBLE
                    return DataSymbol.Precision.SINGLE

                if isinstance(kind_arg, Fortran2003.Int_Literal_Constant):
                    # An integer with no explict kind specifier must be of
                    # default precision
                    return DataSymbol.Precision.SINGLE

            raise NotImplementedError(
                "Only real and integer literals are supported "
                "as arguments to the KIND intrinsic but found '{0}' in: "
                "{1}".format(type(kind_arg).__name__, str(kind_selector)))

        # We have kind=kind-param
        kind_names = walk(kind_selector.items, Fortran2003.Name)
        if not kind_names:
            raise NotImplementedError(
                "Failed to find valid Name in Fortran Kind "
                "Selector: '{0}'".format(str(kind_selector)))
        return Fparser2Reader._kind_symbol_from_name(str(kind_names[0]),
                                                     symbol_table)

    @staticmethod
    def _kind_symbol_from_name(name, symbol_table):
        '''
        Utility method that returns a Symbol representing the named KIND
        parameter. If the supplied Symbol Table does not contain an appropriate
        entry then one is created. If it does contain a matching entry then
        its datatype must be 'integer' or 'deferred'. If the latter then the
        fact that we now know that this Symbol represents a KIND parameter
        means that we can change the datatype to be 'integer'.

        :param str name: the name of the variable holding the KIND value.
        :param symbol_table: the Symbol Table associated with the code being\
                             processed.
        :type symbol_table: :py:class:`psyclone.psyir.symbols.SymbolTable`

        :returns: the Symbol representing the KIND parameter.
        :rtype: :py:class:`psyclone.psyir.symbols.DataSymbol`

        :raises TypeError: if the Symbol Table already contains an entry for \
                       `name` and its datatype is not 'integer' or 'deferred'.
        '''
        lower_name = name.lower()
        try:
            kind_symbol = symbol_table.lookup(lower_name)
            if kind_symbol.datatype not in [DataType.INTEGER,
                                            DataType.DEFERRED]:
                raise TypeError(
                    "SymbolTable already contains an entry for "
                    "variable '{0}' used as a kind parameter but its "
                    "type ('{1}') is not 'deferred' or 'integer'.".
                    format(lower_name, kind_symbol.datatype))
            # A KIND parameter must be of type integer so set it here (in case
            # it was previously 'deferred')
            kind_symbol.datatype = DataType.INTEGER
        except KeyError:
            # The SymbolTable does not contain an entry for this kind parameter
            # so create one. We specify an UnresolvedInterface as we don't
            # currently know how this symbol is brought into scope.
            kind_symbol = DataSymbol(lower_name, DataType.INTEGER,
                                     interface=UnresolvedInterface())
            symbol_table.add(kind_symbol)
        return kind_symbol

    def process_nodes(self, parent, nodes):
        '''
        Create the PSyIR of the supplied list of nodes in the
        fparser2 AST. Currently also inserts parent information back
        into the fparser2 AST. This is a workaround until fparser2
        itself generates and stores this information.

        :param parent: Parent node in the PSyIR we are constructing.
        :type parent: :py:class:`psyclone.psyir.nodes.Node`
        :param nodes: List of sibling nodes in fparser2 AST.
        :type nodes: list of :py:class:`fparser.two.utils.Base`

        '''
        code_block_nodes = []
        for child in nodes:

            try:
                psy_child = self._create_child(child, parent)
            except NotImplementedError:
                # If child type implementation not found, add them on the
                # ongoing code_block node list.
                code_block_nodes.append(child)
            else:
                if psy_child:
                    self.nodes_to_code_block(parent, code_block_nodes)
                    parent.addchild(psy_child)
                # If psy_child is not initialised but it didn't produce a
                # NotImplementedError, it means it is safe to ignore it.

        # Complete any unfinished code-block
        self.nodes_to_code_block(parent, code_block_nodes)

    def _create_child(self, child, parent=None):
        '''
        Create a PSyIR node representing the supplied fparser 2 node.

        :param child: node in fparser2 AST.
        :type child: :py:class:`fparser.two.utils.Base`
        :param parent: Parent node of the PSyIR node we are constructing.
        :type parent: :py:class:`psyclone.psyir.nodes.Node`
        :raises NotImplementedError: There isn't a handler for the provided \
                child type.
        :returns: Returns the PSyIR representation of child, which can be a \
                  single node, a tree of nodes or None if the child can be \
                  ignored.
        :rtype: :py:class:`psyclone.psyir.nodes.Node` or NoneType
        '''
        handler = self.handlers.get(type(child))
        if handler is None:
            # If the handler is not found then check with the first
            # level parent class. This is done to simplify the
            # handlers map when multiple fparser2 types can be
            # processed with the same handler. (e.g. Subclasses of
            # BinaryOpBase: Mult_Operand, Add_Operand, Level_2_Expr,
            # ... can use the same handler.)
            generic_type = type(child).__bases__[0]
            handler = self.handlers.get(generic_type)
            if not handler:
                raise NotImplementedError()
        return handler(child, parent)

    def _ignore_handler(self, *_):
        '''
        This handler returns None indicating that the associated
        fparser2 node can be ignored.

        Note that this method contains ignored arguments to comform with
        the handler(node, parent) method interface.

        :returns: None
        :rtype: NoneType
        '''
        return None

    def _create_loop(self, parent, variable_name):
        '''
        Create a Loop instance. This is done outside _do_construct_handler
        because some APIs may want to instantiate a specialised Loop.

        :param parent: the parent of the node.
        :type parent: :py:class:`psyclone.psyir.nodes.Node`
        :param str variable_name: name of the iteration variable.

        :return: a new Loop instance.
        :rtype: :py:class:`psyclone.psyir.nodes.Loop`

        '''
        return Loop(parent=parent, variable_name=variable_name)

    def _process_loopbody(self, loop_body, node):
        ''' Process the loop body. This is done outside _do_construct_handler
        because some APIs may want to perform specialised actions. By default
        continue processing the tree nodes inside the loop body.

        :param loop_body: Schedule representing the body of the loop.
        :type loop_body: :py:class:`psyclone.psyir.nodes.Schedule`
        :param node: fparser loop node being processed.
        :type node: \
            :py:class:`fparser.two.Fortran2003.Block_Nonlabel_Do_Construct`
        '''
        # Process loop body (ignore 'do' and 'end do' statements with [1:-1])
        self.process_nodes(parent=loop_body, nodes=node.content[1:-1])

    def _do_construct_handler(self, node, parent):
        '''
        Transforms a fparser2 Do Construct into its PSyIR representation.

        :param node: node in fparser2 tree.
        :type node: \
            :py:class:`fparser.two.Fortran2003.Block_Nonlabel_Do_Construct`
        :param parent: parent node of the PSyIR node we are constructing.
        :type parent: :py:class:`psyclone.psyir.nodes.Node`

        :returns: PSyIR representation of node
        :rtype: :py:class:`psyclone.psyir.nodes.Loop`

        :raises InternalError: if the fparser2 tree has an unexpected \
            structure.
        '''
        ctrl = walk(node.content, Fortran2003.Loop_Control)
        if not ctrl:
            raise InternalError(
                "Unrecognised form of DO loop - failed to find Loop_Control "
                "element in the node '{0}'.".format(str(node)))
        if ctrl[0].items[0]:
            # If this is a DO WHILE then the first element of items will not
            # be None. (See `fparser.two.Fortran2003.Loop_Control`.)
            # TODO #359 DO WHILE's are currently just put into CodeBlocks
            # rather than being properly described in the PSyIR.
            raise NotImplementedError()

        # Second element of items member of Loop Control is itself a tuple
        # containing:
        #   Loop variable, [start value expression, end value expression, step
        #   expression]
        # Loop variable will be an instance of Fortran2003.Name
        loop_var = str(ctrl[0].items[1][0])
        variable_name = str(loop_var)
        loop = self._create_loop(parent, variable_name)
        loop._ast = node

        # Get the loop limits. These are given in a list which is the second
        # element of a tuple which is itself the second element of the items
        # tuple:
        # (None, (Name('jk'), [Int_Literal_Constant('1', None), Name('jpk'),
        #                      Int_Literal_Constant('1', None)]), None)
        limits_list = ctrl[0].items[1][1]

        # Start expression child
        self.process_nodes(parent=loop, nodes=[limits_list[0]])

        # Stop expression child
        self.process_nodes(parent=loop, nodes=[limits_list[1]])

        # Step expression child
        if len(limits_list) == 3:
            self.process_nodes(parent=loop, nodes=[limits_list[2]])
        else:
            # Default loop increment is 1
            default_step = Literal("1", DataType.INTEGER, parent=loop)
            loop.addchild(default_step)

        # Create Loop body Schedule
        loop_body = Schedule(parent=loop)
        loop_body._ast = node
        loop.addchild(loop_body)
        self._process_loopbody(loop_body, node)

        return loop

    def _if_construct_handler(self, node, parent):
        '''
        Transforms an fparser2 If_Construct to the PSyIR representation.

        :param node: node in fparser2 tree.
        :type node: :py:class:`fparser.two.Fortran2003.If_Construct`
        :param parent: Parent node of the PSyIR node we are constructing.
        :type parent: :py:class:`psyclone.psyir.nodes.Node`
        :returns: PSyIR representation of node
        :rtype: :py:class:`psyclone.psyir.nodes.IfBlock`
        :raises InternalError: If the fparser2 tree has an unexpected \
            structure.
        '''

        # Check that the fparser2 parsetree has the expected structure
        if not isinstance(node.content[0], Fortran2003.If_Then_Stmt):
            raise InternalError(
                "Failed to find opening if then statement in: "
                "{0}".format(str(node)))
        if not isinstance(node.content[-1], Fortran2003.End_If_Stmt):
            raise InternalError(
                "Failed to find closing end if statement in: "
                "{0}".format(str(node)))

        # Search for all the conditional clauses in the If_Construct
        clause_indices = []
        for idx, child in enumerate(node.content):
            if isinstance(child, (Fortran2003.If_Then_Stmt,
                                  Fortran2003.Else_Stmt,
                                  Fortran2003.Else_If_Stmt,
                                  Fortran2003.End_If_Stmt)):
                clause_indices.append(idx)

        # Deal with each clause: "if", "else if" or "else".
        ifblock = None
        currentparent = parent
        num_clauses = len(clause_indices) - 1
        for idx in range(num_clauses):
            start_idx = clause_indices[idx]
            end_idx = clause_indices[idx+1]
            clause = node.content[start_idx]

            if isinstance(clause, (Fortran2003.If_Then_Stmt,
                                   Fortran2003.Else_If_Stmt)):
                # If it's an 'IF' clause just create an IfBlock, otherwise
                # it is an 'ELSE' clause and it needs an IfBlock annotated
                # with 'was_elseif' inside a Schedule.
                newifblock = None
                if isinstance(clause, Fortran2003.If_Then_Stmt):
                    ifblock = IfBlock(parent=currentparent)
                    ifblock.ast = node  # Keep pointer to fpaser2 AST
                    newifblock = ifblock
                else:
                    elsebody = Schedule(parent=currentparent)
                    currentparent.addchild(elsebody)
                    newifblock = IfBlock(parent=elsebody,
                                         annotations=['was_elseif'])
                    elsebody.addchild(newifblock)

                    # Keep pointer to fpaser2 AST
                    elsebody.ast = node.content[start_idx]
                    newifblock.ast = node.content[start_idx]

                # Create condition as first child
                self.process_nodes(parent=newifblock,
                                   nodes=[clause.items[0]])

                # Create if-body as second child
                ifbody = Schedule(parent=ifblock)
                ifbody.ast = node.content[start_idx + 1]
                ifbody.ast_end = node.content[end_idx - 1]
                newifblock.addchild(ifbody)
                self.process_nodes(parent=ifbody,
                                   nodes=node.content[start_idx + 1:end_idx])

                currentparent = newifblock

            elif isinstance(clause, Fortran2003.Else_Stmt):
                if not idx == num_clauses - 1:
                    raise InternalError(
                        "Else clause should only be found next to last "
                        "clause, but found {0}".format(node.content))
                elsebody = Schedule(parent=currentparent)
                currentparent.addchild(elsebody)
                elsebody.ast = node.content[start_idx]
                elsebody.ast_end = node.content[end_idx]
                self.process_nodes(parent=elsebody,
                                   nodes=node.content[start_idx + 1:end_idx])
            else:
                raise InternalError(
                    "Only fparser2 If_Then_Stmt, Else_If_Stmt and Else_Stmt "
                    "are expected, but found {0}.".format(clause))

        return ifblock

    def _if_stmt_handler(self, node, parent):
        '''
        Transforms an fparser2 If_Stmt to the PSyIR representation.

        :param node: node in fparser2 AST.
        :type node: :py:class:`fparser.two.Fortran2003.If_Stmt`
        :param parent: Parent node of the PSyIR node we are constructing.
        :type parent: :py:class:`psyclone.psyir.nodes.Node`
        :returns: PSyIR representation of node
        :rtype: :py:class:`psyclone.psyir.nodes.IfBlock`
        '''
        ifblock = IfBlock(parent=parent, annotations=['was_single_stmt'])
        ifblock.ast = node
        self.process_nodes(parent=ifblock, nodes=[node.items[0]])
        ifbody = Schedule(parent=ifblock)
        ifblock.addchild(ifbody)
        self.process_nodes(parent=ifbody, nodes=[node.items[1]])
        return ifblock

    def _case_construct_handler(self, node, parent):
        '''
        Transforms an fparser2 Case_Construct to the PSyIR representation.

        :param node: node in fparser2 tree.
        :type node: :py:class:`fparser.two.Fortran2003.Case_Construct`
        :param parent: Parent node of the PSyIR node we are constructing.
        :type parent: :py:class:`psyclone.psyir.nodes.Node`

        :returns: PSyIR representation of node
        :rtype: :py:class:`psyclone.psyir.nodes.IfBlock`

        :raises InternalError: If the fparser2 tree has an unexpected \
            structure.
        :raises NotImplementedError: If the fparser2 tree contains an \
            unsupported structure and should be placed in a CodeBlock.

        '''
        # Check that the fparser2 parsetree has the expected structure
        if not isinstance(node.content[0], Fortran2003.Select_Case_Stmt):
            raise InternalError(
                "Failed to find opening case statement in: "
                "{0}".format(str(node)))
        if not isinstance(node.content[-1], Fortran2003.End_Select_Stmt):
            raise InternalError(
                "Failed to find closing case statement in: "
                "{0}".format(str(node)))

        # Search for all the CASE clauses in the Case_Construct. We do this
        # because the fp2 parse tree has a flat structure at this point with
        # the clauses being siblings of the contents of the clauses. The
        # final index in this list will hold the position of the end-select
        # statement.
        clause_indices = []
        selector = None
        # The position of the 'case default' clause, if any
        default_clause_idx = None
        for idx, child in enumerate(node.content):
            if isinstance(child, Fortran2003.Select_Case_Stmt):
                selector = child.items[0]
            if isinstance(child, Fortran2003.Case_Stmt):
                if not isinstance(child.items[0], Fortran2003.Case_Selector):
                    raise InternalError(
                        "Unexpected parse tree structure. Expected child of "
                        "Case_Stmt to be a Case_Selector but got: '{0}'".
                        format(type(child.items[0]).__name__))
                case_expression = child.items[0].items[0]
                if case_expression is None:
                    # This is a 'case default' clause - store its position.
                    # We do this separately as this clause is special and
                    # will be added as a final 'else'.
                    default_clause_idx = idx
                clause_indices.append(idx)
            if isinstance(child, Fortran2003.End_Select_Stmt):
                clause_indices.append(idx)

        # Deal with each Case_Stmt
        rootif = None
        currentparent = parent
        num_clauses = len(clause_indices) - 1
        for idx in range(num_clauses):
            # Skip the 'default' clause for now because we handle it last
            if clause_indices[idx] == default_clause_idx:
                continue
            start_idx = clause_indices[idx]
            end_idx = clause_indices[idx+1]
            clause = node.content[start_idx]
            case = clause.items[0]

            ifblock = IfBlock(parent=currentparent,
                              annotations=['was_case'])
            if idx == 0:
                # If this is the first IfBlock then have it point to
                # the original SELECT CASE in the parse tree
                ifblock.ast = node
            else:
                # Otherwise, this IfBlock represents a CASE clause in the
                # Fortran and so we point to the parse tree of the content
                # of the clause.
                ifblock.ast = node.content[start_idx + 1]
                ifblock.ast_end = node.content[end_idx - 1]

            # Process the logical expression
            self._process_case_value_list(selector, case.items[0].items,
                                          ifblock)

            # Add If_body
            ifbody = Schedule(parent=ifblock)
            self.process_nodes(parent=ifbody,
                               nodes=node.content[start_idx + 1:
                                                  end_idx])
            ifblock.addchild(ifbody)
            ifbody.ast = node.content[start_idx + 1]
            ifbody.ast_end = node.content[end_idx - 1]

            if rootif:
                # If rootif is already initialised we chain the new
                # case in the last else branch.
                elsebody = Schedule(parent=currentparent)
                currentparent.addchild(elsebody)
                elsebody.addchild(ifblock)
                ifblock.parent = elsebody
                elsebody.ast = node.content[start_idx + 1]
                elsebody.ast_end = node.content[end_idx - 1]
            else:
                rootif = ifblock

            currentparent = ifblock

        if default_clause_idx:
            # Finally, add the content of the 'default' clause as a last
            # 'else' clause.
            elsebody = Schedule(parent=currentparent)
            start_idx = default_clause_idx
            # Find the next 'case' clause that occurs after 'case default'
            # (if any)
            end_idx = -1
            for idx in clause_indices:
                if idx > default_clause_idx:
                    end_idx = idx
                    break
            self.process_nodes(parent=elsebody,
                               nodes=node.content[start_idx + 1:
                                                  end_idx])
            currentparent.addchild(elsebody)
            elsebody.ast = node.content[start_idx + 1]
            elsebody.ast_end = node.content[end_idx - 1]
        return rootif

    def _process_case_value_list(self, selector, nodes, parent):
        '''
        Processes the supplied list of fparser2 nodes representing case-value
        expressions and constructs the equivalent PSyIR representation.
        e.g. for:

               SELECT CASE(my_flag)
               CASE(var1, var2:var3, :var5)
                 my_switch = .true.
               END SELECT

        the equivalent logical expression is:

        my_flag == var1 OR (myflag>=var2 AND myflag <= var3) OR my_flag <= var5

        and the corresponding structure of the PSyIR that we create is:

                    OR
                   /  \
                 EQ    OR
                      /  \
                   AND    LE
                  /  \
                GE    LE

        :param selector: the fparser2 parse tree representing the \
                      selector_expression in SELECT CASE(selector_expression).
        :type selector: sub-class of :py:class:`fparser.two.utils.Base`
        :param nodes: the nodes representing the label-list of the current \
                      CASE() clause.
        :type nodes: list of :py:class:`fparser.two.Fortran2003.Name` or \
                     :py:class:`fparser.two.Fortran2003.Case_Value_Range`
        :param parent: parent node in the PSyIR.
        :type parent: :py:class:`psyclone.psyir.nodes.Node`

        '''
        if len(nodes) == 1:
            # Only one item in list so process it
            self._process_case_value(selector, nodes[0], parent)
            return
        # More than one item in list. Create an OR node with the first item
        # on the list as one arg then recurse down to handle the remainder
        # of the list.
        orop = BinaryOperation(BinaryOperation.Operator.OR,
                               parent=parent)
        self._process_case_value(selector, nodes[0], orop)
        self._process_case_value_list(selector, nodes[1:], orop)
        parent.addchild(orop)

    def _process_case_value(self, selector, node, parent):
        '''
        Handles an individual condition inside a CASE statement. This can
        be a single scalar expression (e.g. CASE(1)) or a range specification
        (e.g. CASE(lim1:lim2)).

        :param selector: the node in the fparser2 parse tree representing the
                         'some_expr' of the SELECT CASE(some_expr).
        :type selector: sub-class of :py:class:`fparser.two.utils.Base`
        :param node: the node representing the case-value expression in the \
                     fparser2 parse tree.
        :type node: sub-class of :py:class:`fparser.two.utils.Base`
        :param parent: parent node in the PSyIR.
        :type parent: :py:class:`psyclone.psyir.nodes.Node`

        '''
        if isinstance(node, Fortran2003.Case_Value_Range):
            # The case value is a range (e.g. lim1:lim2)
            if node.items[0] and node.items[1]:
                # Have lower and upper limits so need a parent AND
                aop = BinaryOperation(BinaryOperation.Operator.AND,
                                      parent=parent)
                parent.addchild(aop)
                new_parent = aop
            else:
                # No need to create new parent node
                new_parent = parent

            if node.items[0]:
                # A lower limit is specified
                geop = BinaryOperation(BinaryOperation.Operator.GE,
                                       parent=new_parent)
                self.process_nodes(parent=geop, nodes=[selector])
                self.process_nodes(parent=geop, nodes=[node.items[0]])
                new_parent.addchild(geop)
            if node.items[1]:
                # An upper limit is specified
                leop = BinaryOperation(BinaryOperation.Operator.LE,
                                       parent=new_parent)
                self.process_nodes(parent=leop, nodes=[selector])
                self.process_nodes(parent=leop, nodes=[node.items[1]])
                new_parent.addchild(leop)
        else:
            # The case value is some scalar initialisation expression
            bop = BinaryOperation(BinaryOperation.Operator.EQ,
                                  parent=parent)
            parent.addchild(bop)
            self.process_nodes(parent=bop, nodes=[selector])
            self.process_nodes(parent=bop, nodes=[node])

    @staticmethod
    def _array_notation_rank(array):
        '''
        Check that the supplied candidate array reference uses supported
        array notation syntax and return the rank of the sub-section of the
        array that is specified. e.g. for a reference "a(:, 2, :)" the rank
        of the sub-section is 2.

        :param array: the array reference to check.
        :type array: :py:class:`psyclone.psyir.nodes.Array`

        :returns: rank of the sub-section of the array.
        :rtype: int

        :raises NotImplementedError: if the array node does not have any \
                                     children.
        :raises NotImplementedError: if the Array does not have at least one \
                                     CodeBlock as a child.
        :raises NotImplementedError: if each CodeBlock child does not \
                                     consist entirely of Subscript_Triplets.
        :raises NotImplementedError: if any of the array slices have bounds \
                                     (as this is not yet supported).
        '''
        if not array.children:
            raise NotImplementedError("An Array reference in the PSyIR must "
                                      "have at least one child but '{0}' has "
                                      "none".format(array.name))
        # TODO #412. This code will need re-writing once array notation is
        # supported in the PSyIR (becaues then we won't have any CodeBlocks).
        cblocks = array.walk(CodeBlock)
        if not cblocks:
            raise NotImplementedError(
                "A PSyIR Array node representing an array access that uses "
                "Fortran array notation is assumed to have at least one "
                "CodeBlock as its child but '{0}' has none.".
                format(array.name))
        # We only currently support array refs using the colon syntax,
        # e.g. array(:, :). Each colon is represented in the fparser2
        # parse tree by a Subscript_Triplet.
        num_colons = 0
        for cblock in cblocks:
            for stmt in cblock.get_ast_nodes:
                if not isinstance(stmt, Fortran2003.Subscript_Triplet):
                    raise NotImplementedError(
                        "Only array notation of the form my_array(:, :, ...) "
                        "is supported but got: {0}".format(str(array)))
                if any(stmt.items):
                    raise NotImplementedError(
                        "Bounds on array slices are not supported but found: "
                        "'{0}'".format(str(array)))
                num_colons += 1
        return num_colons

    def _array_syntax_to_indexed(self, parent, loop_vars):
        '''
        Utility function that modifies each Array object in the supplied PSyIR
        fragment so that they are indexed using the supplied loop variables
        rather than having colon array notation.

        :param parent: root of PSyIR sub-tree to search for Array \
                       references to modify.
        :type parent:  :py:class:`psyclone.psyir.nodes.Node`
        :param loop_vars: the variable names for the array indices.
        :type loop_vars: list of str

        :raises NotImplementedError: if array sections of differing ranks are \
                                     found.
        '''
        assigns = parent.walk(Assignment)
        # Check that the LHS of any assignment uses recognised array
        # notation.
        for assign in assigns:
            _ = self._array_notation_rank(assign.lhs)
        # TODO #500 if the supplied code accidentally omits array
        # notation for an array reference on the RHS then we will
        # identify it as a scalar and the code produced from the
        # PSyIR (using e.g. the Fortran backend) will not
        # compile. In practise most scalars are likely to be local
        # and so we can check for their declarations. However,
        # those imported from a module will still be missed.
        arrays = parent.walk(Array)
        first_rank = None
        for array in arrays:
            # Check that this is a supported array reference and that
            # all arrays are of the same rank
            rank = self._array_notation_rank(array)
            if first_rank:
                if rank != first_rank:
                    raise NotImplementedError(
                        "Found array sections of differing ranks within a "
                        "WHERE construct: array section of {0} has rank {1}".
                        format(array.name, rank))
            else:
                first_rank = rank
            # Replace the CodeBlocks containing the Subscript_Triplets with
            # the index expressions
            cblocks = array.walk(CodeBlock)
            for idx, cblock in enumerate(cblocks):
                posn = array.children.index(cblock)
                array.children[posn] = Reference(loop_vars[idx], parent=array)

    def _where_construct_handler(self, node, parent):
        '''
        Construct the canonical PSyIR representation of a WHERE construct or
        statement. A construct has the form:

            WHERE(logical-mask)
              statements
            [ELSE WHERE(logical-mask)
              statements]
            [ELSE
              statements]
            END WHERE

        while a statement is just:

            WHERE(logical-mask) statement

        :param node: node in the fparser2 parse tree representing the WHERE.
        :type node: :py:class:`fparser.two.Fortran2003.Where_Construct` or \
                    :py:class:`fparser.two.Fortran2003.Where_Stmt`
        :param parent: parent node in the PSyIR.
        :type parent: :py:class:`psyclone.psyir.nodes.Node`

        :returns: the top-level Loop object in the created loop nest.
        :rtype: :py:class:`psyclone.psyir.nodes.Loop`

        :raises InternalError: if the parse tree does not have the expected \
                               structure.

        '''
        if isinstance(node, Fortran2003.Where_Stmt):
            # We have a Where statement. Check that the parse tree has the
            # expected structure.
            if not len(node.items) == 2:
                raise InternalError(
                    "Expected a Fortran2003.Where_Stmt to have exactly two "
                    "entries in 'items' but found {0}: {1}".format(
                        len(node.items), str(node.items)))
            if not isinstance(node.items[1], Fortran2003.Assignment_Stmt):
                raise InternalError(
                    "Expected the second entry of a Fortran2003.Where_Stmt "
                    "items tuple to be an Assignment_Stmt but found: {0}".
                    format(type(node.items[1]).__name__))
            was_single_stmt = True
            annotations = ["was_where", "was_single_stmt"]
            logical_expr = [node.items[0]]
        else:
            # We have a Where construct. Check that the first and last
            # children are what we expect.
            if not isinstance(node.content[0],
                              Fortran2003.Where_Construct_Stmt):
                raise InternalError("Failed to find opening where construct "
                                    "statement in: {0}".format(str(node)))
            if not isinstance(node.content[-1], Fortran2003.End_Where_Stmt):
                raise InternalError("Failed to find closing end where "
                                    "statement in: {0}".format(str(node)))
            was_single_stmt = False
            annotations = ["was_where"]
            logical_expr = node.content[0].items

        # Examine the logical-array expression (the mask) in order to
        # determine the number of nested loops required. The Fortran
        # standard allows bare array notation here (e.g. `a < 0.0` where
        # `a` is an array) and thus we would need to examine our SymbolTable
        # to find out the rank of `a`. For the moment we limit support to
        # the NEMO style where the fact that `a` is an array is made
        # explicit using the colon notation, e.g. `a(:, :) < 0.0`.

        # For this initial processing of the logical-array expression we
        # use a temporary parent as we haven't yet constructed the PSyIR
        # for the loop nest and innermost IfBlock. Once we have a valid
        # parent for this logical expression we will repeat the processing.
        fake_parent = Schedule()
        self.process_nodes(fake_parent, logical_expr)
        arrays = fake_parent[0].walk(Array)
        if not arrays:
            # If the PSyIR doesn't contain any Arrays then that must be
            # because the code doesn't use explicit array syntax. At least one
            # variable in the logical-array expression must be an array for
            # this to be a valid WHERE().
            # TODO #500 remove this check once the SymbolTable is working for
            # the NEMO API.
            raise NotImplementedError("Only WHERE constructs using explicit "
                                      "array notation (e.g. my_array(:, :)) "
                                      "are supported.")
        # All array sections in a Fortran WHERE must have the same rank so
        # just look at the first array.
        rank = self._array_notation_rank(arrays[0])
        # Create a list to hold the names of the loop variables as we'll
        # need them to index into the arrays.
        loop_vars = rank*[""]

        # Create a set of all of the symbol names in the fparser2 parse
        # tree so that we can find any clashes. We go as far back up the tree
        # as we can before searching for all instances of Fortran2003.Name.
        # TODO #500 - replace this by using the SymbolTable instead.
        # pylint: disable=protected-access
        name_list = walk(node.get_root(), Fortran2003.Name)
        all_names = {str(name) for name in name_list}
        # pylint: enable=protected-access

        # Now create a loop nest of depth `rank`
        new_parent = parent
        for idx in range(rank, 0, -1):
            # TODO #500 we should be using the SymbolTable for the new loop
            # variable but that doesn't currently work for NEMO. As part of
            # #500 we should handle clashes gracefully rather than
            # simply aborting.
            loop_vars[idx-1] = "widx{0}".format(idx)
            if loop_vars[idx-1] in all_names:
                raise InternalError(
                    "Cannot create Loop with variable '{0}' because code "
                    "already contains a symbol with that name.".format(
                        loop_vars[idx-1]))
            loop = Loop(parent=new_parent, variable_name=loop_vars[idx-1],
                        annotations=annotations)
            # Point to the original WHERE statement in the parse tree.
            loop.ast = node
            # Add loop lower bound
            loop.addchild(Literal("1", DataType.INTEGER, parent=loop))
            # Add loop upper bound - we use the SIZE operator to query the
            # extent of the current array dimension
            size_node = BinaryOperation(BinaryOperation.Operator.SIZE,
                                        parent=loop)
            loop.addchild(size_node)
            size_node.addchild(Reference(arrays[0].name, parent=size_node))
            size_node.addchild(Literal(str(idx), DataType.INTEGER,
                                       parent=size_node))
            # Add loop increment
            loop.addchild(Literal("1", DataType.INTEGER, parent=loop))
            # Fourth child of a Loop must be a Schedule
            sched = Schedule(parent=loop)
            loop.addchild(sched)
            # Finally, add the Loop we've constructed to its parent (but
            # not into the existing PSyIR tree - that's done in
            # process_nodes()).
            if new_parent is not parent:
                new_parent.addchild(loop)
            else:
                # Keep a reference to the first loop as that's what this
                # handler returns
                root_loop = loop
            new_parent = sched
        # Now we have the loop nest, add an IF block to the innermost
        # schedule
        ifblock = IfBlock(parent=new_parent, annotations=annotations)
        new_parent.addchild(ifblock)
        ifblock.ast = node  # Point back to the original WHERE construct

        # We construct the conditional expression from the original
        # logical-array-expression of the WHERE. We process_nodes() a
        # second time here now that we have the correct parent node in the
        # PSyIR (and thus a SymbolTable) to refer to.
        self.process_nodes(ifblock, logical_expr)

        # Each array reference must now be indexed by the loop variables
        # of the loops we've just created.
        self._array_syntax_to_indexed(ifblock.children[0], loop_vars)

        # Now construct the body of the IF using the body of the WHERE
        sched = Schedule(parent=ifblock)
        ifblock.addchild(sched)

        if not was_single_stmt:
            # Do we have an ELSE WHERE?
            for idx, child in enumerate(node.content):
                if isinstance(child, Fortran2003.Elsewhere_Stmt):
                    self.process_nodes(sched, node.content[1:idx])
                    self._array_syntax_to_indexed(sched, loop_vars)
                    # Add an else clause to the IF block for the ELSEWHERE
                    # clause
                    sched = Schedule(parent=ifblock)
                    ifblock.addchild(sched)
                    self.process_nodes(sched, node.content[idx+1:-1])
                    break
            else:
                # No elsewhere clause was found
                self.process_nodes(sched, node.content[1:-1])
        else:
            # We only had a single-statement WHERE
            self.process_nodes(sched, node.items[1:])
        # Convert all uses of array syntax to indexed accesses
        self._array_syntax_to_indexed(sched, loop_vars)
        # Return the top-level loop generated by this handler
        return root_loop

    def _return_handler(self, node, parent):
        '''
        Transforms an fparser2 Return_Stmt to the PSyIR representation.

        :param node: node in fparser2 parse tree.
        :type node: :py:class:`fparser.two.Fortran2003.Return_Stmt`
        :param parent: Parent node of the PSyIR node we are constructing.
        :type parent: :py:class:`psyclone.psyir.nodes.Node`

        :return: PSyIR representation of node.
        :rtype: :py:class:`psyclone.psyir.nodes.Return`

        '''
        rtn = Return(parent=parent)
        rtn.ast = node
        return rtn

    def _assignment_handler(self, node, parent):
        '''
        Transforms an fparser2 Assignment_Stmt to the PSyIR representation.

        :param node: node in fparser2 AST.
        :type node: :py:class:`fparser.two.Fortran2003.Assignment_Stmt`
        :param parent: Parent node of the PSyIR node we are constructing.
        :type parent: :py:class:`psyclone.psyir.nodes.Node`

        :returns: PSyIR representation of node.
        :rtype: :py:class:`psyclone.psyir.nodes.Assignment`
        '''
        assignment = Assignment(node, parent=parent)
        self.process_nodes(parent=assignment, nodes=[node.items[0]])
        self.process_nodes(parent=assignment, nodes=[node.items[2]])

        return assignment

    def _unary_op_handler(self, node, parent):
        '''
        Transforms an fparser2 UnaryOpBase or Intrinsic_Function_Reference
        to the PSyIR representation.

        :param node: node in fparser2 AST.
        :type node: :py:class:`fparser.two.utils.UnaryOpBase` or \
               :py:class:`fparser.two.Fortran2003.Intrinsic_Function_Reference`
        :param parent: Parent node of the PSyIR node we are constructing.
        :type parent: :py:class:`psyclone.psyir.nodes.Node`

        :return: PSyIR representation of node
        :rtype: :py:class:`psyclone.psyir.nodes.UnaryOperation`

        :raises NotImplementedError: if the supplied operator is not \
                                     supported by this handler.
        :raises InternalError: if the fparser parse tree does not have the \
                               expected structure.

        '''
        operator_str = str(node.items[0]).lower()
        try:
            operator = Fparser2Reader.unary_operators[operator_str]
        except KeyError:
            # Operator not supported, it will produce a CodeBlock instead
            raise NotImplementedError(operator_str)

        if isinstance(node.items[1], Fortran2003.Actual_Arg_Spec_List):
            if len(node.items[1].items) > 1:
                # We have more than one argument and therefore this is not a
                # unary operation!
                raise InternalError(
                    "Operation '{0}' has more than one argument and is "
                    "therefore not unary!".format(str(node)))
            node_list = node.items[1].items
        else:
            node_list = [node.items[1]]
        unary_op = UnaryOperation(operator, parent=parent)
        self.process_nodes(parent=unary_op, nodes=node_list)

        return unary_op

    def _binary_op_handler(self, node, parent):
        '''
        Transforms an fparser2 BinaryOp or Intrinsic_Function_Reference to
        the PSyIR representation.

        :param node: node in fparser2 AST.
        :type node: :py:class:`fparser.two.utils.BinaryOpBase` or \
               :py:class:`fparser.two.Fortran2003.Intrinsic_Function_Reference`
        :param parent: Parent node of the PSyIR node we are constructing.
        :type parent: :py:class:`psyclone.psyir.nodes.Node`

        :returns: PSyIR representation of node
        :rtype: :py:class:`psyclone.psyir.nodes.BinaryOperation`

        :raises NotImplementedError: if the supplied operator/intrinsic is \
                                     not supported by this handler.
        :raises InternalError: if the fparser parse tree does not have the \
                               expected structure.

        '''
        if isinstance(node, Fortran2003.Intrinsic_Function_Reference):
            operator_str = node.items[0].string.lower()
            # Arguments are held in an Actual_Arg_Spec_List
            if not isinstance(node.items[1], Fortran2003.Actual_Arg_Spec_List):
                raise InternalError(
                    "Unexpected fparser parse tree for binary intrinsic "
                    "operation '{0}'. Expected second child to be "
                    "Actual_Arg_Spec_List but got '{1}'.".format(
                        str(node), type(node.items[1])))
            arg_nodes = node.items[1].items
            if len(arg_nodes) != 2:
                raise InternalError(
                    "Binary operator should have exactly two arguments but "
                    "found {0} for '{1}'.".format(len(arg_nodes), str(node)))
        else:
            operator_str = node.items[1].lower()
            arg_nodes = [node.items[0], node.items[2]]

        try:
            operator = Fparser2Reader.binary_operators[operator_str]
        except KeyError:
            # Operator not supported, it will produce a CodeBlock instead
            raise NotImplementedError(operator_str)

        binary_op = BinaryOperation(operator, parent=parent)
        self.process_nodes(parent=binary_op, nodes=[arg_nodes[0]])
        self.process_nodes(parent=binary_op, nodes=[arg_nodes[1]])

        return binary_op

    def _nary_op_handler(self, node, parent):
        '''
        Transforms an fparser2 Intrinsic_Function_Reference with three or
        more arguments to the PSyIR representation.
        :param node: node in fparser2 Parse Tree.
        :type node: \
             :py:class:`fparser.two.Fortran2003.Intrinsic_Function_Reference`
        :param parent: Parent node of the PSyIR node we are constructing.
        :type parent: :py:class:`psyclone.psyir.nodes.Node`

        :returns: PSyIR representation of node.
        :rtype: :py:class:`psyclone.psyir.nodes.NaryOperation`

        :raises NotImplementedError: if the supplied Intrinsic is not \
                                     supported by this handler.
        :raises InternalError: if the fparser parse tree does not have the \
                               expected structure.

        '''
        operator_str = str(node.items[0]).lower()
        try:
            operator = Fparser2Reader.nary_operators[operator_str]
        except KeyError:
            # Intrinsic not supported, it will produce a CodeBlock instead
            raise NotImplementedError(operator_str)

        nary_op = NaryOperation(operator, parent=parent)

        if not isinstance(node.items[1], Fortran2003.Actual_Arg_Spec_List):
            raise InternalError(
                "Expected second 'item' of N-ary intrinsic '{0}' in fparser "
                "parse tree to be an Actual_Arg_Spec_List but found '{1}'.".
                format(str(node), type(node.items[1])))
        if len(node.items[1].items) < 3:
            raise InternalError(
                "An N-ary operation must have more than two arguments but "
                "found {0} for '{1}'.".format(len(node.items[1].items),
                                              str(node)))

        # node.items[1] is a Fortran2003.Actual_Arg_Spec_List so we have
        # to process the `items` of that...
        self.process_nodes(parent=nary_op, nodes=list(node.items[1].items))
        return nary_op

    def _intrinsic_handler(self, node, parent):
        '''
        Transforms an fparser2 Intrinsic_Function_Reference to the PSyIR
        representation. Since Fortran Intrinsics can be unary, binary or
        nary this handler identifies the appropriate 'sub handler' by
        examining the number of arguments present.

        :param node: node in fparser2 Parse Tree.
        :type node: \
            :py:class:`fparser.two.Fortran2003.Intrinsic_Function_Reference`
        :param parent: Parent node of the PSyIR node we are constructing.
        :type parent: :py:class:`psyclone.psyir.nodes.Node`

        :returns: PSyIR representation of node
        :rtype: :py:class:`psyclone.psyir.nodes.UnaryOperation` or \
                :py:class:`psyclone.psyir.nodes.BinaryOperation` or \
                :py:class:`psyclone.psyir.nodes.NaryOperation`

        '''
        # First item is the name of the intrinsic
        name = node.items[0].string.upper()
        # Now work out how many arguments it has
        num_args = 0
        if len(node.items) > 1:
            num_args = len(node.items[1].items)

        # We don't handle any intrinsics that don't have arguments
        if num_args == 1:
            return self._unary_op_handler(node, parent)
        if num_args == 2:
            return self._binary_op_handler(node, parent)
        if num_args > 2:
            return self._nary_op_handler(node, parent)

        # Intrinsic is not handled - this will result in a CodeBlock
        raise NotImplementedError(name)

    def _name_handler(self, node, parent):
        '''
        Transforms an fparser2 Name to the PSyIR representation. If the node
        is connected to a SymbolTable, it checks the reference has been
        previously declared.

        :param node: node in fparser2 AST.
        :type node: :py:class:`fparser.two.Fortran2003.Name`
        :param parent: Parent node of the PSyIR node we are constructing.
        :type parent: :py:class:`psyclone.psyir.nodes.Node`
        :returns: PSyIR representation of node
        :rtype: :py:class:`psyclone.psyir.nodes.Reference`
        '''
        reference = Reference(node.string, parent)
        reference.check_declared()
        return reference

    def _parenthesis_handler(self, node, parent):
        '''
        Transforms an fparser2 Parenthesis to the PSyIR representation.
        This means ignoring the parentheis and process the fparser2 children
        inside.

        :param node: node in fparser2 AST.
        :type node: :py:class:`fparser.two.Fortran2003.Parenthesis`
        :param parent: Parent node of the PSyIR node we are constructing.
        :type parent: :py:class:`psyclone.psyir.nodes.Node`
        :returns: PSyIR representation of node
        :rtype: :py:class:`psyclone.psyir.nodes.Node`
        '''
        # Use the items[1] content of the node as it contains the required
        # information (items[0] and items[2] just contain the left and right
        # brackets as strings so can be disregarded.
        return self._create_child(node.items[1], parent)

    def _part_ref_handler(self, node, parent):
        '''
        Transforms an fparser2 Part_Ref to the PSyIR representation. If the
        node is connected to a SymbolTable, it checks the reference has been
        previously declared.

        :param node: node in fparser2 AST.
        :type node: :py:class:`fparser.two.Fortran2003.Part_Ref`
        :param parent: Parent node of the PSyIR node we are constructing.
        :type parent: :py:class:`psyclone.psyir.nodes.Node`

        :raises NotImplementedError: If the fparser node represents \
            unsupported PSyIR features and should be placed in a CodeBlock.

        :returns: PSyIR representation of node
        :rtype: :py:class:`psyclone.psyir.nodes.Array`

        '''
        reference_name = node.items[0].string.lower()

        array = Array(reference_name, parent)
        array.check_declared()
        self.process_nodes(parent=array, nodes=node.items[1].items)
        return array

    def _number_handler(self, node, parent):
        '''
        Transforms an fparser2 NumberBase to the PSyIR representation.

        :param node: node in fparser2 parse tree.
        :type node: :py:class:`fparser.two.utils.NumberBase`
        :param parent: Parent node of the PSyIR node we are constructing.
        :type parent: :py:class:`psyclone.psyir.nodes.Node`

        :returns: PSyIR representation of node.
        :rtype: :py:class:`psyclone.psyir.nodes.Literal`

        :raises NotImplementedError: if the fparser2 node is not recognised.

        '''
        # pylint: disable=no-self-use
        if isinstance(node, Fortran2003.Int_Literal_Constant):
            return Literal(str(node.items[0]), DataType.INTEGER, parent=parent)
        if isinstance(node, Fortran2003.Real_Literal_Constant):
            return Literal(str(node.items[0]), DataType.REAL, parent=parent)
        # Unrecognised datatype - will result in a CodeBlock
        raise NotImplementedError()

    def _char_literal_handler(self, node, parent):
        '''
        Transforms an fparser2 character literal into a PSyIR literal.

        :param node: node in fparser2 parse tree.
        :type node: :py:class:`fparser.two.Fortran2003.Char_Literal_Constant`
        :param parent: parent node of the PSyIR node we are constructing.
        :type parent: :py:class:`psyclone.psyir.nodes.Node`

        :returns: PSyIR representation of node.
        :rtype: :py:class:`psyclone.psyir.nodes.Literal`

        '''
        # pylint: disable=no-self-use
        return Literal(str(node.items[0]), DataType.CHARACTER, parent=parent)

    def _bool_literal_handler(self, node, parent):
        '''
        Transforms an fparser2 logical literal into a PSyIR literal.

        :param node: node in fparser2 parse tree.
        :type node: \
            :py:class:`fparser.two.Fortran2003.Logical_Literal_Constant`
        :param parent: parent node of the PSyIR node we are constructing.
        :type parent: :py:class:`psyclone.psyir.nodes.Node`

        :returns: PSyIR representation of node.
        :rtype: :py:class:`psyclone.psyir.nodes.Literal`

        '''
        # pylint: disable=no-self-use
        value = str(node.items[0]).lower()
        if value == ".true.":
            return Literal("true", DataType.BOOLEAN, parent=parent)
        if value == ".false.":
            return Literal("false", DataType.BOOLEAN, parent=parent)
        raise GenerationError(
            "Expected to find '.true.' or '.false.' as fparser2 logical "
            "literal, but found '{0}' instead.".format(value))<|MERGE_RESOLUTION|>--- conflicted
+++ resolved
@@ -41,20 +41,12 @@
 
 from collections import OrderedDict
 from fparser.two import Fortran2003
-<<<<<<< HEAD
-from fparser.two.utils import walk_ast
+from fparser.two.utils import walk
 from psyclone.psyir.nodes import UnaryOperation, BinaryOperation, \
     NaryOperation, Schedule, CodeBlock, IfBlock, Reference, Literal, Loop, \
     Container, Assignment, Return, Array, Node
 from psyclone.psyGen import Directive, KernelSchedule, InternalError, \
     GenerationError
-=======
-from fparser.two.utils import walk
-from psyclone.psyGen import UnaryOperation, BinaryOperation, NaryOperation, \
-    Schedule, Directive, CodeBlock, IfBlock, Reference, Literal, Loop, \
-    KernelSchedule, Container, Assignment, Return, Array, InternalError, \
-    GenerationError, Node
->>>>>>> dd5770de
 from psyclone.psyir.symbols import SymbolError, DataSymbol, ContainerSymbol, \
     GlobalInterface, ArgumentInterface, UnresolvedInterface, LocalInterface, \
     DataType
