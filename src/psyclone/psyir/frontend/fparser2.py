--- conflicted
+++ resolved
@@ -3377,7 +3377,6 @@
 
         return call
 
-<<<<<<< HEAD
     def _subroutine_handler(self, node, parent):
         '''Transforms an fparser2 Subroutine_Subprogram statement into a PSyIR
         Routine node.
@@ -3502,8 +3501,7 @@
                 "module/subroutine/program/function, but {0} were found."
                 "".format(len(node.children)))
         return self._create_child(node.children[0], parent)
-=======
+
 
 # For Sphinx AutoAPI documentation generation
-__all__ = ["Fparser2Reader"]
->>>>>>> d250134f
+__all__ = ["Fparser2Reader"]