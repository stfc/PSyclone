--- conflicted
+++ resolved
@@ -1951,33 +1951,9 @@
         incl_nodes = walk(nodes, (Fortran2003.Include_Stmt,
                                   C99Preprocessor.Cpp_Include_Stmt))
         if incl_nodes:
-<<<<<<< HEAD
-            config = Config.get()
-            # Just generate an error message for the first include we've found
-            filename = incl_nodes[0].children[0].string
-            rtxt = (f"while processing the declarations in routine "
-                    f"'{parent.name}'")
-            if isinstance(incl_nodes[0], Fortran2003.Include_Stmt):
-                msg = (
-                    f"Fortran INCLUDE statements are not supported but found "
-                    f"an include for file '{filename}' {rtxt}. This file must "
-                    f"be made available to the Fortran parser by specifying "
-                    f"its "
-                    f"location with a -I flag. (The list of directories to "
-                    f"search is currently set to: {config.include_paths}.)")
-            else:
-                msg = (
-                    f"CPP #INCLUDE statements are not supported but found a "
-                    f"#include of file '{filename}' {rtxt}. The input source "
-                    f"must be"
-                    f" put through a suitable pre-processor before being "
-                    f"given to PSyclone.")
-            raise GenerationError(msg)
-=======
             # The include_handler just raises an error so we use that to
             # reduce code duplication.
             self._include_handler(incl_nodes[0], parent)
->>>>>>> 18f13531
 
         # Now we've captured any derived-type definitions, proceed to look
         # at the variable declarations.
@@ -2349,19 +2325,6 @@
         config = Config.get()
         # An INCLUDE can appear anywhere so we have to allow for the case
         # where we have no enclosing Routine.
-<<<<<<< HEAD
-        routine = parent.ancestor(Routine, include_self=True)
-        if routine:
-            out_txt = f"routine '{routine.name}'. "
-        else:
-            out_txt = f"code:\n{str(node.get_root())}\n"
-        if isinstance(node, Fortran2003.Include_Stmt):
-            err_msg = (
-                f"Fortran INCLUDE statements are not supported but found an "
-                f"include of file '{node.children[0].string}' while processing"
-                f" {out_txt}This file must be made available to the Fortran "
-                f"parser by specifying its location via the -I flag. "
-=======
         unit = parent.ancestor((Routine, Container), include_self=True)
         if isinstance(unit, Routine):
             if unit.is_program:
@@ -2378,7 +2341,6 @@
                 f"Found an unresolved Fortran INCLUDE file '{filename}' while "
                 f"processing {out_txt}This file must be made available by "
                 f"specifying its location with a -I flag. "
->>>>>>> 18f13531
                 f"(The list of directories to search is currently set to: "
                 f"{config.include_paths}.)")
         else:
