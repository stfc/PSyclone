# BSD 3-Clause License
#
# Copyright (c) 2017-2020, Science and Technology Facilities Council.
# All rights reserved.
#
# Redistribution and use in source and binary forms, with or without
# modification, are permitted provided that the following conditions are met:
#
# * Redistributions of source code must retain the above copyright notice, this
#   list of conditions and the following disclaimer.
#
# * Redistributions in binary form must reproduce the above copyright notice,
#   this list of conditions and the following disclaimer in the documentation
#   and/or other materials provided with the distribution.
#
# * Neither the name of the copyright holder nor the names of its
#   contributors may be used to endorse or promote products derived from
#   this software without specific prior written permission.
#
# THIS SOFTWARE IS PROVIDED BY THE COPYRIGHT HOLDERS AND CONTRIBUTORS
# "AS IS" AND ANY EXPRESS OR IMPLIED WARRANTIES, INCLUDING, BUT NOT
# LIMITED TO, THE IMPLIED WARRANTIES OF MERCHANTABILITY AND FITNESS
# FOR A PARTICULAR PURPOSE ARE DISCLAIMED. IN NO EVENT SHALL THE
# COPYRIGHT HOLDER OR CONTRIBUTORS BE LIABLE FOR ANY DIRECT, INDIRECT,
# INCIDENTAL, SPECIAL, EXEMPLARY, OR CONSEQUENTIAL DAMAGES (INCLUDING,
# BUT NOT LIMITED TO, PROCUREMENT OF SUBSTITUTE GOODS OR SERVICES;
# LOSS OF USE, DATA, OR PROFITS; OR BUSINESS INTERRUPTION) HOWEVER
# CAUSED AND ON ANY THEORY OF LIABILITY, WHETHER IN CONTRACT, STRICT
# LIABILITY, OR TORT (INCLUDING NEGLIGENCE OR OTHERWISE) ARISING IN
# ANY WAY OUT OF THE USE OF THIS SOFTWARE, EVEN IF ADVISED OF THE
# POSSIBILITY OF SUCH DAMAGE.
# -----------------------------------------------------------------------------
# Authors R. W. Ford, A. R. Porter and S. Siso, STFC Daresbury Lab
# Modified I. Kavcic, Met Office
# -----------------------------------------------------------------------------

''' This module provides the fparser2 to PSyIR front-end, it follows a
    Visitor Pattern to traverse relevant fparser2 nodes and contains the logic
    to transform each node into the equivalent PSyIR representation.'''

from __future__ import absolute_import
from collections import OrderedDict
from fparser.two import Fortran2003
from fparser.two.utils import walk
from psyclone.psyir.nodes import UnaryOperation, BinaryOperation, \
    NaryOperation, Schedule, CodeBlock, IfBlock, Reference, Literal, Loop, \
    Container, Assignment, Return, Array, Node, Range
from psyclone.errors import InternalError, GenerationError
from psyclone.psyGen import Directive, KernelSchedule
from psyclone.psyir.symbols import SymbolError, DataSymbol, ContainerSymbol, \
    GlobalInterface, ArgumentInterface, UnresolvedInterface, LocalInterface, \
    DataType, ScalarType, ArrayType, DeferredType, REAL_SINGLE_TYPE, \
    INTEGER_SINGLE_TYPE, REAL_TYPE, INTEGER_TYPE, BOOLEAN_TYPE, CHARACTER_TYPE

# The list of Fortran instrinsic functions that we know about (and can
# therefore distinguish from array accesses). These are taken from
# fparser.
FORTRAN_INTRINSICS = Fortran2003.Intrinsic_Name.function_names

# Mapping from Fortran data types to PSyIR types
TYPE_MAP_FROM_FORTRAN = {"integer": ScalarType.Name.INTEGER,
                         "character": ScalarType.Name.CHARACTER,
                         "logical": ScalarType.Name.BOOLEAN,
                         "real": ScalarType.Name.REAL}


def _get_symbol_table(node):
    '''Find a symbol table associated with an ancestor of Node 'node' (or
    the node itself). If there is more than one symbol table, then the
    symbol table closest in ancestory to 'node' is returned. If no
    symbol table is found then None is returned.

    :param node: a PSyIR Node.
    :type node: :py:class:`psyclone.psyir.nodes.Node`

    :returns: a symbol table associated with node or one of its \
        ancestors or None if one is not found.
    :rtype: :py:class:`psyclone.psyir.symbols.SymbolTable` or NoneType

    :raises TypeError: if the node argument is not a Node.

    '''
    if not isinstance(node, Node):
        raise TypeError(
            "node argument to _get_symbol_table() should be of type Node, but "
            "found '{0}'.".format(type(node).__name__))
    current = node
    while current:
        if hasattr(current, "symbol_table"):
            return current.symbol_table
        current = current.parent
    return None


def _check_args(array, dim):
    '''Utility routine used by the _check_bound_is_full_extent and
    _check_array_range_literal functions to check common arguments.

    This routine is only in fparser2.py until #717 is complete as it
    is used to check that array syntax in a where statement is for the
    full extent of the dimension. Once #717 is complete this routine
    can be removed.

    :param array: the node to check.
    :type array: :py:class:`pysclone.psyir.node.array`
    :param int dim: the dimension index to use.

    :raises TypeError: if the supplied arguments are of the wrong type.
    :raises ValueError: if the value of the supplied dim argument is \
        less than 1 or greater than the number of dimensions in the \
        supplied array argument.

    '''
    if not isinstance(array, Array):
        raise TypeError(
            "method _check_args 'array' argument should be an "
            "Array type but found '{0}'.".format(type(array).__name__))

    if not isinstance(dim, int):
        raise TypeError(
            "method _check_args 'dim' argument should be an "
            "int type but found '{0}'.".format(type(dim).__name__))
    if dim < 1:
        raise ValueError(
            "method _check_args 'dim' argument should be at "
            "least 1 but found {0}.".format(dim))
    if dim > len(array.children):
        raise ValueError(
            "method _check_args 'dim' argument should be at "
            "most the number of dimensions of the array ({0}) but found "
            "{1}.".format(len(array.children), dim))

    # The first child of the array (index 0) relates to the first
    # dimension (dim 1), so we need to reduce dim by 1.
    if not isinstance(array.children[dim-1], Range):
        raise TypeError(
            "method _check_args 'array' argument index '{0}' "
            "should be a Range type but found '{1}'."
            "".format(dim-1, type(array.children[dim-1]).__name__))


def _is_bound_full_extent(array, dim, operator):
    '''A Fortran array section with a missing lower bound implies the
    access starts at the first element and a missing upper bound
    implies the access ends at the last element e.g. a(:,:)
    accesses all elements of array a and is equivalent to
    a(lbound(a,1):ubound(a,1),lbound(a,2):ubound(a,2)). The PSyIR
    does not support the shorthand notation, therefore the lbound
    and ubound operators are used in the PSyIR.

    This utility function checks that shorthand lower or upper
    bound Fortran code is captured as longhand lbound and/or
    ubound functions as expected in the PSyIR.

    The supplied "array" argument is assumed to be an Array node and
    the contents of the specified dimension "dim" is assumed to be a
    Range node.

    This routine is only in fparser2.py until #717 is complete as it
    is used to check that array syntax in a where statement is for the
    full extent of the dimension. Once #717 is complete this routine
    can be moved into fparser2_test.py as it is used there in a
    different context.

    :param array: the node to check.
    :type array: :py:class:`pysclone.psyir.node.array`
    :param int dim: the dimension index to use.
    :param operator: the operator to check.
    :type operator: \
        :py:class:`psyclone.psyir.nodes.binaryoperation.Operator.LBOUND` \
        or :py:class:`psyclone.psyir.nodes.binaryoperation.Operator.UBOUND`

    :returns: True if the supplied array has the expected properties, \
        otherwise returns False.
    :rtype: bool

    :raises TypeError: if the supplied arguments are of the wrong type.

    '''
    _check_args(array, dim)

    if operator == BinaryOperation.Operator.LBOUND:
        index = 0
    elif operator == BinaryOperation.Operator.UBOUND:
        index = 1
    else:
        raise TypeError(
            "'operator' argument  expected to be LBOUND or UBOUND but "
            "found '{0}'.".format(type(operator).__name__))

    # The first child of the array (index 0) relates to the first
    # dimension (dim 1), so we need to reduce dim by 1.
    bound = array.children[dim-1].children[index]

    if not isinstance(bound, BinaryOperation):
        return False

    reference = bound.children[0]
    literal = bound.children[1]

    # pylint: disable=too-many-boolean-expressions
    if (bound.operator == operator
            and isinstance(reference, Reference) and
            reference.symbol is array.symbol
            and isinstance(literal, Literal) and
            literal.datatype == DataType.INTEGER
            and literal.value == str(dim)):
        return True
    # pylint: enable=too-many-boolean-expressions
    return False


def _is_array_range_literal(array, dim, index, value):
    '''Utility function to check that the supplied array has an integer
    literal at dimension index "dim" and range index "index" with
    value "value".

    The step part of the range node has an integer literal with
    value 1 by default.

    This routine is only in fparser2.py until #717 is complete as it
    is used to check that array syntax in a where statement is for the
    full extent of the dimension. Once #717 is complete this routine
    can be moved into fparser2_test.py as it is used there in a
    different context.

    :param array: the node to check.
    :type array: :py:class:`pysclone.psyir.node.Array`
    :param int dim: the dimension index to check.
    :param int index: the index of the range to check (0 is the \
        lower bound, 1 is the upper bound and 2 is the step).
    :param int value: the expected value of the literal.

    :raises NotImplementedError: if the supplied argument does not \
        have the required properties.

    :returns: True if the supplied array has the expected properties, \
        otherwise returns False.
    :rtype: bool

    :raises TypeError: if the supplied arguments are of the wrong type.
    :raises ValueError: if the index argument has an incorrect value.

    '''
    _check_args(array, dim)

    if not isinstance(index, int):
        raise TypeError(
            "method _check_array_range_literal 'index' argument should be an "
            "int type but found '{0}'.".format(type(index).__name__))

    if index < 0 or index > 2:
        raise ValueError(
            "method _check_array_range_literal 'index' argument should be "
            "0, 1 or 2 but found {0}.".format(index))

    if not isinstance(value, int):
        raise TypeError(
            "method _check_array_range_literal 'value' argument should be an "
            "int type but found '{0}'.".format(type(value).__name__))

    # The first child of the array (index 0) relates to the first
    # dimension (dim 1), so we need to reduce dim by 1.
    literal = array.children[dim-1].children[index]

    if (isinstance(literal, Literal) and
            literal.datatype == DataType.INTEGER and
            literal.value == str(value)):
        return True
    return False


def _is_range_full_extent(my_range):
    '''Utility function to check whether a Range object is equivalent to a
    ":" in Fortran array notation. The PSyIR representation of "a(:)"
    is "a(lbound(a,1):ubound(a,1):1). Therefore, for array a index 1,
    the lower bound is compared with "lbound(a,1)", the upper bound is
    compared with "ubound(a,1)" and the step is compared with 1.

    If everything is OK then this routine silently returns, otherwise
    an exception is raised by one of the functions
    (_check_bound_is_full_extent or _check_array_range_literal) called by this
    function.

    This routine is only in fparser2.py until #717 is complete as it
    is used to check that array syntax in a where statement is for the
    full extent of the dimension. Once #717 is complete this routine
    can be removed.

    :param my_range: the Range node to check.
    :type my_range: :py:class:`psyclone.psyir.node.Range`

    '''

    array = my_range.parent
    # The array index of this range is determined by its position in
    # the array list (+1 as the index starts from 0 but Fortran
    # dimensions start from 1).
    dim = array.children.index(my_range) + 1
    # Check lower bound
    is_lower = _is_bound_full_extent(
        array, dim, BinaryOperation.Operator.LBOUND)
    # Check upper bound
    is_upper = _is_bound_full_extent(
        array, dim, BinaryOperation.Operator.UBOUND)
    # Check step (index 2 is the step index for the range function)
    is_step = _is_array_range_literal(array, dim, 2, 1)
    return is_lower and is_upper and is_step


class Fparser2Reader(object):
    '''
    Class to encapsulate the functionality for processing the fparser2 AST and
    convert the nodes to PSyIR.
    '''

    unary_operators = OrderedDict([
        ('+', UnaryOperation.Operator.PLUS),
        ('-', UnaryOperation.Operator.MINUS),
        ('.not.', UnaryOperation.Operator.NOT),
        ('abs', UnaryOperation.Operator.ABS),
        ('ceiling', UnaryOperation.Operator.CEIL),
        ('exp', UnaryOperation.Operator.EXP),
        ('log', UnaryOperation.Operator.LOG),
        ('log10', UnaryOperation.Operator.LOG10),
        ('sin', UnaryOperation.Operator.SIN),
        ('asin', UnaryOperation.Operator.ASIN),
        ('cos', UnaryOperation.Operator.COS),
        ('acos', UnaryOperation.Operator.ACOS),
        ('tan', UnaryOperation.Operator.TAN),
        ('atan', UnaryOperation.Operator.ATAN),
        ('sqrt', UnaryOperation.Operator.SQRT),
        ('real', UnaryOperation.Operator.REAL),
        ('int', UnaryOperation.Operator.INT)])

    binary_operators = OrderedDict([
        ('+', BinaryOperation.Operator.ADD),
        ('-', BinaryOperation.Operator.SUB),
        ('*', BinaryOperation.Operator.MUL),
        ('/', BinaryOperation.Operator.DIV),
        ('**', BinaryOperation.Operator.POW),
        ('==', BinaryOperation.Operator.EQ),
        ('.eq.', BinaryOperation.Operator.EQ),
        ('/=', BinaryOperation.Operator.NE),
        ('.ne.', BinaryOperation.Operator.NE),
        ('<=', BinaryOperation.Operator.LE),
        ('.le.', BinaryOperation.Operator.LE),
        ('<', BinaryOperation.Operator.LT),
        ('.lt.', BinaryOperation.Operator.LT),
        ('>=', BinaryOperation.Operator.GE),
        ('.ge.', BinaryOperation.Operator.GE),
        ('>', BinaryOperation.Operator.GT),
        ('.gt.', BinaryOperation.Operator.GT),
        ('.and.', BinaryOperation.Operator.AND),
        ('.or.', BinaryOperation.Operator.OR),
        ('sign', BinaryOperation.Operator.SIGN),
        ('size', BinaryOperation.Operator.SIZE),
        ('sum', BinaryOperation.Operator.SUM),
        ('lbound', BinaryOperation.Operator.LBOUND),
        ('ubound', BinaryOperation.Operator.UBOUND),
        ('max', BinaryOperation.Operator.MAX),
        ('min', BinaryOperation.Operator.MIN),
        ('mod', BinaryOperation.Operator.REM),
        ('matmul', BinaryOperation.Operator.MATMUL)])

    nary_operators = OrderedDict([
        ('max', NaryOperation.Operator.MAX),
        ('min', NaryOperation.Operator.MIN),
        ('sum', NaryOperation.Operator.SUM)])

    def __init__(self):
        from fparser.two import utils
        # Map of fparser2 node types to handlers (which are class methods)
        self.handlers = {
            Fortran2003.Assignment_Stmt: self._assignment_handler,
            Fortran2003.Name: self._name_handler,
            Fortran2003.Parenthesis: self._parenthesis_handler,
            Fortran2003.Part_Ref: self._part_ref_handler,
            Fortran2003.Subscript_Triplet: self._subscript_triplet_handler,
            Fortran2003.If_Stmt: self._if_stmt_handler,
            utils.NumberBase: self._number_handler,
            Fortran2003.Int_Literal_Constant: self._number_handler,
            Fortran2003.Char_Literal_Constant: self._char_literal_handler,
            Fortran2003.Logical_Literal_Constant: self._bool_literal_handler,
            utils.BinaryOpBase: self._binary_op_handler,
            Fortran2003.End_Do_Stmt: self._ignore_handler,
            Fortran2003.End_Subroutine_Stmt: self._ignore_handler,
            Fortran2003.If_Construct: self._if_construct_handler,
            Fortran2003.Case_Construct: self._case_construct_handler,
            Fortran2003.Return_Stmt: self._return_handler,
            Fortran2003.UnaryOpBase: self._unary_op_handler,
            Fortran2003.Block_Nonlabel_Do_Construct:
                self._do_construct_handler,
            Fortran2003.Intrinsic_Function_Reference: self._intrinsic_handler,
            Fortran2003.Where_Construct: self._where_construct_handler,
            Fortran2003.Where_Stmt: self._where_construct_handler,
        }

    @staticmethod
    def nodes_to_code_block(parent, fp2_nodes):
        '''Create a CodeBlock for the supplied list of fparser2 nodes and then
        wipe the list. A CodeBlock is a node in the PSyIR (Schedule)
        that represents a sequence of one or more Fortran statements
        and/or expressions which PSyclone does not attempt to handle.

        :param parent: Node in the PSyclone AST to which to add this code \
                       block.
        :type parent: :py:class:`psyclone.psyir.nodes.Node`
        :param fp2_nodes: list of fparser2 AST nodes constituting the \
                          code block.
        :type fp2_nodes: list of :py:class:`fparser.two.utils.Base`

        :returns: a CodeBlock instance.
        :rtype: :py:class:`psyclone.CodeBlock`

        '''
        if not fp2_nodes:
            return None

        # Determine whether this code block is a statement or an
        # expression. Statements always have a `Schedule` as parent
        # and expressions do not. The only unknown at this point are
        # directives whose structure are in discussion. Therefore, for
        # the moment, an exception is raised if a directive is found
        # as a parent.
        if isinstance(parent, Schedule):
            structure = CodeBlock.Structure.STATEMENT
        elif isinstance(parent, Directive):
            raise InternalError(
                "Fparser2Reader:nodes_to_code_block: A CodeBlock with "
                "a Directive as parent is not yet supported.")
        else:
            structure = CodeBlock.Structure.EXPRESSION

        code_block = CodeBlock(fp2_nodes, structure, parent=parent)
        parent.addchild(code_block)
        del fp2_nodes[:]
        return code_block

    @staticmethod
    def get_inputs_outputs(nodes):
        '''
        Identify variables that are inputs and outputs to the section of
        Fortran code represented by the supplied list of nodes in the
        fparser2 parse tree. Loop variables are ignored.

        :param nodes: list of Nodes in the fparser2 AST to analyse.
        :type nodes: list of :py:class:`fparser.two.utils.Base`

        :return: 3-tuple of list of inputs, list of outputs, list of in-outs
        :rtype: (list of str, list of str, list of str)
        '''
        from fparser.two.Fortran2003 import Assignment_Stmt, Part_Ref, \
            Data_Ref, If_Then_Stmt, Array_Section
        readers = set()
        writers = set()
        readwrites = set()
        # A dictionary of all array accesses that we encounter - used to
        # sanity check the readers and writers we identify.
        all_array_refs = {}

        # Loop over a flat list of all the nodes in the supplied region
        for node in walk(nodes):

            if isinstance(node, Assignment_Stmt):
                # Found lhs = rhs
                structure_name_str = None

                lhs = node.items[0]
                rhs = node.items[2]
                # Do RHS first as we cull readers after writers but want to
                # keep a = a + ... as the RHS is computed before assigning
                # to the LHS
                for node2 in walk(rhs):
                    if isinstance(node2, Part_Ref):
                        name = node2.items[0].string
                        if name.upper() not in FORTRAN_INTRINSICS:
                            if name not in writers:
                                readers.add(name)
                    if isinstance(node2, Data_Ref):
                        # TODO we need a robust implementation - issue #309.
                        raise NotImplementedError(
                            "get_inputs_outputs: derived-type references on "
                            "the RHS of assignments are not yet supported.")
                # Now do LHS
                if isinstance(lhs, Data_Ref):
                    # This is a structure which contains an array access.
                    structure_name_str = lhs.items[0].string
                    writers.add(structure_name_str)
                    lhs = lhs.items[1]
                if isinstance(lhs, (Part_Ref, Array_Section)):
                    # This is an array reference
                    name_str = lhs.items[0].string
                    if structure_name_str:
                        # Array ref is part of a derived type
                        name_str = "{0}%{1}".format(structure_name_str,
                                                    name_str)
                        structure_name_str = None
                    writers.add(name_str)
            elif isinstance(node, If_Then_Stmt):
                # Check for array accesses in IF statements
                array_refs = walk(node, Part_Ref)
                for ref in array_refs:
                    name = ref.items[0].string
                    if name.upper() not in FORTRAN_INTRINSICS:
                        if name not in writers:
                            readers.add(name)
            elif isinstance(node, Part_Ref):
                # Keep a record of all array references to check that we
                # haven't missed anything. Once #309 is done we should be
                # able to get rid of this check.
                name = node.items[0].string
                if name.upper() not in FORTRAN_INTRINSICS and \
                   name not in all_array_refs:
                    all_array_refs[name] = node
            elif node:
                # TODO #309 handle array accesses in other contexts, e.g. as
                # loop bounds in DO statements.
                pass

        # Sanity check that we haven't missed anything. To be replaced when
        # #309 is done.
        accesses = list(readers) + list(writers)
        for name, node in all_array_refs.items():
            if name not in accesses:
                # A matching bare array access hasn't been found but it
                # might have been part of a derived-type access so check
                # for that.
                found = False
                for access in accesses:
                    if "%"+name in access:
                        found = True
                        break
                if not found:
                    raise InternalError(
                        "Array '{0}' present in source code ('{1}') but not "
                        "identified as being read or written.".
                        format(name, str(node)))
        # Now we check for any arrays that are both read and written
        readwrites = readers & writers
        # Remove them from the readers and writers sets
        readers = readers - readwrites
        writers = writers - readwrites
        # Convert sets to lists and sort so that we get consistent results
        # between Python versions (for testing)
        rlist = list(readers)
        rlist.sort()
        wlist = list(writers)
        wlist.sort()
        rwlist = list(readwrites)
        rwlist.sort()

        return (rlist, wlist, rwlist)

    @staticmethod
    def _create_schedule(name):
        '''
        Create an empty KernelSchedule.

        :param str name: Name of the subroutine represented by the kernel.
        :returns: New KernelSchedule empty object.
        :rtype: py:class:`psyclone.psyGen.KernelSchedule`
        '''
        return KernelSchedule(name)

    def generate_container(self, module_ast):
        '''
        Create a Container from the supplied fparser2 module AST.

        :param module_ast: fparser2 AST of the full module.
        :type module_ast: :py:class:`fparser.two.Fortran2003.Program`

        :returns: PSyIR container representing the given module_ast.
        :rtype: :py:class:`psyclone.psyir.nodes.Container`

        :raises GenerationError: unable to generate a Container from the \
                                 provided fpaser2 parse tree.
        '''
        # Assume just 1 Fortran module definition in the file
        if len(module_ast.content) > 1:
            raise GenerationError(
                "Could not process {0}. Just one module definition per file "
                "supported.".format(str(module_ast)))

        module = module_ast.content[0]
        mod_content = module.content
        mod_name = str(mod_content[0].items[1])

        # Create a container to capture the module information
        new_container = Container(mod_name)

        # Parse the declarations if it has any
        if isinstance(mod_content[1], Fortran2003.Specification_Part):
            decl_list = mod_content[1].content
            self.process_declarations(new_container, decl_list, [])

        return new_container

    def generate_schedule(self, name, module_ast):
        '''
        Create a KernelSchedule from the supplied fparser2 AST.

        :param str name: name of the subroutine represented by the kernel.
        :param module_ast: fparser2 AST of the full module where the kernel \
                           code is located.
        :type module_ast: :py:class:`fparser.two.Fortran2003.Program`

        :returns: PSyIR schedule representing the kernel.
        :rtype: :py:class:`psyclone.psyGen.KernelSchedule`

        :raises GenerationError: unable to generate a kernel schedule from \
                                 the provided fpaser2 parse tree.
        '''
        def first_type_match(nodelist, typekind):
            '''
            Returns the first instance of the specified type in the given
            node list.

            :param list nodelist: List of fparser2 nodes.
            :param type typekind: The fparse2 Type we are searching for.
            '''
            for node in nodelist:
                if isinstance(node, typekind):
                    return node
            raise ValueError  # Type not found

        def search_subroutine(nodelist, searchname):
            '''
            Returns the first instance of the specified subroutine in the given
            node list.

            :param list nodelist: List of fparser2 nodes.
            :param str searchname: Name of the subroutine we are searching for.
            '''
            for node in nodelist:
                if (isinstance(node, Fortran2003.Subroutine_Subprogram) and
                        str(node.content[0].get_name()) == searchname):
                    return node
            raise ValueError  # Subroutine not found

        new_schedule = self._create_schedule(name)

        # Generate the Container of the module enclosing the Kernel
        new_container = self.generate_container(module_ast)
        mod_content = module_ast.content[0].content

        new_schedule.parent = new_container
        new_container.children = [new_schedule]

        try:
            subroutines = first_type_match(mod_content,
                                           Fortran2003.Module_Subprogram_Part)
            subroutine = search_subroutine(subroutines.content, name)
        except (ValueError, IndexError):
            raise GenerationError("Unexpected kernel AST. Could not find "
                                  "subroutine: {0}".format(name))

        try:
            sub_spec = first_type_match(subroutine.content,
                                        Fortran2003.Specification_Part)
            decl_list = sub_spec.content
            # TODO this if test can be removed once fparser/#211 is fixed
            # such that routine arguments are always contained in a
            # Dummy_Arg_List, even if there's only one of them.
            from fparser.two.Fortran2003 import Dummy_Arg_List
            if isinstance(subroutine.content[0].items[2], Dummy_Arg_List):
                arg_list = subroutine.content[0].items[2].items
            else:
                # Routine has no arguments
                arg_list = []
        except ValueError:
            # Subroutine without declarations, continue with empty lists.
            decl_list = []
            arg_list = []
        finally:
            self.process_declarations(new_schedule, decl_list, arg_list)

        try:
            sub_exec = first_type_match(subroutine.content,
                                        Fortran2003.Execution_Part)
        except ValueError:
            pass
        else:
            self.process_nodes(new_schedule, sub_exec.content)

        return new_schedule

    @staticmethod
    def _parse_dimensions(dimensions, symbol_table):
        '''
        Parse the fparser dimension attribute into a shape list with
        the extent of each dimension.

        :param dimensions: fparser dimension attribute
        :type dimensions: \
            :py:class:`fparser.two.Fortran2003.Dimension_Attr_Spec`
        :param symbol_table: Symbol table of the declaration context.
        :type symbol_table: :py:class:`psyclone.psyir.symbols.SymbolTable`
        :returns: Shape of the attribute in column-major order (leftmost \
                  index is contiguous in memory). Each entry represents \
                  an array dimension. If it is 'None' the extent of that \
                  dimension is unknown, otherwise it holds an integer \
                  with the extent. If it is an empty list then the symbol \
                  represents a scalar.
        :rtype: list
        '''
        shape = []

        # Traverse shape specs in Depth-first-search order
        for dim in walk(dimensions, (Fortran2003.Assumed_Shape_Spec,
                                     Fortran2003.Explicit_Shape_Spec,
                                     Fortran2003.Assumed_Size_Spec)):

            if isinstance(dim, Fortran2003.Assumed_Shape_Spec):
                shape.append(None)

            elif isinstance(dim, Fortran2003.Explicit_Shape_Spec):
                def _unsupported_type_error(dimensions):
                    raise NotImplementedError(
                        "Could not process {0}. Only scalar integer literals"
                        " or symbols are supported for explicit shape array "
                        "declarations.".format(dimensions))
                if isinstance(dim.items[1],
                              Fortran2003.Int_Literal_Constant):
                    shape.append(int(dim.items[1].items[0]))
                elif isinstance(dim.items[1], Fortran2003.Name):
                    # Fortran does not regulate the order in which variables
                    # may be declared so it's possible for the shape
                    # specification of an array to reference variables that
                    # come later in the list of declarations. The reference
                    # may also be to a symbol present in a parent symbol table
                    # (e.g. if the variable is declared in an outer, module
                    # scope).
                    dim_name = dim.items[1].string.lower()
                    try:
                        sym = symbol_table.lookup(dim_name)
                        if (sym.datatype.name != ScalarType.Name.INTEGER or
                                isinstance(sym.datatype, ArrayType)):
                            _unsupported_type_error(dimensions)
                    except KeyError:
                        # We haven't seen this symbol before so create a new
                        # one with a deferred interface (since we don't
                        # currently know where it is declared).
                        sym = DataSymbol(dim_name, INTEGER_TYPE,
                                         interface=UnresolvedInterface())
                        symbol_table.add(sym)
                    shape.append(sym)
                else:
                    _unsupported_type_error(dimensions)

            elif isinstance(dim, Fortran2003.Assumed_Size_Spec):
                raise NotImplementedError(
                    "Could not process {0}. Assumed-size arrays"
                    " are not supported.".format(dimensions))

            else:
                raise InternalError(
                    "Reached end of loop body and array-shape specification "
                    "{0} has not been handled.".format(type(dim)))

        return shape

    def process_declarations(self, parent, nodes, arg_list):
        '''
        Transform the variable declarations in the fparser2 parse tree into
        symbols in the symbol table of the PSyIR parent node.

        :param parent: PSyIR node in which to insert the symbols found.
        :type parent: :py:class:`psyclone.psyGen.KernelSchedule`
        :param nodes: fparser2 AST nodes to search for declaration statements.
        :type nodes: list of :py:class:`fparser.two.utils.Base`
        :param arg_list: fparser2 AST node containing the argument list.
        :type arg_list: :py:class:`fparser.Fortran2003.Dummy_Arg_List`

        :raises NotImplementedError: the provided declarations contain \
                                     attributes which are not supported yet.
        :raises GenerationError: if the parse tree for a USE statement does \
                                 not have the expected structure.
        :raises SymbolError: if a declaration is found for a Symbol that is \
                    already in the symbol table with a defined interface.
        :raises InternalError: if the provided declaration is an unexpected \
                               or invalid fparser or Fortran expression.
        '''
        # Look at any USE statments
        for decl in walk(nodes, Fortran2003.Use_Stmt):

            # Check that the parse tree is what we expect
            if len(decl.items) != 5:
                # We can't just do str(decl) as that also checks that items
                # is of length 5
                text = ""
                for item in decl.items:
                    if item:
                        text += str(item)
                raise GenerationError(
                    "Expected the parse tree for a USE statement to contain "
                    "5 items but found {0} for '{1}'".format(len(decl.items),
                                                             text))

            mod_name = str(decl.items[2])

            # Add the module symbol to the symbol table. Keep a record of
            # whether or not we've seen this module before for reporting
            # purposes in the code below.
            if mod_name not in parent.symbol_table:
                new_container = True
                container = ContainerSymbol(mod_name)
                parent.symbol_table.add(container)
            else:
                new_container = False
                container = parent.symbol_table.lookup(mod_name)
                if not isinstance(container, ContainerSymbol):
                    raise SymbolError(
                        "Found a USE of module '{0}' but the symbol table "
                        "already has a non-container entry with that name "
                        "({1}). This is invalid Fortran.".format(
                            mod_name, str(container)))

            # Create a 'deferred' symbol for each element in the ONLY clause.
            if isinstance(decl.items[4], Fortran2003.Only_List):
                if not new_container and not container.wildcard_import \
                   and not parent.symbol_table.imported_symbols(container):
                    # TODO #11 Log the fact that this explicit symbol import
                    # will replace a previous import with an empty only-list.
                    pass
                for name in decl.items[4].items:
                    # The DataSymbol adds itself to the list of symbols
                    # imported by the Container referenced in the
                    # GlobalInterface.
                    sym_name = str(name).lower()
                    if sym_name not in parent.symbol_table:
                        parent.symbol_table.add(
                            DataSymbol(sym_name,
                                       DeferredType(),
                                       interface=GlobalInterface(container)))
                    else:
                        # There's already a symbol with this name
                        existing_symbol = parent.symbol_table.lookup(sym_name)
                        if not existing_symbol.is_global:
                            raise SymbolError(
                                "Symbol '{0}' is imported from module '{1}' "
                                "but is already present in the symbol table as"
                                " either an argument or a local ({2}).".
                                format(sym_name, mod_name,
                                       str(existing_symbol)))
                        # TODO #11 Log the fact that we've already got an
                        # import of this symbol and that will take precendence.
            elif not decl.items[3]:
                # We have a USE statement without an ONLY clause.
                if (not new_container) and (not container.wildcard_import) \
                   and (not parent.symbol_table.imported_symbols(container)):
                    # TODO #11 Log the fact that this explicit symbol import
                    # will replace a previous import that had an empty
                    # only-list.
                    pass
                container.wildcard_import = True
            elif decl.items[3].lower().replace(" ", "") == ",only:":
                # This use has an 'only: ' but no associated list of
                # imported symbols. (It serves to keep a module in scope while
                # not actually importing anything from it.) We do not need to
                # set anything as the defaults (empty 'only' list and no
                # wildcard import) imply 'only:'.
                if not new_container and \
                       (container.wildcard_import or
                        parent.symbol_table.imported_symbols(container)):
                    # TODO #11 Log the fact that this import with an empty
                    # only-list is ignored because of existing 'use's of
                    # the module.
                    pass
            else:
                raise NotImplementedError("Found unsupported USE statement: "
                                          "'{0}'".format(str(decl)))

        for decl in walk(nodes, Fortran2003.Type_Declaration_Stmt):
            (type_spec, attr_specs, entities) = decl.items

            # Parse type_spec, currently just 'real', 'integer', 'logical' and
            # 'character' intrinsic types are supported.
            if isinstance(type_spec, Fortran2003.Intrinsic_Type_Spec): 
                fort_type = str(type_spec.items[0]).lower()
                try:
                    data_name = TYPE_MAP_FROM_FORTRAN[fort_type]
                except KeyError:
                    raise NotImplementedError(
                        "Could not process {0}. Only 'real', 'integer', "
                        "'logical' and 'character' intrinsic types are "
                        "supported.".format(str(decl.items)))
                # Check for a KIND specification
                precision = self._process_kind_selector(
                    parent.symbol_table, type_spec)

            # Parse declaration attributes:
            # 1) If no dimension attribute is provided, it defaults to scalar.
            attribute_shape = []
            # 2) If no intent attribute is provided, it is provisionally
            # marked as a local variable (when the argument list is parsed,
            # arguments with no explicit intent are updated appropriately).
            interface = LocalInterface()
            # 3) Record initialized constant values
            has_constant_value = False
            allocatable = False
            if attr_specs:
                for attr in attr_specs.items:
                    if isinstance(attr, Fortran2003.Attr_Spec):
                        normalized_string = str(attr).lower().replace(' ', '')
                        if "save" in normalized_string:
                            # Variables declared with SAVE attribute inside a
                            # module, submodule or main program are implicitly
                            # SAVE'd (see Fortran specification 8.5.16.4) so it
                            # is valid to ignore the attribute in these
                            # situations.
                            if not (decl.parent and
                                    isinstance(decl.parent.parent,
                                               (Fortran2003.Module,
                                                Fortran2003.Main_Program))):
                                raise NotImplementedError(
                                    "Could not process {0}. The 'SAVE' "
                                    "attribute is not yet supported when it is"
                                    " not part of a module, submodule or main_"
                                    "program specification part.".
                                    format(decl.items))

                        elif normalized_string == "parameter":
                            # Flag the existence of a constant value in the RHS
                            has_constant_value = True
                        elif normalized_string == "allocatable":
                            allocatable = True
                        else:
                            raise NotImplementedError(
                                "Could not process {0}. Unrecognized "
                                "attribute '{1}'.".format(decl.items,
                                                          str(attr)))
                    elif isinstance(attr, Fortran2003.Intent_Attr_Spec):
                        (_, intent) = attr.items
                        normalized_string = \
                            intent.string.lower().replace(' ', '')
                        if normalized_string == "in":
                            interface = ArgumentInterface(
                                ArgumentInterface.Access.READ)
                        elif normalized_string == "out":
                            interface = ArgumentInterface(
                                ArgumentInterface.Access.WRITE)
                        elif normalized_string == "inout":
                            interface = ArgumentInterface(
                                ArgumentInterface.Access.READWRITE)
                        else:
                            raise InternalError(
                                "Could not process {0}. Unexpected intent "
                                "attribute '{1}'.".format(decl.items,
                                                          str(attr)))
                    elif isinstance(attr, Fortran2003.Dimension_Attr_Spec):
                        attribute_shape = \
                            self._parse_dimensions(attr, parent.symbol_table)
                    else:
                        raise NotImplementedError(
                            "Could not process {0}. Unrecognized attribute "
                            "type {1}.".format(decl.items, str(type(attr))))

            # Parse declarations RHS and declare new symbol into the
            # parent symbol table for each entity found.
            for entity in entities.items:
                (name, array_spec, char_len, initialisation) = entity.items
                ct_expr = None

                # If the entity has an array-spec shape, it has priority.
                # Otherwise use the declaration attribute shape.
                if array_spec is not None:
                    entity_shape = \
                        self._parse_dimensions(array_spec, parent.symbol_table)
                else:
                    entity_shape = attribute_shape

                if allocatable and not entity_shape:
                    # We have an allocatable attribute on something that we
                    # don't recognise as an array - this is not supported.
                    raise NotImplementedError(
                        "Could not process {0}. The 'allocatable' attribute is"
                        " only supported on array declarations.".format(
                            str(decl)))

                for idx, extent in enumerate(entity_shape):
                    if extent is None:
                        if allocatable:
                            entity_shape[idx] = ArrayType.Extent.DEFERRED
                        else:
                            entity_shape[idx] = ArrayType.Extent.ATTRIBUTE
                    elif not isinstance(extent, ArrayType.Extent) and \
                            allocatable:
                        # We have an allocatable array with a defined extent.
                        # This is invalid Fortran.
                        raise InternalError(
                            "Invalid Fortran: '{0}'. An array with defined "
                            "extent cannot have the ALLOCATABLE attribute.".
                            format(str(decl)))

                if initialisation:
                    if has_constant_value:
                        # If it is a parameter parse its initialization
                        tmp = Node()
                        expr = initialisation.items[1]
                        self.process_nodes(parent=tmp, nodes=[expr])
                        ct_expr = tmp.children[0]
                    else:
                        raise NotImplementedError(
                            "Could not process {0}. Initialisations on the"
                            " declaration statements are only supported for "
                            "parameter declarations.".format(decl.items))

                if char_len is not None:
                    raise NotImplementedError(
                        "Could not process {0}. Character length "
                        "specifications are not supported."
                        "".format(decl.items))

                sym_name = str(name).lower()

                if not precision:
                    precision = ScalarType.Precision.UNDEFINED
                if entity_shape:
                    # array
                    datatype = ArrayType(ScalarType(data_name, precision),
                                         entity_shape)
                else:
                    # scalar
                    datatype = ScalarType(data_name, precision)
                
                if sym_name not in parent.symbol_table:
                    parent.symbol_table.add(DataSymbol(sym_name, datatype,
                                                       constant_value=ct_expr,
                                                       interface=interface))
                else:
                    # The symbol table already contains an entry with this name
                    # so update its interface information.
                    sym = parent.symbol_table.lookup(sym_name)
                    if not sym.unresolved_interface:
                        raise SymbolError(
                            "Symbol '{0}' already present in SymbolTable with "
                            "a defined interface ({1}).".format(
                                sym_name, str(sym.interface)))
                    sym.interface = interface

        try:
            arg_symbols = []
            # Ensure each associated symbol has the correct interface info.
            for arg_name in [x.string.lower() for x in arg_list]:
                symbol = parent.symbol_table.lookup(arg_name)
                if symbol.is_local:
                    # We didn't previously know that this Symbol was an
                    # argument (as it had no 'intent' qualifier). Mark
                    # that it is an argument by specifying its interface.
                    # A Fortran argument has intent(inout) by default
                    symbol.interface = ArgumentInterface(
                        ArgumentInterface.Access.READWRITE)
                arg_symbols.append(symbol)
            # Now that we've updated the Symbols themselves, set the
            # argument list
            parent.symbol_table.specify_argument_list(arg_symbols)
        except KeyError:
            raise InternalError("The kernel argument "
                                "list '{0}' does not match the variable "
                                "declarations for fparser nodes {1}."
                                "".format(str(arg_list), nodes))

        # fparser2 does not always handle Statement Functions correctly, this
        # loop checks for Stmt_Functions that should be an array statement
        # and recovers them, otherwise it raises an error as currently
        # Statement Functions are not supported in PSyIR.
        for stmtfn in walk(nodes, Fortran2003.Stmt_Function_Stmt):
            (fn_name, arg_list, scalar_expr) = stmtfn.items
            try:
                symbol = parent.symbol_table.lookup(fn_name.string.lower())
                if symbol.is_array:
                    # This is an array assignment wrongly categorized as a
                    # statement_function by fparser2.
                    array_name = fn_name
                    array_subscript = arg_list.items

                    assignment_rhs = scalar_expr

                    # Create assingment node
                    assignment = Assignment(parent=parent)
                    parent.addchild(assignment)

                    # Build lhs
                    lhs = Array(symbol, parent=assignment)
                    self.process_nodes(parent=lhs, nodes=array_subscript)
                    assignment.addchild(lhs)

                    # Build rhs
                    self.process_nodes(parent=assignment,
                                       nodes=[assignment_rhs])
                else:
                    raise InternalError(
                        "Could not process '{0}'. Symbol '{1}' is in the"
                        " SymbolTable but it is not an array as expected, so"
                        " it can not be recovered as an array assignment."
                        "".format(str(stmtfn), symbol.name))
            except KeyError:
                raise NotImplementedError(
                    "Could not process '{0}'. Statement Function declarations "
                    "are not supported.".format(str(stmtfn)))

    @staticmethod
    def _process_kind_selector(symbol_table, type_spec):
        '''
        Processes the fparser2 parse tree of the type specification of a
        variable declaration in order to extract KIND information. This
        information is used to determine the precision of the variable (as
        supplied to the DataSymbol constructor).

        :param symbol_table: the SymbolTable associated with the code \
            being processed.
        :type symbol_table: :py:class:`psyclone.psyir.symbols.SymbolTable`
        :param type_spec: the fparser2 parse tree of the type specification.
        :type type_spec: :py:class:`fparser.two.Fortran2003.Intrinsic_Type_Spec

        :returns: the precision associated with the type specification.
        :rtype: :py:class:`psyclone.psyir.symbols.DataSymbol.Precision` or \
            :py:class:`psyclone.psyir.symbols.DataSymbol` or int or NoneType

        :raises NotImplementedError: if a KIND intrinsic is found with an \
            argument other than a real or integer literal.
        :raises NotImplementedError: if we have `kind=xxx` but cannot find \
            a valid variable name.
        '''
        if not isinstance(type_spec.items[1], Fortran2003.Kind_Selector):
            return None
        # The KIND() intrinsic itself is Fortran specific and has no direct
        # representation in the PSyIR. We therefore can't use
        # self.process_nodes() here.
        kind_selector = type_spec.items[1]
        intrinsics = walk(kind_selector.items,
                          Fortran2003.Intrinsic_Function_Reference)
        if intrinsics and isinstance(intrinsics[0].items[0],
                                     Fortran2003.Intrinsic_Name) and \
           str(intrinsics[0].items[0]).lower() == "kind":
            # We have kind=KIND(X) where X may be of any intrinsic type. It
            # may be a scalar or an array. items[1] is an
            # Actual_Arg_Spec_List with the first entry being the argument.
            kind_arg = intrinsics[0].items[1].items[0]

            # We currently only support literals as arguments to KIND
            if isinstance(kind_arg, (Fortran2003.Int_Literal_Constant,
                                     Fortran2003.Real_Literal_Constant)):

                if len(kind_arg.items) > 1 and kind_arg.items[1]:
                    # The literal has an explicit kind specifier (e.g. 1.0_wp)
                    # so return a Symbol representing it (e.g.'wp').
                    return Fparser2Reader._kind_symbol_from_name(
                        str(kind_arg.items[1]), symbol_table)

                if isinstance(kind_arg, Fortran2003.Real_Literal_Constant):
                    import re
                    if re.search("d[0-9]", str(kind_arg).lower()):
                        return ScalarType.Precision.DOUBLE
                    elif re.search("e[0-9]", str(kind_arg).lower()):
                        return ScalarType.Precision.SINGLE
                    return ScalarType.Precision.UNDEFINED

                if isinstance(kind_arg, Fortran2003.Int_Literal_Constant):
                    # An integer with no explict kind specifier must be of
                    # default precision
                    return ScalarType.Precision.UNDEFINED

            raise NotImplementedError(
                "Only real and integer literals are supported "
                "as arguments to the KIND intrinsic but found '{0}' in: "
                "{1}".format(type(kind_arg).__name__, str(kind_selector)))

        # We have kind=kind-param
        kind_names = walk(kind_selector.items, Fortran2003.Name)
        if not kind_names:
            raise NotImplementedError(
                "Failed to find valid Name in Fortran Kind "
                "Selector: '{0}'".format(str(kind_selector)))
        return Fparser2Reader._kind_symbol_from_name(str(kind_names[0]),
                                                     symbol_table)

    @staticmethod
    def _kind_symbol_from_name(name, symbol_table):
        '''
        Utility method that returns a Symbol representing the named KIND
        parameter. If the supplied Symbol Table does not contain an appropriate
        entry then one is created. If it does contain a matching entry then
        its datatype must be 'integer' or 'deferred'. If the latter then the
        fact that we now know that this Symbol represents a KIND parameter
        means that we can change the datatype to be 'integer'.

        :param str name: the name of the variable holding the KIND value.
        :param symbol_table: the Symbol Table associated with the code being\
                             processed.
        :type symbol_table: :py:class:`psyclone.psyir.symbols.SymbolTable`

        :returns: the Symbol representing the KIND parameter.
        :rtype: :py:class:`psyclone.psyir.symbols.DataSymbol`

        :raises TypeError: if the Symbol Table already contains an entry for \
                       `name` and its datatype is not 'integer' or 'deferred'.
        '''
        lower_name = name.lower()
        try:
            kind_symbol = symbol_table.lookup(lower_name)
            if not (isinstance(kind_symbol.datatype, DeferredType) or
                    (isinstance(kind_symbol.datatype, ScalarType) and 
                     kind_symbol.datatype.name == ScalarType.Name.INTEGER)):
                raise TypeError(
                    "SymbolTable already contains an entry for "
                    "variable '{0}' used as a kind parameter but it "
                    "is not a 'deferred' or 'scalar integer' type.".
                    format(lower_name, kind_symbol.datatype))
            # A KIND parameter must be of type integer so set it here (in case
            # it was previously 'deferred')
            kind_symbol.datatype.name = ScalarType.Name.INTEGER
        except KeyError:
            # The SymbolTable does not contain an entry for this kind parameter
            # so create one. We specify an UnresolvedInterface as we don't
            # currently know how this symbol is brought into scope.
            kind_symbol = DataSymbol(lower_name, INTEGER_TYPE,
                                     interface=UnresolvedInterface())
            symbol_table.add(kind_symbol)
        return kind_symbol

    def process_nodes(self, parent, nodes):
        '''
        Create the PSyIR of the supplied list of nodes in the
        fparser2 AST. Currently also inserts parent information back
        into the fparser2 AST. This is a workaround until fparser2
        itself generates and stores this information.

        :param parent: Parent node in the PSyIR we are constructing.
        :type parent: :py:class:`psyclone.psyir.nodes.Node`
        :param nodes: List of sibling nodes in fparser2 AST.
        :type nodes: list of :py:class:`fparser.two.utils.Base`

        '''
        code_block_nodes = []
        for child in nodes:

            try:
                psy_child = self._create_child(child, parent)
            except NotImplementedError:
                # If child type implementation not found, add them on the
                # ongoing code_block node list.
                code_block_nodes.append(child)
            else:
                if psy_child:
                    self.nodes_to_code_block(parent, code_block_nodes)
                    parent.addchild(psy_child)
                # If psy_child is not initialised but it didn't produce a
                # NotImplementedError, it means it is safe to ignore it.

        # Complete any unfinished code-block
        self.nodes_to_code_block(parent, code_block_nodes)

    def _create_child(self, child, parent=None):
        '''
        Create a PSyIR node representing the supplied fparser 2 node.

        :param child: node in fparser2 AST.
        :type child: :py:class:`fparser.two.utils.Base`
        :param parent: Parent node of the PSyIR node we are constructing.
        :type parent: :py:class:`psyclone.psyir.nodes.Node`
        :raises NotImplementedError: There isn't a handler for the provided \
                child type.
        :returns: Returns the PSyIR representation of child, which can be a \
                  single node, a tree of nodes or None if the child can be \
                  ignored.
        :rtype: :py:class:`psyclone.psyir.nodes.Node` or NoneType
        '''
        handler = self.handlers.get(type(child))
        if handler is None:
            # If the handler is not found then check with the first
            # level parent class. This is done to simplify the
            # handlers map when multiple fparser2 types can be
            # processed with the same handler. (e.g. Subclasses of
            # BinaryOpBase: Mult_Operand, Add_Operand, Level_2_Expr,
            # ... can use the same handler.)
            generic_type = type(child).__bases__[0]
            handler = self.handlers.get(generic_type)
            if not handler:
                raise NotImplementedError()
        return handler(child, parent)

    def _ignore_handler(self, *_):
        '''
        This handler returns None indicating that the associated
        fparser2 node can be ignored.

        Note that this method contains ignored arguments to comform with
        the handler(node, parent) method interface.

        :returns: None
        :rtype: NoneType
        '''
        return None

    def _create_loop(self, parent, variable_name):
        '''
        Create a Loop instance. This is done outside _do_construct_handler
        because some APIs may want to instantiate a specialised Loop.

        :param parent: the parent of the node.
        :type parent: :py:class:`psyclone.psyir.nodes.Node`
        :param str variable_name: name of the iteration variable.

        :return: a new Loop instance.
        :rtype: :py:class:`psyclone.psyir.nodes.Loop`

        '''
        return Loop(parent=parent, variable_name=variable_name)

    def _process_loopbody(self, loop_body, node):
        ''' Process the loop body. This is done outside _do_construct_handler
        because some APIs may want to perform specialised actions. By default
        continue processing the tree nodes inside the loop body.

        :param loop_body: Schedule representing the body of the loop.
        :type loop_body: :py:class:`psyclone.psyir.nodes.Schedule`
        :param node: fparser loop node being processed.
        :type node: \
            :py:class:`fparser.two.Fortran2003.Block_Nonlabel_Do_Construct`
        '''
        # Process loop body (ignore 'do' and 'end do' statements with [1:-1])
        self.process_nodes(parent=loop_body, nodes=node.content[1:-1])

    def _do_construct_handler(self, node, parent):
        '''
        Transforms a fparser2 Do Construct into its PSyIR representation.

        :param node: node in fparser2 tree.
        :type node: \
            :py:class:`fparser.two.Fortran2003.Block_Nonlabel_Do_Construct`
        :param parent: parent node of the PSyIR node we are constructing.
        :type parent: :py:class:`psyclone.psyir.nodes.Node`

        :returns: PSyIR representation of node
        :rtype: :py:class:`psyclone.psyir.nodes.Loop`

        :raises InternalError: if the fparser2 tree has an unexpected \
            structure.
        '''
        ctrl = walk(node.content, Fortran2003.Loop_Control)
        if not ctrl:
            raise InternalError(
                "Unrecognised form of DO loop - failed to find Loop_Control "
                "element in the node '{0}'.".format(str(node)))
        if ctrl[0].items[0]:
            # If this is a DO WHILE then the first element of items will not
            # be None. (See `fparser.two.Fortran2003.Loop_Control`.)
            # TODO #359 DO WHILE's are currently just put into CodeBlocks
            # rather than being properly described in the PSyIR.
            raise NotImplementedError()

        # Second element of items member of Loop Control is itself a tuple
        # containing:
        #   Loop variable, [start value expression, end value expression, step
        #   expression]
        # Loop variable will be an instance of Fortran2003.Name
        loop_var = str(ctrl[0].items[1][0])
        variable_name = str(loop_var)
        loop = self._create_loop(parent, variable_name)
        loop._ast = node

        # Get the loop limits. These are given in a list which is the second
        # element of a tuple which is itself the second element of the items
        # tuple:
        # (None, (Name('jk'), [Int_Literal_Constant('1', None), Name('jpk'),
        #                      Int_Literal_Constant('1', None)]), None)
        limits_list = ctrl[0].items[1][1]

        # Start expression child
        self.process_nodes(parent=loop, nodes=[limits_list[0]])

        # Stop expression child
        self.process_nodes(parent=loop, nodes=[limits_list[1]])

        # Step expression child
        if len(limits_list) == 3:
            self.process_nodes(parent=loop, nodes=[limits_list[2]])
        else:
            # Default loop increment is 1
            default_step = Literal("1", DataType.INTEGER, parent=loop)
            loop.addchild(default_step)

        # Create Loop body Schedule
        loop_body = Schedule(parent=loop)
        loop_body._ast = node
        loop.addchild(loop_body)
        self._process_loopbody(loop_body, node)

        return loop

    def _if_construct_handler(self, node, parent):
        '''
        Transforms an fparser2 If_Construct to the PSyIR representation.

        :param node: node in fparser2 tree.
        :type node: :py:class:`fparser.two.Fortran2003.If_Construct`
        :param parent: Parent node of the PSyIR node we are constructing.
        :type parent: :py:class:`psyclone.psyir.nodes.Node`
        :returns: PSyIR representation of node
        :rtype: :py:class:`psyclone.psyir.nodes.IfBlock`
        :raises InternalError: If the fparser2 tree has an unexpected \
            structure.
        '''

        # Check that the fparser2 parsetree has the expected structure
        if not isinstance(node.content[0], Fortran2003.If_Then_Stmt):
            raise InternalError(
                "Failed to find opening if then statement in: "
                "{0}".format(str(node)))
        if not isinstance(node.content[-1], Fortran2003.End_If_Stmt):
            raise InternalError(
                "Failed to find closing end if statement in: "
                "{0}".format(str(node)))

        # Search for all the conditional clauses in the If_Construct
        clause_indices = []
        for idx, child in enumerate(node.content):
            if isinstance(child, (Fortran2003.If_Then_Stmt,
                                  Fortran2003.Else_Stmt,
                                  Fortran2003.Else_If_Stmt,
                                  Fortran2003.End_If_Stmt)):
                clause_indices.append(idx)

        # Deal with each clause: "if", "else if" or "else".
        ifblock = None
        currentparent = parent
        num_clauses = len(clause_indices) - 1
        for idx in range(num_clauses):
            start_idx = clause_indices[idx]
            end_idx = clause_indices[idx+1]
            clause = node.content[start_idx]

            if isinstance(clause, (Fortran2003.If_Then_Stmt,
                                   Fortran2003.Else_If_Stmt)):
                # If it's an 'IF' clause just create an IfBlock, otherwise
                # it is an 'ELSE' clause and it needs an IfBlock annotated
                # with 'was_elseif' inside a Schedule.
                newifblock = None
                if isinstance(clause, Fortran2003.If_Then_Stmt):
                    ifblock = IfBlock(parent=currentparent)
                    ifblock.ast = node  # Keep pointer to fpaser2 AST
                    newifblock = ifblock
                else:
                    elsebody = Schedule(parent=currentparent)
                    currentparent.addchild(elsebody)
                    newifblock = IfBlock(parent=elsebody,
                                         annotations=['was_elseif'])
                    elsebody.addchild(newifblock)

                    # Keep pointer to fpaser2 AST
                    elsebody.ast = node.content[start_idx]
                    newifblock.ast = node.content[start_idx]

                # Create condition as first child
                self.process_nodes(parent=newifblock,
                                   nodes=[clause.items[0]])

                # Create if-body as second child
                ifbody = Schedule(parent=ifblock)
                ifbody.ast = node.content[start_idx + 1]
                ifbody.ast_end = node.content[end_idx - 1]
                newifblock.addchild(ifbody)
                self.process_nodes(parent=ifbody,
                                   nodes=node.content[start_idx + 1:end_idx])

                currentparent = newifblock

            elif isinstance(clause, Fortran2003.Else_Stmt):
                if not idx == num_clauses - 1:
                    raise InternalError(
                        "Else clause should only be found next to last "
                        "clause, but found {0}".format(node.content))
                elsebody = Schedule(parent=currentparent)
                currentparent.addchild(elsebody)
                elsebody.ast = node.content[start_idx]
                elsebody.ast_end = node.content[end_idx]
                self.process_nodes(parent=elsebody,
                                   nodes=node.content[start_idx + 1:end_idx])
            else:
                raise InternalError(
                    "Only fparser2 If_Then_Stmt, Else_If_Stmt and Else_Stmt "
                    "are expected, but found {0}.".format(clause))

        return ifblock

    def _if_stmt_handler(self, node, parent):
        '''
        Transforms an fparser2 If_Stmt to the PSyIR representation.

        :param node: node in fparser2 AST.
        :type node: :py:class:`fparser.two.Fortran2003.If_Stmt`
        :param parent: Parent node of the PSyIR node we are constructing.
        :type parent: :py:class:`psyclone.psyir.nodes.Node`
        :returns: PSyIR representation of node
        :rtype: :py:class:`psyclone.psyir.nodes.IfBlock`
        '''
        ifblock = IfBlock(parent=parent, annotations=['was_single_stmt'])
        ifblock.ast = node
        self.process_nodes(parent=ifblock, nodes=[node.items[0]])
        ifbody = Schedule(parent=ifblock)
        ifblock.addchild(ifbody)
        self.process_nodes(parent=ifbody, nodes=[node.items[1]])
        return ifblock

    def _case_construct_handler(self, node, parent):
        '''
        Transforms an fparser2 Case_Construct to the PSyIR representation.

        :param node: node in fparser2 tree.
        :type node: :py:class:`fparser.two.Fortran2003.Case_Construct`
        :param parent: Parent node of the PSyIR node we are constructing.
        :type parent: :py:class:`psyclone.psyir.nodes.Node`

        :returns: PSyIR representation of node
        :rtype: :py:class:`psyclone.psyir.nodes.IfBlock`

        :raises InternalError: If the fparser2 tree has an unexpected \
            structure.
        :raises NotImplementedError: If the fparser2 tree contains an \
            unsupported structure and should be placed in a CodeBlock.

        '''
        # Check that the fparser2 parsetree has the expected structure
        if not isinstance(node.content[0], Fortran2003.Select_Case_Stmt):
            raise InternalError(
                "Failed to find opening case statement in: "
                "{0}".format(str(node)))
        if not isinstance(node.content[-1], Fortran2003.End_Select_Stmt):
            raise InternalError(
                "Failed to find closing case statement in: "
                "{0}".format(str(node)))

        # Search for all the CASE clauses in the Case_Construct. We do this
        # because the fp2 parse tree has a flat structure at this point with
        # the clauses being siblings of the contents of the clauses. The
        # final index in this list will hold the position of the end-select
        # statement.
        clause_indices = []
        selector = None
        # The position of the 'case default' clause, if any
        default_clause_idx = None
        for idx, child in enumerate(node.content):
            if isinstance(child, Fortran2003.Select_Case_Stmt):
                selector = child.items[0]
            if isinstance(child, Fortran2003.Case_Stmt):
                if not isinstance(child.items[0], Fortran2003.Case_Selector):
                    raise InternalError(
                        "Unexpected parse tree structure. Expected child of "
                        "Case_Stmt to be a Case_Selector but got: '{0}'".
                        format(type(child.items[0]).__name__))
                case_expression = child.items[0].items[0]
                if case_expression is None:
                    # This is a 'case default' clause - store its position.
                    # We do this separately as this clause is special and
                    # will be added as a final 'else'.
                    default_clause_idx = idx
                clause_indices.append(idx)
            if isinstance(child, Fortran2003.End_Select_Stmt):
                clause_indices.append(idx)

        # Deal with each Case_Stmt
        rootif = None
        currentparent = parent
        num_clauses = len(clause_indices) - 1
        for idx in range(num_clauses):
            # Skip the 'default' clause for now because we handle it last
            if clause_indices[idx] == default_clause_idx:
                continue
            start_idx = clause_indices[idx]
            end_idx = clause_indices[idx+1]
            clause = node.content[start_idx]
            case = clause.items[0]

            ifblock = IfBlock(parent=currentparent,
                              annotations=['was_case'])
            if idx == 0:
                # If this is the first IfBlock then have it point to
                # the original SELECT CASE in the parse tree
                ifblock.ast = node
            else:
                # Otherwise, this IfBlock represents a CASE clause in the
                # Fortran and so we point to the parse tree of the content
                # of the clause.
                ifblock.ast = node.content[start_idx + 1]
                ifblock.ast_end = node.content[end_idx - 1]

            # Process the logical expression
            self._process_case_value_list(selector, case.items[0].items,
                                          ifblock)

            # Add If_body
            ifbody = Schedule(parent=ifblock)
            self.process_nodes(parent=ifbody,
                               nodes=node.content[start_idx + 1:
                                                  end_idx])
            ifblock.addchild(ifbody)
            ifbody.ast = node.content[start_idx + 1]
            ifbody.ast_end = node.content[end_idx - 1]

            if rootif:
                # If rootif is already initialised we chain the new
                # case in the last else branch.
                elsebody = Schedule(parent=currentparent)
                currentparent.addchild(elsebody)
                elsebody.addchild(ifblock)
                ifblock.parent = elsebody
                elsebody.ast = node.content[start_idx + 1]
                elsebody.ast_end = node.content[end_idx - 1]
            else:
                rootif = ifblock

            currentparent = ifblock

        if default_clause_idx:
            # Finally, add the content of the 'default' clause as a last
            # 'else' clause.
            elsebody = Schedule(parent=currentparent)
            start_idx = default_clause_idx
            # Find the next 'case' clause that occurs after 'case default'
            # (if any)
            end_idx = -1
            for idx in clause_indices:
                if idx > default_clause_idx:
                    end_idx = idx
                    break
            self.process_nodes(parent=elsebody,
                               nodes=node.content[start_idx + 1:
                                                  end_idx])
            currentparent.addchild(elsebody)
            elsebody.ast = node.content[start_idx + 1]
            elsebody.ast_end = node.content[end_idx - 1]
        return rootif

    def _process_case_value_list(self, selector, nodes, parent):
        '''
        Processes the supplied list of fparser2 nodes representing case-value
        expressions and constructs the equivalent PSyIR representation.
        e.g. for:

               SELECT CASE(my_flag)
               CASE(var1, var2:var3, :var5)
                 my_switch = .true.
               END SELECT

        the equivalent logical expression is:

        my_flag == var1 OR (myflag>=var2 AND myflag <= var3) OR my_flag <= var5

        and the corresponding structure of the PSyIR that we create is:

                    OR
                   /  \
                 EQ    OR
                      /  \
                   AND    LE
                  /  \
                GE    LE

        :param selector: the fparser2 parse tree representing the \
                      selector_expression in SELECT CASE(selector_expression).
        :type selector: sub-class of :py:class:`fparser.two.utils.Base`
        :param nodes: the nodes representing the label-list of the current \
                      CASE() clause.
        :type nodes: list of :py:class:`fparser.two.Fortran2003.Name` or \
                     :py:class:`fparser.two.Fortran2003.Case_Value_Range`
        :param parent: parent node in the PSyIR.
        :type parent: :py:class:`psyclone.psyir.nodes.Node`

        '''
        if len(nodes) == 1:
            # Only one item in list so process it
            self._process_case_value(selector, nodes[0], parent)
            return
        # More than one item in list. Create an OR node with the first item
        # on the list as one arg then recurse down to handle the remainder
        # of the list.
        orop = BinaryOperation(BinaryOperation.Operator.OR,
                               parent=parent)
        self._process_case_value(selector, nodes[0], orop)
        self._process_case_value_list(selector, nodes[1:], orop)
        parent.addchild(orop)

    def _process_case_value(self, selector, node, parent):
        '''
        Handles an individual condition inside a CASE statement. This can
        be a single scalar expression (e.g. CASE(1)) or a range specification
        (e.g. CASE(lim1:lim2)).

        :param selector: the node in the fparser2 parse tree representing the
                         'some_expr' of the SELECT CASE(some_expr).
        :type selector: sub-class of :py:class:`fparser.two.utils.Base`
        :param node: the node representing the case-value expression in the \
                     fparser2 parse tree.
        :type node: sub-class of :py:class:`fparser.two.utils.Base`
        :param parent: parent node in the PSyIR.
        :type parent: :py:class:`psyclone.psyir.nodes.Node`

        '''
        if isinstance(node, Fortran2003.Case_Value_Range):
            # The case value is a range (e.g. lim1:lim2)
            if node.items[0] and node.items[1]:
                # Have lower and upper limits so need a parent AND
                aop = BinaryOperation(BinaryOperation.Operator.AND,
                                      parent=parent)
                parent.addchild(aop)
                new_parent = aop
            else:
                # No need to create new parent node
                new_parent = parent

            if node.items[0]:
                # A lower limit is specified
                geop = BinaryOperation(BinaryOperation.Operator.GE,
                                       parent=new_parent)
                self.process_nodes(parent=geop, nodes=[selector])
                self.process_nodes(parent=geop, nodes=[node.items[0]])
                new_parent.addchild(geop)
            if node.items[1]:
                # An upper limit is specified
                leop = BinaryOperation(BinaryOperation.Operator.LE,
                                       parent=new_parent)
                self.process_nodes(parent=leop, nodes=[selector])
                self.process_nodes(parent=leop, nodes=[node.items[1]])
                new_parent.addchild(leop)
        else:
            # The case value is some scalar initialisation expression
            bop = BinaryOperation(BinaryOperation.Operator.EQ,
                                  parent=parent)
            parent.addchild(bop)
            self.process_nodes(parent=bop, nodes=[selector])
            self.process_nodes(parent=bop, nodes=[node])

    @staticmethod
    def _array_notation_rank(array):
        '''Check that the supplied candidate array reference uses supported
        array notation syntax and return the rank of the sub-section
        of the array that uses array notation. e.g. for a reference
        "a(:, 2, :)" the rank of the sub-section is 2.

        :param array: the array reference to check.
        :type array: :py:class:`psyclone.psyir.nodes.Array`

        :returns: rank of the sub-section of the array.
        :rtype: int

        :raises NotImplementedError: if the array node does not have any \
                                     children.

        '''
        if not array.children:
            raise NotImplementedError("An Array reference in the PSyIR must "
                                      "have at least one child but '{0}' has "
                                      "none".format(array.name))
<<<<<<< HEAD
        # We only currently support array refs using the colon syntax,
        # e.g. array(:, :) (with optional other indices not using
        # colon syntax).
        num_colons = 0
        for dim in array.children:
            if isinstance(dim, Range):
                num_colons += 1
                if array.children[0] or array.children[1]:
                    raise NotImplementedError(
                        "Bounds on array slices are not supported but found: "
                        "'{0}'".format(str(array)))
        if num_colons == 0:
            raise NotImplementedError(
                "Only array notation of the form my_array(:, :, ...) "
                "is supported but got: {0}".format(str(array)))

=======
        # Only array refs using basic colon syntax are currently
        # supported e.g. (a(:,:)).  Each colon is represented in the
        # PSyIR as a Range node with first argument being an lbound
        # binary operator, the second argument being a ubound operator
        # and the third argument being an integer Literal node with
        # value 1 i.e. a(:,:) is represented as
        # a(lbound(a,1):ubound(a,1):1,lbound(a,2):ubound(a,2):1) in
        # the PSyIR.
        num_colons = 0
        for node in array.children:
            if isinstance(node, Range):
                # Found array syntax notation. Check that it is the
                # simple ":" format.
                if not _is_range_full_extent(node):
                    raise NotImplementedError(
                        "Only array notation of the form my_array(:, :, ...) "
                        "is supported.")
                num_colons += 1
>>>>>>> 3cfc8968
        return num_colons

    def _array_syntax_to_indexed(self, parent, loop_vars):
        '''
        Utility function that modifies each Array object in the supplied PSyIR
        fragment so that they are indexed using the supplied loop variables
        rather than having colon array notation.

        :param parent: root of PSyIR sub-tree to search for Array \
                       references to modify.
        :type parent:  :py:class:`psyclone.psyir.nodes.Node`
        :param loop_vars: the variable names for the array indices.
        :type loop_vars: list of str

        :raises NotImplementedError: if array sections of differing ranks are \
                                     found.
        '''
        assigns = parent.walk(Assignment)
        # Check that the LHS of any assignment uses recognised array
        # notation.
        for assign in assigns:
            _ = self._array_notation_rank(assign.lhs)
        # TODO #500 if the supplied code accidentally omits array
        # notation for an array reference on the RHS then we will
        # identify it as a scalar and the code produced from the
        # PSyIR (using e.g. the Fortran backend) will not
        # compile. In practise most scalars are likely to be local
        # and so we can check for their declarations. However,
        # those imported from a module will still be missed.
        arrays = parent.walk(Array)
        first_rank = None
        for array in arrays:
            # Check that this is a supported array reference and that
            # all arrays are of the same rank
            rank = len([child for child in array.children if
                        isinstance(child, Range)])
            if first_rank:
                if rank != first_rank:
                    raise NotImplementedError(
                        "Found array sections of differing ranks within a "
                        "WHERE construct: array section of {0} has rank {1}".
                        format(array.name, rank))
            else:
                first_rank = rank
            # Once #667 is implemented we can simplify this logic by
            # checking for the NEMO API. i.e. if api=="nemo": add local
            # symbol else: add symbol from symbol table.
            symbol_table = _get_symbol_table(parent)
<<<<<<< HEAD
            # Replace the CodeBlocks containing the Subscript_Triplets with
            # the index expressions
            cblocks = array.walk(CodeBlock)
            for idx, cblock in enumerate(cblocks):
                posn = array.children.index(cblock)
                if symbol_table:
                    symbol = array.find_symbol(loop_vars[idx])
                else:
                    # The NEMO API does not generate symbol tables, so
                    # create a new Symbol. Choose a datatype as we
                    # don't know what it is. Remove this code when
                    # issue #500 is addressed.
                    symbol = DataSymbol(loop_vars[idx], INTEGER_TYPE)
                array.children[posn] = Reference(symbol, parent=array)
=======

            # Replace the PSyIR Ranges with the loop variables
            range_idx = 0
            for idx, child in enumerate(array.children):
                if isinstance(child, Range):
                    if symbol_table:
                        symbol = array.find_symbol(loop_vars[range_idx])
                    else:
                        # The NEMO API does not generate symbol tables, so
                        # create a new Symbol. Choose a datatype as we
                        # don't know what it is. Remove this code when
                        # issue #500 is addressed.
                        symbol = DataSymbol(
                            loop_vars[range_idx], DataType.INTEGER)
                    array.children[idx] = Reference(symbol, parent=array)
                    range_idx += 1
>>>>>>> 3cfc8968

    def _where_construct_handler(self, node, parent):
        '''
        Construct the canonical PSyIR representation of a WHERE construct or
        statement. A construct has the form:

            WHERE(logical-mask)
              statements
            [ELSE WHERE(logical-mask)
              statements]
            [ELSE
              statements]
            END WHERE

        while a statement is just:

            WHERE(logical-mask) statement

        :param node: node in the fparser2 parse tree representing the WHERE.
        :type node: :py:class:`fparser.two.Fortran2003.Where_Construct` or \
                    :py:class:`fparser.two.Fortran2003.Where_Stmt`
        :param parent: parent node in the PSyIR.
        :type parent: :py:class:`psyclone.psyir.nodes.Node`

        :returns: the top-level Loop object in the created loop nest.
        :rtype: :py:class:`psyclone.psyir.nodes.Loop`

        :raises InternalError: if the parse tree does not have the expected \
                               structure.

        '''
        if isinstance(node, Fortran2003.Where_Stmt):
            # We have a Where statement. Check that the parse tree has the
            # expected structure.
            if not len(node.items) == 2:
                raise InternalError(
                    "Expected a Fortran2003.Where_Stmt to have exactly two "
                    "entries in 'items' but found {0}: {1}".format(
                        len(node.items), str(node.items)))
            if not isinstance(node.items[1], Fortran2003.Assignment_Stmt):
                raise InternalError(
                    "Expected the second entry of a Fortran2003.Where_Stmt "
                    "items tuple to be an Assignment_Stmt but found: {0}".
                    format(type(node.items[1]).__name__))
            was_single_stmt = True
            annotations = ["was_where", "was_single_stmt"]
            logical_expr = [node.items[0]]
        else:
            # We have a Where construct. Check that the first and last
            # children are what we expect.
            if not isinstance(node.content[0],
                              Fortran2003.Where_Construct_Stmt):
                raise InternalError("Failed to find opening where construct "
                                    "statement in: {0}".format(str(node)))
            if not isinstance(node.content[-1], Fortran2003.End_Where_Stmt):
                raise InternalError("Failed to find closing end where "
                                    "statement in: {0}".format(str(node)))
            was_single_stmt = False
            annotations = ["was_where"]
            logical_expr = node.content[0].items

        # Examine the logical-array expression (the mask) in order to
        # determine the number of nested loops required. The Fortran
        # standard allows bare array notation here (e.g. `a < 0.0` where
        # `a` is an array) and thus we would need to examine our SymbolTable
        # to find out the rank of `a`. For the moment we limit support to
        # the NEMO style where the fact that `a` is an array is made
        # explicit using the colon notation, e.g. `a(:, :) < 0.0`.

        # For this initial processing of the logical-array expression we
        # use a temporary parent as we haven't yet constructed the PSyIR
        # for the loop nest and innermost IfBlock. Once we have a valid
        # parent for this logical expression we will repeat the processing.
        fake_parent = Schedule()
        self.process_nodes(fake_parent, [logical_expr])
        arrays = fake_parent[0].walk(Array)
        if not arrays:
            # If the PSyIR doesn't contain any Arrays then that must be
            # because the code doesn't use explicit array syntax. At least one
            # variable in the logical-array expression must be an array for
            # this to be a valid WHERE().
            # TODO #500 remove this check once the SymbolTable is working for
            # the NEMO API.
            raise NotImplementedError("Only WHERE constructs using explicit "
                                      "array notation (e.g. my_array(:, :)) "
                                      "are supported.")
        # All array sections in a Fortran WHERE must have the same rank so
        # just look at the first array.
        rank = self._array_notation_rank(arrays[0])
        # Create a list to hold the names of the loop variables as we'll
        # need them to index into the arrays.
        loop_vars = rank*[""]

        # Create a set of all of the symbol names in the fparser2 parse
        # tree so that we can find any clashes. We go as far back up the tree
        # as we can before searching for all instances of Fortran2003.Name.
        # TODO #500 - replace this by using the SymbolTable instead.
        # pylint: disable=protected-access
        name_list = walk(node.get_root(), Fortran2003.Name)
        all_names = {str(name) for name in name_list}
        # pylint: enable=protected-access

        # find the first symbol table attached to an ancestor
        symbol_table = _get_symbol_table(parent)

        # Now create a loop nest of depth `rank`
        new_parent = parent
        for idx in range(rank, 0, -1):
            # TODO #500 we should be using the SymbolTable for the new loop
            # variable but that doesn't currently work for NEMO. As part of
            # #500 we should handle clashes gracefully rather than
            # simply aborting.
            loop_vars[idx-1] = "widx{0}".format(idx)
            if loop_vars[idx-1] in all_names:
                raise InternalError(
                    "Cannot create Loop with variable '{0}' because code "
                    "already contains a symbol with that name.".format(
                        loop_vars[idx-1]))
            if symbol_table:
                symbol_table.add(DataSymbol(loop_vars[idx-1],
                                            DataType.INTEGER))
            loop = Loop(parent=new_parent, variable_name=loop_vars[idx-1],
                        annotations=annotations)
            # Point to the original WHERE statement in the parse tree.
            loop.ast = node
            # Add loop lower bound
            loop.addchild(Literal("1", INTEGER_TYPE, parent=loop))
            # Add loop upper bound - we use the SIZE operator to query the
            # extent of the current array dimension
            size_node = BinaryOperation(BinaryOperation.Operator.SIZE,
                                        parent=loop)
            loop.addchild(size_node)
            # Once #667 is implemented we can simplify this logic by
            # checking for the NEMO API. i.e. if api=="nemo": add local
            # symbol else: add symbol from symbol table.
            symbol_table = _get_symbol_table(parent)
            if symbol_table:
                symbol = size_node.find_symbol(arrays[0].name)
            else:
                # The NEMO API does not generate symbol tables, so
                # create a new Symbol. Choose a datatype as we
                # don't know what it is. Remove this code when
                # issue #500 is addressed.
                symbol = DataSymbol(arrays[0].name, INTEGER_TYPE)

            size_node.addchild(Reference(symbol, parent=size_node))
            size_node.addchild(Literal(str(idx), INTEGER_TYPE,
                                       parent=size_node))
            # Add loop increment
            loop.addchild(Literal("1", INTEGER_TYPE, parent=loop))
            # Fourth child of a Loop must be a Schedule
            sched = Schedule(parent=loop)
            loop.addchild(sched)
            # Finally, add the Loop we've constructed to its parent (but
            # not into the existing PSyIR tree - that's done in
            # process_nodes()).
            if new_parent is not parent:
                new_parent.addchild(loop)
            else:
                # Keep a reference to the first loop as that's what this
                # handler returns
                root_loop = loop
            new_parent = sched
        # Now we have the loop nest, add an IF block to the innermost
        # schedule
        ifblock = IfBlock(parent=new_parent, annotations=annotations)
        new_parent.addchild(ifblock)
        ifblock.ast = node  # Point back to the original WHERE construct

        # We construct the conditional expression from the original
        # logical-array-expression of the WHERE. We process_nodes() a
        # second time here now that we have the correct parent node in the
        # PSyIR (and thus a SymbolTable) to refer to.
        self.process_nodes(ifblock, logical_expr)

        # Each array reference must now be indexed by the loop variables
        # of the loops we've just created.
        self._array_syntax_to_indexed(ifblock.children[0], loop_vars)

        # Now construct the body of the IF using the body of the WHERE
        sched = Schedule(parent=ifblock)
        ifblock.addchild(sched)

        if not was_single_stmt:
            # Do we have an ELSE WHERE?
            for idx, child in enumerate(node.content):
                if isinstance(child, Fortran2003.Elsewhere_Stmt):
                    self.process_nodes(sched, node.content[1:idx])
                    self._array_syntax_to_indexed(sched, loop_vars)
                    # Add an else clause to the IF block for the ELSEWHERE
                    # clause
                    sched = Schedule(parent=ifblock)
                    ifblock.addchild(sched)
                    self.process_nodes(sched, node.content[idx+1:-1])
                    break
            else:
                # No elsewhere clause was found
                self.process_nodes(sched, node.content[1:-1])
        else:
            # We only had a single-statement WHERE
            self.process_nodes(sched, node.items[1:])
        # Convert all uses of array syntax to indexed accesses
        self._array_syntax_to_indexed(sched, loop_vars)
        # Return the top-level loop generated by this handler
        return root_loop

    def _return_handler(self, node, parent):
        '''
        Transforms an fparser2 Return_Stmt to the PSyIR representation.

        :param node: node in fparser2 parse tree.
        :type node: :py:class:`fparser.two.Fortran2003.Return_Stmt`
        :param parent: Parent node of the PSyIR node we are constructing.
        :type parent: :py:class:`psyclone.psyir.nodes.Node`

        :return: PSyIR representation of node.
        :rtype: :py:class:`psyclone.psyir.nodes.Return`

        '''
        rtn = Return(parent=parent)
        rtn.ast = node
        return rtn

    def _assignment_handler(self, node, parent):
        '''
        Transforms an fparser2 Assignment_Stmt to the PSyIR representation.

        :param node: node in fparser2 AST.
        :type node: :py:class:`fparser.two.Fortran2003.Assignment_Stmt`
        :param parent: Parent node of the PSyIR node we are constructing.
        :type parent: :py:class:`psyclone.psyir.nodes.Node`

        :returns: PSyIR representation of node.
        :rtype: :py:class:`psyclone.psyir.nodes.Assignment`
        '''
        assignment = Assignment(node, parent=parent)
        self.process_nodes(parent=assignment, nodes=[node.items[0]])
        self.process_nodes(parent=assignment, nodes=[node.items[2]])

        return assignment

    def _unary_op_handler(self, node, parent):
        '''
        Transforms an fparser2 UnaryOpBase or Intrinsic_Function_Reference
        to the PSyIR representation.

        :param node: node in fparser2 AST.
        :type node: :py:class:`fparser.two.utils.UnaryOpBase` or \
               :py:class:`fparser.two.Fortran2003.Intrinsic_Function_Reference`
        :param parent: Parent node of the PSyIR node we are constructing.
        :type parent: :py:class:`psyclone.psyir.nodes.Node`

        :return: PSyIR representation of node
        :rtype: :py:class:`psyclone.psyir.nodes.UnaryOperation`

        :raises NotImplementedError: if the supplied operator is not \
                                     supported by this handler.
        :raises InternalError: if the fparser parse tree does not have the \
                               expected structure.

        '''
        operator_str = str(node.items[0]).lower()
        try:
            operator = Fparser2Reader.unary_operators[operator_str]
        except KeyError:
            # Operator not supported, it will produce a CodeBlock instead
            raise NotImplementedError(operator_str)

        if isinstance(node.items[1], Fortran2003.Actual_Arg_Spec_List):
            if len(node.items[1].items) > 1:
                # We have more than one argument and therefore this is not a
                # unary operation!
                raise InternalError(
                    "Operation '{0}' has more than one argument and is "
                    "therefore not unary!".format(str(node)))
            node_list = node.items[1].items
        else:
            node_list = [node.items[1]]
        unary_op = UnaryOperation(operator, parent=parent)
        self.process_nodes(parent=unary_op, nodes=node_list)

        return unary_op

    def _binary_op_handler(self, node, parent):
        '''
        Transforms an fparser2 BinaryOp or Intrinsic_Function_Reference to
        the PSyIR representation.

        :param node: node in fparser2 AST.
        :type node: :py:class:`fparser.two.utils.BinaryOpBase` or \
               :py:class:`fparser.two.Fortran2003.Intrinsic_Function_Reference`
        :param parent: Parent node of the PSyIR node we are constructing.
        :type parent: :py:class:`psyclone.psyir.nodes.Node`

        :returns: PSyIR representation of node
        :rtype: :py:class:`psyclone.psyir.nodes.BinaryOperation`

        :raises NotImplementedError: if the supplied operator/intrinsic is \
                                     not supported by this handler.
        :raises InternalError: if the fparser parse tree does not have the \
                               expected structure.

        '''
        if isinstance(node, Fortran2003.Intrinsic_Function_Reference):
            operator_str = node.items[0].string.lower()
            # Arguments are held in an Actual_Arg_Spec_List
            if not isinstance(node.items[1], Fortran2003.Actual_Arg_Spec_List):
                raise InternalError(
                    "Unexpected fparser parse tree for binary intrinsic "
                    "operation '{0}'. Expected second child to be "
                    "Actual_Arg_Spec_List but got '{1}'.".format(
                        str(node), type(node.items[1])))
            arg_nodes = node.items[1].items
            if len(arg_nodes) != 2:
                raise InternalError(
                    "Binary operator should have exactly two arguments but "
                    "found {0} for '{1}'.".format(len(arg_nodes), str(node)))
        else:
            operator_str = node.items[1].lower()
            arg_nodes = [node.items[0], node.items[2]]

        try:
            operator = Fparser2Reader.binary_operators[operator_str]
        except KeyError:
            # Operator not supported, it will produce a CodeBlock instead
            raise NotImplementedError(operator_str)

        binary_op = BinaryOperation(operator, parent=parent)
        self.process_nodes(parent=binary_op, nodes=[arg_nodes[0]])
        self.process_nodes(parent=binary_op, nodes=[arg_nodes[1]])

        return binary_op

    def _nary_op_handler(self, node, parent):
        '''
        Transforms an fparser2 Intrinsic_Function_Reference with three or
        more arguments to the PSyIR representation.
        :param node: node in fparser2 Parse Tree.
        :type node: \
             :py:class:`fparser.two.Fortran2003.Intrinsic_Function_Reference`
        :param parent: Parent node of the PSyIR node we are constructing.
        :type parent: :py:class:`psyclone.psyir.nodes.Node`

        :returns: PSyIR representation of node.
        :rtype: :py:class:`psyclone.psyir.nodes.NaryOperation`

        :raises NotImplementedError: if the supplied Intrinsic is not \
                                     supported by this handler.
        :raises InternalError: if the fparser parse tree does not have the \
                               expected structure.

        '''
        operator_str = str(node.items[0]).lower()
        try:
            operator = Fparser2Reader.nary_operators[operator_str]
        except KeyError:
            # Intrinsic not supported, it will produce a CodeBlock instead
            raise NotImplementedError(operator_str)

        nary_op = NaryOperation(operator, parent=parent)

        if not isinstance(node.items[1], Fortran2003.Actual_Arg_Spec_List):
            raise InternalError(
                "Expected second 'item' of N-ary intrinsic '{0}' in fparser "
                "parse tree to be an Actual_Arg_Spec_List but found '{1}'.".
                format(str(node), type(node.items[1])))
        if len(node.items[1].items) < 3:
            raise InternalError(
                "An N-ary operation must have more than two arguments but "
                "found {0} for '{1}'.".format(len(node.items[1].items),
                                              str(node)))

        # node.items[1] is a Fortran2003.Actual_Arg_Spec_List so we have
        # to process the `items` of that...
        self.process_nodes(parent=nary_op, nodes=list(node.items[1].items))
        return nary_op

    def _intrinsic_handler(self, node, parent):
        '''
        Transforms an fparser2 Intrinsic_Function_Reference to the PSyIR
        representation. Since Fortran Intrinsics can be unary, binary or
        nary this handler identifies the appropriate 'sub handler' by
        examining the number of arguments present.

        :param node: node in fparser2 Parse Tree.
        :type node: \
            :py:class:`fparser.two.Fortran2003.Intrinsic_Function_Reference`
        :param parent: Parent node of the PSyIR node we are constructing.
        :type parent: :py:class:`psyclone.psyir.nodes.Node`

        :returns: PSyIR representation of node
        :rtype: :py:class:`psyclone.psyir.nodes.UnaryOperation` or \
                :py:class:`psyclone.psyir.nodes.BinaryOperation` or \
                :py:class:`psyclone.psyir.nodes.NaryOperation`

        '''
        # First item is the name of the intrinsic
        name = node.items[0].string.upper()
        # Now work out how many arguments it has
        num_args = 0
        if len(node.items) > 1:
            num_args = len(node.items[1].items)

        # We don't handle any intrinsics that don't have arguments
        if num_args == 1:
            return self._unary_op_handler(node, parent)
        if num_args == 2:
            return self._binary_op_handler(node, parent)
        if num_args > 2:
            return self._nary_op_handler(node, parent)

        # Intrinsic is not handled - this will result in a CodeBlock
        raise NotImplementedError(name)

    def _name_handler(self, node, parent):
        '''
        Transforms an fparser2 Name to the PSyIR representation. If the parent
        is connected to a SymbolTable, it checks the reference has been
        previously declared.

        :param node: node in fparser2 AST.
        :type node: :py:class:`fparser.two.Fortran2003.Name`
        :param parent: Parent node of the PSyIR node we are constructing.
        :type parent: :py:class:`psyclone.psyir.nodes.Node`
        :returns: PSyIR representation of node
        :rtype: :py:class:`psyclone.psyir.nodes.Reference`
        '''
        # Once #667 is implemented we can simplify this logic by
        # checking for the NEMO API. i.e. if api=="nemo": add local
        # symbol else: add symbol from symbol table.
        symbol_table = _get_symbol_table(parent)
        if symbol_table:
            symbol = parent.find_symbol(node.string)
        else:
            # The NEMO API does not generate symbol tables, so create
            # a new Symbol. Randomly choose a datatype as we don't
            # know what it is. Remove this code when issue #500 is
            # addressed.
            symbol = DataSymbol(node.string, REAL_TYPE)
        return Reference(symbol, parent)

    def _parenthesis_handler(self, node, parent):
        '''
        Transforms an fparser2 Parenthesis to the PSyIR representation.
        This means ignoring the parentheis and process the fparser2 children
        inside.

        :param node: node in fparser2 AST.
        :type node: :py:class:`fparser.two.Fortran2003.Parenthesis`
        :param parent: Parent node of the PSyIR node we are constructing.
        :type parent: :py:class:`psyclone.psyir.nodes.Node`
        :returns: PSyIR representation of node
        :rtype: :py:class:`psyclone.psyir.nodes.Node`
        '''
        # Use the items[1] content of the node as it contains the required
        # information (items[0] and items[2] just contain the left and right
        # brackets as strings so can be disregarded.
        return self._create_child(node.items[1], parent)

    def _part_ref_handler(self, node, parent):
        '''
        Transforms an fparser2 Part_Ref to the PSyIR representation. If the
        node is connected to a SymbolTable, it checks the reference has been
        previously declared.

        :param node: node in fparser2 AST.
        :type node: :py:class:`fparser.two.Fortran2003.Part_Ref`
        :param parent: Parent node of the PSyIR node we are constructing.
        :type parent: :py:class:`psyclone.psyir.nodes.Node`

        :raises NotImplementedError: If the fparser node represents \
            unsupported PSyIR features and should be placed in a CodeBlock.

        :returns: PSyIR representation of node
        :rtype: :py:class:`psyclone.psyir.nodes.Array`

        '''
        reference_name = node.items[0].string.lower()
        # Once #667 is implemented we can simplify this logic by
        # checking for the NEMO API. i.e. if api=="nemo": add local
        # symbol else: add symbol from symbol table.
        symbol_table = _get_symbol_table(parent)
        if symbol_table:
            symbol = parent.find_symbol(reference_name)
        else:
            # The NEMO API does not generate symbol tables, so create
            # a new Symbol. Randomly choose a datatype as we don't
            # know what it is.  Remove this code when issue #500 is
            # addressed.
            symbol = DataSymbol(reference_name, REAL_TYPE)
        array = Array(symbol, parent)
        self.process_nodes(parent=array, nodes=node.items[1].items)
        return array

    def _subscript_triplet_handler(self, node, parent):
        '''
        Transforms an fparser2 Subscript_Triplet to the PSyIR
        representation.

        :param node: node in fparser2 AST.
        :type node: :py:class:`fparser.two.Fortran2003.Subscript_Triplet`
        :param parent: parent node of the PSyIR node we are constructing.
        :type parent: :py:class:`psyclone.psyir.nodes.Node`

        :returns: PSyIR representation of node.
        :rtype: :py:class:`psyclone.psyir.nodes.Range`

        '''
        # The PSyIR stores array dimension information for the Array
        # class in an ordered list. As we are processing the
        # dimensions in order, the number of children already added to
        # our parent indicates the current array dimension being
        # processed (with 0 being the first dimension, 1 being the
        # second etc). Fortran specifies the 1st dimension as being 1,
        # the second dimension being 2, etc.). We therefore add 1 to
        # the number of children added to out parent to determine the
        # Fortran dimension value.
        dimension = str(len(parent.children)+1)
        my_range = Range(parent=parent)
        my_range.children = []
        if node.children[0]:
            self.process_nodes(parent=my_range, nodes=[node.children[0]])
        else:
            # There is no lower bound, it is implied. This is not
            # supported in the PSyIR so we create the equivalent code
            # by using the PSyIR lbound function:
            # a(:...) becomes a(lbound(a,1):...)
            lbound = BinaryOperation.create(
                BinaryOperation.Operator.LBOUND, Reference(parent.symbol),
                Literal(dimension, DataType.INTEGER))
            lbound.parent = my_range
            my_range.children.append(lbound)
        if node.children[1]:
            self.process_nodes(parent=my_range, nodes=[node.children[1]])
        else:
            # There is no upper bound, it is implied. This is not
            # supported in the PSyIR so we create the equivalent code
            # by using the PSyIR ubound function:
            # a(...:) becomes a(...:ubound(a,1))
            ubound = BinaryOperation.create(
                BinaryOperation.Operator.UBOUND, Reference(parent.symbol),
                Literal(dimension, DataType.INTEGER))
            ubound.parent = my_range
            my_range.children.append(ubound)
        if node.children[2]:
            self.process_nodes(parent=my_range, nodes=[node.children[2]])
        else:
            # There is no step, it is implied. This is not
            # supported in the PSyIR so we create the equivalent code
            # by using a PSyIR integer literal with the value 1
            # a(...:...:) becomes a(...:...:1)
            literal = Literal("1", DataType.INTEGER)
            my_range.children.append(literal)
            literal.parent = my_range
        return my_range

    def _number_handler(self, node, parent):
        '''
        Transforms an fparser2 NumberBase to the PSyIR representation.

        :param node: node in fparser2 parse tree.
        :type node: :py:class:`fparser.two.utils.NumberBase`
        :param parent: Parent node of the PSyIR node we are constructing.
        :type parent: :py:class:`psyclone.psyir.nodes.Node`

        :returns: PSyIR representation of node.
        :rtype: :py:class:`psyclone.psyir.nodes.Literal`

        :raises NotImplementedError: if the fparser2 node is not recognised.

        '''
        # pylint: disable=no-self-use
        if isinstance(node, Fortran2003.Int_Literal_Constant):
            return Literal(str(node.items[0]), INTEGER_TYPE, parent=parent)
        if isinstance(node, Fortran2003.Real_Literal_Constant):
            return Literal(str(node.items[0]), REAL_TYPE, parent=parent)
        # Unrecognised datatype - will result in a CodeBlock
        raise NotImplementedError()

    def _char_literal_handler(self, node, parent):
        '''
        Transforms an fparser2 character literal into a PSyIR literal.

        :param node: node in fparser2 parse tree.
        :type node: :py:class:`fparser.two.Fortran2003.Char_Literal_Constant`
        :param parent: parent node of the PSyIR node we are constructing.
        :type parent: :py:class:`psyclone.psyir.nodes.Node`

        :returns: PSyIR representation of node.
        :rtype: :py:class:`psyclone.psyir.nodes.Literal`

        '''
        # pylint: disable=no-self-use
        return Literal(str(node.items[0]), CHARACTER_TYPE, parent=parent)

    def _bool_literal_handler(self, node, parent):
        '''
        Transforms an fparser2 logical literal into a PSyIR literal.

        :param node: node in fparser2 parse tree.
        :type node: \
            :py:class:`fparser.two.Fortran2003.Logical_Literal_Constant`
        :param parent: parent node of the PSyIR node we are constructing.
        :type parent: :py:class:`psyclone.psyir.nodes.Node`

        :returns: PSyIR representation of node.
        :rtype: :py:class:`psyclone.psyir.nodes.Literal`

        '''
        # pylint: disable=no-self-use
        value = str(node.items[0]).lower()
        if value == ".true.":
            return Literal("true", BOOLEAN_TYPE, parent=parent)
        if value == ".false.":
            return Literal("false", BOOLEAN_TYPE, parent=parent)
        raise GenerationError(
            "Expected to find '.true.' or '.false.' as fparser2 logical "
            "literal, but found '{0}' instead.".format(value))<|MERGE_RESOLUTION|>--- conflicted
+++ resolved
@@ -1753,24 +1753,6 @@
             raise NotImplementedError("An Array reference in the PSyIR must "
                                       "have at least one child but '{0}' has "
                                       "none".format(array.name))
-<<<<<<< HEAD
-        # We only currently support array refs using the colon syntax,
-        # e.g. array(:, :) (with optional other indices not using
-        # colon syntax).
-        num_colons = 0
-        for dim in array.children:
-            if isinstance(dim, Range):
-                num_colons += 1
-                if array.children[0] or array.children[1]:
-                    raise NotImplementedError(
-                        "Bounds on array slices are not supported but found: "
-                        "'{0}'".format(str(array)))
-        if num_colons == 0:
-            raise NotImplementedError(
-                "Only array notation of the form my_array(:, :, ...) "
-                "is supported but got: {0}".format(str(array)))
-
-=======
         # Only array refs using basic colon syntax are currently
         # supported e.g. (a(:,:)).  Each colon is represented in the
         # PSyIR as a Range node with first argument being an lbound
@@ -1789,7 +1771,6 @@
                         "Only array notation of the form my_array(:, :, ...) "
                         "is supported.")
                 num_colons += 1
->>>>>>> 3cfc8968
         return num_colons
 
     def _array_syntax_to_indexed(self, parent, loop_vars):
@@ -1838,23 +1819,6 @@
             # checking for the NEMO API. i.e. if api=="nemo": add local
             # symbol else: add symbol from symbol table.
             symbol_table = _get_symbol_table(parent)
-<<<<<<< HEAD
-            # Replace the CodeBlocks containing the Subscript_Triplets with
-            # the index expressions
-            cblocks = array.walk(CodeBlock)
-            for idx, cblock in enumerate(cblocks):
-                posn = array.children.index(cblock)
-                if symbol_table:
-                    symbol = array.find_symbol(loop_vars[idx])
-                else:
-                    # The NEMO API does not generate symbol tables, so
-                    # create a new Symbol. Choose a datatype as we
-                    # don't know what it is. Remove this code when
-                    # issue #500 is addressed.
-                    symbol = DataSymbol(loop_vars[idx], INTEGER_TYPE)
-                array.children[posn] = Reference(symbol, parent=array)
-=======
-
             # Replace the PSyIR Ranges with the loop variables
             range_idx = 0
             for idx, child in enumerate(array.children):
@@ -1870,7 +1834,6 @@
                             loop_vars[range_idx], DataType.INTEGER)
                     array.children[idx] = Reference(symbol, parent=array)
                     range_idx += 1
->>>>>>> 3cfc8968
 
     def _where_construct_handler(self, node, parent):
         '''
