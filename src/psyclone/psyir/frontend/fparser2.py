--- conflicted
+++ resolved
@@ -1689,7 +1689,6 @@
         has_target_attr = False
         if attr_specs:
             for attr in attr_specs.items:
-<<<<<<< HEAD
                 # NOTE: for a routine declaration, 'POINTER' or 'TARGET' is
                 # an Attr_Spec, but in a derived type declaration component
                 # it is not.
@@ -1699,10 +1698,6 @@
                 elif normalized_string == "target":
                     has_target_attr = True
                 elif isinstance(attr, Fortran2003.Attr_Spec):
-=======
-                if isinstance(attr, (Fortran2003.Attr_Spec,
-                                     Fortran2003.Component_Attr_Spec)):
->>>>>>> 28f7608f
                     normalized_string = str(attr).lower().replace(' ', '')
                     if normalized_string == "save":
                         if interface is not None:
@@ -2094,11 +2089,7 @@
         orig_entity_decl_children = list(entity_decl.children[:])
 
         # 2: Remove any unsupported attributes
-<<<<<<< HEAD
-        unsupported_attribute_names = ["asynchronous", "volatile"]
-=======
-        unsupported_attribute_names = ["pointer", "target", "optional"]
->>>>>>> 28f7608f
+        unsupported_attribute_names = ["asynchronous", "volatile", "optional"]
         attr_spec_list = node.children[1]
         orig_node_children = list(node.children[:])
         orig_attr_spec_list_children = (list(node.children[1].children[:])
