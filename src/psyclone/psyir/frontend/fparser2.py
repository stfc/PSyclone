# BSD 3-Clause License
#
# Copyright (c) 2017-2024, Science and Technology Facilities Council.
# All rights reserved.
#
# Redistribution and use in source and binary forms, with or without
# modification, are permitted provided that the following conditions are met:
#
# * Redistributions of source code must retain the above copyright notice, this
#   list of conditions and the following disclaimer.
#
# * Redistributions in binary form must reproduce the above copyright notice,
#   this list of conditions and the following disclaimer in the documentation
#   and/or other materials provided with the distribution.
#
# * Neither the name of the copyright holder nor the names of its
#   contributors may be used to endorse or promote products derived from
#   this software without specific prior written permission.
#
# THIS SOFTWARE IS PROVIDED BY THE COPYRIGHT HOLDERS AND CONTRIBUTORS
# "AS IS" AND ANY EXPRESS OR IMPLIED WARRANTIES, INCLUDING, BUT NOT
# LIMITED TO, THE IMPLIED WARRANTIES OF MERCHANTABILITY AND FITNESS
# FOR A PARTICULAR PURPOSE ARE DISCLAIMED. IN NO EVENT SHALL THE
# COPYRIGHT HOLDER OR CONTRIBUTORS BE LIABLE FOR ANY DIRECT, INDIRECT,
# INCIDENTAL, SPECIAL, EXEMPLARY, OR CONSEQUENTIAL DAMAGES (INCLUDING,
# BUT NOT LIMITED TO, PROCUREMENT OF SUBSTITUTE GOODS OR SERVICES;
# LOSS OF USE, DATA, OR PROFITS; OR BUSINESS INTERRUPTION) HOWEVER
# CAUSED AND ON ANY THEORY OF LIABILITY, WHETHER IN CONTRACT, STRICT
# LIABILITY, OR TORT (INCLUDING NEGLIGENCE OR OTHERWISE) ARISING IN
# ANY WAY OUT OF THE USE OF THIS SOFTWARE, EVEN IF ADVISED OF THE
# POSSIBILITY OF SUCH DAMAGE.
# -----------------------------------------------------------------------------
# Authors: R. W. Ford, A. R. Porter, S. Siso and N. Nobre, STFC Daresbury Lab
#          J. Henrichs, Bureau of Meteorology
#          I. Kavcic, Met Office
# Modified: A. B. G. Chalk, STFC Daresbury Lab
# -----------------------------------------------------------------------------

''' This module provides the fparser2 to PSyIR front-end, it follows a
    Visitor Pattern to traverse relevant fparser2 nodes and contains the logic
    to transform each node into the equivalent PSyIR representation.'''

from collections import OrderedDict
from dataclasses import dataclass, field
import os
from typing import Optional, List

from fparser.common.readfortran import FortranStringReader
from fparser.two import C99Preprocessor, Fortran2003, utils
from fparser.two.parser import ParserFactory
from fparser.two.utils import walk, BlockBase, StmtBase

from psyclone.configuration import Config
from psyclone.errors import InternalError, GenerationError
from psyclone.psyir.nodes import (
    ArrayMember, ArrayOfStructuresReference, ArrayReference, Assignment,
    BinaryOperation, Call, CodeBlock, Container, Directive, FileContainer,
    IfBlock, IntrinsicCall, Literal, Loop, Member, Node, Range,
    Reference, Return, Routine, Schedule, StructureReference, UnaryOperation,
    WhileLoop)
from psyclone.psyir.nodes.array_mixin import ArrayMixin
from psyclone.psyir.nodes.array_of_structures_mixin import (
    ArrayOfStructuresMixin)
from psyclone.psyir.symbols import (
    ArgumentInterface, ArrayType, AutomaticInterface, CHARACTER_TYPE,
    CommonBlockInterface, ContainerSymbol, DataSymbol, DataTypeSymbol,
    DefaultModuleInterface, GenericInterfaceSymbol, ImportInterface,
    INTEGER_TYPE, NoType, RoutineSymbol, ScalarType, StaticInterface,
    StructureType, Symbol, SymbolError, SymbolTable, UnknownInterface,
    UnresolvedInterface, UnresolvedType, UnsupportedFortranType,
    UnsupportedType)

# fparser dynamically generates classes which confuses pylint membership checks
# pylint: disable=maybe-no-member
# pylint: disable=too-many-branches
# pylint: disable=too-many-locals
# pylint: disable=too-many-statements
# pylint: disable=too-many-lines

#: The list of Fortran intrinsic functions that we know about (and can
#: therefore distinguish from array accesses). These are taken from
#: fparser.
FORTRAN_INTRINSICS = Fortran2003.Intrinsic_Name.function_names

#: Mapping from Fortran data types to PSyIR types
TYPE_MAP_FROM_FORTRAN = {"integer": ScalarType.Intrinsic.INTEGER,
                         "character": ScalarType.Intrinsic.CHARACTER,
                         "logical": ScalarType.Intrinsic.BOOLEAN,
                         "real": ScalarType.Intrinsic.REAL,
                         "double precision": ScalarType.Intrinsic.REAL}

#: Mapping from Fortran access specifiers to PSyIR visibilities
VISIBILITY_MAP_FROM_FORTRAN = {"public": Symbol.Visibility.PUBLIC,
                               "private": Symbol.Visibility.PRIVATE}

#: Mapping from fparser2 Fortran Literal types to PSyIR types
CONSTANT_TYPE_MAP = {
    Fortran2003.Real_Literal_Constant: ScalarType.Intrinsic.REAL,
    Fortran2003.Logical_Literal_Constant: ScalarType.Intrinsic.BOOLEAN,
    Fortran2003.Char_Literal_Constant: ScalarType.Intrinsic.CHARACTER,
    Fortran2003.Int_Literal_Constant: ScalarType.Intrinsic.INTEGER}

#: Mapping from Fortran intent to PSyIR access type
INTENT_MAPPING = {"in": ArgumentInterface.Access.READ,
                  "out": ArgumentInterface.Access.WRITE,
                  "inout": ArgumentInterface.Access.READWRITE}

#: Those routine prefix specifications that we support.
SUPPORTED_ROUTINE_PREFIXES = ["ELEMENTAL", "PURE", "IMPURE"]


# TODO #2302: It may be that this method could be made more general so
# that it works for more intrinsics, to help minimise the number of
# canonicalise_* functions.
def _canonicalise_minmaxsum(arg_nodes, arg_names, node):
    '''Canonicalise the arguments to any of the minval, maxval or sum
    intrinsics. These three intrinsics can use the same function as
    they have the same argument rules:

    RESULT = [MINVAL, MAXVAL, SUM](ARRAY[, MASK])
    RESULT = [MINVAL, MAXVAL, SUM](ARRAY, DIM[, MASK])

    This function re-orderes and modifies the supplied arguments a
    canonical form so that the PSyIR does not need to support the
    different forms that are allowed in Fortran.

    In general Fortran supports all arguments being named, all
    arguments being positional and everything in-between, as long as
    all named arguments follow all positional arguments.

    For example, both SUM(A, DIM, MASK) and SUM(DIM=DIM, MASK=MASK,
    ARRAY=A) are equivalent in Fortran.

    The PSyIR canonical form has all required arguments as positional
    arguments and all optional arguments as named arguments, which
    would result in SUM(A, DIM=DIM, MASK=MASK) in this case. Note that
    the canonical form does not constrain the order of named
    arguments.

    In the case where the argument type needs to be determined in
    order to create the PSyIR canonical form a CodeBlock is used (by
    raising NotImplementedError).

    :param arg_nodes: a list of fparser2 arguments.
    :type arg_nodes: List[:py:class:`fparser.two.utils.Base`]
    :param arg_names: a list of named-argument names.
    :type arg_names: List[Union[str, None]]
    :param node: the PSyIR Call or IntrinsicCall node.
    :type node: :py:class:`psyclone.psyir.nodes.Call` or \
        :py:class:`psyclone.psyir.nodes.IntrinsicCall`

    :raises InternalError: if the array argument is not found in the \
        argument list.
    :raises NotImplementedError: if there are two arguments and both \
        of them are not named as the second argument could be a \
        dimension or a mask and it is not currently possible to \
        determine which.

    '''
    # if the array argument is named then make it the first positional
    # argument. Simply checking arg_names[0] is OK as, if the first
    # argument is named, then all arguments must be named (to be valid
    # Fortran).
    if arg_names[0]:
        arg_name_index = 0
        for name in arg_names:
            if name.lower() == "array":
                break
            arg_name_index += 1
        else:
            raise InternalError(
                f"Invalid intrinsic arguments found. Expecting one "
                f"of the named arguments to be 'array', but found "
                f"'{node}'.")
        # Remove the argument name and add an empty argument name to
        # the start of the list.
        _ = arg_names.pop(arg_name_index)
        arg_names.insert(0, None)
        # Move the array argument to the start of the list.
        node = arg_nodes.pop(arg_name_index)
        arg_nodes.insert(0, node)
        return

    num_arg_names = len([arg_name for arg_name in arg_names
                         if arg_name])

    # If there are two arguments and they are both not
    # named then the second argument could be a dim
    # (integer) or mask (logical) argument. We could
    # attempt to determine the datatype of the argument
    # but for the moment give up and return a CodeBlock.
    if len(arg_nodes) == 2 and num_arg_names == 0:
        raise NotImplementedError(
            f"In '{node}' there are two arguments that are not named. "
            f"The second could be a dim or a mask so we need datatype "
            f"information to determine which and we do not determine "
            f"this information at the moment.")

    # If there are three arguments, and fewer than two are
    # named, then the argument order is known, so we can just
    # add any missing named arguments.
    if len(arg_nodes) == 3 and num_arg_names < 2:
        # Update the existing list otherwise changes are
        # local to this function.
        arg_names[0] = None
        arg_names[1] = "dim"
        arg_names[2] = "mask"


def _first_type_match(nodelist, typekind):
    '''Returns the first instance of the specified type in the given
    node list.

    :param list nodelist: list of fparser2 nodes.
    :param type typekind: the fparser2 Type we are searching for.

    :returns: the first instance of the specified type.
    :rtype: instance of typekind

    :raises ValueError: if the list does not contain an object of type \
        typekind.

    '''
    for node in nodelist:
        if isinstance(node, typekind):
            return node
    raise ValueError  # Type not found


def _find_or_create_unresolved_symbol(location, name, scope_limit=None,
                                      **kargs):
    '''Returns the symbol with the given 'name' from a symbol table
    associated with the 'location' node or one of its ancestors. If a
    symbol is found then the type of the existing symbol is compared
    with the specified 'symbol_type' parameter (passed as part of
    '**kargs'). If it is not already an instance of this type, then
    the symbol is specialised (in place).

    If the symbol is not found then a new Symbol with the specified
    visibility but of unresolved interface is created and inserted in the
    most local SymbolTable that has a Routine or Container node as
    parent.

    The scope_limit variable further limits the symbol table search so
    that the search through ancestor nodes stops when the scope_limit
    node is reached i.e. ancestors of the scope_limit node are not
    searched.

    :param location: PSyIR node from which to operate.
    :type location: :py:class:`psyclone.psyir.nodes.Node`
    :param str name: the name of the symbol.
    :param scope_limit: optional Node which limits the symbol
        search space to the symbol tables of the nodes within the
        given scope. If it is None (the default), the whole
        scope (all symbol tables in ancestor nodes) is searched
        otherwise ancestors of the scope_limit node are not
        searched.
    :type scope_limit: :py:class:`psyclone.psyir.nodes.Node` or
        `NoneType`

    :returns: the matching symbol.
    :rtype: :py:class:`psyclone.psyir.symbols.Symbol`

    :raises TypeError: if the supplied scope_limit is not a Node.
    :raises ValueError: if the supplied scope_limit node is not an
        ancestor of the supplied node.

    '''
    if not isinstance(location, Node):
        raise TypeError(
            f"The location argument '{location}' provided to "
            f"_find_or_create_unresolved_symbol() is not of type `Node`.")

    if scope_limit is not None:
        # Validate the supplied scope_limit
        if not isinstance(scope_limit, Node):
            raise TypeError(
                f"The scope_limit argument '{scope_limit}' provided to "
                f"_find_or_create_unresolved_symbol() is not of type `Node`.")

        # Check that the scope_limit Node is an ancestor of this
        # Reference Node and raise an exception if not.
        mynode = location.parent
        while mynode is not None:
            if mynode is scope_limit:
                # The scope_limit node is an ancestor of the
                # supplied node.
                break
            mynode = mynode.parent
        else:
            # The scope_limit node is not an ancestor of the
            # supplied node so raise an exception.
            raise ValueError(
                f"The scope_limit node '{scope_limit}' provided to "
                f"_find_or_create_unresolved_symbol() is not an ancestor of "
                f"this node '{location}'.")

    try:
        sym = location.scope.symbol_table.lookup(name, scope_limit=scope_limit)
        if "symbol_type" in kargs:
            expected_type = kargs.pop("symbol_type")
            if not isinstance(sym, expected_type):
                # The caller specified a sub-class so we need to
                # specialise the existing symbol.
                sym.specialise(expected_type, **kargs)
        return sym
    except KeyError:
        pass

    # find the closest ancestor symbol table attached to a Routine or
    # Container node. We don't want to add to a Schedule node as in
    # some situations PSyclone assumes symbols are declared within
    # Routine or Container symbol tables due to its Fortran provenance
    # (but should probably not!). We also have cases when the whole
    # tree has not been built so the symbol table is not connected to
    # a node.
    symbol_table = location.scope.symbol_table
    while symbol_table.node and not isinstance(
            symbol_table.node, (Routine, Container)):
        symbol_table = symbol_table.parent_symbol_table()

    # All requested Nodes have been checked but there has been no
    # match. Add it to the symbol table as an unresolved symbol in any
    # case as, for example, it might be declared later, or the
    # declaration may be hidden (perhaps in a codeblock), or it may be
    # imported with a wildcard import.
    return symbol_table.new_symbol(
        name, interface=UnresolvedInterface(), **kargs)


def _find_or_create_psyclone_internal_cmp(node):
    '''
    Utility routine to return a symbol of the generic psyclone comparison
    interface. If the interface does not exist in the scope it first adds
    the necessary code to the parent module.

    :param node: location where the comparison interface is needed.
    :type node: :py:class:`psyclone.psyir.nodes.Node`
    :returns: the comparison interface symbol.
    :rtype: :py:class:`psyclone.psyir.symbols.Symbol`

    :raises NotImplementedError: if there is no ancestor module container
        on which to add the interface code into.
    '''
    try:
        return node.scope.symbol_table.lookup_with_tag("psyclone_internal_cmp")
    except KeyError:
        container = node.ancestor(Container)
        if container and not isinstance(container, FileContainer):
            # pylint: disable=import-outside-toplevel
            from psyclone.psyir.frontend.fortran import FortranReader
            name_interface = node.scope.symbol_table.next_available_name(
                "psyclone_internal_cmp")
            name_f_int = node.scope.symbol_table.next_available_name(
                "psyclone_cmp_int")
            name_f_logical = node.scope.symbol_table.next_available_name(
                "psyclone_cmp_logical")
            name_f_char = node.scope.symbol_table.next_available_name(
                "psyclone_cmp_char")
            fortran_reader = FortranReader()
            dummymod = fortran_reader.psyir_from_source(f'''
            module dummy
                implicit none
                interface {name_interface}
                    procedure {name_f_int}
                    procedure {name_f_logical}
                    procedure {name_f_char}
                end interface {name_interface}
                private {name_interface}
                private {name_f_int}, {name_f_logical}, {name_f_char}
                contains
                logical pure function {name_f_int}(op1, op2)
                    integer, intent(in) :: op1, op2
                    {name_f_int} = op1.eq.op2
                end function
                logical pure function {name_f_logical}(op1, op2)
                    logical, intent(in) :: op1, op2
                    {name_f_logical} = op1.eqv.op2
                end function
                logical pure function {name_f_char}(op1, op2)
                    character(*), intent(in) :: op1, op2
                    {name_f_char} = op1.eq.op2
                end function
            end module dummy
            ''').children[0]  # We skip the top FileContainer

            # Add the new functions and interface to the ancestor container
            container.children.extend(dummymod.pop_all_children())
            container.symbol_table.merge(dummymod.symbol_table)
            symbol = container.symbol_table.lookup(name_interface)
            # Add the appropriate tag to find it regardless of the name
            container.symbol_table.tags_dict['psyclone_internal_cmp'] = symbol
            return symbol

    raise NotImplementedError(
        "Could not find the generic comparison interface and the scope does "
        "not have an ancestor container in which to add it.")


def _check_args(array, dim):
    '''Utility routine used by the _check_bound_is_full_extent and
    _check_array_range_literal functions to check common arguments.

    This routine is only in fparser2.py until #717 is complete as it
    is used to check that array syntax in a where statement is for the
    full extent of the dimension. Once #717 is complete this routine
    can be removed.

    :param array: the node to check.
    :type array: :py:class:`pysclone.psyir.node.array`
    :param int dim: the dimension index to use.

    :raises TypeError: if the supplied arguments are of the wrong type.
    :raises ValueError: if the value of the supplied dim argument is \
        less than 1 or greater than the number of dimensions in the \
        supplied array argument.

    '''
    if not isinstance(array, ArrayMixin):
        raise TypeError(
            f"method _check_args 'array' argument should be some sort of "
            f"array access (i.e. a sub-class of ArrayMixin) but found "
            f"'{type(array).__name__}'.")

    if not isinstance(dim, int):
        raise TypeError(
            f"method _check_args 'dim' argument should be an "
            f"int type but found '{type(dim).__name__}'.")
    if dim < 1:
        raise ValueError(
            f"method _check_args 'dim' argument should be at "
            f"least 1 but found {dim}.")
    if dim > len(array.children):
        raise ValueError(
            f"method _check_args 'dim' argument should be at most the number "
            f"of dimensions of the array ({len(array.children)}) but found "
            f"{dim}.")

    # The first element of the array (index 0) relates to the first
    # dimension (dim 1), so we need to reduce dim by 1.
    if not isinstance(array.indices[dim-1], Range):
        raise TypeError(
            f"method _check_args 'array' argument index '{dim-1}' should be a "
            f"Range type but found '{type(array.indices[dim-1]).__name__}'.")


def _is_bound_full_extent(array, dim, intrinsic):
    '''A Fortran array section with a missing lower bound implies the
    access starts at the first element and a missing upper bound
    implies the access ends at the last element e.g. a(:,:)
    accesses all elements of array a and is equivalent to
    a(lbound(a,1):ubound(a,1),lbound(a,2):ubound(a,2)). The PSyIR
    does not support the shorthand notation, therefore the lbound
    and ubound operators are used in the PSyIR.

    This utility function checks that shorthand lower or upper
    bound Fortran code is captured as longhand lbound and/or
    ubound functions as expected in the PSyIR.

    This routine is only in fparser2.py until #717 is complete as it
    is used to check that array syntax in a where statement is for the
    full extent of the dimension. Once #717 is complete this routine
    can be moved into fparser2_test.py as it is used there in a
    different context.

    :param array: the node to check.
    :type array: :py:class:`pysclone.psyir.nodes.ArrayMixin`
    :param int dim: the dimension index to use.
    :param intrinsic: the intrinsic to check.
    :type intrinsic:
        :py:class:`psyclone.psyir.nodes.IntrinsicCall.Intrinsic.LBOUND` |
        :py:class:`psyclone.psyir.nodes.IntrinsicCall.Intrinsic.UBOUND`

    :returns: True if the supplied array has the expected properties,
        otherwise returns False.
    :rtype: bool

    :raises TypeError: if the supplied arguments are of the wrong type.

    '''
    _check_args(array, dim)

    if intrinsic == IntrinsicCall.Intrinsic.LBOUND:
        index = 0
    elif intrinsic == IntrinsicCall.Intrinsic.UBOUND:
        index = 1
    else:
        raise TypeError(
            f"'intrinsic' argument  expected to be LBOUND or UBOUND but "
            f"found '{type(intrinsic).__name__}'.")

    # The first element of the array (index 0) relates to the first
    # dimension (dim 1), so we need to reduce dim by 1.
    bound = array.indices[dim-1].children[index]

    if not isinstance(bound, IntrinsicCall):
        return False

    reference = bound.arguments[0]
    literal = bound.arguments[1]

    if bound.intrinsic != intrinsic:
        return False

    if (not isinstance(literal, Literal) or
            literal.datatype.intrinsic != ScalarType.Intrinsic.INTEGER or
            literal.value != str(dim)):
        return False

    return isinstance(reference, Reference) and array.is_same_array(reference)


def _is_array_range_literal(array, dim, index, value):
    '''Utility function to check that the supplied array has an integer
    literal at dimension index "dim" and range index "index" with
    value "value".

    The step part of the range node has an integer literal with
    value 1 by default.

    This routine is only in fparser2.py until #717 is complete as it
    is used to check that array syntax in a where statement is for the
    full extent of the dimension. Once #717 is complete this routine
    can be moved into fparser2_test.py as it is used there in a
    different context.

    :param array: the node to check.
    :type array: :py:class:`pysclone.psyir.node.ArrayReference`
    :param int dim: the dimension index to check.
    :param int index: the index of the range to check (0 is the \
        lower bound, 1 is the upper bound and 2 is the step).
    :param int value: the expected value of the literal.

    :raises NotImplementedError: if the supplied argument does not \
        have the required properties.

    :returns: True if the supplied array has the expected properties, \
        otherwise returns False.
    :rtype: bool

    :raises TypeError: if the supplied arguments are of the wrong type.
    :raises ValueError: if the index argument has an incorrect value.

    '''
    _check_args(array, dim)

    if not isinstance(index, int):
        raise TypeError(
            f"method _check_array_range_literal 'index' argument should be an "
            f"int type but found '{type(index).__name__}'.")

    if index < 0 or index > 2:
        raise ValueError(
            f"method _check_array_range_literal 'index' argument should be "
            f"0, 1 or 2 but found {index}.")

    if not isinstance(value, int):
        raise TypeError(
            f"method _check_array_range_literal 'value' argument should be an "
            f"int type but found '{type(value).__name__}'.")

    # The first child of the array (index 0) relates to the first
    # dimension (dim 1), so we need to reduce dim by 1.
    literal = array.children[dim-1].children[index]

    if (isinstance(literal, Literal) and
            literal.datatype.intrinsic == ScalarType.Intrinsic.INTEGER and
            literal.value == str(value)):
        return True
    return False


def _copy_full_base_reference(node):
    '''
    Given the supplied node, creates a new node with the same access
    apart from the final array access. Such a node is then suitable for use
    as an argument to either e.g. LBOUND or UBOUND.

    e.g. if `node` is an ArrayMember representing the inner access in
    'grid%data(:)' then this routine will return a PSyIR node for
    'grid%data'.

    :param node: the array access. In the case of a structure, this \
                 must be the inner-most part of the access.
    :type node: :py:class:`psyclone.psyir.nodes.Reference` or \
                :py:class:`psyclone.psyir.nodes.Member`

    :returns: the PSyIR for a suitable argument to either LBOUND or \
              UBOUND applied to the supplied `node`.
    :rtype: :py:class:`psyclone.psyir.nodes.Node`

    :raises InternalError: if the supplied node is not an instance of \
                           either Reference or Member.
    '''
    if isinstance(node, Reference):
        return Reference(node.symbol)

    if isinstance(node, Member):
        # We have to take care with derived types:
        # grid(1)%data(:...) becomes
        # grid(1)%data(lbound(grid(1)%data,1):...)
        # N.B. the argument to lbound becomes a Member access rather
        # than an ArrayMember access.
        parent_ref = node.ancestor(Reference, include_self=True)
        # We have to find the location of the supplied node in the
        # StructureReference.
        inner = parent_ref
        depth = 0
        while hasattr(inner, "member") and inner is not node:
            depth += 1
            inner = inner.member
        # Now we take a copy of the full reference and then modify it so
        # that the copy of 'node' is replaced by a Member().
        arg = parent_ref.copy()
        # We use the depth computed for the original reference in order
        # to find the copy of 'node'.
        inner = arg
        for _ in range(depth-1):
            inner = inner.member
        # Change the innermost access to be a Member.
        inner.children[0] = Member(node.name, inner)
        return arg

    raise InternalError(
        f"The supplied node must be an instance of either Reference "
        f"or Member but got '{type(node).__name__}'.")


def _kind_find_or_create(name, symbol_table):
    '''
    Utility method that returns a Symbol representing the named KIND
    parameter. If the supplied Symbol Table (or one of its ancestors)
    does not contain an appropriate entry then one is created. If it does
    contain a matching entry then it must be either a Symbol or a
    DataSymbol.

    If it is a DataSymbol then it must have a datatype of 'Integer',
    'Unresolved' or 'Unsupported'. If it is Unresolved then the fact
    that we now know that this Symbol represents a KIND parameter means we
    can change the datatype to be 'integer' and mark it as constant.

    If the existing symbol is a generic Symbol then it is replaced with
    a new DataSymbol of type 'integer'.

    :param str name: the name of the variable holding the KIND value.
    :param symbol_table: the Symbol Table associated with the code being \
                         processed.
    :type symbol_table: :py:class:`psyclone.psyir.symbols.SymbolTable`

    :returns: the Symbol representing the KIND parameter.
    :rtype: :py:class:`psyclone.psyir.symbols.DataSymbol`

    :raises TypeError: if the symbol table already contains an entry for \
            `name` but it is not an instance of Symbol or DataSymbol.
    :raises TypeError: if the symbol table already contains a DataSymbol \
            for `name` and its datatype is not 'Integer' or 'Unresolved'.

    '''
    lower_name = name.lower()

    try:
        kind_symbol = symbol_table.lookup(lower_name)
        # pylint: disable=unidiomatic-typecheck
        if type(kind_symbol) is Symbol:
            # There is an existing entry but it's only a generic Symbol
            # so we need to specialise it to a DataSymbol of integer type.
            kind_symbol.specialise(DataSymbol, datatype=default_integer_type(),
                                   is_constant=True)
        elif isinstance(kind_symbol, DataSymbol):

            if not (isinstance(kind_symbol.datatype,
                               (UnsupportedType, UnresolvedType)) or
                    (isinstance(kind_symbol.datatype, ScalarType) and
                     kind_symbol.datatype.intrinsic ==
                     ScalarType.Intrinsic.INTEGER)):
                raise TypeError(
                    f"SymbolTable already contains a DataSymbol for variable "
                    f"'{lower_name}' used as a kind parameter but it is not a "
                    f"'Unresolved', 'Unsupported' or 'scalar Integer' type.")
            # A KIND parameter must be of type integer so set it here if it
            # was previously 'Unresolved'. We don't know what precision this is
            # so set it to the default.
            if isinstance(kind_symbol.datatype, UnresolvedType):
                kind_symbol.datatype = default_integer_type()
                kind_symbol.is_constant = True
        else:
            raise TypeError(
                f"A symbol representing a kind parameter must be an instance "
                f"of either a Symbol or a DataSymbol. However, found an entry "
                f"of type '{type(kind_symbol).__name__}' for variable "
                f"'{lower_name}'.")
    except KeyError:
        # The SymbolTable does not contain an entry for this kind parameter
        # so look to see if it is imported and if not create one.
        kind_symbol = _find_or_create_unresolved_symbol(
            symbol_table.node, lower_name,
            symbol_type=DataSymbol,
            datatype=default_integer_type(),
            visibility=symbol_table.default_visibility,
            is_constant=True)
    return kind_symbol


def default_precision(_):
    '''Returns the default precision specified by the front end. This is
    currently always set to undefined irrespective of the datatype but
    could be read from a config file in the future. The unused
    argument provides the name of the datatype. This name will allow a
    future implementation of this method to choose different default
    precisions for different datatypes if required.

    There are alternative options for setting a default precision,
    such as:

    1) The back-end sets the default precision in a similar manner
    to this routine.
    2) A PSyIR transformation is used to set default precision.

    This routine is primarily here as a placeholder and could be
    replaced by an alternative solution, see issue #748.

    :returns: the default precision for the supplied datatype name.
    :rtype: :py:class:`psyclone.psyir.symbols.scalartype.Precision`

    '''
    return ScalarType.Precision.UNDEFINED


def default_integer_type():
    '''Returns the default integer datatype specified by the front end.

    :returns: the default integer datatype.
    :rtype: :py:class:`psyclone.psyir.symbols.ScalarType`

    '''
    return ScalarType(ScalarType.Intrinsic.INTEGER,
                      default_precision(ScalarType.Intrinsic.INTEGER))


def default_real_type():
    '''Returns the default real datatype specified by the front end.

    :returns: the default real datatype.
    :rtype: :py:class:`psyclone.psyir.symbols.ScalarType`

    '''
    return ScalarType(ScalarType.Intrinsic.REAL,
                      default_precision(ScalarType.Intrinsic.REAL))


def get_literal_precision(fparser2_node, psyir_literal_parent):
    '''Takes a Fortran2003 literal node as input and returns the appropriat
     PSyIR precision type for that node. Adds a UnresolvedType DataSymbol in
    the SymbolTable if the precision is given by an undefined symbol.

    :param fparser2_node: the fparser2 literal node.
    :type fparser2_node: :py:class:`Fortran2003.Real_Literal_Constant` or \
        :py:class:`Fortran2003.Logical_Literal_Constant` or \
        :py:class:`Fortran2003.Char_Literal_Constant` or \
        :py:class:`Fortran2003.Int_Literal_Constant`
    :param psyir_literal_parent: the PSyIR node that will be the \
        parent of the PSyIR literal node that will be created from the \
        fparser2 node information.
    :type psyir_literal_parent: :py:class:`psyclone.psyir.nodes.Node`

    :returns: the PSyIR Precision of this literal value.
    :rtype: :py:class:`psyclone.psyir.symbols.DataSymbol`, int or \
        :py:class:`psyclone.psyir.symbols.ScalarType.Precision`

    :raises InternalError: if the arguments are of the wrong type.
    :raises InternalError: if there's no symbol table associated with \
                           `psyir_literal_parent` or one of its ancestors.

    '''
    if not isinstance(fparser2_node,
                      (Fortran2003.Real_Literal_Constant,
                       Fortran2003.Logical_Literal_Constant,
                       Fortran2003.Char_Literal_Constant,
                       Fortran2003.Int_Literal_Constant)):
        raise InternalError(
            f"Unsupported literal type '{type(fparser2_node).__name__}' found "
            f"in get_literal_precision.")
    if not isinstance(psyir_literal_parent, Node):
        raise InternalError(
            f"Expecting argument psyir_literal_parent to be a PSyIR Node but "
            f"found '{type(psyir_literal_parent).__name__}' in "
            f"get_literal_precision.")
    precision_name = fparser2_node.items[1]
    if not precision_name:
        # Precision may still be specified by the exponent in a real literal
        if isinstance(fparser2_node, Fortran2003.Real_Literal_Constant):
            precision_value = fparser2_node.items[0]
            if "d" in precision_value.lower():
                return ScalarType.Precision.DOUBLE
            if "e" in precision_value.lower():
                return ScalarType.Precision.SINGLE
        # Return the default precision
        try:
            data_name = CONSTANT_TYPE_MAP[type(fparser2_node)]
        except KeyError as err:
            raise NotImplementedError(
                f"Could not process {type(fparser2_node).__name__}. Only "
                f"'real', 'integer', 'logical' and 'character' intrinsic "
                f"types are supported.") from err
        return default_precision(data_name)
    try:
        # Precision is specified as an integer
        return int(precision_name)
    except ValueError:
        # Precision is not an integer so should be a kind symbol
        # PSyIR stores names as lower case.
        precision_name = precision_name.lower()
        # Find the closest symbol table
        try:
            symbol_table = psyir_literal_parent.scope.symbol_table
        except SymbolError as err:
            # No symbol table found. This should never happen in
            # normal usage but could occur if a test constructs a
            # PSyIR without a Schedule.
            raise InternalError(
                f"Failed to find a symbol table to which to add the kind "
                f"symbol '{precision_name}'.") from err
        return _kind_find_or_create(precision_name, symbol_table)


def _process_routine_symbols(module_ast, symbol_table, visibility_map):
    '''
    Examines the supplied fparser2 parse tree for a module and creates
    RoutineSymbols for every routine (function or subroutine) that it
    contains.

    :param module_ast: fparser2 parse tree for module.
    :type module_ast: :py:class:`fparser.two.Fortran2003.Program`
    :param symbol_table: the SymbolTable to which to add the symbols.
    :type symbol_table: :py:class:`psyclone.psyir.symbols.SymbolTable`
    :param visibility_map: dict of symbol names with explicit visibilities.
    :type visibility_map: Dict[str, \
        :py:class:`psyclone.psyir.symbols.Symbol.Visibility`]

    '''
    routines = walk(module_ast, (Fortran2003.Subroutine_Subprogram,
                                 Fortran2003.Function_Subprogram))
    # A subroutine has no type but a function does. However, we don't know what
    # it is at this stage so we give all functions a UnresolvedType.
    # TODO #1314 extend the frontend to ensure that the type of a Routine's
    # return_symbol matches the type of the associated RoutineSymbol.
    type_map = {Fortran2003.Subroutine_Subprogram: NoType,
                Fortran2003.Function_Subprogram: UnresolvedType}

    for routine in routines:

        # Fortran routines are of unknown purity by default.
        is_pure = None
        # By default, Fortran routines are not elemental.
        is_elemental = False
        # Name of the routine.
        name = str(routine.children[0].children[1]).lower()
        # Type to give the RoutineSymbol.
        sym_type = type_map[type(routine)]()
        # Visibility of the symbol.
        vis = visibility_map.get(name, symbol_table.default_visibility)
        # Check any prefixes on the routine declaration.
        prefix = routine.children[0].children[0]
        if prefix:
            for child in prefix.children:
                if isinstance(child, Fortran2003.Prefix_Spec):
                    if child.string == "PURE":
                        is_pure = True
                    elif child.string == "IMPURE":
                        is_pure = False
                    elif child.string == "ELEMENTAL":
                        is_elemental = True

        rsymbol = RoutineSymbol(name, sym_type, visibility=vis,
                                is_pure=is_pure, is_elemental=is_elemental,
                                interface=DefaultModuleInterface())
        symbol_table.add(rsymbol)


def _process_access_spec(attr):
    '''
    Converts from an fparser2 Access_Spec node to a PSyIR visibility.

    :param attr: the fparser2 AST node to process.
    :type attr: :py:class:`fparser.two.Fortran2003.Access_Spec`

    :return: the PSyIR visibility corresponding to the access spec.
    :rtype: :py:class:`psyclone.psyir.Symbol.Visibility`

    :raises InternalError: if an invalid access specification is found.

    '''
    try:
        return VISIBILITY_MAP_FROM_FORTRAN[attr.string.lower()]
    except KeyError as err:
        raise InternalError(f"Unexpected Access Spec attribute "
                            f"'{attr}'.") from err


def _create_struct_reference(parent, base_ref, base_symbol, members,
                             indices):
    '''
    Utility to create a StructureReference or ArrayOfStructuresReference. Any
    PSyIR nodes in the supplied lists of members and indices are copied
    when making the new node.

    :param parent: Parent node of the PSyIR node we are constructing.
    :type parent: :py:class:`psyclone.psyir.nodes.Node`
    :param type base_ref: the type of Reference to create.
    :param base_symbol: the Symbol that the reference is to.
    :type base_symbol: :py:class:`psyclone.psyir.symbols.Symbol`
    :param members: the component(s) of the structure that are being accessed.\
        Any components that are array references must provide the name of the \
        array and a list of DataNodes describing which part of it is accessed.
    :type members: list of str or 2-tuples containing (str, \
        list of nodes describing array access)
    :param indices: a list of Nodes describing the array indices for \
        the base reference (if any).
    :type indices: list of :py:class:`psyclone.psyir.nodes.Node`

    :raises InternalError: if any element in the `members` list is not a \
        str or tuple or if `indices` are supplied for a StructureReference \
        or *not* supplied for an ArrayOfStructuresReference.
    :raises NotImplementedError: if `base_ref` is not a StructureReference or \
        an ArrayOfStructuresReference.

    '''
    # Ensure we create a copy of any References within the list of
    # members making up this structure access.
    new_members = []
    for member in members:
        if isinstance(member, str):
            new_members.append(member)
        elif isinstance(member, tuple):
            # Second member of the tuple is a list of index expressions
            new_members.append((member[0], [kid.copy() for kid in member[1]]))
        else:
            raise InternalError(
                f"List of members must contain only strings or tuples "
                f"but found entry of type '{type(member).__name__}'")
    if base_ref is StructureReference:
        if indices:
            raise InternalError(
                f"Creating a StructureReference but array indices have been "
                f"supplied ({indices}) which makes no sense.")
        return base_ref.create(base_symbol, new_members, parent=parent)
    if base_ref is ArrayOfStructuresReference:
        if not indices:
            raise InternalError(
                "Cannot create an ArrayOfStructuresReference without one or "
                "more index expressions but the 'indices' argument is empty.")
        return base_ref.create(base_symbol, [idx.copy() for idx in indices],
                               new_members, parent=parent)

    raise NotImplementedError(
        f"Cannot create structure reference for type '{base_ref}' - expected "
        f"either StructureReference or ArrayOfStructuresReference.")


def _get_arg_names(node_list):
    '''Utility function that given an fparser2 argument list returns two
    separate lists, one with the arguments themselves and another with
    the argument names.

    :param node_list: a list of fparser2 argument nodes which could \
        be positional or named.
    :type node_list: List[:py:class:`fparser.two.utils.Base`]

    :returns: a list of fparser2 arguments with any name \
        information and a separate list of named argument names.
    :rtype: Tuple[List[:py:class:`fparser.two.utils.Base`], \
         List[Union[str, None]]

    '''
    arg_names = []
    arg_nodes = []
    for node in node_list:
        if isinstance(node, Fortran2003.Actual_Arg_Spec):
            arg_names.append(node.children[0].string)
            arg_nodes.append(node.children[1])
        else:
            arg_names.append(None)
            arg_nodes.append(node)
    return arg_nodes, arg_names


class Fparser2Reader():
    '''
    Class to encapsulate the functionality for processing the fparser2 AST and
    convert the nodes to PSyIR.
    '''

    unary_operators = OrderedDict([
        ('+', UnaryOperation.Operator.PLUS),
        ('-', UnaryOperation.Operator.MINUS),
        ('.not.', UnaryOperation.Operator.NOT)])

    binary_operators = OrderedDict([
        ('+', BinaryOperation.Operator.ADD),
        ('-', BinaryOperation.Operator.SUB),
        ('*', BinaryOperation.Operator.MUL),
        ('/', BinaryOperation.Operator.DIV),
        ('**', BinaryOperation.Operator.POW),
        ('==', BinaryOperation.Operator.EQ),
        ('.eq.', BinaryOperation.Operator.EQ),
        ('.eqv.', BinaryOperation.Operator.EQV),
        ('/=', BinaryOperation.Operator.NE),
        ('.ne.', BinaryOperation.Operator.NE),
        ('.neqv.', BinaryOperation.Operator.NEQV),
        ('<=', BinaryOperation.Operator.LE),
        ('.le.', BinaryOperation.Operator.LE),
        ('<', BinaryOperation.Operator.LT),
        ('.lt.', BinaryOperation.Operator.LT),
        ('>=', BinaryOperation.Operator.GE),
        ('.ge.', BinaryOperation.Operator.GE),
        ('>', BinaryOperation.Operator.GT),
        ('.gt.', BinaryOperation.Operator.GT),
        ('.and.', BinaryOperation.Operator.AND),
        ('.or.', BinaryOperation.Operator.OR)])

    @dataclass
    class SelectTypeInfo:
        """Class for storing required information from an fparser2
        Select_Type_Construct.

        :param guard_type: the guard types used by 'type is' and 'class is'
            select-type clauses e.g. 'REAL', 'REAL(KIND = 4), or 'mytype'
            in 'type_is(REAL)' 'type_is(REAL(KIND = 4)' and 'class
            is(mytype)' respectively. These are stored as a list of
            str, ordered as found within the select-type
            construct's 'type is', 'class is' and 'class default'
            clauses with None indicating the 'class default' clause.
        :param guard_type_name: a string representation of the guard types used
            by 'type is' and 'class is' select-type clauses e.g. 'REAL',
            'REAL(KIND = 4)', or 'mytype' are stored as
            'REAL', 'REAL_4' and 'mytype' respectively. These are
            designed to be used as base variable names in
            the code. These are ordered as they are found in the
            the select type construct 'type is, 'class is'
            and 'class default' clauses with None representing the
            'class default'.
        :param intrinsic_type_name: the base intrinsic string name for the
            particular clause or None if there is no intrinsic type. e.g.
            'type is(REAL*4)' becomes 'REAL' and 'type is(mytype)' becomes
            None. These are ordered as they occur in the select-type
            construct's clauses.
        :param clause_type: the name of the clause in the select-type construct
            i.e. one of 'type is', 'class is' and 'class default'. These are
            ordered as they occur within the select-type construct.
        :param stmts: a list of fparser2 statements holding the content of each
            of the select-type construct 'type is, 'class is' and
            'class default' clauses. These are ordered as they occur within the
            select-type construct.
        :param selector: the name of the select-type construct selector e.g.
            'selector' in 'select type(selector)'.
        :param num_clauses: the number of 'type is', 'class is' and
            'class default' clauses in the select type construct.
        :param default_idx: index of the 'default' clause as it appears within
            the select-type construct's 'type is, 'class is' and
            'class default' clauses, or -1 if no default clause is found.

        """
        # 'str | None' syntax is only supported in Python >=3.10 so use
        # 'typing.Optional[]'. Similarly, 'list[str]' is only valid in
        # Python >=3.9 so use 'typing.List[str]'.
        guard_type: List[Optional[str]] = field(default_factory=list)
        guard_type_name: List[Optional[str]] = field(default_factory=list)
        intrinsic_type_name: List[Optional[str]] = field(default_factory=list)
        clause_type: List[str] = field(default_factory=list)
        stmts: List[List[StmtBase]] = field(default_factory=list)
        selector: str = ""
        num_clauses: int = -1
        default_idx: int = -1

    def __init__(self):
        # Map of fparser2 node types to handlers (which are class methods)
        self.handlers = {
            Fortran2003.Allocate_Stmt: self._allocate_handler,
            Fortran2003.Allocate_Shape_Spec: self._allocate_shape_spec_handler,
            Fortran2003.Assignment_Stmt: self._assignment_handler,
            Fortran2003.Data_Pointer_Object: self._structure_accessor_handler,
            Fortran2003.Data_Ref: self._structure_accessor_handler,
            Fortran2003.Pointer_Assignment_Stmt: self._assignment_handler,
            Fortran2003.Procedure_Designator: self._structure_accessor_handler,
            Fortran2003.Deallocate_Stmt: self._deallocate_handler,
            Fortran2003.Function_Subprogram: self._subroutine_handler,
            Fortran2003.Name: self._name_handler,
            Fortran2003.Parenthesis: self._parenthesis_handler,
            Fortran2003.Part_Ref: self._part_ref_handler,
            Fortran2003.Subscript_Triplet: self._subscript_triplet_handler,
            Fortran2003.If_Stmt: self._if_stmt_handler,
            utils.NumberBase: self._number_handler,
            Fortran2003.Include_Stmt: self._include_handler,
            C99Preprocessor.Cpp_Include_Stmt: self._include_handler,
            Fortran2003.Int_Literal_Constant: self._number_handler,
            Fortran2003.Char_Literal_Constant: self._char_literal_handler,
            Fortran2003.Logical_Literal_Constant: self._bool_literal_handler,
            utils.BinaryOpBase: self._binary_op_handler,
            Fortran2003.End_Do_Stmt: self._ignore_handler,
            Fortran2003.End_Subroutine_Stmt: self._ignore_handler,
            Fortran2003.If_Construct: self._if_construct_handler,
            Fortran2003.Case_Construct: self._case_construct_handler,
            Fortran2003.Select_Type_Construct:
                self._select_type_construct_handler,
            Fortran2003.Return_Stmt: self._return_handler,
            Fortran2003.UnaryOpBase: self._unary_op_handler,
            Fortran2003.Block_Nonlabel_Do_Construct:
                self._do_construct_handler,
            Fortran2003.Intrinsic_Function_Reference: self._intrinsic_handler,
            Fortran2003.Where_Construct: self._where_construct_handler,
            Fortran2003.Where_Stmt: self._where_construct_handler,
            Fortran2003.Call_Stmt: self._call_handler,
            Fortran2003.Subroutine_Subprogram: self._subroutine_handler,
            Fortran2003.Module: self._module_handler,
            Fortran2003.Main_Program: self._main_program_handler,
            Fortran2003.Program: self._program_handler,
        }

    @staticmethod
    def nodes_to_code_block(parent, fp2_nodes, message=None):
        '''Create a CodeBlock for the supplied list of fparser2 nodes and then
        wipe the list. A CodeBlock is a node in the PSyIR (Schedule)
        that represents a sequence of one or more Fortran statements
        and/or expressions which PSyclone does not attempt to handle.

        :param parent: Node in the PSyclone AST to which to add this CodeBlock.
        :type parent: :py:class:`psyclone.psyir.nodes.Node`
        :param fp2_nodes: list of fparser2 AST nodes constituting the
                          CodeBlock.
        :type fp2_nodes: list of :py:class:`fparser.two.utils.Base`
        :param message: Include a preceeding comment attached to the CodeBlock.
        :type message: Optional[str]

        :returns: a CodeBlock instance.
        :rtype: :py:class:`psyclone.CodeBlock`

        '''
        if not fp2_nodes:
            return None

        # Determine whether this code block is a statement or an
        # expression. Statements always have a `Schedule` as parent
        # and expressions do not. The only unknown at this point are
        # directives whose structure are in discussion. Therefore, for
        # the moment, an exception is raised if a directive is found
        # as a parent.
        if isinstance(parent, (Schedule, Container)):
            structure = CodeBlock.Structure.STATEMENT
        elif isinstance(parent, Directive):
            raise InternalError(
                "Fparser2Reader:nodes_to_code_block: A CodeBlock with "
                "a Directive as parent is not yet supported.")
        else:
            structure = CodeBlock.Structure.EXPRESSION

        code_block = CodeBlock(fp2_nodes, structure, parent=parent)
        if message:
            code_block.preceding_comment = message
        parent.addchild(code_block)
        del fp2_nodes[:]
        return code_block

    def generate_psyir(self, parse_tree, filename=""):
        '''Translate the supplied fparser2 parse_tree into PSyIR.

        :param parse_tree: the supplied fparser2 parse tree.
        :type parse_tree: :py:class:`fparser.two.Fortran2003.Program`
        :param Optional[str] filename: associated name for FileContainer.

        :returns: PSyIR of the supplied fparser2 parse_tree.
        :rtype: :py:class:`psyclone.psyir.nodes.FileContainer`

        :raises GenerationError: if the root of the supplied fparser2
            parse tree is not a Program.

        '''
        if not isinstance(parse_tree, Fortran2003.Program):
            raise GenerationError(
                f"The Fparser2Reader generate_psyir method expects the root "
                f"of the supplied fparser2 tree to be a Program, but found "
                f"'{type(parse_tree).__name__}'")

        node = Container("dummy")
        self.process_nodes(node, [parse_tree])
        result = node.children[0]
        result.name = filename
        return result.detach()

    def generate_container(self, module_ast):
        '''
        Create a Container from the supplied fparser2 module AST.

        :param module_ast: fparser2 AST of the full module.
        :type module_ast: :py:class:`fparser.two.Fortran2003.Program`

        :returns: PSyIR container representing the given module_ast or None \
                  if there's no module in the parse tree.
        :rtype: :py:class:`psyclone.psyir.nodes.Container`

        :raises GenerationError: unable to generate a Container from the \
                                 provided fpaser2 parse tree.
        '''
        # Assume just 1 or 0 Fortran module definitions in the file
        modules = walk(module_ast, Fortran2003.Module_Stmt)
        if len(modules) > 1:
            raise GenerationError(
                f"Could not process {module_ast}. Just one module definition "
                f"per file supported.")
        if not modules:
            return None

        module = modules[0].parent
        mod_name = str(modules[0].children[1])

        # Create a container to capture the module information
        new_container = Container(mod_name)

        # Search for any accessibility statements (e.g. "PUBLIC :: my_var") to
        # determine the default accessibility of symbols as well as identifying
        # those that are explicitly declared as public or private.
        (default_visibility, visibility_map) = self.process_access_statements(
            module)
        new_container.symbol_table.default_visibility = default_visibility

        # Create symbols for all routines defined within this module
        _process_routine_symbols(module_ast, new_container.symbol_table,
                                 visibility_map)

        # Parse the declarations if it has any
        for child in module.children:
            if isinstance(child, Fortran2003.Specification_Part):
                self.process_declarations(new_container, child.children,
                                          [], visibility_map)
                break

        return new_container

    def get_routine_schedules(self, name, module_ast):
        '''Create one or more schedules for routines corresponding to the
        supplied name in the supplied fparser2 AST. (There can be more than
        one routine if the supplied name corresponds to an interface block
        in the AST.)

        :param str name: name of the subroutine represented by the kernel.
        :param module_ast: fparser2 AST of the full module where the kernel \
                           code is located.
        :type module_ast: :py:class:`fparser.two.Fortran2003.Program`

        :returns: PSyIR schedules representing the matching subroutine(s).
        :rtype: List[:py:class:`psyclone.psyir.nodes.KernelSchedule`]

        :raises GenerationError: if supplied parse tree contains more than \
                                 one module.
        :raises GenerationError: unable to generate a kernel schedule from \
                                 the provided fpaser2 parse tree.

        '''
        psyir = self.generate_psyir(module_ast)
        lname = name.lower()

        containers = [ctr for ctr in psyir.walk(Container) if
                      not isinstance(ctr, FileContainer)]
        if not containers:
            raise GenerationError(
                f"The parse tree supplied to get_routine_schedules() must "
                f"contain a single module but found none when searching for "
                f"kernel '{name}'.")
        if len(containers) > 1:
            raise GenerationError(
                f"The parse tree supplied to get_routine_schedules() must "
                f"contain a single module but found more than one "
                f"({[ctr.name for ctr in containers]}) when searching for "
                f"kernel '{name}'.")
        container = containers[0]

        # Check for an interface block
        actual_names = []
        interfaces = walk(module_ast, Fortran2003.Interface_Block)

        for interface in interfaces:
            if interface.children[0].children[0].string.lower() == lname:
                # We have an interface block with the name of the routine
                # we are searching for.
                procs = walk(interface, Fortran2003.Procedure_Stmt)
                for proc in procs:
                    for child in proc.children[0].children:
                        actual_names.append(child.string.lower())
                break
        if not actual_names:
            # No interface block was found so we proceed to search for a
            # routine with the original name that we were passed.
            actual_names = [lname]

        routines = container.walk(Routine)
        selected_routines = [routine for routine in routines
                             if routine.name.lower() in actual_names]

        if not selected_routines:
            raise GenerationError(
                f"Could not find subroutine or interface '{name}' in the "
                f"module '{container.name}'.")

        return selected_routines

    @staticmethod
    def _parse_dimensions(dimensions, symbol_table):
        '''
        Parse the fparser dimension attribute into a shape list. Each entry of
        this list is either None (if the extent is unknown) or a 2-tuple
        containing the lower and upper bound of that dimension. If any of the
        symbols encountered are instances of the generic Symbol class, they are
        specialised (in place) and become instances of DataSymbol with
        UnresolvedType.

        :param dimensions: fparser dimension attribute.
        :type dimensions: \
            :py:class:`fparser.two.Fortran2003.Dimension_Attr_Spec`
        :param symbol_table: symbol table of the declaration context.
        :type symbol_table: :py:class:`psyclone.psyir.symbols.SymbolTable`

        :returns: shape of the attribute in column-major order (leftmost \
            index is contiguous in memory). Each entry represents an array \
            dimension. If it is 'None' the extent of that dimension is \
            unknown, otherwise it holds a 2-tuple with the upper and lower \
            bounds of the dimension. If it is an empty list then the symbol \
            represents a scalar.
        :rtype: list of NoneType or 2-tuples of \
                :py:class:`psyclone.psyir.nodes.DataNode`

        :raises NotImplementedError: if anything other than scalar, integer \
            literals or symbols are encounted in the dimensions list.

        '''
        def _process_bound(bound_expr):
            '''Process the supplied fparser2 parse tree for the upper/lower
            bound of a dimension in an array declaration.

            :param bound_expr: fparser2 parse tree for lower/upper bound.
            :type bound_expr: :py:class:`fparser.two.utils.Base`

            :returns: PSyIR for the bound.
            :rtype: :py:class:`psyclone.psyir.nodes.DataNode`

            :raises NotImplementedError: if an unsupported form of array \
                                         bound is found.
            :raises GenerationError: invalid Fortran declaration of an \
                upper bound without an associated lower bound.

            '''
            if isinstance(bound_expr, Fortran2003.Int_Literal_Constant):
                return Literal(bound_expr.items[0], INTEGER_TYPE)

            if isinstance(bound_expr, Fortran2003.Name):
                # Fortran does not regulate the order in which variables
                # may be declared so it's possible for the shape
                # specification of an array to reference variables that
                # come later in the list of declarations. The reference
                # may also be to a symbol present in a parent symbol table
                # (e.g. if the variable is declared in an outer, module
                # scope).
                dim_name = bound_expr.string.lower()
                try:
                    sym = symbol_table.lookup(dim_name)
                    # pylint: disable=unidiomatic-typecheck
                    if type(sym) is Symbol:
                        # An entry for this symbol exists but it's only a
                        # generic Symbol and we now know it must be a
                        # DataSymbol.
                        sym.specialise(DataSymbol, datatype=UnresolvedType())
                    elif isinstance(sym.datatype, (UnsupportedType,
                                                   UnresolvedType)):
                        # Allow symbols of Unsupported/UnresolvedType.
                        pass
                    elif not (isinstance(sym.datatype, ScalarType) and
                              sym.datatype.intrinsic ==
                              ScalarType.Intrinsic.INTEGER):
                        # It's not of Unsupported/UnresolvedType and it's not
                        # an integer scalar.
                        raise NotImplementedError(
                                "Unsupported shape dimension")
                except KeyError:
                    # We haven't seen this symbol before so create a new
                    # one with a unresolved interface (since we don't
                    # currently know where it is declared).
                    sym = DataSymbol(dim_name, default_integer_type(),
                                     interface=UnresolvedInterface())
                    symbol_table.add(sym)
                return Reference(sym)

            raise NotImplementedError("Unsupported shape dimension")

        one = Literal("1", INTEGER_TYPE)
        shape = []
        # Traverse shape specs in Depth-first-search order
        for dim in walk(dimensions, (Fortran2003.Assumed_Shape_Spec,
                                     Fortran2003.Explicit_Shape_Spec,
                                     Fortran2003.Assumed_Size_Spec)):

            if isinstance(dim, Fortran2003.Assumed_Shape_Spec):
                # Assumed_Shape_Spec has two children holding the lower and
                # upper bounds. It is valid Fortran (R514) to specify only the
                # lower bound:
                # ":" -> Assumed_Shape_Spec(None, None)
                # "4:" -> Assumed_Shape_Spec(Int_Literal_Constant('4', None),
                #                            None)
                lower = (_process_bound(dim.children[0]) if dim.children[0]
                         else None)
                if dim.children[1]:
                    upper = _process_bound(dim.children[1])
                else:
                    upper = ArrayType.Extent.ATTRIBUTE if lower else None

                if upper and not lower:
                    raise GenerationError(
                        f"Found an assumed-shape array declaration with only "
                        f"an upper bound ({dimensions}). This is not valid "
                        f"Fortran.")
                if upper:
                    shape.append((lower, upper))
                else:
                    shape.append(None)

            elif isinstance(dim, Fortran2003.Explicit_Shape_Spec):
                try:
                    upper = _process_bound(dim.items[1])
                    if dim.items[0]:
                        lower = _process_bound(dim.items[0])
                        shape.append((lower, upper))
                    else:
                        # Lower bound defaults to 1 in Fortran
                        shape.append((one.copy(), upper))
                except NotImplementedError as err:
                    raise NotImplementedError(
                        f"Could not process {dimensions}. Only scalar integer "
                        f"literals or symbols are supported for explicit-shape"
                        f" array declarations.") from err

            elif isinstance(dim, Fortran2003.Assumed_Size_Spec):
                raise NotImplementedError(
                    f"Could not process {dimensions}. Assumed-size arrays"
                    f" are not supported.")

            else:
                raise InternalError(
                    f"Reached end of loop body and array-shape specification "
                    f"{type(dim)} has not been handled.")

        return shape

    @staticmethod
    def process_access_statements(nodes):
        '''
        Search the supplied list of fparser2 nodes (which must represent a
        complete Specification Part) for any accessibility
        statements (e.g. "PUBLIC :: my_var") to determine the default
        visibility of symbols as well as identifying those that are
        explicitly declared as public or private.

        :param nodes: nodes in the fparser2 parse tree describing a \
                      Specification Part that will be searched.
        :type nodes: list of :py:class:`fparser.two.utils.Base`

        :returns: default visibility of symbols within the current scoping \
            unit and dict of symbol names with explicit visibilities.
        :rtype: 2-tuple of (:py:class:`psyclone.symbols.Symbol.Visibility`, \
                dict)

        :raises InternalError: if an accessibility attribute which is not \
            'public' or 'private' is encountered.
        :raises GenerationError: if the parse tree is found to contain more \
            than one bare accessibility statement (i.e. 'PUBLIC' or 'PRIVATE')
        :raises GenerationError: if a symbol is explicitly declared as being \
            both public and private.

        '''
        default_visibility = None
        # Sets holding the names of those symbols whose access is specified
        # explicitly via an access-stmt (e.g. "PUBLIC :: my_var")
        explicit_public = set()
        explicit_private = set()
        # R518 an access-stmt shall appear only in the specification-part
        # of a *module*.
        access_stmts = walk(nodes, Fortran2003.Access_Stmt)

        for stmt in access_stmts:

            if stmt.children[0].lower() == "public":
                public_stmt = True
            elif stmt.children[0].lower() == "private":
                public_stmt = False
            else:
                raise InternalError(
                    f"Failed to process '{stmt}'. Found an accessibility "
                    f"attribute of '{stmt.children[0]}' but expected either "
                    f"'public' or 'private'.")
            if not stmt.children[1]:
                if default_visibility:
                    # We've already seen an access statement without an
                    # access-id-list. This is therefore invalid Fortran (which
                    # fparser does not catch).
                    current_node = stmt.parent
                    while current_node:
                        if isinstance(current_node, Fortran2003.Module):
                            mod_name = str(
                                current_node.children[0].children[1])
                            raise GenerationError(
                                f"Module '{mod_name}' contains more than one "
                                f"access statement with an omitted "
                                f"access-id-list. This is invalid Fortran.")
                        current_node = current_node.parent
                    # Failed to find an enclosing Module. This is also invalid
                    # Fortran since an access statement is only permitted
                    # within a module.
                    raise GenerationError(
                        "Found multiple access statements with omitted access-"
                        "id-lists and no enclosing Module. Both of these "
                        "things are invalid Fortran.")
                if public_stmt:
                    default_visibility = Symbol.Visibility.PUBLIC
                else:
                    default_visibility = Symbol.Visibility.PRIVATE
            else:
                symbol_names = [child.string.lower() for child in
                                stmt.children[1].children]
                if public_stmt:
                    explicit_public.update(symbol_names)
                else:
                    explicit_private.update(symbol_names)
        # Sanity check the lists of symbols (because fparser2 does not
        # currently do much validation)
        invalid_symbols = explicit_public.intersection(explicit_private)
        if invalid_symbols:
            raise GenerationError(
                f"Symbols {list(invalid_symbols)} appear in access statements "
                f"with both PUBLIC and PRIVATE access-ids. This is invalid "
                f"Fortran.")

        # Symbols are public by default in Fortran
        if default_visibility is None:
            default_visibility = Symbol.Visibility.PUBLIC

        visibility_map = {}
        for name in explicit_public:
            visibility_map[name] = Symbol.Visibility.PUBLIC
        for name in explicit_private:
            visibility_map[name] = Symbol.Visibility.PRIVATE

        return (default_visibility, visibility_map)

    @staticmethod
    def _process_save_statements(nodes, parent):
        '''
        Search the supplied list of fparser2 nodes (which must represent a
        complete Specification Part) for any SAVE statements (e.g.
        "SAVE :: my_var") to determine which Symbols are static.

        Any common blocks referred to in a SAVE will result in Symbols of
        UnsupportedFortranType being added to the symbol table associated with
        `parent`.

        :param nodes: nodes in the fparser2 parse tree describing a
                      Specification Part that will be searched.
        :type nodes: List[:py:class:`fparser.two.utils.Base`]
        :param : the parent node in the PSyIR under construction.
        :type : :py:class:`psyclone.psyir.nodes.Node`

        :returns: names of symbols that are static or just "*" if they all are.
        :rtype: List[str]

        :raises GenerationError: if the parse tree is found to contain a SAVE
            without a saved-entity list *and* one or more SAVE attributes or
            SAVE statements (C580).

        '''
        symbol_table = parent.scope.symbol_table
        default_save = False
        # Set holding the names of those symbols which are marked as static
        # via an explicit SAVE stmt (e.g. "SAVE :: my_var")
        explicit_save = set()

        save_stmts = walk(nodes, Fortran2003.Save_Stmt)

        for stmt in save_stmts:

            if not stmt.children[1]:
                # No saved-entity list means that all entities are static.
                default_save = True
            else:
                symbol_names = [child.string.lower() for child in
                                stmt.children[1].children]
                explicit_save.update(symbol_names)

        if default_save:
            if explicit_save:
                # This should really be caught by the Fortran parser but
                # fparser2 is lax.
                names = sorted(list(explicit_save))
                raise GenerationError(
                    f"Supplied nodes contain a SAVE without a saved-entity "
                    f"list plus one or more SAVES *with* saved-entity lists "
                    f"(naming {names}). This is not valid Fortran.")
            explicit_save.add("*")

        # If there are any named Common blocks listed in a SAVE statement then
        # we create Symbols of UnsupportedFortranType for them (so that the
        # backend can recreate the necessary SAVE statement) and remove them
        # from the list returned by this method.
        for name in explicit_save.copy():
            if name.startswith("/"):
                uftype = UnsupportedFortranType(f"SAVE :: {name}")
                symbol_table.new_symbol(root_name="_PSYCLONE_INTERNAL_SAVE",
                                        symbol_type=DataSymbol,
                                        datatype=uftype)
                explicit_save.remove(name)
        return list(explicit_save)

    @staticmethod
    def _process_use_stmts(parent, nodes, visibility_map=None):
        '''
        Process all of the USE statements in the fparser2 parse tree
        supplied as a list of nodes. Imported symbols are added to
        the symbol table associated with the supplied parent node with
        Import interfaces.

        :param parent: PSyIR node in which to insert the symbols found.
        :type parent: :py:class:`psyclone.psyir.nodes.KernelSchedule`
        :param nodes: fparser2 AST nodes to search for use statements.
        :type nodes: list of :py:class:`fparser.two.utils.Base`
        :param visibility_map: mapping of symbol name to visibility (for \
            those symbols listed in an accessibility statement).
        :type visibility_map: dict with str keys and \
            :py:class:`psyclone.psyir.symbols.Symbol.Visibility` values

        :raises GenerationError: if the parse tree for a use statement has an \
            unrecognised structure.
        :raises SymbolError: if a symbol imported via a use statement is \
            already present in the symbol table.
        :raises NotImplementedError: if the form of use statement is not \
            supported.

        '''
        if visibility_map is None:
            visibility_map = {}

        for decl in walk(nodes, Fortran2003.Use_Stmt):

            # Check that the parse tree is what we expect
            if len(decl.items) != 5:
                # We can't just do str(decl) as that also checks that items
                # is of length 5
                text = ""
                for item in decl.items:
                    if item:
                        text += str(item)
                raise GenerationError(
                    f"Expected the parse tree for a USE statement to contain "
                    f"5 items but found {len(decl.items)} for '{text}'")

            # Check if the UseStmt has an intrinsic module-nature
            intrinsic = False
            if decl.items[0] is not None and str(decl.items[0]) == "INTRINSIC":
                intrinsic = True

            mod_name = str(decl.items[2])
            mod_visibility = visibility_map.get(
                    mod_name,  parent.symbol_table.default_visibility)

            # Add the module symbol to the symbol table. Keep a record of
            # whether or not we've seen this module before for reporting
            # purposes in the code below.
            if mod_name not in parent.symbol_table:
                new_container = True
                container = ContainerSymbol(mod_name,
                                            visibility=mod_visibility,
                                            is_intrinsic=intrinsic)
                parent.symbol_table.add(container)
            else:
                new_container = False
                container = parent.symbol_table.lookup(mod_name)
                if not isinstance(container, ContainerSymbol):
                    raise SymbolError(
                        f"Found a USE of module '{mod_name}' but the symbol "
                        f"table already has a non-container entry with that "
                        f"name ({container}). This is invalid Fortran.")

            # Create a generic Symbol for each element in the ONLY clause.
            if isinstance(decl.items[4], Fortran2003.Only_List):
                if not new_container and not container.wildcard_import and \
                   not parent.symbol_table.symbols_imported_from(container):
                    # TODO #11 Log the fact that this explicit symbol import
                    # will replace a previous import with an empty only-list.
                    pass
                for name in decl.items[4].items:
                    if isinstance(name, Fortran2003.Rename):
                        # This variable is renamed using Fortran's
                        # 'new_name=>orig_name' syntax, so capture the
                        # original name ('orig_name') as well as the new
                        # name ('sym_name').
                        sym_name = str(name.children[1]).lower()
                        orig_name = str(name.children[2]).lower()
                    else:
                        # This variable is not renamed.
                        sym_name = str(name).lower()
                        orig_name = None
                    sym_visibility = visibility_map.get(
                        sym_name,  parent.symbol_table.default_visibility)
                    if sym_name not in parent.symbol_table:
                        # We're dealing with a symbol named in a use statement
                        # in the *current* scope therefore we do not check
                        # any ancestor symbol tables; we just create a
                        # new symbol. Since we don't yet know anything about
                        # the type of this symbol we create a generic Symbol.
                        parent.symbol_table.add(
                            Symbol(sym_name, visibility=sym_visibility,
                                   interface=ImportInterface(
                                       container, orig_name=orig_name)))
                    else:
                        # There's already a symbol with this name
                        existing_symbol = parent.symbol_table.lookup(
                            sym_name)
                        if isinstance(existing_symbol, RoutineSymbol):
                            # We already knew it was a RoutineSymbol (probably
                            # because it is referenced by a Generic Interface)
                            # but not where it came from so add an interface.
                            existing_symbol.interface = ImportInterface(
                                container, orig_name=orig_name)
                        elif not existing_symbol.is_import:
                            raise SymbolError(
                                f"Symbol '{sym_name}' is imported from module "
                                f"'{mod_name}' but is already present in the "
                                f"symbol table as either an argument or a "
                                f"local ({existing_symbol}).")
                        # TODO #11 Log the fact that we've already got an
                        # import of this symbol and that will take precedence.
            elif not decl.items[3]:
                # We have a USE statement without an ONLY clause.
                if not new_container and not container.wildcard_import and \
                   not parent.symbol_table.symbols_imported_from(container):
                    # TODO #11 Log the fact that this explicit symbol import
                    # will replace a previous import that had an empty
                    # only-list.
                    pass
                container.wildcard_import = True
            elif decl.items[3].lower().replace(" ", "") == ",only:":
                # This use has an 'only: ' but no associated list of
                # imported symbols. (It serves to keep a module in scope while
                # not actually importing anything from it.) We do not need to
                # set anything as the defaults (empty 'only' list and no
                # wildcard import) imply 'only:'.
                if not new_container and \
                       (container.wildcard_import or
                        parent.symbol_table.symbols_imported_from(container)):
                    # TODO #11 Log the fact that this import with an empty
                    # only-list is ignored because of existing 'use's of
                    # the module.
                    pass
            else:
                raise NotImplementedError(f"Found unsupported USE statement: "
                                          f"'{decl}'")

    def _process_type_spec(self, parent, type_spec):
        '''
        Processes the fparser2 parse tree of a type specification in order to
        extract the type and precision that are specified.

        :param parent: the parent of the current PSyIR node under construction.
        :type parent: :py:class:`psyclone.psyir.nodes.Node`
        :param type_spec: the fparser2 parse tree of the type specification.
        :type type_spec: \
            :py:class:`fparser.two.Fortran2003.Intrinsic_Type_Spec` or \
            :py:class:`fparser.two.Fortran2003.Declaration_Type_Spec`

        :returns: the type and precision specified by the type-spec.
        :rtype: 2-tuple of :py:class:`psyclone.psyir.symbols.ScalarType` or \
            :py:class:`psyclone.psyir.symbols.DataTypeSymbol` and \
            :py:class:`psyclone.psyir.symbols.DataSymbol.Precision` or \
            :py:class:`psyclone.psyir.symbols.DataSymbol` or int or NoneType

        :raises NotImplementedError: if an unsupported intrinsic type is found.
        :raises SymbolError: if a symbol already exists for the name of a \
            derived type but is not a DataTypeSymbol.
        :raises NotImplementedError: if the supplied type specification is \
            not for an intrinsic type or a derived type.

        '''
        base_type = None
        precision = None

        if isinstance(type_spec, Fortran2003.Intrinsic_Type_Spec):
            fort_type = str(type_spec.items[0]).lower()
            try:
                data_name = TYPE_MAP_FROM_FORTRAN[fort_type]
            except KeyError as err:
                raise NotImplementedError(
                    f"Could not process {type_spec}. Only 'real', 'double "
                    f"precision', 'integer', 'logical' and 'character' "
                    f"intrinsic types are supported.") from err
            if fort_type == "double precision":
                # Fortran double precision is equivalent to a REAL
                # intrinsic with precision DOUBLE in the PSyIR.
                precision = ScalarType.Precision.DOUBLE
            else:
                # Check for precision being specified.
                precision = self._process_precision(type_spec, parent)
            if not precision:
                precision = default_precision(data_name)
            # We don't support len or kind specifiers for character variables
            if fort_type == "character" and type_spec.children[1]:
                raise NotImplementedError(
                    f"Length or kind attributes not supported on a character "
                    f"variable: '{type_spec}'")
            base_type = ScalarType(data_name, precision)

        elif isinstance(type_spec, Fortran2003.Declaration_Type_Spec):
            # This is a variable of derived type
            if type_spec.children[0].lower() != "type":
                # We don't yet support declarations that use 'class'
                # TODO #1504 extend the PSyIR for this variable type.
                raise NotImplementedError(
                    f"Could not process {type_spec} - declarations "
                    f"other than 'type' are not yet supported.")
            type_name = str(walk(type_spec, Fortran2003.Type_Name)[0])
            # Do we already have a Symbol for this derived type?
            type_symbol = _find_or_create_unresolved_symbol(parent, type_name)
            # pylint: disable=unidiomatic-typecheck
            if type(type_symbol) is Symbol:
                # We do but we didn't know what kind of symbol it was. Create
                # a DataTypeSymbol to replace it.
                new_symbol = DataTypeSymbol(type_name, UnresolvedType(),
                                            interface=type_symbol.interface,
                                            visibility=type_symbol.visibility)
                table = type_symbol.find_symbol_table(parent)
                table.swap(type_symbol, new_symbol)
                type_symbol = new_symbol
            elif not isinstance(type_symbol, DataTypeSymbol):
                raise SymbolError(
                    f"Search for a DataTypeSymbol named '{type_name}' "
                    f"(required by specification '{type_spec}') found a "
                    f"'{type(type_symbol).__name__}' instead.")
            base_type = type_symbol

        else:
            # Not a supported type specification. This will result in a
            # CodeBlock or UnsupportedFortranType, depending on the context.
            raise NotImplementedError("Unsupported type specification")

        return base_type, precision

    def _process_decln(self, scope, symbol_table, decl, visibility_map=None,
                       statics_list=()):
        '''
        Process the supplied fparser2 parse tree for a declaration. For each
        entity that is declared, a symbol is added to the supplied symbol
        table.

        :param scope: PSyIR node in which to insert the symbols found.
        :type scope: :py:class:`psyclone.psyir.nodes.ScopingNode`
        :param symbol_table: the symbol table to which to add new symbols.
        :type symbol_table: py:class:`psyclone.psyir.symbols.SymbolTable`
        :param decl: fparser2 parse tree of declaration to process.
        :type decl: :py:class:`fparser.two.Fortran2003.Type_Declaration_Stmt`
        :param visibility_map: mapping of symbol name to visibility (for
            those symbols listed in an accessibility statement).
        :type visibility_map: dict with str keys and
            :py:class:`psyclone.psyir.symbols.Symbol.Visibility` values
        :param statics_list: the names of symbols which are static (due to
            appearing in a SAVE statement). If all symbols are static then
            this contains the single entry "*".
        :type statics_list: Iterable[str]

        :raises NotImplementedError: if an unsupported attribute is found.
        :raises NotImplementedError: if an unsupported intent attribute is
            found.
        :raises NotImplementedError: if an unsupported access-spec attribute
            is found.
        :raises NotImplementedError: if the allocatable attribute is found on
            a non-array declaration.
        :raises InternalError: if an array with defined extent has the
            allocatable attribute.
        :raises NotImplementedError: if an unsupported initialisation
            expression is found for a parameter declaration.
        :raises NotImplementedError: if a character-length specification is
            found.
        :raises SymbolError: if a declaration is found for a symbol that is
            already present in the symbol table with a defined interface.
        :raises GenerationError: if a set of incompatible Fortran
            attributes are found in a symbol declaration.

        '''
        # pylint: disable=too-many-arguments
        (type_spec, attr_specs, entities) = decl.items

        # Parse the type_spec
        base_type, _ = self._process_type_spec(scope, type_spec)

        # Parse declaration attributes:
        # 1) If no dimension attribute is provided, it defaults to scalar.
        attribute_shape = []
        # 2) Record symbol interface
        interface = None
        multiple_interfaces = False
        # 3) Record initialized constant values
        has_constant_value = False
        # 4) Whether the declaration has the allocatable attribute
        allocatable = False
        # 5) Access-specification - this var is only set if the declaration
        # has an explicit access-spec (e.g. INTEGER, PRIVATE :: xxx)
        decln_access_spec = None
        # 6) Whether this declaration has the SAVE attribute.
        has_save_attr = False
        if attr_specs:
            for attr in attr_specs.items:
                if isinstance(attr, Fortran2003.Attr_Spec):
                    normalized_string = str(attr).lower().replace(' ', '')
                    if normalized_string == "save":
                        if interface is not None:
                            multiple_interfaces = True
                        has_save_attr = True
                    elif normalized_string == "parameter":
                        # Flag the existence of a constant value in the RHS
                        has_constant_value = True
                    elif normalized_string == "allocatable":
                        allocatable = True
                    else:
                        raise NotImplementedError(
                            f"Could not process {decl.items}. Unrecognised "
                            f"attribute '{attr}'.")
                elif isinstance(attr, Fortran2003.Intent_Attr_Spec):
                    (_, intent) = attr.items
                    normalized_string = \
                        intent.string.lower().replace(' ', '')
                    try:
                        if interface is not None:
                            multiple_interfaces = True
                        interface = ArgumentInterface(
                            INTENT_MAPPING[normalized_string])
                    except KeyError as info:
                        message = (
                            f"Could not process {decl.items}. Unexpected "
                            f"intent attribute '{attr}'.")
                        raise InternalError(message) from info
                elif isinstance(attr,
                                (Fortran2003.Dimension_Attr_Spec,
                                 Fortran2003.Dimension_Component_Attr_Spec)):
                    attribute_shape = \
                        self._parse_dimensions(attr, symbol_table)
                elif isinstance(attr, Fortran2003.Access_Spec):
                    try:
                        decln_access_spec = _process_access_spec(attr)
                    except InternalError as err:
                        raise InternalError(
                            f"Could not process '{decl.items}': "
                            f"{err.value}") from err
                else:
                    raise NotImplementedError(
                        f"Could not process declaration '{decl}'. Unrecognised"
                        f" attribute type '{type(attr).__name__}'.")

            # There are some combinations of attributes that are not valid
            # Fortran but fparser does not check, so we need to check for them
            # here.
            # TODO fparser/#413 could also fix these issues.
            if has_save_attr and has_constant_value:
                raise GenerationError(
                    f"SAVE and PARAMETER attributes are not compatible but "
                    f"found:\n {decl}")

            # Now we've checked for save and parameter existing
            # together, we can allow parameter without save and set it
            # to the same interface as save.
            if has_constant_value and interface is None:
                # We have a parameter so should set its interface to static.
                interface = StaticInterface()

            if allocatable and has_constant_value:
                raise GenerationError(
                    f"ALLOCATABLE and PARAMETER attributes are not compatible "
                    f"but found:\n {decl}")
            if isinstance(interface, ArgumentInterface) and has_constant_value:
                raise GenerationError(
                    f"INTENT and PARAMETER attributes are not compatible but"
                    f" found:\n {decl}")
            if multiple_interfaces:
                raise GenerationError(
                    f"Multiple or duplicated incompatible attributes "
                    f"found in declaration:\n {decl}")

        # Parse declarations RHS and declare new symbol into the
        # parent symbol table for each entity found.
        for entity in entities.items:
            (name, array_spec, char_len, initialisation) = entity.items
            init_expr = None

            # If the entity has an array-spec shape, it has priority.
            # Otherwise use the declaration attribute shape.
            if array_spec is not None:
                entity_shape = \
                    self._parse_dimensions(array_spec, symbol_table)
            else:
                entity_shape = attribute_shape

            if allocatable and not entity_shape:
                # We have an allocatable attribute on something that we
                # don't recognise as an array - this is not supported.
                raise NotImplementedError(
                    f"Could not process {decl}. The 'allocatable' attribute is"
                    f" only supported on array declarations.")

            for idx, extent in enumerate(entity_shape):
                if extent is None:
                    if allocatable:
                        entity_shape[idx] = ArrayType.Extent.DEFERRED
                    else:
                        entity_shape[idx] = ArrayType.Extent.ATTRIBUTE
                elif not isinstance(extent, ArrayType.Extent) and \
                        allocatable:
                    # We have an allocatable array with a defined extent.
                    # This is invalid Fortran.
                    raise InternalError(
                        f"Invalid Fortran: '{decl}'. An array with defined "
                        f"extent cannot have the ALLOCATABLE attribute.")

            if initialisation:
                # If the variable or parameter has an initial value then
                # parse its initialization into a dummy Assignment.
                dummynode = Assignment(parent=scope)
                expr = initialisation.items[1]
                self.process_nodes(parent=dummynode, nodes=[expr])
                init_expr = dummynode.children[0].detach()

            if char_len is not None:
                raise NotImplementedError(
                    f"Could not process {decl.items}. Character length "
                    f"specifications are not supported.")

            sym_name = str(name).lower()

            if decln_access_spec:
                visibility = decln_access_spec
            else:
                # There was no access-spec on the LHS of the decln
                if visibility_map is not None:
                    visibility = visibility_map.get(
                        sym_name, symbol_table.default_visibility)
                else:
                    visibility = symbol_table.default_visibility

            listed_in_save = "*" in statics_list or sym_name in statics_list
            if has_save_attr or listed_in_save:
                if has_save_attr and listed_in_save:
                    raise GenerationError(
                        f"Invalid Fortran: '{decl}'. Symbol 'sym_name' is "
                        f"the subject of a SAVE statement but also has a SAVE "
                        f"attribute on its declaration.")
                this_interface = StaticInterface()
            elif not interface:
                # Interface not explicitly specified, provide a default value.
                # This might still be redefined as Argument later if it appears
                # in the argument list, but we don't know at this point.
                this_interface = (DefaultModuleInterface() if
                                  isinstance(scope, Container) else
                                  AutomaticInterface())
            else:
                # We use copies of the interface object because we will reuse
                # the interface for each entity if there are multiple in the
                # same declaration statement.
                this_interface = interface.copy()

            if entity_shape:
                # array
                datatype = ArrayType(base_type, entity_shape)
            else:
                # scalar
                datatype = base_type

            # Make sure the declared symbol exists in the SymbolTable
            tag = None
            try:
                sym = symbol_table.lookup(sym_name, scope_limit=scope)
                # pylint: disable=unidiomatic-typecheck
                if type(sym) is Symbol:
                    # This was a generic symbol. We now know what it is
                    sym.specialise(DataSymbol, datatype=datatype,
                                   visibility=visibility,
                                   interface=this_interface,
                                   is_constant=has_constant_value,
                                   initial_value=init_expr)
                else:
                    if sym is symbol_table.lookup_with_tag(
                            "own_routine_symbol"):
                        # In case it is its own function routine
                        # symbol, Fortran will declare it inside the
                        # function as a DataSymbol.  Remove the
                        # RoutineSymbol in order to free the exact
                        # name for the DataSymbol.
                        symbol_table.remove(sym)
                        # And trigger the exception path but keeping
                        # the same tag
                        tag = "own_routine_symbol"
                        raise KeyError
                    if not sym.is_unresolved:
                        raise SymbolError(
                            f"Symbol '{sym_name}' already present in "
                            f"SymbolTable with a defined interface "
                            f"({sym.interface}).")
            except KeyError:
                try:
                    sym = DataSymbol(sym_name, datatype,
                                     visibility=visibility,
                                     is_constant=has_constant_value,
                                     initial_value=init_expr)
                except ValueError:
                    # Error setting initial value have to be raised as
                    # NotImplementedError in order to create an UnsupportedType
                    # Therefore, the Error doesn't need raise_from or message
                    # pylint: disable=raise-missing-from
                    if tag:
                        raise InternalError(
                            f"The fparser2 frontend does not support "
                            f"declarations where the routine name is of "
                            f"UnsupportedType, but found this case in "
                            f"'{sym_name}'.")
                    raise NotImplementedError()

                symbol_table.add(sym, tag=tag)

            if init_expr:
                # In Fortran, an initialisation expression on a declaration of
                # a symbol (whether in a routine or a module) implies that the
                # symbol is static (endures for the lifetime of the program)
                # unless it is a pointer initialisation.
                sym.interface = StaticInterface()
            else:
                sym.interface = this_interface

    def _process_derived_type_decln(self, parent, decl, visibility_map):
        '''
        Process the supplied fparser2 parse tree for a derived-type
        declaration. A DataTypeSymbol representing the derived-type is added
        to the symbol table associated with the parent node.

        :param parent: PSyIR node in which to insert the symbols found.
        :type parent: :py:class:`psyclone.psyGen.KernelSchedule`
        :param decl: fparser2 parse tree of declaration to process.
        :type decl: :py:class:`fparser.two.Fortran2003.Type_Declaration_Stmt`
        :param visibility_map: mapping of symbol name to visibility (for \
            those symbols listed in an accessibility statement).
        :type visibility_map: dict with str keys and \
            :py:class:`psyclone.psyir.symbols.Symbol.Visibility` values

        :raises SymbolError: if a Symbol already exists with the same name \
            as the derived type being defined and it is not a DataTypeSymbol \
            or is not of UnresolvedType.

        '''
        name = str(walk(decl.children[0], Fortran2003.Type_Name)[0]).lower()
        # Create a new StructureType for this derived type
        dtype = StructureType()

        # Look for any private-components-stmt (R447) within the type
        # decln. In the absence of this, the default visibility of type
        # components is public.
        private_stmts = walk(decl, Fortran2003.Private_Components_Stmt)
        if private_stmts:
            default_compt_visibility = Symbol.Visibility.PRIVATE
        else:
            default_compt_visibility = Symbol.Visibility.PUBLIC

        # The visibility of the symbol representing this derived type
        if name in visibility_map:
            dtype_symbol_vis = visibility_map[name]
        else:
            specs = walk(decl.children[0], Fortran2003.Access_Spec)
            if specs:
                dtype_symbol_vis = _process_access_spec(specs[0])
            else:
                dtype_symbol_vis = parent.symbol_table.default_visibility

        # We have to create the symbol for this type before processing its
        # components as they may refer to it (e.g. for a linked list).
        if name in parent.symbol_table:
            # An entry already exists for this type.
            # Check that it is a DataTypeSymbol
            tsymbol = parent.symbol_table.lookup(name)
            if not isinstance(tsymbol, DataTypeSymbol):
                raise SymbolError(
                    f"Error processing definition of derived type '{name}'. "
                    f"The symbol table already contains an entry with this "
                    f"name but it is a '{type(tsymbol).__name__}' when it "
                    f"should be a 'DataTypeSymbol' (for the derived-type "
                    f"definition '{decl}')")
            # Since we are processing the definition of this symbol, the only
            # permitted type for an existing symbol of this name is Unresolved
            if not isinstance(tsymbol.datatype, UnresolvedType):
                raise SymbolError(
                    f"Error processing definition of derived type '{name}'. "
                    f"The symbol table already contains a DataTypeSymbol with "
                    f"this name but it is of type "
                    f"'{type(tsymbol.datatype).__name__}' when it should be "
                    f"of 'UnresolvedType'")
        else:
            # We don't already have an entry for this type so create one
            tsymbol = DataTypeSymbol(name, dtype, visibility=dtype_symbol_vis)
            parent.symbol_table.add(tsymbol)

        # Populate this StructureType by processing the components of
        # the derived type
        try:
            # We don't support derived-types with additional
            # attributes e.g. "extends" or "abstract". Note, we do
            # support public/private attributes but these are stored
            # as Access_Spec, not Type_Attr_Spec.
            derived_type_stmt = decl.children[0]
            if walk(derived_type_stmt, Fortran2003.Type_Attr_Spec):
                raise NotImplementedError(
                    "Derived-type definition contains unsupported attributes.")

            # We don't yet support derived-type definitions with a CONTAINS
            # section.
            contains = walk(decl, Fortran2003.Contains_Stmt)
            if contains:
                raise NotImplementedError(
                    "Derived-type definition has a CONTAINS statement.")

            # Re-use the existing code for processing symbols
            local_table = SymbolTable(
                default_visibility=default_compt_visibility)
            for child in walk(decl, Fortran2003.Data_Component_Def_Stmt):
                self._process_decln(parent, local_table, child)
            # Convert from Symbols to type information
            for symbol in local_table.symbols:
                dtype.add(symbol.name, symbol.datatype, symbol.visibility,
                          symbol.initial_value)

            # Update its type with the definition we've found
            tsymbol.datatype = dtype

        except NotImplementedError:
            # Support for this declaration is not fully implemented so
            # set the datatype of the DataTypeSymbol to UnsupportedFortranType.
            tsymbol.datatype = UnsupportedFortranType(str(decl))
            tsymbol.interface = UnknownInterface()

    def _get_partial_datatype(self, node, scope, visibility_map):
        '''Try to obtain partial datatype information from node by removing
        any unsupported properties in the declaration.

        :param node: fparser2 node containing the declaration statement.
        :type node: :py:class:`fparser.two.Fortran2008.Type_Declaration_Stmt`
            or :py:class:`fparser.two.Fortran2003.Type_Declaration_Stmt`
        :param scope: PSyIR node in which to insert the symbols found.
        :type scope: :py:class:`psyclone.psyir.nodes.ScopingNode`
        :param visibility_map: mapping of symbol names to explicit
            visibilities.
        :type visibility_map: dict with str keys and values of type
            :py:class:`psyclone.psyir.symbols.Symbol.Visibility`

        :returns: a 2-tuple containing a PSyIR datatype, or datatype symbol,
            containing partial datatype information for the declaration
            statement and the PSyIR for any initialisation expression.
            When it is not possible to extract partial datatype information
            then (None, None) is returned.
        :rtype: Tuple[
            Optional[:py:class:`psyclone.psyir.symbols.DataType` |
                     :py:class:`psyclone.psyir.symbols.DataTypeSymbol`],
            Optional[:py:class:`psyclone.psyir.nodes.Node`]]

        '''
        # 1: Remove any additional variables.
        entity_decl_list = node.children[2]
        orig_entity_decl_list = list(entity_decl_list.children[:])
        entity_decl_list.items = tuple(entity_decl_list.children[0:1])
        entity_decl = entity_decl_list.children[0]
        orig_entity_decl_children = list(entity_decl.children[:])

        # 2: Remove any unsupported attributes
        unsupported_attribute_names = ["pointer", "target"]
        attr_spec_list = node.children[1]
        orig_node_children = list(node.children[:])
        orig_attr_spec_list_children = (list(node.children[1].children[:])
                                        if attr_spec_list else None)
        if attr_spec_list:
            entry_list = []
            for attr_spec in attr_spec_list.children:
                if str(attr_spec).lower() not in unsupported_attribute_names:
                    entry_list.append(attr_spec)
            if not entry_list:
                node.items = (node.items[0], None, node.items[2])
            else:
                node.items[1].items = tuple(entry_list)

        # Try to parse the modified node.
        symbol_table = SymbolTable()
        try:
            self._process_decln(scope, symbol_table, node,
                                visibility_map)
            symbol_name = node.children[2].children[0].children[0].string
            symbol_name = symbol_name.lower()
            new_sym = symbol_table.lookup(symbol_name)
            datatype = new_sym.datatype
            init_expr = new_sym.initial_value
        except NotImplementedError:
            datatype = None
            init_expr = None

        # Restore the fparser2 parse tree
        node.items = tuple(orig_node_children)
        if node.children[1]:
            node.children[1].items = tuple(orig_attr_spec_list_children)
        node.children[2].items = tuple(orig_entity_decl_list)
        node.children[2].children[0].items = tuple(orig_entity_decl_children)

        # Return the init_expr detached from the temporal symbol
        init_expr = init_expr.detach() if init_expr is not None else None
        return datatype, init_expr

    def _process_parameter_stmts(self, nodes, parent):
        '''
        Examine the supplied list of fparser2 nodes and handle any
        PARAMETER statements. This is done separately so that it can be
        performed after all the declarations have been processed (since
        a PARAMETER statement can come *before* a symbol's declaration.)

        :param nodes: fparser2 AST nodes containing declaration statements.
        :type nodes: list of :py:class:`fparser.two.utils.Base`
        :param parent: PSyIR node in which to insert the symbols found.
        :type parent: :py:class:`psyclone.psyir.nodes.KernelSchedule`

        :raises NotImplementedError: if there are any issues parsing a
            parameter statement.

        '''
        for node in nodes:
            if not isinstance(node, Fortran2003.Implicit_Part):
                continue
            for stmt in node.children:
                if not isinstance(stmt, Fortran2003.Parameter_Stmt):
                    continue
                for parameter_def in stmt.children[1].items:
                    name, expr = parameter_def.items
                    try:
                        symbol = parent.symbol_table.lookup(str(name))
                    except Exception as err:
                        # If there is any problem put the whole thing
                        # in a codeblock (as we presume the original
                        # code is correct).
                        raise NotImplementedError(
                            f"Could not process '{stmt}' because: "
                            f"{err}.") from err

                    if not isinstance(symbol, DataSymbol):
                        raise NotImplementedError(
                            f"Could not process '{stmt}' because "
                            f"'{symbol.name}' is not a DataSymbol.")
                    if isinstance(symbol.datatype, UnsupportedType):
                        raise NotImplementedError(
                            f"Could not process '{stmt}' because "
                            f"'{symbol.name}' has an UnsupportedType.")

                    # Parse its initialization into a dummy Assignment
                    # (but connected to the parent scope since symbols
                    # must be resolved)
                    dummynode = Assignment(parent=parent)
                    self.process_nodes(parent=dummynode, nodes=[expr])

                    # Add the initialization expression in the symbol
                    # constant_value attribute
                    ct_expr = dummynode.children[0].detach()
                    symbol.initial_value = ct_expr
                    symbol.is_constant = True
                    # Ensure the interface to this Symbol is static
                    symbol.interface = StaticInterface()

    def _process_interface_block(self, node, symbol_table, visibility_map):
        '''
        Processes a Fortran2003.Interface_Block. If the interface is named
        and consists only of [module] procedure :: <procedure-list> then a
        GenericInterfaceSymbol is created. Otherwise, a RoutineSymbol of
        UnsupportedFortranType is created.

        :param node: the parse tree for the interface block.
        :type node: :py:class:`fparser.two.Fortran2003.Interface_Block`
        :param symbol_table: the table to which to add new symbols.
        :type symbol_table: :py:class:`psyclone.psyir.symbols.SymbolTable`
        :param visibility_map: information on any explicit symbol visibilities
            in the current scope.
        :type visibility_map: dict[
            str, :py:class:`psyclone.psyir.symbols.Symbol.Visibility`]

        '''
        # Fortran 2003 standard R1203 says that:
        #    interface-stmt is INTERFACE [ generic-spec ]
        #                   or ABSTRACT INTERFACE
        # where generic-spec is either (R1207) a generic-name or one
        # of OPERATOR, ASSIGNMENT or dtio-spec.
        if not isinstance(node.children[0].children[0],
                          Fortran2003.Name):
            # This interface does not have a name. Therefore we store it as a
            # RoutineSymbol with an internal name and with the content of the
            # interface being kept within an UnsupportedFortranType. As a
            # result the visibility and interface details of the RoutineSymbol
            # do not matter.
            symbol_table.new_symbol(
                root_name="_psyclone_internal_interface",
                symbol_type=RoutineSymbol,
                datatype=UnsupportedFortranType(str(node).lower()))
            return

        # This interface has a name.
        name = node.children[0].children[0].string.lower()
        vis = visibility_map.get(
            name, symbol_table.default_visibility)
        # Attempt to work out which routines this interface includes. We
        # only support those interfaces which use:
        #     [MODULE] PROCEDURE :: <name-list>
        # to specify these.
        rsymbols = []
        # This flag will be set to False in the loop below if an unsupported
        # feature is found.
        supported_interface = True
        # Loop over the child nodes of the Interface definition.
        for child in node.children:
            if isinstance(child, (Fortran2003.Interface_Stmt,
                                  Fortran2003.End_Interface_Stmt)):
                continue
            if isinstance(child, Fortran2003.Procedure_Stmt):
                # Keep track of whether these are module procedures.
                is_module = child.children[1] == 'MODULE'
                for routine_name in child.children[0].children:
                    # Can't specify the symbol_type here as that will raise
                    # an exception if a bare Symbol is found instead of a
                    # RoutineSymbol.
                    rsym = symbol_table.find_or_create(
                        routine_name.string)
                    if type(rsym) is Symbol:
                        rsym.specialise(RoutineSymbol)
                    elif not isinstance(rsym, RoutineSymbol):
                        raise InternalError(
                            f"Expected '{rsym.name}' referenced by generic "
                            f"interface '{name}' to be a Symbol or a "
                            f"RoutineSymbol but found '{type(rsym).__name__}'")
                    rsymbols.append((rsym, is_module))
            else:
                # Interface block contains an unsupported entry so
                # we'll create a symbol of UnsupportedFortranType (below).
                supported_interface = False

        try:
            if supported_interface:
                # A named interface block corresponds to a
                # GenericInterfaceSymbol. (There will be calls to it
                # although there will be no corresponding implementation
                # with that name.)
                symbol_table.add(GenericInterfaceSymbol(
                    name, rsymbols, visibility=vis))
            else:
                # We've not been able to determine the list of
                # RoutineSymbols that this interface maps to so we just
                # create a RoutineSymbol of UnsupportedFortranType.
                symbol_table.add(RoutineSymbol(
                    name, datatype=UnsupportedFortranType(str(node).lower()),
                    visibility=vis))
        except KeyError:
            # This symbol has already been declared. This can happen when
            # an interface overloads a constructor for a type (as the interface
            # name is then the name of the type). However we still want to
            # capture the interface so we store it in the PSyIR as an
            # UnsupportedFortranType with an internal name as we do
            # for unnamed interfaces.
            symbol_table.new_symbol(
                root_name=f"_psyclone_internal_{name}",
                symbol_type=RoutineSymbol,
                datatype=UnsupportedFortranType(str(node).lower()),
                visibility=vis)

    def process_declarations(self, parent, nodes, arg_list,
                             visibility_map=None):
        '''
        Transform the variable declarations in the fparser2 parse tree into
        symbols in the symbol table of the PSyIR parent node. The default
        visibility of any new symbol is taken from the symbol table associated
        with the `parent` node if necessary. The `visibility_map` provides
        information on any explicit symbol visibilities that are specified
        for the declarations.

        :param parent: PSyIR node in which to insert the symbols found.
        :type parent: :py:class:`psyclone.psyir.nodes.KernelSchedule`
        :param nodes: fparser2 AST nodes containing declaration statements.
        :type nodes: List[:py:class:`fparser.two.utils.Base`]
        :param arg_list: fparser2 AST node containing the argument list.
        :type arg_list: :py:class:`fparser.Fortran2003.Dummy_Arg_List`
        :param visibility_map: mapping of symbol names to explicit
            visibilities.
        :type visibility_map: dict[
            str, :py:class:`psyclone.psyir.symbols.Symbol.Visibility`]

        :raises GenerationError: if an INCLUDE statement is encountered.
        :raises NotImplementedError: the provided declarations contain
            attributes which are not supported yet.
        :raises GenerationError: if the parse tree for a USE statement does
            not have the expected structure.
        :raises SymbolError: if a declaration is found for a Symbol that is
            already in the symbol table with a defined interface.
        :raises InternalError: if the provided declaration is an unexpected
            or invalid fparser or Fortran expression.

        '''
        if visibility_map is None:
            visibility_map = {}

        # Look at any USE statements
        self._process_use_stmts(parent, nodes, visibility_map)

        # Look at any SAVE statements to determine any static symbols.
        statics_list = self._process_save_statements(nodes, parent)

        # Handle any derived-type declarations/definitions before we look
        # at general variable declarations in case any of the latter use
        # the former.
        for decl in walk(nodes, Fortran2003.Derived_Type_Def):
            self._process_derived_type_decln(parent, decl, visibility_map)

        # INCLUDE statements are *not* part of the Fortran language and
        # can appear anywhere. Therefore we have to do a walk to make sure we
        # find them if they are present.
        incl_nodes = walk(nodes, (Fortran2003.Include_Stmt,
                                  C99Preprocessor.Cpp_Include_Stmt))
        if incl_nodes:
            # The include_handler just raises an error so we use that to
            # reduce code duplication.
            self._include_handler(incl_nodes[0], parent)

        # Now we've captured any derived-type definitions, proceed to look
        # at the variable declarations.
        for node in nodes:

            if isinstance(node, Fortran2003.Interface_Block):

                self._process_interface_block(node, parent.symbol_table,
                                              visibility_map)

            elif isinstance(node, Fortran2003.Type_Declaration_Stmt):
                try:
                    self._process_decln(parent, parent.symbol_table, node,
                                        visibility_map, statics_list)
                except NotImplementedError:
                    # Found an unsupported variable declaration. Create a
                    # DataSymbol with UnsupportedType for each entity being
                    # declared. Currently this means that any symbols that come
                    # after an unsupported declaration will also have
                    # UnsupportedType. This is the subject of Issue #791.
                    specs = walk(node, Fortran2003.Access_Spec)
                    if specs:
                        decln_vis = _process_access_spec(specs[0])
                    else:
                        decln_vis = parent.symbol_table.default_visibility

                    orig_children = list(node.children[2].children[:])
                    for child in orig_children:
                        # Modify the fparser2 parse tree so that it only
                        # declares the current entity. `items` is a tuple and
                        # thus immutable so we create a new one.
                        node.children[2].items = (child,)
                        symbol_name = str(child.children[0]).lower()
                        vis = visibility_map.get(symbol_name, decln_vis)

                        # Check whether the symbol we're about to add
                        # corresponds to the routine we're currently inside. If
                        # it does then we remove the RoutineSymbol in order to
                        # free the exact name for the DataSymbol, but we keep
                        # the tag to reintroduce it to the new symbol.
                        tag = None
                        try:
                            routine_sym = parent.symbol_table.lookup_with_tag(
                                "own_routine_symbol")
                            if routine_sym.name.lower() == symbol_name:
                                parent.symbol_table.remove(routine_sym)
                                tag = "own_routine_symbol"  # Keep the tag
                        except KeyError:
                            pass

                        # Try to extract partial datatype information.
                        datatype, init = self._get_partial_datatype(
                            node, parent, visibility_map)

                        # If a declaration declares multiple entities, it's
                        # possible that some may have already been processed
                        # successfully and thus be in the symbol table.
                        try:
                            parent.symbol_table.add(
                                DataSymbol(
                                    symbol_name, UnsupportedFortranType(
                                        str(node),
                                        partial_datatype=datatype),
                                    interface=UnknownInterface(),
                                    visibility=vis,
                                    initial_value=init),
                                tag=tag)

                        except KeyError as err:
                            if len(orig_children) == 1:
                                raise SymbolError(
                                    f"Error while processing unsupported "
                                    f"declaration ('{node}'). An entry for "
                                    f"symbol '{symbol_name}' is already in "
                                    f"the symbol table.") from err
                    # Restore the fparser2 parse tree
                    node.children[2].items = tuple(orig_children)

            elif isinstance(node, (Fortran2003.Access_Stmt,
                                   Fortran2003.Save_Stmt,
                                   Fortran2003.Derived_Type_Def,
                                   Fortran2003.Stmt_Function_Stmt,
                                   Fortran2003.Common_Stmt,
                                   Fortran2003.Use_Stmt)):
                # These node types are handled separately
                pass

            elif isinstance(node, Fortran2003.Implicit_Part):
                # Anything other than a PARAMETER statement or an
                # IMPLICIT NONE means we can't handle this code.
                # Any PARAMETER statements are handled separately by the
                # call to _process_parameter_stmts below.
                # Any ENTRY statements are checked for in _subroutine_handler.
                child_nodes = walk(node, Fortran2003.Format_Stmt)
                if child_nodes:
                    raise NotImplementedError(
                        f"Error processing implicit-part: Format statements "
                        f"are not supported but found '{child_nodes[0]}'")
                child_nodes = walk(node, Fortran2003.Implicit_Stmt)
                if any(imp.children != ('NONE',) for imp in child_nodes):
                    raise NotImplementedError(
                        f"Error processing implicit-part: implicit variable "
                        f"declarations not supported but found '{node}'")

            elif isinstance(node, Fortran2003.Namelist_Stmt):
                # Place the declaration statement into the symbol table using
                # an internal symbol name. In case that we need more details
                # (e.g. to update symbol information), the following code
                # loops over namelist and each symbol:
                # for namelist_object in node.children:
                #    for symbol_name in namelist_object[1].items:
                parent.symbol_table.new_symbol(
                    root_name="_PSYCLONE_INTERNAL_NAMELIST",
                    symbol_type=DataSymbol,
                    datatype=UnsupportedFortranType(str(node)))
            else:
                raise NotImplementedError(
                    f"Error processing declarations: fparser2 node of type "
                    f"'{type(node).__name__}' not supported")

        # Process the nodes again, looking for PARAMETER statements. This is
        # done after the main declarations loop because they modify existing
        # symbols and can appear in any order.
        self._process_parameter_stmts(nodes, parent)

        # We process the nodes again looking for common blocks.
        # We do this here, after the main declarations loop, because they
        # modify the interface of existing symbols and can appear in any order.
        self._process_common_blocks(nodes, parent)

        if visibility_map is not None:
            # Check for symbols named in an access statement but not explicitly
            # declared. These must then refer to symbols that have been brought
            # into scope by an unqualified use statement.
            for name, vis in visibility_map.items():
                if name not in parent.symbol_table:
                    # This call creates a Symbol and inserts it in the
                    # appropriate symbol table.
                    _find_or_create_unresolved_symbol(parent, name,
                                                      visibility=vis)
        try:
            arg_symbols = []
            # Ensure each associated symbol has the correct interface info.
            for arg_name in [x.string.lower() for x in arg_list]:
                symbol = parent.symbol_table.lookup(arg_name)
                if not symbol.is_argument:
                    # We didn't previously know that this Symbol was an
                    # argument (as it had no 'intent' qualifier). Mark
                    # that it is an argument by specifying its interface.
                    # Although a Fortran argument has intent(inout) by default,
                    # specifying this for an argument that is actually read
                    # only (and is declared as such in the caller) causes
                    # gfortran to complain. We therefore specify that the
                    # access is unknown at this stage.
                    symbol.interface = ArgumentInterface(
                        ArgumentInterface.Access.UNKNOWN)
                arg_symbols.append(symbol)
            # Now that we've updated the Symbols themselves, set the
            # argument list
            parent.symbol_table.specify_argument_list(arg_symbols)
        except KeyError as info:
            decls_str_list = [str(node) for node in nodes]
            arg_str_list = [arg.string.lower() for arg in arg_list]
            raise InternalError(
                f"The argument list {arg_str_list} for routine '{parent.name}'"
                f" does not match the variable declarations:\n"
                f"{os.linesep.join(decls_str_list)}\n"
                f"(Note that PSyclone does not support implicit declarations.)"
                f" Specific PSyIR error is {info}.") from info

        # fparser2 does not always handle Statement Functions correctly, this
        # loop checks for Stmt_Functions that should be an array statement
        # and recovers them, otherwise it raises an error as currently
        # Statement Functions are not supported in PSyIR.
        for stmtfn in walk(nodes, Fortran2003.Stmt_Function_Stmt):
            (fn_name, arg_list, scalar_expr) = stmtfn.items
            try:
                symbol = parent.symbol_table.lookup(fn_name.string.lower())
                if symbol.is_array:
                    # This is an array assignment wrongly categorized as a
                    # statement_function by fparser2.
                    array_subscript = arg_list.items

                    assignment_rhs = scalar_expr

                    # Create assignment node
                    assignment = Assignment(parent=parent)
                    parent.addchild(assignment)

                    # Build lhs
                    lhs = ArrayReference(symbol, parent=assignment)
                    self.process_nodes(parent=lhs, nodes=array_subscript)
                    assignment.addchild(lhs)

                    # Build rhs
                    self.process_nodes(parent=assignment,
                                       nodes=[assignment_rhs])
                else:
                    raise InternalError(
                        f"Could not process '{stmtfn}'. Symbol "
                        f"'{symbol.name}' is in the SymbolTable but it is not "
                        f"an array as expected, so it can not be recovered as "
                        f"an array assignment.")
            except KeyError as err:
                raise NotImplementedError(
                    f"Could not process '{stmtfn}'. Statement Function "
                    f"declarations are not supported.") from err

    @staticmethod
    def _process_common_blocks(nodes, psyir_parent):
        ''' Process the fparser2 common block declaration statements. This is
        done after the other declarations and it will keep the statement
        as a UnsupportedFortranType and update the referenced symbols to a
        CommonBlockInterface.

        :param nodes: fparser2 AST nodes containing declaration statements.
        :type nodes: List[:py:class:`fparser.two.utils.Base`]
        :param psyir_parent: the PSyIR Node with a symbol table in which to
            add the Common Blocks and update the symbols interfaces.
        :type psyir_parent: :py:class:`psyclone.psyir.nodes.ScopingNode`

        :raises NotImplementedError: if one of the Symbols in a common block
            has initialisation (including when it is a parameter). This is not
            valid Fortran.
        :raises NotImplementedError: if it is unable to find one of the
            CommonBlock expressions in the symbol table (because it has not
            been declared yet or when it is not just the symbol name).

        '''
        for node in nodes:
            if isinstance(node, Fortran2003.Common_Stmt):
                # Place the declaration statement into a UnsupportedFortranType
                # (for now we just want to reproduce it). The name of the
                # commonblock is not in the same namespace as the variable
                # symbols names (and there may be multiple of them in a
                # single statement). So we use an internal symbol name.
                psyir_parent.symbol_table.new_symbol(
                    root_name="_PSYCLONE_INTERNAL_COMMONBLOCK",
                    symbol_type=DataSymbol,
                    datatype=UnsupportedFortranType(str(node)))

                # Get the names of the symbols accessed with the commonblock,
                # they are already defined in the symbol table but they must
                # now have a common-block interface.
                try:
                    # Loop over every COMMON block defined in this Common_Stmt
                    for cb_object in node.children[0]:
                        for symbol_name in cb_object[1].items:
                            sym = psyir_parent.symbol_table.lookup(
                                        str(symbol_name))
                            if sym.initial_value:
                                # This is C506 of the F2008 standard.
                                raise NotImplementedError(
                                    f"Symbol '{sym.name}' has an initial value"
                                    f" ({sym.initial_value.debug_string()}) "
                                    f"but appears in a common block. This is "
                                    f"not valid Fortran.")
                            sym.interface = CommonBlockInterface()
                except KeyError as error:
                    raise NotImplementedError(
                        f"The symbol interface of a common block variable "
                        f"could not be updated because of {error}.") from error

    @staticmethod
    def _process_precision(type_spec, psyir_parent):
        '''Processes the fparser2 parse tree of the type specification of a
        variable declaration in order to extract precision
        information. Two formats for specifying precision are
        supported a) "*N" e.g. real*8 and b) "kind=" e.g. kind=i_def, or
        kind=KIND(x).

        :param type_spec: the fparser2 parse tree of the type specification.
        :type type_spec: \
            :py:class:`fparser.two.Fortran2003.Intrinsic_Type_Spec`
        :param psyir_parent: the parent PSyIR node where the new node \
            will be attached.
        :type psyir_parent: :py:class:`psyclone.psyir.nodes.Node`

        :returns: the precision associated with the type specification.
        :rtype: :py:class:`psyclone.psyir.symbols.DataSymbol.Precision` or \
            :py:class:`psyclone.psyir.symbols.DataSymbol` or int or NoneType

        :raises NotImplementedError: if a KIND intrinsic is found with an \
            argument other than a real or integer literal.
        :raises NotImplementedError: if we have `kind=xxx` but cannot find \
            a valid variable name.

        '''
        symbol_table = psyir_parent.scope.symbol_table

        if not isinstance(type_spec.items[1], Fortran2003.Kind_Selector):
            # No precision is specified
            return None

        kind_selector = type_spec.items[1]

        if (isinstance(kind_selector.children[0], str) and
                kind_selector.children[0] == "*"):
            # Precision is provided in the form *N
            precision = int(str(kind_selector.children[1]))
            return precision

        # Precision is supplied in the form "kind=..."
        intrinsics = walk(kind_selector.items,
                          Fortran2003.Intrinsic_Function_Reference)
        if intrinsics and isinstance(intrinsics[0].items[0],
                                     Fortran2003.Intrinsic_Name) and \
           str(intrinsics[0].items[0]).lower() == "kind":
            # We have kind=KIND(X) where X may be of any intrinsic type. It
            # may be a scalar or an array. items[1] is an
            # Actual_Arg_Spec_List with the first entry being the argument.
            kind_arg = intrinsics[0].items[1].items[0]

            # We currently only support integer and real literals as
            # arguments to KIND
            if isinstance(kind_arg, (Fortran2003.Int_Literal_Constant,
                                     Fortran2003.Real_Literal_Constant)):
                return get_literal_precision(kind_arg, psyir_parent)

            raise NotImplementedError(
                f"Only real and integer literals are supported as arguments "
                f"to the KIND intrinsic but found "
                f"'{type(kind_arg).__name__}' in: {kind_selector}")

        # We have kind=kind-param
        kind_names = walk(kind_selector.items, Fortran2003.Name)
        if not kind_names:
            raise NotImplementedError(
                f"Failed to find valid Name in Fortran Kind Selector: "
                f"{kind_selector}'")

        return _kind_find_or_create(str(kind_names[0]), symbol_table)

    def process_nodes(self, parent, nodes):
        '''
        Create the PSyIR of the supplied list of nodes in the
        fparser2 AST.

        :param parent: Parent node in the PSyIR we are constructing.
        :type parent: :py:class:`psyclone.psyir.nodes.Node`
        :param nodes: List of sibling nodes in fparser2 AST.
        :type nodes: list[:py:class:`fparser.two.utils.Base`]

        '''
        code_block_nodes = []
        message = "PSyclone CodeBlock (unsupported code) reason:"
        for child in nodes:
            try:
                psy_child = self._create_child(child, parent)
            except NotImplementedError as err:
                # If child type implementation not found, add them on the
                # ongoing code_block node list.
                message += "\n - " + str(err)
                code_block_nodes.append(child)
                if not isinstance(parent, Schedule):
                    # If we're not processing a statement then we create a
                    # separate CodeBlock for each node in the parse tree.
                    # (Otherwise it is hard to correctly reconstruct e.g.
                    # the arguments to a Call.)
                    self.nodes_to_code_block(parent, code_block_nodes, message)
                    message = "PSyclone CodeBlock (unsupported code) reason:"
            else:
                if psy_child:
                    self.nodes_to_code_block(parent, code_block_nodes, message)
                    message = "PSyclone CodeBlock (unsupported code) reason:"
                    parent.addchild(psy_child)
                # If psy_child is not initialised but it didn't produce a
                # NotImplementedError, it means it is safe to ignore it.

        # Complete any unfinished code-block
        self.nodes_to_code_block(parent, code_block_nodes, message)

    def _create_child(self, child, parent=None):
        '''
        Create a PSyIR node representing the supplied fparser 2 node.

        :param child: node in fparser2 AST.
        :type child: :py:class:`fparser.two.utils.Base`
        :param parent: Parent node of the PSyIR node we are constructing.
        :type parent: :py:class:`psyclone.psyir.nodes.Node`

        :returns: Returns the PSyIR representation of child, which can be a \
                  single node, a tree of nodes or None if the child can be \
                  ignored.
        :rtype: :py:class:`psyclone.psyir.nodes.Node` or NoneType

        :raises NotImplementedError: if the child node has a label or there \
            isn't a handler for the provided child type.

        '''
        # We don't support statements with labels.
        if isinstance(child, BlockBase):
            # An instance of BlockBase describes a block of code (no surprise
            # there), so we have to examine the first statement within it. We
            # must allow for the case where the block is empty though.
            if (child.content and child.content[0] and
                    child.content[0].item and child.content[0].item.label):
                raise NotImplementedError("Unsupported labelled statement")
        elif isinstance(child, StmtBase):
            if child.item and child.item.label:
                raise NotImplementedError("Unsupported labelled statement")

        handler = self.handlers.get(type(child))
        if handler is None:
            # If the handler is not found then check with the first
            # level parent class. This is done to simplify the
            # handlers map when multiple fparser2 types can be
            # processed with the same handler. (e.g. Subclasses of
            # BinaryOpBase: Mult_Operand, Add_Operand, Level_2_Expr,
            # ... can use the same handler.)
            generic_type = type(child).__bases__[0]
            handler = self.handlers.get(generic_type)
            if not handler:
                raise NotImplementedError(
                    f"Unsupported statement: {type(child).__name__}")
        return handler(child, parent)

    def _ignore_handler(self, *_):
        '''
        This handler returns None indicating that the associated
        fparser2 node can be ignored.

        Note that this method contains ignored arguments to comform with
        the handler(node, parent) method interface.

        :returns: None
        :rtype: NoneType
        '''
        return None

    def _include_handler(self, node, parent):
        '''
        Handler for Fortran and CPP INCLUDE statements. Since these are not
        supported by the PSyIR it simply raises an error.

        :param node: node in fparser2 tree.
        :type node: :py:class:`fparser.two.Fortran2003.Include_Stmt`
        :param parent: parent node of the PSyIR node we are constructing.
        :type parent: :py:class:`psyclone.psyir.nodes.Schedule`

        :raises GenerationError: as INCLUDE statements must be handled by \
                                 the parser or pre-processor.
        '''
        config = Config.get()
        # An INCLUDE can appear anywhere so we have to allow for the case
        # where we have no enclosing Routine.
        unit = parent.ancestor((Routine, Container), include_self=True)
        # pylint: disable=unidiomatic-typecheck
        if isinstance(unit, Routine):
            if unit.is_program:
                out_txt = f"program '{unit.name}'. "
            else:
                out_txt = f"routine '{unit.name}'. "
        elif type(unit) is Container:
            out_txt = f"module '{unit.name}'. "
        else:
            out_txt = f"code:\n{str(node.get_root())}\n"
        # pylint: enable=unidiomatic-typecheck
        filename = node.children[0].string
        if isinstance(node, Fortran2003.Include_Stmt):
            err_msg = (
                f"Found an unresolved Fortran INCLUDE file '{filename}' while "
                f"processing {out_txt}This file must be made available by "
                f"specifying its location with a -I flag. "
                f"(The list of directories to search is currently set to: "
                f"{config.include_paths}.)")
        else:
            # We have a CPP #include.
            err_msg = (f"CPP #include statements are not supported but found a"
                       f" #include of file '{node.children[0].string}' while "
                       f"processing {out_txt}Such statements must be handled "
                       f"using a standard pre-processor before the code can "
                       f"be processed by PSyclone.")
        raise GenerationError(err_msg)

    def _allocate_handler(self, node, parent):
        '''
        Transforms an fparser2 Allocate_Stmt into its PSyIR form.

        :param node: node in fparser2 tree.
        :type node: :py:class:`fparser.two.Fortran2003.Allocate_Stmt`
        :param parent: parent node of the PSyIR node we are constructing.
        :type parent: :py:class:`psyclone.psyir.nodes.Schedule`

        :returns: PSyIR representation of an allocate.
        :rtype: :py:class:`psyclone.psyir.nodes.IntrinsicCall`

        :raises NotImplementedError: if the allocate has a type specification \
            (e.g. allocate(character(len=10) :: my_var)).

        '''
        call = IntrinsicCall(IntrinsicCall.Intrinsic.ALLOCATE, parent=parent)

        type_spec = node.children[0]
        if type_spec:
            raise NotImplementedError(
                "Allocate statements with type specifications cannot be "
                "handled in the PSyIR")

        alloc_list = node.children[1].children
        # Loop over each 'Allocation' in the 'Allocation_List'
        for alloc in alloc_list:
            # Currently fparser produces an incorrect parse tree if 'mold' is
            # specified - there is no Allocate object, just the bare Name or
            # Data_Ref. This is the subject of fparser/#383.
            if isinstance(alloc, (Fortran2003.Name, Fortran2003.Data_Ref)):
                # If the allocate() has a 'mold' argument then its positional
                # argument(s) is/are just references without any shape
                # information.
                self.process_nodes(parent=call, nodes=[alloc])
            else:
                # We have an Allocation(name, Allocate_Shape_Spec_List)
                self.process_nodes(parent=call,
                                   nodes=[alloc.children[0]])
                cursor = call.children[-1]
                while hasattr(cursor, "member"):
                    cursor = cursor.member
                if isinstance(cursor, Member):
                    # Convert Member to ArrayMember.
                    aref = ArrayMember(cursor.name)
                else:
                    # Convert Reference to ArrayReference.
                    aref = ArrayReference(cursor.symbol)
                cursor.replace_with(aref)
                # Handle the index expressions (each of which is represented
                # by an Allocate_Shape_Spec).
                for shape_spec in walk(alloc,
                                       Fortran2003.Allocate_Shape_Spec):
                    self.process_nodes(parent=aref, nodes=[shape_spec])

        # Handle any options to the allocate()
        opt_list = walk(node, Fortran2003.Alloc_Opt)
        for opt in opt_list:
            self.process_nodes(parent=call, nodes=opt.children[1:])
            call.append_named_arg(opt.children[0], call.children[-1].detach())

        # Point to the original statement in the parse tree.
        call.ast = node

        return call

    def _allocate_shape_spec_handler(self, node, parent):
        '''
        Creates a Range node describing the supplied Allocate_Shape_Spec.
        This is similar to the subscript_triplet handler except that the
        default lower bound is unity and the step is also unity.

        :param node: node in fparser2 AST.
        :type node: :py:class:`fparser.two.Fortran2003.Allocate_Shape_Spec`
        :param parent: parent node of the PSyIR node we are constructing.
        :type parent: :py:class:`psyclone.psyir.nodes.Reference`

        :returns: PSyIR of fparser2 node.
        :rtype: :py:class:`psyclone.psyir.nodes.Range`

        '''
        my_range = Range(parent=parent)
        my_range.children = []
        integer_type = default_integer_type()

        if node.children[0]:
            self.process_nodes(parent=my_range, nodes=[node.children[0]])
        else:
            # Default lower bound in Fortran is 1
            my_range.addchild(Literal("1", integer_type))

        self.process_nodes(parent=my_range, nodes=[node.children[1]])

        # Step is always 1.
        my_range.addchild(Literal("1", integer_type))

        return my_range

    def _create_loop(self, parent, variable):
        '''
        Create a Loop instance. This is done outside _do_construct_handler
        because some APIs may want to instantiate a specialised Loop.

        :param parent: the parent of the node.
        :type parent: :py:class:`psyclone.psyir.nodes.Node`
        :param variable: the loop variable.
        :type variable: :py:class:`psyclone.psyir.symbols.DataSymbol`

        :return: a new Loop instance.
        :rtype: :py:class:`psyclone.psyir.nodes.Loop`

        '''
        return Loop(parent=parent, variable=variable)

    def _create_bounded_loop(self, parent, variable, limits_list):
        '''
        Create a Loop instance with start, stop, step expressions.

        :param parent: the parent of the node.
        :type parent: :py:class:`psyclone.psyir.nodes.Node`
        :param variable: the loop variable.
        :type variable: :py:class:`psyclone.psyir.symbols.DataSymbol`
        :param limits_list: a list of fparser expressions reprsenting the
            loop bounds.
        :type limits_list: List[:py:class:`fparser.two.utils.Base`]

        :return: a new Loop instance.
        :rtype: :py:class:`psyclone.psyir.nodes.Loop`

        '''
        # Loop variable must be a DataSymbol of integer type.
        variable_name = str(variable)
        data_symbol = _find_or_create_unresolved_symbol(
            parent, variable_name, symbol_type=DataSymbol,
            datatype=default_integer_type())

        # The loop node is created with the _create_loop factory method as
        # some APIs require a specialised loop node type.
        loop = self._create_loop(parent, data_symbol)

        # The Loop Limits are:
        # [start value expression, end value expression, step expression]
        self.process_nodes(parent=loop, nodes=[limits_list[0]])
        self.process_nodes(parent=loop, nodes=[limits_list[1]])
        if len(limits_list) == 3 and limits_list[2] is not None:
            self.process_nodes(parent=loop, nodes=[limits_list[2]])
        else:
            # Default loop increment is 1. Use the type of the start
            # or step nodes once #685 is complete. For the moment use
            # the default precision.
            default_step = Literal("1", default_integer_type())
            loop.addchild(default_step)

        # Create Loop body Schedule
        loop_body = Schedule(parent=loop)
        loop.addchild(loop_body)
        return loop

    def _deallocate_handler(self, node, parent):
        '''
        Transforms a deallocate() statement into its PSyIR form.

        :param node: node in fparser2 tree.
        :type node: :py:class:`fparser.two.Fortran2003.Deallocate_Stmt`
        :param parent: parent node of the PSyIR node we are constructing.
        :type parent: :py:class:`psyclone.psyir.nodes.Schedule`

        :returns: PSyIR for a deallocate.
        :rtype: :py:class:`psyclone.psyir.nodes.IntrinsicCall`

        '''
        call = IntrinsicCall(
            IntrinsicCall.Intrinsic.DEALLOCATE, parent=parent)
        dealloc_list = node.children[0].children
        for dealloc in dealloc_list:
            self.process_nodes(parent=call, nodes=[dealloc])

        # Handle any options to the deallocate()
        opt_list = walk(node, Fortran2003.Dealloc_Opt)
        for opt in opt_list:
            self.process_nodes(parent=call, nodes=opt.children[1:])
            call.append_named_arg(opt.children[0], call.children[-1].detach())

        # Point to the original statement in the parse tree.
        call.ast = node

        return call

    def _do_construct_handler(self, node, parent):
        '''
        Transforms a fparser2 Do Construct into its PSyIR form.

        :param node: node in fparser2 tree.
        :type node: \
            :py:class:`fparser.two.Fortran2003.Block_Nonlabel_Do_Construct`
        :param parent: parent node of the PSyIR node we are constructing.
        :type parent: :py:class:`psyclone.psyir.nodes.Node`

        :returns: PSyIR representation of node
        :rtype: Union[:py:class:`psyclone.psyir.nodes.Loop`, \
                      :py:class:`psyclone.psyir.nodes.WhileLoop`]

        :raises NotImplementedError: if the fparser2 tree has a named DO \
            containing a reference to that name.
        '''
        nonlabel_do = walk(node.content, Fortran2003.Nonlabel_Do_Stmt)[0]
        if nonlabel_do.item is not None:
            # If the associated line has a name that is referenced inside the
            # loop then it isn't supported , e.g. `EXIT outer_loop`.
            if nonlabel_do.item.name:
                construct_name = nonlabel_do.item.name
                # Check that the construct-name is not referred to inside
                # the Loop (but exclude the END DO from this check).
                names = walk(node.content[:-1], Fortran2003.Name)
                if construct_name in [name.string for name in names]:
                    raise NotImplementedError(
                        "Unsupported label reference within DO")

        ctrl = walk(nonlabel_do, Fortran2003.Loop_Control)
        # In fparser Loop_Control has 4 children, but just one of the Loop
        # types children None is not None, this one defines the loop boundaries
        # style: LoopCtrl(While_Loop, Counter_Loop, OptionalDelimiter,
        #                 Concurrent_Loop)
        if not ctrl or ctrl[0].items[0] is not None:
            # do loops with no condition and do while loops
            annotation = ['was_unconditional'] if not ctrl else None
            loop = WhileLoop(parent=parent, annotations=annotation)
            loop.ast = node
            condition = [Fortran2003.Logical_Literal_Constant(".TRUE.")] \
                if not ctrl else [ctrl[0].items[0]]
            self.process_nodes(parent=loop, nodes=condition)
            # Create Loop body Schedule
            loop_body = Schedule(parent=loop)
            loop_body.ast = node
            loop.addchild(loop_body)
        elif ctrl[0].items[1] is not None:
            # CounterLoops, its children are: Loop variable and Loop Limits
            loop_var, limits_list = ctrl[0].items[1]
            loop = self._create_bounded_loop(parent, loop_var, limits_list)
            loop.ast = node
            loop_body = loop.loop_body
            loop_body.ast = node
        elif ctrl[0].items[3] is not None:
            # The triplet is the var=X:X:X representing the variable with the
            # start, stop and step boundaries of the ForAll construct. We use
            # a walk because Loop concurrent can have a list of triplets that
            # represent nested loops.
            triplet = walk(ctrl[0].items[3], Fortran2003.Forall_Triplet_Spec)
            loop = None
            for expr in triplet:
                variable, start, stop, step = expr.items
                new_loop = self._create_bounded_loop(parent, variable,
                                                     [start, stop, step])
                # TODO #2256: We could store the information that it is
                # concurrent do, we currently drop this information.
                new_loop.ast = node
                new_loop.loop_body.ast = node
                # If its a new loop, bind it to the loop variable, otherwise
                # add it as children of the last loop_body
                if loop is None:
                    loop = new_loop
                else:
                    loop_body.addchild(new_loop)

                # Update loop_body and parent to always reference to the
                # innermost schedule
                loop_body = new_loop.loop_body
                parent = loop_body
        else:
            raise NotImplementedError("Unsupported Loop")

        # Process loop body (ignore 'do' and 'end do' statements with [1:-1])
        self.process_nodes(parent=loop_body, nodes=node.content[1:-1])

        return loop

    def _if_construct_handler(self, node, parent):
        '''
        Transforms an fparser2 If_Construct to the PSyIR representation.

        :param node: node in fparser2 tree.
        :type node: :py:class:`fparser.two.Fortran2003.If_Construct`
        :param parent: Parent node of the PSyIR node we are constructing.
        :type parent: :py:class:`psyclone.psyir.nodes.Node`
        :returns: PSyIR representation of node
        :rtype: :py:class:`psyclone.psyir.nodes.IfBlock`
        :raises InternalError: If the fparser2 tree has an unexpected \
            structure.
        '''

        # Check that the fparser2 parsetree has the expected structure
        if not isinstance(node.content[0], Fortran2003.If_Then_Stmt):
            raise InternalError(
                f"Failed to find opening if then statement in: {node}")
        if not isinstance(node.content[-1], Fortran2003.End_If_Stmt):
            raise InternalError(
                f"Failed to find closing end if statement in: {node}")

        # Search for all the conditional clauses in the If_Construct
        clause_indices = []
        for idx, child in enumerate(node.content):
            if isinstance(child, (Fortran2003.If_Then_Stmt,
                                  Fortran2003.Else_Stmt,
                                  Fortran2003.Else_If_Stmt,
                                  Fortran2003.End_If_Stmt)):
                clause_indices.append(idx)

        # Deal with each clause: "if", "else if" or "else".
        ifblock = None
        currentparent = parent
        num_clauses = len(clause_indices) - 1
        for idx in range(num_clauses):
            start_idx = clause_indices[idx]
            end_idx = clause_indices[idx+1]
            clause = node.content[start_idx]

            if isinstance(clause, (Fortran2003.If_Then_Stmt,
                                   Fortran2003.Else_If_Stmt)):
                # If it's an 'IF' clause just create an IfBlock, otherwise
                # it is an 'ELSE' clause and it needs an IfBlock annotated
                # with 'was_elseif' inside a Schedule.
                newifblock = None
                if isinstance(clause, Fortran2003.If_Then_Stmt):
                    ifblock = IfBlock(parent=currentparent)
                    ifblock.ast = node  # Keep pointer to fpaser2 AST
                    newifblock = ifblock
                else:
                    elsebody = Schedule(parent=currentparent)
                    currentparent.addchild(elsebody)
                    newifblock = IfBlock(parent=elsebody,
                                         annotations=['was_elseif'])
                    elsebody.addchild(newifblock)

                    # Keep pointer to fpaser2 AST
                    elsebody.ast = node.content[start_idx]
                    newifblock.ast = node.content[start_idx]

                # Create condition as first child
                self.process_nodes(parent=newifblock,
                                   nodes=[clause.items[0]])

                # Create if-body as second child
                ifbody = Schedule(parent=newifblock)
                ifbody.ast = node.content[start_idx + 1]
                ifbody.ast_end = node.content[end_idx - 1]
                newifblock.addchild(ifbody)
                self.process_nodes(parent=ifbody,
                                   nodes=node.content[start_idx + 1:end_idx])

                currentparent = newifblock

            elif isinstance(clause, Fortran2003.Else_Stmt):
                if not idx == num_clauses - 1:
                    raise InternalError(
                        f"Else clause should only be found next to last "
                        f"clause, but found {node.content}")
                elsebody = Schedule(parent=currentparent)
                currentparent.addchild(elsebody)
                elsebody.ast = node.content[start_idx]
                elsebody.ast_end = node.content[end_idx]
                self.process_nodes(parent=elsebody,
                                   nodes=node.content[start_idx + 1:end_idx])
            else:
                raise InternalError(
                    f"Only fparser2 If_Then_Stmt, Else_If_Stmt and Else_Stmt "
                    f"are expected, but found {clause}.")

        return ifblock

    def _if_stmt_handler(self, node, parent):
        '''
        Transforms an fparser2 If_Stmt to the PSyIR representation.

        :param node: node in fparser2 AST.
        :type node: :py:class:`fparser.two.Fortran2003.If_Stmt`
        :param parent: Parent node of the PSyIR node we are constructing.
        :type parent: :py:class:`psyclone.psyir.nodes.Node`

        :returns: PSyIR representation of node
        :rtype: :py:class:`psyclone.psyir.nodes.IfBlock`

        '''
        ifblock = IfBlock(parent=parent, annotations=['was_single_stmt'])
        ifblock.ast = node
        self.process_nodes(parent=ifblock, nodes=[node.items[0]])
        ifbody = Schedule(parent=ifblock)
        ifblock.addchild(ifbody)
        self.process_nodes(parent=ifbody, nodes=[node.items[1]])
        return ifblock

    @staticmethod
    def _add_target_attribute(var_name, table):
        '''Ensure that the datatype of the symbol with the supplied name has a
        pointer or target attribute and if not, add the target attribute.

        The datatype is stored as text within an UnsupportedFortranType. We
        therefore re-create the datatype as an fparser2 ast, add the attribute
        if required and update the UnsupportedFortranType with the new text.

        :param str var_name: the name of the symbol for which we attempt to
                             modify the datatype.
        :param table: a SymbolTable in which to search for the symbol.
        :type table: :py:class:`psyclone.psyir.symbols.SymbolTable`

        :raises NotImplementedError: if the variable cannot be found, is
            unresolved or is not a DataSymbol.
        :raises NotImplementedError: if the variable needs to be given
            the target attribute but represents a symbol defined externally
            (e.g. a routine argument or an imported symbol).

        '''
        try:
            symbol = table.lookup(var_name)
        except KeyError as err:
            raise NotImplementedError(
                f"Cannot add TARGET attribute to variable '{var_name}' "
                f"because it is unresolved") from err
        if symbol.is_unresolved or not isinstance(symbol, DataSymbol):
            raise NotImplementedError(
                f"Cannot add TARGET attribute to symbol '{symbol}': it must "
                f"be resolved and a DataSymbol")

        datatype = symbol.datatype
        # Create Fortran text for the supplied datatype from the
        # supplied UnsupportedFortranType text, then parse this into an
        # fparser2 tree and store the fparser2 representation of the
        # datatype in type_decl_stmt.
        dummy_code = (
            f"subroutine dummy()\n"
            f"  {datatype.declaration}\n"
            f"end subroutine\n")
        parser = ParserFactory().create(std="f2008")
        reader = FortranStringReader(dummy_code)
        fp2_ast = parser(reader)
        type_decl_stmt = fp2_ast.children[0].children[1].children[0]

        # Look for a preexisting target or pointer attribute and if
        # one does not exist add a target attribute as this allows the
        # created pointers to point at the supplied datatype.
        attr_spec_list = type_decl_stmt.children[1]
        attr_spec_str_list = []

        if attr_spec_list:
            for attr_spec in attr_spec_list.children:
                attr_spec_str = attr_spec.string
                attr_spec_str_list.append(attr_spec_str)
                if attr_spec_str.upper() in ["TARGET", "POINTER"]:
                    # There is already a target or pointer attribute
                    return

        # TARGET needs to be added as an additional attribute. We cannot
        # do this if the Symbol has an interface that means it is defined
        # externally.
        if not (symbol.is_automatic or symbol.is_modulevar):
            raise NotImplementedError(
                f"Type-selector variable '{symbol.name}' is defined externally"
                f" (has interface '{symbol.interface}') and thus cannot be "
                f"given the TARGET attribute")

        if attr_spec_str_list:
            # At least one attribute already exists but it is/they are not
            # the 'target' or 'pointer' attributes.
            attr_spec_str_list.append("TARGET")
            attr_spec_list = Fortran2003.Attr_Spec_List(
                ", ".join(attr_spec_str_list))
        else:
            # There are no pre-existing attributes
            attr_spec_list = Fortran2003.Attr_Spec_List("TARGET")
        type_decl_stmt.items = (
            type_decl_stmt.items[0], attr_spec_list,
            type_decl_stmt.items[2])
        attr_spec_list.parent = type_decl_stmt
        # pylint: disable=protected-access
        datatype._declaration = str(type_decl_stmt)

    def _create_ifblock_for_select_type_content(
            self, parent, select_type, type_string_symbol, pointer_symbols):
        '''Use the contents of the supplied SelectTypeInfo instance
        to create an if nest to capture the content of the associated
        select type construct.

        This allows the PSyIR to 'see' the content of the select type
        despite not supporting the select type clause directly in
        PSyIR. A Codeblock preceding this condition will capture the
        conditional logic of the select type and the chosen type will
        be communicated to the if nest at runtime via the
        'type_string_symbol'. The if nest created here captures the
        content of each branch of the original select type.

        :param parent: the PSyIR parent to which we are going to add
            the PSyIR ifblock and any required symbols.
        :type parent: :py:class:`psyclone.psyir.nodes.Node`
        :param select_type: information on the select type construct.
        :type select_type: :py:class:\
            `psyclone.psyir.frontend.fparser2.Fparser2Reader.SelectTypeInfo`
        :param type_string_symbol: a run-time symbol capturing (as a string)
            the value chosen by the select type construct.
        :type type_string_symbol: :py:class:`psyclone.psyir.type.DataSymbol`
        :param pointer_symbols: a list of symbols that point to the
            different select-type types within the select type codeblock.
        :type pointer_symbols:
            list[Optional[:py:class:`psyclone.psyir.symbols.Symbol`]]

        :returns: the newly created PSyIR IfBlock.
        :rtype: :py:class:`psyclone.psyir.nodes.IfBlock`

        :raises NotImplementedError: if there is a CodeBlock that contains a
            reference to the type-selector variable.

        '''
        outer_ifblock = None
        ifblock = None
        currentparent = parent
        for idx in range(select_type.num_clauses):
            if idx == select_type.default_idx:
                # This is the index of the 'class default' clause so
                # skip this until the end of the if blocks.
                continue

            annotation = (
                "was_class_is" if select_type.clause_type[idx].upper() ==
                "CLASS IS" else "was_type_is")
            if ifblock:
                # We already have an if so this is an else if.
                elsebody = Schedule(parent=currentparent)
                ifblock = IfBlock(annotations=[annotation], parent=elsebody)
                elsebody.addchild(ifblock)
                currentparent.addchild(elsebody)
            else:
                # We do not yet have an if so this is the 'outer' if block.
                ifblock = IfBlock(parent=currentparent,
                                  annotations=[annotation])
                outer_ifblock = ifblock

            # Create an if hierarchy that uses the string (stored in
            # type_string_symbol) set in an earlier select type
            # codeblock to choose the appropriate content in the
            # original select type clauses.
            clause = BinaryOperation.create(
                BinaryOperation.Operator.EQ, Reference(type_string_symbol),
                Literal(select_type.guard_type_name[idx], CHARACTER_TYPE))

            ifblock.addchild(clause)
            # Add If_body
            ifbody = Schedule(parent=ifblock)
            self.process_nodes(parent=ifbody, nodes=select_type.stmts[idx])
            # Check that there are no CodeBlocks with references to the type
            # selector variable.
            for cblock in ifbody.walk(CodeBlock):
                names = cblock.get_symbol_names()
                if select_type.selector in names:
                    raise NotImplementedError(
                        f"CodeBlock contains reference to type-selector "
                        f"variable '{select_type.selector}'")
            # Replace references to the type selector variable with
            # references to the appropriate pointer.
            for reference in ifbody.walk(Reference):
                symbol = reference.symbol
                if symbol.name.lower() == select_type.selector:
                    reference.symbol = pointer_symbols[idx]
            ifblock.addchild(ifbody)
            currentparent = ifblock

        if select_type.default_idx >= 0:
            # There is a class default clause so add this on as an
            # else at the end of the IfBlock.
            elsebody = Schedule(parent=currentparent)
            currentparent.addchild(elsebody)
            self.process_nodes(
                parent=elsebody, nodes=select_type.stmts[
                    select_type.default_idx])

        return outer_ifblock

    @staticmethod
    def _create_select_type(
            parent, select_type, type_string_name=None):
        '''Use the contents of the supplied SelectTypeInfo, `select_type`,
        to create a CodeBlock containing a select type to capture its control
        logic without capturing its content.

        The 'output' of this CodeBlock is a character variable containing the
        'name' of the type that was provided, thus identifying which branch of
        the code would be executed. A pointer is also created and assigned
        to the type-selection of the 'type is' or 'class is' clause.

        :param parent: the PSyIR parent to which we are going to add
            the PSyIR codeblock and any required symbols.
        :type parent: :py:class:`psyclone.psyir.nodes.Node`
        :param select_type: instance of the SelectTypeInfo dataclass
            containing information about the select type construct.
        :type select_type: :py:class:`Self.SelectTypeInfo`
        :param Optional[str] type_string_name: the base name to use
            for the newly created type_string symbol.

        :returns: the DataSymbol representing the character variable which
                  will hold the 'name' of the type and a list of symbols that
                  point to the different select-type types within the select
                  type codeblock.
        :rtype: tuple[:py:class:`psyclone.psyir.symbols.DataSymbol`,
            list[Optional[:py:class:`psyclone.psyir.symbols.Symbol`]]]

        '''
        pointer_symbols = []
        # Create a symbol from the supplied base name. Store as an
        # UnsupportedFortranType in the symbol table as we do not natively
        # support character strings (as opposed to scalars) in the PSyIR at
        # the moment.
        # TODO #2550 will improve this by using an integer instead.
        type_string_name = parent.scope.symbol_table.next_available_name(
            type_string_name)
        # Length is hardcoded here so could potentially be too short.
        # TODO #2550 will improve this by using an integer instead.
        type_string_type = UnsupportedFortranType(
            f"character(256) :: {type_string_name}")
        type_string_symbol = DataSymbol(type_string_name, type_string_type)
        parent.scope.symbol_table.add(type_string_symbol)

        # Create text for a select type construct using the information
        # captured in the `select_type` SelectTypeInfo instance.
        # Also add any required pointer symbols to the symbol table as
        # UnsupportedFortranType, as pointers are not natively supported in the
        # PSyIR at the moment.
        code = "program dummy\n"
        code += f"select type({select_type.selector})\n"
        for idx in range(select_type.num_clauses):
            if idx == select_type.default_idx:
                # This is the index of the 'class default' clause so no pointer
                # symbol is required (as there is no type selection).
                pointer_symbols.append(None)
                continue
            # Create pointer symbol for the content of this 'type is'
            # or 'class is' clause.
            pointer_name = parent.scope.symbol_table.next_available_name(
                f"ptr_{select_type.guard_type_name[idx]}")
            if (select_type.intrinsic_type_name[idx] and
                    select_type.intrinsic_type_name[idx].upper() ==
                    "CHARACTER"):
                # This is a character string pointer which we always
                # declare with a fixed length to allow it to be
                # declared locally (otherwise it must be a parameter
                # or passed by argument). As length is hardcoded here,
                # the string could potentially be too short.

                tmp_type = "CHARACTER(LEN=256)"
                # The type spec for a character intrinsic within the
                # type is and class is clauses must always be assumed
                type_spec = "CHARACTER(LEN = *)"
            else:
                # Declare pointer in the usual way using the
                # guard_type string
                tmp_type = f"{select_type.guard_type[idx]}"
                if not select_type.intrinsic_type_name[idx]:
                    # This is a type declaration
                    tmp_type = f"type({tmp_type})"
                # Use the variable declaration for the type spec in
                # the type is and class is clauses
                type_spec = select_type.guard_type[idx]

            # Create a pointer that points to the specific type from
            # the appropriate select type clause so that the specific
            # type can be used in a subsequent if block hierarchy
            # (otherwise Fortran complains that the type is generic).
            pointer_type = UnsupportedFortranType(
                f"{tmp_type}, pointer :: {pointer_name} => null()")
            pointer_symbol = DataSymbol(pointer_name, pointer_type)
            parent.scope.symbol_table.add(pointer_symbol)
            pointer_symbols.append(pointer_symbol)
            # The situation where 'clause_type' is 'class default' is
            # handled separately, so we can assume 'clause_type' is
            # either 'type is' or 'class is' which means it will
            # always have a valid 'type_spec' value.
            code += f"  {select_type.clause_type[idx]} ({type_spec})\n"
            code += (f"    {type_string_name} = "
                     f"\"{select_type.guard_type_name[idx].lower()}\"\n")
            code += (f"    {pointer_name} => {select_type.selector}\n")
        code += "end select\n"
        code += "end program\n"

        # Parse the the created Fortran text to an fparser2 tree and
        # store the resulting tree in a PSyIR CodeBlock.
        parser = ParserFactory().create(std="f2008")
        reader = FortranStringReader(code)
        fp2_program = parser(reader)
        # Ignore the program part of the fparser2 tree
        exec_part = walk(fp2_program, Fortran2003.Execution_Part)
        code_block = CodeBlock(exec_part, CodeBlock.Structure.STATEMENT,
                               parent=parent)

        # Handlers assume a single node is returned and in this
        # implementation we create an assignment (see below), a
        # CodeBlock (see above) and a nested if statement (see
        # later). Therefore we add the assignment and codeblock to the
        # parent here and compute and return the if statement in a
        # subsequent routine (using the type_string_symbol).
        parent.addchild(Assignment.create(
            Reference(type_string_symbol), Literal("", CHARACTER_TYPE)))
        parent.addchild(code_block)

        return (type_string_symbol, pointer_symbols)

    @staticmethod
    def _create_select_type_info(node):
        '''Create and return a SelectTypeInfo instance that stores the required
        information for a select-type construct to be used by
        subsequent methods.

        :param node: fparser2 node from which to extract the select-type
            information.
        :type node: :py:class:`fparser2.Fortran2003.Select_Type_Construct`

        :returns: instance of the SelectTypeInfo dataclass containing
            information about the select-type construct.
        :rtype: :py:class:`Self.SelectTypeInfo`

        '''
        select_type = Fparser2Reader.SelectTypeInfo()

        select_idx = -1
        for child in node.children:
            if isinstance(child, Fortran2003.Select_Type_Stmt):
                # Found the select type stmt clause ('select type
                # (x)')
                if child.children[0]:
                    # The selector variable ('x') is renamed and this
                    # is not yet supported.
                    raise NotImplementedError(
                        f"The selector variable '{child.children[1]}' is "
                        f"renamed to '{child.children[0]}' in the select "
                        f"clause '{str(node)}'. This is not yet supported in "
                        f"the PSyIR.")
                # Store the name of the selector variable in our
                # dataclass instance.
                select_type.selector = child.children[1].string.lower()
            elif isinstance(child, Fortran2003.Type_Guard_Stmt):
                # Found one of the type stmt guard clauses ('type is',
                # 'class is', or 'class default').
                select_idx += 1
                select_type.stmts.append([])
                # Extract the fparser2 Type_Specification
                # e.g. 'real(kind=4)'
                type_spec = child.children[1]
                # Default the intrinsic base name to None
                intrinsic_base_name = None
                if type_spec is None:
                    # There is no type information so this is the
                    # default clause
                    type_name = None
                elif isinstance(type_spec, Fortran2003.Intrinsic_Type_Spec):
                    # The guard type selector is an intrinsic type
                    # e.g. 'type is(REAL)'. Set the intrinsic base name
                    # as there is a base intrinsic type.
                    intrinsic_base_name = str(type_spec.children[0]).lower()
                    # Determine type_name for all the different cases
                    # (must return a string that can be used as a
                    # variable name).
                    type_name = intrinsic_base_name
                    if isinstance(
                            type_spec.children[1], Fortran2003.Kind_Selector):
                        # This is a non-character intrinsic type with
                        # a kind specification
                        kind_spec_value = type_spec.children[1].children[1]
                        type_name = f"{type_name}_{kind_spec_value}".lower()
                    elif walk(type_spec, Fortran2003.Length_Selector):
                        # This is a character intrinsic type so must
                        # have an assumed length ('*') which we
                        # tranform to 'star to allow the creation of a
                        # valid symbol name.
                        type_name = f"{type_name}_star".lower()
                else:
                    # The guard type selector is a Class type ('class
                    # is (mytype)')
                    type_name = str(type_spec).lower()
                select_type.guard_type_name.append(type_name)
                if type_spec:
                    select_type.guard_type.append(str(type_spec).lower())
                else:
                    select_type.guard_type.append(None)
                select_type.intrinsic_type_name.append(intrinsic_base_name)

                # Store the index of the class default information
                select_type.clause_type.append(child.children[0])
                if child.children[0].lower() == "class default":
                    select_type.default_idx = select_idx
            elif isinstance(child, Fortran2003.End_Select_Type_Stmt):
                pass
            else:
                # The next content must be a statement as the content within
                # select case or select type clauses in fparser2 are *siblings*
                # of the various select case or select-type statements, rather
                # than children of them (as one might expect).
                select_type.stmts[select_idx].append(child)
        select_type.num_clauses = select_idx + 1

        return select_type

    def _select_type_construct_handler(self, node, parent):
        '''
        Transforms an fparser2 Select_Type_Construct to the PSyIR
        representation (consisting of an Assignment, a CodeBlock
        and an IfBlock).

        :param node: node in fparser2 tree.
        :type node: :py:class:`fparser.two.Fortran2003.Select_Type_Construct`
        :param parent: parent node of the PSyIR node we are constructing.
        :type parent: :py:class:`psyclone.psyir.nodes.Node`

        :returns: PSyIR representation of the node.
        :rtype: :py:class:`psyclone.psyir.nodes.IfBlock`

        :raises NotImplementedError: if the symbol representing the type-
            selector variable is not resolved or is not a DataSymbol.

        '''
        # Step 1: Search for all the TYPE IS and CLASS IS clauses in
        # the Select_Type_Construct and extract the required
        # information. This makes for easier code generation later in
        # the routine.
        insert_index = len(parent.children) - 1
        # Create the required type information in a dataclass instance.
        select_type = self._create_select_type_info(node)

        # We don't immediately add our new nodes into the PSyIR tree in
        # case we encounter something we don't support (in which case
        # an exception will be raised and a CodeBlock created).
        tmp_parent = Schedule(parent=parent)

        # Step 2: Recreate the select type clause within a CodeBlock
        # with the content of the clauses being replaced by a string
        # capturing the name of the type or class clauses
        # ('type_string'). The string symbol is returned for use in
        # step 3, as is the list of any pointers to the selector variable.
        # TODO #2550 - use an integer instead of a string to encode
        # which branch is chosen at run-time.
        type_string_symbol, pointer_symbols = self._create_select_type(
            tmp_parent, select_type, type_string_name="type_string")

        # Step 3: Create the (potentially nested) if statement that
        # replicates the content of the select type options (as select
        # type is not supported directly in the PSyIR) allowing the
        # PSyIR to 'see' the select type content.
        outer_ifblock = self._create_ifblock_for_select_type_content(
            parent, select_type, type_string_symbol, pointer_symbols)

        # Step 4: Ensure that the type selector variable declaration
        # has the pointer or target attribute as we need to create
        # pointers that point to it to get the specific type.
        self._add_target_attribute(select_type.selector,
                                   outer_ifblock.scope.symbol_table)

        # Step 5: We didn't encounter any problems so finally attach our new
        # nodes to the PSyIR tree in the location we saved earlier.
        for child in reversed(tmp_parent.pop_all_children()):
            parent.addchild(child, index=insert_index)
        # Ensure any Symbols are moved over too.
        parent.scope.symbol_table.merge(tmp_parent.symbol_table)

        return outer_ifblock

    def _case_construct_handler(self, node, parent):
        '''
        Transforms an fparser2 Case_Construct to the PSyIR representation.

        :param node: node in fparser2 tree.
        :type node: :py:class:`fparser.two.Fortran2003.Case_Construct`
        :param parent: parent node of the PSyIR node we are constructing.
        :type parent: :py:class:`psyclone.psyir.nodes.Node`

        :returns: PSyIR representation of node
        :rtype: :py:class:`psyclone.psyir.nodes.IfBlock`

        :raises InternalError: If the fparser2 tree has an unexpected
            structure.
        :raises NotImplementedError: If the fparser2 tree contains an
            unsupported structure and should be placed in a CodeBlock.

        '''
        # Check that the fparser2 parsetree has the expected structure
        if not isinstance(node.content[0], Fortran2003.Select_Case_Stmt):
            raise InternalError(
                f"Failed to find opening case statement in: {node}")
        if not isinstance(node.content[-1], Fortran2003.End_Select_Stmt):
            raise InternalError(
                f"Failed to find closing case statement in: {node}")

        # Search for all the CASE clauses in the Case_Construct. We do this
        # because the fp2 parse tree has a flat structure at this point with
        # the clauses being siblings of the contents of the clauses. The
        # final index in this list will hold the position of the end-select
        # statement.
        clause_indices = []
        selector = None
        # The position of the 'case default' clause, if any
        default_clause_idx = None
        for idx, child in enumerate(node.content):
            if isinstance(child, Fortran2003.Select_Case_Stmt):
                selector = child.items[0]
            if isinstance(child, Fortran2003.Case_Stmt):
                if not isinstance(child.items[0], Fortran2003.Case_Selector):
                    raise InternalError(
                        f"Unexpected parse tree structure. Expected child of "
                        f"Case_Stmt to be a Case_Selector but got: "
                        f"'{type(child.items[0]).__name__}'")
                case_expression = child.items[0].items[0]
                if case_expression is None:
                    # This is a 'case default' clause - store its position.
                    # We do this separately as this clause is special and
                    # will be added as a final 'else'.
                    default_clause_idx = idx
                clause_indices.append(idx)
            if isinstance(child, Fortran2003.End_Select_Stmt):
                clause_indices.append(idx)

        # Deal with each Case_Stmt
        rootif = None
        currentparent = parent
        num_clauses = len(clause_indices) - 1
        for idx in range(num_clauses):
            # Skip the 'default' clause for now because we handle it last
            if clause_indices[idx] == default_clause_idx:
                continue
            start_idx = clause_indices[idx]
            end_idx = clause_indices[idx+1]
            clause = node.content[start_idx]
            case = clause.items[0]

            # If rootif is already initialised we chain the new case in the
            # last else branch, otherwise we start a new IfBlock
            if rootif:
                elsebody = Schedule(parent=currentparent)
                currentparent.addchild(elsebody)
                ifblock = IfBlock(annotations=['was_case'])
                elsebody.addchild(ifblock)
                elsebody.ast = node.content[start_idx + 1]
                elsebody.ast_end = node.content[end_idx - 1]
            else:
                ifblock = IfBlock(parent=currentparent,
                                  annotations=['was_case'])
                rootif = ifblock

            if idx == 0:
                # If this is the first IfBlock then have it point to
                # the original SELECT CASE in the parse tree
                ifblock.ast = node
            else:
                # Otherwise, this IfBlock represents a CASE clause in the
                # Fortran and so we point to the parse tree of the content
                # of the clause.
                ifblock.ast = node.content[start_idx + 1]
                ifblock.ast_end = node.content[end_idx - 1]

            # Process the logical expression
            self._process_case_value_list(selector, case.items[0].items,
                                          ifblock)

            # Add If_body
            ifbody = Schedule(parent=ifblock)
            self.process_nodes(parent=ifbody,
                               nodes=node.content[start_idx + 1:
                                                  end_idx])
            ifblock.addchild(ifbody)
            ifbody.ast = node.content[start_idx + 1]
            ifbody.ast_end = node.content[end_idx - 1]

            currentparent = ifblock

        if default_clause_idx:
            # Finally, add the content of the 'default' clause as a last
            # 'else' clause. If the 'default' clause was the only clause
            # then 'rootif' will still be None and we don't bother creating
            # an enclosing IfBlock at all.
            if rootif:
                elsebody = Schedule(parent=currentparent)
                currentparent.addchild(elsebody)
                currentparent = elsebody
            start_idx = default_clause_idx + 1
            # Find the next 'case' clause that occurs after 'case default'
            # (if any)
            end_idx = -1
            for idx in clause_indices:
                if idx > default_clause_idx:
                    end_idx = idx
                    break
            # Process the statements within the 'default' clause
            self.process_nodes(parent=currentparent,
                               nodes=node.content[start_idx:end_idx])
            if rootif:
                elsebody.ast = node.content[start_idx]
                elsebody.ast_end = node.content[end_idx - 1]
        return rootif

    def _process_case_value_list(self, selector, nodes, parent):
        '''
        Processes the supplied list of fparser2 nodes representing case-value
        expressions and constructs the equivalent PSyIR representation.
        e.g. for:

               SELECT CASE(my_flag)
               CASE(var1, var2:var3, :var5)
                 my_switch = .true.
               END SELECT

        the equivalent logical expression is:

        my_flag == var1 OR (myflag>=var2 AND myflag <= var3) OR my_flag <= var5

        and the corresponding structure of the PSyIR that we create is:

                    OR
                   /  \
                 EQ    OR
                      /  \
                   AND    LE
                  /  \
                GE    LE

        :param selector: the fparser2 parse tree representing the \
                      selector_expression in SELECT CASE(selector_expression).
        :type selector: sub-class of :py:class:`fparser.two.utils.Base`
        :param nodes: the nodes representing the label-list of the current \
                      CASE() clause.
        :type nodes: list of :py:class:`fparser.two.Fortran2003.Name` or \
                     :py:class:`fparser.two.Fortran2003.Case_Value_Range`
        :param parent: parent node in the PSyIR.
        :type parent: :py:class:`psyclone.psyir.nodes.Node`

        '''
        if len(nodes) == 1:
            # Only one item in list so process it
            self._process_case_value(selector, nodes[0], parent)
            return
        # More than one item in list. Create an OR node with the first item
        # on the list as one arg then recurse down to handle the remainder
        # of the list.
        orop = BinaryOperation(BinaryOperation.Operator.OR,
                               parent=parent)
        self._process_case_value(selector, nodes[0], orop)
        self._process_case_value_list(selector, nodes[1:], orop)
        parent.addchild(orop)

    def _process_case_value(self, selector, node, parent):
        '''
        Handles an individual condition inside a CASE statement. This can
        be a single scalar expression (e.g. CASE(1)) or a range specification
        (e.g. CASE(lim1:lim2)).

        :param selector: the node in the fparser2 parse tree representing the
                         'some_expr' of the SELECT CASE(some_expr).
        :type selector: sub-class of :py:class:`fparser.two.utils.Base`
        :param node: the node representing the case-value expression in the \
                     fparser2 parse tree.
        :type node: sub-class of :py:class:`fparser.two.utils.Base`
        :param parent: parent node in the PSyIR.
        :type parent: :py:class:`psyclone.psyir.nodes.Node`

        :raises NotImplementedError: If the operator for an equality cannot be
                                     determined (i.e. the statement cannot be
                                     determined to be a logical comparison
                                     or not)
        '''
        if isinstance(node, Fortran2003.Case_Value_Range):
            # The case value is a range (e.g. lim1:lim2)
            if node.items[0] and node.items[1]:
                # Have lower and upper limits so need a parent AND
                aop = BinaryOperation(BinaryOperation.Operator.AND,
                                      parent=parent)
                parent.addchild(aop)
                new_parent = aop
            else:
                # No need to create new parent node
                new_parent = parent

            if node.items[0]:
                # A lower limit is specified
                geop = BinaryOperation(BinaryOperation.Operator.GE,
                                       parent=new_parent)
                self.process_nodes(parent=geop, nodes=[selector])
                self.process_nodes(parent=geop, nodes=[node.items[0]])
                new_parent.addchild(geop)
            if node.items[1]:
                # An upper limit is specified
                leop = BinaryOperation(BinaryOperation.Operator.LE,
                                       parent=new_parent)
                self.process_nodes(parent=leop, nodes=[selector])
                self.process_nodes(parent=leop, nodes=[node.items[1]])
                new_parent.addchild(leop)
        else:
            # The case value is some scalar expression
            fake_parent = Assignment(parent=parent)
            self.process_nodes(parent=fake_parent, nodes=[selector])
            self.process_nodes(parent=fake_parent, nodes=[node])

            for operand in fake_parent.lhs, fake_parent.rhs:
                # If any of the operands has a datatype we can distinguish
                # between boolean (which in Fortran and PSyIR uses the EQV
                # operator) or not-boolean (which uses the EQ operator)
                if (hasattr(operand, "datatype") and
                        isinstance(operand.datatype, ScalarType)):
                    if (operand.datatype.intrinsic ==
                            ScalarType.Intrinsic.BOOLEAN):
                        bop = BinaryOperation(BinaryOperation.Operator.EQV,
                                              parent=parent)
                    else:
                        bop = BinaryOperation(BinaryOperation.Operator.EQ,
                                              parent=parent)
                    parent.addchild(bop)
                    bop.children.extend(fake_parent.pop_all_children())
                    break
            else:
                # If the loop did not encounter a break, we don't know which
                # operator is needed, so we use the generic interface instead
                cmp_symbol = _find_or_create_psyclone_internal_cmp(parent)
                call = Call(parent=parent)
                call.addchild(Reference(cmp_symbol))
                parent.addchild(call)
                call.children.extend(fake_parent.pop_all_children())

    @staticmethod
    def _array_notation_rank(node):
        '''Check that the supplied candidate array reference uses supported
        array notation syntax and return the rank of the sub-section
        of the array that uses array notation. e.g. for a reference
        "a(:, 2, :)" the rank of the sub-section is 2.

        :param node: the reference to check.
        :type node: :py:class:`psyclone.psyir.nodes.ArrayReference` or \
            :py:class:`psyclone.psyir.nodes.ArrayMember` or \
            :py:class:`psyclone.psyir.nodes.StructureReference`

        :returns: rank of the sub-section of the array.
        :rtype: int

        :raises InternalError: if no ArrayMixin node with at least one \
                               Range in its indices is found.
        :raises InternalError: if two or more part references in a \
                               structure reference contain ranges.
        :raises NotImplementedError: if the supplied node is not of a \
                                     supported type.
        :raises NotImplementedError: if any ranges are encountered that are \
                                     not for the full extent of the dimension.
        '''
        if isinstance(node, (ArrayReference, ArrayMember)):
            array = node
        elif isinstance(node, StructureReference):
            array = None
            arrays = node.walk((ArrayMember, ArrayOfStructuresMixin))
            for part_ref in arrays:
                if any(isinstance(idx, Range) for idx in part_ref.indices):
                    if array:
                        # Cannot have two or more part references that contain
                        # ranges - this is not valid Fortran.
                        raise InternalError(
                            f"Found a structure reference containing two or "
                            f"more part references that have ranges: "
                            f"'{node.debug_string()}'. This is not valid "
                            f"within a WHERE in Fortran.")
                    array = part_ref
            if not array:
                raise InternalError(
                    f"No array access found in node '{node.name}'")
        else:
            # This will result in a CodeBlock.
            raise NotImplementedError(
                f"Expected either an ArrayReference, ArrayMember or a "
                f"StructureReference but got '{type(node).__name__}'")

        # Only array refs using basic colon syntax are currently
        # supported e.g. (a(:,:)).  Each colon is represented in the
        # PSyIR as a Range node with first argument being an lbound
        # binary operator, the second argument being a ubound operator
        # and the third argument being an integer Literal node with
        # value 1 i.e. a(:,:) is represented as
        # a(lbound(a,1):ubound(a,1):1,lbound(a,2):ubound(a,2):1) in
        # the PSyIR.
        num_colons = 0
        for idx_node in array.indices:
            if isinstance(idx_node, Range):
                # Found array syntax notation. Check that it is the
                # simple ":" format.
                if not array.is_full_range(array.index_of(idx_node)):
                    raise NotImplementedError(
                        "Only array notation of the form my_array(:, :, ...) "
                        "is supported.")
                num_colons += 1
        return num_colons

    def _array_syntax_to_indexed(self, parent, loop_vars):
        '''
        Utility function that modifies each ArrayReference object in the
        supplied PSyIR fragment so that they are indexed using the supplied
        loop variables rather than having colon array notation. This indexing
        is always done relative to the declared lower bound of the array being
        accessed.

        :param parent: root of PSyIR sub-tree to search for Array
                       references to modify.
        :type parent:  :py:class:`psyclone.psyir.nodes.Node`
        :param loop_vars: the variable names for the array indices.
        :type loop_vars: list of str

        :raises NotImplementedError: if array sections of differing ranks are
                                     found.
        '''
        assigns = parent.walk(Assignment)
        # Check that the LHS of any assignment uses array notation.
        # Note that this will prevent any WHERE blocks that contain scalar
        # assignments from being handled but is a necessary limitation until
        # #717 is done and we interrogate the type of each symbol.
        for assign in assigns:
            _ = self._array_notation_rank(assign.lhs)

        # TODO #717 if the supplied code accidentally omits array
        # notation for an array reference on the RHS then we will
        # identify it as a scalar and the code produced from the
        # PSyIR (using e.g. the Fortran backend) will not
        # compile. We need to implement robust identification of the
        # types of all symbols in the PSyIR fragment.
        table = parent.scope.symbol_table
        one = Literal("1", INTEGER_TYPE)
        arrays = parent.walk(ArrayMixin)
        first_rank = None
        for array in arrays:
            # Check that this is a supported array reference and that
            # all arrays are of the same rank
            rank = len([child for child in array.indices if
                        isinstance(child, Range)])
            if rank == 0:
                # This is an array reference without any ranges so we can
                # ignore it.
                continue

            if first_rank:
                if rank != first_rank:
                    raise NotImplementedError(
                        f"Found array sections of differing ranks within a "
                        f"WHERE construct: array section of {array.name} has "
                        f"rank {rank}")
            else:
                first_rank = rank

            base_ref = _copy_full_base_reference(array)
            array_ref = array.ancestor(Reference, include_self=True)
            if not isinstance(array_ref.datatype, ArrayType):
                raise NotImplementedError(
                    f"We can not get the resulting shape of the expression: "
                    f"{array_ref.debug_string()}")
            shape = array_ref.datatype.shape
            add_op = BinaryOperation.Operator.ADD
            sub_op = BinaryOperation.Operator.SUB
            # Replace the PSyIR Ranges with appropriate index expressions.
            range_idx = 0
            for idx, child in enumerate(array.indices):
                if not isinstance(child, Range):
                    continue
                # We need the lower bound of the appropriate dimension of this
                # array as we will index relative to it. Note that the 'shape'
                # of the datatype only gives us extents, not the lower bounds
                # of the declaration or slice.
                if isinstance(shape[range_idx], ArrayType.Extent):
                    # We don't know the bounds of this array so we have
                    # to query using LBOUND.
                    lbound = IntrinsicCall.create(
                        IntrinsicCall.Intrinsic.LBOUND,
                        [base_ref.copy(),
                         ("dim", Literal(str(idx+1), INTEGER_TYPE))])
                else:
                    if array.is_full_range(idx):
                        # The access to this index is to the full range of
                        # the array.
                        # TODO #949 - ideally we would try to find the lower
                        # bound of the array by interrogating `array.symbol.
                        # datatype` but the fparser2 frontend doesn't currently
                        # support array declarations with explicit lower bounds
                        lbound = IntrinsicCall.create(
                            IntrinsicCall.Intrinsic.LBOUND,
                            [base_ref.copy(),
                             ("dim", Literal(str(idx+1), INTEGER_TYPE))])
                    else:
                        # We need the lower bound of this access.
                        lbound = child.start.copy()

                # Create the index expression.
                symbol = table.lookup(loop_vars[range_idx])
                if isinstance(lbound, Literal) and lbound.value == "1":
                    # Lower bound is just unity so we can use the loop-idx
                    # directly.
                    expr2 = Reference(symbol)
                else:
                    # We don't know what the lower bound is so have to
                    # have an expression:
                    #    idx-expr = array-lower-bound + loop-idx - 1
                    expr = BinaryOperation.create(
                        add_op, lbound, Reference(symbol))
                    expr2 = BinaryOperation.create(sub_op, expr, one.copy())
                array.children[idx] = expr2
                range_idx += 1

    def _where_construct_handler(self, node, parent):
        '''
        Construct the canonical PSyIR representation of a WHERE construct or
        statement. A construct has the form:

            WHERE(logical-mask)
              statements
            [ELSE WHERE(logical-mask)
              statements]
            [ELSE WHERE
              statements]
            END WHERE

        while a statement is just:

            WHERE(logical-mask) statement

        :param node: node in the fparser2 parse tree representing the WHERE.
        :type node: :py:class:`fparser.two.Fortran2003.Where_Construct` |
                    :py:class:`fparser.two.Fortran2003.Where_Stmt`
        :param parent: parent node in the PSyIR.
        :type parent: :py:class:`psyclone.psyir.nodes.Node`

        :returns: the top-level Loop object in the created loop nest.
        :rtype: :py:class:`psyclone.psyir.nodes.Loop`

        :raises InternalError: if the parse tree does not have the expected
            structure.
        :raises NotImplementedError: if the parse tree contains a Fortran
            intrinsic that performs a reduction but still returns an array.
        :raises NotImplementedError: if the logical mask of the WHERE does
            not use array notation.

        '''
        def _contains_intrinsic_reduction(pnodes):
            '''
            Utility to check for Fortran intrinsics that perform a reduction
            but result in an array.

            :param pnodes: node(s) in the parse tree to check.
            :type pnodes: list[:py:class:`fparser.two.utils.Base`] |
                          :py:class:`fparser.two.utils.Base`

            :returns: whether or not the supplied node(s) in the parse tree
                      contain a call to an intrinsic that performs a reduction
                      into an array.
            :rtype: bool

            '''
            intr_nodes = walk(pnodes, Fortran2003.Intrinsic_Function_Reference)
            for intr in intr_nodes:
                if (intr.children[0].string in
                        Fortran2003.Intrinsic_Name.array_reduction_names):
                    # These intrinsics are only a problem if they return an
                    # array rather than a scalar.
                    arg_specs = walk(intr.children[1],
                                     Fortran2003.Actual_Arg_Spec)
                    if any(spec.children[0].string == 'dim'
                           for spec in arg_specs):
                        return True
            return False

        if isinstance(node, Fortran2003.Where_Stmt):
            # We have a Where statement. Check that the parse tree has the
            # expected structure.
            if not len(node.items) == 2:
                raise InternalError(
                    f"Expected a Fortran2003.Where_Stmt to have exactly two "
                    f"entries in 'items' but found {len(node.items)}: "
                    f"{node.items}")
            if not isinstance(node.items[1], Fortran2003.Assignment_Stmt):
                raise InternalError(
                    f"Expected the second entry of a Fortran2003.Where_Stmt "
                    f"items tuple to be an Assignment_Stmt but found: "
                    f"{type(node.items[1]).__name__}")
            if _contains_intrinsic_reduction(node.items[1]):
                raise NotImplementedError(
                    f"TODO #1960 - WHERE statements which contain array-"
                    f"reduction intrinsics are not supported but found "
                    f"'{node}'")
            was_single_stmt = True
            annotations = ["was_where", "was_single_stmt"]
            logical_expr = [node.items[0]]
        else:
            # We have a Where construct. Check that the first and last
            # children are what we expect.
            if not isinstance(node.content[0],
                              Fortran2003.Where_Construct_Stmt):
                raise InternalError(f"Failed to find opening where construct "
                                    f"statement in: {node}")
            if not isinstance(node.content[-1], Fortran2003.End_Where_Stmt):
                raise InternalError(f"Failed to find closing end where "
                                    f"statement in: {node}")
            if _contains_intrinsic_reduction(node.content[1:-1]):
                raise NotImplementedError(
                    f"TODO #1960 - WHERE constructs which contain an array-"
                    f"reduction intrinsic are not supported but found "
                    f"'{node}'")
            was_single_stmt = False
            annotations = ["was_where"]
            logical_expr = node.content[0].items

        # Examine the logical-array expression (the mask) in order to
        # determine the number of nested loops required. The Fortran
        # standard allows bare array notation here (e.g. `a < 0.0` where
        # `a` is an array) and thus we would need to examine our SymbolTable
        # to find out the rank of `a`. For the moment we limit support to
        # the NEMO style where the fact that `a` is an array is made
        # explicit using the colon notation, e.g. `a(:, :) < 0.0`.

        if _contains_intrinsic_reduction(logical_expr):
            raise NotImplementedError(
                f"TODO #1960 - WHERE constructs which contain an array-"
                f"reduction intrinsic in their logical expression are not "
                f"supported but found '{logical_expr}'")

        # For this initial processing of the logical-array expression we
        # use a temporary parent as we haven't yet constructed the PSyIR
        # for the loop nest and innermost IfBlock. Once we have a valid
        # parent for this logical expression we will repeat the processing.
        fake_parent = Assignment(parent=parent)
        self.process_nodes(fake_parent, logical_expr)
        arrays = fake_parent.walk(ArrayMixin)

        if not arrays:
            # If the PSyIR doesn't contain any Arrays then that must be
            # because the code doesn't use explicit array syntax. At least one
            # variable in the logical-array expression must be an array for
            # this to be a valid WHERE().
            # TODO #1799. Look-up the shape of the array in the SymbolTable.
            raise NotImplementedError(
                f"Only WHERE constructs using explicit array notation (e.g. "
                f"my_array(:,:)) are supported but found '{logical_expr}'.")

        for array in arrays:
            if any(isinstance(idx, Range) for idx in array.indices):
                first_array = array
                break
        else:
            raise NotImplementedError(
                f"Only WHERE constructs using explicit array notation "
                f"including ranges (e.g. 'my_array(1,:)') are supported but "
                f"found '{logical_expr}'")

        array_ref = first_array.ancestor(Reference, include_self=True)
        if not isinstance(array_ref.datatype, ArrayType):
            raise NotImplementedError(
                f"We can not get the resulting shape of the expression: "
                f"{array_ref.debug_string()}")
        mask_shape = array_ref.datatype.shape
        # All array sections in a Fortran WHERE must have the same shape so
        # just look at that of the mask.
        rank = len(mask_shape)
        # Create a list to hold the names of the loop variables as we'll
        # need them to index into the arrays.
        loop_vars = rank*[""]

        symbol_table = parent.scope.symbol_table
        integer_type = default_integer_type()

        # Now create a loop nest of depth `rank`
        new_parent = parent
        for idx in range(rank, 0, -1):

            data_symbol = symbol_table.new_symbol(
                f"widx{idx}", symbol_type=DataSymbol, datatype=integer_type)
            loop_vars[idx-1] = data_symbol.name

            loop = Loop(parent=new_parent, variable=data_symbol,
                        annotations=annotations)
            # Point to the original WHERE statement in the parse tree.
            loop.ast = node

            # This loop is over the *shape* of the mask and thus starts
            # at unity. Each individual array access is then adjusted
            # according to the lower bound of that array.
            loop.addchild(Literal("1", integer_type))
            # Add loop upper bound using the shape of the mask.
            if isinstance(mask_shape[idx-1], ArrayType.Extent):
                # We don't have an explicit value for the upper bound so we
                # have to query it using SIZE.
                loop.addchild(
                    IntrinsicCall.create(IntrinsicCall.Intrinsic.SIZE,
                                         [array_ref.copy(),
                                          ("dim", Literal(str(idx),
                                                          integer_type))]))
            else:
                loop.addchild(mask_shape[idx-1].upper.copy())

            # Add loop increment
            loop.addchild(Literal("1", integer_type))
            # Fourth child of a Loop must be a Schedule
            sched = Schedule(parent=loop)
            loop.addchild(sched)
            # Finally, add the Loop we've constructed to its parent (but
            # not into the existing PSyIR tree - that's done in
            # process_nodes()).
            if new_parent is not parent:
                new_parent.addchild(loop)
            else:
                # Keep a reference to the first loop as that's what this
                # handler returns
                root_loop = loop
            new_parent = sched

        # Now we have the loop nest, add an IF block to the innermost
        # schedule
        ifblock = IfBlock(parent=new_parent, annotations=annotations)
        ifblock.ast = node  # Point back to the original WHERE construct
        new_parent.addchild(ifblock)

        # We construct the conditional expression from the original
        # logical-array-expression of the WHERE. We process_nodes() a
        # second time here now that we have the correct parent node in the
        # PSyIR (and thus a SymbolTable) to refer to.
        self.process_nodes(ifblock, logical_expr)

        # Each array reference must now be indexed by the loop variables
        # of the loops we've just created.
        # N.B. we can't use `ifblock.condition` below because the IfBlock is
        # not yet fully constructed and therefore the consistency checks
        # inside that method fail.
        self._array_syntax_to_indexed(ifblock.children[0], loop_vars)

        # Now construct the body of the IF using the body of the WHERE
        sched = Schedule(parent=ifblock)
        ifblock.addchild(sched)

        if was_single_stmt:
            # We only had a single-statement WHERE
            self.process_nodes(sched, node.items[1:])
        else:
            # We have to allow for potentially multiple ELSE WHERE clauses
            clause_indices = []
            for idx, child in enumerate(node.content):
                if isinstance(child, (Fortran2003.Elsewhere_Stmt,
                                      Fortran2003.Masked_Elsewhere_Stmt,
                                      Fortran2003.End_Where_Stmt)):
                    clause_indices.append(idx)
            num_clauses = len(clause_indices) - 1

            if len(clause_indices) > 1:
                # We have at least one elsewhere clause.
                # Process the body of the where (up to the first elsewhere).
                self.process_nodes(sched, node.content[1:clause_indices[0]])
                current_parent = ifblock

                for idx in range(num_clauses):
                    start_idx = clause_indices[idx]
                    end_idx = clause_indices[idx+1]
                    clause = node.content[start_idx]

                    if isinstance(clause, Fortran2003.Masked_Elsewhere_Stmt):
                        elsebody = Schedule(parent=current_parent)
                        current_parent.addchild(elsebody)
                        newifblock = IfBlock(parent=elsebody,
                                             annotations=annotations)
                        elsebody.addchild(newifblock)

                        # Keep pointer to fparser2 AST
                        elsebody.ast = node.content[start_idx]
                        newifblock.ast = node.content[start_idx]

                        # Create condition as first child
                        self.process_nodes(parent=newifblock,
                                           nodes=[clause.items[0]])

                        # Create if-body as second child
                        ifbody = Schedule(parent=newifblock)
                        ifbody.ast = node.content[start_idx + 1]
                        ifbody.ast_end = node.content[end_idx - 1]
                        newifblock.addchild(ifbody)
                        self.process_nodes(
                            parent=ifbody,
                            nodes=node.content[start_idx+1:end_idx])
                        current_parent = newifblock

                    elif isinstance(clause, Fortran2003.Elsewhere_Stmt):
                        if idx != num_clauses - 1:
                            raise InternalError(
                                f"Elsewhere_Stmt should only be found next to "
                                f"last clause, but found {node.content}")
                        elsebody = Schedule(parent=current_parent)
                        current_parent.addchild(elsebody)
                        elsebody.ast = node.content[start_idx]
                        elsebody.ast_end = node.content[end_idx]
                        self.process_nodes(
                            parent=elsebody,
                            nodes=node.content[start_idx + 1:end_idx])

                    else:
                        raise InternalError(
                            f"Expected either Fortran2003.Masked_Elsewhere"
                            f"_Stmt or Fortran2003.Elsewhere_Stmt but found "
                            f"'{type(clause).__name__}'")
            else:
                # No elsewhere clauses were found so put the whole body into
                # the single if block.
                self.process_nodes(sched, node.content[1:-1])

        # Convert all uses of array syntax to indexed accesses
        self._array_syntax_to_indexed(ifblock, loop_vars)
        # Return the top-level loop generated by this handler
        return root_loop

    def _return_handler(self, node, parent):
        '''
        Transforms an fparser2 Return_Stmt to the PSyIR representation.

        :param node: node in fparser2 parse tree.
        :type node: :py:class:`fparser.two.Fortran2003.Return_Stmt`
        :param parent: Parent node of the PSyIR node we are constructing.
        :type parent: :py:class:`psyclone.psyir.nodes.Node`

        :return: PSyIR representation of node.
        :rtype: :py:class:`psyclone.psyir.nodes.Return`

        '''
        rtn = Return(parent=parent)
        rtn.ast = node
        return rtn

    def _assignment_handler(self, node, parent):
        '''
        Transforms an fparser2 Assignment_Stmt to the PSyIR representation.

        :param node: node in fparser2 AST.
        :type node: :py:class:`fparser.two.Fortran2003.Assignment_Stmt` |
                    :py:class:`fparser.two.Fortran2003.Pointer_Assignment_Stmt`
        :param parent: Parent node of the PSyIR node we are constructing.
        :type parent: :py:class:`psyclone.psyir.nodes.Node`

        :returns: PSyIR representation of node.
        :rtype: :py:class:`psyclone.psyir.nodes.Assignment`

        :raises NotImplementedError: if the parse tree contains unsupported
            elements.
        '''
<<<<<<< HEAD
        assignment = Assignment(ast=node, parent=parent)
=======
        is_pointer = isinstance(node, Fortran2003.Pointer_Assignment_Stmt)
        if is_pointer and node.items[1]:
            # This are expressions like: "mytype%field(1:3) => ptr"
            raise NotImplementedError(
                "Pointer assignment with bounds-spec-list or"
                "bounds-remapping-list are not supported")
        # when its not a pointer, items[1] always has the "=" string
        assignment = Assignment(is_pointer=is_pointer, ast=node, parent=parent)
>>>>>>> 39994e58
        self.process_nodes(parent=assignment, nodes=[node.items[0]])
        self.process_nodes(parent=assignment, nodes=[node.items[2]])

        return assignment

    def _structure_accessor_handler(self, node, parent):
        '''
        Create the PSyIR for structure accessors found in fparser2 Data_Ref,
        Procedure_Designator (representing an access to a derived type data and
        methods respectively), and Data_Pointer_Object (representing an access
        to a derived type pointer object).

        :param node: node in fparser2 parse tree.
        :type node: :py:class:`fparser.two.Fortran2003.Data_Ref` |
                    :py:class:`fparser.two.Fortran2003.Process_Designator` |
                    :py:class:`fparser.two.Fortran2003.Data_Pointer_Object`
        :param parent: Parent node of the PSyIR node we are constructing.
        :type parent: :py:class:`psyclone.psyir.nodes.Node`

        :return: PSyIR representation of node
        :rtype: :py:class:`psyclone.psyir.nodes.StructureReference` |
                :py:class:`psyclone.psyir.nodes.ArrayOfStructuresReference`

        :raises NotImplementedError: if the parse tree contains unsupported
            elements.

        '''
        # Fortran 2003 standard R1221 says that:
        #    procedure-designator is procedure-name
        #                         or proc-component-ref
        #                         or data-ref % binding-name
        # and R611 says that:
        #    data-ref             is part-ref [% part-ref]
        # and R1035 says that:
        #    data-pointer-object is variable-name
        #                        or scalar-variable % \
        #                           data-pointer-component-name
        # Note that fparser2 misclassifies variable-names, so it always is the
        # second variant of this rule. (variable-name are Name, so it correctly
        # ends up as a PSyIR reference)
        # Also, note that fparser2 scalar-variable is not always scalar, so it
        # needs to be handled as a data-ref (which actually makes this
        # implementation easier because its the same as procedure-designator)
        if isinstance(node, (Fortran2003.Procedure_Designator,
                             Fortran2003.Data_Pointer_Object)):
            # If it is a Procedure_Designator split it in its components.
            # Note that this won't fail for procedure-name and proc-component
            # -ref, the binding_name will just become None, if we have a
            # binding_name we store it to add it as the last structure access
            node, _, binding_name = node.children
        else:
            binding_name = None

        if isinstance(node, Fortran2003.Data_Ref):
            # Separate the top_ref, that sets the PSyIR node type and symbol
            # from the member nodes, which set the accessors (PSyIR members)
            top_ref = node.children[0]
            member_nodes = node.children[1:]
        else:
            top_ref = node
            member_nodes = []

        if isinstance(top_ref, Fortran2003.Name):
            # Add the structure root reference to the symbol table if its
            # not already there.
            base_sym = _find_or_create_unresolved_symbol(
                parent, top_ref.string.lower(),
                symbol_type=DataSymbol, datatype=UnresolvedType())
            base_indices = []
            base_ref = StructureReference
        elif isinstance(top_ref, Fortran2003.Part_Ref):
            # Add the structure root reference to the symbol table if its
            # not already there.
            base_sym = _find_or_create_unresolved_symbol(
                parent, top_ref.children[0].string.lower(),
                symbol_type=DataSymbol, datatype=UnresolvedType())
            # Processing the array-index expressions requires access to the
            # symbol table so create an ArrayReference node.
            sched = parent.ancestor(Schedule, include_self=True)
            aref = ArrayReference(parent=sched, symbol=base_sym)
            # The children of this node will represent the indices of the
            # ArrayOfStructuresReference.
            self.process_nodes(parent=aref,
                               nodes=top_ref.children[1].children)
            base_indices = aref.pop_all_children()
            base_ref = ArrayOfStructuresReference

        else:
            # If it's not a plain name or an array, we don't support it.
            raise NotImplementedError(str(node))

        # Now construct the list of 'members' making up the derived-type
        # accessors and array indices, e.g for "var%region(1)%start" this will
        # be: [("region", [Literal("1")]), "start"].
        members = []
        for child in member_nodes:
            if isinstance(child, Fortran2003.Name):
                # Members of a structure do not refer to symbols
                members.append(child.string)
            elif isinstance(child, Fortran2003.Part_Ref):
                # In order to use process_nodes() we need a parent node
                # through which we can access the symbol table. This is
                # because array-index expressions must refer to symbols.
                sched = parent.ancestor(Schedule, include_self=True)
                # Since the index expressions may refer to the parent
                # reference we construct a full reference to the current
                # member of the derived type. We include a fake array index
                # to ensure that the innermost member is an ArrayMember
                # that can accept the real array-index expressions generated
                # by process_nodes().
                array_name = child.children[0].string
                new_ref = _create_struct_reference(
                    sched, base_ref, base_sym,
                    members + [(array_name, [Literal("1", INTEGER_TYPE)])],
                    base_indices)
                # 'Chase the pointer' all the way to the bottom of the
                # derived-type reference
                current_ref = new_ref
                while hasattr(current_ref, "member"):
                    current_ref = current_ref.member
                # Remove the fake array index
                current_ref.pop_all_children()
                # We can now process the child index expressions
                self.process_nodes(parent=current_ref,
                                   nodes=child.children[1].children)
                # The resulting children will become part of the structure
                # access expression
                children = current_ref.pop_all_children()
                members.append((array_name, children))
            else:
                # Found an unsupported entry in the parse tree. This will
                # result in a CodeBlock.
                raise NotImplementedError(str(node))

        if binding_name:
            members.append(str(binding_name))

        # Now we have the list of members, use the `create()` method of the
        # appropriate Reference subclass.
        return _create_struct_reference(parent, base_ref, base_sym,
                                        members, base_indices)

    def _unary_op_handler(self, node, parent):
        '''
        Transforms an fparser2 UnaryOpBase to its PSyIR representation.

        :param node: node in fparser2 AST.
        :type node: :py:class:`fparser.two.utils.UnaryOpBase`
        :param parent: Parent node of the PSyIR node we are constructing.
        :type parent: :py:class:`psyclone.psyir.nodes.Node`

        :return: PSyIR representation of node
        :rtype: :py:class:`psyclone.psyir.nodes.UnaryOperation`

        :raises NotImplementedError: if the supplied operator is not
            supported by this handler.

        '''
        operator_str = str(node.items[0]).lower()
        try:
            operator = Fparser2Reader.unary_operators[operator_str]
        except KeyError as err:
            # Operator not supported, it will produce a CodeBlock instead
            raise NotImplementedError(operator_str) from err

        unary_op = UnaryOperation(operator, parent=parent)
        self.process_nodes(parent=unary_op, nodes=[node.items[1]])
        return unary_op

    def _binary_op_handler(self, node, parent):
        '''
        Transforms an fparser2 BinaryOp to its PSyIR representation.

        :param node: node in fparser2 AST.
        :type node: :py:class:`fparser.two.utils.BinaryOpBase`
        :param parent: Parent node of the PSyIR node we are constructing.
        :type parent: :py:class:`psyclone.psyir.nodes.Node`

        :returns: PSyIR representation of node
        :rtype: :py:class:`psyclone.psyir.nodes.BinaryOperation`

        :raises NotImplementedError: if the supplied operator is not supported
            by this handler.

        '''
        operator_str = node.items[1].lower()
        arg_nodes = [node.items[0], node.items[2]]

        try:
            operator = Fparser2Reader.binary_operators[operator_str]
        except KeyError as err:
            # Operator not supported, it will produce a CodeBlock instead
            raise NotImplementedError(operator_str) from err

        binary_op = BinaryOperation(operator, parent=parent)
        self.process_nodes(parent=binary_op, nodes=[arg_nodes[0]])
        self.process_nodes(parent=binary_op, nodes=[arg_nodes[1]])
        return binary_op

    def _intrinsic_handler(self, node, parent):
        '''Transforms an fparser2 Intrinsic_Function_Reference to the PSyIR
        representation.

        :param node: node in fparser2 Parse Tree.
        :type node:
            :py:class:`fparser.two.Fortran2003.Intrinsic_Function_Reference`
        :param parent: Parent node of the PSyIR node we are constructing.
        :type parent: :py:class:`psyclone.psyir.nodes.Node`

        :returns: PSyIR representation of node
        :rtype: :py:class:`psyclone.psyir.nodes.IntrinsicCall`

        :raises NotImplementedError: if an unsupported intrinsic is found.

        '''
        try:
            intrinsic = IntrinsicCall.Intrinsic[node.items[0].string.upper()]

            if not intrinsic.optional_args:
                # Intrinsics with no optional arguments
                call = IntrinsicCall(intrinsic, parent=parent)
                return self._process_args(node, call)
            if intrinsic.name.lower() in ["minval", "maxval", "sum"]:
                # Intrinsics with optional arguments require a
                # canonicalise function
                call = IntrinsicCall(intrinsic, parent=parent)
                return self._process_args(
                    node, call, canonicalise=_canonicalise_minmaxsum)
            # TODO #2302: We do not canonicalise the order of the
            # arguments of the remaining intrinsics, but this means
            # PSyIR won't be able to guarantee what each child is.
            call = IntrinsicCall(intrinsic, parent=parent)
            return self._process_args(node, call)
        except KeyError as err:
            raise NotImplementedError(
                f"Intrinsic '{node.items[0].string}' is not supported"
            ) from err

    def _name_handler(self, node, parent):
        '''
        Transforms an fparser2 Name to the PSyIR representation. If the parent
        is connected to a SymbolTable, it checks the reference has been
        previously declared.

        :param node: node in fparser2 AST.
        :type node: :py:class:`fparser.two.Fortran2003.Name`
        :param parent: Parent node of the PSyIR node we are constructing.
        :type parent: :py:class:`psyclone.psyir.nodes.Node`

        :returns: PSyIR representation of node
        :rtype: :py:class:`psyclone.psyir.nodes.Reference`

        '''
        symbol = _find_or_create_unresolved_symbol(parent, node.string)
        return Reference(symbol, parent=parent)

    def _parenthesis_handler(self, node, parent):
        '''
        Transforms an fparser2 Parenthesis to the PSyIR representation.
        This means ignoring the parentheis and process the fparser2 children
        inside.

        :param node: node in fparser2 AST.
        :type node: :py:class:`fparser.two.Fortran2003.Parenthesis`
        :param parent: Parent node of the PSyIR node we are constructing.
        :type parent: :py:class:`psyclone.psyir.nodes.Node`
        :returns: PSyIR representation of node
        :rtype: :py:class:`psyclone.psyir.nodes.Node`
        '''
        # Use the items[1] content of the node as it contains the required
        # information (items[0] and items[2] just contain the left and right
        # brackets as strings so can be disregarded.
        return self._create_child(node.items[1], parent)

    def _part_ref_handler(self, node, parent):
        '''
        Transforms an fparser2 Part_Ref to the PSyIR representation. If the
        node is connected to a SymbolTable, it checks the reference has been
        previously declared.

        :param node: node in fparser2 AST.
        :type node: :py:class:`fparser.two.Fortran2003.Part_Ref`
        :param parent: Parent node of the PSyIR node we are constructing.
        :type parent: :py:class:`psyclone.psyir.nodes.Node`

        :raises NotImplementedError: if the fparser node represents \
            unsupported PSyIR features and should be placed in a CodeBlock.

        :returns: the PSyIR node.
        :rtype: :py:class:`psyclone.psyir.nodes.ArrayReference` or \
            :py:class:`psyclone.psyir.nodes.Call`

        '''
        reference_name = node.items[0].string.lower()
        # We can't say for sure that the symbol we create here should be a
        # DataSymbol as fparser2 often identifies function calls as
        # part-references instead of function-references.
        symbol = _find_or_create_unresolved_symbol(parent, reference_name)

        if isinstance(symbol, RoutineSymbol):
            call_or_array = Call(parent=parent)
            call_or_array.addchild(Reference(symbol))
        else:
            call_or_array = ArrayReference(symbol, parent=parent)
        self.process_nodes(parent=call_or_array, nodes=node.items[1].items)
        return call_or_array

    def _subscript_triplet_handler(self, node, parent):
        '''
        Transforms an fparser2 Subscript_Triplet to the PSyIR
        representation.

        :param node: node in fparser2 AST.
        :type node: :py:class:`fparser.two.Fortran2003.Subscript_Triplet`
        :param parent: parent node of the PSyIR node we are constructing.
        :type parent: :py:class:`psyclone.psyir.nodes.Node`

        :returns: PSyIR of fparser2 node.
        :rtype: :py:class:`psyclone.psyir.nodes.Range`

        :raises InternalError: if the supplied parent node is not a sub-class \
                               of either Reference or Member.
        '''
        # The PSyIR stores array dimension information for the ArrayMixin
        # class in an ordered list. As we are processing the
        # dimensions in order, the number of children already added to
        # our parent indicates the current array dimension being processed
        # (with 0 being the first dimension, 1 being the second etc). Fortran
        # specifies the 1st dimension as being 1, the second dimension being
        # 2, etc.). We therefore add 1 to the number of children already added
        # to our parent to determine the Fortran dimension value. However, we
        # do have to take care in case the parent is a member of a structure
        # rather than a plain array reference.
        if isinstance(parent, (Reference, Member)):
            dimension = str(len([kid for kid in parent.children if
                                 not isinstance(kid, Member)]) + 1)
        else:
            raise InternalError(
                f"Expected parent PSyIR node to be either a Reference or a "
                f"Member but got '{type(parent).__name__}' when processing "
                f"'{node}'")

        integer_type = default_integer_type()
        my_range = Range(parent=parent)
        my_range.children = []

        if node.children[0]:
            self.process_nodes(parent=my_range, nodes=[node.children[0]])
        else:
            # There is no lower bound, it is implied. This is not
            # supported in the PSyIR so we create the equivalent code
            # by using the PSyIR lbound intrinsic function:
            # a(:...) becomes a(lbound(a,1):...)
            lbound = IntrinsicCall.create(
                IntrinsicCall.Intrinsic.LBOUND,
                [_copy_full_base_reference(parent),
                 ("dim", Literal(dimension, integer_type))])
            my_range.children.append(lbound)

        if node.children[1]:
            self.process_nodes(parent=my_range, nodes=[node.children[1]])
        else:
            # There is no upper bound, it is implied. This is not
            # supported in the PSyIR so we create the equivalent code
            # by using the PSyIR ubound intrinsic function:
            # a(...:) becomes a(...:ubound(a,1))
            ubound = IntrinsicCall.create(
                IntrinsicCall.Intrinsic.UBOUND,
                [_copy_full_base_reference(parent),
                 ("dim", Literal(dimension, integer_type))])
            my_range.children.append(ubound)

        if node.children[2]:
            self.process_nodes(parent=my_range, nodes=[node.children[2]])
        else:
            # There is no step, it is implied. This is not
            # supported in the PSyIR so we create the equivalent code
            # by using a PSyIR integer literal with the value 1
            # a(...:...:) becomes a(...:...:1)
            literal = Literal("1", integer_type)
            my_range.children.append(literal)
        return my_range

    def _number_handler(self, node, parent):
        '''
        Transforms an fparser2 NumberBase to the PSyIR representation.

        :param node: node in fparser2 parse tree.
        :type node: :py:class:`fparser.two.utils.NumberBase`
        :param parent: Parent node of the PSyIR node we are constructing.
        :type parent: :py:class:`psyclone.psyir.nodes.Node`

        :returns: PSyIR representation of node.
        :rtype: :py:class:`psyclone.psyir.nodes.Literal`

        :raises NotImplementedError: if the fparser2 node is not recognised.

        '''
        if isinstance(node, Fortran2003.Int_Literal_Constant):
            integer_type = ScalarType(ScalarType.Intrinsic.INTEGER,
                                      get_literal_precision(node, parent))
            return Literal(str(node.items[0]), integer_type)
        if isinstance(node, Fortran2003.Real_Literal_Constant):
            real_type = ScalarType(ScalarType.Intrinsic.REAL,
                                   get_literal_precision(node, parent))
            # Make sure any exponent is lower case
            value = str(node.items[0]).lower()
            # Make all exponents use the letter "e". (Fortran also
            # allows "d").
            value = value.replace("d", "e")
            # If the value has a "." without a digit before it then
            # add a "0" as the PSyIR does not allow this
            # format. e.g. +.3 => +0.3
            if value[0] == "." or value[0:1] in ["+.", "-."]:
                value = value.replace(".", "0.")
            return Literal(value, real_type)
        # Unrecognised datatype - will result in a CodeBlock
        raise NotImplementedError("Unsupported datatype of literal number")

    def _char_literal_handler(self, node, parent):
        '''
        Transforms an fparser2 character literal into a PSyIR literal.
        Currently does not support the use of a double '' or double "" to
        represent a single instance of one of those characters within a string
        delimited by the same character.

        :param node: node in fparser2 parse tree.
        :type node: :py:class:`fparser.two.Fortran2003.Char_Literal_Constant`
        :param parent: parent node of the PSyIR node we are constructing.
        :type parent: :py:class:`psyclone.psyir.nodes.Node`

        :returns: PSyIR representation of node.
        :rtype: :py:class:`psyclone.psyir.nodes.Literal`

        '''
        character_type = ScalarType(ScalarType.Intrinsic.CHARACTER,
                                    get_literal_precision(node, parent))
        # fparser issue #295 - the value of the character string currently
        # contains the quotation symbols themselves. Once that's fixed this
        # check will need to be changed.
        char_value = str(node.items[0])
        if not ((char_value.startswith("'") and char_value.endswith("'")) or
                (char_value.startswith('"') and char_value.endswith('"'))):
            raise InternalError(
                f"Char literal handler expects a quoted value but got: "
                f">>{char_value}<<")
        # In Fortran "x""x" or 'x''x' represents a string containing x"x
        # or x'x, respectively. (See Note 4.12 in the Fortran 2003 standard.)
        # However, checking whether we have e.g. 'that''s a cat''s mat' is
        # difficult and so, for now, we don't support it.
        if len(char_value) > 2 and ("''" in char_value or '""' in char_value):
            raise NotImplementedError("Unsupported Literal")
        # Strip the wrapping quotation chars before storing the value.
        return Literal(char_value[1:-1], character_type)

    def _bool_literal_handler(self, node, parent):
        '''
        Transforms an fparser2 logical literal into a PSyIR literal.

        :param node: node in fparser2 parse tree.
        :type node: \
            :py:class:`fparser.two.Fortran2003.Logical_Literal_Constant`
        :param parent: parent node of the PSyIR node we are constructing.
        :type parent: :py:class:`psyclone.psyir.nodes.Node`

        :returns: PSyIR representation of node.
        :rtype: :py:class:`psyclone.psyir.nodes.Literal`

        '''
        boolean_type = ScalarType(ScalarType.Intrinsic.BOOLEAN,
                                  get_literal_precision(node, parent))
        value = str(node.items[0]).lower()
        if value == ".true.":
            return Literal("true", boolean_type)
        if value == ".false.":
            return Literal("false", boolean_type)
        raise GenerationError(
            f"Expected to find '.true.' or '.false.' as fparser2 logical "
            f"literal, but found '{value}' instead.")

    def _call_handler(self, node, parent):
        '''Transforms an fparser2 CALL statement into a PSyIR Call node.

        :param node: node in fparser2 parse tree.
        :type node: :py:class:`fparser.two.Fortran2003.Call_Stmt`
        :param parent: parent node of the PSyIR node we are constructing.
        :type parent: :py:class:`psyclone.psyir.nodes.Node`

        :returns: PSyIR representation of node.
        :rtype: :py:class:`psyclone.psyir.nodes.Call`

        :raises GenerationError: if the symbol associated with the
            name of the call is an unsupported type.

        '''
        call = Call(parent=parent)
        self.process_nodes(parent=call, nodes=[node.items[0]])
        routine = call.children[0]
        # If it's a plain reference, promote the symbol to a RoutineSymbol
        # pylint: disable=unidiomatic-typecheck
        if type(routine) is Reference:
            routine_symbol = routine.symbol
            if type(routine_symbol) is Symbol:
                # Specialise routine_symbol from a Symbol to a
                # RoutineSymbol
                routine_symbol.specialise(RoutineSymbol)
            elif isinstance(routine_symbol, RoutineSymbol):
                # This symbol is already the expected type
                pass
            else:
                raise GenerationError(
                    f"Expecting the symbol '{routine_symbol.name}', to be of "
                    f"type 'Symbol' or 'RoutineSymbol', but found "
                    f"'{type(routine_symbol).__name__}'.")

        return self._process_args(node, call)

    def _process_args(self, node, call, canonicalise=None):
        '''Processes fparser2 call or intrinsic arguments contained in the
        node argument and adds them to the PSyIR Call or IntrinsicCall
        contained in the call argument, respectively.

        The optional canonicalise function allows the order of the
        call's arguments and its named arguments to be re-ordered and
        modified to a canonical form so that the PSyIR does not need
        to support the different forms that are allowed in
        Fortran.

        For example, both sum(a, dim, mask) and sum(dim=dim,
        mask=mask, array=a) are equivalant in Fortran. The canonical
        form has all required arguments as positional arguments and
        all optional arguments as named arguments, which would result
        in sum(a, dim=dim, mask=mask) in this case.

        :param node: an fparser call node representing a call or \
            an intrinsic call.
        :type node: :py:class:`fparser.two.Fortran2003.Call_Stmt` or \
            :py:class:`fparser.two.Fortran2003.Intrinsic_Function_Reference`
        :param call: a PSyIR call argument representing a call or an \
            intrinsic call.
        :type call: :py:class:`psyclone.psyir.nodes.Call` or \
            :py:class:`psyclone.psyir.nodes.IntrinsicCall`
        :param function canonicalise: a function that canonicalises \
            the call arguments.

        :returns: the PSyIR call argument with the PSyIR \
            representation of the fparser2 node arguments.
        :rtype: :py:class:`psyclone.psyir.nodes.Call` or \
                :py:class:`psyclone.psyir.nodes.IntrinsicCall`

        :raises GenerationError: if all named arguments do not follow \
            all positional arguments.

        '''
        arg_nodes = []
        arg_names = []
        if node.items[1]:
            # Store the names of any named args
            arg_nodes, arg_names = _get_arg_names(node.items[1].items)

        # Sanity check that all named arguments follow all positional
        # arguments. This should be the case but fparser does not
        # currently check and this ordering is assumed by the
        # canonicalise function. LFRic invokes can cause this
        # exception (as they often use name=xxx before the end of the
        # argument list), so to avoid this we only check when a
        # canonicalise function is supplied (which we know is not the
        # case for invokes as they are calls).
        if canonicalise:
            index = 0
            while index < len(arg_names) and not arg_names[index]:
                index += 1
            for arg_name in arg_names[index:]:
                if not arg_name:
                    raise GenerationError(
                        f"In Fortran, all named arguments should follow all "
                        f"positional arguments, but found '{node}'.")

        # Call the canonicalise function if it is supplied. This
        # re-orders arg_nodes and renames arg_names appropriately for
        # the particular call to make a canonical version. This is
        # required because intrinsics can be written with and without
        # named arguments (or combinations thereof) in Fortran.
        if canonicalise:
            canonicalise(arg_nodes, arg_names, node)

        self.process_nodes(parent=call, nodes=arg_nodes)

        # Detach the arguments and add them again with the argument
        # names
        arg_list = call.arguments[:]
        for child in arg_list:
            child.detach()
        for idx, child in enumerate(arg_list):
            call.append_named_arg(arg_names[idx], child)

        # Point to the original CALL statement in the parse tree.
        call.ast = node

        return call

    def _subroutine_handler(self, node, parent):
        '''Transforms an fparser2 Subroutine_Subprogram or Function_Subprogram
        statement into a PSyIR Routine node.

        :param node: node in fparser2 parse tree.
        :type node: :py:class:`fparser.two.Fortran2003.Subroutine_Subprogram`
            or :py:class:`fparser.two.Fortran2003.Function_Subprogram`
        :param parent: parent node of the PSyIR node being constructed.
        :type parent: subclass of :py:class:`psyclone.psyir.nodes.Node`

        :returns: PSyIR representation of node.
        :rtype: :py:class:`psyclone.psyir.nodes.Routine`


        :raises NotImplementedError: if the node contains a Contains clause.
        :raises NotImplementedError: if the node contains an ENTRY statement.
        :raises NotImplementedError: if an unsupported prefix is found.
        :raises SymbolError: if no explicit type information is available for
                             the return value of a Function.

        '''
        try:
            _first_type_match(node.children,
                              Fortran2003.Internal_Subprogram_Part)
            raise NotImplementedError("PSyclone doesn't yet support 'Contains'"
                                      " inside a Subroutine or Function")
        except ValueError:
            pass

        entry_stmts = walk(node, Fortran2003.Entry_Stmt)
        if entry_stmts:
            raise NotImplementedError(
                f"PSyclone does not support routines that contain one or more "
                f"ENTRY statements but found '{entry_stmts[0]}'")

        # If the parent of this subroutine is a FileContainer, then we need
        # to create its symbol and store it there. No visibility information
        # is available since we're not contained in module.
        if isinstance(parent, FileContainer):
            _process_routine_symbols(node, parent.symbol_table, {})

        name = node.children[0].children[1].string
        routine = Routine(name, parent=parent)
        routine._ast = node

        # Deal with any arguments
        try:
            sub_spec = _first_type_match(node.content,
                                         Fortran2003.Specification_Part)
            decl_list = sub_spec.content
        except ValueError:
            # Subroutine has no Specification_Part so has no
            # declarations. Continue with empty list.
            decl_list = []

        # TODO this if test can be removed once fparser/#211 is fixed
        # such that routine arguments are always contained in a
        # Dummy_Arg_List, even if there's only one of them.
        if (isinstance(node, (Fortran2003.Subroutine_Subprogram,
                              Fortran2003.Function_Subprogram)) and
                isinstance(node.children[0].children[2],
                           Fortran2003.Dummy_Arg_List)):
            arg_list = node.children[0].children[2].children
        else:
            # Routine has no arguments
            arg_list = []

        self.process_declarations(routine, decl_list, arg_list)

        # Check whether the function-stmt has a prefix specifying the
        # return type (other prefixes are handled in
        # _process_routine_symbols()).
        base_type = None
        prefix = node.children[0].children[0]
        if prefix:
            for child in prefix.children:
                if isinstance(child, Fortran2003.Prefix_Spec):
                    if child.string not in SUPPORTED_ROUTINE_PREFIXES:
                        raise NotImplementedError(
                            f"Routine has unsupported prefix: {child.string}")
                else:
                    base_type, _ = self._process_type_spec(routine, child)

        if isinstance(node, Fortran2003.Function_Subprogram):
            # Check whether this function-stmt has a suffix containing
            # 'RETURNS'
            suffix = node.children[0].children[3]
            if suffix:
                # Although the suffix can, in principle, contain a proc-
                # language-binding-spec (e.g. BIND(C, "some_name")), this is
                # only valid in an interface block and we are dealing with a
                # function-subprogram here.
                return_name = suffix.children[0].string
            else:
                # Otherwise, the return value of the function is given by
                # a symbol of the same name.
                return_name = name

            # Ensure that we have an explicit declaration for the symbol
            # returned by the function.
            keep_tag = None
            if return_name in routine.symbol_table:
                symbol = routine.symbol_table.lookup(return_name)
                # If the symbol table still contains a RoutineSymbol
                # for the function name (rather than a DataSymbol)
                # then there is no explicit declaration within the
                # function of the variable used to hold the return
                # value.
                if isinstance(symbol, RoutineSymbol):
                    # Remove the RoutineSymbol ready to replace it with a
                    # DataSymbol.
                    routine.symbol_table.remove(symbol)
                    keep_tag = "own_routine_symbol"

            if return_name not in routine.symbol_table:
                # There is no existing declaration for the symbol returned by
                # the function (because it is specified by the prefix and
                # suffix of the function declaration). We add one rather than
                # attempt to recreate the prefix. We have to set shadowing to
                # True as there is likely to be a RoutineSymbol for this
                # function in any enclosing Container.
                if not base_type:
                    # The type of the return value was not specified in the
                    # function prefix or in a local declaration and therefore
                    # we have no explicit type information for it. Since we
                    # default to adding `implicit none` when generating Fortran
                    # we can't simply put this function into a CodeBlock as the
                    # generated code won't compile.
                    raise SymbolError(
                        f"No explicit return-type information found for "
                        f"function '{name}'. PSyclone requires that all "
                        f"symbols be explicitly typed.")

                # First, update the existing RoutineSymbol with the
                # return datatype specified in the function
                # declaration.

                # Lookup with the routine name as return_name may be
                # declared with its own local name.
                routine_symbol = routine.symbol_table.lookup(routine.name)
                routine_symbol.datatype = base_type

                routine.symbol_table.new_symbol(return_name,
                                                tag=keep_tag,
                                                symbol_type=DataSymbol,
                                                datatype=base_type,
                                                shadowing=True)

            # Update the Routine object with the return symbol.
            routine.return_symbol = routine.symbol_table.lookup(return_name)

        try:
            sub_exec = _first_type_match(node.content,
                                         Fortran2003.Execution_Part)
        except ValueError:
            # Routines without any execution statements are still
            # valid.
            pass
        else:
            self.process_nodes(routine, sub_exec.content)

        return routine

    def _main_program_handler(self, node, parent):
        '''Transforms an fparser2 Main_Program statement into a PSyIR
        Routine node.

        :param node: node in fparser2 parse tree.
        :type node: :py:class:`fparser.two.Fortran2003.Main_Program`
        :param parent: parent node of the PSyIR node being constructed.
        :type parent: subclass of :py:class:`psyclone.psyir.nodes.Node`

        :returns: PSyIR representation of node.
        :rtype: :py:class:`psyclone.psyir.nodes.Routine`

        :raises NotImplementedError: if the node contains a Contains clause.
        '''
        try:
            _first_type_match(node.children,
                              Fortran2003.Internal_Subprogram_Part)
            raise NotImplementedError("PSyclone doesn't yet support 'Contains'"
                                      " inside a Program")
        except ValueError:
            # The Program does not have a CONTAINS block
            pass

        name = node.children[0].children[1].string
        routine = Routine(name, parent=parent, is_program=True)
        routine._ast = node

        try:
            prog_spec = _first_type_match(node.content,
                                          Fortran2003.Specification_Part)
            decl_list = prog_spec.content
        except ValueError:
            # program has no Specification_Part so has no
            # declarations. Continue with empty list.
            decl_list = []
        self.process_declarations(routine, decl_list, [])

        try:
            prog_exec = _first_type_match(node.content,
                                          Fortran2003.Execution_Part)
        except ValueError:
            # Routines without any execution statements are still
            # valid.
            pass
        else:
            self.process_nodes(routine, prog_exec.content)

        return routine

    def _module_handler(self, node, parent):
        '''Transforms an fparser2 Module statement into a PSyIR Container node.

        :param node: fparser2 representation of a module.
        :type node: :py:class:`fparser.two.Fortran2003.Module`
        :param parent: parent node of the PSyIR node being constructed.
        :type parent: subclass of :py:class:`psyclone.psyir.nodes.Node`

        :returns: PSyIR representation of module.
        :rtype: :py:class:`psyclone.psyir.nodes.Container`

        '''
        # Create a container to capture the module information
        mod_name = str(node.children[0].children[1])
        container = Container(mod_name, parent=parent)

        # Search for any accessibility statements (e.g. "PUBLIC :: my_var") to
        # determine the default accessibility of symbols as well as identifying
        # those that are explicitly declared as public or private.
        (default_visibility, visibility_map) = self.process_access_statements(
            node)
        container.symbol_table.default_visibility = default_visibility

        # Create symbols for all routines defined within this module
        _process_routine_symbols(node, container.symbol_table, visibility_map)

        # Parse the declarations if it has any
        try:
            spec_part = _first_type_match(
                node.children, Fortran2003.Specification_Part)
        except ValueError:
            spec_part = None

        if spec_part is not None:
            self.process_declarations(container, spec_part.children,
                                      [], visibility_map)

        # Parse any module subprograms (subroutine or function)
        # skipping the contains node
        try:
            subprog_part = _first_type_match(
                node.children, Fortran2003.Module_Subprogram_Part)
            module_subprograms = \
                [subprogram for subprogram in subprog_part.children
                 if not isinstance(subprogram, Fortran2003.Contains_Stmt)]
            if module_subprograms:
                self.process_nodes(parent=container, nodes=module_subprograms)
        except SymbolError as err:
            raise NotImplementedError(str(err.value))
        except ValueError:
            pass

        return container

    def _program_handler(self, node, parent):
        '''Processes an fparser2 Program statement. Program is the top level
        node of a complete fparser2 tree and may contain one or more
        program-units. This is captured with a FileContainer node.

        :param node: top level node in fparser2 parse tree.
        :type node: :py:class:`fparser.two.Fortran2003.Program`
        :param parent: parent node of the PSyIR node we are constructing.
        :type parent: :py:class:`psyclone.psyir.nodes.Node`

        :returns: PSyIR representation of the program.
        :rtype: subclass of :py:class:`psyclone.psyir.nodes.Node`

        '''
        # fparser2 does not keep the original filename (if there was
        # one) so this can't be provided as the name of the
        # FileContainer.
        file_container = FileContainer("None", parent=parent)
        if len(node.children) == 1 and node.children[0] is None:
            # We have an empty file
            return file_container
        self.process_nodes(file_container, node.children)
        return file_container


# For Sphinx AutoAPI documentation generation
__all__ = ["Fparser2Reader"]<|MERGE_RESOLUTION|>--- conflicted
+++ resolved
@@ -4639,9 +4639,6 @@
         :raises NotImplementedError: if the parse tree contains unsupported
             elements.
         '''
-<<<<<<< HEAD
-        assignment = Assignment(ast=node, parent=parent)
-=======
         is_pointer = isinstance(node, Fortran2003.Pointer_Assignment_Stmt)
         if is_pointer and node.items[1]:
             # This are expressions like: "mytype%field(1:3) => ptr"
@@ -4650,7 +4647,6 @@
                 "bounds-remapping-list are not supported")
         # when its not a pointer, items[1] always has the "=" string
         assignment = Assignment(is_pointer=is_pointer, ast=node, parent=parent)
->>>>>>> 39994e58
         self.process_nodes(parent=assignment, nodes=[node.items[0]])
         self.process_nodes(parent=assignment, nodes=[node.items[2]])
 
