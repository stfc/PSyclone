--- conflicted
+++ resolved
@@ -2116,10 +2116,6 @@
                 self._process_decln(parent, local_table, child)
             # Convert from Symbols to StructureType components.
             for symbol in local_table.symbols:
-<<<<<<< HEAD
-                dtype.add_component(symbol.name, symbol.datatype,
-                                    symbol.visibility, symbol.initial_value)
-=======
                 if symbol.is_unresolved:
                     # If a Symbol is unresolved then it isn't defined within
                     # this structure so we add it to the parent SymbolTable.
@@ -2129,9 +2125,8 @@
                 else:
                     datatype = symbol.datatype
                     initial_value = symbol.initial_value
-                    dtype.add(symbol.name, datatype, symbol.visibility,
+                    dtype.add_component(symbol.name, datatype, symbol.visibility,
                               initial_value)
->>>>>>> 6dbfc590
 
             # Update its type with the definition we've found
             tsymbol.datatype = dtype
