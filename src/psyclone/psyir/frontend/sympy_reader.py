# -----------------------------------------------------------------------------
# BSD 3-Clause License
#
# Copyright (c) 2023-2025, Science and Technology Facilities Council
# All rights reserved.
#
# Redistribution and use in source and binary forms, with or without
# modification, are permitted provided that the following conditions are met:
#
# * Redistributions of source code must retain the above copyright notice, this
#   list of conditions and the following disclaimer.
#
# * Redistributions in binary form must reproduce the above copyright notice,
#   this list of conditions and the following disclaimer in the documentation
#   and/or other materials provided with the distribution.
#
# * Neither the name of the copyright holder nor the names of its
#   contributors may be used to endorse or promote products derived from
#   this software without specific prior written permission.
#
# THIS SOFTWARE IS PROVIDED BY THE COPYRIGHT HOLDERS AND CONTRIBUTORS
# "AS IS" AND ANY EXPRESS OR IMPLIED WARRANTIES, INCLUDING, BUT NOT
# LIMITED TO, THE IMPLIED WARRANTIES OF MERCHANTABILITY AND FITNESS
# FOR A PARTICULAR PURPOSE ARE DISCLAIMED. IN NO EVENT SHALL THE
# COPYRIGHT HOLDER OR CONTRIBUTORS BE LIABLE FOR ANY DIRECT, INDIRECT,
# INCIDENTAL, SPECIAL, EXEMPLARY, OR CONSEQUENTIAL DAMAGES (INCLUDING,
# BUT NOT LIMITED TO, PROCUREMENT OF SUBSTITUTE GOODS OR SERVICES;
# LOSS OF USE, DATA, OR PROFITS; OR BUSINESS INTERRUPTION) HOWEVER
# CAUSED AND ON ANY THEORY OF LIABILITY, WHETHER IN CONTRACT, STRICT
# LIABILITY, OR TORT (INCLUDING NEGLIGENCE OR OTHERWISE) ARISING IN
# ANY WAY OUT OF THE USE OF THIS SOFTWARE, EVEN IF ADVISED OF THE
# POSSIBILITY OF SUCH DAMAGE.
# -----------------------------------------------------------------------------
# Author: J. Henrichs, Bureau of Meteorology


'''PSyIR frontend to convert a SymPy expression to PSyIR
'''

from sympy.printing.printer import Printer

from psyclone.psyir.frontend.fortran import FortranReader


# pylint: disable=invalid-name
class FortranPrinter(Printer):
    '''Specialise the SymPy Printer to convert logical operators and literals
    back to Fortran format. While SymPy has a Fortran printer (fcode), it does
    not handle e.g. Fortran Array expressions (a(2:5)), so we specialise the
    generic SymPy Printer and handle the necessary conversions.'''

    def _print_And(self, expr) -> str:
        '''Called when converting an AND expression.'''
        return f"({'.AND.' .join(self._print(i) for i in expr.args)})"

    def _print_Or(self, expr) -> str:
        '''Called when converting an OR expression.'''
        return f"({'.OR.' .join(self._print(i) for i in expr.args)})"

    def _print_Equivalent(self, expr) -> str:
        '''Called when converting an EQUIVALENT expression.'''
        return f"({'.EQV.' .join(self._print(i) for i in expr.args)})"

    def _print_Xor(self, expr) -> str:
        '''Called when converting an XOR expression, which in Fortran
        is .NEQV.'''
        return f"({'.NEQV.' .join(self._print(i) for i in expr.args)})"

<<<<<<< HEAD
    def _print_Equality(self, expr):
=======
    def _print_Equality(self, expr) -> str:
>>>>>>> d995f562
        '''Called when converting an Eq expression, which in Fortran
        is =='''
        return f"({'==' .join(self._print(i) for i in expr.args)})"

    def _print_BooleanTrue(self, expr) -> str:
        '''Called when converting a SymPy value of True.'''
        # pylint: disable=unused-argument
        return ".TRUE."

    def _print_BooleanFalse(self, expr) -> str:
        '''Called when converting a SymPy value of False.'''
        # pylint: disable=unused-argument
        return ".FALSE."


class SymPyReader():
    '''This class converts a SymPy expression, that was created by the
    SymPyWriter, back to PSyIR. It basically allows to use SymPy to modify
    PSyIR expressions:

        1. The SymPyWriter converts the Fortran expression to SymPy
        2. SymPy is used to manipulate these mathematical expressions
        3. The SymPyReader is used to convert these SymPy expressions back
           into PSyIR (from which source code can be recreated)

    Most SymPy expressions can be parsed as Fortran expression immediately,
    but the big exception to this are Fortran Arrays which must be able to
    support array expressions like ``a(1:5:2)``. As outlined in the
    SymPyWriter, each array is represented as an UndefinedFunction in SymPy,
    and each each dimension of the Fortran array will provide three
    arguments to this function: the start, stop, and step value. So the
    expression above will be converted to ``a(1,5,2)``, and ``a(7)`` will
    be represented as ``a(7:7:1)``. If the start- or stop-expression is
    not specified, e.g. ``a(:)``, the SymPy writer will use two special
    symbols ``sympy_lower`` and ``sympy_upper``, e.g. the above expression
    will become ``a(sympy_lower:sympy_upper:1)``. The SymPyWriter will
    change the name if required in case of a name clash (i.e. if the user
    declared a variable called ``sympy_lower`` etc).

    The task of the SymPy reader is to convert these expressions back to
    the original PSyIR representation. For example, the SymPy expressions
    ``a(i,j,k)`` will be written as ``a(i:j:k)``. This conversion is done
    by the function ``print_fortran_array`` by combining each 3-tuple of
    arguments back to the corresponding Fortran representation.

    The SymPyWriter sets the ``_sympystr`` attribute of the SymPy
    UndefinedFunction it creates to ``print_fortran_array``. The ``_sympystr``
    method is automatically called by SymPy when converting an expression
    into a string.

    In order to achieve this, the SymPyReader must know the names used for
    the lower- and upper-bounds. The constructor takes a SymPyWriter as
    argument in order to get the name of these bounds. It is important that
    the SymPyWriter provided here is the one that was used to create the SymPy
    expressions in the first place.

    :param sympy_writer: the SymPyWriter that was used to create the SymPy
        expressions.
    :type sympy_writer: :py:class:`psyclone.psyir.backend.SymPyWriter`

    '''
    # The default values for the bounds, they will be changed to the
    # correct values in the constructor.
    _lower_bound = "sympy_lower"
    _upper_bound = "sympy_upper"
    _no_bounds = "no_sympy_bounds"

    def __init__(self, sympy_writer):
        SymPyReader._lower_bound = sympy_writer.lower_bound
        SymPyReader._upper_bound = sympy_writer.upper_bound
        SymPyReader._no_bounds = sympy_writer.no_bounds

    # -------------------------------------------------------------------------
    def psyir_from_expression(self, sympy_expr, symbol_table):
        '''This function converts a SymPy expression back into PSyIR. It
        converts the SymPy expression into a string, which is then parsed
        by the FortranReader. It relies on the ``print_fortran_array``
        function to convert the function arguments back to Fortran array
        expressions. This function will be called by SymPy when converting the
        functions that represent array indices into a string, see
        :py:class:`psyclone.psyir.backend.SymPyWriter._create_type_map`,
        where this function is defined to be called for string conversion.

        :param sympy_expr: the original SymPy expression.
        :type sympy_expr: :py:class:`sympy.core.basic.Basic`
        :param symbol_table: the symbol table required for parsing, it
            should be the table from which the original SymPy expression
            was created from (i.e. contain all the required symbols in the
            SymPy expression).
        :type symbol_table: :py:class:`psyclone.psyir.symbols.SymbolTable`

        :returns: the PSyIR representation of the SymPy expression.
        :rtype: :py:class:`psyclone.psyir.nodes.Node`

        '''
        # Convert the new sympy expression to PSyIR
        reader = FortranReader()
        fp = FortranPrinter()
        return reader.psyir_from_expression(fp.doprint(sympy_expr),
                                            symbol_table)

    # -------------------------------------------------------------------------
    # pylint: disable=no-self-argument, too-many-branches
    def print_fortran_array(function, printer) -> str:
        '''A custom print function to convert a modified Fortran array access
        back to standard Fortran. This function is set as ``_sympystr_`` method
        of the SymPy functions created in the SymPyWriter (see
        ``_create_type_map`` method of the SymPyWriter), so it will be called
        by SymPy to convert this function to a string, with the function to
        convert being the first argument! This function converts
        the three values that each index is converted to back into the Fortran
        array notation. It uses the class variables
        ``SymPyReader._no_bounds``, ``SymPyReader._lower_bound`` and
        ``SymPyReader._upper_bound`` as the names that were used when the
        SymPy expressions were originally created in order
        to correctly convert back array expressions (including the case where
        the original array reference did not have parentheses).

        :param function: this function is called from a SymPy Function class,
            therefore the first argument is a SymPy Function instance (and NOT
            a SymPyReader) instance.
        :type function: :py:class:`sympy.core.function.Function`
        :param printer: the SymPy writer base class.
        :type printer: :py:class:`sympy.printing.str.StrPrinter`

        :returns: the string representation of this array access.

        '''
        # pylint: disable=protected-access, no-member
        args = [printer._print(i) for i in function.args]
        name = function.__class__.__name__
        lower_b = SymPyReader._lower_bound
        upper_b = SymPyReader._upper_bound
        no_bounds = SymPyReader._no_bounds

        # Analyse each triple of parameters, and add the corresponding
        # converted index (or array expression) to new_args:
        new_args = []
        for i in range(0, len(args), 3):
            if args[i] == no_bounds and args[i+1] == no_bounds:
                # This reference didn't have parentheses originally so we
                # don't add any range information.
                continue
            if args[i] == args[i+1] and args[i+2] == "1":
                # a(i,i,1) --> a(i)
                new_args.append(args[i])
            elif args[i] == lower_b:
                if args[i+1] == upper_b and args[i+2] == "1":
                    # a(lower_b, upper_b, 1) --> a(:)
                    new_args.append(":")
                else:
                    if args[i+2] == "1":
                        # a(lower_b, i, 1) --> a(:i)
                        new_args.append(f":{args[i+1]}")
                    else:
                        # a(lower_b, i, j) --> a(:i:j)
                        new_args.append(f":{args[i+1]}:{args[i+2]}")
            elif args[i+1] == upper_b:
                if args[i+2] == "1":
                    # a(i, upper_b, 1) --> a(i:)
                    new_args.append(f"{args[i]}:")
                else:
                    # a(i, upper_b, j) --> a(i::j)
                    new_args.append(f"{args[i]}::{args[i+2]}")
            else:
                if args[i+2] == "1":
                    # a(i,j,1) --> a(i:j)
                    new_args.append(f"{args[i]}:{args[i+1]}")
                else:
                    # a(i,j,k) --> a(i:j:k)
                    new_args.append(f"{args[i]}:{args[i+1]}:"
                                    f"{args[i+2]}")

        if not new_args and not function._is_call:
            # This reference is not a function call and didn't have parentheses
            # originally so we reproduce that input.
            return name

        if function._sig is None or function._is_call:
            # It's not a user defined type, just create the array access
            # or function call:
            return f"{name}({','.join(new_args)})"

        # It is a user defined type. Re-assemble the original call by
        # putting the corresponding indices to the individual members,
        # based on the information of the stored signature and number
        # of array indices for each member:

        result = []
        # This points at the next index to use from new_args, which
        # contains the indices converted back into Fortran:
        index_cursor = 0
        for i, member in enumerate(function._sig):
            # Get the number of indices this member had:
            num_dims = function._num_dims[i]
            indx = []
            for i in range(num_dims):
                indx.append(new_args[index_cursor])
                index_cursor += 1
            if indx:
                result.append(f"{member}({','.join(indx)})")
            else:
                result.append(member)
        return "%".join(result)<|MERGE_RESOLUTION|>--- conflicted
+++ resolved
@@ -66,11 +66,7 @@
         is .NEQV.'''
         return f"({'.NEQV.' .join(self._print(i) for i in expr.args)})"
 
-<<<<<<< HEAD
-    def _print_Equality(self, expr):
-=======
     def _print_Equality(self, expr) -> str:
->>>>>>> d995f562
         '''Called when converting an Eq expression, which in Fortran
         is =='''
         return f"({'==' .join(self._print(i) for i in expr.args)})"
