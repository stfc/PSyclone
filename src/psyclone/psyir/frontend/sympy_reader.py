--- conflicted
+++ resolved
@@ -197,15 +197,6 @@
                     new_args.append(f"{args[i]}:{args[i+1]}:"
                                     f"{args[i+2]}")
 
-<<<<<<< HEAD
-        if not new_args:
-            # This reference didn't have parentheses originally and so we
-            # reproduce that input.
-            return name
-
-        if function._sig is None:
-            # It's not a user defined type, just create the array access:
-=======
         if not new_args and not function._is_call:
             # This reference is not a function call and didn't have parentheses
             # originally so we reproduce that input.
@@ -214,7 +205,6 @@
         if function._sig is None or function._is_call:
             # It's not a user defined type, just create the array access
             # or function call:
->>>>>>> c624980a
             return f"{name}({','.join(new_args)})"
 
         # It is a user defined type. Re-assemble the original call by
