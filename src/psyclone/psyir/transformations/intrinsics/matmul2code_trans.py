--- conflicted
+++ resolved
@@ -285,13 +285,9 @@
             operation is not an assignment.
         :raises TransformationError: if the matmul arguments are not in
             the required form.
-<<<<<<< HEAD
         :raises TransformationError: if any of the arrays are potentially \
             aliased.
         :raises TransformationError: if sub-sections of an array are present \
-=======
-        :raises TransformationError: if sub-sections of an array are present
->>>>>>> 28f7608f
             in the arguments.
 
         '''
