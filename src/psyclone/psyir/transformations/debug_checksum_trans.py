# -----------------------------------------------------------------------------
# BSD 3-Clause License
#
# Copyright (c) 2025, Science and Technology Facilities Council.
# All rights reserved.
#
# Redistribution and use in source and binary forms, with or without
# modification, are permitted provided that the following conditions are met:
#
# * Redistributions of source code must retain the above copyright notice, this
#   list of conditions and the following disclaimer.
#
# * Redistributions in binary form must reproduce the above copyright notice,
#   this list of conditions and the following disclaimer in the documentation
#   and/or other materials provided with the distribution.
#
# * Neither the name of the copyright holder nor the names of its
#   contributors may be used to endorse or promote products derived from
#   this software without specific prior written permission.
#
# THIS SOFTWARE IS PROVIDED BY THE COPYRIGHT HOLDERS AND CONTRIBUTORS
# "AS IS" AND ANY EXPRESS OR IMPLIED WARRANTIES, INCLUDING, BUT NOT
# LIMITED TO, THE IMPLIED WARRANTIES OF MERCHANTABILITY AND FITNESS
# FOR A PARTICULAR PURPOSE ARE DISCLAIMED. IN NO EVENT SHALL THE
# COPYRIGHT HOLDER OR CONTRIBUTORS BE LIABLE FOR ANY DIRECT, INDIRECT,
# INCIDENTAL, SPECIAL, EXEMPLARY, OR CONSEQUENTIAL DAMAGES (INCLUDING,
# BUT NOT LIMITED TO, PROCUREMENT OF SUBSTITUTE GOODS OR SERVICES;
# LOSS OF USE, DATA, OR PROFITS; OR BUSINESS INTERRUPTION) HOWEVER
# CAUSED AND ON ANY THEORY OF LIABILITY, WHETHER IN CONTRACT, STRICT
# LIABILITY, OR TORT (INCLUDING NEGLIGENCE OR OTHERWISE) ARISING IN
# ANY WAY OUT OF THE USE OF THIS SOFTWARE, EVEN IF ADVISED OF THE
# POSSIBILITY OF SUCH DAMAGE.
# -----------------------------------------------------------------------------
# Author: A. B. G. Chalk and A. R. Porter, STFC Daresbury Lab

'''This module contains the DebugChecksumTrans class.'''

from psyclone.core import SingleVariableAccessInfo, VariablesAccessMap
from psyclone.psyir.backend.fortran import FortranWriter
from psyclone.psyir.frontend.fortran import FortranReader
from psyclone.psyir.nodes import (
    Assignment, IfBlock, Node, Reference, Routine, Statement)
from psyclone.psyir.nodes.structure_accessor_mixin import (
    StructureAccessorMixin
)
from psyclone.psyir.symbols import (

    ArrayType, DataSymbol, INTEGER_TYPE, PreprocessorInterface, ScalarType,
    UnsupportedType, UnresolvedType)

from psyclone.psyir.transformations.region_trans import RegionTrans
from psyclone.psyir.transformations.transformation_error import (
    TransformationError)


class DebugChecksumTrans(RegionTrans):
    '''
    Creates a set of checksums (written via print) for all written arrays
    inside the provided region. If an array is only written conditionally
    then it is excluded (to avoid cases where arrays are not allocated or
    initialised).

    .. warning::
        This transformation generates code that will only work with .F90
        suffixed files. When using this transformation make sure the
        output file declared to PSyclone is .F90 and not .f90.

    For example:

    >>> from psyclone.psyir.backend.fortran import FortranWriter
    >>> from psyclone.psyir.frontend.fortran import FortranReader
    >>> from psyclone.psyir.transformations import DebugChecksumTrans

    >>> psyir = FortranReader().psyir_from_source("""
    ...     subroutine mysubroutine()
    ...     integer, dimension(10,10) :: A
    ...     integer :: i
    ...     integer :: j
    ...     do i = 1, 10
    ...       do j = 1, 10
    ...         A(i,j) = A(i,k) + i-j
    ...       end do
    ...     end do
    ...     end subroutine
    ...     """)
    ... loop = psyir.children[0].children[0]
    ... DebugChecksumTrans().apply(loop)
    ... print(FortranWriter()(psyir))
    subroutine mysubroutine()
      integer, dimension(10,10) :: a
      integer :: i
      integer :: j
      integer :: PSYCLONE_INTERNAL_line_
    <BLANKLINE>
      do i = 1, 10, 1
        do j = 1, 10, 1
          a(i,j) = a(i,j) + i - j
        enddo
      enddo
      PSYCLONE_INTERNAL_line_ = __LINE__
      PRINT *, "PSyclone checksums from mysubroutine at line:", \
PSYCLONE_INTERNAL_line_ + 1
      PRINT *, "a checksum", SUM(a)
    <BLANKLINE>
    end subroutine mysubroutine
    <BLANKLINE>

    '''
    def _get_all_writes(
            self,
            node_list: list[Node]) -> list[SingleVariableAccessInfo]:
        '''
        Examines the supplied list of Nodes and returns information on
        those variables that are written to.

        :param node_list: the Nodes to examine for write accesses.

        :returns: information on variables that have write accesses.

        '''
        # Get all the variables that are accessed in the region.
        vam = VariablesAccessMap()
        for node in node_list:
            vam.update(node.reference_accesses())
        # Loop through the accesses and find arrays that are written.
        writes = []
        for sig in vam.all_signatures:
            if not vam[sig].is_written():
                continue
            first_write = vam[sig].all_write_accesses[0]
            if not isinstance(first_write.node, Reference):
                # If the access isn't a Reference this generally means we have
                # a loop variable.
                continue
            datatype = first_write.node.datatype
            if not (vam[sig].is_array() or isinstance(datatype, ArrayType)):
                continue
            # We only support checksums for REAL and INTEGER variables.
            while not isinstance(datatype, (ScalarType, UnsupportedType,
                                            UnresolvedType)):
                datatype = datatype.datatype
            if isinstance(datatype, (UnsupportedType, UnresolvedType)):
                continue
            if datatype.intrinsic not in [ScalarType.Intrinsic.REAL,
                                          ScalarType.Intrinsic.INTEGER]:
                continue
            # If we find a structure, we need to check that the final member
            # is the only array access.
            for access in vam[sig].all_write_accesses:
                if [1 if indices else 0 for indices in
                        access.component_indices].count(1) > 1:
                    # This is a structure access with indexing on more than
                    # one component.
                    continue
                if len(sig) > 1 and not access.component_indices[-1]:
                    # This access does not have array indices on its final
                    # member.
                    continue
                writes.append(vam[sig])
                break
        return writes

    def apply(self, nodes: Node , options=None) -> None:
        '''
        Applies the checksum transformation to the provided node(s).

        :param nodes: The node or list of nodes to apply the
                      transformation to.
        :param options: a dictionary with options for transformations.
        :type options: Optional[Dict[str, Any]]

        '''
        self.validate(nodes, options={"node-type-check": False})
        node_list = self.get_node_list(nodes)
        writes = self._get_all_writes(node_list)

        # For each write, add a checksum after.
        checksum_nodes = []
        routine = node_list[0].ancestor(Routine)
        routine_table = routine.symbol_table
        fwriter = FortranWriter()
<<<<<<< HEAD
=======
        writes = []
        # Loop over the assignments in the region
        assigns = []
        for node in node_list:
            assigns.extend(node.walk(Assignment))
        # Loop through the assignments and find the arrays
        for assign in assigns:
            # If we find a structure, we need to check that the final member
            # is the only array access and is a supported type.
            if isinstance(assign.lhs, StructureAccessorMixin):
                # If the reference at assign.lhs is both a Structure
                # and an Array (e.g. struct(i)%member...) then we
                # can't know which arrays or indexes to sum over, so
                # we need to prevent generating a Checksum for this
                # element.
                multiple_arrays = isinstance(assign.lhs, ArrayMixin)
                # Find the last member.
                member = assign.lhs.member
                while isinstance(member, StructureAccessorMixin):
                    # If we have an ArrayMixin Member that isn't the
                    # final Member in the Structure then we can't
                    # generate a checksum sensibly, as PSyclone can't know
                    # which arrays or indexes to sum over.
                    if (isinstance(member, ArrayMixin) and
                            member.member is not None):
                        multiple_arrays = True
                    member = member.member
                datatype = assign.lhs.datatype
                while not isinstance(datatype, ScalarType):
                    datatype = datatype.datatype
                # If the final member is the only array, and its a supported
                # datatype then we add it to the writes.
                if (isinstance(member, ArrayMixin) and datatype.intrinsic in
                        [ScalarType.Intrinsic.REAL,
                         ScalarType.Intrinsic.INTEGER] and
                        not multiple_arrays):
                    writes.append(assign.lhs)
            elif (isinstance(assign.lhs, ArrayMixin)
                  and assign.lhs.datatype.intrinsic in
                  [ScalarType.Intrinsic.REAL, ScalarType.Intrinsic.INTEGER]):
                writes.append(assign.lhs)

        # For each write, add a checksum after.
        checksum_nodes = []
>>>>>>> d0f83aea
        freader = FortranReader()
        for varinfo in writes:
            copy = varinfo.all_write_accesses[0].node.copy()
            name, _ = copy.get_signature_and_indices()
            # Find the section that is the array we need to checksum.
            if isinstance(copy, StructureAccessorMixin):
                # We know this has the final member as the
                # only array.
                member = copy.member
                while isinstance(member, StructureAccessorMixin):
                    member = member.member
                array_bit = member
            else:
                array_bit = copy
<<<<<<< HEAD

            # Need to convert the ref to a full range variant.
            if hasattr(array_bit, "indices"):
                for i in range(len(array_bit.indices)):
                    new_index = array_bit.get_full_range(i)
                    array_bit.indices[i].replace_with(new_index)
            # Optimise the use of fwriter by detaching the copied node from
            # its parent tree.
            copy.detach()
=======
            # Need to convert the lhs to a full range variant.
            for i, _ in enumerate(array_bit.indices):
                new_index = array_bit.get_full_range(i)
                array_bit.indices[i].replace_with(new_index)
>>>>>>> d0f83aea
            array = fwriter(copy)

            checksum = freader.psyir_from_statement(
                f'print *, "{name} checksum", SUM({array})',
                node_list[0].ancestor(Routine).symbol_table)
            # Remove the comment about this being a code block.
            checksum.preceding_comment = ""
            checksum_nodes.append(checksum)

        # If we didn't add any checksums then stop.
        # TODO #11: Add logging that we asked for checksums but didn't add
        # any.
        if len(checksum_nodes) == 0:
            return

        # Find the position of the last node in the region
        position = node_list[-1].position

        parent = node_list[-1].parent
        for node in checksum_nodes:
            parent.addchild(node, position + 1)

        # Add a symbol to store the line number in PSyclone. This is needed as
        # fparser can't process __LINE__, so we can't use that in the print
        # statement. Instead we create an assignment with this symbol and
        # __LINE__, and use the internal symbol to create the print statement.
        internal_line = routine_table.find_or_create(
            "PSYCLONE_INTERNAL_line_", symbol_type=DataSymbol,
            datatype=INTEGER_TYPE,
        )
        line = routine_table.find_or_create(
            "__LINE__", symbol_type=DataSymbol, datatype=INTEGER_TYPE,
            interface=PreprocessorInterface())
        # Tell us where we are to output the checksums.
        explanation_statement = freader.psyir_from_statement(
            f'print *, "PSyclone checksums from '
            f'{node_list[0].ancestor(Routine).name} at line:"'
            f', PSYCLONE_INTERNAL_line_ + 1',
            routine_table
        )
        # Remove the comment about this being a code block.
        explanation_statement.preceding_comment = \
            "PSyclone DebugChecksumTrans-generated checksums"
        assign = Assignment.create(Reference(internal_line), Reference(line))
        parent.addchild(explanation_statement, position+1)
        parent.addchild(assign, position+1)

    def validate(self, nodes: Node, options: dict = None) -> None:
        '''
        Checks that the transformation can be applied to the supplied Node(s).

        :param nodes: the Node(s) for which checksums are to be generated.
        :param options: any options for the transformation.

        :raises TransformationError: if any of the variables to be checksummed
            is not unconditionally written.
        '''
        super().validate(nodes, options=options)

        node_list = self.get_node_list(nodes)
        writes = self._get_all_writes(node_list)

        # For quantity that is written, check that there is at least one write
        # in the same code path as the site at which we are going to insert
        # the checksum computation.
        parent = node_list[-1].parent
        for info in writes:
            for access in info.all_write_accesses:
                ref = access.node
                ifblock = ref.ancestor(IfBlock, limit=parent)
                if not ifblock or node_list[-1].is_descendent_of(ifblock):
                    # This write is in the same code path as the location of
                    # the checksum.
                    break
            else:
                raise TransformationError(
                    f"Cannot compute checksum of '{info.var_name}' because "
                    f"all writes to it ("
                    f"{ref.ancestor(Statement).debug_string()}) are in "
                    f"branch(es) that may not be executed.")<|MERGE_RESOLUTION|>--- conflicted
+++ resolved
@@ -170,17 +170,14 @@
         :type options: Optional[Dict[str, Any]]
 
         '''
-        self.validate(nodes, options={"node-type-check": False})
-        node_list = self.get_node_list(nodes)
-        writes = self._get_all_writes(node_list)
-
-        # For each write, add a checksum after.
-        checksum_nodes = []
+
+        self.validate(node, options={"node-type-check": False})
+
+        node_list = self.get_node_list(node)
         routine = node_list[0].ancestor(Routine)
         routine_table = routine.symbol_table
+
         fwriter = FortranWriter()
-<<<<<<< HEAD
-=======
         writes = []
         # Loop over the assignments in the region
         assigns = []
@@ -223,9 +220,12 @@
                   [ScalarType.Intrinsic.REAL, ScalarType.Intrinsic.INTEGER]):
                 writes.append(assign.lhs)
 
+
         # For each write, add a checksum after.
         checksum_nodes = []
->>>>>>> d0f83aea
+        routine = node_list[0].ancestor(Routine)
+        routine_table = routine.symbol_table
+        fwriter = FortranWriter()
         freader = FortranReader()
         for varinfo in writes:
             copy = varinfo.all_write_accesses[0].node.copy()
@@ -240,7 +240,7 @@
                 array_bit = member
             else:
                 array_bit = copy
-<<<<<<< HEAD
+
 
             # Need to convert the ref to a full range variant.
             if hasattr(array_bit, "indices"):
@@ -250,12 +250,7 @@
             # Optimise the use of fwriter by detaching the copied node from
             # its parent tree.
             copy.detach()
-=======
-            # Need to convert the lhs to a full range variant.
-            for i, _ in enumerate(array_bit.indices):
-                new_index = array_bit.get_full_range(i)
-                array_bit.indices[i].replace_with(new_index)
->>>>>>> d0f83aea
+
             array = fwriter(copy)
 
             checksum = freader.psyir_from_statement(
