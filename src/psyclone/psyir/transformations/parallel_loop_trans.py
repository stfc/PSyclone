--- conflicted
+++ resolved
@@ -325,11 +325,7 @@
           end do
           !$OMP END DO
 
-<<<<<<< HEAD
         At code-generation time (when lowering is called), this node must be
-=======
-        At code-generation time, this node must be
->>>>>>> 2ccf79b6
         within (i.e. a child of) a PARALLEL region.
 
         :param node: the supplied node to which we will apply the
