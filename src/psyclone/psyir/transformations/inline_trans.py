# -----------------------------------------------------------------------------
# BSD 3-Clause License
#
# Copyright (c) 2022, Science and Technology Facilities Council.
# All rights reserved.
#
# Redistribution and use in source and binary forms, with or without
# modification, are permitted provided that the following conditions are met:
#
# * Redistributions of source code must retain the above copyright notice, this
#   list of conditions and the following disclaimer.
#
# * Redistributions in binary form must reproduce the above copyright notice,
#   this list of conditions and the following disclaimer in the documentation
#   and/or other materials provided with the distribution.
#
# * Neither the name of the copyright holder nor the names of its
#   contributors may be used to endorse or promote products derived from
#   this software without specific prior written permission.
#
# THIS SOFTWARE IS PROVIDED BY THE COPYRIGHT HOLDERS AND CONTRIBUTORS
# "AS IS" AND ANY EXPRESS OR IMPLIED WARRANTIES, INCLUDING, BUT NOT
# LIMITED TO, THE IMPLIED WARRANTIES OF MERCHANTABILITY AND FITNESS
# FOR A PARTICULAR PURPOSE ARE DISCLAIMED. IN NO EVENT SHALL THE
# COPYRIGHT HOLDER OR CONTRIBUTORS BE LIABLE FOR ANY DIRECT, INDIRECT,
# INCIDENTAL, SPECIAL, EXEMPLARY, OR CONSEQUENTIAL DAMAGES (INCLUDING,
# BUT NOT LIMITED TO, PROCUREMENT OF SUBSTITUTE GOODS OR SERVICES;
# LOSS OF USE, DATA, OR PROFITS; OR BUSINESS INTERRUPTION) HOWEVER
# CAUSED AND ON ANY THEORY OF LIABILITY, WHETHER IN CONTRACT, STRICT
# LIABILITY, OR TORT (INCLUDING NEGLIGENCE OR OTHERWISE) ARISING IN
# ANY WAY OUT OF THE USE OF THIS SOFTWARE, EVEN IF ADVISED OF THE
# POSSIBILITY OF SUCH DAMAGE.
# -----------------------------------------------------------------------------
# Authors: A. R. Porter, R. W. Ford and A. Chalk, STFC Daresbury Lab

'''
This module contains the InlineTrans transformation.

'''
from psyclone.errors import InternalError, LazyString
from psyclone.psyGen import Transformation
from psyclone.psyir.backend.fortran import FortranWriter
from psyclone.psyir.nodes import (
<<<<<<< HEAD
    ArrayReference, ArrayOfStructuresReference, Call, Range, Routine,
    Reference, CodeBlock, Return, Literal, Assignment,
    StructureReference)
from psyclone.psyir.nodes.array_mixin import ArrayMixin
from psyclone.psyir.symbols import (ContainerSymbol, DataSymbol, ScalarType,
                                    RoutineSymbol, ImportInterface)
=======
    ArrayReference, Call, Range, Routine, Reference, CodeBlock,
    Return, Literal, Assignment, Container)
from psyclone.psyir.symbols import (ContainerSymbol, DataSymbol, ScalarType,
                                    ImportInterface, Symbol)
>>>>>>> ebb7f1aa
from psyclone.psyir.transformations.transformation_error import (
    TransformationError)


class InlineTrans(Transformation):
    '''
    This transformation takes a Call (which may have a return value)
    and replaces it with the body of the target routine. It is used as
    follows:

    >>> from psyclone.psyir.backend.fortran import FortranWriter
    >>> from psyclone.psyir.frontend.fortran import FortranReader
    >>> from psyclone.psyir.nodes import Call, Routine
    >>> from psyclone.psyir.transformations import InlineTrans
    >>> code = """
    ... module test_mod
    ... contains
    ...   subroutine run_it()
    ...     integer :: i
    ...     real :: a(10)
    ...     do i=1,10
    ...       a(i) = 1.0
    ...       call sub(a(i))
    ...     end do
    ...   end subroutine run_it
    ...   subroutine sub(x)
    ...     real, intent(inout) :: x
    ...     x = 2.0*x
    ...   end subroutine sub
    ... end module test_mod"""
    >>> psyir = FortranReader().psyir_from_source(code)
    >>> call = psyir.walk(Call)[0]
    >>> inline_trans = InlineTrans()
    >>> inline_trans.apply(call)
    >>> # Uncomment the following line to see a text view of the schedule
    >>> # print(psyir.walk(Routine)[0].view())
    >>> print(FortranWriter()(psyir.walk(Routine)[0]))
    subroutine run_it()
      integer :: i
      real, dimension(10) :: a
    <BLANKLINE>
      do i = 1, 10, 1
        a(i) = 1.0
        a(i) = 2.0 * a(i)
      enddo
    <BLANKLINE>
    end subroutine run_it
    <BLANKLINE>

    .. warning::
        Routines/calls with any of the following characteristics are not
        supported and will result in a TransformationError:

        * the routine is not in the same file as the call;
        * the routine contains an early Return statement;
        * the routine has a named argument;
        * the call to the routine passes array subsections;
        * the shape of any array arguments as declared inside the routine does
          not match the shape of the arrays being passed as arguments;
        * the routine accesses an un-resolved symbol;
        * the routine accesses a symbol declared in the Container to which it
          belongs.

        Some of these restrictions will be lifted by #924.

    '''
    def apply(self, node, options=None):
        '''
        Takes the body of the routine that is the target of the supplied
        call and replaces the call with it.

        :param node: target PSyIR node.
        :type node: :py:class:`psyclone.psyir.nodes.Routine`
        :param options: a dictionary with options for transformations.
        :type options: Optional[Dict[str, Any]]

        '''
        self.validate(node, options)

        # The table we will copy symbols into.
        table = node.scope.symbol_table
        # Find the routine to be inlined.
        orig_routine = self._find_routine(node)

        if not orig_routine.children or isinstance(orig_routine.children[0],
                                                   Return):
            # Called routine is empty so just remove the call.
            node.detach()
            return

        # Ensure we don't modify the original Routine by working with a
        # copy of it.
        routine = orig_routine.copy()
        routine_table = routine.symbol_table

        # Construct lists of the nodes that will be inserted and all of the
        # References that they contain.
        new_stmts = []
        refs = []
        # Map from name of precision symbol to those Literals that use it.
        precision_map = {}
        for child in routine.children:
            new_stmts.append(child.copy())
            refs.extend(new_stmts[-1].walk(Reference))
            for lit in new_stmts[-1].walk(Literal):
                if isinstance(lit.datatype.precision, DataSymbol):
                    name = lit.datatype.precision.name
                    if name not in precision_map:
                        precision_map[name] = []
                    precision_map[name].append(lit)

        # Deal with any Container symbols first.
        self._inline_container_symbols(table, routine_table)

        # Copy each Symbol from the Routine into the symbol table associated
        # with the call site, excluding those that represent dummy arguments
        # or containers.
        self._inline_symbols(table, routine_table, precision_map)

        # Replace any references to dummy arguments with copies of the
        # actual arguments.
        dummy_args = routine_table.argument_list
        for ref in refs:
            # Check the parent is not None as some references are replaced
            # during previous calls if they are array accesses
            if ref.parent is not None:
                self.replace_dummy_arg(ref, node, dummy_args)

        # Copy the nodes from the Routine into the call site.
        if isinstance(new_stmts[-1], Return):
            # If the final statement of the routine is a return then
            # remove it from the list.
            del new_stmts[-1]

        if routine.return_symbol:
            # This is a function
            assignment = node.ancestor(Assignment)
            parent = assignment.parent
            idx = assignment.position-1
            for child in new_stmts:
                idx += 1
                parent.addchild(child, idx)
            table = parent.scope.symbol_table
            # Avoid a potential name clash with the original function
            table.rename_symbol(
                routine.return_symbol, table.next_available_name(
                    f"inlined_{routine.return_symbol.name}"))
            node.replace_with(Reference(routine.return_symbol))
        else:
            # This is a call
            parent = node.parent
            idx = node.position
            node.replace_with(new_stmts[0])
            for child in new_stmts[1:]:
                idx += 1
                parent.addchild(child, idx)

    def replace_dummy_arg(self, ref, call_node, dummy_args):
        '''
        Combines a Reference to a dummy argument with the corresponding
        Reference from the call site to make a new Reference for use in the
        inlined code. If the supplied Reference is not to a dummy argument
        then it is returned unchanged.

        :param ref: the reference to update.
        :type ref: :py:class:`psyclone.psyir.nodes.Reference`
        :param call_node: the call site.
        :type call_node: :py:class:`psyclone.psyir.nodes.Call`
        :param dummy_args: the dummy arguments of the called routine.
        :type dummy_args: List[:py:class:`psyclone.psyir.nodes.Reference`]

        :returns: the replacement reference.
        :rtype: :py:class:`psyclone.psyir.nodes.Reference`

        :raises InternalError: if the actual and dummy references both \
                               represent array-element accessors.
        '''
        if not isinstance(ref, Reference):
            return ref

        if ref.symbol not in dummy_args:
            # The supplied reference is not to a dummy argument.
            return ref

        # Lookup the actual argument that corresponds to this dummy argument.
        actual_arg = call_node.children[dummy_args.index(ref.symbol)]

        # If the local reference is a simple Reference then we can just
        # replace it with the actual argument.
        # pylint: disable=unidiomatic-typecheck
        if type(ref) is Reference:
            # call my_sub(my_struc%data(i,j))
            #
            # subroutine my_sub(var)
            #   ...
            #   var = 0.0
            ref.replace_with(actual_arg.copy())
            return ref

        # Local reference is not simple but the actual argument is, e.g.:
        #
        # call my_sub(my_struc)
        #
        # subroutine my_sub(var)
        #   ...
        #   var%data(i,j) = 0.0
        if type(actual_arg) is Reference:
            ref.symbol = actual_arg.symbol
            return ref

        # Neither the actual or local references are simple, e.g.:
        #
        # call my_sub(my_struc%grid(:,2,:), 10)
        #
        # subroutine my_sub(grid, ngrids)
        #   ...
        #   do igrid = 1, ngrids
        #     do jgrid = ...
        #     do i = 1, 10
        #       do j = 1, 10
        #         grid(igrid, jgrid)%data(i,j) = 0.0
        #
        # The assignment in the inlined code should become:
        #
        #         my_struc%grid(igrid,2,jgrid)%data(i,j) = 0.0

        # So, the head of the local reference needs to be replaced by the
        # head of the actual reference (e.g. grid => my_struc%grid) and then
        # any ranges in the actual reference need to be replaced by the
        # corresponding index expressions in the local reference.
        actual_indices = None
        local_indices = None
        if isinstance(actual_arg, ArrayMixin):
            actual_indices = [idx.copy() for idx in actual_arg.indices]
        if isinstance(ref, ArrayMixin):
            local_indices = ref.indices

        members = []
        local_idx_posn = 0
        # Loop over any Members and Indices in both the actual argument and
        # the reference to the dummy argument.
        for cursor in (actual_arg, ref):
            while hasattr(cursor, "member"):
                cursor = cursor.member
                if hasattr(cursor, "indices"):
                    new_indices = []
                    for idx in cursor.indices:
                        # TODO - this handling of a Range is duplicated.
                        if isinstance(idx, Range):
                            new_idx = local_indices[local_idx_posn].copy()
                            new_indices.append(self.replace_dummy_arg(
                                new_idx, call_node, dummy_args))
                            local_idx_posn += 1
                        else:
                            new_indices.append(idx.copy())
                    members.append((cursor.name, new_indices))
                else:
                    members.append(cursor.name)

        if members:
            if actual_indices:
                new_ref = ArrayOfStructuresReference.create(actual_arg.symbol,
                                                            actual_indices,
                                                            members)
            else:
                new_ref = StructureReference.create(actual_arg.symbol,
                                                    members)
        else:
            # Both accesses must be plain array accesses. Since we've already
            # handled simple References, this means that the actual argument
            # *must* contain a slice and the local access *may* contain a
            # slice. (The PSyIR does not explicitly
            # support pointers and in Fortran, an array of pointers to arrays
            # can only be achieved through having an array of structures.)
            # The shape of the actual argument must correspond to the shape
            # of the dummy argument.
            # So, e.g.:
            #
            # call sub1a(a(1,:,:))
            # subroutine sub1a(x)
            #   real, intent(inout), dimension(10,10) :: x
            #   integer :: j
            #   do j = 1, 10
            #     x(1:10,j) = 2.0 * x(1:10,j)
            #   end do
            #
            # would become:
            #
            # do j = 1, 10
            #   a(1,1:10,j) = 2.0 * a(1,1:10,j)
            # end do
            #
            # i.e. any Range in the access to the dummy argument must replace
            # a Range in the actual argument.
            # We must loop over each index in the local access...TODO
            for idx in actual_indices:
                if not isinstance(idx, Range):
                    continue

            local_idx_posn = 0
            ranges = call_node.walk(Range)
            if ranges:
                new_indices = []
                for idx in actual_indices:
                    # TODO - this handling of a Range is duplicated.
                    if isinstance(idx, Range):
                        new_idx = local_indices[local_idx_posn].copy()
                        if isinstance(new_idx, Range):
                            for child in [new_idx.start, new_idx.stop,
                                          new_idx.step]:
                                self.replace_dummy_arg(child, call_node,
                                                       dummy_args)
                            new_indices.append(new_idx)
                        else:
                            new_indices.append(self.replace_dummy_arg(
                                new_idx, call_node,
                                dummy_args))
                    else:
                        new_indices.append(idx.copy())
                    local_idx_posn += 1

            else:
                if actual_indices and local_indices:
                    raise InternalError(
                        f"The reference to '{ref.symbol.name}' in the call to "
                        f"'{call_node.name}' is an array access but there is "
                        f"also an array access to the corresponding dummy "
                        f"argument in that routine. This should not be "
                        f"possible.")
                # The local index expressions must be inlined at the call site.
                new_indices = []
                for idx in new_indices:
                    new_indices.append(
                        self.replace_dummy_arg(idx, call_node, dummy_args))
                # Call-site index expressions can just be copied.
                for idx in actual_indices:
                    new_indices.append(idx.copy())
            new_ref = ArrayReference.create(actual_arg.symbol, new_indices)
        ref.replace_with(new_ref)
        return new_ref

    @staticmethod
    def _inline_container_symbols(table, routine_table):
        '''
        Takes container symbols from the symbol table of the routine being
        inlined and adds them to the table of the call site. All references
        to each container symbol are also updated.

        :param table: the symbol table at the call site.
        :type table: :py:class:`psyclone.psyir.symbols.SymbolTable`
        :param routine_table: the symbol table of the routine being inlined.
        :type routine_table: :py:class:`psyclone.psyir.symbols.SymbolTable`

        '''
        for csym in routine_table.containersymbols:
            if csym.name in table:
                # We have a clash with another symbol at the call site.
                other_csym = table.lookup(csym.name)
                if not isinstance(other_csym, ContainerSymbol):
                    # The symbol at the call site is not a Container so we
                    # can rename it.
                    table.rename_symbol(
                            other_csym,
                            table.next_available_name(
                                csym.name, other_table=routine_table))
                    # We can then add an import from the Container.
                    table.add(csym)
                else:
                    # If there is a wildcard import from this container in the
                    # routine then we'll need that at the call site.
                    if csym.wildcard_import:
                        other_csym.wildcard_import = True
            else:
                table.add(csym)
            # We must update all references to this ContainerSymbol
            # so that they point to the one in the call site instead.
            imported_syms = routine_table.symbols_imported_from(csym)
            for isym in imported_syms:
                if isym.name in table:
                    # We have a potential clash with a symbol imported
                    # into the routine.
                    callsite_sym = table.lookup(isym.name)
                    if not callsite_sym.is_import:
                        # The validate() method has already checked that we
                        # don't have a clash between symbols of the same name
                        # imported from different containers.
                        # We don't support renaming an imported symbol but the
                        # symbol at the call site can be renamed so we do that.
                        table.rename_symbol(
                            callsite_sym,
                            table.next_available_name(
                                callsite_sym.name, other_table=routine_table))
                isym.interface = ImportInterface(table.lookup(csym.name))

    @staticmethod
    def _inline_symbols(table, routine_table, precision_map):
        '''
        Takes symbols from the symbol table of the routine and adds
        them to the table of the call site. Any literals that refer to
        precision symbols are updated to refer to the appropriate symbol in
        the table at the call site.

        :param table: the symbol table at the call site.
        :type table: :py:class:`psyclone.psyir.symbols.SymbolTable`
        :param routine_table: the symbol table of the routine being inlined.
        :type routine_table: :py:class:`psyclone.psyir.symbols.SymbolTable`
        :param precision_map: Lists of literals, indexed by the name of the \
            precision symbol that they use.
        :type precision_map: Dict[str, \
            List[:py:class:`psyclone.psyir.nodes.Literal`]]

        :raises InternalError: if an imported symbol is found that has not \
            been updated to refer to a Container at the call site.

        '''
        routine_name = routine_table.node.name
        dummy_args = routine_table.argument_list

        for old_sym in routine_table.symbols:

            if old_sym in dummy_args or isinstance(old_sym, ContainerSymbol):
                # We've dealt with Container symbols in
                # _inline_container_symbols() and we deal with dummy arguments
                # in apply().
                continue

            if old_sym.name == routine_name and isinstance(old_sym,
                                                           RoutineSymbol):
                # We don't want or need the symbol representing the routine
                # that is being inlined.
                continue

            old_name = old_sym.name
            try:
                table.add(old_sym)

            except KeyError:
                # We have a clash with a symbol at the call site.
                if old_sym.is_import:
                    # This symbol is imported from a Container so should
                    # already have been updated so as to be imported from the
                    # corresponding container in scope at the call site.
                    callsite_csym = table.lookup(
                        old_sym.interface.container_symbol.name)
                    if old_sym.interface.container_symbol is not callsite_csym:
                        # pylint: disable=raise-missing-from
                        raise InternalError(
                            f"Symbol '{old_sym.name}' imported from "
                            f"'{callsite_csym.name}' has not been updated to "
                            f"refer to that container at the call site.")
                else:
                    # A Symbol with the same name already exists so we rename
                    # the one that we are adding.
                    new_name = table.next_available_name(
                        old_sym.name, other_table=routine_table)
                    routine_table.rename_symbol(old_sym, new_name)
                    table.add(old_sym)

            # Check whether this symbol is used to specify the precision of
            # any literals.
            if old_name in precision_map:
                for lit in precision_map[old_name]:
                    # A literal is immutable so create a new one with the
                    # updated symbol as its precision.
                    dtype = ScalarType(lit.datatype.intrinsic, old_sym)
                    lit.replace_with(Literal(lit.value, dtype))

    def validate(self, node, options=None):
        '''
        Checks that the supplied node is a valid target for inlining.

        :param node: target PSyIR node.
        :type node: subclass of :py:class:`psyclone.psyir.nodes.Routine`
        :param options: a dictionary with options for transformations.
        :type options: Optional[Dict[str, Any]]

        :raises TransformationError: if the supplied node is not a Call.
        :raises TransformationError: if the routine has a return value.
        :raises TransformationError: if the routine body contains a Return \
            that is not the first or last statement.
        :raises TransformationError: if the routine body contains a CodeBlock.
        :raises TransformationError: if the called routine has a named \
            argument.
        :raises TransformationError: if a symbol of a given name is imported \
            from different containers at the call site and within the routine.
        :raises TransformationError: if the routine accesses an un-resolved \
            symbol.
        :raises TransformationError: if a symbol declared in the parent \
            container is accessed in the target routine.
        :raises TransformationError: if any of the actual arguments represent \
            an array subsection.
        :raises TransformationError: if the shape of an array dummy argument \
            does not match that of the corresponding actual argument.

        '''
        super().validate(node, options=options)

        # The node should be a Call.
        if not isinstance(node, Call):
            raise TransformationError(
                f"The target of the InlineTrans transformation "
                f"should be a Call but found '{type(node).__name__}'.")

        name = node.routine.name

        # Check that we can find the source of the routine being inlined.
        routine = self._find_routine(node)

        if not routine.children or isinstance(routine.children[0], Return):
            # An empty routine is fine.
            return

        return_stmts = routine.walk(Return)
        if return_stmts:
            if len(return_stmts) > 1 or not isinstance(routine.children[-1],
                                                       Return):
                # Either there is more than one Return statement or there is
                # just one but it isn't the last statement of the Routine.
                raise TransformationError(
                    f"Routine '{name}' contains one or more "
                    f"Return statements and therefore cannot be inlined.")

        if routine.walk(CodeBlock):
            raise TransformationError(
                f"Routine '{name}' contains one or more "
                f"CodeBlocks and therefore cannot be inlined.")

        # Support for routines with named arguments is not yet implemented.
        # TODO #924.
        for arg in node.argument_names:
            if arg:
                raise TransformationError(
                    f"Routine '{routine.name}' cannot be inlined because it "
                    f"has a named argument '{arg}' (TODO #924).")

        # Check for symbol-naming clashes that we can't handle.
        table = node.scope.symbol_table
        routine_table = routine.symbol_table

        # We can't handle a clash between (apparently) different symbols that
        # share a name but are imported from different containers.
        callsite_imports = table.imported_symbols
        routine_imports = routine_table.imported_symbols
        routine_import_names = [sym.name for sym in routine_imports]
        for sym in callsite_imports:
            if sym.name in routine_import_names:
                routine_sym = routine_table.lookup(sym.name)
                if (routine_sym.interface.container_symbol.name !=
                        sym.interface.container_symbol.name):
                    raise TransformationError(
                        f"Routine '{routine.name}' imports '{sym.name}' from "
                        f"Container "
                        f"'{routine_sym.interface.container_symbol.name}' but "
                        f"the call site has an import of a symbol with the "
                        f"same name from Container "
                        f"'{sym.interface.container_symbol.name}'.")

        # Check for unresolved symbols or for any accessed from the Container
        # containing the target routine.
        refs = routine.walk(Reference)
        for ref in refs:
            if ref.symbol.name not in routine_table:
                sym = routine_table.lookup(ref.symbol.name)
                if sym.is_unresolved:
                    raise TransformationError(
                        f"Routine '{routine.name}' cannot be inlined because "
                        f"it accesses an un-resolved variable "
                        f"'{ref.symbol.name}'.")
                if not sym.is_import:
                    raise TransformationError(
                        f"Routine '{routine.name}' cannot be inlined because "
                        f"it accesses variable '{ref.symbol.name}' from its "
                        f"parent container.")

        # Check that the shape of any dummy array arguments are the same as
        # those at the call site.
        visitor = FortranWriter()
        for dummy_arg, actual_arg in zip(routine_table.argument_list,
                                         node.children):
            dummy_rank = 0
            actual_rank = 0
            if not isinstance(actual_arg, Reference):
                # TODO #1799 this really needs the `datatype` method to be
                # extended to support all nodes. For now we have to skip
                # anything that's not a Reference.
                continue

            if hasattr(dummy_arg.datatype, "shape"):
                dummy_rank = len(dummy_arg.datatype.shape)
            if hasattr(actual_arg.datatype, "shape"):
                actual_rank = len(actual_arg.datatype.shape)
            if dummy_rank != actual_rank:
                # It's OK to use the loop variable in the lambda definition
                # because if we get to this point then we're going to quit
                # the loop.
                # pylint: disable=cell-var-from-loop
                raise TransformationError(LazyString(
                        lambda: f"Cannot inline routine '{routine.name}' "
                        f"because it reshapes an argument: actual argument "
                        f"'{visitor(actual_arg)}' has rank {actual_rank} but "
                        f"the corresponding dummy argument, '{dummy_arg.name}'"
                        f", has rank {dummy_rank}"))
            if actual_rank:
                ranges = actual_arg.walk(Range)
                for rge in ranges:
                    ancestor_ref = rge.ancestor(Reference)
                    if ancestor_ref is actual_arg:
                        if not rge.parent.is_full_range(
                                rge.parent.indices.index(rge)):
                            raise TransformationError(LazyString(
                                lambda: f"Cannot inline routine "
                                f"'{routine.name}' because argument "
                                f"'{visitor(actual_arg)}' is "
                                f"an array subsection (TODO #924)."))
                    else:
                        # Have a range in an indirect access.
                        raise TransformationError(LazyString(
                            lambda: f"Cannot inline routine '{routine.name}' "
                            f"because argument '{visitor(actual_arg)}' has an "
                            f"array range in an indirect access (TODO #924)."))

    @staticmethod
    def _find_routine(call_node):
        '''Searches for the definition of the routine that is being called by
        the supplied Call.

        :param call_node: the Call that is to be inlined.
        :type call_node: :py:class:`psyclone.psyir.nodes.Call`

        :returns: the PSyIR for the target routine.
        :rtype: :py:class:`psyclone.psyir.nodes.Routine`

        :raises InternalError: if the routine symbol is local but the \
            routine definition is not found.
        :raises TransformationError: if the routine definition cannot be found.

        '''
        name = call_node.routine.name
        routine_sym = call_node.routine

        if routine_sym.is_local:
            table = routine_sym.find_symbol_table(call_node)
            for routine in table.node.walk(Routine):
                if routine.name.lower() == name.lower():
                    return routine
            raise InternalError(
                f"Failed to find the source code of the local routine "
                f"'{routine_sym.name}'.")

        if routine_sym.is_unresolved:

            # First check for any wildcard imports and see if they can
            # be used to resolve the symbol.
            wildcard_names = []
            current_table = call_node.scope.symbol_table
            while current_table:
                for container_symbol in current_table.containersymbols:
                    if container_symbol.wildcard_import:
                        wildcard_names.append(container_symbol.name)
                        routine = InlineTrans._find_routine_in_container(
                            call_node, container_symbol)
                        if routine:
                            return routine
                current_table = current_table.parent_symbol_table()

            # Next check for any "raw" Routines, i.e. ones that are not
            # in a Container.  Such Routines would exist in the PSyIR
            # as a child of a FileContainer (if the PSyIR contains a
            # FileContainer). Note, if the PSyIR does contain a
            # FileContainer, it will be the root node of the PSyIR.
            for routine in call_node.root.children:
                if (isinstance(routine, Routine) and
                        routine.name.lower() == name.lower()):
                    return routine
            raise TransformationError(
                f"Failed to find the source code of the unresolved "
                f"routine '{name}' after trying wildcard imports from "
                f"{wildcard_names} and all routines that are not in "
                f"containers.")

        if routine_sym.is_import:
            container_symbol = routine_sym.interface.container_symbol
            routine = InlineTrans._find_routine_in_container(
                call_node, container_symbol)
            if routine:
                return routine
            raise TransformationError(
                f"Failed to find the source for routine '{routine_sym.name}' "
                f"imported from '{container_symbol.name}' and therefore "
                f"cannot inline it.")

        raise InternalError(
            f"Routine Symbol '{routine_sym.name}' is not local, "
            f"unresolved or imported.")

    @staticmethod
    def _find_routine_in_container(call_node, container_symbol):
        '''Searches for the definition of a routine that is being called by
        the supplied Call. If present, this routine must exist within a
        container specified by the supplied container symbol.

        :param call_node: the Call that is to be inlined.
        :type call_node: :py:class:`psyclone.psyir.nodes.Call`

        :param container_symbol: the symbol of the container to search.
        :type container_symbol: \
            :py:class:`psyclone.psyir.symbols.ContainerSymbol`

        :returns: the PSyIR for the target routine, if found.
        :rtype: Optional[:py:class:`psyclone.psyir.nodes.Routine`]

        '''
        # The required Routine will exist within a Container and
        # that Container could exist in the PSyIR as a child of a
        # FileContainer (if the PSyIR contains a
        # FileContainer). If the PSyIR does contain a
        # FileContainer, it will be the root node of the PSyIR.
        call_routine_sym = call_node.routine
        for container in call_node.root.children:
            if (isinstance(container, Container) and
                    container.name.lower() == container_symbol.name.lower()):
                for routine in container.children:
                    if (isinstance(routine, Routine) and
                            routine.name.lower() ==
                            call_routine_sym.name.lower()):
                        # Check this routine is public
                        routine_sym = container.symbol_table.lookup(
                            routine.name)
                        if routine_sym.visibility == Symbol.Visibility.PUBLIC:
                            return routine
                # The Container has been found but it does not contain
                # the expected Routine or the Routine is not public.

                # Look in the import that names the routine if there is one.
                table = container.symbol_table
                try:
                    routine_sym = table.lookup(call_routine_sym.name)
                    if routine_sym.is_import:
                        child_container_symbol = \
                            routine_sym.interface.container_symbol
                        return (InlineTrans._find_routine_in_container(
                            call_node, child_container_symbol))
                except KeyError:
                    pass

                # Look in any wildcard imports.
                for child_container_symbol in table.containersymbols:
                    if child_container_symbol.wildcard_import:
                        result = InlineTrans._find_routine_in_container(
                            call_node, child_container_symbol)
                        if result:
                            return result
                # The required Symbol was not found in the Container.
                return None
        # The specified Container was not found in the PSyIR.
        return None


# For AutoAPI auto-documentation generation.
__all__ = ["InlineTrans"]<|MERGE_RESOLUTION|>--- conflicted
+++ resolved
@@ -41,19 +41,12 @@
 from psyclone.psyGen import Transformation
 from psyclone.psyir.backend.fortran import FortranWriter
 from psyclone.psyir.nodes import (
-<<<<<<< HEAD
     ArrayReference, ArrayOfStructuresReference, Call, Range, Routine,
-    Reference, CodeBlock, Return, Literal, Assignment,
+    Reference, CodeBlock, Return, Literal, Assignment, Container,
     StructureReference)
 from psyclone.psyir.nodes.array_mixin import ArrayMixin
 from psyclone.psyir.symbols import (ContainerSymbol, DataSymbol, ScalarType,
-                                    RoutineSymbol, ImportInterface)
-=======
-    ArrayReference, Call, Range, Routine, Reference, CodeBlock,
-    Return, Literal, Assignment, Container)
-from psyclone.psyir.symbols import (ContainerSymbol, DataSymbol, ScalarType,
-                                    ImportInterface, Symbol)
->>>>>>> ebb7f1aa
+                                    RoutineSymbol, ImportInterface, Symbol)
 from psyclone.psyir.transformations.transformation_error import (
     TransformationError)
 
