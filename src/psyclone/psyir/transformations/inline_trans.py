--- conflicted
+++ resolved
@@ -41,15 +41,6 @@
 from psyclone.psyGen import Kern, Transformation
 from psyclone.psyir.nodes import (
     ArrayReference, ArrayOfStructuresReference, BinaryOperation, Call,
-<<<<<<< HEAD
-    CodeBlock, Container, IntrinsicCall, Node, Range, Routine, Reference,
-    Return, Literal, Statement, StructureMember, StructureReference)
-from psyclone.psyir.nodes.array_mixin import ArrayMixin
-from psyclone.psyir.symbols import (
-    ArgumentInterface, ArrayType, DataSymbol, UnresolvedType, INTEGER_TYPE,
-    StaticInterface, Symbol, SymbolError, UnknownInterface,
-    UnsupportedFortranType, UnsupportedType, IntrinsicSymbol)
-=======
     CodeBlock, Container, FileContainer, IntrinsicCall, Literal, Loop, Node,
     Range, Routine, Reference, Return, ScopingNode, Statement, StructureMember,
     StructureReference)
@@ -57,7 +48,6 @@
 from psyclone.psyir.symbols import (
     ArrayType, UnresolvedType, INTEGER_TYPE,
     StructureType, SymbolError, UnsupportedType)
->>>>>>> bee76768
 from psyclone.psyir.transformations.reference2arrayrange_trans import (
     Reference2ArrayRangeTrans)
 from psyclone.psyir.transformations.transformation_error import (
@@ -833,73 +823,8 @@
                                                permit_unresolved=False)
         except SymbolError as err:
             raise TransformationError(
-<<<<<<< HEAD
-                f"One or more symbols from routine '{routine.name}' cannot be "
-                f"added to the table at the call site.") from err
-
-        # Check for unresolved symbols or for any accessed from the Container
-        # containing the target routine.
-        # TODO #1792 - kind parameters will not be found by simply doing
-        # `walk(Reference)`. Although SymbolTable has the
-        # `precision_datasymbols` property, this only returns those Symbols
-        # that are used to define the precision of other Symbols in the same
-        # table. If a precision symbol is only used within Statements then we
-        # don't currently capture the fact that it is a precision symbol.
-        ref_or_lits = routine.walk((Reference, Literal))
-        # Check for symbols in any initial-value expressions
-        # (including Fortran parameters) or array dimensions.
-        for sym in routine_table.datasymbols:
-            if sym.initial_value:
-                ref_or_lits.extend(
-                    sym.initial_value.walk((Reference, Literal)))
-            if isinstance(sym.datatype, ArrayType):
-                for dim in sym.shape:
-                    if isinstance(dim, ArrayType.ArrayBounds):
-                        if isinstance(dim.lower, Node):
-                            ref_or_lits.extend(dim.lower.walk(Reference,
-                                                              Literal))
-                        if isinstance(dim.upper, Node):
-                            ref_or_lits.extend(dim.upper.walk(Reference,
-                                                              Literal))
-        # Keep a reference to each Symbol that we check so that we can avoid
-        # repeatedly checking the same Symbol.
-        _symbol_cache = set()
-        for lnode in ref_or_lits:
-            if isinstance(lnode, Literal):
-                if not isinstance(lnode.datatype.precision, DataSymbol):
-                    continue
-                sym = lnode.datatype.precision
-            else:
-                sym = lnode.symbol
-            # If we've already seen this Symbol then we can skip it.
-            if sym in _symbol_cache:
-                continue
-            _symbol_cache.add(sym)
-            if isinstance(sym, IntrinsicSymbol):
-                continue
-            # We haven't seen this Symbol before.
-            if sym.is_unresolved:
-                try:
-                    routine_table.resolve_imports(symbol_target=sym)
-                except KeyError:
-                    # The symbol is not (directly) imported into the symbol
-                    # table local to the routine.
-                    # pylint: disable=raise-missing-from
-                    raise TransformationError(
-                        f"Routine '{routine.name}' cannot be inlined "
-                        f"because it accesses variable '{sym.name}' and this "
-                        f"cannot be found in any of the containers directly "
-                        f"imported into its symbol table.")
-            else:
-                if not sym.is_import and sym.name not in routine_table:
-                    raise TransformationError(
-                        f"Routine '{routine.name}' cannot be inlined because "
-                        f"it accesses variable '{sym.name}' from its "
-                        f"parent container.")
-=======
                 f"Cannot inline '{routine.name}' because it accesses data "
                 f"from its outer scope: {err.value}") from err
->>>>>>> bee76768
 
         # Check that the shapes of any formal array arguments are the same as
         # those at the call site.
@@ -959,16 +884,10 @@
             formal_rank = 0
             actual_rank = 0
             if isinstance(formal_arg.datatype, ArrayType):
-<<<<<<< HEAD
-                formal_rank = len(formal_arg.datatype.shape)
-            if isinstance(actual_type, ArrayType):
-                actual_rank = len(actual_type.shape)
-=======
                 formal_shape = formal_arg.datatype.shape
                 formal_rank = len(formal_shape)
             if isinstance(actual_arg.datatype, ArrayType):
                 actual_rank = len(actual_arg.datatype.shape)
->>>>>>> bee76768
             if formal_rank != actual_rank:
                 # It's OK to use the loop variable in the lambda definition
                 # because if we get to this point then we're going to quit
