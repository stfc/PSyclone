# -----------------------------------------------------------------------------
# BSD 3-Clause License
#
# Copyright (c) 2022-2024, Science and Technology Facilities Council.
# All rights reserved.
#
# Redistribution and use in source and binary forms, with or without
# modification, are permitted provided that the following conditions are met:
#
# * Redistributions of source code must retain the above copyright notice, this
#   list of conditions and the following disclaimer.
#
# * Redistributions in binary form must reproduce the above copyright notice,
#   this list of conditions and the following disclaimer in the documentation
#   and/or other materials provided with the distribution.
#
# * Neither the name of the copyright holder nor the names of its
#   contributors may be used to endorse or promote products derived from
#   this software without specific prior written permission.
#
# THIS SOFTWARE IS PROVIDED BY THE COPYRIGHT HOLDERS AND CONTRIBUTORS
# "AS IS" AND ANY EXPRESS OR IMPLIED WARRANTIES, INCLUDING, BUT NOT
# LIMITED TO, THE IMPLIED WARRANTIES OF MERCHANTABILITY AND FITNESS
# FOR A PARTICULAR PURPOSE ARE DISCLAIMED. IN NO EVENT SHALL THE
# COPYRIGHT HOLDER OR CONTRIBUTORS BE LIABLE FOR ANY DIRECT, INDIRECT,
# INCIDENTAL, SPECIAL, EXEMPLARY, OR CONSEQUENTIAL DAMAGES (INCLUDING,
# BUT NOT LIMITED TO, PROCUREMENT OF SUBSTITUTE GOODS OR SERVICES;
# LOSS OF USE, DATA, OR PROFITS; OR BUSINESS INTERRUPTION) HOWEVER
# CAUSED AND ON ANY THEORY OF LIABILITY, WHETHER IN CONTRACT, STRICT
# LIABILITY, OR TORT (INCLUDING NEGLIGENCE OR OTHERWISE) ARISING IN
# ANY WAY OUT OF THE USE OF THIS SOFTWARE, EVEN IF ADVISED OF THE
# POSSIBILITY OF SUCH DAMAGE.
# -----------------------------------------------------------------------------
# Authors: A. R. Porter, R. W. Ford, A. Chalk and S. Siso, STFC Daresbury Lab

'''
This module contains the InlineTrans transformation.

'''
from psyclone.errors import LazyString
from psyclone.psyGen import Transformation
from psyclone.psyir.nodes import (
    ArrayReference, ArrayOfStructuresReference, BinaryOperation, Call,
    CodeBlock, IntrinsicCall, Node, Range, Routine, Reference,
    Return, Literal, Assignment, StructureMember, StructureReference)
from psyclone.psyir.nodes.array_mixin import ArrayMixin
from psyclone.psyir.symbols import (
    ArgumentInterface, ArrayType, DataSymbol, UnresolvedType, INTEGER_TYPE,
    RoutineSymbol, StaticInterface, Symbol, SymbolError, UnknownInterface,
    UnsupportedType, IntrinsicSymbol)
from psyclone.psyir.transformations.reference2arrayrange_trans import (
    Reference2ArrayRangeTrans)
from psyclone.psyir.transformations.transformation_error import (
    TransformationError)


_ONE = Literal("1", INTEGER_TYPE)


class InlineTrans(Transformation):
    '''
    This transformation takes a Call (which may have a return value)
    and replaces it with the body of the target routine. It is used as
    follows:

    >>> from psyclone.psyir.backend.fortran import FortranWriter
    >>> from psyclone.psyir.frontend.fortran import FortranReader
    >>> from psyclone.psyir.nodes import Call, Routine
    >>> from psyclone.psyir.transformations import InlineTrans
    >>> code = """
    ... module test_mod
    ... contains
    ...   subroutine run_it()
    ...     integer :: i
    ...     real :: a(10)
    ...     do i=1,10
    ...       a(i) = 1.0
    ...       call sub(a(i))
    ...     end do
    ...   end subroutine run_it
    ...   subroutine sub(x)
    ...     real, intent(inout) :: x
    ...     x = 2.0*x
    ...   end subroutine sub
    ... end module test_mod"""
    >>> psyir = FortranReader().psyir_from_source(code)
    >>> call = psyir.walk(Call)[0]
    >>> inline_trans = InlineTrans()
    >>> inline_trans.apply(call)
    >>> # Uncomment the following line to see a text view of the schedule
    >>> # print(psyir.walk(Routine)[0].view())
    >>> print(FortranWriter()(psyir.walk(Routine)[0]))
    subroutine run_it()
      integer :: i
      real, dimension(10) :: a
    <BLANKLINE>
      do i = 1, 10, 1
        a(i) = 1.0
        a(i) = 2.0 * a(i)
      enddo
    <BLANKLINE>
    end subroutine run_it
    <BLANKLINE>

    .. warning::
        Routines/calls with any of the following characteristics are not
        supported and will result in a TransformationError:

        * the routine is not in the same file as the call;
        * the routine contains an early Return statement;
        * the routine contains a variable with UnknownInterface;
        * the routine contains a variable with StaticInterface;
        * the routine contains an UnsupportedType variable with
          ArgumentInterface;
        * the routine has a named argument;
        * the shape of any array arguments as declared inside the routine does
          not match the shape of the arrays being passed as arguments;
        * the routine accesses an un-resolved symbol;
        * the routine accesses a symbol declared in the Container to which it
          belongs.

        Some of these restrictions will be lifted by #924.

    '''
    def apply(self, node, options=None):
        '''
        Takes the body of the routine that is the target of the supplied
        call and replaces the call with it.

        :param node: target PSyIR node.
        :type node: :py:class:`psyclone.psyir.nodes.Routine`
        :param options: a dictionary with options for transformations.
        :type options: Optional[Dict[str, Any]]

        '''
        self.validate(node, options)
        # The table associated with the scoping region holding the Call.
        table = node.scope.symbol_table
        # Find the routine to be inlined.
        orig_routine = node.get_callees()[0]

        if not orig_routine.children or isinstance(orig_routine.children[0],
                                                   Return):
            # Called routine is empty so just remove the call.
            node.detach()
            return

        # Ensure we don't modify the original Routine by working with a
        # copy of it.
        routine = orig_routine.copy()
        routine_table = routine.symbol_table

        # Construct lists of the nodes that will be inserted and all of the
        # References that they contain.
        new_stmts = []
        refs = []
        for child in routine.children:
            new_stmts.append(child.copy())
            refs.extend(new_stmts[-1].walk(Reference))

        # Shallow copy the symbols from the routine into the table at the
        # call site.
        table.merge(routine_table,
                    symbols_to_skip=self._symbols_to_skip(routine_table))

        # When constructing new references to replace references to formal
        # args, we need to know whether any of the actual arguments are array
        # accesses. If they use 'array notation' (i.e. represent a whole array)
        # then they won't have index expressions and will have been captured
        # as a Reference.
        ref2arraytrans = Reference2ArrayRangeTrans()

        for child in node.arguments:
            try:
                # TODO #1858, this won't yet work for arrays inside structures.
                ref2arraytrans.apply(child)
            except (TransformationError, ValueError):
                pass

        # Replace any references to formal arguments with copies of the
        # actual arguments.
        formal_args = routine_table.argument_list
        for ref in refs[:]:
            self._replace_formal_arg(ref, node, formal_args)

        # Store the Routine level symbol table and node's current scope
        # so we can merge symbol tables later if required.
        ancestor_table = node.ancestor(Routine).scope.symbol_table
        scope = node.scope

        # Copy the nodes from the Routine into the call site.
        # TODO #924 - while doing this we should ensure that any References
        # to common/shared Symbols in the inlined code are updated to point
        # to the ones at the call site.
        if isinstance(new_stmts[-1], Return):
            # If the final statement of the routine is a return then
            # remove it from the list.
            del new_stmts[-1]

        if routine.return_symbol:
            # This is a function
            assignment = node.ancestor(Assignment)
            parent = assignment.parent
            idx = assignment.position-1
            for child in new_stmts:
                idx += 1
                parent.addchild(child, idx)
            table = parent.scope.symbol_table
            # Avoid a potential name clash with the original function
            table.rename_symbol(
                routine.return_symbol, table.next_available_name(
                    f"inlined_{routine.return_symbol.name}"))
            node.replace_with(Reference(routine.return_symbol))
        else:
            # This is a call
            parent = node.parent
            idx = node.position
            node.replace_with(new_stmts[0])
            for child in new_stmts[1:]:
                idx += 1
                parent.addchild(child, idx)

        # If the scope we merged the inlined function's symbol table into
        # is not a Routine scope then we now merge that symbol table into
        # the ancestor Routine. This avoids issues like #2424 when
        # applying ParallelLoopTrans to loops containing inlined calls.
        if ancestor_table is not scope.symbol_table:
            ancestor_table.merge(scope.symbol_table)
            replacement = type(scope.symbol_table)()
            scope.symbol_table.detach()
            replacement.attach(scope)

    def _symbols_to_skip(self, table):
        '''
        Constructs a list of those Symbols in the table of the called routine
        that must be excluded when merging that table with the one at the
        call site.

        These are:
         - those Symbols representing routine arguments;
         - any RoutineSymbol representing the called routine itself.

        :param table: the symbol table of the routine to be inlined.
        :type table: :py:class:`psyclone.psyir.symbols.SymbolTable`

        :returns: those Symbols that must be skipped when merging the
                  supplied table into the one at the call site.
        :rtype: list[:py:class:`psyclone.psyir.symbols.Symbol`]

        '''
        # We need to exclude formal arguments and any RoutineSymbol
        # representing the routine itself.
        symbols_to_skip = table.argument_list[:]
        try:
            # We don't want or need the symbol representing that routine.
            rsym = table.lookup_with_tag("own_routine_symbol")
            if isinstance(rsym, RoutineSymbol):
                # We only want to skip RoutineSymbols, not DataSymbols (which
                # we may have if we have a Fortran function).
                symbols_to_skip.append(rsym)
        except KeyError:
            pass
        return symbols_to_skip

    def _replace_formal_arg(self, ref, call_node, formal_args):
        '''
        Recursively combines any References to formal arguments in the supplied
        PSyIR expression with the corresponding Reference (actual argument)
        from the call site to make a new Reference for use in the inlined code.
        If the supplied node is not a Reference to a formal argument then it is
        just returned (after we have recursed to any children).

        :param ref: the expression to update.
        :type ref: :py:class:`psyclone.psyir.nodes.Node`
        :param call_node: the call site.
        :type call_node: :py:class:`psyclone.psyir.nodes.Call`
        :param formal_args: the formal arguments of the called routine.
        :type formal_args: List[:py:class:`psyclone.psyir.symbols.DataSymbol`]

        :returns: the replacement reference.
        :rtype: :py:class:`psyclone.psyir.nodes.Reference`

        '''
        if not isinstance(ref, Reference):
            # Recurse down in case this is e.g. an Operation or Range.
            for child in ref.children[:]:
                self._replace_formal_arg(child, call_node, formal_args)
            return ref

        if ref.symbol not in formal_args:
            # The supplied reference is not to a formal argument.
            return ref

        # Lookup the actual argument that corresponds to this formal argument.
        actual_arg = call_node.arguments[formal_args.index(ref.symbol)]

        # If the local reference is a simple Reference then we can just
        # replace it with a copy of the actual argument, e.g.
        #
        #   call my_sub(my_struc%data(i,j))
        #
        #   subroutine my_sub(var)
        #     ...
        #     var = 0.0
        #
        # pylint: disable=unidiomatic-typecheck
        if type(ref) is Reference:
            arg_copy = actual_arg.copy()
            # If the local reference we are replacing has a parent then we
            # must ensure the parent's child list is updated. (It may not
            # have a parent if we are in the process of constructing a brand
            # new reference.)
            if ref.parent:
                ref.replace_with(arg_copy)
            return arg_copy

        # Local reference is not simple but the actual argument is, e.g.:
        #
        #   call my_sub(my_struc)
        #
        #   subroutine my_sub(var)
        #     ...
        #     var%data(i,j) = 0.0
        #
        if type(actual_arg) is Reference:
            ref.symbol = actual_arg.symbol
            return ref

        # Neither the actual or local references are simple, i.e. they
        # include array accesses and/or structure accesses.
        new_ref = self._replace_formal_struc_arg(actual_arg, ref, call_node,
                                                 formal_args)
        # If the local reference we are replacing has a parent then we must
        # ensure the parent's child list is updated. (It may not have a parent
        # if we are in the process of constructing a brand new reference.)
        if ref.parent:
            ref.replace_with(new_ref)
        return new_ref

    def _create_inlined_idx(self, call_node, formal_args,
                            local_idx, decln_start, actual_start):
        '''
        Utility that creates the PSyIR for an inlined array-index access
        expression. This is not trivial since a formal argument may be
        declared with bounds that are shifted relative to those of an
        actual argument.

        If local_idx is the index of the access in the routine;
           local_decln_start is the starting index of the dimension as
                        declared in the routine;
           actual_start is the starting index of the slice at the callsite
                        (whether from the array declaration or a slice);

        then the index of the inlined access will be::

            inlined_idx = local_idx - local_decln_start + 1 + actual_start - 1
                        = local_idx - local_decln_start + actual_start

        :param call_node: the Call that we are inlining.
        :type call_node: :py:class:`psyclone.psyir.nodes.Call`
        :param formal_args: the formal arguments of the routine being called.
        :type formal_args: List[:py:class:`psyclone.psyir.symbols.DataSymbol`]
        :param local_idx: a local array-index expression (i.e. appearing \
            within the routine being inlined).
        :type local_idx: :py:class:`psyclone.psyir.nodes.Node`
        :param decln_start: the lower bound of the corresponding array \
            dimension, as declared inside the routine being inlined.
        :type decln_start: :py:class:`psyclone.psyir.nodes.Node`
        :param actual_start: the lower bound of the corresponding array \
            dimension, as defined at the call site.
        :type actual_start: :py:class:`psyclone.psyir.nodes.Node`

        :returns: PSyIR for the corresponding inlined array index.
        :rtype: :py:class:`psyclone.psyir.nodes.Node`

        '''
        if isinstance(local_idx, Range):
            lower = self._create_inlined_idx(call_node, formal_args,
                                             local_idx.start, decln_start,
                                             actual_start)
            upper = self._create_inlined_idx(call_node, formal_args,
                                             local_idx.stop, decln_start,
                                             actual_start)
            step = self._replace_formal_arg(local_idx.step, call_node,
                                            formal_args)
            return Range.create(lower.copy(), upper.copy(), step.copy())

        uidx = self._replace_formal_arg(local_idx, call_node, formal_args)
        if decln_start == actual_start:
            # If the starting indices in the actual and formal arguments are
            # the same then we don't need to shift the index.
            return uidx

        ustart = self._replace_formal_arg(decln_start, call_node, formal_args)
        start_sub = BinaryOperation.create(BinaryOperation.Operator.SUB,
                                           uidx.copy(), ustart.copy())
        return BinaryOperation.create(BinaryOperation.Operator.ADD,
                                      start_sub, actual_start.copy())

    def _update_actual_indices(self, actual_arg, local_ref,
                               call_node, formal_args):
        '''
        Create a new list of indices for the supplied actual argument
        (ArrayMixin) by replacing any Ranges with the appropriate expressions
        from the local access in the called routine. If there are no Ranges
        then the returned list of indices just contains copies of the inputs.

        :param actual_arg: (part of) the actual argument to the routine.
        :type actual_arg: :py:class:`psyclone.psyir.nodes.ArrayMixin`
        :param local_ref: the corresponding Reference in the called routine.
        :param call_node: the call site.
        :type call_node: :py:class:`psyclone.psyir.nodes.Call`
        :param formal_args: the formal arguments of the called routine.
        :type formal_args: List[:py:class:`psyclone.psyir.symbols.DataSymbol`]

        :returns: new indices for the actual argument.
        :rtype: List[:py:class:`psyclone.psyir.nodes.Node`]

        '''
        if isinstance(local_ref, ArrayMixin):
            local_indices = [idx.copy() for idx in local_ref.indices]
        # Get the locally-declared shape of the formal argument in case its
        # bounds are shifted relative to the caller.
        if isinstance(local_ref.symbol.datatype, ArrayType):
            local_decln_shape = local_ref.symbol.datatype.shape
        else:
            local_decln_shape = []

        new_indices = [idx.copy() for idx in actual_arg.indices]
        local_idx_posn = 0
        for pos, idx in enumerate(new_indices[:]):

            if not isinstance(idx, Range):
                continue

            # Starting index of slice of actual argument.
            if actual_arg.is_lower_bound(pos):
                # Range starts at lower bound of argument so that's what
                # we store.
                actual_start = actual_arg.get_lbound_expression(pos)
            else:
                actual_start = idx.start

            local_decln_start = None
            if local_decln_shape:
                if isinstance(local_decln_shape[local_idx_posn],
                              ArrayType.ArrayBounds):
                    # The formal argument declaration has a shape.
                    local_shape = local_decln_shape[local_idx_posn]
                    local_decln_start = local_shape.lower
                elif (local_decln_shape[local_idx_posn] ==
                      ArrayType.Extent.DEFERRED):
                    # The formal argument is declared to be allocatable and
                    # therefore has the same bounds as the actual argument.
                    local_shape = None
                    local_decln_start = actual_start
            if not local_decln_start:
                local_shape = None
                local_decln_start = _ONE

            if local_ref.is_full_range(local_idx_posn):
                # If the local Range is for the full extent of the formal
                # argument then the actual Range is defined by that of the
                # actual argument and no change is required unless the formal
                # argument is declared as having a Range with an extent that is
                # less than that supplied. In general we're not going to know
                # that so we have to be conservative.
                if local_shape:
                    new = Range.create(local_shape.lower.copy(),
                                       local_shape.upper.copy())
                    new_indices[pos] = self._create_inlined_idx(
                        call_node, formal_args,
                        new, local_decln_start, actual_start)
            else:
                # Otherwise, the local index expression replaces the Range.
                new_indices[pos] = self._create_inlined_idx(
                    call_node, formal_args,
                    local_indices[local_idx_posn],
                    local_decln_start, actual_start)
            # Each Range corresponds to one dimension of the formal argument.
            local_idx_posn += 1
        return new_indices

    def _replace_formal_struc_arg(self, actual_arg, ref, call_node,
                                  formal_args):
        '''
        Called by _replace_formal_arg() whenever a formal or actual argument
        involves an array or structure access that can't be handled with a
        simple substitution, e.g.

        .. code-block:: fortran

            call my_sub(my_struc%grid(:,2,:), 10)

            subroutine my_sub(grid, ngrids)
              ...
              do igrid = 1, ngrids
                do jgrid = ...
                  do i = 1, 10
                    do j = 1, 10
                      grid(igrid, jgrid)%data(i,j) = 0.0

        The assignment in the inlined code should become

        .. code-block:: fortran

            my_struc%grid(igrid,2,jgrid)%data(i,j) = 0.0

        This routine therefore recursively combines any References to formal
        arguments in the supplied Reference (including any array-index
        expressions) with the corresponding Reference
        from the call site to make a new Reference for use in the inlined code.

        :param actual_arg: an actual argument to the routine being inlined.
        :type actual_arg: :py:class:`psyclone.psyir.nodes.Reference`
        :param ref: the corresponding reference to a formal argument.
        :type ref: :py:class:`psyclone.psyir.nodes.Reference`
        :param call_node: the call site.
        :type call_node: :py:class:`psyclone.psyir.nodes.Call`
        :param formal_args: the formal arguments of the called routine.
        :type formal_args: List[:py:class:`psyclone.psyir.symbols.DataSymbol`]

        :returns: the replacement reference.
        :rtype: :py:class:`psyclone.psyir.nodes.Reference`

        '''
        # The final stage of this method creates a brand new
        # [ArrayOf]Structure[s]Reference so we have to collect the indices and
        # members as we walk down both the actual and local references.
        local_indices = None
        members = []

        # Actual arg could be var, var(:)%index, var(i,j)%grid(:) or
        # var(j)%data(i) etc. Any Ranges must correspond to dimensions of the
        # formal argument. The validate() method has already ensured that we
        # do not have any indirect accesses or non-unit strides.

        if isinstance(ref, ArrayMixin):
            local_indices = [idx.copy() for idx in ref.indices]

        # Since a Range can occur at any level of a Structure access in the
        # actual argument, we walk down it and check each Member. Any Ranges
        # are updated according to how that dimension is accessed by the
        # reference inside the routine.
        cursor = actual_arg
        while True:
            if isinstance(cursor, ArrayMixin):
                new_indices = self._update_actual_indices(
                    cursor, ref, call_node, formal_args)
                members.append((cursor.name, new_indices))
            else:
                members.append(cursor.name)

            if not isinstance(cursor, (StructureMember, StructureReference)):
                break
            cursor = cursor.member

        if not actual_arg.walk(Range) and local_indices:
            # There are no Ranges in the actual argument but the local
            # reference is an array access.
            # Create updated index expressions for that access.
            new_indices = []
            for idx in local_indices:
                new_indices.append(
                    self._replace_formal_arg(
                        idx.copy(), call_node, formal_args))
            # Replace the last entry in the `members` list with a new array
            # access.
            members[-1] = (cursor.name, new_indices)

        # We now walk down the *local* access, skipping its head (as that is
        # replaced by the actual arg). We don't need to worry about updating
        # index expressions in the actual argument as they are independent of
        # any array accesses within a structure passed as a formal argument.
        cursor = ref
        while isinstance(cursor, (StructureReference, StructureMember)):
            cursor = cursor.member
            if isinstance(cursor, ArrayMixin):
                new_indices = []
                for idx in cursor.indices:
                    # Update each index expression in case it refers to
                    # formal arguments.
                    new_indices.append(
                        self._replace_formal_arg(
                            idx.copy(), call_node, formal_args))
                members.append((cursor.name, new_indices))
            else:
                members.append(cursor.name)

        # Finally, construct the new Reference using the information we've
        # collected from both the actual argument and local access.
        if len(members) > 1:
            # We have some form of Structure reference.
            if isinstance(members[0], tuple):
                # Root of access is an array access.
                return ArrayOfStructuresReference.create(actual_arg.symbol,
                                                         members[0][1],
                                                         members[1:])
            return StructureReference.create(actual_arg.symbol, members[1:])

        # Just an array reference.
        return ArrayReference.create(actual_arg.symbol, members[0][1])

    def validate(self, node, options=None):
        '''
        Checks that the supplied node is a valid target for inlining.

        :param node: target PSyIR node.
        :type node: subclass of :py:class:`psyclone.psyir.nodes.Call`
        :param options: a dictionary with options for transformations.
        :type options: Optional[Dict[str, Any]]

        :raises TransformationError: if the supplied node is not a Call or is
            an IntrinsicCall or call to a PSyclone-generated routine.
        :raises TransformationError: if the routine has a return value.
        :raises TransformationError: if the routine body contains a Return
            that is not the first or last statement.
        :raises TransformationError: if the routine body contains a CodeBlock.
        :raises TransformationError: if the called routine has a named
            argument.
        :raises TransformationError: if any of the variables declared within
            the called routine are of UnknownInterface.
        :raises TransformationError: if any of the variables declared within
            the called routine have a StaticInterface.
        :raises TransformationError: if any of the subroutine arguments is of
            UnsupportedType.
        :raises TransformationError: if a symbol of a given name is imported
            from different containers at the call site and within the routine.
        :raises TransformationError: if the routine accesses an un-resolved
            symbol.
        :raises TransformationError: if the number of arguments in the call
            does not match the number of formal arguments of the routine.
        :raises TransformationError: if a symbol declared in the parent
            container is accessed in the target routine.
        :raises TransformationError: if the shape of an array formal argument
            does not match that of the corresponding actual argument.

        '''
        super().validate(node, options=options)

        # The node should be a Call.
        if not isinstance(node, Call):
            raise TransformationError(
                f"The target of the InlineTrans transformation "
                f"should be a Call but found '{type(node).__name__}'.")

        if isinstance(node, IntrinsicCall):
            raise TransformationError(
                f"Cannot inline an IntrinsicCall ('{node.routine.name}')")
        name = node.routine.name

        # Check that we can find the source of the routine being inlined.
        # TODO #924 allow for multiple routines (interfaces).
        try:
            routine = node.get_callees()[0]
        except (NotImplementedError, FileNotFoundError, SymbolError) as err:
            raise TransformationError(
                f"Cannot inline routine '{name}' because its source cannot be "
                f"found: {err}") from err

        if not routine.children or isinstance(routine.children[0], Return):
            # An empty routine is fine.
            return

        return_stmts = routine.walk(Return)
        if return_stmts:
            if len(return_stmts) > 1 or not isinstance(routine.children[-1],
                                                       Return):
                # Either there is more than one Return statement or there is
                # just one but it isn't the last statement of the Routine.
                raise TransformationError(
                    f"Routine '{name}' contains one or more "
                    f"Return statements and therefore cannot be inlined.")

        if routine.walk(CodeBlock):
            raise TransformationError(
                f"Routine '{name}' contains one or more "
                f"CodeBlocks and therefore cannot be inlined.")

        # Support for routines with named arguments is not yet implemented.
        # TODO #924.
        for arg in node.argument_names:
            if arg:
                raise TransformationError(
                    f"Routine '{routine.name}' cannot be inlined because it "
                    f"has a named argument '{arg}' (TODO #924).")

        table = node.scope.symbol_table
        routine_table = routine.symbol_table

        for sym in routine_table.datasymbols:
            # We don't inline symbols that have an UnsupportedType and are
            # arguments since we don't know if a simple assingment if
            # enough (e.g. pointers)
            if isinstance(sym.interface, ArgumentInterface):
                if isinstance(sym.datatype, UnsupportedType):
                    raise TransformationError(
                        f"Routine '{routine.name}' cannot be inlined because "
                        f"it contains a Symbol '{sym.name}' which is an "
                        f"Argument of UnsupportedType: "
                        f"'{sym.datatype.declaration}'")
            # We don't inline symbols that have an UnknownInterface, as we
            # don't know how they are brought into this scope.
            if isinstance(sym.interface, UnknownInterface):
                raise TransformationError(
                    f"Routine '{routine.name}' cannot be inlined because it "
                    f"contains a Symbol '{sym.name}' with an UnknownInterface:"
                    f" '{sym.datatype.declaration}'")
            # Check that there are no static variables in the routine (because
            # we don't know whether the routine is called from other places).
            if (isinstance(sym.interface, StaticInterface) and
                    not sym.is_constant):
                raise TransformationError(
                    f"Routine '{routine.name}' cannot be inlined because it "
                    f"has a static (Fortran SAVE) interface for Symbol "
                    f"'{sym.name}'.")

        # We can't handle a clash between (apparently) different symbols that
        # share a name but are imported from different containers.
        try:
            table.check_for_clashes(
                routine_table,
                symbols_to_skip=self._symbols_to_skip(routine_table))
        except SymbolError as err:
            raise TransformationError(
                f"One or more symbols from routine '{routine.name}' cannot be "
                f"added to the table at the call site.") from err

        # Check for unresolved symbols or for any accessed from the Container
        # containing the target routine.
        # TODO #1792 - kind parameters will not be found by simply doing
        # `walk(Reference)`. Although SymbolTable has the
        # `precision_datasymbols` property, this only returns those Symbols
        # that are used to define the precision of other Symbols in the same
        # table. If a precision symbol is only used within Statements then we
        # don't currently capture the fact that it is a precision symbol.
        ref_or_lits = routine.walk((Reference, Literal))
        # Check for symbols in any initial-value expressions
        # (including Fortran parameters) or array dimensions.
        for sym in routine_table.datasymbols:
            if sym.initial_value:
                ref_or_lits.extend(
                    sym.initial_value.walk((Reference, Literal)))
            if isinstance(sym.datatype, ArrayType):
                for dim in sym.shape:
                    if isinstance(dim, ArrayType.ArrayBounds):
                        if isinstance(dim.lower, Node):
                            ref_or_lits.extend(dim.lower.walk(Reference,
                                                              Literal))
                        if isinstance(dim.upper, Node):
                            ref_or_lits.extend(dim.upper.walk(Reference,
                                                              Literal))
        # Keep a reference to each Symbol that we check so that we can avoid
        # repeatedly checking the same Symbol.
        _symbol_cache = set()
        for lnode in ref_or_lits:
            if isinstance(lnode, Literal):
                if not isinstance(lnode.datatype.precision, DataSymbol):
                    continue
                sym = lnode.datatype.precision
            else:
                sym = lnode.symbol
            # If we've already seen this Symbol then we can skip it.
            if sym in _symbol_cache:
                continue
            _symbol_cache.add(sym)
            if isinstance(sym, IntrinsicSymbol):
                continue
            # We haven't seen this Symbol before.
            if sym.is_unresolved:
                try:
                    routine_table.resolve_imports(symbol_target=sym)
                except KeyError:
                    # The symbol is not (directly) imported into the symbol
                    # table local to the routine.
                    # pylint: disable=raise-missing-from
                    raise TransformationError(
                        f"Routine '{routine.name}' cannot be inlined "
                        f"because it accesses variable '{sym.name}' and this "
                        f"cannot be found in any of the containers directly "
                        f"imported into its symbol table.")
            else:
                if sym.name not in routine_table:
                    raise TransformationError(
                        f"Routine '{routine.name}' cannot be inlined because "
                        f"it accesses variable '{sym.name}' from its "
                        f"parent container.")

        # Check that the shapes of any formal array arguments are the same as
        # those at the call site.
        if len(routine_table.argument_list) != len(node.arguments):
            raise TransformationError(LazyString(
                lambda: f"Cannot inline '{node.debug_string().strip()}' "
                f"because the number of arguments supplied to the call "
                f"({len(node.arguments)}) does not match the number of "
                f"arguments the routine is declared to have "
                f"({len(routine_table.argument_list)})."))

        for formal_arg, actual_arg in zip(routine_table.argument_list,
                                          node.arguments):
            # If the formal argument is an array with non-default bounds then
            # we also need to know the bounds of that array at the call site.
            if not isinstance(formal_arg.datatype, ArrayType):
                # Formal argument is not an array so we don't need to do any
                # further checks.
                continue

            if not isinstance(actual_arg, (Reference, Literal)):
                # TODO #1799 this really needs the `datatype` method to be
                # extended to support all nodes. For now we have to abort
                # if we encounter an argument that is not a scalar (according
                # to the corresponding formal argument) but is not a
                # Reference or a Literal as we don't know whether the result
                # of any general expression is or is not an array.
                # pylint: disable=cell-var-from-loop
                raise TransformationError(LazyString(
                    lambda: f"The call '{node.debug_string()}' cannot be "
                            f"inlined because actual argument "
                            f"'{actual_arg.debug_string()}' corresponds to a "
                            f"formal argument with array type but is not a "
                            f"Reference or a Literal."))

            # We have an array argument. We are only able to check that the
            # argument is not re-shaped in the called routine if we have full
            # type information on the actual argument.
            # TODO #924. It would be useful if the `datatype` property was
            # a method that took an optional 'resolve' argument to indicate
            # that it should attempt to resolve any UnresolvedTypes.
            if (isinstance(actual_arg.datatype,
                           (UnresolvedType, UnsupportedType)) or
                (isinstance(actual_arg.datatype, ArrayType) and
                 isinstance(actual_arg.datatype.intrinsic,
                            (UnresolvedType, UnsupportedType)))):
                raise TransformationError(
                    f"Routine '{routine.name}' cannot be inlined because "
                    f"the type of the actual argument "
                    f"'{actual_arg.symbol.name}' corresponding to an array"
                    f" formal argument ('{formal_arg.name}') is unknown.")

            formal_rank = 0
            actual_rank = 0
            if isinstance(formal_arg.datatype, ArrayType):
                formal_rank = len(formal_arg.datatype.shape)
            if isinstance(actual_arg.datatype, ArrayType):
                actual_rank = len(actual_arg.datatype.shape)
            if formal_rank != actual_rank:
                # It's OK to use the loop variable in the lambda definition
                # because if we get to this point then we're going to quit
                # the loop.
                # pylint: disable=cell-var-from-loop
                raise TransformationError(LazyString(
                        lambda: f"Cannot inline routine '{routine.name}' "
                        f"because it reshapes an argument: actual argument "
                        f"'{actual_arg.debug_string()}' has rank {actual_rank}"
                        f" but the corresponding formal argument, "
                        f"'{formal_arg.name}', has rank {formal_rank}"))
            if actual_rank:
                ranges = actual_arg.walk(Range)
                for rge in ranges:
                    ancestor_ref = rge.ancestor(Reference)
                    if ancestor_ref is not actual_arg:
                        # Have a range in an indirect access.
                        # pylint: disable=cell-var-from-loop
                        raise TransformationError(LazyString(
                            lambda: f"Cannot inline routine '{routine.name}' "
                            f"because argument '{actual_arg.debug_string()}' "
                            f"has an array range in an indirect access (TODO "
                            f"#924)."))
                    if rge.step != _ONE:
                        # TODO #1646. We could resolve this problem by making
                        # a new array and copying the necessary values into it.
                        # pylint: disable=cell-var-from-loop
                        raise TransformationError(LazyString(
                            lambda: f"Cannot inline routine '{routine.name}' "
                            f"because one of its arguments is an array slice "
                            f"with a non-unit stride: "
                            f"'{actual_arg.debug_string()}' (TODO #1646)"))

<<<<<<< HEAD
=======
    @staticmethod
    def _find_routine(call_node):
        '''Searches for the definition of the routine that is being called by
        the supplied Call.

        :param call_node: the Call that is to be inlined.
        :type call_node: :py:class:`psyclone.psyir.nodes.Call`

        :returns: the PSyIR for the target routine.
        :rtype: :py:class:`psyclone.psyir.nodes.Routine`

        :raises InternalError: if the routine symbol is local but the \
            routine definition is not found.
        :raises TransformationError: if the routine definition cannot be found.

        '''
        name = call_node.routine.name
        routine_sym = call_node.routine.symbol

        if routine_sym.is_modulevar:
            table = routine_sym.find_symbol_table(call_node)
            for routine in table.node.walk(Routine):
                if routine.name.lower() == name.lower():
                    return routine
            raise InternalError(
                f"Failed to find the source code of the local routine "
                f"'{routine_sym.name}'.")

        if routine_sym.is_unresolved:

            # First check for any wildcard imports and see if they can
            # be used to resolve the symbol.
            wildcard_names = []
            current_table = call_node.scope.symbol_table
            while current_table:
                for container_symbol in current_table.containersymbols:
                    if container_symbol.wildcard_import:
                        wildcard_names.append(container_symbol.name)
                        routine = InlineTrans._find_routine_in_container(
                            call_node, container_symbol)
                        if routine:
                            return routine
                current_table = current_table.parent_symbol_table()

            # Next check for any "raw" Routines, i.e. ones that are not
            # in a Container.  Such Routines would exist in the PSyIR
            # as a child of a FileContainer (if the PSyIR contains a
            # FileContainer). Note, if the PSyIR does contain a
            # FileContainer, it will be the root node of the PSyIR.
            for routine in call_node.root.children:
                if (isinstance(routine, Routine) and
                        routine.name.lower() == name.lower()):
                    return routine
            raise TransformationError(
                f"Failed to find the source code of the unresolved "
                f"routine '{name}' after trying wildcard imports from "
                f"{wildcard_names} and all routines that are not in "
                f"containers.")

        if routine_sym.is_import:
            container_symbol = routine_sym.interface.container_symbol
            routine = InlineTrans._find_routine_in_container(
                call_node, container_symbol)
            if routine:
                return routine
            raise TransformationError(
                f"Failed to find the source for routine '{routine_sym.name}' "
                f"imported from '{container_symbol.name}' and therefore "
                f"cannot inline it.")

        raise InternalError(
            f"Routine Symbol '{routine_sym.name}' is not local, "
            f"unresolved or imported.")

    @staticmethod
    def _find_routine_in_container(call_node, container_symbol):
        '''Searches for the definition of a routine that is being called by
        the supplied Call. If present, this routine must exist within a
        container specified by the supplied container symbol.

        :param call_node: the Call that is to be inlined.
        :type call_node: :py:class:`psyclone.psyir.nodes.Call`

        :param container_symbol: the symbol of the container to search.
        :type container_symbol: \
            :py:class:`psyclone.psyir.symbols.ContainerSymbol`

        :returns: the PSyIR for the target routine, if found.
        :rtype: Optional[:py:class:`psyclone.psyir.nodes.Routine`]

        '''
        # The required Routine will exist within a Container and
        # that Container could exist in the PSyIR as a child of a
        # FileContainer (if the PSyIR contains a
        # FileContainer). If the PSyIR does contain a
        # FileContainer, it will be the root node of the PSyIR.
        call_routine_sym = call_node.routine
        for container in call_node.root.children:
            if (isinstance(container, Container) and
                    container.name.lower() == container_symbol.name.lower()):
                for routine in container.children:
                    if (isinstance(routine, Routine) and
                            routine.name.lower() ==
                            call_routine_sym.name.lower()):
                        # Check this routine is public
                        routine_sym = container.symbol_table.lookup(
                            routine.name)
                        if routine_sym.visibility == Symbol.Visibility.PUBLIC:
                            return routine
                # The Container has been found but it does not contain
                # the expected Routine or the Routine is not public.

                # Look in the import that names the routine if there is one.
                table = container.symbol_table
                try:
                    routine_sym = table.lookup(call_routine_sym.name)
                    if routine_sym.is_import:
                        child_container_symbol = \
                            routine_sym.interface.container_symbol
                        return (InlineTrans._find_routine_in_container(
                            call_node, child_container_symbol))
                except KeyError:
                    pass

                # Look in any wildcard imports.
                for child_container_symbol in table.containersymbols:
                    if child_container_symbol.wildcard_import:
                        result = InlineTrans._find_routine_in_container(
                            call_node, child_container_symbol)
                        if result:
                            return result
                # The required Symbol was not found in the Container.
                return None
        # The specified Container was not found in the PSyIR.
        return None

>>>>>>> 6f618c98

# For AutoAPI auto-documentation generation.
__all__ = ["InlineTrans"]<|MERGE_RESOLUTION|>--- conflicted
+++ resolved
@@ -876,8 +876,6 @@
                             f"with a non-unit stride: "
                             f"'{actual_arg.debug_string()}' (TODO #1646)"))
 
-<<<<<<< HEAD
-=======
     @staticmethod
     def _find_routine(call_node):
         '''Searches for the definition of the routine that is being called by
@@ -1014,7 +1012,6 @@
         # The specified Container was not found in the PSyIR.
         return None
 
->>>>>>> 6f618c98
 
 # For AutoAPI auto-documentation generation.
 __all__ = ["InlineTrans"]