--- conflicted
+++ resolved
@@ -620,20 +620,12 @@
             in the candidate routine. Default is False.
 
         :raises TransformationError: if the supplied node is not a Call or is
-<<<<<<< HEAD
             an IntrinsicCall or call to a PSyclone-generated routine.
-        :raises TransformationError: if the routine has a return value.
-        :raises TransformationError: if the routine body contains a Return
-            that is not the first or last statement.
-        :raises TransformationError: if the routine body contains a CodeBlock.
-=======
-            an IntrinsicCall.
         :raises TransformationError: if the routine has a return value.
         :raises TransformationError: if the routine body contains a Return
             that is not the first or last statement.
         :raises TransformationError: if the routine body contains a CodeBlock
             and the 'force' option is not True.
->>>>>>> 3d441ad0
         :raises TransformationError: if the called routine has a named
             argument.
         :raises TransformationError: if any of the variables declared within
