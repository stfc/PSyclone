--- conflicted
+++ resolved
@@ -124,21 +124,12 @@
         # Otherwise we have the next dependencies and we need to find where
         # the correct place for the preceding barrier is. Need to find a
         # guaranteed control flow path to place it.
-<<<<<<< HEAD
-
-        # Find the deepest schedule in the tree containing both.
-        sched = next_depend.ancestor(Schedule, shared_with=instance)
-        routine = instance.ancestor(Routine)
-        if sched and (sched is routine or sched.is_descendent_of(routine)):
-            # Get the path from sched to next_depend
-            path = next_depend.path_from(sched)
-=======
+
         for depend in next_depend:
             # Find the deepest schedule in the tree containing both.
             sched = depend.ancestor(Schedule, shared_with=instance)
             # Get the path from sched to depend
             path = depend.path_from(sched)
->>>>>>> d0f83aea
             # The first element of path is the position of the ancestor
             # of next_depend that is in sched, so we add the barrier there.
             sched.addchild(OMPTaskwaitDirective(), path[0])
