# -----------------------------------------------------------------------------
# BSD 3-Clause License
#
# Copyright (c) 2017-2025, Science and Technology Facilities Council.
# All rights reserved.
#
# Redistribution and use in source and binary forms, with or without
# modification, are permitted provided that the following conditions are met:
#
# * Redistributions of source code must retain the above copyright notice, this
#   list of conditions and the following disclaimer.
#
# * Redistributions in binary form must reproduce the above copyright notice,
#   this list of conditions and the following disclaimer in the documentation
#   and/or other materials provided with the distribution.
#
# * Neither the name of the copyright holder nor the names of its
#   contributors may be used to endorse or promote products derived from
#   this software without specific prior written permission.
#
# THIS SOFTWARE IS PROVIDED BY THE COPYRIGHT HOLDERS AND CONTRIBUTORS
# "AS IS" AND ANY EXPRESS OR IMPLIED WARRANTIES, INCLUDING, BUT NOT
# LIMITED TO, THE IMPLIED WARRANTIES OF MERCHANTABILITY AND FITNESS
# FOR A PARTICULAR PURPOSE ARE DISCLAIMED. IN NO EVENT SHALL THE
# COPYRIGHT HOLDER OR CONTRIBUTORS BE LIABLE FOR ANY DIRECT, INDIRECT,
# INCIDENTAL, SPECIAL, EXEMPLARY, OR CONSEQUENTIAL DAMAGES (INCLUDING,
# BUT NOT LIMITED TO, PROCUREMENT OF SUBSTITUTE GOODS OR SERVICES;
# LOSS OF USE, DATA, OR PROFITS; OR BUSINESS INTERRUPTION) HOWEVER
# CAUSED AND ON ANY THEORY OF LIABILITY, WHETHER IN CONTRACT, STRICT
# LIABILITY, OR TORT (INCLUDING NEGLIGENCE OR OTHERWISE) ARISING IN
# ANY WAY OUT OF THE USE OF THIS SOFTWARE, EVEN IF ADVISED OF THE
# POSSIBILITY OF SUCH DAMAGE.
# -----------------------------------------------------------------------------
# Authors: S. Siso and N. Nobre, STFC Daresbury Lab

''' Transformation to insert OpenMP directives to parallelise PSyIR Loops. '''

from psyclone.configuration import Config
from psyclone.psyir.nodes import (
    Directive, Schedule,
    Routine, OMPDoDirective, OMPLoopDirective, OMPParallelDoDirective,
    OMPTeamsDistributeParallelDoDirective, OMPTeamsLoopDirective,
    OMPScheduleClause, OMPBarrierDirective, OMPParallelDirective,
)
from psyclone.psyir.transformations.parallel_loop_trans import \
    ParallelLoopTrans
from psyclone.utils import transformation_documentation_wrapper

#: Mapping from simple string to actual directive class.
MAP_STR_TO_LOOP_DIRECTIVES = {
    "do": OMPDoDirective,
    "paralleldo": OMPParallelDoDirective,
    "teamsdistributeparalleldo": OMPTeamsDistributeParallelDoDirective,
    "teamsloop": OMPTeamsLoopDirective,
    "loop": OMPLoopDirective
}

#: Mapping from simple string to corresponding barrier type.
MAP_STR_TO_BARRIER_DIRECTIVE = {
    "do": OMPBarrierDirective,
}
#: List containing the valid names for OMP directives.
VALID_OMP_DIRECTIVES = list(MAP_STR_TO_LOOP_DIRECTIVES.keys())


@transformation_documentation_wrapper
class OMPLoopTrans(ParallelLoopTrans):
    '''
    Adds an OpenMP directive to parallelise this loop. It can insert different
    directives such as "omp do/for", "omp parallel do/for", "omp teams
    distribute parallel do/for" or "omp loop" depending on the provided
    parameters.
    The OpenMP schedule to use can also be specified, but this will be ignored
    in case of the "omp loop" (as the 'schedule' clause is not valid for this
    specific directive). The configuration-defined 'reprod' parameter
    also specifies whether a manual reproducible reproduction is to be used.
    Note, reproducible in this case means obtaining the same results with the
    same number of OpenMP threads, not for different numbers of OpenMP threads.

    :param str omp_schedule: the OpenMP schedule to use. Defaults to 'auto'.
    :param str omp_directive: choose which OpenMP loop directive to use.
        Defaults to "omp do"

    For example:

    >>> from psyclone.psyir.frontend.fortran import FortranReader
    >>> from psyclone.psyir.backend.fortran import FortranWriter
    >>> from psyclone.psyir.nodes import Loop
    >>> from psyclone.transformations import OMPLoopTrans, OMPParallelTrans
    >>>
    >>> psyir = FortranReader().psyir_from_source("""
    ...     subroutine my_subroutine()
    ...         integer, dimension(10, 10) :: A
    ...         integer :: i
    ...         integer :: j
    ...         do i = 1, 10
    ...             do j = 1, 10
    ...                 A(i, j) = 0
    ...             end do
    ...         end do
    ...     end subroutine
    ...     """)
    >>> loop = psyir.walk(Loop)[0]
    >>> omplooptrans1 = OMPLoopTrans(omp_schedule="dynamic",
    ...                              omp_directive="paralleldo")
    >>> omplooptrans1.apply(loop)
    >>> print(FortranWriter()(psyir))
    subroutine my_subroutine()
      integer, dimension(10,10) :: a
      integer :: i
      integer :: j
    <BLANKLINE>
      !$omp parallel do default(shared), private(i,j), schedule(dynamic)
      do i = 1, 10, 1
        do j = 1, 10, 1
          a(i,j) = 0
        enddo
      enddo
      !$omp end parallel do
    <BLANKLINE>
    end subroutine my_subroutine
    <BLANKLINE>

    '''
    def __init__(self, omp_directive="do", omp_schedule="auto"):
        super().__init__()
        # Whether or not to generate code for (run-to-run on n threads)
        # reproducible OpenMP reductions. This setting can be overridden
        # via the `reprod` argument to the apply() method.
        self._reprod = Config.get().reproducible_reductions

        # Use setters to set up attributes
        self._omp_schedule = ""
        self.omp_schedule = omp_schedule

        self._omp_directive = ""
        self.omp_directive = omp_directive

    def __str__(self):
        return "Adds an OpenMP directive to parallelise the target loop"

    def _add_asynchronicity(self, instance: Directive):
        ''' Adds asynchronicity to the provided directive if possible. If
        PSyclone's analysis suggests that it is not possible, the directive
        is left unchanged.

        The only directive that this method can act on is the OMPDoDirective.

        :param instance: The directive to make asynchronous if possible.
        '''
        # Of the various directives supported by this transformation, only the
        # OMPDoDirective supports the nowait clause. This needs to be an
        # exact type check
        if type(instance) is not OMPDoDirective:
            return
        # The loop is the first child of the schedule of an OMPDoDirective.
        node = instance.dir_body.children[0]
        # Otherwise find the next dependency.
        next_depend = self._find_next_dependency(node, instance)
        # If find_next_dependency returns False, then this loop is its own
        # next dependency so we can't add an asynchronous clause.
        if not next_depend:
            return

        barrier_type = MAP_STR_TO_BARRIER_DIRECTIVE[self.omp_directive]
        # If find next_dependency returns True there is no follow up
        # dependency, so we just need a barrier at the end of the containing
        # Routine.
        if next_depend is True:
            # Add nowait to the instance.
            instance.nowait = True
            # Add a barrier to the end of the containing Routine if there
            # isn't one already.
            containing_routine = node.ancestor((Routine, OMPParallelDirective))
            containing_schedule = containing_routine.walk(Schedule)[0]
            # Check barrier that corresponds to self.omp_directive and add the
            # correct barrier type
            if not isinstance(containing_schedule.children[-1], barrier_type):
                containing_schedule.addchild(barrier_type())
            return

        # Otherwise we have the next dependency and we need to find where the
        # correct place for the preceding barrier is. Need to find a
        # guaranteed control flow path to place it.

        # Find the deepest schedule in the tree containing both.
        sched = next_depend.ancestor(Schedule, shared_with=node)
        routine = node.ancestor(Routine)
        if sched and sched.is_descendent_of(routine):
            # Get the path from sched to next_depend
            path = next_depend.path_from(sched)
            # The first element of path is the position of the ancestor
            # of next_depend that is in sched, so we add the barrier there.
            sched.addchild(barrier_type(), path[0])
            instance.nowait = True

        # If we didn't find anywhere to put the barrier then we just don't
        # add the nowait.
        # TODO #11: If we fail to have nowait added then log it.

    @property
    def omp_directive(self):
        '''
        :returns: the type of OMP directive that this transformation will
            insert.
        :rtype: str
        '''
        return self._omp_directive

    @omp_directive.setter
    def omp_directive(self, value):
        '''
        :param str value: the type of OMP directive to add.

        :raises TypeError: if the provided value is not a valid str.
        '''
        if not isinstance(value, str) or value not in VALID_OMP_DIRECTIVES:
            raise TypeError(
                f"The {type(self).__name__}.omp_directive property must be "
                f"a str with the value of {VALID_OMP_DIRECTIVES}"
                f" but found a '{type(value).__name__}' with value '{value}'.")
        self._omp_directive = value

    @property
    def omp_schedule(self):
        '''
        :returns: the OpenMP schedule that will be specified by
            this transformation.
        :rtype: str

        '''
        return self._omp_schedule

    @omp_schedule.setter
    def omp_schedule(self, value):
        '''
        :param str value: Sets the OpenMP schedule value that will be
            specified by this transformation, unless adding an OMP Loop
            directive (in which case it is not applicable).

        :raises TypeError: if the provided value is not a string.
        :raises ValueError: if the provided string is not a valid OpenMP
            schedule format.
        '''

        if not isinstance(value, str):
            raise TypeError(
                f"The OMPLoopTrans.omp_schedule property must be a 'str'"
                f" but found a '{type(value).__name__}'.")

        # Some schedules have an optional chunk size following a ','
        value_parts = value.split(',')
        if value_parts[0].lower() not in OMPScheduleClause.VALID_OMP_SCHEDULES:
            raise ValueError(
                f"Valid OpenMP schedules are "
                f"{OMPScheduleClause.VALID_OMP_SCHEDULES} but got "
                f"'{value_parts[0]}'.")

        if len(value_parts) > 1:
            if value_parts[0] == "auto":
                raise ValueError("Cannot specify a chunk size when using an "
                                 "OpenMP schedule of 'auto'.")
            try:
                int(value_parts[1].strip())
            except ValueError as err:
                raise ValueError(f"Supplied OpenMP schedule '{value}' has an "
                                 f"invalid chunk-size.") from err

        self._omp_schedule = value

    def _directive(self, children, collapse=None):
        ''' Creates the type of directive needed for this sub-class of
        transformation.

        :param children: list of Nodes that will be the children of
            the created directive.
        :type children: List[:py:class:`psyclone.psyir.nodes.Node`]
        :param int collapse: number of nested loops to collapse or None if
            no collapse attribute is required.

        :returns: the new node representing the directive in the AST
        :rtype: :py:class:`psyclone.psyir.nodes.OMPDoDirective` |
            :py:class:`psyclone.psyir.nodes.OMPParallelDoDirective` |
            :py:class:`psyclone.psyir.nodes.
            OMPTeamsDistributeParallelDoDirective` |
            :py:class:`psyclone.psyir.nodes.OMPLoopDirective`
        '''
        node = MAP_STR_TO_LOOP_DIRECTIVES[self._omp_directive](
                children=children,
                collapse=collapse)
        # OMP loop does not support 'schedule' or 'reprod' attributes, so we do
        # not attempt to set these properties for this specific directive
        if self._omp_directive != "loop":
            node.omp_schedule = self._omp_schedule
            node.reprod = self._reprod
        return node

    def apply(self, node, options=None,
              reprod: bool = None,
              **kwargs):
        '''Apply the OMPLoopTrans transformation to the specified PSyIR Loop.

        :param node: the supplied node to which we will apply the
                     OMPLoopTrans transformation
        :type node: :py:class:`psyclone.psyir.nodes.Node`
        :param bool reprod: indicating whether reproducible reductions should
            be used. By default the value from the config file will be used.
        :param options: a dictionary with options for transformations
                        and validation.
        :type options: Optional[Dict[str, Any]]

        '''
        # TODO 2668 - options dict is deprecated.
        if not options:
            if reprod is None:
                reprod = Config.get().reproducible_reductions
            self.validate_options(
                    reprod=reprod, **kwargs
            )
            self._reprod = reprod
        else:
            self._reprod = options.get("reprod",
                                       Config.get().reproducible_reductions)

<<<<<<< HEAD
        super().apply(node, options)
=======
        if self._reprod:
            # When reprod is True, the variables th_idx and nthreads are
            # expected to be declared in the scope.
            root = node.ancestor(Routine)

            symtab = root.symbol_table
            try:
                symtab.lookup_with_tag("omp_thread_index")
            except KeyError:
                symtab.new_symbol(
                    "th_idx", tag="omp_thread_index",
                    symbol_type=DataSymbol, datatype=INTEGER_TYPE)
            try:
                symtab.lookup_with_tag("omp_num_threads")
            except KeyError:
                symtab.new_symbol(
                    "nthreads", tag="omp_num_threads",
                    symbol_type=DataSymbol, datatype=INTEGER_TYPE)

        super().apply(node, options, **kwargs)
>>>>>>> 2ccf79b6
<|MERGE_RESOLUTION|>--- conflicted
+++ resolved
@@ -322,27 +322,4 @@
             self._reprod = options.get("reprod",
                                        Config.get().reproducible_reductions)
 
-<<<<<<< HEAD
-        super().apply(node, options)
-=======
-        if self._reprod:
-            # When reprod is True, the variables th_idx and nthreads are
-            # expected to be declared in the scope.
-            root = node.ancestor(Routine)
-
-            symtab = root.symbol_table
-            try:
-                symtab.lookup_with_tag("omp_thread_index")
-            except KeyError:
-                symtab.new_symbol(
-                    "th_idx", tag="omp_thread_index",
-                    symbol_type=DataSymbol, datatype=INTEGER_TYPE)
-            try:
-                symtab.lookup_with_tag("omp_num_threads")
-            except KeyError:
-                symtab.new_symbol(
-                    "nthreads", tag="omp_num_threads",
-                    symbol_type=DataSymbol, datatype=INTEGER_TYPE)
-
-        super().apply(node, options, **kwargs)
->>>>>>> 2ccf79b6
+        super().apply(node, options, **kwargs)