--- conflicted
+++ resolved
@@ -43,20 +43,12 @@
 '''
 from psyclone.errors import LazyString
 from psyclone.psyGen import Transformation
-<<<<<<< HEAD
-from psyclone.psyir.nodes import (Range, Reference, ArrayReference,
-                                  IntrinsicCall, Literal, Assignment)
-from psyclone.psyir.symbols import INTEGER_TYPE
-from psyclone.psyir.transformations.transformation_error \
-    import TransformationError
-=======
 from psyclone.psyir.nodes import (ArrayReference, Assignment, Call,
                                   IntrinsicCall, Literal, Range, Reference)
 from psyclone.psyir.symbols import INTEGER_TYPE, ArrayType, Symbol
 from psyclone.psyir.transformations.transformation_error import (
     TransformationError)
 from psyclone.utils import transformation_documentation_wrapper
->>>>>>> 887526d6
 
 
 @transformation_documentation_wrapper
@@ -92,9 +84,6 @@
     structures, see issue #1858.
 
     '''
-<<<<<<< HEAD
-    def validate(self, node, options=None):
-=======
     @staticmethod
     def _get_array_bound(symbol, index):
         '''A utility function that returns the appropriate loop bounds (lower,
@@ -138,7 +127,6 @@
         return (lower_bound, upper_bound, step)
 
     def validate(self, node, **kwargs):
->>>>>>> 887526d6
         '''Check that the node is a Reference node and that the symbol it
         references is an array.
 
