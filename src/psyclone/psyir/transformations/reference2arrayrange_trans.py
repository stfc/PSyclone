# -----------------------------------------------------------------------------
# BSD 3-Clause License
#
# Copyright (c) 2022-2025, Science and Technology Facilities Council.
# All rights reserved.
#
# Redistribution and use in source and binary forms, with or without
# modification, are permitted provided that the following conditions are met:
#
# * Redistributions of source code must retain the above copyright notice, this
#   list of conditions and the following disclaimer.
#
# * Redistributions in binary form must reproduce the above copyright notice,
#   this list of conditions and the following disclaimer in the documentation
#   and/or other materials provided with the distribution.
#
# * Neither the name of the copyright holder nor the names of its
#   contributors may be used to endorse or promote products derived from
#   this software without specific prior written permission.
#
# THIS SOFTWARE IS PROVIDED BY THE COPYRIGHT HOLDERS AND CONTRIBUTORS
# "AS IS" AND ANY EXPRESS OR IMPLIED WARRANTIES, INCLUDING, BUT NOT
# LIMITED TO, THE IMPLIED WARRANTIES OF MERCHANTABILITY AND FITNESS
# FOR A PARTICULAR PURPOSE ARE DISCLAIMED. IN NO EVENT SHALL THE
# COPYRIGHT HOLDER OR CONTRIBUTORS BE LIABLE FOR ANY DIRECT, INDIRECT,
# INCIDENTAL, SPECIAL, EXEMPLARY, OR CONSEQUENTIAL DAMAGES (INCLUDING,
# BUT NOT LIMITED TO, PROCUREMENT OF SUBSTITUTE GOODS OR SERVICES;
# LOSS OF USE, DATA, OR PROFITS; OR BUSINESS INTERRUPTION) HOWEVER
# CAUSED AND ON ANY THEORY OF LIABILITY, WHETHER IN CONTRACT, STRICT
# LIABILITY, OR TORT (INCLUDING NEGLIGENCE OR OTHERWISE) ARISING IN
# ANY WAY OUT OF THE USE OF THIS SOFTWARE, EVEN IF ADVISED OF THE
# POSSIBILITY OF SUCH DAMAGE.
# -----------------------------------------------------------------------------
# Author: R. W. Ford, STFC Daresbury Lab
# Modified: S. Siso, STFC Daresbury Lab

'''Module providing a transformation from a reference to an Array (a = ...)
   to an ArrayReference with one or more array ranges (a(:) = ...). This can
   be useful to determine when we have array accesses (as it is not clear when
   there is a reference to an Array) and can allow further optimisations such
   as transforming to explicit loops.

'''
from psyclone.errors import LazyString
from psyclone.psyGen import Transformation
from psyclone.psyir.nodes import (ArrayReference, Assignment, Call,
<<<<<<< HEAD
                                  Literal, Range, Reference)
from psyclone.psyir.symbols import INTEGER_TYPE, ArrayType, Symbol
=======
                                  IntrinsicCall, Literal, Range, Reference)
from psyclone.psyir.symbols import INTEGER_TYPE, ArrayType
>>>>>>> 30be373d
from psyclone.psyir.transformations.transformation_error import (
    TransformationError)
from psyclone.utils import transformation_documentation_wrapper


@transformation_documentation_wrapper
class Reference2ArrayRangeTrans(Transformation):
    '''Provides a transformation from PSyIR Array Notation (a reference to
    an Array) to a PSyIR Range. For example:

    >>> from psyclone.psyir.backend.fortran import FortranWriter
    >>> from psyclone.psyir.frontend.fortran import FortranReader
    >>> from psyclone.psyir.nodes import Reference
    >>> from psyclone.psyir.transformations import TransformationError
    >>> CODE = ("program example\\n"
    ...         "real :: a(:)\\n"
    ...         "a = 0.0\\n"
    ...         "end program\\n")
    >>> trans = Reference2ArrayRangeTrans()
    >>> psyir = FortranReader().psyir_from_source(CODE)
    >>> for reference in psyir.walk(Reference):
    ...    try:
    ...        trans.apply(reference)
    ...    except TransformationError:
    ...        pass
    >>> print(FortranWriter()(psyir))
    program example
      real, dimension(:) :: a
    <BLANKLINE>
      a(:) = 0.0
    <BLANKLINE>
    end program example
    <BLANKLINE>

    This transformation does not currently support arrays within
    structures, see issue #1858.

    '''
    def validate(self, node, options=None, **kwargs):
        '''Check that the node is a Reference node and that we have all
        information necessary to decide if it can be expanded.

        :param node: a Reference node.
        :type node: :py:class:`psyclone.psyir.nodes.Reference`

        :raises TransformationError: if the node is not a Reference
            node or the Reference node not does not reference an array
            symbol.
        :raises TransformationError: if the Reference node is (or may be)
            passed as an argument to a call that is not elemental.
        :raises TransformationError: if provided a reference inside a
            pointer assignment.

        '''
        super().validate(node, **kwargs)
        self.validate_options(**kwargs)

        # TODO issue #1858. Add support for structures containing arrays.
        # pylint: disable=unidiomatic-typecheck
        if not type(node) is Reference:
            raise TransformationError(
                f"The supplied node should be a Reference but found "
                f"'{type(node).__name__}'.")
        if not node.symbol.is_array:
            raise TransformationError(
                f"The supplied node should be a Reference to a symbol "
                f"that is an array, but '{node.symbol.name}' is not.")
        if isinstance(node.parent, Call) and not node.parent.is_elemental:
            raise TransformationError(LazyString(
                lambda: f"The supplied node is passed as an argument to a "
                f"Call to a non-elemental routine ("
                f"{node.parent.debug_string().strip()}) and should not be "
                f"transformed."))
        assignment = node.ancestor(Assignment)
        if assignment and assignment.is_pointer:
            raise TransformationError(
                f"'{type(self).__name__}' can not be applied to references"
                f" inside pointer assignments, but found '{node.name}' in"
                f" {assignment.debug_string()}")

    def apply(self, node, options=None, **kwargs):
        '''Apply the Reference2ArrayRangeTrans transformation to the specified
        node. The node must be a Reference to an array. The Reference
        is replaced by an ArrayReference with appropriate explicit
        range nodes (termed colon notation in Fortran).

        :param node: a Reference node.
        :type node: :py:class:`psyclone.psyir.nodes.Reference`

        '''
<<<<<<< HEAD
        self.validate(node, **kwargs)
=======
        self.validate(node, allow_call_arguments=allow_call_arguments,
                      **kwargs)
>>>>>>> 30be373d

        symbol = node.symbol
        indices = []
        for idx, _ in enumerate(symbol.shape):
            lbound, ubound = symbol.get_bounds(idx)
            indices.append(Range.create(lbound, ubound,
                                        Literal("1", INTEGER_TYPE)))
        array_ref = ArrayReference.create(symbol, indices)
        if node.parent:
            node.replace_with(array_ref)<|MERGE_RESOLUTION|>--- conflicted
+++ resolved
@@ -44,13 +44,8 @@
 from psyclone.errors import LazyString
 from psyclone.psyGen import Transformation
 from psyclone.psyir.nodes import (ArrayReference, Assignment, Call,
-<<<<<<< HEAD
-                                  Literal, Range, Reference)
-from psyclone.psyir.symbols import INTEGER_TYPE, ArrayType, Symbol
-=======
                                   IntrinsicCall, Literal, Range, Reference)
 from psyclone.psyir.symbols import INTEGER_TYPE, ArrayType
->>>>>>> 30be373d
 from psyclone.psyir.transformations.transformation_error import (
     TransformationError)
 from psyclone.utils import transformation_documentation_wrapper
@@ -141,12 +136,8 @@
         :type node: :py:class:`psyclone.psyir.nodes.Reference`
 
         '''
-<<<<<<< HEAD
-        self.validate(node, **kwargs)
-=======
         self.validate(node, allow_call_arguments=allow_call_arguments,
                       **kwargs)
->>>>>>> 30be373d
 
         symbol = node.symbol
         indices = []
