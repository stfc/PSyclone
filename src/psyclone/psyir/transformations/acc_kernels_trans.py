# -----------------------------------------------------------------------------
# BSD 3-Clause License
#
# Copyright (c) 2017-2025, Science and Technology Facilities Council.
# All rights reserved.
#
# Redistribution and use in source and binary forms, with or without
# modification, are permitted provided that the following conditions are met:
#
# * Redistributions of source code must retain the above copyright notice, this
#   list of conditions and the following disclaimer.
#
# * Redistributions in binary form must reproduce the above copyright notice,
#   this list of conditions and the following disclaimer in the documentation
#   and/or other materials provided with the distribution.
#
# * Neither the name of the copyright holder nor the names of its
#   contributors may be used to endorse or promote products derived from
#   this software without specific prior written permission.
#
# THIS SOFTWARE IS PROVIDED BY THE COPYRIGHT HOLDERS AND CONTRIBUTORS
# "AS IS" AND ANY EXPRESS OR IMPLIED WARRANTIES, INCLUDING, BUT NOT
# LIMITED TO, THE IMPLIED WARRANTIES OF MERCHANTABILITY AND FITNESS
# FOR A PARTICULAR PURPOSE ARE DISCLAIMED. IN NO EVENT SHALL THE
# COPYRIGHT HOLDER OR CONTRIBUTORS BE LIABLE FOR ANY DIRECT, INDIRECT,
# INCIDENTAL, SPECIAL, EXEMPLARY, OR CONSEQUENTIAL DAMAGES (INCLUDING,
# BUT NOT LIMITED TO, PROCUREMENT OF SUBSTITUTE GOODS OR SERVICES;
# LOSS OF USE, DATA, OR PROFITS; OR BUSINESS INTERRUPTION) HOWEVER
# CAUSED AND ON ANY THEORY OF LIABILITY, WHETHER IN CONTRACT, STRICT
# LIABILITY, OR TORT (INCLUDING NEGLIGENCE OR OTHERWISE) ARISING IN
# ANY WAY OUT OF THE USE OF THIS SOFTWARE, EVEN IF ADVISED OF THE
# POSSIBILITY OF SUCH DAMAGE.
# -----------------------------------------------------------------------------
# Authors R. W. Ford, A. R. Porter, S. Siso and N. Nobre, STFC Daresbury Lab
#         A. B. G. Chalk STFC Daresbury Lab
#         J. Henrichs, Bureau of Meteorology
# Modified I. Kavcic, J. G. Wallwork, O. Brunt and L. Turner, Met Office
#          S. Valat, Inria / Laboratoire Jean Kuntzmann
#          M. Schreiber, Univ. Grenoble Alpes / Inria / Lab. Jean Kuntzmann

''' This module provides the ACCKernelsTrans transformation. '''

import re
<<<<<<< HEAD
from typing import Any, Dict, List, Union
=======
from typing import List, Union
>>>>>>> 0a0cfa6f

from psyclone import psyGen
from psyclone.psyir.nodes.acc_mixins import ACCAsyncMixin
from psyclone.psyir.nodes import (
<<<<<<< HEAD
    ACCEnterDataDirective, ACCKernelsDirective, Assignment,
    Call, CodeBlock, Literal, Loop, Node,
    PSyDataNode, Reference, Return, Routine, Statement, WhileLoop)
from psyclone.psyir.symbols import INTEGER_TYPE, UnsupportedFortranType
=======
    ACCKernelsDirective, Assignment, Call, CodeBlock, Loop,
    Node, PSyDataNode, Reference, Return, Routine, Statement, WhileLoop)
from psyclone.psyir.symbols import UnsupportedFortranType
from psyclone.psyir.transformations.arrayassignment2loops_trans import (
    ArrayAssignment2LoopsTrans)
>>>>>>> 0a0cfa6f
from psyclone.psyir.transformations.region_trans import RegionTrans
from psyclone.psyir.transformations.transformation_error import (
    TransformationError)


class ACCKernelsTrans(RegionTrans):
    '''
    Enclose a sub-set of nodes from a Schedule within an OpenACC kernels
    region (i.e. within "!$acc kernels" ... "!$acc end kernels" directives).

    For example:

    >>> from psyclone.psyir.frontend import FortranReader
    >>> psyir = FortranReader().psyir_from_source(NEMO_SOURCE_FILE)
    >>>
    >>> from psyclone.psyir.transformations import ACCKernelsTrans
    >>> ktrans = ACCKernelsTrans()
    >>>
    >>> schedule = psyir.children[0]
    >>> # Uncomment the following line to see a text view of the schedule
    >>> # print(schedule.view())
    >>> kernels = schedule.children[9]
    >>> # Transform the kernel
    >>> ktrans.apply(kernels)

    '''
    excluded_node_types = (CodeBlock, Return, PSyDataNode,
                           psyGen.HaloExchange, WhileLoop)

<<<<<<< HEAD
    def apply(
                self,
                node: Union[Node, List[Node]],
                options: Dict[str, Any] = {}
            ):
=======
    def apply(self, node: Union[Node, List[Node]], options: dict = None):
>>>>>>> 0a0cfa6f
        '''
        Enclose the supplied list of PSyIR nodes within an OpenACC
        Kernels region.

<<<<<<< HEAD
        :param node: a node or list of nodes in the PSyIR to enclose.
=======
        :param node: the node(s) in the PSyIR to enclose.
        :type node: :py:class:`psyclone.psyir.nodes.Node` |
                    list[:py:class:`psyclone.psyir.nodes.Node`]
>>>>>>> 0a0cfa6f
        :param options: a dictionary with options for transformations.
        :param bool options["default_present"]: whether or not the kernels
            region should have the 'default present' attribute (indicating
            that data is already on the accelerator). When using managed
            memory this option should be False.
<<<<<<< HEAD
        :param bool options["disable_loop_check"]: whether to disable the check
            that the supplied region contains 1 or more loops. Default is False
            (i.e. the check is enabled).
        :param options["async_queue"]: whether or not to add the 'async' clause
            to the new directive and if so, which queue to associate it with.
            True to enable for the default queue or a queue value specified
            with an int or PSyIR expression.
        :type options["async_queue"]:
            Union[bool, :py:class:`psyclone.psyir.nodes.DataNode`]
=======
        :param bool options["allow_string"]: whether to allow the
            transformation on assignments involving character types. Defaults
            to False.
        :param bool options["verbose"]: log the reason the validation failed,
            at the moment with a comment in the provided PSyIR node.
>>>>>>> 0a0cfa6f

        '''
        # Ensure we are always working with a list of nodes, even if only
        # one was supplied via the `node` argument.
        node_list = self.get_node_list(node)

        self.validate(node_list, options)

        parent = node_list[0].parent
        start_index = node_list[0].position

        default_present = options.get("default_present", False)
        async_queue = options.get("async_queue", False)

        # Create a directive containing the nodes in node_list and insert it.
        directive = ACCKernelsDirective(
            parent=parent, children=[node.detach() for node in node_list],
            default_present=default_present, async_queue=async_queue)

        parent.children.insert(start_index, directive)

<<<<<<< HEAD
    @staticmethod
    def check_async_queue(
                nodes: List[Node],
                async_queue: Union[bool, int, Reference]
            ):
        '''
        Common function to check that all parent data directives have
        the same async queue.

        :param node: the nodes in the PSyIR to enclose.
        :param async_queue: The async queue to expect in ancestors.

        :raises TypeError: if the supplied queue is of the wrong type.
        :raises TransformationError: if the supplied queue does not match
                                     that specified by any ancestor nodes.
        '''
        def _to_str(val):
            return (f"'{val.debug_string()}'" if isinstance(val, Node)
                    else "None")

        if async_queue is False:
            # The kernels directive will not have the async clause.
            return

        # check type (a bool is an instance of int) and ensure the supplied
        # value is in a form suitable for comparison with values already
        # stored in the PSyIR.
        if isinstance(async_queue, bool):
            # A value of True means that async is specified with no queue.
            checkval = None
        elif isinstance(async_queue, int):
            checkval = Literal(f"{async_queue}", INTEGER_TYPE)
        elif isinstance(async_queue, Reference):
            checkval = async_queue
        else:
            raise TypeError(f"Invalid async_queue value, expect Reference or "
                            f"integer or None or bool, got : {async_queue}")

        # Perform an additional check whether a queue has been used before.
        # Note this to work only for the current routine.
        parent = nodes[0].ancestor(ACCAsyncMixin)
        if parent is not None:
            if checkval != parent.async_queue:
                raise TransformationError(
                    f"Cannot apply ACCKernelsTrans with asynchronous "
                    f"queue {_to_str(checkval)} because a parent directive "
                    f"specifies queue {_to_str(parent.async_queue)}")

        parent = nodes[0].ancestor(Routine)
        if parent:
            edata = parent.walk(ACCEnterDataDirective)
            if edata:
                if checkval != edata[0].async_queue:
                    raise TransformationError(
                        f"Cannot apply ACCKernelsTrans with asynchronous queue"
                        f" {_to_str(checkval)} because the containing routine "
                        f"has an ENTER DATA directive specifying queue "
                        f"{_to_str(edata[0].async_queue)}")

    def validate(
                self,
                nodes: List[Node],
                options: Dict[str, Any] = {}
            ):
=======
    def validate(self, nodes: Union[Node, List[Node]],
                 options: dict = None) -> None:
>>>>>>> 0a0cfa6f
        # pylint: disable=signature-differs
        '''
        Check that we can safely enclose the supplied node or list of nodes
        within OpenACC kernels ... end kernels directives.

        :param nodes: the proposed PSyIR node or nodes to enclose in the
                      kernels region.
        :param options: a dictionary with options for transformations.
        :param bool options["default_present"]: whether or not the kernels
            region should have the 'default present' attribute (indicating
            that data is already on the accelerator). When using managed
            memory this option should be False.
        :param bool options["disable_loop_check"]: whether to disable the
            check that the supplied region contains 1 or more loops. Default
            is False (i.e. the check is enabled).
<<<<<<< HEAD
        :param options["async_queue"]: whether or not to add the 'async' clause
            to the new directive and if so, which queue to associate it with.
            True to enable for the default queue or a queue value specified
            with an int or PSyIR expression.
        :type options["async_queue"]:
            Union[bool, :py:class:`psyclone.psyir.nodes.DataNode`]
=======
        :param bool options["allow_string"]: whether to allow the
            transformation on assignments involving character types. Defaults
            to False.
        :param bool options["verbose"]: log the reason the validation failed,
            at the moment with a comment in the provided PSyIR node.
>>>>>>> 0a0cfa6f

        :raises NotImplementedError: if the supplied Nodes belong to
            a GOInvokeSchedule.
        :raises TransformationError: if there is an access to an assumed-size
            character variable within the region.
        :raises TransformationError: if the proposed region contains a call to
            a routine that is not available on the accelerator.
        :raises TransformationError: if there are no Loops within the
            proposed region and options["disable_loop_check"] is not True.
        :raises TransformationError: if any assignments in the region contain a
            character type child and options["allow_string"] is not True.

        '''
        if not options:
            options = {}

        # Ensure we are always working with a list of nodes, even if only
        # one was supplied via the `nodes` argument.
        node_list = self.get_node_list(nodes)

        # Check that the front-end is valid
        # pylint: disable-next=import-outside-toplevel
        from psyclone.gocean1p0 import GOInvokeSchedule
        if node_list[0].ancestor(GOInvokeSchedule):
            raise NotImplementedError(
                "OpenACC kernels regions are not currently supported for "
                "GOcean InvokeSchedules")
        super().validate(node_list, options)

        # The regex we use to determine whether a character declaration is
        # of assumed size ('LEN=*' or '*(*)').
        # TODO #2612 - improve the fparser2 frontend support for character
        # declarations.
        assumed_size = re.compile(r"\(\s*len\s*=\s*\*\s*\)|\*\s*\(\s*\*\s*\)")

        # Construct a list of any symbols that correspond to assumed-size
        # character strings. These can only be routine arguments.
        char_syms = []
        parent_routine = node_list[0].ancestor(Routine)
        if parent_routine:
            arg_syms = parent_routine.symbol_table.argument_datasymbols
            for sym in arg_syms:
                # Currently the fparser2 frontend does not support any type
                # of LEN= specification on a character variable so we resort
                # to a regex to check whether it is assumed-size.
                if isinstance(sym.datatype, UnsupportedFortranType):
                    type_txt = sym.datatype.type_text.lower()
                    if (type_txt.startswith("character") and
                            assumed_size.search(type_txt)):
                        char_syms.append(sym)

        for node in node_list:
            # Check that there are no assumed-size character variables as these
            # cause an Internal Compiler Error with (at least) NVHPC <= 24.5.
            for ref in node.walk(Reference):
                if ref.symbol in char_syms:
                    stmt = ref.ancestor(Statement)
                    raise TransformationError(
                        f"Assumed-size character variables cannot be enclosed "
                        f"in an OpenACC region but found "
                        f"'{stmt.debug_string()}'")
            # Check there are no character assignments in the region as these
            # cause various problems with (at least) NVHPC <= 24.5
            if not options.get("allow_string", False):
                message = (
                    f"{self.name} does not permit assignments involving "
                    f"character variables by default (use the 'allow_string' "
                    f"option to include them)")
                for assign in node.walk(Assignment):
                    ArrayAssignment2LoopsTrans.validate_no_char(
                        assign, message, options)

            # Check that any called routines are supported on the device.
            for icall in node.walk(Call):
                if not icall.is_available_on_device():
                    raise TransformationError(
                        f"Cannot include '{icall.debug_string()}' in an "
                        f"OpenACC region because it is not available on GPU.")

        # extract async option and check validity
        async_queue = options.get('async_queue', False)
        self.check_async_queue(node_list, async_queue)

        # Check that we have at least one loop or array range within
        # the proposed region unless this has been disabled.
        if options and options.get("disable_loop_check", False):
            return

        for node in node_list:
            if (any(assign for assign in node.walk(Assignment)
                    if assign.is_array_assignment) or node.walk(Loop)):
                break
        else:
            # Branch executed if loop does not exit with a break
            raise TransformationError(
                "A kernels transformation must enclose at least one loop or "
                "array range but none were found.")<|MERGE_RESOLUTION|>--- conflicted
+++ resolved
@@ -41,27 +41,17 @@
 ''' This module provides the ACCKernelsTrans transformation. '''
 
 import re
-<<<<<<< HEAD
 from typing import Any, Dict, List, Union
-=======
-from typing import List, Union
->>>>>>> 0a0cfa6f
 
 from psyclone import psyGen
 from psyclone.psyir.nodes.acc_mixins import ACCAsyncMixin
 from psyclone.psyir.nodes import (
-<<<<<<< HEAD
     ACCEnterDataDirective, ACCKernelsDirective, Assignment,
     Call, CodeBlock, Literal, Loop, Node,
     PSyDataNode, Reference, Return, Routine, Statement, WhileLoop)
 from psyclone.psyir.symbols import INTEGER_TYPE, UnsupportedFortranType
-=======
-    ACCKernelsDirective, Assignment, Call, CodeBlock, Loop,
-    Node, PSyDataNode, Reference, Return, Routine, Statement, WhileLoop)
-from psyclone.psyir.symbols import UnsupportedFortranType
 from psyclone.psyir.transformations.arrayassignment2loops_trans import (
     ArrayAssignment2LoopsTrans)
->>>>>>> 0a0cfa6f
 from psyclone.psyir.transformations.region_trans import RegionTrans
 from psyclone.psyir.transformations.transformation_error import (
     TransformationError)
@@ -91,32 +81,21 @@
     excluded_node_types = (CodeBlock, Return, PSyDataNode,
                            psyGen.HaloExchange, WhileLoop)
 
-<<<<<<< HEAD
     def apply(
                 self,
                 node: Union[Node, List[Node]],
                 options: Dict[str, Any] = {}
             ):
-=======
-    def apply(self, node: Union[Node, List[Node]], options: dict = None):
->>>>>>> 0a0cfa6f
         '''
         Enclose the supplied list of PSyIR nodes within an OpenACC
         Kernels region.
 
-<<<<<<< HEAD
         :param node: a node or list of nodes in the PSyIR to enclose.
-=======
-        :param node: the node(s) in the PSyIR to enclose.
-        :type node: :py:class:`psyclone.psyir.nodes.Node` |
-                    list[:py:class:`psyclone.psyir.nodes.Node`]
->>>>>>> 0a0cfa6f
         :param options: a dictionary with options for transformations.
         :param bool options["default_present"]: whether or not the kernels
             region should have the 'default present' attribute (indicating
             that data is already on the accelerator). When using managed
             memory this option should be False.
-<<<<<<< HEAD
         :param bool options["disable_loop_check"]: whether to disable the check
             that the supplied region contains 1 or more loops. Default is False
             (i.e. the check is enabled).
@@ -126,13 +105,11 @@
             with an int or PSyIR expression.
         :type options["async_queue"]:
             Union[bool, :py:class:`psyclone.psyir.nodes.DataNode`]
-=======
         :param bool options["allow_string"]: whether to allow the
             transformation on assignments involving character types. Defaults
             to False.
         :param bool options["verbose"]: log the reason the validation failed,
             at the moment with a comment in the provided PSyIR node.
->>>>>>> 0a0cfa6f
 
         '''
         # Ensure we are always working with a list of nodes, even if only
@@ -154,7 +131,6 @@
 
         parent.children.insert(start_index, directive)
 
-<<<<<<< HEAD
     @staticmethod
     def check_async_queue(
                 nodes: List[Node],
@@ -216,13 +192,9 @@
 
     def validate(
                 self,
-                nodes: List[Node],
+                nodes: Union[Node, List[Node]],
                 options: Dict[str, Any] = {}
-            ):
-=======
-    def validate(self, nodes: Union[Node, List[Node]],
-                 options: dict = None) -> None:
->>>>>>> 0a0cfa6f
+            ) -> None:
         # pylint: disable=signature-differs
         '''
         Check that we can safely enclose the supplied node or list of nodes
@@ -238,20 +210,17 @@
         :param bool options["disable_loop_check"]: whether to disable the
             check that the supplied region contains 1 or more loops. Default
             is False (i.e. the check is enabled).
-<<<<<<< HEAD
         :param options["async_queue"]: whether or not to add the 'async' clause
             to the new directive and if so, which queue to associate it with.
             True to enable for the default queue or a queue value specified
             with an int or PSyIR expression.
         :type options["async_queue"]:
             Union[bool, :py:class:`psyclone.psyir.nodes.DataNode`]
-=======
         :param bool options["allow_string"]: whether to allow the
             transformation on assignments involving character types. Defaults
             to False.
         :param bool options["verbose"]: log the reason the validation failed,
             at the moment with a comment in the provided PSyIR node.
->>>>>>> 0a0cfa6f
 
         :raises NotImplementedError: if the supplied Nodes belong to
             a GOInvokeSchedule.
