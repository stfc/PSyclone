--- conflicted
+++ resolved
@@ -121,13 +121,8 @@
         # Check node1 comes before node2:
         if node2.position-node1.position != 1:
             raise TransformationError(
-<<<<<<< HEAD
-                f"Error in {self.name} transformation. The second loop comes "
-                f"before the first loop")
-=======
                 f"Error in {self.name} transformation. The second loop does "
                 f"not immediately follow the first loop.")
->>>>>>> d6dc2bd3
 
         # Check that the iteration space is the same
         if isinstance(node1, PSyLoop) and isinstance(node2, PSyLoop):
