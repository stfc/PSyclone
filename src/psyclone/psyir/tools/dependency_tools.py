# -----------------------------------------------------------------------------
# BSD 3-Clause License
#
# Copyright (c) 2019-2024, Science and Technology Facilities Council.
# All rights reserved.
#
# Redistribution and use in source and binary forms, with or without
# modification, are permitted provided that the following conditions are met:
#
# * Redistributions of source code must retain the above copyright notice, this
#   list of conditions and the following disclaimer.
#
# * Redistributions in binary form must reproduce the above copyright notice,
#   this list of conditions and the following disclaimer in the documentation
#   and/or other materials provided with the distribution.
#
# * Neither the name of the copyright holder nor the names of its
#   contributors may be used to endorse or promote products derived from
#   this software without specific prior written permission.
#
# THIS SOFTWARE IS PROVIDED BY THE COPYRIGHT HOLDERS AND CONTRIBUTORS
# "AS IS" AND ANY EXPRESS OR IMPLIED WARRANTIES, INCLUDING, BUT NOT
# LIMITED TO, THE IMPLIED WARRANTIES OF MERCHANTABILITY AND FITNESS
# FOR A PARTICULAR PURPOSE ARE DISCLAIMED. IN NO EVENT SHALL THE
# COPYRIGHT HOLDER OR CONTRIBUTORS BE LIABLE FOR ANY DIRECT, INDIRECT,
# INCIDENTAL, SPECIAL, EXEMPLARY, OR CONSEQUENTIAL DAMAGES (INCLUDING,
# BUT NOT LIMITED TO, PROCUREMENT OF SUBSTITUTE GOODS OR SERVICES;
# LOSS OF USE, DATA, OR PROFITS; OR BUSINESS INTERRUPTION) HOWEVER
# CAUSED AND ON ANY THEORY OF LIABILITY, WHETHER IN CONTRACT, STRICT
# LIABILITY, OR TORT (INCLUDING NEGLIGENCE OR OTHERWISE) ARISING IN
# ANY WAY OUT OF THE USE OF THIS SOFTWARE, EVEN IF ADVISED OF THE
# POSSIBILITY OF SUCH DAMAGE.
# -----------------------------------------------------------------------------
# Author J. Henrichs, Bureau of Meteorology
# Modified: A. R. Porter, R. W. Ford, S. Siso and N. Nobre, STFC Daresbury Lab
# -----------------------------------------------------------------------------

''' This module provides tools that are based on the code
    dependency analysis.'''

from enum import IntEnum

import sympy

from psyclone.configuration import Config
from psyclone.core import (AccessType, Signature, SymbolicMaths,
                           VariablesAccessInfo)
from psyclone.errors import InternalError, LazyString
from psyclone.psyir.backend.sympy_writer import SymPyWriter
from psyclone.psyir.backend.visitor import VisitorError
from psyclone.psyir.nodes import Loop


# pylint: disable=too-many-lines

class DTCode(IntEnum):
    '''A simple enum to store the various info, warning and error
    codes used in the dependency analysis. It is based in IntEnum
    so the codes can be compared with the ..._MIN and ..._MAX values.

    '''
    INFO_MIN = 1
    INFO_MAX = 99

    WARN_MIN = 100
    WARN_SCALAR_WRITTEN_ONCE = 101
    WARN_SCALAR_REDUCTION = 102
    WARN_MAX = 199

    ERROR_MIN = 200
    ERROR_WRITE_WRITE_RACE = 201
    ERROR_DEPENDENCY = 202

    ERROR_LOOP_VAR_USED_IN_OTHER_LOOP = 203
    ERROR_SCALAR_WRITTEN_AND_READ = 204
    ERROR_DIFFERENT_INDEX_LOCATIONS = 205
    ERROR_READ_WRITE_NO_LOOP_VAR = 206
    ERROR_MAX = 299


# ============================================================================
class Message:
    '''This class stores an (error or warning) message, a numerical code
    for the message, and a list of variable names used. The DependencyTools
    use instance of this class to provide feedback to the caller: a user
    can be given the error message as it is, a script can analyse the
    numerical code and/or additional information.

    :param str message: the message.
    :param int code: error or warning code.
    :param var_names: list of variable names (defaults to []).
    :type var_names: List[str]

    '''
    def __init__(self, message, code, var_names=None):
        self._message = message
        self._code = code
        if var_names:
            self._var_names = var_names
        else:
            self._var_names = []

    # ------------------------------------------------------------------------
    def __str__(self):
        if len(self._var_names) == 0:
            return self._message
        if len(self._var_names) == 1:
            return f"{self._message} Variable: '{self._var_names[0].strip()}'."
        return f"{self._message} Variables: {self._var_names}."

    # ------------------------------------------------------------------------
    @property
    def code(self):
        ''':returns: the numerical code of this message.
        :rtype: int

        '''
        return self._code

    # ------------------------------------------------------------------------
    @property
    def var_names(self):
        ''':returns: the list of variable names to which the message applies.
        :rtype: List[str]

        '''
        # We convert each expression into a string to support LazyStrings
        # inside of 'var_names'
        return [str(i) for i in self._var_names]


# ============================================================================
class DependencyTools():
    '''This class provides some useful dependency tools, allowing a user to
    overwrite/modify functions depending on the application. It includes
    a messaging system where functions can store messages that might be
    useful for the user to see.

    :param loop_types_to_parallelise: A list of loop types that will be
        considered for parallelisation. An example loop type might be
        'lat', indicating that only loops over latitudes should be
        parallelised. The actually supported list of loop types is
        specified in the PSyclone config file. This can be used to
        exclude for example 1-dimensional loops.
    :type loop_types_to_parallelise: Optional[List[str]]

    :raises TypeError: if an invalid loop type is specified.

    '''
    def __init__(self, loop_types_to_parallelise=None):
        if loop_types_to_parallelise:
            # Verify that all loop types specified are valid:
            config = Config.get()
            constants = config.get_constants()
            for loop_type in loop_types_to_parallelise:
                if loop_type not in constants.VALID_LOOP_TYPES:
                    out_list = constants.VALID_LOOP_TYPES
                    raise TypeError(f"Invalid loop type '{loop_type}' "
                                    f"specified in DependencyTools. Valid "
                                    f"values for API '{config.api}' are "
                                    f"{out_list}.")

            self._loop_types_to_parallelise = loop_types_to_parallelise[:]
        else:
            self._loop_types_to_parallelise = []
        self._clear_messages()

    # -------------------------------------------------------------------------
    def _clear_messages(self):
        '''Removes all currently stored messages for the user.'''
        self._messages = []

    # -------------------------------------------------------------------------
    def _add_message(self, message, code, var_names=None):
        '''Adds an informational message to the internal message
        handling system.

        :param str message: the message for the user.
        :param int code: error or warning code.
        :param var_names: list of variable names (defaults to []).
        :type var_names: List[str]

        '''
        if DTCode.INFO_MIN <= code <= DTCode.INFO_MAX:
            message_type = "Info"
        elif DTCode.WARN_MIN <= code <= DTCode.WARN_MAX:
            message_type = "Warning"
        elif DTCode.ERROR_MIN <= code <= DTCode.ERROR_MAX:
            message_type = "Error"
        else:
            raise InternalError(f"Unknown message code {code}.")

        self._messages.append(Message(f"{message_type}: {message}", code,
                                      var_names))

    # -------------------------------------------------------------------------
    def get_all_messages(self):
        '''Returns all messages that have been stored by the
        last function the user has called.

        :return: a list of all messages.
        :rtype: List[str]
        '''
        return self._messages

    # -------------------------------------------------------------------------
    @staticmethod
    def _partition(comp_ind1, comp_ind2, loop_variables):
        '''This method partitions the subscripts of the component indices
        into sets of minimal coupled groups. For example:
        `a(i)` and `a(i+3)` results in one partition with the variable `i`,
        `a(i)` and `a(j)` results in one partition with the variable `i`, `j`,
        `a(i,j,k)` and `a(i,k,j)` results in two partitions,
            one for subscript 0 (variable `i`),
            one for subscripts 1 and 2 (variables `j` and `k`)
        It returns a list of 2-tuples, each 2-tuple contains the set of
        variables used, and the list of subscript indices.

        :param comp_ind1: component_indices of the first array access.
        :type comp_ind1:
            :py:class:`psyclone.core.component_indices.ComponentIndices`
        :param comp_ind2: component_indices of the first array access.
        :type comp_ind2:
            :py:class:`psyclone.core.component_indices.ComponentIndices`
        :param loop_variables: list with name of all loop variables.
        :type loop_variables: List[str]

        :return: partition information.
        :rtype: List[Tuple[Set[str], List[int]]]

        '''
        # Get the (string) name of all variables used in each subscript
        # of the two accesses. E.g. `a(i,j+k)` --> [ {"i"}, {"j","k"}]
        set_of_loop_vars = set(loop_variables)
        indices_1 = comp_ind1.get_subscripts_of(set_of_loop_vars)
        indices_2 = comp_ind2.get_subscripts_of(set_of_loop_vars)
        # This list stores the partition information, which
        # is a pair consisting of:
        # - a set of all loop variables used in the subscript of
        #   both accesses
        # - list of all subscripts. Initially these lists contain
        #   only one subscript, but they will be modified later
        # Example: `a(i,j)` and `a(i,k)` -->
        #          [ ({"i"}, [(0,0)]), ({"j","k"}, [(0,1)])]
        partition_infos = []
        for i, indx in enumerate(comp_ind1.iterate()):
            # This can happen if there is a mixture of accesses to an array
            # with and without indices, e.g.: a(i) = a*a
            # In this case we don't add this to the partition, which will
            # result in an empty partition (which in turns will disable
            # parallelisation).
            if i < len(indices_2):
                partition_infos.append((indices_1[i].union(indices_2[i]),
                                        [indx]))

        # Check each loop variable to find subscripts in which they are used:
        for loop_var in loop_variables:
            first_use = None
            # The partition_infos list will get modified inside the loop.
            # So we use a while loop to accommodate this.
            k = 0
            while k < len(partition_infos):
                part_info = partition_infos[k]
                if loop_var not in part_info[0]:
                    k += 1
                    continue
                # Current loop variable is used in subscript k.
                # If this is the first usage of this loop variable,
                # just remember this index and continue with next partition.
                if first_use is None:
                    first_use = k
                    k += 1
                    continue
                # Partition `k` and `first_use` share a variable.
                # Add partition info from `k` to `first_use`, and
                # then discard partition `k`.
                partition_infos[first_use] = \
                    (partition_infos[first_use][0].union(part_info[0]),
                     partition_infos[first_use][1] + part_info[1])
                del partition_infos[k]

        return partition_infos

    # -------------------------------------------------------------------------
    @staticmethod
    def _independent_0_var(index_exp1, index_exp2):
        '''Checks if the two index expressions, that are not dependent on any
        loop variable, are independent or not. E.g. `a(3)` and `a(5)`
        are independent of each other, `a(n)` and `a(n)` are not.
        Even `a(n)` and `a(3)` are considered dependent, since no
        restriction on the variable `n` is made, so `n` could be 3.

        :param index_exp1: the first index expression to compare.
        :type index_exp1: :py:class:`psyclone.psyir.nodes.Node`
        :param index_exp2: the second index expression to compare.
        :type index_exp2: :py:class:`psyclone.psyir.nodes.Node`

        '''
        sym_maths = SymbolicMaths.get()

        # If the indices can be shown to be never equal, the accesses
        # to the given subscript are always independent.
        if sym_maths.never_equal(index_exp1, index_exp2):
            return True

        # Otherwise we have to conservatively assume that the accesses
        # are dependent on each other. Additional tests could be added,
        # e.g. `a(n)` and `a(5)` ... if it should be known that n != 5.
        return False

    # -------------------------------------------------------------------------
    @staticmethod
    def _get_dependency_distance(var_name, index_read, index_written):
        '''Computes the dependency distance between two accesses to the
        same variable. The distance specifies in how many loop iterations
        the same memory location would be accessed. E.g. `a(i)=a(i-1)`
        would have a distance of 1: solving i=(i+di)-1 gives di=1
        Similarly, `a(i) = a(i) + 1` has a distance of 0, and
        `a(2*i)=a(2*i+1)` will have a distance of -0.5 (which indicates that
        with an index that's an integer the accesses are independent). More
        complex examples can have several solutions, e.g. `a(i*i) = a(i*i)+1`.
        This will have the distance 0 and `-2*i`. The latter would result
        in a negative loop index (i+(-2*i)<0), indicating that actually no
        dependency exists.
        This function will return the distance, if it is an integer value
        independent of loop iterations, and None otherwise.
        Multiple solution are not handled yet, since they are unlikely to
        be observed in code handled with PSyclone, so they will also
        return None.

        :param str var_name: name of the one variable used in the two
            index expressions.
        :param index_read: the index expression of the variable read that
            is to be compare.
        :type index_read: :py:class:`psyclone.psyir.nodes.Node`
        :param index_written: the index expression of the variable written
            that is to be compare.
        :type index_written: :py:class:`psyclone.psyir.nodes.Node`

        :returns: the dependency distance in loop iterations if it is a
            independent integer value, and None otherwise.
        :rtype: Union[int, None]

        '''
        # pylint: disable=too-many-return-statements
        sympy_writer = SymPyWriter()
        try:
            sympy_expressions = sympy_writer([index_read, index_written])
        except VisitorError:
            return None

        if isinstance(sympy_expressions[0], tuple) or \
                isinstance(sympy_expressions[1], tuple):
            # TODO 2168: the SymPy expressions represent a range, so we
            # need to analyse this in more detail, i.e. evaluate the
            # start/stop/step tuple. For now it is safe to flag this
            # array range as a (potential) overlap.
            return None

        symbol_map = sympy_writer.type_map
        # Find the SymPy symbol that has the same name as the var name. We
        # cannot use the dictionary key, since a symbol might be renamed
        # (e.g. if a Fortran variable 'lambda' is used, it will be
        # renamed to lambda_1, and the type map will have lambda_1 as key
        # and the SymPy symbol for 'lambda' as value).
        for var in symbol_map.values():
            if str(var) == var_name:
                break
        else:
            # If the subscripts do not even depend on the specified variable,
            # any dependency distance is possible (e.g. `do i ... a(j)=a(j)+1`)
            return None

        # Create a unique 'd_x' variable name if 'x' is the variable.
        d_var_name = "d_"+var_name
        idx = 1
        while d_var_name in symbol_map:
            d_var_name = f"d{idx}_{var_name}"

        # Create a sympy symbol for this new variable
        d_var = sympy.Symbol(d_var_name)

        # Replace 'var' with 'var+d_var' in the read expression in order
        # to determine distance between the two accesses:
        sympy_expressions[1] = sympy_expressions[1].subs({var: (var+d_var)})

        # Now solve for `d_var` to identify the distance
        sym_maths = SymbolicMaths.get()
        solutions = sym_maths.solve_equal_for(sympy_expressions[0],
                                              sympy_expressions[1],
                                              d_var)
        if solutions == "independent":
            # The solution is independent of the variable, i.e. every value
            # of `d_var` is a solution. So there are certainly
            # dependencies.
            return None

        if len(solutions) == 1:
            # solutions is a FiniteSet, which can't be accessed directly,
            # so convert this one element to a one element list:
            sol = list(solutions)[0]
            if var in sol.free_symbols:
                # If the loop variable is used in the solution, in general
                # we have a dependency. Loop start/end/step values could be
                # evaluated here. We then also need to check if `i+di` (i.e.
                # the iteration to which the dependency is) is a valid
                # iteration. E.g. in case of a(i^2)=a(i^2) --> di=0 or di=-2*i
                # --> i+di = -i < 0 for i>0. Since this is not a valid loop
                # iteration that means no dependencies.
                return None

            if not isinstance(sol, sympy.Integer):
                # This likely indicates several (or an infinite) number of
                # iterations.
                return None

            # Otherwise return the distance of the dependency (i.e. how many
            # loop iterations apart the same memory location will be accessed).
            # If this should be 0, it means no dependency. Though even here
            # loop boundaries could be used for further checks - e.g. if
            # the distance is N with N loop iterations, e.g.:
            # do i=1, N: a(i)=a(i+N)
            # Then there would still be no dependency.
            return sol

        return None

    # -------------------------------------------------------------------------
    @staticmethod
    def _independent_multi_subscript(var_name, write_access, other_access,
                                     subscripts):
        '''Test multiple subscripts that share variables. This includes cases
        like `a(i,i) = a(i,i+1)` or `a(i, indx(i)) = a(i,5)` etc.
        At this stage only a minimal test is done: if there is one subscript
        that is independent, the whole access can be parallelised, e.g.
        `a(i,i+j) = a(i,j*j-i*i)` if the 'i' loop is parallelised. Even though
        the second subscript might be identical for different i and j values,
        the fact that the first subscript is independent makes the access
        parallelisable.

        :param str var_name: the name of the loop variable of the loop to be
            parallelised.
        :param write_access: access information a single write access.
        :type write_access: :py:class:`psyclone.core.AccessInfo`
        :param other_access: access information the other (read or write)
            access.
        :type other_access: :py:class:`psyclone.core.AccessInfo`
        :param subscripts: the subscript indices (as a tuple, see
            ComponentIndices class) which are all handled together because
            of shared loop variables.
        :type subscripts: List[Tuple(int,int)]

        :returns: whether the two accesses can be parallelised or not.
        :type: bool

        '''
        # If we find one subscript that is independent, the loop can be
        # parallelised. E.g. `a(i, index(i)) = a(i, 5)`. The fact that
        # the first subscript is i, means that each different iteration
        # will access a different column, even if index(i) is 5.
        for ind in subscripts:
            index_written = write_access.component_indices[ind]
            index_other = other_access.component_indices[ind]
            distance = DependencyTools._get_dependency_distance(var_name,
                                                                index_written,
                                                                index_other)
            if distance == 0:
                # Notice that distance 0 will only be returned if the
                # subscript actually depends on the loop variable.
                return True
        # Additional tests could be added here (e.g. to see that
        # `a(i,i)=a(i,i+1)+1` can be parallelised).

        return False

    # -------------------------------------------------------------------------
    def _is_loop_carried_dependency(self, loop_variables, write_access,
                                    other_access):
        '''Checks if there is any write access that is dependent with
        another (read or write) access in a different iteration. If there
        is a dependency, then the access to this array cannot be parallelised,
        it would create a race condition.

        :param loop_variables: the list of all loop variables in the code to
            be parallelised. The first one must be the loop to be
            parallelised (a possible outer loop does not matter, the value of
            the loop variable is a constant within the loop to be parallelised.
        :type loop_variables: List[str]
        :param write_access: access information of a single array write access.
        :type write_access: :py:class:`psyclone.core.AccessInfo`
        :param other_access: access information of the second single array
            access (for the same variable).
        :type other_access: :py:class:`psyclone.core.AccessInfo`

        :returns: whether there is a loop carried dependency between the
            pair of accesses, which prevents parallelisation.
        :rtype: bool

        '''
        # Partition all subscripts to create sets of subscripts that can
        # be analysed independently of others. For example, `a(i,j+k,k,l)`
        # and `a(i,j,k,l)` would create three partitions:
        # 1) subscript 0: only variable i is used.
        # 2) subscript 1+2: uses the variables j and k
        # 3) subscript 3: only uses l
        partitions = self._partition(write_access.component_indices,
                                     other_access.component_indices,
                                     loop_variables)
        # Get the name of the loop variable that is to be parallelised:
        loop_var = loop_variables[0]

        # Analyse each subscript partition individually. If we find even
        # one partition that guarantees that the accesses cannot interfere
        # with each other, the accesses can be parallelised and we do not
        # need any further test.
        for set_of_vars, subscripts in partitions:
            # First only test independent subscripts - i.e. subscripts that
            # consistently only use one variable
            if len(subscripts) == 1:
                # There is only one subscript involved in this test.
                # Get its index of its component_index:
                subscript = subscripts[0]
                index_write = write_access.component_indices[subscript]
                index_other = other_access.component_indices[subscript]
                if len(set_of_vars) == 0:
                    # No loop variable used, constant access (which might
                    # still be using unknown non-loop variables).
                    # E.g. `a(5) = a(n)`
                    indep = self._independent_0_var(index_write, index_other)
                    # If we can show that there is at least one subscript
                    # that is independent (`a(5, i)` and `a(3, i)`), we know
                    # that the accesses are independent.
                    if indep:
                        return True
                elif len(set_of_vars) == 1:
                    # One loop variable used in both accesses.
                    # E.g. `a(2*i+3) = a(i*i)`
                    distance = self._get_dependency_distance(loop_var,
                                                             index_write,
                                                             index_other)
                    # If the dependency distance is 0, it means that in each
                    # iteration a different index is accessed, so the loop
                    # can be parallelised.
                    if distance == 0:
                        return True
                else:
                    # One subscript with several loop variables, e.g.
                    # a(i+j) in a nest of i and j loops. Assume that there
                    # will be dependencies.
                    return False
            else:
                # This is reached only if there is more than one subscript in
                # which one or several variables are used
                indep = self._independent_multi_subscript(loop_var,
                                                          write_access,
                                                          other_access,
                                                          subscripts)
                if indep:
                    return True

        return False

    # -------------------------------------------------------------------------
    def _array_access_parallelisable(self, loop_variables, var_info):
        '''Tries to determine if the access pattern for an array
        given in `var_info` allows parallelisation along the first variable
        in `loop_variables`. The other elements of `loop_variables` specify
        the loop variables of any inner loops. This implementation follows:

        "Optimizing compilers for modern architectures -
        a dependence-based approach
        Ken Kennedy and John R. Allen. 2001.
        Morgan Kaufmann Publishers Inc., San Francisco, CA, USA."

        Chapter 3.6 "Dependency Testing - Putting it all Together"
        But many of the more advanced tests (e.g. multi-variable ones)
        are not (yet) implemented, since it appears unlikely that they
        will occur in 'real' code. But the outline of this testing follows
        the full structure  When we use the same function for other tests
        (loop fusion etc), the subroutines here can be generalised to use
        the dependency direction (i.e. "<", "=", ">") and instead of
        checking for distance 0 then check for direction being only "="").

        De-facto all that is happening atm is to try to find one subscript
        that is guaranteed to be independent, which is all that is needed
        for parallelisation.

        :param loop_variables: the list of all loop variables in the code to
            be parallelised. The first one must be the loop to be
            parallelised (a possible outer loop does not matter, the value of
            the loop variable is a constant within the loop to be parallelised.
        :type loop_variables: List[str]
        :param var_info: access information for this variable.
        :type var_info:
            :py:class:`psyclone.core.SingleVariableAccessInfo`

        :return: whether the variable can be used in parallel.
        :rtype: bool

        '''
        # pylint: disable=too-many-locals
        # If a variable is read-only, it can be parallelised
        if var_info.is_read_only():
            return True

        all_write_accesses = var_info.all_write_accesses

        for write_access in all_write_accesses:
            # We need to compare each write access with any other access,
            # including itself (to detect write-write race conditions:
            # a((i-2)**2) = b(i): i=1 and i=3 would write to a(1))
            for other_access in var_info:
                if not self._is_loop_carried_dependency(loop_variables,
                                                        write_access,
                                                        other_access):
                    # There is a dependency. Try to give precise error
                    # messages:
                    if write_access is other_access:
                        # The write access has a dependency on itself, e.g.
                        # a(3) = ...    or a((i-2)**2) = ...
                        # Both would result in a write-write conflict
                        node = write_access.node
                        self._add_message(
                            f"The write access to '{var_info.var_name}' in "
                            f"'{node.debug_string()}' causes "
                            f"a write-write race condition.",
                            DTCode.ERROR_WRITE_WRITE_RACE,
                            [var_info.var_name])
                    else:
                        # Circular dependency:
                        # pylint: disable-next=import-outside-toplevel
                        from psyclone.gocean1p0 import GOKern

                        # If the node is a GOKern, the node.debug_string()
                        # only contains '< kern call: NAME >', so no
                        # information about the variable and its indices is
                        # available. For GOKerns, 'reference_accesses' adds
                        # artificial accesses to the component indices
                        # depending on the declared stencil. Use these indices
                        # and the signature to add additional info to the
                        # error message that indicates which access exactly is
                        # causing the problem:

                        if isinstance(write_access.node, GOKern):
                            comp_ind = write_access.component_indices
                            write_str = var_info.signature.to_language(
                                component_indices=comp_ind)
                            write_info = (f"The write access to '{write_str}'"
                                          " in")
                        else:
                            write_info = "The write access to"

                        # Get 'read' or 'write' etc
                        access_type = str(other_access.access_type).lower()
                        if isinstance(other_access.node, GOKern):
                            comp_ind = other_access.component_indices
                            write_str = var_info.signature.to_language(
                                component_indices=comp_ind)
                            other_info = (f"{access_type} access to "
                                          f"'{write_str}' in")
                        else:
                            other_info = f"{access_type} access to"

                        # We need to use default parameters for wnode and
                        # onode, since otherwise the value of a variable might
                        # be different when the message is actually evaluated.
                        # Some pylint version complain here (because of the
                        # above). The code is correct, so disable this
                        # message:
                        # pylint: disable=cell-var-from-loop
                        self._add_message(LazyString(
                            lambda wnode=write_access.node,
                            onode=other_access.node:
                                (f"{write_info} "
                                 f"'{wnode.debug_string().strip()}' and the "
                                 f"{other_info} "
                                 f"'{onode.debug_string().strip()}' "
                                 f"are dependent and cannot be "
                                 f"parallelised.")),
                            DTCode.ERROR_DEPENDENCY,
                            [var_info.var_name])

                    return False
        return True

    # -------------------------------------------------------------------------
    def _is_scalar_parallelisable(self, var_info):
        '''Checks if the accesses to the given scalar variable can be
        parallelised, i.e. it is not a reduction.

        :param var_info: the access information for the variable to test.
        :type var_info: :py:class:`psyclone.core.var_info.VariableInfo`
        :return: True if the scalar variable is not a reduction, i.e. it
            can be parallelised.
        :rtype: bool
        '''

        # Read only scalar variables can be parallelised
        if var_info.is_read_only():
            return True

        all_accesses = var_info.all_accesses
        if len(all_accesses) == 1:
            # The variable is used only once. Either it is a read-only
            # variable, or it is supposed to store the result from the loop to
            # be used outside of the loop (or it is bad code). Read-only access
            # has already been tested above, so it must be a write access here,
            # which prohibits parallelisation.
            # We could potentially use lastprivate here?
            self._add_message(f"Scalar variable '{var_info.var_name}' is "
                              f"only written once.",
                              DTCode.WARN_SCALAR_WRITTEN_ONCE,
                              [f"{var_info.var_name}"])
            return False

        # Now we have at least two accesses. If the first access is a WRITE,
        # then the variable is not used in a reduction. This relies on sorting
        # the accesses by location. Note that an argument to a kernel can have
        # a 'READWRITE' access because, in that case, all we know is what the
        # kernel metadata tells us. However, we do know that such an access is
        # *not* a reduction because that would have 'SUM' access.
        if all_accesses[0].access_type in (AccessType.WRITE,
                                           AccessType.READWRITE):
            return True

        # Otherwise there is a read first, which would indicate that this loop
        # is a reduction, which is not supported atm.
        self._add_message(f"Variable '{var_info.var_name}' is read first, "
                          f"which indicates a reduction.",
                          DTCode.WARN_SCALAR_REDUCTION,
                          [var_info.var_name])
        return False

    # -------------------------------------------------------------------------
    def can_loop_be_parallelised(self, loop,
                                 test_all_variables=False,
                                 signatures_to_ignore=None):
        # pylint: disable=too-many-branches,too-many-locals
        '''This function analyses a loop in the PsyIR to see if
        it can be safely parallelised.

        :param loop: the loop node to be analysed.
        :type loop: :py:class:`psyclone.psyir.nodes.Loop`
        :param bool test_all_variables: if True, it will test if all variable
                                        accesses can be parallelised,
                                        otherwise it will stop after the first
                                        variable is found that can not be
                                        parallelised.
        :param signatures_to_ignore: list of signatures for which to skip
                                     the access checks.
        :type signatures_to_ignore: Optional[
            List[:py:class:`psyclone.core.Signature`]]

        :returns: True if the loop can be parallelised.
        :rtype: bool

        :raises TypeError: if the supplied node is not a Loop.

        '''
        self._clear_messages()

        if not isinstance(loop, Loop):
            raise TypeError(f"can_loop_be_parallelised: node must be an "
                            f"instance of class Loop but got "
                            f"'{type(loop).__name__}'")

        var_accesses = VariablesAccessInfo(loop)
        if not signatures_to_ignore:
            signatures_to_ignore = []

        # Collect all variables used as loop variable:
        loop_vars = [loop.variable.name for loop in loop.walk(Loop)]

        result = True
        symbol_table = loop.scope.symbol_table
        # Now check all variables used in the loop
        for signature, var_info in var_accesses.items():
            # This string contains derived type information, e.g.
            # "a%b"
            var_string = str(signature)
            # Ignore all loop variables - they look like reductions because of
            # the write-read access in the loop:
            if var_string in loop_vars:
                continue
            if signature in signatures_to_ignore:
                continue

            # Access the symbol by inspecting the first access reference
            try:
                symbol = var_info.all_accesses[0].node.symbol
            except AttributeError:
                # If its a node without a symbol, look it up
                var_name = signature.var_name
                symbol = symbol_table.lookup(var_name)

            # TODO #1270 - the is_array_access function might be moved
            is_array = symbol.is_array_access(access_info=var_info)
            if is_array:
                # Handle arrays
                par_able = self._array_access_parallelisable(loop_vars,
                                                             var_info)
            else:
                # Handle scalar variable
                par_able = self._is_scalar_parallelisable(var_info)
            if not par_able:
                if not test_all_variables:
                    return False
                # The user might have requested to continue in order to get
                # all messages for all variables preventing parallelisation,
                # not just the first one
                result = False

        return result

# -------------------------------------------------------------------------
    def can_loops_be_fused(self, loop1, loop2):
        '''Function that verifies if two loops can be fused.

        :param loop1: the first loop.
        :type loop1: :py:class:`psyclone.psyir.nodes.Loop`
<<<<<<< HEAD
        :param loop1: the first loop.
        :type loop1: :py:class:`psyclone.psyir.nodes.Loop`
=======
        :param loop2: the second loop.
        :type loop2: :py:class:`psyclone.psyir.nodes.Loop`
>>>>>>> d6dc2bd3

        :return: whether the loops can be fused or not.
        :rtype: bool

        '''
        # pylint: disable=too-many-locals
        # This should only be called from loop_fuse_trans, which
        # has done tests for loop boundaries (depending on domain)

        self._clear_messages()
<<<<<<< HEAD
        assert isinstance(loop1, Loop)
        assert isinstance(loop2, Loop)
=======
>>>>>>> d6dc2bd3
        vars1 = VariablesAccessInfo(loop1)
        vars2 = VariablesAccessInfo(loop2)

        # Check if the loops have the same loop variable
        loop_var1 = loop1.variable
        loop_var2 = loop2.variable
        if loop_var1 != loop_var2:
            # If they don't have the same variable, find out if the one
            # loop accesses the other loops variable symbol.
            # If so, then for now we disallow this merge (though we could
            # in theory allow using the unused one unless both use each
            # others)
            if Signature(loop_var2.name) in vars1:
                self._add_message(f"First loop contains accesses to the "
                                  f"second loop's variable: "
                                  f"{loop_var2.name}.",
                                  DTCode.ERROR_LOOP_VAR_USED_IN_OTHER_LOOP,
                                  [loop_var2.name])
                return False
            if Signature(loop_var1.name) in vars2:
                self._add_message(f"Second loop contains accesses to the "
                                  f"first loop's variable: "
                                  f"{loop_var1.name}.",
                                  DTCode.ERROR_LOOP_VAR_USED_IN_OTHER_LOOP,
                                  [loop_var1.name])
                return False

        # Get all variables that occur in both loops. A variable
        # that is only in one loop is not affected by fusion.
        all_vars = set(vars1).intersection(vars2)
        symbol_table = loop1.scope.symbol_table

        for signature in all_vars:
            var_name = str(signature)
            # Ignore the loop variable
            if var_name == loop_var1.name:
                continue
            var_info1 = vars1[signature]
            var_info2 = vars2[signature]

            # Variables that are only read in both loops can always be
            # fused
            if var_info1.is_read_only() and var_info2.is_read_only():
                continue

            symbol = symbol_table.lookup(signature.var_name)
            # TODO #1270 - the is_array_access function might be moved
            is_array = symbol.is_array_access(access_info=var_info1)
            if not is_array:
                result = self._fuse_validate_written_scalar(var_info1,
                                                            var_info2)
            else:
                result = self._fuse_validate_written_array(var_info1,
                                                           var_info2,
                                                           loop_var1,
                                                           loop_var2)
            if not result:
                return False

        return True

    # -------------------------------------------------------------------------
    def _fuse_validate_written_scalar(self, var_info1, var_info2):
        '''Validates if the accesses to a scalar that is at least written once
        allows loop fusion. The accesses of the variable is contained in the
        two parameters (which also include the name of the variable). If the
        access does not allow loop fusion, a message is added to the
        dependency tools:
            - a scalar variable is written in one loop, but only read in
              the other.

        :param var_info1: access information for variable in the first loop.
        :type var_info1: :py:class:`psyclone.core.var_info.VariableInfo`
        :param var_info2: access information for variable in the second loop.
        :type var_info2: :py:class:`psyclone.core.var_info.VariableInfo`

        :returns: whether the scalar is accessed in a way that allows
            loop fusion.
        :rtype: bool

        '''
        # If a scalar variable is first written in both loops, that pattern
        # is typically ok. Example:
        # - inner loops (loop variable is written then read),
        # - a=sqrt(j); b(j)=sin(a)*cos(a) - a scalar variable as 'constant'
        # TODO #641: atm the variable access information has no details
        # about a conditional access, so the test below could result in
        # incorrectly allowing fusion. But the test is essential for many
        # much more typical use cases (especially inner loops).
        if var_info1[0].access_type == AccessType.WRITE and \
                var_info2[0].access_type == AccessType.WRITE:
            return True

        self._add_message(f"Scalar variable '{var_info1.var_name}' is "
                          f"written in one loop, but only read in the "
                          f"other loop.", DTCode.ERROR_SCALAR_WRITTEN_AND_READ)
        return False

    # -------------------------------------------------------------------------
    def _fuse_validate_written_array(self, var_info1, var_info2,
                                     loop_variable1, loop_variable2):
        '''Validates if the accesses to an array, which is at least written
        once, allows loop fusion. The access pattern to this array is
<<<<<<< HEAD
        specified in the two parameters `var_info1` and `var_info2`. Ff
=======
        specified in the two parameters `var_info1` and `var_info2`. If
>>>>>>> d6dc2bd3
        loop fusion is not possible, a message is added to the dependency
        tools:
            - an array that is written to uses inconsistent indices, e.g.
              a(i,j) and a(j,i).

        :param var_info1: access information for variable in the first loop.
        :type var_info1: \
            :py:class:`psyclone.core.var_info.SingleVariableAccessInfo`
        :param var_info2: access information for variable in the second loop.
        :type var_info2: \
            :py:class:`psyclone.core.var_info.SingleVariableAccessInfo`
        :param loop_variable1: symbol of the variable associated with the \
            first loop being fused.
        :type loop_variable: :py:class:`psyclone.psyir.symbols.DataSymbol`
        :param loop_variable2: symbol of the variable associated with the \
            second loops being fused.
        :type loop_variable: :py:class:`psyclone.psyir.symbols.DataSymbol`

        :returns: whether the scalar is accessed in a way that allows
            loop fusion.
        :rtype: bool

        '''
        # pylint: disable=too-many-locals
        all_accesses = var_info1.all_accesses + var_info2.all_accesses
        loop_var_name1 = loop_variable1.name
        # Compare all accesses with the first one. If the loop variable
        # is used in a different subscript, raise an error. We test this
        # by computing the partition of the indices:
        comp_1 = all_accesses[0].component_indices
        # Note that we compare an access with itself, this will
        # help us detecting if an array is accessed without using
        # the loop variable (which would indicate a kind of reduction):
        for other_access in all_accesses:
            comp_other = other_access.component_indices
            partitions = self._partition(comp_1, comp_other,
                                         [loop_var_name1])
            for (set_of_vars, index) in partitions:
                # Find the partition that contains the loop variable:
                if loop_var_name1 in set_of_vars:
                    break
            else:
                error = (f"Variable '{var_info1.signature[0]}' does not "
                         f"depend on loop variable '{loop_var_name1}', but is "
                         f"read and written")
                self._add_message(error, DTCode.ERROR_READ_WRITE_NO_LOOP_VAR,
                                  [var_info1.signature[0]])
                return False

<<<<<<< HEAD
            # If the loop variable contains more than one index, it is
            # used inconsistent:
=======
            # If the loop variable is used in different dimensions or
            # members of a derived type. E.g. a(i,j) and a(j,i), or
            # a(i)%b(j) and a(j)%b(i) it is used inconsistent:
>>>>>>> d6dc2bd3
            if len(index) > 1:
                # Add the appropriate error message:
                access1 = all_accesses[0].node.debug_string()
                access2 = other_access.node.debug_string()
                error = (f"Variable '{var_info1.signature[0]}' is written to "
                         f"and the loop variable '{loop_var_name1}' is used "
                         f"in different index locations: {access1} and "
                         f"{access2}.")
                self._add_message(error,
                                  DTCode.ERROR_DIFFERENT_INDEX_LOCATIONS,
                                  [var_info1.signature[0]])
                return False
            first_index = all_accesses[0].component_indices[index[0]]
            other_index = other_access.component_indices[index[0]]
            if not SymbolicMaths.equal(
                    first_index, other_index,
<<<<<<< HEAD
                    assume={loop_var_name1: loop_variable2.name}):
=======
                    identical_variables={loop_var_name1: loop_variable2.name}):
>>>>>>> d6dc2bd3
                # If we have one accesses for the loop variable that is
                # different from others (e.g. a(i) and a(i+1)), for now
                # don't allow loop fusion.
                access1 = all_accesses[0].node.debug_string()
                access2 = other_access.node.debug_string()
                error = (f"Variable '{var_info1.signature[0]}' is used with "
                         f"different indices: '{access1}' and '{access2}'.")
                self._add_message(error,
                                  DTCode.ERROR_DEPENDENCY,
                                  [var_info1.signature[0]])
                return False
        return True<|MERGE_RESOLUTION|>--- conflicted
+++ resolved
@@ -818,13 +818,8 @@
 
         :param loop1: the first loop.
         :type loop1: :py:class:`psyclone.psyir.nodes.Loop`
-<<<<<<< HEAD
-        :param loop1: the first loop.
-        :type loop1: :py:class:`psyclone.psyir.nodes.Loop`
-=======
         :param loop2: the second loop.
         :type loop2: :py:class:`psyclone.psyir.nodes.Loop`
->>>>>>> d6dc2bd3
 
         :return: whether the loops can be fused or not.
         :rtype: bool
@@ -835,11 +830,6 @@
         # has done tests for loop boundaries (depending on domain)
 
         self._clear_messages()
-<<<<<<< HEAD
-        assert isinstance(loop1, Loop)
-        assert isinstance(loop2, Loop)
-=======
->>>>>>> d6dc2bd3
         vars1 = VariablesAccessInfo(loop1)
         vars2 = VariablesAccessInfo(loop2)
 
@@ -943,11 +933,7 @@
                                      loop_variable1, loop_variable2):
         '''Validates if the accesses to an array, which is at least written
         once, allows loop fusion. The access pattern to this array is
-<<<<<<< HEAD
-        specified in the two parameters `var_info1` and `var_info2`. Ff
-=======
         specified in the two parameters `var_info1` and `var_info2`. If
->>>>>>> d6dc2bd3
         loop fusion is not possible, a message is added to the dependency
         tools:
             - an array that is written to uses inconsistent indices, e.g.
@@ -997,14 +983,9 @@
                                   [var_info1.signature[0]])
                 return False
 
-<<<<<<< HEAD
-            # If the loop variable contains more than one index, it is
-            # used inconsistent:
-=======
             # If the loop variable is used in different dimensions or
             # members of a derived type. E.g. a(i,j) and a(j,i), or
             # a(i)%b(j) and a(j)%b(i) it is used inconsistent:
->>>>>>> d6dc2bd3
             if len(index) > 1:
                 # Add the appropriate error message:
                 access1 = all_accesses[0].node.debug_string()
@@ -1021,11 +1002,7 @@
             other_index = other_access.component_indices[index[0]]
             if not SymbolicMaths.equal(
                     first_index, other_index,
-<<<<<<< HEAD
-                    assume={loop_var_name1: loop_variable2.name}):
-=======
                     identical_variables={loop_var_name1: loop_variable2.name}):
->>>>>>> d6dc2bd3
                 # If we have one accesses for the loop variable that is
                 # different from others (e.g. a(i) and a(i+1)), for now
                 # don't allow loop fusion.
