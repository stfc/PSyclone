# -----------------------------------------------------------------------------
# BSD 3-Clause License
#
# Copyright (c) 2020-2021, Science and Technology Facilities Council.
# All rights reserved.
#
# Redistribution and use in source and binary forms, with or without
# modification, are permitted provided that the following conditions are met:
#
# * Redistributions of source code must retain the above copyright notice, this
#   list of conditions and the following disclaimer.
#
# * Redistributions in binary form must reproduce the above copyright notice,
#   this list of conditions and the following disclaimer in the documentation
#   and/or other materials provided with the distribution.
#
# * Neither the name of the copyright holder nor the names of its
#   contributors may be used to endorse or promote products derived from
#   this software without specific prior written permission.
#
# THIS SOFTWARE IS PROVIDED BY THE COPYRIGHT HOLDERS AND CONTRIBUTORS
# "AS IS" AND ANY EXPRESS OR IMPLIED WARRANTIES, INCLUDING, BUT NOT
# LIMITED TO, THE IMPLIED WARRANTIES OF MERCHANTABILITY AND FITNESS
# FOR A PARTICULAR PURPOSE ARE DISCLAIMED. IN NO EVENT SHALL THE
# COPYRIGHT HOLDER OR CONTRIBUTORS BE LIABLE FOR ANY DIRECT, INDIRECT,
# INCIDENTAL, SPECIAL, EXEMPLARY, OR CONSEQUENTIAL DAMAGES (INCLUDING,
# BUT NOT LIMITED TO, PROCUREMENT OF SUBSTITUTE GOODS OR SERVICES;
# LOSS OF USE, DATA, OR PROFITS; OR BUSINESS INTERRUPTION) HOWEVER
# CAUSED AND ON ANY THEORY OF LIABILITY, WHETHER IN CONTRACT, STRICT
# LIABILITY, OR TORT (INCLUDING NEGLIGENCE OR OTHERWISE) ARISING IN
# ANY WAY OUT OF THE USE OF THIS SOFTWARE, EVEN IF ADVISED OF THE
# POSSIBILITY OF SUCH DAMAGE.
# -----------------------------------------------------------------------------
# Authors R. W. Ford, A. R. Porter and S. Siso, STFC Daresbury Lab
#         I. Kavcic and A. J. Voysey, Met Office
#         J. Henrichs, Bureau of Meteorology
# -----------------------------------------------------------------------------

''' This module provides various error classes used in PSyclone'''


class LazyString:
    '''Utility that defers any computation associated with computing a
    string until the string is required. This is particularly useful
    for exceptions, where the string will typically not need to be
    computed unless the program is about to stop.

    :param func: a function that computes a string.
    :type func: xxx

    '''
    def __init__(self, func):
        self.func = func
    def __str__(self):
        return self.func()


class PSycloneError(Exception):
    ''' Provides a PSyclone specific error class as a generic parent class for
    all PSyclone exceptions.

    :param str value: the message associated with the error.

    '''
    def __init__(self, value):
        Exception.__init__(self, value)
<<<<<<< HEAD
        self.value = LazyString(lambda: "PSyclone Error: {0}".format(value))
=======
        self.value = "PSyclone Error: " + str(value)
>>>>>>> 5cda8e60

    def __repr__(self):
        return type(self).__name__ + "()"

    def __str__(self):
        return str(self.value)


class GenerationError(PSycloneError):
    ''' Provides a PSyclone specific error class for errors found during PSy
    code generation.

    :param str value: the message associated with the error.
    '''
    def __init__(self, value):
        PSycloneError.__init__(self, value)
        self.value = "Generation Error: "+str(value)


class FieldNotFoundError(PSycloneError):
    ''' Provides a PSyclone-specific error class when a field with the
    requested property/ies is not found.

    :param str value: the message associated with the error.
    '''
    def __init__(self, value):
        PSycloneError.__init__(self, value)
        self.value = "Field not found error: "+str(value)


class InternalError(PSycloneError):
    '''
    PSyclone-specific exception for use when an internal error occurs (i.e.
    something that 'should not happen').

    :param str value: the message associated with the error.
    '''
    def __init__(self, value):
        PSycloneError.__init__(self, value)
        self.value = "PSyclone internal error: "+str(value)


# For Sphinx AutoAPI documentation generation
__all__ = ["PSycloneError", "GenerationError", "FieldNotFoundError",
           "InternalError"]<|MERGE_RESOLUTION|>--- conflicted
+++ resolved
@@ -64,11 +64,7 @@
     '''
     def __init__(self, value):
         Exception.__init__(self, value)
-<<<<<<< HEAD
         self.value = LazyString(lambda: "PSyclone Error: {0}".format(value))
-=======
-        self.value = "PSyclone Error: " + str(value)
->>>>>>> 5cda8e60
 
     def __repr__(self):
         return type(self).__name__ + "()"
