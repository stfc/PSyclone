# -----------------------------------------------------------------------------
# BSD 3-Clause License
#
# Copyright (c) 2017-2019, Science and Technology Facilities Council.
# All rights reserved.
#
# Redistribution and use in source and binary forms, with or without
# modification, are permitted provided that the following conditions are met:
#
# * Redistributions of source code must retain the above copyright notice, this
#   list of conditions and the following disclaimer.
#
# * Redistributions in binary form must reproduce the above copyright notice,
#   this list of conditions and the following disclaimer in the documentation
#   and/or other materials provided with the distribution.
#
# * Neither the name of the copyright holder nor the names of its
#   contributors may be used to endorse or promote products derived from
#   this software without specific prior written permission.
#
# THIS SOFTWARE IS PROVIDED BY THE COPYRIGHT HOLDERS AND CONTRIBUTORS
# "AS IS" AND ANY EXPRESS OR IMPLIED WARRANTIES, INCLUDING, BUT NOT
# LIMITED TO, THE IMPLIED WARRANTIES OF MERCHANTABILITY AND FITNESS
# FOR A PARTICULAR PURPOSE ARE DISCLAIMED. IN NO EVENT SHALL THE
# COPYRIGHT HOLDER OR CONTRIBUTORS BE LIABLE FOR ANY DIRECT, INDIRECT,
# INCIDENTAL, SPECIAL, EXEMPLARY, OR CONSEQUENTIAL DAMAGES (INCLUDING,
# BUT NOT LIMITED TO, PROCUREMENT OF SUBSTITUTE GOODS OR SERVICES;
# LOSS OF USE, DATA, OR PROFITS; OR BUSINESS INTERRUPTION) HOWEVER
# CAUSED AND ON ANY THEORY OF LIABILITY, WHETHER IN CONTRACT, STRICT
# LIABILITY, OR TORT (INCLUDING NEGLIGENCE OR OTHERWISE) ARISING IN
# ANY WAY OUT OF THE USE OF THIS SOFTWARE, EVEN IF ADVISED OF THE
# POSSIBILITY OF SUCH DAMAGE.
# -----------------------------------------------------------------------------
# Authors: R. Ford and A. R. Porter, STFC Daresbury Lab

''' Module containing py.test tests for the parsing of NEMO code. '''

from __future__ import print_function, absolute_import
import os
<<<<<<< HEAD
from fparser.two.utils import walk_ast
from psyclone.parse.algorithm import parse
=======
>>>>>>> ee6771f9
from psyclone import nemo
from fparser.common.readfortran import FortranStringReader
from fparser.two.utils import walk_ast
from fparser.two import Fortran2003

# Constants
API = "nemo"
# Location of the Fortran files associated with these tests
BASE_PATH = os.path.join(os.path.dirname(os.path.abspath(__file__)),
                         "test_files")


def test_identify_implicit_loop(parser):
    ''' Check that we correctly identify implicit loops in the fparser2 AST '''
    reader = FortranStringReader("program test_prog\n"
                                 "umask(:, :, :, :) = 0.0D0\n"
                                 "do jk = 1, jpk\n"
                                 "  umask(1,1,jk) = -1.0d0\n"
                                 "end do\n"
                                 "end program test_prog\n")
    ast = parser(reader)
    assert not nemo.NemoImplicitLoop.match(ast)
    stmts = walk_ast(ast.content, [Fortran2003.Assignment_Stmt])
    assert not nemo.NemoImplicitLoop.match(stmts[1])
    assert nemo.NemoImplicitLoop.match(stmts[0])


def test_not_implicit_loop():
    ''' Check we do not incorrectly identify an implicit loop when array
    notation is used in the arguments to a function call. '''
    code = "z3d(1,:,:) =  ptr_sjk( pvtr(:,:,:), btmsk(:,:,jn)*btm30(:,:) )"
    reader = FortranStringReader(code)
    assign = Fortran2003.Assignment_Stmt(reader)
    assert not nemo.NemoImplicitLoop.match(assign)<|MERGE_RESOLUTION|>--- conflicted
+++ resolved
@@ -37,11 +37,6 @@
 
 from __future__ import print_function, absolute_import
 import os
-<<<<<<< HEAD
-from fparser.two.utils import walk_ast
-from psyclone.parse.algorithm import parse
-=======
->>>>>>> ee6771f9
 from psyclone import nemo
 from fparser.common.readfortran import FortranStringReader
 from fparser.two.utils import walk_ast
