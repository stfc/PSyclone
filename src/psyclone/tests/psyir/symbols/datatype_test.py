# -----------------------------------------------------------------------------
# BSD 3-Clause License
#
# Copyright (c) 2020-2023, Science and Technology Facilities Council.
# All rights reserved.
#
# Redistribution and use in source and binary forms, with or without
# modification, are permitted provided that the following conditions are met:
#
# * Redistributions of source code must retain the above copyright notice, this
#   list of conditions and the following disclaimer.
#
# * Redistributions in binary form must reproduce the above copyright notice,
#   this list of conditions and the following disclaimer in the documentation
#   and/or other materials provided with the distribution.
#
# * Neither the name of the copyright holder nor the names of its
#   contributors may be used to endorse or promote products derived from
#   this software without specific prior written permission.
#
# THIS SOFTWARE IS PROVIDED BY THE COPYRIGHT HOLDERS AND CONTRIBUTORS
# "AS IS" AND ANY EXPRESS OR IMPLIED WARRANTIES, INCLUDING, BUT NOT
# LIMITED TO, THE IMPLIED WARRANTIES OF MERCHANTABILITY AND FITNESS
# FOR A PARTICULAR PURPOSE ARE DISCLAIMED. IN NO EVENT SHALL THE
# COPYRIGHT HOLDER OR CONTRIBUTORS BE LIABLE FOR ANY DIRECT, INDIRECT,
# INCIDENTAL, SPECIAL, EXEMPLARY, OR CONSEQUENTIAL DAMAGES (INCLUDING,
# BUT NOT LIMITED TO, PROCUREMENT OF SUBSTITUTE GOODS OR SERVICES;
# LOSS OF USE, DATA, OR PROFITS; OR BUSINESS INTERRUPTION) HOWEVER
# CAUSED AND ON ANY THEORY OF LIABILITY, WHETHER IN CONTRACT, STRICT
# LIABILITY, OR TORT (INCLUDING NEGLIGENCE OR OTHERWISE) ARISING IN
# ANY WAY OUT OF THE USE OF THIS SOFTWARE, EVEN IF ADVISED OF THE
# POSSIBILITY OF SUCH DAMAGE.
# -----------------------------------------------------------------------------
# Authors: R. W. Ford, A. R. Porter, STFC Daresbury Lab
# Modified: S. Siso, STFC Daresbury Lab
# Modified: by J. Henrichs, Bureau of Meteorology
# -----------------------------------------------------------------------------

''' Perform py.test tests on the psyclone.psyir.symbols.datatype module. '''

import pytest
from psyclone.errors import InternalError
from psyclone.psyir.nodes import Literal, BinaryOperation, Reference, \
    Container, KernelSchedule
from psyclone.psyir.symbols import (
    ArrayType, DataType, DeferredType, ScalarType, UnknownFortranType,
    DataSymbol, StructureType, NoType, INTEGER_TYPE, REAL_TYPE, Symbol,
    DataTypeSymbol, SymbolTable)


# Abstract DataType class

def test_datatype():
    '''Test that the DataType class can't be created.'''
    # pylint: disable=abstract-class-instantiated
    with pytest.raises(TypeError) as excinfo:
        _ = DataType()
<<<<<<< HEAD
    assert "Can't instantiate abstract class DataType" in  str(excinfo.value)
=======
    msg = str(excinfo.value)
    # Python >= 3.9 spots that 'method' should be singular. Prior to this it
    # was plural. Python >= 3.12 tweaks the error message yet again to mention
    # the lack of an implementation and to quote the method name.
    # We split the check to accomodate for this.
    assert ("Can't instantiate abstract class DataType with" in msg)
    assert ("abstract method" in msg)
    assert ("__str__" in msg)
>>>>>>> 8fa5800a


# DeferredType class

def test_deferredtype():
    '''Test that the DeferredType class can be created successfully.'''
    assert isinstance(DeferredType(), DeferredType)


def test_deferredtype_str():
    '''Test that the DeferredType class str method works as expected.'''
    data_type = DeferredType()
    assert str(data_type) == "DeferredType"


def test_deferredtype_eq():
    '''Test the equality operator of DeferredType.'''
    data_type1 = DeferredType()
    assert data_type1 == DeferredType()
    assert data_type1 != NoType()


# NoType class

def test_notype():
    ''' Check that the NoType class can be instantiated successfully and
    that its str method works as expected. '''
    data_type = NoType()
    assert isinstance(data_type, NoType)
    assert str(data_type) == "NoType"


def test_notype_eq():
    '''Test the equality operator of NoType.'''
    notype1 = NoType()
    assert notype1 == NoType()
    assert notype1 != DeferredType()
    assert notype1 != ScalarType(ScalarType.Intrinsic.INTEGER,
                                 ScalarType.Precision.SINGLE)


# ScalarType class

@pytest.mark.parametrize("precision", [ScalarType.Precision.SINGLE,
                                       ScalarType.Precision.DOUBLE,
                                       ScalarType.Precision.UNDEFINED])
@pytest.mark.parametrize("intrinsic", [ScalarType.Intrinsic.INTEGER,
                                       ScalarType.Intrinsic.REAL,
                                       ScalarType.Intrinsic.BOOLEAN,
                                       ScalarType.Intrinsic.CHARACTER])
def test_scalartype_enum_precision(intrinsic, precision):
    '''Test that the ScalarType class can be created successfully for all
    supported ScalarType intrinsics and all supported enumerated precisions.
    Also test that two such types are equal.

    '''
    scalar_type = ScalarType(intrinsic, precision)
    assert isinstance(scalar_type, ScalarType)
    assert scalar_type.intrinsic == intrinsic
    assert scalar_type.precision == precision
    scalar_type2 = ScalarType(intrinsic, precision)
    assert scalar_type == scalar_type2


@pytest.mark.parametrize("precision", [1, 8, 16])
@pytest.mark.parametrize("intrinsic", [ScalarType.Intrinsic.INTEGER,
                                       ScalarType.Intrinsic.REAL,
                                       ScalarType.Intrinsic.BOOLEAN,
                                       ScalarType.Intrinsic.CHARACTER])
def test_scalartype_int_precision(intrinsic, precision):
    '''Test that the ScalarType class can be created successfully for all
    supported ScalarType intrinsics and a set of valid integer precisions.
    Also test that two such types are equal.

    '''
    scalar_type = ScalarType(intrinsic, precision)
    assert isinstance(scalar_type, ScalarType)
    assert scalar_type.intrinsic == intrinsic
    assert scalar_type.precision == precision
    scalar_type2 = ScalarType(intrinsic, precision)
    assert scalar_type == scalar_type2


@pytest.mark.parametrize("intrinsic", [ScalarType.Intrinsic.INTEGER,
                                       ScalarType.Intrinsic.REAL,
                                       ScalarType.Intrinsic.BOOLEAN,
                                       ScalarType.Intrinsic.CHARACTER])
def test_scalartype_datasymbol_precision(intrinsic):
    '''Test that the ScalarType class can be created successfully for all
    supported ScalarType intrinsics and the precision specified by another
    symbol.  Also test that two such types are equal.

    '''
    # Create an r_def precision symbol with a constant value of 8
    data_type = ScalarType(ScalarType.Intrinsic.INTEGER,
                           ScalarType.Precision.UNDEFINED)
    precision_symbol = DataSymbol("r_def", data_type, is_constant=True,
                                  initial_value=8)
    # Set the precision of our ScalarType to be the precision symbol
    scalar_type = ScalarType(intrinsic, precision_symbol)
    assert isinstance(scalar_type, ScalarType)
    assert scalar_type.intrinsic == intrinsic
    assert scalar_type.precision is precision_symbol
    scalar_type2 = ScalarType(intrinsic, precision_symbol)
    assert scalar_type == scalar_type2


def test_scalartype_not_equal():
    '''
    Check that ScalarType instances with different precision or intrinsic type
    are recognised as being different. Also check that an ArrayType is !=
    to a ScalarType.

    '''
    intrinsic = ScalarType.Intrinsic.INTEGER
    data_type = ScalarType(ScalarType.Intrinsic.INTEGER,
                           ScalarType.Precision.UNDEFINED)
    precision_symbol = DataSymbol("r_def", data_type, is_constant=True,
                                  initial_value=8)
    # Set the precision of our ScalarType to be the precision symbol
    scalar_type = ScalarType(intrinsic, precision_symbol)
    # Same precision symbol but different intrinsic type
    scalar_type2 = ScalarType(ScalarType.Intrinsic.REAL, precision_symbol)
    assert scalar_type2 != scalar_type
    # Same intrinsic type but different precision specified as an integer
    scalar_type3 = ScalarType(intrinsic, 8)
    assert scalar_type3 != scalar_type
    # Same intrinsic type but different precision
    scalar_type4 = ScalarType(intrinsic, ScalarType.Precision.SINGLE)
    assert scalar_type4 != scalar_type
    # A ScalarType is not equal to an ArrayType
    atype = ArrayType(scalar_type4, [10])
    assert scalar_type4 != atype


def test_scalartype_invalid_intrinsic_type():
    '''Test that the ScalarType class raises an exception when an invalid
    intrinsic type is provided.

    '''
    with pytest.raises(TypeError) as excinfo:
        _ = ScalarType(None, None)
    assert ("ScalarType expected 'intrinsic' argument to be of type "
            "ScalarType.Intrinsic but found 'NoneType'." in str(excinfo.value))


def test_scalartype_invalid_precision_type():
    '''Test that the ScalarType class raises an exception when an invalid
    precision type is provided.

    '''
    with pytest.raises(TypeError) as excinfo:
        _ = ScalarType(ScalarType.Intrinsic.INTEGER, None)
    assert ("ScalarType expected 'precision' argument to be of type int, "
            "ScalarType.Precision or DataSymbol, but found 'NoneType'."
            in str(excinfo.value))


def test_scalartype_invalid_precision_int_value():
    '''Test that the ScalarType class raises an exception when an invalid
    integer precision value is provided.

    '''
    with pytest.raises(ValueError) as excinfo:
        _ = ScalarType(ScalarType.Intrinsic.INTEGER, 0)
    assert ("The precision of a DataSymbol when specified as an integer "
            "number of bytes must be > 0 but found '0'."
            in str(excinfo.value))


def test_scalartype_invalid_precision_datasymbol():
    '''Test that the ScalarType class raises an exception when an invalid
    precision symbol is provided (it must be a scalar integer or
    deferred).

    '''
    # Create an r_def precision symbol with a constant value of 8
    data_type = ScalarType(ScalarType.Intrinsic.REAL, 4)
    precision_symbol = DataSymbol("r_def", data_type)
    with pytest.raises(ValueError) as excinfo:
        _ = ScalarType(ScalarType.Intrinsic.REAL, precision_symbol)
    assert ("A DataSymbol representing the precision of another DataSymbol "
            "must be of either 'deferred' or scalar, integer type but got: "
            "r_def: DataSymbol<Scalar<REAL, 4>, Automatic>"
            in str(excinfo.value))


def test_scalartype_str():
    '''Test that the ScalarType class str method works as expected.'''
    data_type = ScalarType(ScalarType.Intrinsic.BOOLEAN,
                           ScalarType.Precision.UNDEFINED)
    assert str(data_type) == "Scalar<BOOLEAN, UNDEFINED>"


def test_scalartype_immutable():
    '''Test that the scalartype attributes can't be modified'''
    data_type = ScalarType(ScalarType.Intrinsic.REAL, 4)
    with pytest.raises(AttributeError):
        data_type.intrinsic = ScalarType.Intrinsic.INTEGER
    with pytest.raises(AttributeError):
        data_type.precision = 8


# ArrayType class

def test_arraytype():
    '''Test that the ArrayType class __init__ works as expected. Test the
    different dimension datatypes that are supported.'''
    scalar_type = ScalarType(ScalarType.Intrinsic.INTEGER, 4)
    data_symbol = DataSymbol("var", scalar_type, is_constant=True,
                             initial_value=30)
    one = Literal("1", scalar_type)
    var_plus_1 = BinaryOperation.create(
        BinaryOperation.Operator.ADD, Reference(data_symbol), one)
    literal = Literal("20", scalar_type)
    array_type = ArrayType(
        scalar_type, [10, literal, var_plus_1, Reference(data_symbol),
                      (0, 10), (-1, var_plus_1.copy()),
                      (var_plus_1.copy(), var_plus_1.copy())])
    assert isinstance(array_type, ArrayType)
    assert len(array_type.shape) == 7
    # Provided as an int but stored as a Literal and given an explicit lower
    # bound of 1.
    shape0 = array_type.shape[0]
    assert isinstance(shape0, ArrayType.ArrayBounds)
    assert shape0.lower.value == "1"
    assert shape0.upper.value == "10"
    assert shape0.upper.datatype.intrinsic == ScalarType.Intrinsic.INTEGER
    assert shape0.upper.datatype.precision == ScalarType.Precision.UNDEFINED
    # TODO #1857: the datatype property might be affected.
    assert array_type.datatype == scalar_type
    # Provided and stored as a Literal (DataNode)
    assert array_type.shape[1].upper == literal
    # Provided and stored as an Operator (DataNode)
    assert array_type.shape[2].upper == var_plus_1
    # Provided and stored as a Reference to a DataSymbol
    assert isinstance(array_type.shape[3].upper, Reference)
    assert array_type.shape[3].upper.symbol is data_symbol
    assert isinstance(array_type.shape[4], ArrayType.ArrayBounds)
    assert array_type.shape[4].lower.value == "0"
    assert array_type.shape[4].upper.value == "10"
    # Provided as integer lower and PSyIR upper bound
    assert isinstance(array_type.shape[5], ArrayType.ArrayBounds)
    assert array_type.shape[5].lower.value == "-1"
    assert isinstance(array_type.shape[5].upper, BinaryOperation)
    # Provided as PSyIR lower and upper bounds
    assert isinstance(array_type.shape[6], ArrayType.ArrayBounds)
    assert isinstance(array_type.shape[6].lower, BinaryOperation)
    assert isinstance(array_type.shape[6].upper, BinaryOperation)
    # Provided and stored as a deferred extent
    array_type = ArrayType(
        scalar_type, [ArrayType.Extent.DEFERRED,
                      ArrayType.Extent.DEFERRED])
    assert array_type.shape[1] == ArrayType.Extent.DEFERRED
    # Provided as an attribute extent
    array_type = ArrayType(
        scalar_type, [ArrayType.Extent.ATTRIBUTE, ArrayType.Extent.ATTRIBUTE])
    assert array_type.shape[1] == ArrayType.Extent.ATTRIBUTE


def test_arraytype_invalid_datatype():
    '''Test that the ArrayType class raises an exception when the datatype
    argument is the wrong type.

    '''
    with pytest.raises(TypeError) as excinfo:
        _ = ArrayType(None, None)
    assert ("ArrayType expected 'datatype' argument to be of type DataType "
            "or DataTypeSymbol but found 'NoneType'." in str(excinfo.value))


def test_arraytype_datatypesymbol_only():
    ''' Test that we currently refuse to make an ArrayType with an intrinsic
    type of StructureType. (This limitation is the subject of #1031.) '''
    with pytest.raises(NotImplementedError) as err:
        _ = ArrayType(StructureType.create(
            [("nx", INTEGER_TYPE, Symbol.Visibility.PUBLIC, None)]),
                      [5])
    assert ("When creating an array of structures, the type of those "
            "structures must be supplied as a DataTypeSymbol but got a "
            "StructureType instead." in str(err.value))


def test_arraytype_datatypesymbol():
    ''' Test that we can correctly create an ArrayType when the type of the
    elements is specified as a DataTypeSymbol. '''
    tsym = DataTypeSymbol("my_type", DeferredType())
    atype = ArrayType(tsym, [5])
    assert isinstance(atype, ArrayType)
    assert atype.datatype == tsym
    assert len(atype.shape) == 1
    assert atype.intrinsic is tsym
    assert atype.precision is None


def test_arraytype_unknowntype():
    '''Test that we can construct an ArrayType when the type of the elements
    is an UnknownType.'''
    utype = UnknownFortranType("integer, pointer :: var")
    atype = ArrayType(utype, [8])
    assert isinstance(atype, ArrayType)
    assert atype.datatype is utype
    assert atype.precision is None


def test_arraytype_invalid_shape():
    '''Test that the ArrayType class raises an exception when the shape
    argument is the wrong type.

    '''
    scalar_type = ScalarType(ScalarType.Intrinsic.REAL, 4)
    with pytest.raises(TypeError) as excinfo:
        _ = ArrayType(scalar_type, None)
    assert ("ArrayType 'shape' must be of type list but "
            "found 'NoneType'." in str(excinfo.value))


def test_arraytype_invalid_shape_dimension_1():
    '''Test that the ArrayType class raises an exception when one of the
    dimensions of the shape list argument is a datasymbol but is not a
    scalar integer.

    '''
    scalar_type = ScalarType(ScalarType.Intrinsic.REAL, 4)
    symbol = DataSymbol("fred", scalar_type, is_constant=True,
                        initial_value=3.0)
    with pytest.raises(TypeError) as excinfo:
        _ = ArrayType(scalar_type, [Reference(symbol)])
    assert (
        "If a DataSymbol is referenced in a dimension declaration then it "
        "should be an integer or of UnknownType or DeferredType, but "
        "'fred' is a 'Scalar<REAL, 4>'." in str(excinfo.value))


def test_arraytype_invalid_shape_dimension_2():
    '''Test that the ArrayType class raises an exception when one of the
    dimensions of the shape list argument is not a datasymbol, datanode,
    integer, tuple or ArrayType.Extent type.

    '''
    scalar_type = ScalarType(ScalarType.Intrinsic.REAL, 4)
    with pytest.raises(TypeError) as excinfo:
        _ = ArrayType(scalar_type, [None])
    assert ("ArrayType shape-list elements can only be 'int', "
            "ArrayType.Extent, 'DataNode' or a 2-tuple thereof but found "
            "'NoneType'." in str(excinfo.value))


@pytest.mark.xfail(reason="issue #1089. Support for this check needs to be"
                   "implemented")
def test_arraytype_invalid_shape_dimension_3():
    '''Test that the ArrayType class raises an exception when one of the
    dimensions of the shape list argument is a DataNode that contains
    a local datasymbol that does not have a constant value (as this
    will not be initialised).

    '''
    scalar_type = ScalarType(ScalarType.Intrinsic.INTEGER, 4)
    data_symbol = DataSymbol("var", scalar_type)
    one = Literal("1", scalar_type)
    var_plus_1 = BinaryOperation.create(
        BinaryOperation.Operator.ADD, Reference(data_symbol), one)
    with pytest.raises(TypeError) as info:
        _ = ArrayType(scalar_type, [var_plus_1])
    assert ("If a local datasymbol is used as part of a dimension "
            "declaration then it should be a constant, but 'var' is "
            "not." in str(info.value))


def test_arraytype_invalid_shape_bounds():
    ''' Check that the ArrayType class raises the expected exception when
    one of the dimensions of the shape list is a tuple that does not contain
    either an int or a DataNode or is not a scalar. Also test when an invalid
    lower bound is specified.'''
    scalar_type = ScalarType(ScalarType.Intrinsic.REAL, 4)
    with pytest.raises(TypeError) as excinfo:
        _ = ArrayType(scalar_type, [(1, 4, 1)])
    assert ("An ArrayType shape-list element specifying lower and upper bounds"
            " must be a 2-tuple but '(1, 4, 1)' has 3 entries" in
            str(excinfo.value))
    with pytest.raises(TypeError) as excinfo:
        _ = ArrayType(scalar_type, [(1, None)])
    assert ("ArrayType shape-list elements can only be 'int', ArrayType."
            "Extent, 'DataNode' or a 2-tuple thereof but found 'NoneType'." in
            str(excinfo.value))
    with pytest.raises(TypeError) as excinfo:
        _ = ArrayType(scalar_type, [(None, 1)])
    assert ("ArrayType shape-list elements can only be 'int', ArrayType."
            "Extent, 'DataNode' or a 2-tuple thereof but found 'NoneType'" in
            str(excinfo.value))
    with pytest.raises(TypeError) as excinfo:
        _ = ArrayType(scalar_type, [10, (None, 1)])
    assert ("ArrayType shape-list elements can only be 'int', ArrayType."
            "Extent, 'DataNode' or a 2-tuple thereof but found 'NoneType'" in
            str(excinfo.value))
    with pytest.raises(TypeError) as err:
        _ = ArrayType(scalar_type, [(ArrayType.Extent.ATTRIBUTE, 15)])
    assert ("If present, the lower bound in an ArrayType 'shape' must "
            "represent a value but found ArrayType.Extent" in str(err.value))
    scalar_type = ScalarType(ScalarType.Intrinsic.REAL, 4)
    symbol = DataSymbol("fred", scalar_type, initial_value=3.0)
    with pytest.raises(TypeError) as excinfo:
        _ = ArrayType(scalar_type, [(1, Reference(symbol))])
    assert (
        "If a DataSymbol is referenced in a dimension declaration then it "
        "should be an integer or of UnknownType or DeferredType, but "
        "'fred' is a 'Scalar<REAL, 4>'." in str(excinfo.value))
    array_type = ArrayType(INTEGER_TYPE, [10])
    symbol = DataSymbol("jim", array_type)
    with pytest.raises(TypeError) as excinfo:
        _ = ArrayType(scalar_type, [(1, Reference(symbol))])
    assert ("If a DataSymbol is referenced in a dimension declaration then it "
            "should be a scalar but 'Reference[name:'jim']' is not." in
            str(excinfo.value))
    # If one dimension is DEFERRED then all must be.
    with pytest.raises(TypeError) as err:
        _ = ArrayType(scalar_type, [ArrayType.Extent.DEFERRED, 5])
    assert ("A declaration of an allocatable array must have the extent of "
            "every dimension as 'DEFERRED' but found shape: [<Extent.DEFERRED:"
            " 1>, 5]" in str(err.value))
    # An assumed-shape array must have ATTRIBUTE in every dimension.
    with pytest.raises(TypeError) as err:
        _ = ArrayType(scalar_type, [ArrayType.Extent.ATTRIBUTE, 5])
    assert ("An assumed-shape array must have every dimension unspecified "
            "(either as 'ATTRIBUTE' or with the upper bound as 'ATTRIBUTE') "
            "but found shape: [<Extent.ATTRIBUTE: 2>, 5]" in str(err.value))


def test_arraytype_shape_dim_from_parent_scope():
    ''' Check that the shape checking in the ArrayType class permits the
    use of a reference to a symbol in a parent scope. '''
    cont = Container("test_mod")
    dim_sym = cont.symbol_table.new_symbol("dim1", symbol_type=DataSymbol,
                                           datatype=INTEGER_TYPE)
    kernel1 = KernelSchedule.create("mod_1", SymbolTable(), [])
    cont.addchild(kernel1)
    asym = kernel1.symbol_table.new_symbol(
        "array1", symbol_type=DataSymbol,
        datatype=ArrayType(INTEGER_TYPE, [Reference(dim_sym)]))
    assert isinstance(asym, DataSymbol)


def test_arraytype_str():
    '''Test that the ArrayType class str method works as expected.'''
    scalar_type = ScalarType(ScalarType.Intrinsic.INTEGER,
                             ScalarType.Precision.UNDEFINED)
    data_symbol = DataSymbol("var", scalar_type, is_constant=True,
                             initial_value=20)
    data_type = ArrayType(scalar_type, [10, Reference(data_symbol),
                                        (2, Reference(data_symbol)),
                                        (Reference(data_symbol), 10)])
    assert (str(data_type) == "Array<Scalar<INTEGER, UNDEFINED>,"
            " shape=[10, Reference[name:'var'], 2:Reference[name:'var'], "
            "Reference[name:'var']:10]>")
    data_type = ArrayType(scalar_type, [ArrayType.Extent.DEFERRED])
    assert (str(data_type) == "Array<Scalar<INTEGER, UNDEFINED>, "
            "shape=['DEFERRED']>")


def test_arraytype_str_invalid():
    '''Test that the ArrayType class str method raises an exception if an
    unsupported dimension type is found.

    '''
    scalar_type = ScalarType(ScalarType.Intrinsic.INTEGER, 4)
    array_type = ArrayType(scalar_type, [10])
    # Make one of the array dimensions an unsupported type
    array_type._shape = [Literal("10", INTEGER_TYPE)]
    with pytest.raises(InternalError) as excinfo:
        _ = str(array_type)
    assert ("Once constructed, every member of an ArrayType shape-list should "
            "either be an ArrayBounds object or an instance of ArrayType."
            "Extent but found 'Literal'" in str(excinfo.value))


def test_arraytype_immutable():
    '''Test that the scalartype attributes can't be modified'''
    scalar_type = ScalarType(ScalarType.Intrinsic.REAL, 4)
    data_type = ArrayType(scalar_type, [10, 10])
    with pytest.raises(AttributeError):
        data_type.intrinsic = ScalarType.Intrinsic.INTEGER
    with pytest.raises(AttributeError):
        data_type.precision = 8
    with pytest.raises(AttributeError):
        data_type.shape = []


def test_arraytype_eq():
    '''Test the equality operator for ArrayType.'''
    scalar_type = ScalarType(ScalarType.Intrinsic.REAL, 4)
    data_type1 = ArrayType(scalar_type, [10, 10])
    assert data_type1 == ArrayType(scalar_type, [10, 10])
    assert data_type1 != scalar_type
    assert data_type1 == ArrayType(scalar_type, [10,
                                                 Literal("10", INTEGER_TYPE)])
    # Same type but different shape.
    assert data_type1 != ArrayType(scalar_type, [10])
    assert data_type1 != ArrayType(scalar_type, [10, 10, 5])
    assert data_type1 != ArrayType(scalar_type, [10, 5])
    assert data_type1 != ArrayType(scalar_type, [10, 5])
    sym = DataSymbol("nx", INTEGER_TYPE)
    assert data_type1 != ArrayType(scalar_type, [10, Reference(sym)])
    # Same shape but different type.
    dscalar_type = ScalarType(ScalarType.Intrinsic.REAL, 8)
    assert data_type1 != ArrayType(dscalar_type, [10, 10])
    iscalar_type = ScalarType(ScalarType.Intrinsic.INTEGER, 4)
    assert data_type1 != ArrayType(iscalar_type, [10, 10])


# UnknownFortranType tests

def test_unknown_fortran_type():
    ''' Check the constructor and 'declaration' property of the
    UnknownFortranType class. '''
    with pytest.raises(TypeError) as err:
        UnknownFortranType(1)
    assert ("constructor expects the original variable declaration as a "
            "string but got an argument of type 'int'" in str(err.value))
    decl = "type(some_type) :: var"
    utype = UnknownFortranType(decl)
    assert utype._type_text == ""
    assert utype._partial_datatype is None
    assert str(utype) == f"UnknownFortranType('{decl}')"
    assert utype._declaration == decl


def test_unknown_fortran_type_optional_arg():
    '''Check the optional 'partial_datatype' argument of the
    UnknownFortranType class works as expected. Also check the getter
    method and the string methods work as expected when
    partial_datatype information is supplied.

    '''
    decl = "type(some_type) :: var"
    with pytest.raises(TypeError) as err:
        _ = UnknownFortranType(decl, partial_datatype="invalid")
    assert ("partial_datatype argument in UnknownFortranType initialisation "
            "should be a DataType, DataTypeSymbol, or NoneType, but found "
            "'str'." in str(err.value))
    utype = UnknownFortranType(decl, partial_datatype=None)
    assert utype._partial_datatype is None
    assert utype.partial_datatype is None

    utype = UnknownFortranType(
        decl, partial_datatype=DataTypeSymbol("some_type", DeferredType()))
    assert isinstance(utype._partial_datatype, DataTypeSymbol)
    assert isinstance(utype.partial_datatype, DataTypeSymbol)
    assert utype.partial_datatype.name == "some_type"
    assert str(utype) == f"UnknownFortranType('{decl}')"


def test_unknown_fortran_type_text():
    '''
    Check that the 'type_text' property returns the expected string and
    that the result is cached.
    '''
    decl = "type(some_type) :: var"
    utype = UnknownFortranType(decl)
    text = utype.type_text
    assert text == "TYPE(some_type)"
    # Calling it a second time should just return the previously cached
    # result.
    assert utype.type_text is text
    # Test for a SAVE for a common block.
    decl2 = "save :: /a_common_fault/"
    utype2 = UnknownFortranType(decl2)
    assert utype2.type_text == "SAVE"
    # Test for a Common block.
    decl3 = "common /name1/ a, b, c"
    utype3 = UnknownFortranType(decl3)
    assert utype3.type_text == "COMMON"


def test_unknown_fortran_type_text_error():
    '''
    Check that the expected error is raised if the 'type_text' is requested
    for something that is not a straightforward declaration.
    '''
    decl = "10 format('4I4')"
    utype = UnknownFortranType(decl)
    with pytest.raises(NotImplementedError) as err:
        utype.type_text
    assert ("Cannot extract the declaration part from UnknownFortranType "
            "'10 format('4I4')'. Only Declaration_Construct, "
            "Type_Declaration_Stmt, Save_Stmt and Common_Stmt are supported "
            "but got 'Implicit_Part' from the parser." in str(err.value))
    # Valid Fortran but not a declaration.
    utype = UnknownFortranType("call fn(a)")
    with pytest.raises(NotImplementedError) as err:
        utype.type_text
    assert ("Cannot extract the declaration part from UnknownFortranType "
            "'call fn(a)' because parsing (attempting to match a "
            "Fortran2003.Specification_Part) failed." in str(err.value))
    # Invalid Fortran.
    utype = UnknownFortranType("not valid fortran")
    with pytest.raises(NotImplementedError) as err:
        utype.type_text
    assert ("Cannot extract the declaration part from UnknownFortranType "
            "'not valid fortran' because parsing (attempting to match a "
            "Fortran2003.Specification_Part) failed." in str(err.value))


def test_unknown_fortran_type_eq():
    '''Test the equality operator for UnknownFortranType.'''
    decl = "type(some_type) :: var"
    utype = UnknownFortranType(decl)
    assert utype == UnknownFortranType(decl)
    assert utype != NoType()
    # Type is the same even if the variable name is different.
    assert utype == UnknownFortranType("type(some_type) :: var1")
    assert utype != UnknownFortranType("type(other_type) :: var")
    # A common block is the same type as another common block.
    assert (UnknownFortranType("common /how_common/ a, b, cc") ==
            UnknownFortranType("common /common_land/ a, b, cc"))
    # A SAVE statement is the same type as another SAVE statement.
    assert (UnknownFortranType("save :: /how_common/") ==
            UnknownFortranType("save :: blue_blood"))
    # Just sanity check that the type of a SAVE != that of a common.
    assert (UnknownFortranType("common /how_common/ a, b, cc") !=
            UnknownFortranType("save :: blue_blood"))


# StructureType tests

def test_structure_type():
    ''' Check the StructureType constructor and that we can add components. '''
    stype = StructureType()
    assert str(stype) == "StructureType<>"
    assert not stype.components
    stype.add("flag", INTEGER_TYPE, Symbol.Visibility.PUBLIC, None)
    flag = stype.lookup("flag")
    assert not flag.initial_value
    assert isinstance(flag, StructureType.ComponentType)
    stype.add("flag2", INTEGER_TYPE, Symbol.Visibility.PUBLIC,
              Literal("1", INTEGER_TYPE))
    flag2 = stype.lookup("flag2")
    assert isinstance(flag2, StructureType.ComponentType)
    assert flag2.initial_value.value == "1"
    with pytest.raises(TypeError) as err:
        stype.add(1, "hello", "hello", None)
    assert ("name of a component of a StructureType must be a 'str' but got "
            "'int'" in str(err.value))
    with pytest.raises(TypeError) as err:
        stype.add("hello", "hello", "hello", None)
    assert ("type of a component of a StructureType must be a 'DataType' "
            "or 'DataTypeSymbol' but got 'str'" in str(err.value))
    with pytest.raises(TypeError) as err:
        stype.add("hello", INTEGER_TYPE, "hello", None)
    assert ("visibility of a component of a StructureType must be an instance "
            "of 'Symbol.Visibility' but got 'str'" in str(err.value))
    with pytest.raises(TypeError) as err:
        stype.add("hello", INTEGER_TYPE, Symbol.Visibility.PUBLIC, "Hello")
    assert ("The initial value of a component of a StructureType must be "
            "None or an instance of 'DataNode', but got 'str'."
            in str(err.value))
    with pytest.raises(KeyError):
        stype.lookup("missing")
    # Cannot have a recursive type definition
    with pytest.raises(TypeError) as err:
        stype.add("hello", stype, Symbol.Visibility.PUBLIC, None)
    assert ("attempting to add component 'hello' - a StructureType definition "
            "cannot be recursive" in str(err.value))


def test_create_structuretype():
    ''' Test the create() method of StructureType. '''
    # One member will have its type defined by a DataTypeSymbol
    tsymbol = DataTypeSymbol("my_type", DeferredType())
    stype = StructureType.create([
        ("fred", INTEGER_TYPE, Symbol.Visibility.PUBLIC, None),
        ("george", REAL_TYPE, Symbol.Visibility.PRIVATE,
         Literal("1.0", REAL_TYPE)),
        ("barry", tsymbol, Symbol.Visibility.PUBLIC, None)])
    assert len(stype.components) == 3
    george = stype.lookup("george")
    assert isinstance(george, StructureType.ComponentType)
    assert george.name == "george"
    assert george.datatype == REAL_TYPE
    assert george.visibility == Symbol.Visibility.PRIVATE
    assert george.initial_value.value == "1.0"
    barry = stype.lookup("barry")
    assert isinstance(barry, StructureType.ComponentType)
    assert barry.datatype is tsymbol
    assert barry.visibility == Symbol.Visibility.PUBLIC
    assert not barry.initial_value
    with pytest.raises(TypeError) as err:
        StructureType.create([
            ("fred", INTEGER_TYPE, Symbol.Visibility.PUBLIC, None),
            ("george", Symbol.Visibility.PRIVATE)])
    assert ("Each component must be specified using a 4-tuple of (name, "
            "type, visibility, initial_value) but found a tuple with 2 "
            "members: ('george', " in str(err.value))


def test_structuretype_eq():
    '''Test the equality operator of StructureType.'''
    stype = StructureType.create([
        ("nancy", INTEGER_TYPE, Symbol.Visibility.PUBLIC, None),
        ("peggy", REAL_TYPE, Symbol.Visibility.PRIVATE,
         Literal("1.0", REAL_TYPE))])
    assert stype == StructureType.create([
        ("nancy", INTEGER_TYPE, Symbol.Visibility.PUBLIC, None),
        ("peggy", REAL_TYPE, Symbol.Visibility.PRIVATE,
         Literal("1.0", REAL_TYPE))])
    # Something that is not a StructureType
    assert stype != NoType()
    # Component with a different name.
    assert stype != StructureType.create([
        ("nancy", INTEGER_TYPE, Symbol.Visibility.PUBLIC, None),
        ("roger", REAL_TYPE, Symbol.Visibility.PRIVATE,
         Literal("1.0", REAL_TYPE))])
    # Component with a different type.
    assert stype != StructureType.create([
        ("nancy", INTEGER_TYPE, Symbol.Visibility.PUBLIC, None),
        ("peggy", INTEGER_TYPE, Symbol.Visibility.PRIVATE,
         Literal("1.0", REAL_TYPE))])
    # Component with a different visibility.
    assert stype != StructureType.create([
        ("nancy", INTEGER_TYPE, Symbol.Visibility.PUBLIC, None),
        ("peggy", REAL_TYPE, Symbol.Visibility.PUBLIC,
         Literal("1.0", REAL_TYPE))])
    # Component wth a different initialisation
    assert stype != StructureType.create([
        ("nancy", INTEGER_TYPE, Symbol.Visibility.PUBLIC, None),
        ("peggy", REAL_TYPE, Symbol.Visibility.PRIVATE, None)])
    # Different number of components.
    assert stype != StructureType.create([
        ("nancy", INTEGER_TYPE, Symbol.Visibility.PUBLIC, None),
        ("peggy", REAL_TYPE, Symbol.Visibility.PRIVATE,
         Literal("1.0", REAL_TYPE)),
        ("roger", INTEGER_TYPE, Symbol.Visibility.PUBLIC, None)])<|MERGE_RESOLUTION|>--- conflicted
+++ resolved
@@ -55,9 +55,6 @@
     # pylint: disable=abstract-class-instantiated
     with pytest.raises(TypeError) as excinfo:
         _ = DataType()
-<<<<<<< HEAD
-    assert "Can't instantiate abstract class DataType" in  str(excinfo.value)
-=======
     msg = str(excinfo.value)
     # Python >= 3.9 spots that 'method' should be singular. Prior to this it
     # was plural. Python >= 3.12 tweaks the error message yet again to mention
@@ -66,7 +63,6 @@
     assert ("Can't instantiate abstract class DataType with" in msg)
     assert ("abstract method" in msg)
     assert ("__str__" in msg)
->>>>>>> 8fa5800a
 
 
 # DeferredType class
