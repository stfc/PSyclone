--- conflicted
+++ resolved
@@ -1556,17 +1556,12 @@
     assert not container_table.wildcard_imports()
     # Now give it a wildcard import
     csym.wildcard_import = True
-<<<<<<< HEAD
     assert container_table.wildcard_imports() == [csym]
     assert sched_table.wildcard_imports() == [csym]
-=======
-    assert container_table.wildcard_imports() == set([csym.name])
-    assert sched_table.wildcard_imports() == set([csym.name])
     # Limiting the scope for the search
-    assert sched_table.wildcard_imports(scope_limit=sched_table.node) == set()
+    assert sched_table.wildcard_imports(scope_limit=sched_table.node) == []
     assert (sched_table.wildcard_imports(scope_limit=container_table.node)
-            == set([csym.name]))
->>>>>>> 44164c13
+            == [csym])
 
 
 def test_view():
