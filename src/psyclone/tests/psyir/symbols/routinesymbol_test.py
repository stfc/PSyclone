--- conflicted
+++ resolved
@@ -39,16 +39,10 @@
 
 import pytest
 from psyclone.psyir.symbols import (
-<<<<<<< HEAD
-    ContainerSymbol, DataSymbol, DataTypeSymbol, ImportInterface, INTEGER_TYPE,
-    NoType, RoutineSymbol, ScalarType, Symbol, SymbolTable,
-    UnresolvedInterface, UnresolvedType)
-from psyclone.psyir.nodes import Reference
-=======
     AutomaticInterface, ContainerSymbol, DataSymbol, DataTypeSymbol,
     ImportInterface, INTEGER_TYPE, NoType, RoutineSymbol, ScalarType, Symbol,
     SymbolTable, UnresolvedInterface, UnresolvedType)
->>>>>>> 82dcb4fe
+from psyclone.psyir.nodes import Reference
 
 
 def test_routinesymbol_init():
