# -----------------------------------------------------------------------------
# BSD 3-Clause License
#
# Copyright (c) 2019-2024, Science and Technology Facilities Council.
# All rights reserved.
#
# Redistribution and use in source and binary forms, with or without
# modification, are permitted provided that the following conditions are met:
#
# * Redistributions of source code must retain the above copyright notice, this
#   list of conditions and the following disclaimer.
#
# * Redistributions in binary form must reproduce the above copyright notice,
#   this list of conditions and the following disclaimer in the documentation
#   and/or other materials provided with the distribution.
#
# * Neither the name of the copyright holder nor the names of its
#   contributors may be used to endorse or promote products derived from
#   this software without specific prior written permission.
#
# THIS SOFTWARE IS PROVIDED BY THE COPYRIGHT HOLDERS AND CONTRIBUTORS
# "AS IS" AND ANY EXPRESS OR IMPLIED WARRANTIES, INCLUDING, BUT NOT
# LIMITED TO, THE IMPLIED WARRANTIES OF MERCHANTABILITY AND FITNESS
# FOR A PARTICULAR PURPOSE ARE DISCLAIMED. IN NO EVENT SHALL THE
# COPYRIGHT HOLDER OR CONTRIBUTORS BE LIABLE FOR ANY DIRECT, INDIRECT,
# INCIDENTAL, SPECIAL, EXEMPLARY, OR CONSEQUENTIAL DAMAGES (INCLUDING,
# BUT NOT LIMITED TO, PROCUREMENT OF SUBSTITUTE GOODS OR SERVICES;
# LOSS OF USE, DATA, OR PROFITS; OR BUSINESS INTERRUPTION) HOWEVER
# CAUSED AND ON ANY THEORY OF LIABILITY, WHETHER IN CONTRACT, STRICT
# LIABILITY, OR TORT (INCLUDING NEGLIGENCE OR OTHERWISE) ARISING IN
# ANY WAY OUT OF THE USE OF THIS SOFTWARE, EVEN IF ADVISED OF THE
# POSSIBILITY OF SUCH DAMAGE.
# -----------------------------------------------------------------------------
# Author R. W. Ford, STFC Daresbury Lab
# Modified by A. R. Porter and S. Siso, STFC Daresbury Lab,
# Modified by A. B. G. Chalk, STFC Daresbury Lab
# Modified by J. Remy, Université Grenoble Alpes, Inria
# -----------------------------------------------------------------------------

'''Performs pytest tests on the psyclone.psyir.backend.fortran module'''


from collections import OrderedDict
import pytest
from psyclone.psyir.backend.visitor import VisitorError
from psyclone.psyir.backend.fortran import gen_intent, gen_datatype, \
    FortranWriter, precedence
from psyclone.psyir.nodes import (
    Assignment, Node, CodeBlock, Container, Literal, UnaryOperation,
    BinaryOperation, Reference, Call, KernelSchedule,
    ArrayReference, ArrayOfStructuresReference, Range, StructureReference,
    Schedule, Routine, Return, FileContainer, IfBlock, OMPTaskloopDirective,
    OMPMasterDirective, OMPParallelDirective, Loop, OMPNumTasksClause,
    OMPDependClause, IntrinsicCall)
from psyclone.psyir.symbols import (
    ArgumentInterface, ContainerSymbol, DataSymbol, GenericInterfaceSymbol,
    ImportInterface, RoutineSymbol, StaticInterface, Symbol, SymbolTable,
    UnresolvedInterface, ScalarType, ArrayType, INTEGER_TYPE, REAL_TYPE,
    CHARACTER_TYPE, BOOLEAN_TYPE, REAL_DOUBLE_TYPE, UnresolvedType,
    UnsupportedType, UnsupportedFortranType, DataTypeSymbol, StructureType)
from psyclone.errors import InternalError
from psyclone.tests.utilities import Compile


def test_gen_intent():
    '''Check the gen_intent function produces the expected intent
    strings.

    '''
    symbol = DataSymbol("dummy", INTEGER_TYPE,
                        interface=ArgumentInterface(
                            ArgumentInterface.Access.UNKNOWN))
    assert gen_intent(symbol) is None
    symbol = DataSymbol("dummy", INTEGER_TYPE,
                        interface=ArgumentInterface(
                            ArgumentInterface.Access.READ))
    assert gen_intent(symbol) == "in"
    symbol = DataSymbol("dummy", INTEGER_TYPE,
                        interface=ArgumentInterface(
                            ArgumentInterface.Access.WRITE))
    assert gen_intent(symbol) == "out"
    symbol = DataSymbol("dummy", INTEGER_TYPE,
                        interface=ArgumentInterface(
                            ArgumentInterface.Access.READWRITE))
    assert gen_intent(symbol) == "inout"
    symbol = DataSymbol("dummy", INTEGER_TYPE)  # Non-argument
    assert gen_intent(symbol) is None


def test_gen_intent_error(monkeypatch):
    '''Check the gen_intent function raises an exception if an unsupported
    access type is found.

    '''
    symbol = DataSymbol("dummy", INTEGER_TYPE,
                        interface=ArgumentInterface(
                            ArgumentInterface.Access.UNKNOWN))
    monkeypatch.setattr(symbol.interface, "_access", "UNSUPPORTED")
    with pytest.raises(VisitorError) as excinfo:
        _ = gen_intent(symbol)
    assert "Unsupported access ''UNSUPPORTED'' found." in str(excinfo.value)


def test_gen_indices(fortran_writer):
    '''Check the gen_indices function produces the expected dimension
    strings.

    '''
    arg = DataSymbol("arg", INTEGER_TYPE,
                     interface=ArgumentInterface(
                         ArgumentInterface.Access.UNKNOWN))
    scalar_type = ScalarType(ScalarType.Intrinsic.INTEGER, 4)
    literal = Literal("4", INTEGER_TYPE)
    one = Literal("1", scalar_type)
    arg_plus_1 = BinaryOperation.create(
        BinaryOperation.Operator.ADD, Reference(arg), one)
    array_type = ArrayType(
        INTEGER_TYPE, [Reference(arg), 2, (0, 4), literal, arg_plus_1,
                       (2, arg_plus_1.copy())])
    assert (fortran_writer.gen_indices(array_type.shape) ==
            ["arg", "2", "0:4", "4", "arg + 1_4", "2:arg + 1_4"])
    bray_type = ArrayType(INTEGER_TYPE, [ArrayType.Extent.ATTRIBUTE,
                                         ArrayType.Extent.ATTRIBUTE])
    assert fortran_writer.gen_indices(bray_type.shape) == [":", ":"]


def test_gen_indices_error(fortran_writer):
    '''Check the _gen_indices method raises an exception if a symbol shape
    entry is not supported.

    '''
    with pytest.raises(NotImplementedError) as excinfo:
        _ = fortran_writer.gen_indices(["invalid"])
    assert "unsupported gen_indices index 'invalid'" in str(excinfo.value)


@pytest.mark.parametrize(
    "type_name,result",
    [(ScalarType.Intrinsic.REAL, "real"),
     (ScalarType.Intrinsic.INTEGER, "integer"),
     (ScalarType.Intrinsic.CHARACTER, "character"),
     (ScalarType.Intrinsic.BOOLEAN, "logical")])
def test_gen_datatype_default_precision(type_name, result):
    '''Check for all supported datatype names that the gen_datatype
    function produces the expected Fortran types for scalar and arrays
    when no explicit precision is provided.

    Note, in the future PSyclone should be extended to set default
    precision in a config file.

    '''
    scalar_type = ScalarType(type_name, ScalarType.Precision.UNDEFINED)
    array_type = ArrayType(scalar_type, [10, 10])
    for my_type in [scalar_type, array_type]:
        symbol = DataSymbol("dummy", my_type)
        assert gen_datatype(symbol.datatype, symbol.name) == result


@pytest.mark.parametrize(
    "type_name,precision,result",
    [(ScalarType.Intrinsic.REAL, ScalarType.Precision.SINGLE, "real"),
     (ScalarType.Intrinsic.REAL, ScalarType.Precision.DOUBLE,
      "double precision"),
     (ScalarType.Intrinsic.INTEGER, ScalarType.Precision.SINGLE, "integer"),
     (ScalarType.Intrinsic.INTEGER, ScalarType.Precision.DOUBLE, "integer"),
     (ScalarType.Intrinsic.CHARACTER, ScalarType.Precision.SINGLE,
      "character"),
     (ScalarType.Intrinsic.CHARACTER, ScalarType.Precision.DOUBLE,
      "character"),
     (ScalarType.Intrinsic.BOOLEAN, ScalarType.Precision.SINGLE, "logical"),
     (ScalarType.Intrinsic.BOOLEAN, ScalarType.Precision.DOUBLE, "logical")])
def test_gen_datatype_relative_precision(type_name, precision, result):
    '''Check for all supported datatype names that the gen_datatype
    function produces the expected Fortran types for scalar and arrays
    when relative precision is provided.

    '''
    scalar_type = ScalarType(type_name, precision=precision)
    array_type = ArrayType(scalar_type, [10, 10])
    for my_type in [scalar_type, array_type]:
        symbol = DataSymbol("dummy", my_type)
        assert gen_datatype(symbol.datatype, symbol.name) == result


@pytest.mark.parametrize("precision", [1, 2, 4, 8, 16, 32])
@pytest.mark.parametrize("type_name,fort_name",
                         [(ScalarType.Intrinsic.INTEGER, "integer"),
                          (ScalarType.Intrinsic.BOOLEAN, "logical")])
def test_gen_datatype_absolute_precision(type_name, precision, fort_name):
    '''Check for the integer and logical datatype names that the
    gen_datatype function produces the expected Fortran types for
    scalar and arrays when explicit precision is provided.

    All should pass except 32. Other types are tested separately.

    '''
    symbol_name = "dummy"
    scalar_type = ScalarType(type_name, precision=precision)
    array_type = ArrayType(scalar_type, [10, 10])
    for my_type in [scalar_type, array_type]:
        symbol = DataSymbol(symbol_name, my_type)
        if precision in [32]:
            with pytest.raises(VisitorError) as excinfo:
                gen_datatype(symbol.datatype, symbol.name)
            assert (f"Datatype '{fort_name}' in symbol '{symbol_name}' "
                    f"supports fixed precision of [1, 2, 4, 8, 16] but "
                    f"found '{precision}'."
                    in str(excinfo.value))
        else:
            assert (gen_datatype(symbol.datatype, symbol.name) ==
                    f"{fort_name}*{precision}")


@pytest.mark.parametrize(
    "precision", [1, 2, 4, 8, 16, 32])
def test_gen_datatype_absolute_precision_real(precision):
    '''Check for the real datatype name that the gen_datatype function
    produces the expected Fortran types for scalars and arrays when
    explicit precision is provided.

    All should pass except 1, 2 and 32.

    '''
    symbol_name = "dummy"
    scalar_type = ScalarType(ScalarType.Intrinsic.REAL, precision=precision)
    array_type = ArrayType(scalar_type, [10, 10])
    for my_type in [scalar_type, array_type]:
        symbol = DataSymbol(symbol_name, my_type)
        if precision in [1, 2, 32]:
            with pytest.raises(VisitorError) as excinfo:
                gen_datatype(symbol.datatype, symbol.name)
            assert (f"Datatype 'real' in symbol '{symbol_name}' supports "
                    f"fixed precision of [4, 8, 16] but found '{precision}'."
                    in str(excinfo.value))
        else:
            assert (gen_datatype(symbol.datatype, symbol.name) ==
                    f"real*{precision}")


def test_gen_datatype_absolute_precision_character():
    '''Check for the character datatype name that the
    gen_datatype function produces the expected Fortran types for
    scalars and arrays when explicit precision is provided.

    '''
    symbol_name = "dummy"
    scalar_type = ScalarType(ScalarType.Intrinsic.CHARACTER, precision=4)
    array_type = ArrayType(scalar_type, [10, 10])
    for my_type in [scalar_type, array_type]:
        symbol = DataSymbol(symbol_name, my_type)
        with pytest.raises(VisitorError) as excinfo:
            gen_datatype(symbol.datatype, symbol.name)
        assert (f"Explicit precision not supported for datatype 'character' "
                f"in symbol '{symbol_name}' in Fortran backend."
                in str(excinfo.value))


@pytest.mark.parametrize(
    "type_name,result",
    [(ScalarType.Intrinsic.REAL, "real"),
     (ScalarType.Intrinsic.INTEGER, "integer"),
     (ScalarType.Intrinsic.CHARACTER, "character"),
     (ScalarType.Intrinsic.BOOLEAN, "logical")])
def test_gen_datatype_kind_precision(type_name, result):
    '''Check for all supported datatype names that the gen_datatype
    function produces the expected Fortran types for scalars and
    arrays when precision is provided via another symbol.

    '''
    precision_name = "prec_def"
    symbol_name = "dummy"
    precision = DataSymbol(precision_name, INTEGER_TYPE)
    scalar_type = ScalarType(type_name, precision=precision)
    array_type = ArrayType(scalar_type, [10, 10])
    for my_type in [scalar_type, array_type]:
        if type_name == ScalarType.Intrinsic.CHARACTER:
            with pytest.raises(VisitorError) as excinfo:
                gen_datatype(my_type, symbol_name)
            assert (f"kind not supported for datatype 'character' in symbol "
                    f"'{symbol_name}' in Fortran backend."
                    in str(excinfo.value))
        else:
            assert (gen_datatype(my_type, symbol_name) ==
                    f"{result}(kind={precision_name})")


def test_gen_datatype_derived_type():
    ''' Check that gen_datatype handles derived types. '''
    # A symbol representing a single derived type
    tsym = DataTypeSymbol("my_type", UnresolvedType())
    assert gen_datatype(tsym, "my_type") == "type(my_type)"
    # An array of derived types
    atype = ArrayType(tsym, [10])
    assert gen_datatype(atype, "my_list") == "type(my_type)"


def test_gen_datatype_exception_1():
    '''Check that an exception is raised if gen_datatype is called with a
    symbol containing an unsupported datatype.

    '''
    data_type = ScalarType(ScalarType.Intrinsic.REAL, 4)
    symbol = DataSymbol("fred", data_type)
    symbol.datatype._intrinsic = None
    with pytest.raises(NotImplementedError) as excinfo:
        _ = gen_datatype(symbol.datatype, symbol.name)
    assert ("Unsupported datatype 'None' for symbol 'fred' found in "
            "gen_datatype()." in str(excinfo.value))


def test_gen_datatype_exception_2():
    '''Check that an exception is raised if gen_datatype is called with a
    symbol containing an unsupported precision.

    '''
    data_type = ScalarType(ScalarType.Intrinsic.REAL, 4)
    symbol = DataSymbol("fred", data_type)
    symbol.datatype._precision = None
    with pytest.raises(VisitorError) as excinfo:
        _ = gen_datatype(symbol.datatype, symbol.name)
    assert ("Unsupported precision type 'NoneType' found for symbol 'fred' "
            "in Fortran backend." in str(excinfo.value))


# Commented this test out until #11 is addressed.
# @pytest.mark.xfail(reason="issue #11 backend logging output is affected by "
#                    "some other part PSyclone.")
# def test_gen_datatype_precision_log(caplog):
#     '''Check the gen_datatype function produces a logging warning if
#     relative precision is specified for a Fortran datatype that does
#     not support relative precision (only real/double precision
#     supports it)
#
#     '''
#     import logging
#     with caplog.at_level(logging.WARNING):
#         symbol = Symbol("dummy", INTEGER_TYPE,
#                         precision=Symbol.Precision.DOUBLE)
#         _ = gen_datatype(symbol)
#         assert (
#             "WARNING  Fortran does not support relative precision for the "
#             "'integer' datatype but 'Precision.DOUBLE' was specified for "
#             "variable 'dummy'." in caplog.text)


def test_gen_typedecl_validation(fortran_writer, monkeypatch):
    ''' Test the various validation checks in gen_typedecl(). '''
    with pytest.raises(VisitorError) as err:
        fortran_writer.gen_typedecl("hello")
    assert ("gen_typedecl expects a DataTypeSymbol as argument but got: 'str'"
            in str(err.value))
    # UnsupportedType is abstract so we create an UnsupportedFortranType and
    # then monkeypatch it.
    tsymbol = DataTypeSymbol("my_type", UnsupportedFortranType(
        "type my_type\nend type my_type"))
    monkeypatch.setattr(tsymbol.datatype, "__class__", UnsupportedType)

    with pytest.raises(VisitorError) as err:
        fortran_writer.gen_typedecl(tsymbol)
    assert ("cannot generate code for symbol 'my_type' of type "
            "'UnsupportedType'" in str(err.value))
    # Symbol with an invalid visibility
    dtype = StructureType.create([
        ("flag", INTEGER_TYPE, Symbol.Visibility.PUBLIC, None),
        ("secret", INTEGER_TYPE, Symbol.Visibility.PRIVATE, None)])
    tsymbol = DataTypeSymbol("my_type", dtype)
    tsymbol._visibility = "wrong"
    with pytest.raises(InternalError) as err:
        fortran_writer.gen_typedecl(tsymbol, include_visibility=True)
    assert ("visibility must be one of Symbol.Visibility.PRIVATE/PUBLIC but "
            "'my_type' has visibility of type 'str'" in str(err.value))
    # Symbol of UnresolvedType.
    tsymbol = DataTypeSymbol("my_type", UnresolvedType())
    with pytest.raises(VisitorError) as err:
        fortran_writer.gen_typedecl(tsymbol)
    assert ("Local Symbol 'my_type' is of UnresolvedType and therefore no "
            "declaration can be created for it." in str(err.value))


def test_gen_typedecl_unsupported_fortran_type(fortran_writer):
    ''' Check that gen_typedecl() works for a symbol of UnsupportedFortranType.
    '''
    tsymbol = DataTypeSymbol("my_type", UnsupportedFortranType(
        "type :: my_type\nend type my_type"),
                             visibility=Symbol.Visibility.PUBLIC)
    assert (fortran_writer.gen_typedecl(tsymbol) ==
            "type, public :: my_type\nend type my_type\n")
    tsymbol.visibility = Symbol.Visibility.PRIVATE
    assert (fortran_writer.gen_typedecl(tsymbol) ==
            "type, private :: my_type\nend type my_type\n")
    assert (fortran_writer.gen_typedecl(tsymbol, include_visibility=False) ==
            "type :: my_type\nend type my_type\n")


def test_gen_typedecl_unsupported_fortran_type_missing_colons(fortran_writer):
    ''' Check that gen_typedecl() raises a NotImplementedError if the original
    declaration is missing a '::'. '''
    tsymbol = DataTypeSymbol("my_type", UnsupportedFortranType(
        "type my_type\nend type my_type"))
    with pytest.raises(NotImplementedError) as err:
        fortran_writer.gen_typedecl(tsymbol)
    assert ("Cannot add accessibility information to an UnsupportedFortranType"
            " that does not have '::' in its original declaration: 'type "
            "my_type" in str(err.value))


def test_gen_typedecl_unsupported_fortran_type_wrong_vis(fortran_writer):
    ''' Check that gen_typedecl() raises the expected error when the visibility
    of a symbol of UnsupportedFortranType does not match what is stored
    in its declaration text. '''
    tsymbol = DataTypeSymbol("my_type", UnsupportedFortranType(
        "type, prIVate :: my_type\nend type my_type"),
                             visibility=Symbol.Visibility.PUBLIC)
    with pytest.raises(InternalError) as err:
        fortran_writer.gen_typedecl(tsymbol)
    assert ("Symbol 'my_type' of UnsupportedFortranType has public visibility "
            "but its associated declaration specifies that it is private: "
            "'type, prIVate ::" in str(err.value))
    tsymbol2 = DataTypeSymbol("my_type", UnsupportedFortranType(
        "type, pUBlic :: my_type\nend type my_type"),
                              visibility=Symbol.Visibility.PRIVATE)
    with pytest.raises(InternalError) as err:
        fortran_writer.gen_typedecl(tsymbol2)
    assert ("Symbol 'my_type' of UnsupportedFortranType has private visibility"
            " but its associated declaration specifies that it is public: "
            "'type, pUBlic ::" in str(err.value))


def test_gen_typedecl(fortran_writer):
    ''' Test normal operation of gen_typedecl(). '''
    atype = ArrayType(REAL_TYPE, [3, 5])
    dynamic_atype = ArrayType(REAL_TYPE, [ArrayType.Extent.DEFERRED])
    tsymbol = DataTypeSymbol("grid_type", UnresolvedType())
    dtype = StructureType.create([
        # Scalar integer
        ("flag", INTEGER_TYPE, Symbol.Visibility.PUBLIC, None),
        # Private, scalar integer
        ("secret", INTEGER_TYPE, Symbol.Visibility.PRIVATE, None),
        # Static array
        ("matrix", atype, Symbol.Visibility.PUBLIC, None),
        # Allocatable array
        ("data", dynamic_atype, Symbol.Visibility.PUBLIC, None),
        # Derived type
        ("grid", tsymbol, Symbol.Visibility.PRIVATE, None)])
    tsymbol = DataTypeSymbol("my_type", dtype)
    assert (fortran_writer.gen_typedecl(tsymbol) ==
            "type, public :: my_type\n"
            "  integer, public :: flag\n"
            "  integer, private :: secret\n"
            "  real, dimension(3,5), public :: matrix\n"
            "  real, allocatable, dimension(:), public :: data\n"
            "  type(grid_type), private :: grid\n"
            "end type my_type\n")
    private_tsymbol = DataTypeSymbol("my_type", dtype,
                                     Symbol.Visibility.PRIVATE)
    gen_code = fortran_writer.gen_typedecl(private_tsymbol)
    assert gen_code.startswith("type, private :: my_type\n")


def test_reverse_map():
    '''Check that the internal _reverse_map function returns a map with
    the expected behaviour

    '''
    result = {}
    FortranWriter._reverse_map(result, OrderedDict([('+', 'PLUS')]))
    assert isinstance(result, dict)
    assert result['PLUS'] == '+'


def test_reverse_map_duplicates():
    '''Check that the internal _reverse_map function returns a map with
    the expected behaviour when there are duplicates in the items of
    the input ordered dictionary. It should use the first one found.

    '''
    result = {}
    FortranWriter._reverse_map(result, OrderedDict([('==', 'EQUAL'),
                                                    ('.eq.', 'EQUAL')]))
    assert isinstance(result, dict)
    assert result['EQUAL'] == '=='
    assert len(result) == 1

    result = {}
    FortranWriter._reverse_map(result, OrderedDict([('.EQ.', 'EQUAL'),
                                                    ('==', 'EQUAL')]))
    assert isinstance(result, dict)
    assert result['EQUAL'] == '.EQ.'
    assert len(result) == 1


@pytest.mark.parametrize("operator,result",
                         [(UnaryOperation.Operator.MINUS, "-"),
                          (BinaryOperation.Operator.MUL, "*")])
def test_get_operator(operator, result):
    '''Check that the get_operator function returns the expected
    values when provided with valid unary, binary and nary operators.

    '''
    assert result == FortranWriter().get_operator(operator)


def test_get_operator_error():
    '''Check that the get_operator function raises the expected
    exception when an unknown operator is provided.

    '''
    with pytest.raises(KeyError):
        _ = FortranWriter().get_operator(None)


def test_precedence():
    '''Check that the precedence function returns the expected relative
    precedence values.

    '''
    assert precedence('.OR.') < precedence('.AND.')
    assert precedence('*') < precedence('**')
    assert precedence('.EQ.') == precedence('==')
    assert precedence('*') == precedence('/')
    assert precedence('.EQV.') == precedence('.NEQV.')


def test_precedence_error():
    '''Check that the precedence function returns the expected exception
    if an unknown operator is provided.

    '''
    with pytest.raises(KeyError):
        _ = precedence('invalid')


def test_gen_arguments_validation(fortran_writer):
    '''Check that the _gen_arguments validation function works as
    expected.

    '''
    # type error
    with pytest.raises(TypeError) as info:
        fortran_writer._gen_arguments(None)
    assert ("The _gen_arguments utility function expects a "
            "Call node, but found 'NoneType'." in str(info.value))
    # visitor error
    call = Call.create(RoutineSymbol("hello"), [
        ("name", Literal("1.0", REAL_TYPE)), Literal("2.0", REAL_TYPE)])
    with pytest.raises(VisitorError) as info:
        fortran_writer._gen_arguments(call)
    assert ("Fortran expects all named arguments to occur after all "
            "positional arguments but this is not the case for "
            "Call[name='hello']" in str(info.value))
    # ok
    call = Call.create(RoutineSymbol("hello"), [
        Literal("1.0", REAL_TYPE), ("name", Literal("2.0", REAL_TYPE))])
    output = fortran_writer._gen_arguments(call)
    assert isinstance(output, str)
    assert output == "1.0, name=2.0"


def test_fw_gen_use(fortran_writer):
    '''Check the FortranWriter class gen_use method produces the expected
    declaration. Also check that an exception is raised if the symbol
    does not describe a Container.

    '''
    symbol_table = SymbolTable()
    container_symbol = ContainerSymbol("my_module")
    symbol_table.add(container_symbol)
    symbol = DataSymbol("dummy1", UnresolvedType(),
                        interface=ImportInterface(
                            container_symbol, orig_name="orig_name"))
    symbol_table.add(symbol)
    symbol = RoutineSymbol(
        "my_sub", interface=ImportInterface(container_symbol))
    symbol_table.add(symbol)
    result = fortran_writer.gen_use(container_symbol, symbol_table)
    assert result == "use my_module, only : dummy1=>orig_name, my_sub\n"

    container_symbol.wildcard_import = True
    result = fortran_writer.gen_use(container_symbol, symbol_table)
    assert "use my_module, only : dummy1=>orig_name, my_sub" not in result
    assert "use my_module\n" in result

    container_symbol.is_intrinsic = True
    result = fortran_writer.gen_use(container_symbol, symbol_table)
    assert "use, intrinsic :: my_module" in result

    # container2 has no symbols associated with it and has not been marked
    # as having a wildcard import. It should therefore result in a USE
    # with an empty 'ONLY' list (which serves to keep the module in scope
    # while not accessing any data from it).
    container2 = ContainerSymbol("my_mod2")
    symbol_table.add(container2)
    result = fortran_writer.gen_use(container2, symbol_table)
    assert result == "use my_mod2, only :\n"
    # If we now add a wildcard import of this module then that's all we
    # should get from the backend (as it makes the "only:" redundant)
    container2.wildcard_import = True
    result = fortran_writer.gen_use(container2, symbol_table)
    assert result == "use my_mod2\n"
    # Wrong type for first argument
    symbol2 = DataSymbol("dummy2", UnresolvedType(),
                         interface=ImportInterface(container_symbol))
    symbol_table.add(symbol2)
    with pytest.raises(VisitorError) as excinfo:
        _ = fortran_writer.gen_use(symbol2, symbol_table)
    assert ("expects a ContainerSymbol as its first argument but got "
            "'DataSymbol'" in str(excinfo.value))
    # Wrong type for second argument
    with pytest.raises(VisitorError) as excinfo:
        _ = fortran_writer.gen_use(container2, symbol2)
    assert ("expects a SymbolTable as its second argument but got 'DataSymbol'"
            in str(excinfo.value))
    # Symbol not in SymbolTable
    with pytest.raises(VisitorError) as excinfo:
        _ = fortran_writer.gen_use(ContainerSymbol("my_mod3"), symbol_table)
    assert ("the supplied symbol ('my_mod3') is not in the supplied "
            "SymbolTable" in str(excinfo.value))
    # A different ContainerSymbol with the same name as an entry in the
    # SymbolTable should be picked up
    with pytest.raises(VisitorError) as excinfo:
        _ = fortran_writer.gen_use(ContainerSymbol("my_mod2"), symbol_table)
    assert ("the supplied symbol ('my_mod2') is not the same object as the "
            "entry" in str(excinfo.value))


def test_fw_gen_vardecl(fortran_writer):
    '''Check the FortranWriter class gen_vardecl method produces the
    expected declarations. Also check that an exception is raised if
    the symbol does not describe a valid variable declaration statement.

    '''
    # Basic entry
    symbol = DataSymbol("dummy1", INTEGER_TYPE)
    result = fortran_writer.gen_vardecl(symbol)
    assert result == "integer :: dummy1\n"

    # Assumed-size array with intent
    array_type = ArrayType(INTEGER_TYPE, [ArrayType.Extent.ATTRIBUTE,
                                          (2, ArrayType.Extent.ATTRIBUTE),
                                          ArrayType.Extent.ATTRIBUTE])
    symbol = DataSymbol("dummy2", array_type,
                        interface=ArgumentInterface(
                            ArgumentInterface.Access.READ))
    result = fortran_writer.gen_vardecl(symbol)
    assert result == "integer, dimension(:,2:,:), intent(in) :: dummy2\n"

    # Assumed-size array with unknown intent
    array_type = ArrayType(INTEGER_TYPE, [ArrayType.Extent.ATTRIBUTE,
                                          ArrayType.Extent.ATTRIBUTE,
                                          ArrayType.Extent.ATTRIBUTE])
    symbol = DataSymbol("dummy2", array_type,
                        interface=ArgumentInterface(
                            ArgumentInterface.Access.UNKNOWN))
    result = fortran_writer.gen_vardecl(symbol)
    assert result == "integer, dimension(:,:,:) :: dummy2\n"

    # Assumed-size array with specified lower bound
    array_type = ArrayType(INTEGER_TYPE,
                           [ArrayType.Extent.ATTRIBUTE,
                            ArrayType.Extent.ATTRIBUTE,
                            (-1, ArrayType.Extent.ATTRIBUTE)])
    symbol = DataSymbol("dummy3", array_type,
                        interface=ArgumentInterface(
                            ArgumentInterface.Access.UNKNOWN))
    result = fortran_writer.gen_vardecl(symbol)
    assert result == "integer, dimension(:,:,-1:) :: dummy3\n"

    # Allocatable array
    array_type = ArrayType(REAL_TYPE, [ArrayType.Extent.DEFERRED,
                                       ArrayType.Extent.DEFERRED])
    symbol = DataSymbol("dummy2", array_type,
                        interface=ArgumentInterface(
                            ArgumentInterface.Access.READWRITE))
    result = fortran_writer.gen_vardecl(symbol)
    assert (result ==
            "real, allocatable, dimension(:,:), intent(inout) :: dummy2\n")

    # Constant.
    symbol = DataSymbol("dummy3", INTEGER_TYPE, is_constant=True,
                        initial_value=10)
    result = fortran_writer.gen_vardecl(symbol)
    assert result == "integer, parameter :: dummy3 = 10\n"

    # Constant with top level intrinsic
    initval = IntrinsicCall.create(IntrinsicCall.Intrinsic.SIN,
                                   [Literal("10", INTEGER_TYPE)])
    symbol = DataSymbol("dummy3i", INTEGER_TYPE, is_constant=True,
                        initial_value=initval)
    result = fortran_writer.gen_vardecl(symbol)
    assert result == "integer, parameter :: dummy3i = SIN(10)\n"

    # Symbol has initial value but is not constant (static). This is a property
    # of the Fortran language and therefore is only checked for when we attempt
    # to generate Fortran.
    symbol = DataSymbol("dummy3a", INTEGER_TYPE, initial_value=10)
    with pytest.raises(VisitorError) as err:
        _ = fortran_writer.gen_vardecl(symbol)
    assert ("'dummy3a' has an initial value (10) and therefore (in Fortran) "
            "must have a StaticInterface. However it has an interface of "
            "'Automatic'" in str(err.value))
    symbol.interface = StaticInterface()
    result = fortran_writer.gen_vardecl(symbol)
    assert result == "integer, save :: dummy3a = 10\n"

    # Use statement
    symbol = DataSymbol("dummy1", UnresolvedType(),
                        interface=ImportInterface(
                            ContainerSymbol("my_module")))
    with pytest.raises(VisitorError) as excinfo:
        _ = fortran_writer.gen_vardecl(symbol)
    assert ("Symbol 'dummy1' has a UnresolvedType and we can not generate "
            "a declaration for UnresolvedTypes." in str(excinfo.value))

    # An unresolved symbol
    symbol = DataSymbol("dummy1", UnresolvedType(),
                        interface=UnresolvedInterface())
    with pytest.raises(VisitorError) as excinfo:
        _ = fortran_writer.gen_vardecl(symbol)
    assert ("Symbol 'dummy1' has a UnresolvedType and we can not generate a "
            "declaration for UnresolvedTypes." in str(excinfo.value))


def test_fw_gen_vardecl_visibility(fortran_writer):
    ''' Test the include_visibility argument to gen_vardecl(). '''
    # Simple constant
    symbol = DataSymbol("dummy3", INTEGER_TYPE,
                        visibility=Symbol.Visibility.PUBLIC, is_constant=True,
                        initial_value=10)
    # Expect include_visibility to default to False
    result = fortran_writer.gen_vardecl(symbol)
    assert result == "integer, parameter :: dummy3 = 10\n"
    result = fortran_writer.gen_vardecl(symbol, include_visibility=False)
    assert result == "integer, parameter :: dummy3 = 10\n"
    result = fortran_writer.gen_vardecl(symbol, include_visibility=True)
    assert result == "integer, parameter, public :: dummy3 = 10\n"

    # Known type but invalid visibility
    symbol._visibility = "wrong"
    with pytest.raises(InternalError) as err:
        fortran_writer.gen_vardecl(symbol, include_visibility=True)
    assert ("A Symbol must be either public or private but symbol 'dummy3' "
            "has visibility 'wrong'" in str(err.value))

    # A symbol of unknown Fortran type
    symbol = DataSymbol("var", UnsupportedFortranType(
                                    "type :: var\n"
                                    "  integer, private :: id\n"
                                    "  integer, public :: flag\n"
                                    "end type var"),
                        visibility=Symbol.Visibility.PRIVATE)
    result = fortran_writer.gen_vardecl(symbol)
    assert result == ("type :: var\n"
                      "  integer, private :: id\n"
                      "  integer, public :: flag\n"
                      "end type var\n")
    result = fortran_writer.gen_vardecl(symbol, include_visibility=True)
    assert result == ("type, private :: var\n"
                      "  integer, private :: id\n"
                      "  integer, public :: flag\n"
                      "end type var\n")


def test_gen_default_access_stmt(fortran_writer):
    '''
    Tests for the gen_default_access_stmt method of FortranWriter.
    '''
    symbol_table = SymbolTable()
    # If no default visibility is specified then the Fortran default
    # is 'public'
    symbol_table._default_visibility = None
    assert fortran_writer.gen_default_access_stmt(symbol_table) == "public\n"
    symbol_table.default_visibility = Symbol.Visibility.PUBLIC
    # Test indentation works as expected
    fortran_writer._depth += 1
    assert fortran_writer.gen_default_access_stmt(symbol_table) == "  public\n"
    symbol_table.default_visibility = Symbol.Visibility.PRIVATE
    assert (fortran_writer.gen_default_access_stmt(symbol_table) ==
            "  private\n")
    fortran_writer._depth -= 1
    assert fortran_writer.gen_default_access_stmt(symbol_table) == "private\n"
    # Invalid type (str instead of Symbol.Visibility)
    symbol_table._default_visibility = "public"
    with pytest.raises(InternalError) as err:
        fortran_writer.gen_default_access_stmt(symbol_table)
    assert ("Unrecognised visibility ('public') found when attempting to "
            "generate access statement. Should be either 'Symbol.Visibility."
            "PUBLIC' or 'Symbol.Visibility.PRIVATE'" in str(err.value))


def test_gen_access_stmts(fortran_writer):
    '''
    Tests for the gen_access_stmts method of FortranWriter.
    '''
    symbol_table = SymbolTable()
    symbol_table.add(RoutineSymbol("my_sub1",
                                   visibility=Symbol.Visibility.PUBLIC))
    code = fortran_writer.gen_access_stmts(symbol_table)
    # Default visibility of the table is public so no explicit access
    # statement required
    assert code == ""
    sub2 = RoutineSymbol("my_sub2", visibility=Symbol.Visibility.PRIVATE)
    symbol_table.add(sub2)
    code = fortran_writer.gen_access_stmts(symbol_table)
    assert "private :: my_sub2\n" in code
    # Check that the interface of the symbol does not matter
    symbol_table.add(
        RoutineSymbol("used_sub", visibility=Symbol.Visibility.PRIVATE,
                      interface=ImportInterface(ContainerSymbol("some_mod"))))
    code = fortran_writer.gen_access_stmts(symbol_table)
    assert "private :: my_sub2, used_sub\n" in code
    # Since the default visibility of the table is PUBLIC, we should not
    # generate anything for PUBLIC symbols.
    symbol_table.add(
        Symbol("some_var", visibility=Symbol.Visibility.PUBLIC,
               interface=UnresolvedInterface()))
    code = fortran_writer.gen_access_stmts(symbol_table)
    assert code.strip() == "private :: my_sub2, used_sub"
    # Change the default visibility of the table to be private.
    symbol_table.default_visibility = Symbol.Visibility.PRIVATE
    code = fortran_writer.gen_access_stmts(symbol_table)
    assert code.strip() == "public :: my_sub1, some_var"
    # Accessibility should also be generated for a GenericInterfaceSymbol.
    symbol_table.add(GenericInterfaceSymbol("overloaded", [(sub2, True)]))
    code = fortran_writer.gen_access_stmts(symbol_table)
    assert code.strip() == "public :: my_sub1, some_var, overloaded"


def test_gen_access_stmts_avoids_internal(fortran_reader, fortran_writer):
    '''
    Tests for the gen_access_stmts does not list the psyclone internal symbols
    '''
    test_module = '''
    module test_mod
      private
      interface test
        module procedure test, test_code
      end interface test
      public test
    contains
      subroutine test_code()
      end subroutine test_code
      subroutine test()
      end subroutine test
    end module test_mod
    '''
    psyir = fortran_reader.psyir_from_source(test_module)
    # Check that the internal symbol exists but is not listed
    assert psyir.children[0].symbol_table.lookup("_PSYCLONE_INTERNAL_test")
    assert "_psyclone_internal_test" not in fortran_writer(psyir).lower()


def test_fw_exception(fortran_writer):
    '''Check the FortranWriter class instance raises an exception if an
    unsupported PSyIR node is found.

    '''
    # 'unsupported' should be a node that neither its generic classes nor
    # itself have a visitor implemented.
    unsupported = Node()

    # Generate Fortran from the given PSyIR
    with pytest.raises(VisitorError) as excinfo:
        _ = fortran_writer(unsupported)
    assert "Unsupported node 'Node' found" in str(excinfo.value)


def test_fw_filecontainer_1(fortran_writer):
    '''Check the FortranWriter class outputs nothing when a
    FileContainer node with no content is found.

    '''
    file_container = FileContainer("None")
    result = fortran_writer(file_container)
    assert not result


def test_fw_filecontainer_2(fortran_writer):
    '''Check that an instance of the FortranWriter class outputs the
    expected code when a FileContainer contains multiple nodes (in
    this case a Container (module) and a Routine (subroutine).

    '''
    container = Container("mod_name")
    routine = Routine.create("sub_name")
    file_container = FileContainer.create(
        "None", SymbolTable(), [container, routine])
    result = fortran_writer(file_container)
    expected = (
        "module mod_name\n"
        "  implicit none\n"
        "  public\n\n"
        "  contains\n\n"
        "end module mod_name\n"
        "subroutine sub_name()\n\n\n"
        "end subroutine sub_name\n")
    assert result == expected


def test_fw_filecontainer_error1(fortran_writer):
    '''Check that an instance of the FortranWriter class raises the
    expected exception if the symbol table associated with a
    FileContainer node contains any symbols.

    '''
    symbol_table = SymbolTable()
    symbol_table.add(Symbol("x"))
    file_container = FileContainer.create("None", symbol_table, [])
    with pytest.raises(VisitorError) as info:
        _ = fortran_writer(file_container)
    assert (
        "In the Fortran backend, a file container should not have any "
        "symbols associated with it other than RoutineSymbols, but found "
        "x: Symbol<Automatic>." in str(info.value))

    # Check that a routine symbol is fine.
    symbol_table = SymbolTable()
    routine_symbol = RoutineSymbol("mysub")
    symbol_table.add(routine_symbol)
    file_container = FileContainer.create("None", symbol_table, [])
    output = fortran_writer(file_container)
    assert "mysub" not in output


def test_fw_filecontainer_error2(fortran_writer):
    '''Check that an instance of the FortranWriter class raises the
    expected exception if a FileContainer node contains more than one
    Routine node with is_program set (as only one program is allowed).

    '''
    program1 = Routine.create("prog1", SymbolTable(), [], is_program=True)
    program2 = Routine.create("prog2", SymbolTable(), [], is_program=True)
    file_container = FileContainer.create(
        "None", SymbolTable(), [program1, program2])
    with pytest.raises(VisitorError) as info:
        _ = fortran_writer(file_container)
    assert (
        "In the Fortran backend, a file container should contain at most one "
        "routine node that is a program, but found 2." in str(info.value))


def test_fw_container_1(fortran_writer, monkeypatch):
    '''Check the FortranWriter class outputs correct code when a Container
    node with no content is found. Also tests that an exception is
    raised if Container.name does not have a value.

    '''
    container = Container("test")
    result = fortran_writer(container)
    assert (
        "module test\n"
        "  implicit none\n"
        "  public\n\n"
        "  contains\n\n"
        "end module test\n" in result)

    monkeypatch.setattr(container, "_name", None)
    with pytest.raises(VisitorError) as excinfo:
        _ = fortran_writer(container)
    assert ("Expected Container node name to have a value."
            in str(excinfo.value))


def test_fw_container_2(fortran_reader, fortran_writer, tmpdir):
    '''Check the FortranWriter class outputs correct code when a Container
    node is found with a subroutine, use statements and
    declarations. Also raise an exception if the Container contains a
    Container.

    '''
    # Generate fparser2 parse tree from Fortran code.
    code = (
        "module test\n"
        "use iso_c_binding, only : c_int\n"
        "implicit none\n"
        "real :: c,d\n"
        "contains\n"
        "subroutine tmp()\n"
        "end subroutine tmp\n"
        "end module test")
    container = fortran_reader.psyir_from_source(code)

    # Generate Fortran from the PSyIR schedule
    result = fortran_writer(container)

    assert (
        "module test\n"
        "  use iso_c_binding, only : c_int\n"
        "  implicit none\n"
        "  real, public :: c\n"
        "  real, public :: d\n"
        "  public\n\n"
        "  contains\n"
        "  subroutine tmp()\n\n\n"
        "  end subroutine tmp\n\n"
        "end module test\n" in result)
    assert Compile(tmpdir).string_compiles(result)

    container.children[0].children.append(Container("child"))
    with pytest.raises(VisitorError) as excinfo:
        _ = fortran_writer(container)
    assert ("The Fortran back-end requires all children of a Container "
            "to be either CodeBlocks or sub-classes of Routine but found: "
            "['Routine', 'Container']" in str(excinfo.value))


def test_fw_container_3(fortran_reader, fortran_writer, monkeypatch):
    '''Check the FortranWriter class raises an exception when a Container
    node contains a symbol table with an argument declaration (as this
    does not make sense).

    '''
    # Generate fparser2 parse tree from Fortran code.
    code = (
        "module test\n"
        "real :: a\n"
        "implicit none\n"
        "contains\n"
        "subroutine tmp()\n"
        "end subroutine tmp\n"
        "end module test")
    container = fortran_reader.psyir_from_source(code)
    module = container.children[0]
    symbol = module.symbol_table.lookup("a")
    monkeypatch.setattr(symbol, "_interface", ArgumentInterface())

    with pytest.raises(VisitorError) as excinfo:
        _ = fortran_writer._visit(container)
    assert ("Arguments are not allowed in this context but this symbol table "
            "contains argument(s): '['a']'." in str(excinfo.value))


def test_fw_container_4(fortran_writer):
    '''Check the FortranWriter class outputs correct code when a Container
    symbol table has multiple imported modules.

    '''
    container = Container("test")
    container.symbol_table.add(ContainerSymbol("mod1"))
    container.symbol_table.lookup("mod1").wildcard_import = True
    container.symbol_table.add(ContainerSymbol("mod2"))
    container.symbol_table.lookup("mod2").wildcard_import = True
    container.symbol_table.add(ContainerSymbol("mod3"))
    container.symbol_table.lookup("mod3").wildcard_import = True
    # Default symbol visibility is public
    assert (
        "module test\n"
        "  use mod1\n"
        "  use mod2\n"
        "  use mod3\n"
        "  implicit none\n"
        "  public\n\n"
        "  contains\n\n"
        "end module test\n" in fortran_writer(container))
    # Change the default visibility to private
    container.symbol_table.default_visibility = Symbol.Visibility.PRIVATE
    assert (
        "module test\n"
        "  use mod1\n"
        "  use mod2\n"
        "  use mod3\n"
        "  implicit none\n"
        "  private\n\n"
        "  contains\n\n"
        "end module test\n" in fortran_writer(container))


def test_fw_binaryoperator_unknown(fortran_reader, fortran_writer,
                                   monkeypatch):
    '''Check the FortranWriter class binary_operation method raises an
    exception if an unknown binary operator is found.

    '''
    # Generate fparser2 parse tree from Fortran code.
    code = (
        "module test\n"
        "contains\n"
        "subroutine tmp(a, n)\n"
        "  integer, intent(in) :: n\n"
        "  real, intent(out) :: a(n)\n"
        "    a = 1.0 * 1.0\n"
        "end subroutine tmp\n"
        "end module test")
    schedule = fortran_reader.psyir_from_source(code)
    # Remove MUL from the list of supported binary operators
    monkeypatch.delitem(fortran_writer._operator_2_str,
                        BinaryOperation.Operator.MUL)
    # Generate Fortran from the PSyIR schedule
    with pytest.raises(VisitorError) as excinfo:
        _ = fortran_writer(schedule)
    assert "Unexpected binary op" in str(excinfo.value)


def test_fw_binaryoperator_precedence(fortran_reader, fortran_writer, tmpdir):
    '''Check the FortranWriter class binary_operation method complies with
    the operator precedence rules. This is achieved by placing the
    operation in brackets.

    '''
    # Generate fparser2 parse tree from Fortran code.
    code = (
        "module test\n"
        "contains\n"
        "subroutine tmp()\n"
        "  real :: a, b, c, d\n"
        "  logical :: e, f, g\n"
        "    a = b * (c + d)\n"
        "    a = b * c + d\n"
        "    a = (b * c) + d\n"
        "    a = b * c * d * a\n"
        "    a = (((b * c) * d) * a)\n"
        "    a = (b * (c * (d * a)))\n"
        "    a = -(a + b)\n"
        "    e = .not.(e .and. (f .or. g))\n"
        "    e = (((.not.e) .and. f) .or. g)\n"
        "    e = (e .and. (f .eqv. g))\n"
        "    e = (e .and. f .neqv. g)\n"
        "end subroutine tmp\n"
        "end module test")
    schedule = fortran_reader.psyir_from_source(code)
    # Generate Fortran from the PSyIR schedule
    result = fortran_writer(schedule)
    expected = (
        "    a = b * (c + d)\n"
        "    a = b * c + d\n"
        "    a = b * c + d\n"
        "    a = b * c * d * a\n"
        "    a = b * c * d * a\n"
        "    a = b * (c * (d * a))\n"
        "    a = -(a + b)\n"
        "    e = .NOT.(e .AND. (f .OR. g))\n"
        "    e = .NOT.e .AND. f .OR. g\n"
        "    e = e .AND. (f .EQV. g)\n"
        "    e = e .AND. f .NEQV. g\n")
    assert expected in result
    assert Compile(tmpdir).string_compiles(result)


def test_fw_mixed_operator_precedence(fortran_reader, fortran_writer, tmpdir):
    '''Check the FortranWriter class unary_operation and binary_operation
    methods complies with the operator precedence rules. This is
    achieved by placing the binary operation in brackets.

    '''
    # Generate fparser2 parse tree from Fortran code.
    code = (
        "module test\n"
        "contains\n"
        "subroutine tmp()\n"
        "  real :: a, b, c, d\n"
        "  logical :: e, f, g\n"
        "    a = -a * (-b + c)\n"
        "    a = (-a) * (-b + c)\n"
        "    a = -a + (-b + (-c))\n"
        "    a = -a + (-b - (-c))\n"
        "    b = c * (-2.0)\n"
        "    a = abs(-b - (-c))\n"
        "    e = .not. f .or. .not. g\n"
        "    a = log(b*c)\n"
        "    a = b**(-c)\n"
        "    a = b**(-b + c)\n"
        "    a = (-b)**c\n"
        "    a = -(-b)\n"
        "    a = b * (-c) + d\n"
        "    a = b + (-c) * d\n"
        "end subroutine tmp\n"
        "end module test")
    schedule = fortran_reader.psyir_from_source(code)
    # Generate Fortran from the PSyIR schedule
    result = fortran_writer(schedule)
    expected = (
        "    a = -a * (-b + c)\n"
        "    a = -a * (-b + c)\n"
        "    a = -a + (-b + (-c))\n"
        "    a = -a + (-b - (-c))\n"
        "    b = c * (-2.0)\n"
        "    a = ABS(-b - (-c))\n"
        "    e = .NOT.f .OR. (.NOT.g)\n"
        "    a = LOG(b * c)\n"
        "    a = b ** (-c)\n"
        "    a = b ** (-b + c)\n"
        "    a = (-b) ** c\n"
        "    a = -(-b)\n"
        "    a = b * (-c) + d\n"
        "    a = b + (-c) * d\n")
    assert expected in result
    assert Compile(tmpdir).string_compiles(result)


def test_fw_naryoperator(fortran_reader, fortran_writer, tmpdir):
    ''' Check that the FortranWriter class nary_operation method correctly
    prints out the Fortran representation of an intrinsic.

    '''
    # Generate fparser2 parse tree from Fortran code.
    code = (
        "module test\n"
        "contains\n"
        "subroutine tmp(a, n)\n"
        "  integer, intent(in) :: n\n"
        "  real, intent(out) :: a\n"
        "    a = max(1.0,1.0,2.0)\n"
        "end subroutine tmp\n"
        "end module test")
    schedule = fortran_reader.psyir_from_source(code)

    # Generate Fortran from the PSyIR schedule
    result = fortran_writer(schedule)
    assert "a = MAX(1.0, 1.0, 2.0)" in result
    assert Compile(tmpdir).string_compiles(result)


def test_fw_reference(fortran_reader, fortran_writer, tmpdir):
    '''Check the FortranWriter class reference method prints the
    appropriate information (the name of the reference it points to).

    '''
    # Generate fparser2 parse tree from Fortran code. The line of
    # interest is a(n) = 0.0. The additional a=1 line is added to get
    # round a bug in the parser.
    code = (
        "module test\n"
        "contains\n"
        "subroutine tmp(a, n)\n"
        "  integer, intent(in) :: n\n"
        "  real, intent(out) :: a(n)\n"
        "    a = 1\n"
        "    a(n) = 0.0\n"
        "end subroutine tmp\n"
        "end module test")
    schedule = fortran_reader.psyir_from_source(code)

    # Generate Fortran from the PSyIR schedule
    result = fortran_writer(schedule)

    assert (
        "  subroutine tmp(a, n)\n"
        "    integer, intent(in) :: n\n"
        "    real, dimension(n), intent(out) :: a\n"
        "\n"
        "    a = 1\n"
        "    a(n) = 0.0\n"
        "\n"
        "  end subroutine tmp\n") in result
    assert Compile(tmpdir).string_compiles(result)


def test_fw_range(fortran_writer):
    '''Check the FortranWriter class range_node and arrayreference_node methods
    produce the expected code when an array section is specified.

    '''
    array_type = ArrayType(REAL_TYPE, [10, 10])
    symbol = DataSymbol("a", array_type)
    one = Literal("1", INTEGER_TYPE)
    two = Literal("2", INTEGER_TYPE)
    three = Literal("3", INTEGER_TYPE)
    dim1_bound_start = IntrinsicCall.create(
        IntrinsicCall.Intrinsic.LBOUND,
        [Reference(symbol), ("dim", one.copy())])
    dim1_bound_stop = IntrinsicCall.create(
        IntrinsicCall.Intrinsic.UBOUND,
        [Reference(symbol), ("dim", one.copy())])
    dim2_bound_start = IntrinsicCall.create(
        IntrinsicCall.Intrinsic.LBOUND,
        [Reference(symbol), ("dim", two.copy())])
    dim3_bound_start = IntrinsicCall.create(
        IntrinsicCall.Intrinsic.LBOUND,
        [Reference(symbol), ("dim", three.copy())])
    dim3_bound_stop = IntrinsicCall.create(
        IntrinsicCall.Intrinsic.UBOUND,
        [Reference(symbol), ("dim", three.copy())])
    plus = BinaryOperation.create(
        BinaryOperation.Operator.ADD,
        Reference(DataSymbol("b", REAL_TYPE)),
        Reference(DataSymbol("c", REAL_TYPE)))
    range1 = Range.create(one.copy(), dim1_bound_stop)
    range2 = Range.create(dim2_bound_start, plus, step=three)
    # Check the ranges in isolation
    result = fortran_writer(range1)
    assert result == "1:UBOUND(a, dim=1)"
    result = fortran_writer(range2)
    assert result == "LBOUND(a, dim=2):b + c:3"
    # Check the ranges in context
    array = ArrayReference.create(
        symbol, [range1, range2])
    result = fortran_writer.arrayreference_node(array)
    assert result == "a(:,:b + c:3)"

    array_type = ArrayType(REAL_TYPE, [10, 10, 10])
    symbol.datatype = array_type
    array = ArrayReference.create(
        symbol,
        [Range.create(dim1_bound_start, dim1_bound_stop.copy()),
         Range.create(one.copy(), two.copy(), step=three.copy()),
         Range.create(dim3_bound_start, dim3_bound_stop, step=three.copy())])
    result = fortran_writer.arrayreference_node(array)
    assert result == "a(:,:2:3,::3)"

    # Make a) lbound and ubound come from a different array and b)
    # switch lbound and ubound round. These bounds should then be
    # output.
    array_type = ArrayType(REAL_TYPE, [10])
    symbol_b = DataSymbol("b", array_type)
    b_dim1_bound_start = IntrinsicCall.create(
        IntrinsicCall.Intrinsic.LBOUND,
        [Reference(symbol_b), ("dim", one.copy())])
    b_dim1_bound_stop = IntrinsicCall.create(
        IntrinsicCall.Intrinsic.UBOUND,
        [Reference(symbol_b), ("dim", one.copy())])
    array = ArrayReference.create(
        symbol,
        [Range.create(b_dim1_bound_start, b_dim1_bound_stop),
         Range.create(one.copy(), two.copy(), step=three.copy()),
         Range.create(dim3_bound_stop.copy(), dim3_bound_start.copy(),
                      step=three.copy())])
    result = fortran_writer.arrayreference_node(array)
    assert result == ("a(LBOUND(b, dim=1):UBOUND(b, dim=1),:2:3,"
                      "UBOUND(a, dim=3):LBOUND(a, dim=3):3)")


def test_fw_range_structureref(fortran_writer):
    '''
    Check the FortranWriter for Range nodes within structure references.
    '''
    grid_type = DataTypeSymbol("grid_type", UnresolvedType())
    symbol = DataSymbol("my_grid", grid_type)
    grid_array_type = ArrayType(grid_type, [5, 5])
    array_symbol = DataSymbol("my_grids", grid_array_type)
    one = Literal("1", INTEGER_TYPE)
    two = Literal("2", INTEGER_TYPE)
    data_ref = StructureReference.create(symbol, ["data"])
    start = IntrinsicCall.create(
        IntrinsicCall.Intrinsic.LBOUND,
        [data_ref.copy(), ("dim", one.copy())])
    stop = IntrinsicCall.create(
        IntrinsicCall.Intrinsic.UBOUND,
        [data_ref.copy(), ("dim", one.copy())])
    ref = StructureReference.create(symbol, [("data",
                                              [Range.create(start, stop)])])
    result = fortran_writer(ref)
    assert result == "my_grid%data(:)"

    start = IntrinsicCall.create(
        IntrinsicCall.Intrinsic.LBOUND,
        [Reference(array_symbol), ("dim", one.copy())])
    stop = IntrinsicCall.create(
        IntrinsicCall.Intrinsic.UBOUND,
        [Reference(array_symbol), ("dim", one.copy())])
    range2 = Range.create(start, stop)
    result = fortran_writer(
        ArrayOfStructuresReference.create(array_symbol, [range2],
                                          [("data", [range2.copy()])]))
    assert (result ==
            "my_grids(:)%data(LBOUND(my_grids, dim=1):"
            "UBOUND(my_grids, dim=1))")

    symbol = DataSymbol("field", UnresolvedType())
    int_one = Literal("1", INTEGER_TYPE)
    lbound = IntrinsicCall.create(
        IntrinsicCall.Intrinsic.LBOUND,
        [StructureReference.create(symbol, ["first"]),
         ("dim", int_one.copy())])
    ubound = IntrinsicCall.create(
        IntrinsicCall.Intrinsic.UBOUND,
        [StructureReference.create(symbol, ["first"]),
         ("dim", int_one.copy())])
    my_range = Range.create(lbound, ubound)
    ref = ArrayOfStructuresReference.create(symbol, [my_range.copy()],
                                            ["first",
                                             ("second", [my_range.copy()])])
    result = fortran_writer(ref)
    assert (result ==
            "field(LBOUND(field%first, dim=1):"
            "UBOUND(field%first, dim=1))%first%second("
            "LBOUND(field%first, dim=1):UBOUND(field%first, dim=1))")

    data_ref = Reference(array_symbol)
    start = IntrinsicCall.create(
        IntrinsicCall.Intrinsic.LBOUND,
        [data_ref.copy(), ("dim", two.copy())])
    stop = IntrinsicCall.create(
        IntrinsicCall.Intrinsic.UBOUND,
        [data_ref.copy(), ("dim", two.copy())])
    aref = ArrayOfStructuresReference.create(
        array_symbol, [one.copy(), Range.create(start, stop)], ["flag"])
    result = fortran_writer(aref)
    assert result == "my_grids(1,:)%flag"


def test_fw_char_literal(fortran_writer):
    ''' Test the FortranWriter support for character literals. '''
    lit = Literal("hello", CHARACTER_TYPE)
    result = fortran_writer(lit)
    assert result == "'hello'"


# literal is already checked within previous tests


def test_fw_ifblock(fortran_reader, fortran_writer, tmpdir):
    '''Check the FortranWriter class ifblock method
    correctly prints out the Fortran representation.

    '''
    # Generate fparser2 parse tree from Fortran code.
    code = (
        "module test\n"
        "contains\n"
        "subroutine tmp(a, n)\n"
        "  integer, intent(inout) :: n\n"
        "  real, intent(out) :: a(n)\n"
        "    if (n.gt.2) then\n"
        "      n=n+1\n"
        "    end if\n"
        "    if (n.gt.4) then\n"
        "      a = -1\n"
        "    else\n"
        "      a = 1\n"
        "    end if\n"
        "end subroutine tmp\n"
        "end module test")
    schedule = fortran_reader.psyir_from_source(code)

    # Generate Fortran from the PSyIR schedule
    result = fortran_writer(schedule)
    assert (
        "    if (n > 2) then\n"
        "      n = n + 1\n"
        "    end if\n"
        "    if (n > 4) then\n"
        "      a = -1\n"
        "    else\n"
        "      a = 1\n"
        "    end if\n") in result
    assert Compile(tmpdir).string_compiles(result)


def test_fw_loop(fortran_reader, fortran_writer, tmpdir):
    '''Check the FortranWriter class loop method
    correctly prints out the Fortran representation.

    '''
    # Generate fparser2 parse tree from Fortran code.
    code = (
        "module test\n"
        "contains\n"
        "subroutine tmp()\n"
        "  integer :: i, sum\n"
        "  sum = 0\n"
        "  do i = 1, 20, 2\n"
        "    sum = sum + i\n"
        "  end do\n"
        "end subroutine tmp\n"
        "end module test")
    schedule = fortran_reader.psyir_from_source(code)

    # Generate Fortran from the PSyIR schedule
    result = fortran_writer(schedule)
    assert "do i = 1, 20, 2\n" in result
    assert Compile(tmpdir).string_compiles(result)


def test_fw_unaryoperator(fortran_reader, fortran_writer, tmpdir):
    '''Check the FortranWriter class unary_operation method
    correctly prints out the Fortran representation. Uses -1 as the
    example.

    '''
    # Generate fparser2 parse tree from Fortran code.
    code = (
        "module test\n"
        "contains\n"
        "subroutine tmp(a, n)\n"
        "  integer, intent(in) :: n\n"
        "  real, intent(out) :: a(n)\n"
        "    a = -1\n"
        "end subroutine tmp\n"
        "end module test")
    schedule = fortran_reader.psyir_from_source(code)

    # Generate Fortran from the PSyIR schedule
    result = fortran_writer(schedule)
    assert "a = -1" in result
    assert Compile(tmpdir).string_compiles(result)


def test_fw_unaryoperator2(fortran_reader, fortran_writer, tmpdir):
    '''Check the FortranWriter class unary_operation method correctly
    prints out the Fortran representation of an intrinsic. Uses sin as
    the example.

    '''
    # Generate fparser2 parse tree from Fortran code.
    code = (
        "module test\n"
        "contains\n"
        "subroutine tmp(a, n)\n"
        "  integer, intent(in) :: n\n"
        "  real, intent(out) :: a(n)\n"
        "    a = sin(1.0)\n"
        "end subroutine tmp\n"
        "end module test")
    schedule = fortran_reader.psyir_from_source(code)

    # Generate Fortran from the PSyIR schedule
    result = fortran_writer(schedule)
    assert "a = SIN(1.0)" in result
    assert Compile(tmpdir).string_compiles(result)


def test_fw_unaryoperator_unknown(fortran_reader, fortran_writer, monkeypatch):
    '''Check the FortranWriter class unary_operation method raises an
    exception if an unknown unary operator is found.

    '''
    # Generate fparser2 parse tree from Fortran code.
    code = (
        "module test\n"
        "contains\n"
        "subroutine tmp(a, n)\n"
        "  integer, intent(in) :: n\n"
        "  real, intent(out) :: a(n)\n"
        "    a = -1.0\n"
        "end subroutine tmp\n"
        "end module test")
    schedule = fortran_reader.psyir_from_source(code)
    # Remove MINUS from the dict of unary operators
    monkeypatch.delitem(fortran_writer._operator_2_str,
                        UnaryOperation.Operator.MINUS)
    # Generate Fortran from the PSyIR schedule
    with pytest.raises(VisitorError) as excinfo:
        _ = fortran_writer(schedule)
    assert "Unexpected unary op" in str(excinfo.value)


def test_fw_return(fortran_reader, fortran_writer, tmpdir):
    '''Check the FortranWriter class return method
    correctly prints out the Fortran representation.

    '''
    # Generate fparser2 parse tree from Fortran code.
    code = (
        "module test\n"
        "contains\n"
        "subroutine tmp()\n"
        "  return\n"
        "end subroutine tmp\n"
        "end module test")
    schedule = fortran_reader.psyir_from_source(code)

    # Generate Fortran from the PSyIR schedule
    result = fortran_writer(schedule)
    assert "  return\n" in result
    assert Compile(tmpdir).string_compiles(result)


def test_fw_codeblock_1(fortran_reader, fortran_writer, tmpdir):
    '''Check the FortranWriter class codeblock method correctly
    prints out the Fortran code contained within it.

    '''
    # Generate fparser2 parse tree from Fortran code.
    code = (
        "module test\n"
        "contains\n"
        "subroutine tmp()\n"
        "  integer :: a\n"
        "  a=1\n"
        "  print *,\"I am a code block\"\n"
        "  print *,\"with more than one line\"\n"
        "end subroutine tmp\n"
        "end module test")
    psyir = fortran_reader.psyir_from_source(code)
    # Check a code block exists in the PSyIR
    assert psyir.walk(CodeBlock)
    # Generate Fortran from the PSyIR
    result = fortran_writer(psyir)
    assert (
        "    a = 1\n"
        "    ! PSyclone CodeBlock (unsupported code) reason:\n"
        "    !  - Unsupported statement: Print_Stmt\n"
        "    !  - Unsupported statement: Print_Stmt\n"
        "    PRINT *, \"I am a code block\"\n"
        "    PRINT *, \"with more than one line\"\n" in result)
    assert Compile(tmpdir).string_compiles(result)


def test_fw_codeblock_2(fortran_reader, fortran_writer, tmpdir):
    '''Check the FortranWriter class codeblock method correctly prints out
    the Fortran representation when there is a code block that is part
    of a line (not a whole line). In this case the data initialisation
    of the array 'a' "(/ 0.0 /)" is a code block.

    '''
    # Generate fparser2 parse tree from Fortran code.
    code = (
        "module test\n"
        "contains\n"
        "subroutine tmp()\n"
        "  real a(1)\n"
        "  a = (/ 0.0 /)\n"
        "end subroutine tmp\n"
        "end module test")
    psyir = fortran_reader.psyir_from_source(code)

    # Check a code block exists in the PSyIR
    assert psyir.walk(CodeBlock)

    # Generate Fortran from the PSyIR
    result = fortran_writer(psyir)
    assert "a = (/0.0/)" in result
    assert Compile(tmpdir).string_compiles(result)


def test_fw_codeblock_3(fortran_writer):
    '''Check the FortranWriter class codeblock method raises the expected
    exception if an unsupported CodeBlock structure value is found.

    '''
    code_block = CodeBlock([], "unsupported")
    with pytest.raises(VisitorError) as excinfo:
        _ = fortran_writer.codeblock_node(code_block)
    assert ("Unsupported CodeBlock Structure 'unsupported' found."
            in str(excinfo.value))


def test_fw_query_intrinsics(fortran_reader, fortran_writer, tmpdir):
    ''' Check that the FortranWriter outputs SIZE/LBOUND/UBOUND
    intrinsic calls. '''
    code = ("module test_mod\n"
            "contains\n"
            "subroutine test_kern(a)\n"
            "  real, intent(in) :: a(:,:)\n"
            "  integer :: mysize, lb, ub\n"
            "  mysize = size(a, 2)\n"
            "  lb = lbound(a, 2)\n"
            "  ub = ubound(a, 2)\n"
            "end subroutine test_kern\n"
            "end module test_mod\n")
    psyir = fortran_reader.psyir_from_source(code)

    # Generate Fortran from the PSyIR
    result = fortran_writer(psyir).lower()
    assert "mysize = size(a, 2)" in result
    assert "lb = lbound(a, 2)" in result
    assert "ub = ubound(a, 2)" in result
    assert Compile(tmpdir).string_compiles(result)


def test_fw_literal_node(fortran_writer):
    ''' Test the PSyIR literals are converted to the proper Fortran format
    when necessary. '''

    # pylint: disable=too-many-statements
    # By default literals are not modified
    lit1 = Literal('a', CHARACTER_TYPE)
    result = fortran_writer(lit1)
    assert result == "'a'"
    # An empty character string is valid
    lit1 = Literal('', CHARACTER_TYPE)
    result = fortran_writer(lit1)
    assert result == "''"

    # Check that we generate the correct quotation marks if the literal itself
    # includes quotation marks within it. (Note that the values of character
    # literals are stored in the PSyIR without any enclosing quotation marks.)
    lit1 = Literal('''('hello ',4A)''', CHARACTER_TYPE)
    result = fortran_writer(lit1)
    assert result == '''"('hello ',4A)"'''
    lit1 = Literal('"a"', CHARACTER_TYPE)
    result = fortran_writer(lit1)
    assert result == """'"a"'"""
    lit1 = Literal("apostrophe's", CHARACTER_TYPE)
    result = fortran_writer(lit1)
    assert result == '''"apostrophe's"'''
    # Literals containing both single and double quotes are not supported.
    lit1 = Literal('''('hello "',4A,'"')''', CHARACTER_TYPE)
    with pytest.raises(NotImplementedError) as err:
        _ = fortran_writer(lit1)
    assert '''supported but found >>('hello "',4A,'"')<<''' in str(err.value)
    # Literals containing both single and double quotes are not supported.
    lit1 = Literal('''("hello '",4A,"'")''', CHARACTER_TYPE)
    with pytest.raises(NotImplementedError) as err:
        _ = fortran_writer(lit1)
    assert '''supported but found >>("hello '",4A,"'")<<''' in str(err.value)

    lit1 = Literal('3.14', REAL_TYPE)
    result = fortran_writer(lit1)
    assert result == '3.14'

    lit1 = Literal('3', REAL_TYPE)
    result = fortran_writer(lit1)
    assert result == '3.0'

    lit1 = Literal('3.14E0', REAL_TYPE)
    result = fortran_writer(lit1)
    assert result == '3.14e0'

    lit1 = Literal('3.14E0', REAL_DOUBLE_TYPE)
    result = fortran_writer(lit1)
    assert result == '3.14d0'

    lit1 = Literal('3', REAL_DOUBLE_TYPE)
    result = fortran_writer(lit1)
    assert result == '3.0d0'

    # Check that BOOLEANS use the FORTRAN formatting
    lit1 = Literal('true', BOOLEAN_TYPE)
    result = fortran_writer(lit1)
    assert result == '.true.'
    lit1 = Literal('false', BOOLEAN_TYPE)
    result = fortran_writer(lit1)
    assert result == '.false.'

    # Check precision symbols are output as expected
    precision_symbol = DataSymbol("rdef", INTEGER_TYPE)
    my_type = ScalarType(ScalarType.Intrinsic.REAL, precision_symbol)
    lit1 = Literal("3.14", my_type)
    result = fortran_writer(lit1)
    assert result == "3.14_rdef"

    # Check character precision symbols are output as expected
    my_type = ScalarType(ScalarType.Intrinsic.CHARACTER, precision_symbol)
    lit1 = Literal("hello", my_type)
    result = fortran_writer(lit1)
    assert result == "rdef_'hello'"

    # Check explicit precision is output as expected
    my_type = ScalarType(ScalarType.Intrinsic.REAL, 4)
    lit1 = Literal("3.14", my_type)
    result = fortran_writer(lit1)
    assert result == "3.14_4"

    # Check explicit character precision is output as expected
    my_type = ScalarType(ScalarType.Intrinsic.CHARACTER, 1)
    lit1 = Literal("hello", my_type)
    result = fortran_writer(lit1)
    assert result == "1_'hello'"


def test_fw_call_node(fortran_writer):
    '''Test the PSyIR call node is translated to the required Fortran code. '''
    # No call arguments nor node parent
    routine_symbol = RoutineSymbol("mysub")
    call = Call.create(routine_symbol, [])
    result = fortran_writer(call)
    assert result == "call mysub()\n"

    # If it's inside a Schedule it still show the call keyword and a line break
    schedule = Schedule()
    schedule.addchild(call)
    assert fortran_writer(call) == "call mysub()\n"

    # Inside an expression it will not show the call keyword and line break
    ifblock = IfBlock.create(call.detach(), [Return()])
    assert fortran_writer(call) == "mysub()"
    assert fortran_writer(ifblock) == "if (mysub()) then\n  return\nend if\n"

    # Call with arguments
    args = [Reference(DataSymbol("arg1", REAL_TYPE)),
            Reference(DataSymbol("arg2", REAL_TYPE))]
    call = Call.create(routine_symbol, args)
    result = fortran_writer(call)
    assert result == "call mysub(arg1, arg2)\n"

    symbol_table = SymbolTable()
    symbol_a = DataSymbol("a", REAL_TYPE)
    symbol_table.add(symbol_a)
    ref_a = Reference(symbol_a)
    symbol_b = DataSymbol("b", REAL_TYPE)
    symbol_table.add(symbol_b)
    ref_b = Reference(symbol_b)
    symbol_use = ContainerSymbol("my_mod")
    symbol_table.add(symbol_use)
    symbol_call = RoutineSymbol(
        "my_sub", interface=ImportInterface(symbol_use))
    symbol_table.add(symbol_call)
    mult_ab = BinaryOperation.create(
        BinaryOperation.Operator.MUL, ref_a.copy(), ref_b.copy())
    max_ab = IntrinsicCall.create(IntrinsicCall.Intrinsic.MAX, [ref_a, ref_b])
    call = Call.create(symbol_call, [mult_ab, max_ab])
    schedule = KernelSchedule.create("work", symbol_table, [call])
    # Generate Fortran from the PSyIR schedule
    result = fortran_writer(schedule)
    expected = "  call my_sub(a * b, MAX(a, b))\n"
    assert expected in result


def test_fw_call_node_namedargs(fortran_writer):
    '''Test the PSyIR call node is translated to the required Fortran code
    when there are named arguments and that the expected exception is
    raised if all of the named arguments are not after the positional
    arguments.

    '''
    routine_symbol = RoutineSymbol("mysub")
    call = Call.create(
        routine_symbol,
        [Literal("1.0", REAL_TYPE),
         ("arg2", Literal("2.0", REAL_TYPE)),
         ("arg3", Literal("3.0", REAL_TYPE))])
    result = fortran_writer(call)
    assert result == "call mysub(1.0, arg2=2.0, arg3=3.0)\n"

    call.children[3] = Literal("4.0", REAL_TYPE)

    with pytest.raises(VisitorError) as info:
        _ = fortran_writer(call)
    assert ("Fortran expects all named arguments to occur after all "
            "positional arguments but this is not the case for "
            "Call[name='mysub']" in str(info.value))


def test_fw_call_node_cblock_args(fortran_reader, fortran_writer):
    '''Test that a PSyIR call node with arguments represented by CodeBlocks
    is translated to the required Fortran code.

    '''
    # It's not easy to construct CodeBlocks from scratch as we need bits of
    # an fparser2 parse tree. Therefore just use the frontend.
    psyir = fortran_reader.psyir_from_source(
        "subroutine test()\n"
        "  use my_mod, only : kernel\n"
        "  real :: a, b\n"
        "  call kernel(a, 'not'//'nice', b, name='roo')\n"
        "end subroutine")
    call_node = psyir.walk(Call)[0]
    cblocks = psyir.walk(CodeBlock)
    assert len(cblocks) == 1
    gen = fortran_writer(call_node)
    assert gen == '''call kernel(a, 'not' // 'nice', b, name='roo')\n'''


def test_fw_intrinsic_call_node(fortran_writer):
    '''Test that the backend handles IntrinsicCall nodes correctly, including
    skipping 'call' for allocate/deallocate.'''
    sym = DataSymbol("var", INTEGER_TYPE)
    jsym = DataSymbol("jelly", INTEGER_TYPE)
    call = IntrinsicCall.create(IntrinsicCall.Intrinsic.DEALLOCATE,
                                [Reference(sym)])
    gen = fortran_writer(call)
    assert gen == "DEALLOCATE(var)\n"
    acall = IntrinsicCall.create(IntrinsicCall.Intrinsic.ALLOCATE,
                                 [Reference(sym), ("mold", Reference(jsym))])
    gen = fortran_writer(acall)
    assert gen == "ALLOCATE(var, mold=jelly)\n"
    rcall = IntrinsicCall.create(IntrinsicCall.Intrinsic.RANDOM_NUMBER,
                                 [Reference(sym)])
    gen = fortran_writer(rcall)
    assert gen == "call RANDOM_NUMBER(var)\n"

    for intrinsic_function in [IntrinsicCall.Intrinsic.MINVAL,
                               IntrinsicCall.Intrinsic.MAXVAL,
                               IntrinsicCall.Intrinsic.SUM,
                               IntrinsicCall.Intrinsic.TINY,
                               IntrinsicCall.Intrinsic.HUGE]:
        intrinsic_call = IntrinsicCall.create(
            intrinsic_function, [Reference(sym)])
        assignment = Assignment.create(Reference(sym), intrinsic_call)
        gen = fortran_writer(assignment)
        assert gen == f"var = {intrinsic_function.name}(var)\n"


def test_fw_comments(fortran_writer):
    ''' Test the generation of Fortran from PSyIR with comments. '''

    container = Container("my_container")
    routine = Routine.create("my_routine")
    container.addchild(routine)
    statement1 = Return()
    statement2 = Return()
    statement3 = Return()
    routine.children = [statement1, statement2, statement3]

    # If the comments are empty, they don't appear at all
    expected = (
        "module my_container\n"
        "  implicit none\n"
        "  public\n\n"
        "  contains\n"
        "  subroutine my_routine()\n\n"
        "    return\n"
        "    return\n"
        "    return\n\n"
        "  end subroutine my_routine\n\n"
        "end module my_container\n")
    assert expected == fortran_writer(container)

    # Add comments
    container.preceding_comment = "My container preceding comment"
    container.inline_comment = "My container inline comment"
    routine.preceding_comment = "My routine preceding comment"
    routine.inline_comment = "My routine inline comment"
    statement1.preceding_comment = "My statement with a preceding comment"
    statement2.preceding_comment = "My statement with a\nmulti-line comment."
    statement2.inline_comment = "... and an inline comment"
    statement3.inline_comment = "Statement with only an inline comment"

    # Now they are placed in the appropriate position
    expected = (
        "! My container preceding comment\n"
        "module my_container\n"
        "  implicit none\n"
        "  public\n\n"
        "  contains\n"
        "  ! My routine preceding comment\n"
        "  subroutine my_routine()\n\n"
        "    ! My statement with a preceding comment\n"
        "    return\n"
        "    ! My statement with a\n"
        "    ! multi-line comment.\n"
        "    return  ! ... and an inline comment\n"
        "    return  ! Statement with only an inline comment\n\n"
        "  end subroutine my_routine  ! My routine inline comment\n\n"
        "end module my_container  ! My container inline comment\n")
    assert expected == fortran_writer(container)


def test_fw_directive_with_clause(fortran_reader, fortran_writer):
    '''Test that a PSyIR directive with clauses is translated to
    the required Fortran code.

    '''
    # Generate PSyIR from Fortran code.
    code = (
        "program test\n"
        "  integer, parameter :: n=20\n"
        "  integer :: i\n"
        "  real :: a(n)\n"
        "  do i=1,n\n"
        "    a(i) = 0.0\n"
        "  end do\n"
        "end program test")
    container = fortran_reader.psyir_from_source(code)
    schedule = container.children[0]
    loops = schedule.walk(Loop)
    loop = loops[0].detach()
    directive = OMPTaskloopDirective(children=[loop], num_tasks=32,
                                     nogroup=True)
    master = OMPMasterDirective(children=[directive])
    parallel = OMPParallelDirective.create(children=[master])
    schedule.addchild(parallel, 0)
    assert '''!$omp parallel default(shared), private(i)
  !$omp master
  !$omp taskloop num_tasks(32), nogroup
  do i = 1, n, 1
    a(i) = 0.0
  enddo
  !$omp end taskloop
  !$omp end master
  !$omp end parallel''' in fortran_writer(container)


def test_fw_clause(fortran_writer):
    '''Test that a PSyIR clause is translated to the correct Fortran code.'''
    clause = OMPNumTasksClause(children=[Literal("32", INTEGER_TYPE)])
    assert "num_tasks(32)" in fortran_writer(clause)


def test_fw_operand_clause(fortran_writer):
    '''Test that a PSyIR operand clause is translated to the correct Fortran
    code.'''
    op_clause = OMPDependClause()
    symbol_table = SymbolTable()
    symbol_a = DataSymbol("a", REAL_TYPE)
    symbol_table.add(symbol_a)
    ref_a = Reference(symbol_a)
    op_clause.addchild(ref_a)
    assert "depend(inout: a)" in fortran_writer(op_clause)


def test_fw_keeps_symbol_renaming(fortran_writer, fortran_reader):
    '''Test that the FortranWriter correctly keeps => in Use statements to
    ensure variable renaming is handle correctly.'''
    code = '''
    module a
    integer, parameter :: a_mod_name = 2
    end module a
    module b
    use a, only: b_mod_name => a_mod_name
    contains
    subroutine X()
       print *, b_mod_name
    end subroutine X
    end module b
    '''
    psyir = fortran_reader.psyir_from_source(code)
    output = fortran_writer(psyir)
    assert "b_mod_name=>a_mod_name" in output


def test_componenttype_initialisation(fortran_reader, fortran_writer):
    '''Test that initial values are output for a StructureType which
    contains types that have initial values.

    '''
    test_code = (
        "module test_mod\n"
        "    type :: my_type\n"
        "      integer :: i = 1\n"
        "      integer :: j\n"
        "    end type my_type\n"
        "end module test_mod\n")
    psyir = fortran_reader.psyir_from_source(test_code)
    sym_table = psyir.children[0].symbol_table
    symbol = sym_table.lookup("my_type")
    assert isinstance(symbol.datatype, StructureType)
    result = fortran_writer(psyir)
    assert (
        "  type, public :: my_type\n"
        "    integer, public :: i = 1\n"
        "    integer, public :: j\n"
        "  end type my_type\n" in result)


<<<<<<< HEAD
def test_fw_schedule(fortran_reader, fortran_writer):
    '''Test that the FortranWriter correctly handles a Schedule node.

    '''
    routine_header = ("subroutine foo()\n"
                      "real :: a, b, c\n")
    test_code = (
        "a = b\n"
        "b = c\n"
        "call bar(a)\n"
    )
    routine_end = "end subroutine foo\n"
    routine_code = routine_header + test_code + routine_end
    schedule = Schedule()
    routine = fortran_reader.psyir_from_source(routine_code).children[0]
    for child in routine.children:
        schedule.addchild(child.copy().detach())
    result = fortran_writer(schedule)
    assert result == test_code
=======
def test_pointer_assignments(fortran_reader, fortran_writer):
    ''' That assignments are produced by the Fortran backend, respecting the
    is_pointer attribute.
    '''
    test_module = '''
    subroutine mysub()
        use other_symbols
        integer, target :: a = 1
        integer, pointer :: b => null()

        a = 4
        b => a
        field(3,c)%pointer => b
    end subroutine
    '''
    file_container = fortran_reader.psyir_from_source(test_module)
    code = fortran_writer(file_container)
    assert not file_container.walk(CodeBlock)
    assert len(file_container.walk(Assignment)) == 3
    assert "a = 4" in code
    assert "b => a" in code
    assert "field(3,c)%pointer => b" in code
>>>>>>> 6dbfc590
<|MERGE_RESOLUTION|>--- conflicted
+++ resolved
@@ -2013,7 +2013,30 @@
         "  end type my_type\n" in result)
 
 
-<<<<<<< HEAD
+def test_pointer_assignments(fortran_reader, fortran_writer):
+    ''' That assignments are produced by the Fortran backend, respecting the
+    is_pointer attribute.
+    '''
+    test_module = '''
+    subroutine mysub()
+        use other_symbols
+        integer, target :: a = 1
+        integer, pointer :: b => null()
+
+        a = 4
+        b => a
+        field(3,c)%pointer => b
+    end subroutine
+    '''
+    file_container = fortran_reader.psyir_from_source(test_module)
+    code = fortran_writer(file_container)
+    assert not file_container.walk(CodeBlock)
+    assert len(file_container.walk(Assignment)) == 3
+    assert "a = 4" in code
+    assert "b => a" in code
+    assert "field(3,c)%pointer => b" in code
+
+
 def test_fw_schedule(fortran_reader, fortran_writer):
     '''Test that the FortranWriter correctly handles a Schedule node.
 
@@ -2032,28 +2055,4 @@
     for child in routine.children:
         schedule.addchild(child.copy().detach())
     result = fortran_writer(schedule)
-    assert result == test_code
-=======
-def test_pointer_assignments(fortran_reader, fortran_writer):
-    ''' That assignments are produced by the Fortran backend, respecting the
-    is_pointer attribute.
-    '''
-    test_module = '''
-    subroutine mysub()
-        use other_symbols
-        integer, target :: a = 1
-        integer, pointer :: b => null()
-
-        a = 4
-        b => a
-        field(3,c)%pointer => b
-    end subroutine
-    '''
-    file_container = fortran_reader.psyir_from_source(test_module)
-    code = fortran_writer(file_container)
-    assert not file_container.walk(CodeBlock)
-    assert len(file_container.walk(Assignment)) == 3
-    assert "a = 4" in code
-    assert "b => a" in code
-    assert "field(3,c)%pointer => b" in code
->>>>>>> 6dbfc590
+    assert result == test_code