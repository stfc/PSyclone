--- conflicted
+++ resolved
@@ -41,11 +41,8 @@
 import pytest
 from fparser.two.parser import ParserFactory
 from fparser.common.readfortran import FortranStringReader
-<<<<<<< HEAD
-=======
 from fparser.two import Fortran2003
 from fparser.api import get_reader
->>>>>>> 4b239363
 from psyclone.psyir.backend.base import VisitorError
 from psyclone.psyir.backend.fortran import gen_intent, gen_dims, gen_kind, \
     FortranWriter
@@ -639,10 +636,14 @@
     assert schedule.walk(CodeBlock)
 
     # Generate Fortran from the PSyIR schedule
-<<<<<<< HEAD
+    ?????
+    fvisitor = FortranWriter()
+    result = fvisitor(schedule)
+    assert "do i = 1, 20, 2\n" in result
+    ?????
     result = fort_writer(schedule)
     assert "a(2,n,:)=0.0" in result
-
+    ?????
 
 def get_nemo_schedule(parser, code):
     '''Utility function that returns the first schedule for a code with
@@ -727,10 +728,6 @@
     assert isinstance(implicit_loop, NemoImplicitLoop)
     result = fort_writer(schedule)
     assert "a(:, :, :) = 0.0\n" in result
-=======
-    fvisitor = FortranWriter()
-    result = fvisitor(schedule)
-    assert "do i = 1, 20, 2\n" in result
 
 
 @pytest.mark.xfail(reason="issue #430 : module name should be specified")
@@ -769,5 +766,4 @@
         "    a=b / c\n"
         "\n"
         "  end subroutine tmp\n"
-        "end module test") in result
->>>>>>> 4b239363
+        "end module test") in result