# -----------------------------------------------------------------------------
# BSD 3-Clause License
#
# Copyright (c) 2019-2021, Science and Technology Facilities Council.
# All rights reserved.
#
# Redistribution and use in source and binary forms, with or without
# modification, are permitted provided that the following conditions are met:
#
# * Redistributions of source code must retain the above copyright notice, this
#   list of conditions and the following disclaimer.
#
# * Redistributions in binary form must reproduce the above copyright notice,
#   this list of conditions and the following disclaimer in the documentation
#   and/or other materials provided with the distribution.
#
# * Neither the name of the copyright holder nor the names of its
#   contributors may be used to endorse or promote products derived from
#   this software without specific prior written permission.
#
# THIS SOFTWARE IS PROVIDED BY THE COPYRIGHT HOLDERS AND CONTRIBUTORS
# "AS IS" AND ANY EXPRESS OR IMPLIED WARRANTIES, INCLUDING, BUT NOT
# LIMITED TO, THE IMPLIED WARRANTIES OF MERCHANTABILITY AND FITNESS
# FOR A PARTICULAR PURPOSE ARE DISCLAIMED. IN NO EVENT SHALL THE
# COPYRIGHT HOLDER OR CONTRIBUTORS BE LIABLE FOR ANY DIRECT, INDIRECT,
# INCIDENTAL, SPECIAL, EXEMPLARY, OR CONSEQUENTIAL DAMAGES (INCLUDING,
# BUT NOT LIMITED TO, PROCUREMENT OF SUBSTITUTE GOODS OR SERVICES;
# LOSS OF USE, DATA, OR PROFITS; OR BUSINESS INTERRUPTION) HOWEVER
# CAUSED AND ON ANY THEORY OF LIABILITY, WHETHER IN CONTRACT, STRICT
# LIABILITY, OR TORT (INCLUDING NEGLIGENCE OR OTHERWISE) ARISING IN
# ANY WAY OUT OF THE USE OF THIS SOFTWARE, EVEN IF ADVISED OF THE
# POSSIBILITY OF SUCH DAMAGE.
# -----------------------------------------------------------------------------
# Author R. W. Ford, STFC Daresbury Lab
# Modified by A. R. Porter and S. Siso, STFC Daresbury Lab
# -----------------------------------------------------------------------------

'''Performs pytest tests on the psyclone.psyir.backend.fortran module'''

from __future__ import absolute_import

from collections import OrderedDict
import pytest
from fparser.common.readfortran import FortranStringReader
from psyclone.psyir.backend.visitor import VisitorError
from psyclone.psyir.backend.fortran import gen_intent, gen_datatype, \
    get_fortran_operator, _reverse_map, is_fortran_intrinsic, precedence
from psyclone.psyir.nodes import Node, CodeBlock, Container, Literal, \
    UnaryOperation, BinaryOperation, NaryOperation, Reference, Call, \
    KernelSchedule, ArrayReference, ArrayOfStructuresReference, Range, \
    StructureReference, Schedule, Routine, Return, FileContainer
from psyclone.psyir.symbols import DataSymbol, SymbolTable, ContainerSymbol, \
    GlobalInterface, ArgumentInterface, UnresolvedInterface, ScalarType, \
    ArrayType, INTEGER_TYPE, REAL_TYPE, CHARACTER_TYPE, BOOLEAN_TYPE, \
    DeferredType, RoutineSymbol, Symbol, UnknownType, UnknownFortranType, \
    DataTypeSymbol, StructureType
from psyclone.psyir.frontend.fparser2 import Fparser2Reader
from psyclone.errors import InternalError
from psyclone.tests.utilities import Compile
from psyclone.psyGen import PSyFactory
from psyclone.nemo import NemoInvokeSchedule, NemoKern


def test_gen_intent():
    '''Check the gen_intent function produces the expected intent
    strings.

    '''
    symbol = DataSymbol("dummy", INTEGER_TYPE,
                        interface=ArgumentInterface(
                            ArgumentInterface.Access.UNKNOWN))
    assert gen_intent(symbol) is None
    symbol = DataSymbol("dummy", INTEGER_TYPE,
                        interface=ArgumentInterface(
                            ArgumentInterface.Access.READ))
    assert gen_intent(symbol) == "in"
    symbol = DataSymbol("dummy", INTEGER_TYPE,
                        interface=ArgumentInterface(
                            ArgumentInterface.Access.WRITE))
    assert gen_intent(symbol) == "out"
    symbol = DataSymbol("dummy", INTEGER_TYPE,
                        interface=ArgumentInterface(
                            ArgumentInterface.Access.READWRITE))
    assert gen_intent(symbol) == "inout"


def test_gen_intent_error(monkeypatch):
    '''Check the gen_intent function raises an exception if an unsupported
    access type is found.

    '''
    symbol = DataSymbol("dummy", INTEGER_TYPE,
                        interface=ArgumentInterface(
                            ArgumentInterface.Access.UNKNOWN))
    monkeypatch.setattr(symbol.interface, "_access", "UNSUPPORTED")
    with pytest.raises(VisitorError) as excinfo:
        _ = gen_intent(symbol)
    assert "Unsupported access ''UNSUPPORTED'' found." in str(excinfo.value)


def test_gen_dims(fortran_writer):
    '''Check the _gen_dims function produces the expected dimension
    strings.

    '''
    arg = DataSymbol("arg", INTEGER_TYPE,
                     interface=ArgumentInterface(
                         ArgumentInterface.Access.UNKNOWN))
    scalar_type = ScalarType(ScalarType.Intrinsic.INTEGER, 4)
    literal = Literal("4", INTEGER_TYPE)
    one = Literal("1", scalar_type)
    arg_plus_1 = BinaryOperation.create(
        BinaryOperation.Operator.ADD, Reference(arg), one)
    array_type = ArrayType(INTEGER_TYPE,
                           [Reference(arg), 2, literal, arg_plus_1,
                            ArrayType.Extent.ATTRIBUTE])
    assert fortran_writer._gen_dims(array_type.shape) == ["arg", "2", "4",
                                                          "arg + 1_4", ":"]


def test_gen_dims_error(monkeypatch, fortran_writer):
    '''Check the _gen_dims method raises an exception if a symbol shape
    entry is not supported.

    '''
    array_type = ArrayType(INTEGER_TYPE, [10])
    monkeypatch.setattr(array_type, "_shape", ["invalid"])
    with pytest.raises(NotImplementedError) as excinfo:
        _ = fortran_writer._gen_dims(array_type.shape)
    assert "unsupported gen_dims index 'invalid'" in str(excinfo.value)


@pytest.mark.parametrize(
    "type_name,result",
    [(ScalarType.Intrinsic.REAL, "real"),
     (ScalarType.Intrinsic.INTEGER, "integer"),
     (ScalarType.Intrinsic.CHARACTER, "character"),
     (ScalarType.Intrinsic.BOOLEAN, "logical")])
def test_gen_datatype_default_precision(type_name, result):
    '''Check for all supported datatype names that the gen_datatype
    function produces the expected Fortran types for scalar and arrays
    when no explicit precision is provided.

    Note, in the future PSyclone should be extended to set default
    precision in a config file.

    '''
    scalar_type = ScalarType(type_name, ScalarType.Precision.UNDEFINED)
    array_type = ArrayType(scalar_type, [10, 10])
    for my_type in [scalar_type, array_type]:
        symbol = DataSymbol("dummy", my_type)
        assert gen_datatype(symbol.datatype, symbol.name) == result


@pytest.mark.parametrize(
    "type_name,precision,result",
    [(ScalarType.Intrinsic.REAL, ScalarType.Precision.SINGLE, "real"),
     (ScalarType.Intrinsic.REAL, ScalarType.Precision.DOUBLE,
      "double precision"),
     (ScalarType.Intrinsic.INTEGER, ScalarType.Precision.SINGLE, "integer"),
     (ScalarType.Intrinsic.INTEGER, ScalarType.Precision.DOUBLE, "integer"),
     (ScalarType.Intrinsic.CHARACTER, ScalarType.Precision.SINGLE,
      "character"),
     (ScalarType.Intrinsic.CHARACTER, ScalarType.Precision.DOUBLE,
      "character"),
     (ScalarType.Intrinsic.BOOLEAN, ScalarType.Precision.SINGLE, "logical"),
     (ScalarType.Intrinsic.BOOLEAN, ScalarType.Precision.DOUBLE, "logical")])
def test_gen_datatype_relative_precision(type_name, precision, result):
    '''Check for all supported datatype names that the gen_datatype
    function produces the expected Fortran types for scalar and arrays
    when relative precision is provided.

    '''
    scalar_type = ScalarType(type_name, precision=precision)
    array_type = ArrayType(scalar_type, [10, 10])
    for my_type in [scalar_type, array_type]:
        symbol = DataSymbol("dummy", my_type)
        assert gen_datatype(symbol.datatype, symbol.name) == result


@pytest.mark.parametrize("precision", [1, 2, 4, 8, 16, 32])
@pytest.mark.parametrize("type_name,fort_name",
                         [(ScalarType.Intrinsic.INTEGER, "integer"),
                          (ScalarType.Intrinsic.BOOLEAN, "logical")])
def test_gen_datatype_absolute_precision(type_name, precision, fort_name):
    '''Check for the integer and logical datatype names that the
    gen_datatype function produces the expected Fortran types for
    scalar and arrays when explicit precision is provided.

    All should pass except 32. Other types are tested separately.

    '''
    symbol_name = "dummy"
    scalar_type = ScalarType(type_name, precision=precision)
    array_type = ArrayType(scalar_type, [10, 10])
    for my_type in [scalar_type, array_type]:
        symbol = DataSymbol(symbol_name, my_type)
        if precision in [32]:
            with pytest.raises(VisitorError) as excinfo:
                gen_datatype(symbol.datatype, symbol.name)
            assert ("Datatype '{0}' in symbol '{1}' supports fixed precision "
                    "of [1, 2, 4, 8, 16] but found '{2}'."
                    "".format(fort_name, symbol_name, precision)
                    in str(excinfo.value))
        else:
            assert (gen_datatype(symbol.datatype, symbol.name) ==
                    "{0}*{1}".format(fort_name, precision))


@pytest.mark.parametrize(
    "precision", [1, 2, 4, 8, 16, 32])
def test_gen_datatype_absolute_precision_real(precision):
    '''Check for the real datatype name that the gen_datatype function
    produces the expected Fortran types for scalars and arrays when
    explicit precision is provided.

    All should pass except 1, 2 and 32.

    '''
    symbol_name = "dummy"
    scalar_type = ScalarType(ScalarType.Intrinsic.REAL, precision=precision)
    array_type = ArrayType(scalar_type, [10, 10])
    for my_type in [scalar_type, array_type]:
        symbol = DataSymbol(symbol_name, my_type)
        if precision in [1, 2, 32]:
            with pytest.raises(VisitorError) as excinfo:
                gen_datatype(symbol.datatype, symbol.name)
            assert ("Datatype 'real' in symbol '{0}' supports fixed precision "
                    "of [4, 8, 16] but found '{1}'."
                    "".format(symbol_name, precision) in str(excinfo.value))
        else:
            assert (gen_datatype(symbol.datatype, symbol.name) ==
                    "real*{0}".format(precision))


def test_gen_datatype_absolute_precision_character():
    '''Check for the character datatype name that the
    gen_datatype function produces the expected Fortran types for
    scalars and arrays when explicit precision is provided.

    '''
    symbol_name = "dummy"
    scalar_type = ScalarType(ScalarType.Intrinsic.CHARACTER, precision=4)
    array_type = ArrayType(scalar_type, [10, 10])
    for my_type in [scalar_type, array_type]:
        symbol = DataSymbol(symbol_name, my_type)
        with pytest.raises(VisitorError) as excinfo:
            gen_datatype(symbol.datatype, symbol.name)
        assert ("Explicit precision not supported for datatype '{0}' in "
                "symbol '{1}' in Fortran backend."
                "".format("character", symbol_name) in str(excinfo.value))


@pytest.mark.parametrize(
    "type_name,result",
    [(ScalarType.Intrinsic.REAL, "real"),
     (ScalarType.Intrinsic.INTEGER, "integer"),
     (ScalarType.Intrinsic.CHARACTER, "character"),
     (ScalarType.Intrinsic.BOOLEAN, "logical")])
def test_gen_datatype_kind_precision(type_name, result):
    '''Check for all supported datatype names that the gen_datatype
    function produces the expected Fortran types for scalars and
    arrays when precision is provided via another symbol.

    '''
    precision_name = "prec_def"
    symbol_name = "dummy"
    precision = DataSymbol(precision_name, INTEGER_TYPE)
    scalar_type = ScalarType(type_name, precision=precision)
    array_type = ArrayType(scalar_type, [10, 10])
    for my_type in [scalar_type, array_type]:
        if type_name == ScalarType.Intrinsic.CHARACTER:
            with pytest.raises(VisitorError) as excinfo:
                gen_datatype(my_type, symbol_name)
            assert ("kind not supported for datatype '{0}' in symbol '{1}' "
                    "in Fortran backend.".format("character", symbol_name)
                    in str(excinfo.value))
        else:
            assert (gen_datatype(my_type, symbol_name) ==
                    "{0}(kind={1})".format(result, precision_name))


def test_gen_datatype_derived_type():
    ''' Check that gen_datatype handles derived types. '''
    # A symbol representing a single derived type
    tsym = DataTypeSymbol("my_type", DeferredType())
    assert gen_datatype(tsym, "my_type") == "type(my_type)"
    # An array of derived types
    atype = ArrayType(tsym, [10])
    assert gen_datatype(atype, "my_list") == "type(my_type)"


def test_gen_datatype_exception_1():
    '''Check that an exception is raised if gen_datatype is called with a
    symbol containing an unsupported datatype.

    '''
    data_type = ScalarType(ScalarType.Intrinsic.REAL, 4)
    symbol = DataSymbol("fred", data_type)
    symbol.datatype._intrinsic = None
    with pytest.raises(NotImplementedError) as excinfo:
        _ = gen_datatype(symbol.datatype, symbol.name)
    assert ("Unsupported datatype 'None' for symbol 'fred' found in "
            "gen_datatype()." in str(excinfo.value))


def test_gen_datatype_exception_2():
    '''Check that an exception is raised if gen_datatype is called with a
    symbol containing an unsupported precision.

    '''
    data_type = ScalarType(ScalarType.Intrinsic.REAL, 4)
    symbol = DataSymbol("fred", data_type)
    symbol.datatype._precision = None
    with pytest.raises(VisitorError) as excinfo:
        _ = gen_datatype(symbol.datatype, symbol.name)
    assert ("Unsupported precision type 'NoneType' found for symbol 'fred' "
            "in Fortran backend." in str(excinfo.value))


# Commented this test out until #11 is addressed.
# @pytest.mark.xfail(reason="issue #11 backend logging output is affected by "
#                    "some other part PSyclone.")
# def test_gen_datatype_precision_log(caplog):
#     '''Check the gen_datatype function produces a logging warning if
#     relative precision is specified for a Fortran datatype that does
#     not support relative precision (only real/double precision
#     supports it)
#
#     '''
#     import logging
#     with caplog.at_level(logging.WARNING):
#         symbol = Symbol("dummy", INTEGER_TYPE,
#                         precision=Symbol.Precision.DOUBLE)
#         _ = gen_datatype(symbol)
#         assert (
#             "WARNING  Fortran does not support relative precision for the "
#             "'integer' datatype but 'Precision.DOUBLE' was specified for "
#             "variable 'dummy'." in caplog.text)


def test_gen_typedecl_validation(fortran_writer, monkeypatch):
    ''' Test the various validation checks in gen_typedecl(). '''
    with pytest.raises(VisitorError) as err:
        fortran_writer.gen_typedecl("hello")
    assert ("gen_typedecl expects a DataTypeSymbol as argument but got: 'str'"
            in str(err.value))
    # UnknownType is abstract so we create an UnknownFortranType and then
    # monkeypatch it.
    tsymbol = DataTypeSymbol("my_type", UnknownFortranType(
        "type my_type\nend type my_type"))
    monkeypatch.setattr(tsymbol.datatype, "__class__", UnknownType)

    with pytest.raises(VisitorError) as err:
        fortran_writer.gen_typedecl(tsymbol)
    assert ("cannot generate code for symbol 'my_type' of type "
            "'UnknownType'" in str(err.value))


def test_gen_typedecl_unknown_fortran_type(fortran_writer):
    ''' Check that gen_typedecl() works for a symbol of UnknownFortranType. '''
    tsymbol = DataTypeSymbol("my_type", UnknownFortranType(
        "type my_type\nend type my_type"))
    assert (fortran_writer.gen_typedecl(tsymbol) ==
            "type my_type\nend type my_type\n")


def test_gen_typedecl(fortran_writer):
    ''' Test normal operation of gen_typedecl(). '''
    atype = ArrayType(REAL_TYPE, [3, 5])
    dynamic_atype = ArrayType(REAL_TYPE, [ArrayType.Extent.DEFERRED])
    tsymbol = DataTypeSymbol("grid_type", DeferredType())
    dtype = StructureType.create([
        # Scalar integer
        ("flag", INTEGER_TYPE, Symbol.Visibility.PUBLIC),
        # Private, scalar integer
        ("secret", INTEGER_TYPE, Symbol.Visibility.PRIVATE),
        # Static array
        ("matrix", atype, Symbol.Visibility.PUBLIC),
        # Allocatable array
        ("data", dynamic_atype, Symbol.Visibility.PUBLIC),
        # Derived type
        ("grid", tsymbol, Symbol.Visibility.PRIVATE)])
    tsymbol = DataTypeSymbol("my_type", dtype)
    assert (fortran_writer.gen_typedecl(tsymbol) ==
            "type :: my_type\n"
            "  integer :: flag\n"
            "  integer, private :: secret\n"
            "  real, dimension(3,5) :: matrix\n"
            "  real, allocatable, dimension(:) :: data\n"
            "  type(grid_type), private :: grid\n"
            "end type my_type\n")
    private_tsymbol = DataTypeSymbol("my_type", dtype,
                                     Symbol.Visibility.PRIVATE)
    gen_code = fortran_writer.gen_typedecl(private_tsymbol)
    assert gen_code.startswith("type, private :: my_type\n")


def test_reverse_map():
    '''Check that the internal _reverse_map function returns a map with
    the expected behaviour

    '''
    result = _reverse_map(OrderedDict([('+', 'PLUS')]))
    assert isinstance(result, dict)
    assert result['PLUS'] == '+'


def test_reverse_map_duplicates():
    '''Check that the internal _reverse_map function returns a map with
    the expected behaviour when there are duplicates in the items of
    the input ordered dictionary. It should use the first one found.

    '''
    result = _reverse_map(OrderedDict([('==', 'EQUAL'), ('.eq.', 'EQUAL')]))
    assert isinstance(result, dict)
    assert result['EQUAL'] == '=='
    assert len(result) == 1

    result = _reverse_map(OrderedDict([('.eq.', 'EQUAL'), ('==', 'EQUAL')]))
    assert isinstance(result, dict)
    assert result['EQUAL'] == '.eq.'
    assert len(result) == 1


@pytest.mark.parametrize("operator,result",
                         [(UnaryOperation.Operator.SIN, "SIN"),
                          (BinaryOperation.Operator.MIN, "MIN"),
                          (NaryOperation.Operator.SUM, "SUM")])
def test_get_fortran_operator(operator, result):
    '''Check that the get_fortran_operator function returns the expected
    values when provided with valid unary, binary and nary operators.

    '''
    assert result == get_fortran_operator(operator)


def test_get_fortran_operator_error():
    '''Check that the get_fortran_operator function raises the expected
    exception when an unknown operator is provided.

    '''
    with pytest.raises(KeyError):
        _ = get_fortran_operator(None)


def test_is_fortran_intrinsic():
    '''Check that the is_fortran_intrinsic function returns true if the
    supplied operator is a fortran intrinsic and false otherwise.

    '''
    assert is_fortran_intrinsic("SIN")
    assert not is_fortran_intrinsic("+")
    assert not is_fortran_intrinsic(None)


def test_precedence():
    '''Check that the precedence function returns the expected relative
    precedence values.

    '''
    assert precedence('.OR.') < precedence('.AND.')
    assert precedence('*') < precedence('**')
    assert precedence('.EQ.') == precedence('==')
    assert precedence('*') == precedence('/')


def test_precedence_error():
    '''Check that the precedence function returns the expected exception
    if an unknown operator is provided.

    '''
    with pytest.raises(KeyError):
        _ = precedence('invalid')


def test_fw_gen_use(fortran_writer):
    '''Check the FortranWriter class gen_use method produces the expected
    declaration. Also check that an exception is raised if the symbol
    does not describe a Container.

    '''
    symbol_table = SymbolTable()
    container_symbol = ContainerSymbol("my_module")
    symbol_table.add(container_symbol)
    symbol = DataSymbol("dummy1", DeferredType(),
                        interface=GlobalInterface(container_symbol))
    symbol_table.add(symbol)
    symbol = RoutineSymbol(
        "my_sub", interface=GlobalInterface(container_symbol))
    symbol_table.add(symbol)
    result = fortran_writer.gen_use(container_symbol, symbol_table)
    assert result == "use my_module, only : dummy1, my_sub\n"

    container_symbol.wildcard_import = True
    result = fortran_writer.gen_use(container_symbol, symbol_table)
    assert result == ("use my_module, only : dummy1, my_sub\n"
                      "use my_module\n")

    symbol2 = DataSymbol("dummy2", DeferredType(),
                         interface=GlobalInterface(container_symbol))
    symbol_table.add(symbol2)
    result = fortran_writer.gen_use(container_symbol, symbol_table)
    assert result == ("use my_module, only : dummy1, dummy2, my_sub\n"
                      "use my_module\n")

    # container2 has no symbols associated with it and has not been marked
    # as having a wildcard import. It should therefore result in a USE
    # with an empty 'ONLY' list (which serves to keep the module in scope
    # while not accessing any data from it).
    container2 = ContainerSymbol("my_mod2")
    symbol_table.add(container2)
    result = fortran_writer.gen_use(container2, symbol_table)
    assert result == "use my_mod2, only :\n"
    # If we now add a wildcard import of this module then that's all we
    # should get from the backend (as it makes the "only:" redundant)
    container2.wildcard_import = True
    result = fortran_writer.gen_use(container2, symbol_table)
    assert result == "use my_mod2\n"
    # Wrong type for first argument
    with pytest.raises(VisitorError) as excinfo:
        _ = fortran_writer.gen_use(symbol2, symbol_table)
    assert ("expects a ContainerSymbol as its first argument but got "
            "'DataSymbol'" in str(excinfo.value))
    # Wrong type for second argument
    with pytest.raises(VisitorError) as excinfo:
        _ = fortran_writer.gen_use(container2, symbol2)
    assert ("expects a SymbolTable as its second argument but got 'DataSymbol'"
            in str(excinfo.value))
    # Symbol not in SymbolTable
    with pytest.raises(VisitorError) as excinfo:
        _ = fortran_writer.gen_use(ContainerSymbol("my_mod3"), symbol_table)
    assert ("the supplied symbol ('my_mod3') is not in the supplied "
            "SymbolTable" in str(excinfo.value))
    # A different ContainerSymbol with the same name as an entry in the
    # SymbolTable should be picked up
    with pytest.raises(VisitorError) as excinfo:
        _ = fortran_writer.gen_use(ContainerSymbol("my_mod2"), symbol_table)
    assert ("the supplied symbol ('my_mod2') is not the same object as the "
            "entry" in str(excinfo.value))


def test_fw_gen_vardecl(fortran_writer):
    '''Check the FortranWriter class gen_vardecl method produces the
    expected declarations. Also check that an exception is raised if
    the symbol does not describe a valid variable declaration statement.

    '''
    # Basic entry
    symbol = DataSymbol("dummy1", INTEGER_TYPE)
    result = fortran_writer.gen_vardecl(symbol)
    assert result == "integer :: dummy1\n"

    # Assumed-size array with intent
    array_type = ArrayType(INTEGER_TYPE, [2, 2, ArrayType.Extent.ATTRIBUTE])
    symbol = DataSymbol("dummy2", array_type,
                        interface=ArgumentInterface(
                            ArgumentInterface.Access.READ))
    result = fortran_writer.gen_vardecl(symbol)
    assert result == "integer, dimension(2,2,:), intent(in) :: dummy2\n"

    # Assumed-size array with unknown intent
    array_type = ArrayType(INTEGER_TYPE, [2, 2, ArrayType.Extent.ATTRIBUTE])
    symbol = DataSymbol("dummy2", array_type,
                        interface=ArgumentInterface(
                            ArgumentInterface.Access.UNKNOWN))
    result = fortran_writer.gen_vardecl(symbol)
    assert result == "integer, dimension(2,2,:) :: dummy2\n"

    # Allocatable array
    array_type = ArrayType(REAL_TYPE, [ArrayType.Extent.DEFERRED,
                                       ArrayType.Extent.DEFERRED])
    symbol = DataSymbol("dummy2", array_type,
                        interface=ArgumentInterface(
                            ArgumentInterface.Access.READWRITE))
    result = fortran_writer.gen_vardecl(symbol)
    assert result == \
        "real, allocatable, dimension(:,:), intent(inout) :: dummy2\n"

    # Constant
    symbol = DataSymbol("dummy3", INTEGER_TYPE, constant_value=10)
    result = fortran_writer.gen_vardecl(symbol)
    assert result == "integer, parameter :: dummy3 = 10\n"

    # Use statement - should get an empty string
    symbol = DataSymbol("dummy1", DeferredType(),
                        interface=GlobalInterface(
                            ContainerSymbol("my_module")))
    result = fortran_writer.gen_vardecl(symbol)
    assert result == ""

    # An unresolved symbol with a specific type
    symbol = DataSymbol("dummy1", INTEGER_TYPE,
                        interface=UnresolvedInterface())
    with pytest.raises(VisitorError) as excinfo:
        _ = fortran_writer.gen_vardecl(symbol)
    assert ("gen_vardecl requires the symbol 'dummy1' to have a Local or "
            "an Argument interface but found a 'UnresolvedInterface' "
            "interface." in str(excinfo.value))

    # An array with a mixture of deferred and explicit extents
    array_type = ArrayType(INTEGER_TYPE, [2, ArrayType.Extent.DEFERRED])
    symbol = DataSymbol("dummy1", array_type)
    with pytest.raises(VisitorError) as excinfo:
        _ = fortran_writer.gen_vardecl(symbol)
    assert ("Fortran declaration of an allocatable array must have the "
            "extent of every dimension as 'DEFERRED' but symbol 'dummy1' "
            "has shape: ['2', ':']." in str(excinfo.value))

    # An assumed-size array must have only the extent of its outermost
    # rank undefined
    array_type = ArrayType(INTEGER_TYPE, [2, ArrayType.Extent.ATTRIBUTE, 2])
    symbol = DataSymbol("dummy1", array_type)
    with pytest.raises(VisitorError) as excinfo:
        _ = fortran_writer.gen_vardecl(symbol)
    assert ("assumed-size Fortran array must only have its last dimension "
            "unspecified (as 'ATTRIBUTE') but symbol 'dummy1' has shape: "
            "['2', ':', '2']." in str(excinfo.value))
    # With two dimensions unspecified, even though one is outermost
    array_type = ArrayType(INTEGER_TYPE, [2, ArrayType.Extent.ATTRIBUTE,
                                          ArrayType.Extent.ATTRIBUTE])
    symbol = DataSymbol("dummy1", array_type)
    with pytest.raises(VisitorError) as excinfo:
        _ = fortran_writer.gen_vardecl(symbol)
    assert ("assumed-size Fortran array must only have its last dimension "
            "unspecified (as 'ATTRIBUTE') but symbol 'dummy1' has shape: "
            "['2', ':', ':']." in str(excinfo.value))


def test_gen_decls(fortran_writer):
    '''Check the FortranWriter class gen_decls method produces the
    expected declarations. Also check that an exception is raised if
    an 'argument' symbol exists in the supplied symbol table and the
    optional argument 'args_allowed' is set to False.

    '''
    symbol_table = SymbolTable()
    symbol_table.add(ContainerSymbol("my_module"))
    use_statement = DataSymbol("my_use", DeferredType(),
                               interface=GlobalInterface(
                                   symbol_table.lookup("my_module")))
    symbol_table.add(use_statement)
    argument_variable = DataSymbol("arg", INTEGER_TYPE,
                                   interface=ArgumentInterface())
    symbol_table.add(argument_variable)
    local_variable = DataSymbol("local", INTEGER_TYPE)
    symbol_table.add(local_variable)
    dtype = StructureType.create([
        ("flag", INTEGER_TYPE, Symbol.Visibility.PUBLIC)])
    dtype_variable = DataTypeSymbol("field", dtype)
    symbol_table.add(dtype_variable)
    grid_type = DataTypeSymbol("grid_type", DeferredType(),
                               interface=GlobalInterface(
                                   symbol_table.lookup("my_module")))
    symbol_table.add(grid_type)
    grid_variable = DataSymbol("grid", grid_type)
    symbol_table.add(grid_variable)
    result = fortran_writer.gen_decls(symbol_table)
    assert (result == "integer :: arg\n"
                      "type :: field\n"
                      "  integer :: flag\n"
                      "end type field\n"
                      "integer :: local\n"
                      "type(grid_type) :: grid\n")
    with pytest.raises(VisitorError) as excinfo:
        _ = fortran_writer.gen_decls(symbol_table, args_allowed=False)
    assert ("Arguments are not allowed in this context but this symbol table "
            "contains argument(s): '['arg']'." in str(excinfo.value))

    # Add a symbol with a deferred (unknown) interface
    symbol_table.add(DataSymbol("unknown", INTEGER_TYPE,
                                interface=UnresolvedInterface()))
    with pytest.raises(VisitorError) as excinfo:
        _ = fortran_writer.gen_decls(symbol_table)
    assert ("The following symbols are not explicitly declared or imported "
            "from a module and there are no wildcard "
            "imports which could be bringing them into scope: "
            "'unknown'" in str(excinfo.value))


def test_gen_decls_nested_scope(fortran_writer):
    ''' Test that gen_decls() correctly checks for potential wildcard imports
    of an unresolved symbol in an outer scope.

    '''
    inner_table = SymbolTable()
    inner_table.add(DataSymbol("unknown1", INTEGER_TYPE,
                               interface=UnresolvedInterface()))
    routine = Routine.create("my_func", inner_table, [Return()])
    cont_table = SymbolTable()
    _ = Container.create("my_mod", cont_table, [routine])

    cont_table.add(ContainerSymbol("my_module"))
    # Innermost symbol table contains "unknown1" and there's no way it can
    # be brought into scope
    with pytest.raises(VisitorError) as err:
        fortran_writer.gen_decls(inner_table)
    assert ("symbols are not explicitly declared or imported from a module "
            "and there are no wildcard imports which "
            "could be bringing them into scope: 'unknown1'" in str(err.value))
    # Add a ContainerSymbol with a wildcard import in the outermost scope
    csym = ContainerSymbol("other_mod")
    csym.wildcard_import = True
    cont_table.add(csym)
    # The inner symbol table contains a symbol with an unresolved interface
    # but nothing that requires an actual declaration
    result = fortran_writer.gen_decls(inner_table)
    assert result == ""
    # Move the wildcard import into the innermost table
    cont_table.remove(csym)
    inner_table.add(csym)
    result = fortran_writer.gen_decls(inner_table)
    assert result == ""


def test_gen_decls_routine(fortran_writer):
    '''Test that the gen_decls method raises an exception if the interface
    of a routine symbol is not a GlobalInterface, unless there's a wildcard
    import from a Container.

    '''
    symbol_table = SymbolTable()
    # Check that a RoutineSymbol representing an intrinsic is OK
    symbol_table.add(RoutineSymbol("nint", interface=UnresolvedInterface()))
    result = fortran_writer.gen_decls(symbol_table)
    assert result == ""
    # Now add a user-defined routine symbol but with an (unsupported)
    # ArgumentInterface
    rsym = RoutineSymbol("arg_sub", interface=ArgumentInterface())
    symbol_table.add(rsym)
    with pytest.raises(VisitorError) as info:
        _ = fortran_writer.gen_decls(symbol_table)
    assert ("Routine symbol 'arg_sub' is passed as an argument (has an "
            "ArgumentInterface). This is not supported by the Fortran "
            "back-end." in str(info.value))
    # Replace that symbol with one that has a deferred interface
    symbol_table.remove(rsym)
    symbol_table.add(RoutineSymbol("sub2", interface=UnresolvedInterface()))
    with pytest.raises(VisitorError) as info:
        _ = fortran_writer.gen_decls(symbol_table)
    assert (
        "Routine symbol 'sub2' does not have a GlobalInterface or "
        "LocalInterface, is not a Fortran intrinsic and there is no wildcard "
        "import which could bring it into scope. This is not supported by the "
        "Fortran back-end." in str(info.value))
    # Now add a wildcard import from a ContainerSymbol
    csym = ContainerSymbol("some_mod")
    csym.wildcard_import = True
    symbol_table.add(csym)
    result = fortran_writer.gen_decls(symbol_table)
    assert result == ""


def test_gen_routine_access_stmts(fortran_writer):
    '''
    Tests for the gen_routine_access_stmts method of FortranWriter.
    '''
    symbol_table = SymbolTable()
    symbol_table.add(RoutineSymbol("my_sub1",
                                   visibility=Symbol.Visibility.PUBLIC))
    code = fortran_writer.gen_routine_access_stmts(symbol_table)
    assert "public :: my_sub1" in code
    sub2 = RoutineSymbol("my_sub2", visibility=Symbol.Visibility.PRIVATE)
    symbol_table.add(sub2)
    code = fortran_writer.gen_routine_access_stmts(symbol_table)
    assert "public :: my_sub1\nprivate :: my_sub2\n" in code
    # Check that the interface of the symbol does not matter
    symbol_table.add(
        RoutineSymbol("used_sub", visibility=Symbol.Visibility.PRIVATE,
                      interface=GlobalInterface(ContainerSymbol("some_mod"))))
    code = fortran_writer.gen_routine_access_stmts(symbol_table)
    assert "public :: my_sub1\nprivate :: my_sub2, used_sub\n" in code
    # Break the visibility of the second symbol
    sub2._visibility = "broken"
    with pytest.raises(InternalError) as err:
        fortran_writer.gen_routine_access_stmts(symbol_table)
    assert ("Unrecognised visibility ('broken') found for symbol 'my_sub2'"
            in str(err.value))


def test_fw_exception(fortran_writer):
    '''Check the FortranWriter class instance raises an exception if an
    unsupported PSyIR node is found.

    '''
    # 'unsupported' should be a node that neither its generic classes nor
    # itself have a visitor implemented.
    unsupported = Node()

    # Generate Fortran from the given PSyIR
    with pytest.raises(VisitorError) as excinfo:
        _ = fortran_writer(unsupported)
    assert "Unsupported node 'Node' found" in str(excinfo.value)


def test_fw_filecontainer_1(fortran_writer):
    '''Check the FortranWriter class outputs nothing when a
    FileContainer node with no content is found.

    '''
    file_container = FileContainer("None")
    result = fortran_writer(file_container)
    assert not result


def test_fw_filecontainer_2(fortran_writer):
    '''Check that an instance of the FortranWriter class outputs the
    expected code when a FileContainer contains multiple nodes (in
    this case a Container (module) and a Routine (subroutine).

    '''
    container = Container("mod_name")
    routine = Routine("sub_name")
    file_container = FileContainer.create(
        "None", SymbolTable(), [container, routine])
    result = fortran_writer(file_container)
    expected = (
        "module mod_name\n"
        "  implicit none\n\n"
        "  contains\n\n"
        "end module mod_name\n"
        "subroutine sub_name()\n\n\n"
        "end subroutine sub_name\n")
    assert result == expected


def test_fw_filecontainer_error1(fortran_writer):
    '''Check that an instance of the FortranWriter class raises the
    expected exception if the symbol table associated with a
    FileContainer node contains any symbols.

    '''
    symbol_table = SymbolTable()
    symbol_table.add(Symbol("x"))
    file_container = FileContainer.create("None", symbol_table, [])
    with pytest.raises(VisitorError) as info:
        _ = fortran_writer(file_container)
    assert(
        "In the Fortran backend, a file container should not have any "
        "symbols associated with it, but found 1." in str(info.value))


def test_fw_filecontainer_error2(fortran_writer):
    '''Check that an instance of the FortranWriter class raises the
    expected exception if a FileContainer node contains more than one
    Routine node with is_program set (as only one program is allowed).

    '''
    program1 = Routine.create("prog1", SymbolTable(), [], is_program=True)
    program2 = Routine.create("prog2", SymbolTable(), [], is_program=True)
    file_container = FileContainer.create(
        "None", SymbolTable(), [program1, program2])
    with pytest.raises(VisitorError) as info:
        _ = fortran_writer(file_container)
    assert (
        "In the Fortran backend, a file container should contain at most one "
        "routine node that is a program, but found 2." in str(info.value))


def test_fw_container_1(fortran_writer, monkeypatch):
    '''Check the FortranWriter class outputs correct code when a Container
    node with no content is found. Also tests that an exception is
    raised if Container.name does not have a value.

    '''
    container = Container("test")
    result = fortran_writer(container)
    assert (
        "module test\n"
        "  implicit none\n\n"
        "  contains\n\n"
        "end module test\n" in result)

    monkeypatch.setattr(container, "_name", None)
    with pytest.raises(VisitorError) as excinfo:
        _ = fortran_writer(container)
    assert ("Expected Container node name to have a value."
            in str(excinfo.value))


def test_fw_container_2(fortran_reader, fortran_writer, tmpdir):
    '''Check the FortranWriter class outputs correct code when a Container
    node is found with a subroutine, use statements and
    declarations. Also raise an exception if the Container contains a
    Container.

    '''
    # Generate fparser2 parse tree from Fortran code.
    code = (
        "module test\n"
        "use iso_c_binding, only : c_int\n"
        "implicit none\n"
        "real :: c,d\n"
        "contains\n"
        "subroutine tmp()\n"
        "end subroutine tmp\n"
        "end module test")
    container = fortran_reader.psyir_from_source(code)

    # Generate Fortran from the PSyIR schedule
    result = fortran_writer(container)

    assert (
        "module test\n"
        "  use iso_c_binding, only : c_int\n"
        "  implicit none\n"
        "  real :: c\n"
        "  real :: d\n\n"
        "  public :: tmp\n\n"
        "  contains\n"
        "  subroutine tmp()\n\n\n"
        "  end subroutine tmp\n\n"
        "end module test\n" in result)
    assert Compile(tmpdir).string_compiles(result)

    container.children[0].children.append(Container("child"))
    with pytest.raises(VisitorError) as excinfo:
        _ = fortran_writer(container)
    assert ("The Fortran back-end requires all children of a Container "
            "to be a sub-class of Routine but found: ['Routine', 'Container']"
            in str(excinfo.value))


def test_fw_container_3(fortran_reader, fortran_writer, monkeypatch):
    '''Check the FortranWriter class raises an exception when a Container
    node contains a symbol table with an argument declaration (as this
    does not make sense).

    '''
    # Generate fparser2 parse tree from Fortran code.
    code = (
        "module test\n"
        "real :: a\n"
        "implicit none\n"
        "contains\n"
        "subroutine tmp()\n"
        "end subroutine tmp\n"
        "end module test")
    container = fortran_reader.psyir_from_source(code)
    module = container.children[0]
    symbol = module.symbol_table.lookup("a")
    monkeypatch.setattr(symbol, "_interface", ArgumentInterface())

    with pytest.raises(VisitorError) as excinfo:
        _ = fortran_writer._visit(container)
    assert ("Arguments are not allowed in this context but this symbol table "
            "contains argument(s): '['a']'." in str(excinfo.value))


def test_fw_container_4(fortran_writer):
    '''Check the FortranWriter class outputs correct code when a Container
    symbol table has multiple imported modules.

    '''
    container = Container("test")
    container.symbol_table.add(ContainerSymbol("mod1"))
    container.symbol_table.lookup("mod1").wildcard_import = True
    container.symbol_table.add(ContainerSymbol("mod2"))
    container.symbol_table.lookup("mod2").wildcard_import = True
    container.symbol_table.add(ContainerSymbol("mod3"))
    container.symbol_table.lookup("mod3").wildcard_import = True
    result = fortran_writer(container)
    assert (
        "module test\n"
        "  use mod1\n"
        "  use mod2\n"
        "  use mod3\n"
        "  implicit none\n\n"
        "  contains\n\n"
        "end module test\n" in result)


def test_fw_routine(fortran_reader, fortran_writer, monkeypatch, tmpdir):
    '''Check the FortranWriter class outputs correct code when a routine node
    is found. Also tests that an exception is raised if routine.name does not
    have a value.

    '''
    # Generate fparser2 parse tree from Fortran code.
    code = (
        "module test\n"
        "contains\n"
        "subroutine tmp(a, b, c)\n"
        "  use iso_c_binding, only : c_int\n"
        "  real, intent(out) :: a(:)\n"
        "  real, intent(in) :: b(:)\n"
        "  integer, intent(in) :: c\n"
        "  if(c > 3) then\n"
        "  a = b/c\n"
        "  else\n"
        "  a = b/c\n"
        "  endif\n"
        "end subroutine tmp\n"
        "end module test")
    psyir = fortran_reader.psyir_from_source(code)
    schedule = psyir.children[0].children[0]
    # Generate Fortran from the PSyIR schedule
    result = fortran_writer(schedule)

    assert(
        "subroutine tmp(a, b, c)\n"
        "  use iso_c_binding, only : c_int\n"
        "  real, dimension(:), intent(out) :: a\n"
        "  real, dimension(:), intent(in) :: b\n"
        "  integer, intent(in) :: c\n"
        "\n"
        "  if (c > 3) then\n"
        "    a = b / c\n"
        "  else\n"
        "    a = b / c\n"
        "  end if\n"
        "\n"
        "end subroutine tmp\n") in result
    assert Compile(tmpdir).string_compiles(result)

    # Add distinctly named symbols in the routine sub-scopes
    sub_scopes = schedule.walk(Schedule)[1:]
    sub_scopes[0].symbol_table.new_symbol("symbol1", symbol_type=DataSymbol,
                                          datatype=INTEGER_TYPE)
    sub_scopes[1].symbol_table.new_symbol("symbol2", symbol_type=DataSymbol,
                                          datatype=INTEGER_TYPE)
    # They should be promoted to the routine-scope level
    result = fortran_writer(schedule)
    assert(
        "  integer, intent(in) :: c\n"
        "  integer :: symbol1\n"
        "  integer :: symbol2\n") in result
    assert Compile(tmpdir).string_compiles(result)

    # Add symbols that will result in name clashes to sibling scopes
    sub_scopes = schedule.walk(Schedule)[1:]
    sub_scopes[0].symbol_table.new_symbol("symbol2", symbol_type=DataSymbol,
                                          datatype=INTEGER_TYPE)
    sub_scopes[1].symbol_table.new_symbol("symbol1", symbol_type=DataSymbol,
                                          datatype=INTEGER_TYPE)
    # Since the scopes are siblings they are alowed the same name
    assert "symbol1" in sub_scopes[0].symbol_table
    assert "symbol2" in sub_scopes[0].symbol_table
    assert "symbol1" in sub_scopes[1].symbol_table
    assert "symbol2" in sub_scopes[1].symbol_table
    # But the back-end will promote them to routine-scope level with different
    # names
    result = fortran_writer(schedule)
    assert(
        "  integer, intent(in) :: c\n"
        "  integer :: symbol1\n"
        "  integer :: symbol2\n"
        "  integer :: symbol2_1\n"
        "  integer :: symbol1_1\n"
        "\n") in result
    assert Compile(tmpdir).string_compiles(result)

    monkeypatch.setattr(schedule, "_name", None)
    with pytest.raises(VisitorError) as excinfo:
        _ = fortran_writer(schedule)
    assert "Expected node name to have a value." in str(excinfo.value)


def test_fw_routine_program(fortran_reader, fortran_writer, tmpdir):
    '''Check the FortranWriter class outputs correct code when a routine node
    is found with is_program set to True i.e. it should be output as a program.

    '''
    # Generate PSyIR from Fortran code via fparser2 ast
    code = (
        "program test\n"
        "  real :: a\n"
        "  a = 0.0\n"
        "end program test")
    psyir = fortran_reader.psyir_from_source(code)

    # Generate Fortran from PSyIR
    result = fortran_writer(psyir)

    assert(
        "program test\n"
        "  real :: a\n\n"
        "  a = 0.0\n\n"
        "end program test\n" in result)
    assert Compile(tmpdir).string_compiles(result)


def test_fw_routine_function(fortran_reader, fortran_writer, tmpdir):
    ''' Check that the FortranWriter outputs a function when a routine node
    is found with return_symbol set.

    '''
    code = ("module test\n"
            "implicit none\n"
            "real :: a\n"
            "contains\n"
            "function tmp(b) result(val)\n"
            "  real :: val\n"
            "  real :: b\n"
            "  val = a + b\n"
            "end function tmp\n"
            "end module test")
    container = fortran_reader.psyir_from_source(code)
    # Generate Fortran from PSyIR
    result = fortran_writer(container)
    assert(
        "  contains\n"
        "  function tmp(b) result(val)\n"
        "    real, intent(inout) :: b\n"
        "    real :: val\n\n"
        "    val = a + b\n\n"
        "  end function tmp\n" in result)
    assert Compile(tmpdir).string_compiles(result)


# assignment and binaryoperation (not intrinsics) are already checked
# within previous tests


@pytest.mark.parametrize("binary_intrinsic", ["mod", "max", "min",
                                              "sign"])
def test_fw_binaryoperator(fortran_writer, binary_intrinsic, tmpdir,
                           fortran_reader):
    '''Check the FortranWriter class binary_operation method correctly
    prints out the Fortran representation of an intrinsic. Tests all
    of the binary operators, apart from sum (as it requires different
    data types so is tested separately) and matmul ( as it requires
    its arguments to be arrays).

    '''
    # Generate fparser2 parse tree from Fortran code.
    code = (
        "module test\n"
        "contains\n"
        "subroutine tmp(a, n)\n"
        "  integer, intent(in) :: n\n"
        "  real, intent(out) :: a(n)\n"
        "    a = {0}(1.0,1.0)\n"
        "end subroutine tmp\n"
        "end module test").format(binary_intrinsic)
    schedule = fortran_reader.psyir_from_source(code)

    # Generate Fortran from the PSyIR schedule
    result = fortran_writer(schedule)
    assert "a = {0}(1.0, 1.0)".format(binary_intrinsic.upper()) in result
    assert Compile(tmpdir).string_compiles(result)


def test_fw_binaryoperator_sum(fortran_writer, tmpdir, fortran_reader):
    '''Check the FortranWriter class binary_operation method with the sum
    operator correctly prints out the Fortran representation of an
    intrinsic.

    '''
    # Generate fparser2 parse tree from Fortran code.
    code = (
        "module test\n"
        "contains\n"
        "subroutine tmp(array, n)\n"
        "  integer, intent(in) :: n\n"
        "  real, intent(out) :: array(n)\n"
        "  integer :: a\n"
        "    a = sum(array,dim=1)\n"
        "end subroutine tmp\n"
        "end module test")
    schedule = fortran_reader.psyir_from_source(code)

    # Generate Fortran from the PSyIR schedule
    result = fortran_writer(schedule)
    assert "a = SUM(array, dim = 1)" in result
    assert Compile(tmpdir).string_compiles(result)


def test_fw_binaryoperator_matmul(fortran_writer, tmpdir, fortran_reader):
    '''Check the FortranWriter class binary_operation method with the matmul
    operator correctly prints out the Fortran representation of an
    intrinsic.

    '''
    # Generate fparser2 parse tree from Fortran code.
    code = (
        "module test\n"
        "contains\n"
        "subroutine tmp(a, b, c, n)\n"
        "  integer, intent(in) :: n\n"
        "  real, intent(in) :: a(n,n), b(n)\n"
        "  real, intent(out) :: c(n)\n"
        "    c = MATMUL(a,b)\n"
        "end subroutine tmp\n"
        "end module test")
    schedule = fortran_reader.psyir_from_source(code)

    # Generate Fortran from the PSyIR schedule
    result = fortran_writer(schedule)
    assert "c = MATMUL(a, b)" in result
    assert Compile(tmpdir).string_compiles(result)


def test_fw_binaryoperator_unknown(fortran_reader, fortran_writer,
                                   monkeypatch):
    '''Check the FortranWriter class binary_operation method raises an
    exception if an unknown binary operator is found.

    '''
    # Generate fparser2 parse tree from Fortran code.
    code = (
        "module test\n"
        "contains\n"
        "subroutine tmp(a, n)\n"
        "  integer, intent(in) :: n\n"
        "  real, intent(out) :: a(n)\n"
        "    a = sign(1.0,1.0)\n"
        "end subroutine tmp\n"
        "end module test")
    schedule = fortran_reader.psyir_from_source(code)
    # Remove sign() from the list of supported binary operators
    monkeypatch.delitem(Fparser2Reader.binary_operators, "sign")
    # Generate Fortran from the PSyIR schedule
    with pytest.raises(VisitorError) as excinfo:
        _ = fortran_writer(schedule)
    assert "Unexpected binary op" in str(excinfo.value)


def test_fw_binaryoperator_precedence(fortran_reader, fortran_writer, tmpdir):
    '''Check the FortranWriter class binary_operation method complies with
    the operator precedence rules. This is achieved by placing the
    operation in brackets.

    '''
    # Generate fparser2 parse tree from Fortran code.
    code = (
        "module test\n"
        "contains\n"
        "subroutine tmp()\n"
        "  real :: a, b, c, d\n"
        "  logical :: e, f, g\n"
        "    a = b * (c + d)\n"
        "    a = b * c + d\n"
        "    a = (b * c) + d\n"
        "    a = b * c * d * a\n"
        "    a = (((b * c) * d) * a)\n"
        "    a = (b * (c * (d * a)))\n"
        "    a = -(a + b)\n"
        "    e = .not.(e .and. (f .or. g))\n"
        "    e = (((.not.e) .and. f) .or. g)\n"
        "end subroutine tmp\n"
        "end module test")
    schedule = fortran_reader.psyir_from_source(code)
    # Generate Fortran from the PSyIR schedule
    result = fortran_writer(schedule)
    expected = (
        "    a = b * (c + d)\n"
        "    a = b * c + d\n"
        "    a = b * c + d\n"
        "    a = b * c * d * a\n"
        "    a = b * c * d * a\n"
        "    a = b * (c * (d * a))\n"
        "    a = -(a + b)\n"
        "    e = .NOT.(e .AND. (f .OR. g))\n"
        "    e = .NOT.e .AND. f .OR. g\n")
    assert expected in result
    assert Compile(tmpdir).string_compiles(result)


def test_fw_mixed_operator_precedence(fortran_reader, fortran_writer, tmpdir):
    '''Check the FortranWriter class unary_operation and binary_operation
    methods complies with the operator precedence rules. This is
    achieved by placing the binary operation in brackets.

    '''
    # Generate fparser2 parse tree from Fortran code.
    code = (
        "module test\n"
        "contains\n"
        "subroutine tmp()\n"
        "  real :: a, b, c, d\n"
        "  logical :: e, f, g\n"
        "    a = -a * (-b + c)\n"
        "    a = (-a) * (-b + c)\n"
        "    a = -a + (-b + (-c))\n"
        "    a = -a + (-b - (-c))\n"
        "    b = c * (-2.0)\n"
        "    a = abs(-b - (-c))\n"
        "    e = .not. f .or. .not. g\n"
        "    a = log(b*c)\n"
        "    a = b**(-c)\n"
        "    a = b**(-b + c)\n"
        "    a = (-b)**c\n"
        "    a = -(-b)\n"
        "end subroutine tmp\n"
        "end module test")
    schedule = fortran_reader.psyir_from_source(code)
    # Generate Fortran from the PSyIR schedule
    result = fortran_writer(schedule)
    expected = (
        "    a = -a * (-b + c)\n"
        "    a = -a * (-b + c)\n"
        "    a = -a + (-b + (-c))\n"
        "    a = -a + (-b - (-c))\n"
        "    b = c * (-2.0)\n"
        "    a = ABS(-b - (-c))\n"
        "    e = .NOT.f .OR. (.NOT.g)\n"
        "    a = LOG(b * c)\n"
        "    a = b ** (-c)\n"
        "    a = b ** (-b + c)\n"
        "    a = -b ** c\n"
        "    a = -(-b)\n")
    assert expected in result
    assert Compile(tmpdir).string_compiles(result)


def test_fw_naryoperator(fortran_reader, fortran_writer, tmpdir):
    ''' Check that the FortranWriter class nary_operation method correctly
    prints out the Fortran representation of an intrinsic.

    '''
    # Generate fparser2 parse tree from Fortran code.
    code = (
        "module test\n"
        "contains\n"
        "subroutine tmp(a, n)\n"
        "  integer, intent(in) :: n\n"
        "  real, intent(out) :: a\n"
        "    a = max(1.0,1.0,2.0)\n"
        "end subroutine tmp\n"
        "end module test")
    schedule = fortran_reader.psyir_from_source(code)

    # Generate Fortran from the PSyIR schedule
    result = fortran_writer(schedule)
    assert "a = MAX(1.0, 1.0, 2.0)" in result
    assert Compile(tmpdir).string_compiles(result)


def test_fw_naryoperator_unknown(fortran_reader, fortran_writer, monkeypatch):
    ''' Check that the FortranWriter class nary_operation method raises
    the expected error if it encounters an unknown operator.

    '''
    # Generate fparser2 parse tree from Fortran code.
    code = (
        "module test\n"
        "contains\n"
        "subroutine tmp(a, n)\n"
        "  integer, intent(in) :: n\n"
        "  real, intent(out) :: a\n"
        "    a = max(1.0,1.0,2.0)\n"
        "end subroutine tmp\n"
        "end module test")
    schedule = fortran_reader.psyir_from_source(code)
    # Remove max() from the list of supported nary operators
    monkeypatch.delitem(Fparser2Reader.nary_operators, "max")
    # Generate Fortran from the PSyIR schedule
    with pytest.raises(VisitorError) as err:
        _ = fortran_writer(schedule)
    assert "Unexpected N-ary op" in str(err.value)


def test_fw_reference(fortran_reader, fortran_writer, tmpdir):
    '''Check the FortranWriter class reference method prints the
    appropriate information (the name of the reference it points to).

    '''
    # Generate fparser2 parse tree from Fortran code. The line of
    # interest is a(n) = 0.0. The additional a=1 line is added to get
    # round a bug in the parser.
    code = (
        "module test\n"
        "contains\n"
        "subroutine tmp(a, n)\n"
        "  integer, intent(in) :: n\n"
        "  real, intent(out) :: a(n)\n"
        "    a = 1\n"
        "    a(n) = 0.0\n"
        "end subroutine tmp\n"
        "end module test")
    schedule = fortran_reader.psyir_from_source(code)

    # Generate Fortran from the PSyIR schedule
    result = fortran_writer(schedule)

    # The asserts need to be split as the declaration order can change
    # between different versions of Python.
    assert (
        "  subroutine tmp(a, n)\n"
        "    integer, intent(in) :: n\n"
        "    real, dimension(n), intent(out) :: a\n"
        "\n"
        "    a = 1\n"
        "    a(n) = 0.0\n"
        "\n"
        "  end subroutine tmp\n") in result
    assert Compile(tmpdir).string_compiles(result)


def test_fw_arrayreference(fortran_reader, fortran_writer, tmpdir):
    '''Check the FortranWriter class array method correctly prints
    out the Fortran representation of an array reference.

    '''
    # Generate fparser2 parse tree from Fortran code.
    code = (
        "module test\n"
        "contains\n"
        "subroutine tmp(a, n)\n"
        "  integer, intent(in) :: n\n"
        "  real, intent(out) :: a(n,n,n)\n"
        "    a(2,n,3) = 0.0\n"
        "end subroutine tmp\n"
        "end module test")
    schedule = fortran_reader.psyir_from_source(code)

    # Generate Fortran from the PSyIR schedule
    result = fortran_writer(schedule)
    assert "a(2,n,3) = 0.0" in result
    assert Compile(tmpdir).string_compiles(result)


def test_fw_arrayreference_incomplete(fortran_writer):
    '''
    Test that the correct error is raised if an incomplete ArrayReference
    is encountered.
    '''
    array_type = ArrayType(REAL_TYPE, [10])
    symbol = DataSymbol("b", array_type)
    # create() must be supplied with a shape
    array = ArrayReference.create(symbol, [Literal("1", INTEGER_TYPE)])
    # Remove its children
    array._children = []
    with pytest.raises(VisitorError) as err:
        fortran_writer.arrayreference_node(array)
    assert ("Incomplete ArrayReference node (for symbol 'b') found: must "
            "have one or more children" in str(err.value))


def test_fw_range(fortran_writer):
    '''Check the FortranWriter class range_node and arrayreference_node methods
    produce the expected code when an array section is specified.

    '''
    array_type = ArrayType(REAL_TYPE, [10, 10])
    symbol = DataSymbol("a", array_type)
    one = Literal("1", INTEGER_TYPE)
    two = Literal("2", INTEGER_TYPE)
    three = Literal("3", INTEGER_TYPE)
    dim1_bound_start = BinaryOperation.create(
        BinaryOperation.Operator.LBOUND,
        Reference(symbol),
        one.copy())
    dim1_bound_stop = BinaryOperation.create(
        BinaryOperation.Operator.UBOUND,
        Reference(symbol),
        one.copy())
    dim2_bound_start = BinaryOperation.create(
        BinaryOperation.Operator.LBOUND,
        Reference(symbol),
        Literal("2", INTEGER_TYPE))
    dim3_bound_start = BinaryOperation.create(
        BinaryOperation.Operator.LBOUND,
        Reference(symbol),
        Literal("3", INTEGER_TYPE))
    dim3_bound_stop = BinaryOperation.create(
        BinaryOperation.Operator.UBOUND,
        Reference(symbol),
        Literal("3", INTEGER_TYPE))
    plus = BinaryOperation.create(
        BinaryOperation.Operator.ADD,
        Reference(DataSymbol("b", REAL_TYPE)),
        Reference(DataSymbol("c", REAL_TYPE)))
    range1 = Range.create(one.copy(), dim1_bound_stop)
    range2 = Range.create(dim2_bound_start, plus, step=three)
    # Check the ranges in isolation
    result = fortran_writer(range1)
    assert result == "1:UBOUND(a, 1)"
    result = fortran_writer(range2)
    assert result == "LBOUND(a, 2):b + c:3"
    # Check the ranges in context
    array = ArrayReference.create(
        symbol, [range1, range2])
    result = fortran_writer.arrayreference_node(array)
    assert result == "a(1:,:b + c:3)"

    array_type = ArrayType(REAL_TYPE, [10, 10, 10])
    symbol = DataSymbol("a", array_type)
    array = ArrayReference.create(
        symbol,
        [Range.create(dim1_bound_start, dim1_bound_stop.copy()),
         Range.create(one.copy(), two.copy(), step=three.copy()),
         Range.create(dim3_bound_start, dim3_bound_stop, step=three.copy())])
    result = fortran_writer.arrayreference_node(array)
    assert result == "a(:,1:2:3,::3)"

    # Make a) lbound and ubound come from a different array and b)
    # switch lbound and ubound round. These bounds should then be
    # output.
    array_type = ArrayType(REAL_TYPE, [10])
    symbol_b = DataSymbol("b", array_type)
    b_dim1_bound_start = BinaryOperation.create(
        BinaryOperation.Operator.LBOUND,
        Reference(symbol_b),
        one.copy())
    b_dim1_bound_stop = BinaryOperation.create(
        BinaryOperation.Operator.UBOUND,
        Reference(symbol_b),
        one.copy())
    array = ArrayReference.create(
        symbol,
        [Range.create(b_dim1_bound_start, b_dim1_bound_stop),
         Range.create(one.copy(), two.copy(), step=three.copy()),
         Range.create(dim3_bound_stop.copy(), dim3_bound_start.copy(),
                      step=three.copy())])
    result = fortran_writer.arrayreference_node(array)
    assert result == ("a(LBOUND(b, 1):UBOUND(b, 1),1:2:3,"
                      "UBOUND(a, 3):LBOUND(a, 3):3)")


def test_fw_range_structureref(fortran_writer):
    '''
    Check the FortranWriter for Range nodes within structure references.
    '''
    grid_type = DataTypeSymbol("grid_type", DeferredType())
    symbol = DataSymbol("my_grid", grid_type)
    grid_array_type = ArrayType(grid_type, [5, 5])
    array_symbol = DataSymbol("my_grids", grid_array_type)
    one = Literal("1", INTEGER_TYPE)
    two = Literal("2", INTEGER_TYPE)
    data_ref = StructureReference.create(symbol, ["data"])
    start = BinaryOperation.create(BinaryOperation.Operator.LBOUND,
                                   data_ref.copy(), one.copy())
    stop = BinaryOperation.create(BinaryOperation.Operator.UBOUND,
                                  data_ref.copy(), one.copy())
    ref = StructureReference.create(symbol, [("data",
                                              [Range.create(start, stop)])])
    result = fortran_writer(ref)
    assert result == "my_grid%data(:)"
    data_ref = Reference(array_symbol)
    start = BinaryOperation.create(BinaryOperation.Operator.LBOUND,
                                   data_ref.copy(), two.copy())
    stop = BinaryOperation.create(BinaryOperation.Operator.UBOUND,
                                  data_ref.copy(), two.copy())
    aref = ArrayOfStructuresReference.create(
        array_symbol, [one.copy(), Range.create(start, stop)], ["flag"])
    result = fortran_writer(aref)
    assert result == "my_grids(1,:)%flag"


def test_fw_structureref(fortran_writer):
    ''' Test the FortranWriter support for StructureReference. '''
    region_type = StructureType.create([
        ("nx", INTEGER_TYPE, Symbol.Visibility.PUBLIC),
        ("ny", INTEGER_TYPE, Symbol.Visibility.PUBLIC)])
    region_type_sym = DataTypeSymbol("grid_type", region_type)
    region_array_type = ArrayType(region_type_sym, [2, 2])
    grid_type = StructureType.create([
        ("dx", INTEGER_TYPE, Symbol.Visibility.PUBLIC),
        ("area", region_type_sym, Symbol.Visibility.PUBLIC),
        ("levels", region_array_type, Symbol.Visibility.PUBLIC)])
    grid_type_sym = DataTypeSymbol("grid_type", grid_type)
    grid_var = DataSymbol("grid", grid_type_sym)
    grid_ref = StructureReference.create(grid_var, ['area', 'nx'])
    assert fortran_writer.structurereference_node(grid_ref) == "grid%area%nx"
    level_ref = StructureReference.create(
        grid_var, [('levels', [Literal("1", INTEGER_TYPE),
                               Literal("2", INTEGER_TYPE)]), 'ny'])
    assert fortran_writer(level_ref) == "grid%levels(1,2)%ny"
    # Make the number of children invalid
    level_ref._children = []
    with pytest.raises(VisitorError) as err:
        fortran_writer(level_ref)
    assert ("StructureReference must have a single child but the reference "
            "to symbol 'grid' has 0" in str(err.value))
    # Single child but not of the right type
    level_ref._children = [Literal("1", INTEGER_TYPE)]
    with pytest.raises(VisitorError) as err:
        fortran_writer._visit(level_ref)
    assert ("StructureReference must have a single child which is a sub-"
            "class of Member but the reference to symbol 'grid' has a child "
            "of type 'Literal'" in str(err.value))


def test_fw_arrayofstructuresref(fortran_writer):
    ''' Test the FortranWriter support for ArrayOfStructuresReference. '''
    grid_type = StructureType.create([
        ("dx", INTEGER_TYPE, Symbol.Visibility.PUBLIC)])
    grid_type_sym = DataTypeSymbol("grid_type", grid_type)
    grid_array_type = ArrayType(grid_type_sym, [10])
    grid_var = DataSymbol("grid", grid_array_type)
    grid_ref = ArrayOfStructuresReference.create(grid_var,
                                                 [Literal("3", INTEGER_TYPE)],
                                                 ["dx"])
    assert (fortran_writer.arrayofstructuresreference_node(grid_ref) ==
            "grid(3)%dx")
    # Break the node to trigger checks
    # Make the first node something other than a member
    grid_ref._children = [grid_ref._children[1], grid_ref._children[1]]
    with pytest.raises(VisitorError) as err:
        fortran_writer.arrayofstructuresreference_node(grid_ref)
    assert ("An ArrayOfStructuresReference must have a Member as its first "
            "child but found 'Literal'" in str(err.value))
    # Remove a child
    grid_ref._children = [grid_ref._children[0]]
    with pytest.raises(VisitorError) as err:
        fortran_writer.arrayofstructuresreference_node(grid_ref)
    assert ("An ArrayOfStructuresReference must have at least two children "
            "but found 1" in str(err.value))


def test_fw_arrayofstructuresmember(fortran_writer):
    ''' Test the FortranWriter support for ArrayOfStructuresMember. '''
    region_type = StructureType.create([
        ("nx", INTEGER_TYPE, Symbol.Visibility.PUBLIC),
        ("ny", INTEGER_TYPE, Symbol.Visibility.PUBLIC)])
    region_type_sym = DataTypeSymbol("grid_type", region_type)
    region_array_type = ArrayType(region_type_sym, [2, 2])
    # The grid type contains an array of region-type structures
    grid_type = StructureType.create([
        ("levels", region_array_type, Symbol.Visibility.PUBLIC)])
    grid_type_sym = DataTypeSymbol("grid_type", grid_type)
    grid_var = DataSymbol("grid", grid_type_sym)
    # Reference to an element of an array that is a structure
    level_ref = StructureReference.create(grid_var,
                                          [("levels",
                                            [Literal("1", INTEGER_TYPE),
                                             Literal("1", INTEGER_TYPE)])])
    assert (fortran_writer.structurereference_node(level_ref) ==
            "grid%levels(1,1)")
    # Reference to a member of a structure that is an element of an array
    grid_ref = StructureReference.create(grid_var,
                                         [("levels",
                                           [Literal("1", INTEGER_TYPE),
                                            Literal("1", INTEGER_TYPE)]),
                                          "nx"])
    assert (fortran_writer.structurereference_node(grid_ref) ==
            "grid%levels(1,1)%nx")
    # Reference to an *array* of structures
    grid_ref = StructureReference.create(grid_var, ["levels"])
    assert fortran_writer.structurereference_node(grid_ref) == "grid%levels"


def test_fw_char_literal(fortran_writer):
    ''' Test the FortranWriter support for character literals. '''
    lit = Literal("hello", CHARACTER_TYPE)
    result = fortran_writer(lit)
    assert result == "'hello'"


# literal is already checked within previous tests


def test_fw_ifblock(fortran_reader, fortran_writer, tmpdir):
    '''Check the FortranWriter class ifblock method
    correctly prints out the Fortran representation.

    '''
    # Generate fparser2 parse tree from Fortran code.
    code = (
        "module test\n"
        "contains\n"
        "subroutine tmp(a, n)\n"
        "  integer, intent(inout) :: n\n"
        "  real, intent(out) :: a(n)\n"
        "    if (n.gt.2) then\n"
        "      n=n+1\n"
        "    end if\n"
        "    if (n.gt.4) then\n"
        "      a = -1\n"
        "    else\n"
        "      a = 1\n"
        "    end if\n"
        "end subroutine tmp\n"
        "end module test")
    schedule = fortran_reader.psyir_from_source(code)

    # Generate Fortran from the PSyIR schedule
    result = fortran_writer(schedule)
    assert (
        "    if (n > 2) then\n"
        "      n = n + 1\n"
        "    end if\n"
        "    if (n > 4) then\n"
        "      a = -1\n"
        "    else\n"
        "      a = 1\n"
        "    end if\n") in result
    assert Compile(tmpdir).string_compiles(result)


def test_fw_loop(fortran_reader, fortran_writer, tmpdir):
    '''Check the FortranWriter class loop method
    correctly prints out the Fortran representation.

    '''
    # Generate fparser2 parse tree from Fortran code.
    code = (
        "module test\n"
        "contains\n"
        "subroutine tmp()\n"
        "  integer :: i, sum\n"
        "  sum = 0\n"
        "  do i = 1, 20, 2\n"
        "    sum = sum + i\n"
        "  end do\n"
        "end subroutine tmp\n"
        "end module test")
    schedule = fortran_reader.psyir_from_source(code)

    # Generate Fortran from the PSyIR schedule
    result = fortran_writer(schedule)
    assert "do i = 1, 20, 2\n" in result
    assert Compile(tmpdir).string_compiles(result)


def test_fw_unaryoperator(fortran_reader, fortran_writer, tmpdir):
    '''Check the FortranWriter class unary_operation method
    correctly prints out the Fortran representation. Uses -1 as the
    example.

    '''
    # Generate fparser2 parse tree from Fortran code.
    code = (
        "module test\n"
        "contains\n"
        "subroutine tmp(a, n)\n"
        "  integer, intent(in) :: n\n"
        "  real, intent(out) :: a(n)\n"
        "    a = -1\n"
        "end subroutine tmp\n"
        "end module test")
    schedule = fortran_reader.psyir_from_source(code)

    # Generate Fortran from the PSyIR schedule
    result = fortran_writer(schedule)
    assert "a = -1" in result
    assert Compile(tmpdir).string_compiles(result)


def test_fw_unaryoperator2(fortran_reader, fortran_writer, tmpdir):
    '''Check the FortranWriter class unary_operation method correctly
    prints out the Fortran representation of an intrinsic. Uses sin as
    the example.

    '''
    # Generate fparser2 parse tree from Fortran code.
    code = (
        "module test\n"
        "contains\n"
        "subroutine tmp(a, n)\n"
        "  integer, intent(in) :: n\n"
        "  real, intent(out) :: a(n)\n"
        "    a = sin(1.0)\n"
        "end subroutine tmp\n"
        "end module test")
    schedule = fortran_reader.psyir_from_source(code)

    # Generate Fortran from the PSyIR schedule
    result = fortran_writer(schedule)
    assert "a = SIN(1.0)" in result
    assert Compile(tmpdir).string_compiles(result)


def test_fw_unaryoperator_unknown(fortran_reader, fortran_writer, monkeypatch):
    '''Check the FortranWriter class unary_operation method raises an
    exception if an unknown unary operator is found.

    '''
    # Generate fparser2 parse tree from Fortran code.
    code = (
        "module test\n"
        "contains\n"
        "subroutine tmp(a, n)\n"
        "  integer, intent(in) :: n\n"
        "  real, intent(out) :: a(n)\n"
        "    a = sin(1.0)\n"
        "end subroutine tmp\n"
        "end module test")
    schedule = fortran_reader.psyir_from_source(code)
    # Remove sin() from the dict of unary operators
    monkeypatch.delitem(Fparser2Reader.unary_operators, "sin")
    # Generate Fortran from the PSyIR schedule
    with pytest.raises(VisitorError) as excinfo:
        _ = fortran_writer(schedule)
    assert "Unexpected unary op" in str(excinfo.value)


def test_fw_return(fortran_reader, fortran_writer, tmpdir):
    '''Check the FortranWriter class return method
    correctly prints out the Fortran representation.

    '''
    # Generate fparser2 parse tree from Fortran code.
    code = (
        "module test\n"
        "contains\n"
        "subroutine tmp()\n"
        "  return\n"
        "end subroutine tmp\n"
        "end module test")
    schedule = fortran_reader.psyir_from_source(code)

    # Generate Fortran from the PSyIR schedule
    result = fortran_writer(schedule)
    assert "  return\n" in result
    assert Compile(tmpdir).string_compiles(result)


def test_fw_codeblock_1(fortran_reader, fortran_writer, tmpdir):
    '''Check the FortranWriter class codeblock method correctly
    prints out the Fortran code contained within it.

    '''
    # Generate fparser2 parse tree from Fortran code.
    code = (
        "module test\n"
        "contains\n"
        "subroutine tmp()\n"
        "  integer :: a\n"
        "  a=1\n"
        "  print *,\"I am a code block\"\n"
        "  print *,\"with more than one line\"\n"
        "end subroutine tmp\n"
        "end module test")
    psyir = fortran_reader.psyir_from_source(code)
    # Check a code block exists in the PSyIR
    assert psyir.walk(CodeBlock)
    # Generate Fortran from the PSyIR
    result = fortran_writer(psyir)
    assert (
        "    a = 1\n"
        "    PRINT *, \"I am a code block\"\n"
        "    PRINT *, \"with more than one line\"\n" in result)
    assert Compile(tmpdir).string_compiles(result)


def test_fw_codeblock_2(fortran_reader, fortran_writer, tmpdir):
    '''Check the FortranWriter class codeblock method correctly prints out
    the Fortran representation when there is a code block that is part
    of a line (not a whole line). In this case the data initialisation
    of the array 'a' "(/ 0.0 /)" is a code block.

    '''
    # Generate fparser2 parse tree from Fortran code.
    code = (
        "module test\n"
        "contains\n"
        "subroutine tmp()\n"
        "  real a(1)\n"
        "  a = (/ 0.0 /)\n"
        "end subroutine tmp\n"
        "end module test")
    psyir = fortran_reader.psyir_from_source(code)

    # Check a code block exists in the PSyIR
    assert psyir.walk(CodeBlock)

    # Generate Fortran from the PSyIR
    result = fortran_writer(psyir)
    assert "a = (/0.0/)" in result
    assert Compile(tmpdir).string_compiles(result)


def test_fw_codeblock_3(fortran_writer):
    '''Check the FortranWriter class codeblock method raises the expected
    exception if an unsupported CodeBlock structure value is found.

    '''
    code_block = CodeBlock([], "unsupported")
    with pytest.raises(VisitorError) as excinfo:
        _ = fortran_writer.codeblock_node(code_block)
    assert ("Unsupported CodeBlock Structure 'unsupported' found."
            in str(excinfo.value))


def get_nemo_schedule(parser, code):
    '''Utility function that returns the first schedule for a code with
    the nemo api.

    :param parser: the parser class.
    :type parser: :py:class:`fparser.two.Fortran2003.Program`
    :param str code: the code as a string.

    :returns: the first schedule in the supplied code.
    :rtype: :py:class:`psyclone.nemo.NemoInvokeSchedule`

    '''
    reader = FortranStringReader(code)
    prog = parser(reader)
    psy = PSyFactory(api="nemo").create(prog)
    return psy.invokes.invoke_list[0].schedule


def test_fw_nemoinvokeschedule(fortran_writer, parser):
    '''Check that the FortranWriter class nemoinvokeschedule accepts the
    NemoInvokeSchedule node and prints the expected code (from any
    children of the node as the node itself simply calls its
    children).

    '''
    code = (
        "program test\n"
        "  integer :: a\n"
        "  a=1\n"
        "end program test\n")
    schedule = get_nemo_schedule(parser, code)
    assert isinstance(schedule, NemoInvokeSchedule)
    result = fortran_writer(schedule)
    assert "a = 1\n" in result


def test_fw_nemokern(fortran_writer, parser):
    '''Check the FortranWriter class nemokern method prints the
    class information and calls any children. This method is used to
    output nothing for a NemoKern object and simply call its children
    as NemoKern is a collection of PSyIR nodes so needs no
    output itself.

    '''
    # Generate fparser2 parse tree from Fortran code.
    code = (
        "program test\n"
        "  integer, parameter :: n=20\n"
        "  integer :: i, j, k\n"
        "  real :: a(n,n,n)\n"
        "  do k=1,n\n"
        "    do j=1,n\n"
        "      do i=1,n\n"
        "        a(i,j,k) = 0.0\n"
        "      end do\n"
        "    end do\n"
        "  end do\n"
        "end program test")
    schedule = get_nemo_schedule(parser, code)

    kernel = schedule[0].loop_body[0].loop_body[0].loop_body[0]
    assert isinstance(kernel, NemoKern)

    result = fortran_writer(schedule)
    assert (
        "      do i = 1, n, 1\n"
        "        a(i,j,k) = 0.0\n"
        "      enddo\n" in result)


def test_fw_query_intrinsics(fortran_reader, fortran_writer, tmpdir):
    ''' Check that the FortranWriter outputs SIZE/LBOUND/UBOUND
    intrinsic calls. '''
    code = ("module test_mod\n"
            "contains\n"
            "subroutine test_kern(a)\n"
            "  real, intent(in) :: a(:,:)\n"
            "  integer :: mysize, lb, ub\n"
            "  mysize = size(a, 2)\n"
            "  lb = lbound(a, 2)\n"
            "  ub = ubound(a, 2)\n"
            "end subroutine test_kern\n"
            "end module test_mod\n")
    psyir = fortran_reader.psyir_from_source(code)

    # Generate Fortran from the PSyIR
    result = fortran_writer(psyir).lower()
    assert "mysize = size(a, 2)" in result
    assert "lb = lbound(a, 2)" in result
    assert "ub = ubound(a, 2)" in result
    assert Compile(tmpdir).string_compiles(result)


def test_fw_literal_node(fortran_writer):
    ''' Test the PSyIR literals are converted to the proper Fortran format
    when necessary. '''

    # By default literals are not modified
    lit1 = Literal('a', CHARACTER_TYPE)
    result = fortran_writer(lit1)
    assert result == "'a'"
    # An empty character string is valid
    lit1 = Literal('', CHARACTER_TYPE)
    result = fortran_writer(lit1)
    assert result == "''"

    # Check that we generate the correct quotation marks if the literal itself
    # includes quotation marks within it. (Note that the values of character
    # literals are stored in the PSyIR without any enclosing quotation marks.)
    lit1 = Literal('''('hello ',4A)''', CHARACTER_TYPE)
    result = fortran_writer(lit1)
    assert result == '''"('hello ',4A)"'''
    lit1 = Literal('"a"', CHARACTER_TYPE)
    result = fortran_writer(lit1)
    assert result == """'"a"'"""
    lit1 = Literal("apostrophe's", CHARACTER_TYPE)
    result = fortran_writer(lit1)
    assert result == '''"apostrophe's"'''
    # Literals containing both single and double quotes are not supported.
    lit1 = Literal('''('hello "',4A,'"')''', CHARACTER_TYPE)
    with pytest.raises(NotImplementedError) as err:
        _ = fortran_writer(lit1)
    assert '''supported but found >>('hello "',4A,'"')<<''' in str(err.value)
    # Literals containing both single and double quotes are not supported.
    lit1 = Literal('''("hello '",4A,"'")''', CHARACTER_TYPE)
    with pytest.raises(NotImplementedError) as err:
        _ = fortran_writer(lit1)
    assert '''supported but found >>("hello '",4A,"'")<<''' in str(err.value)

    lit1 = Literal('3.14', REAL_TYPE)
    result = fortran_writer(lit1)
    assert result == '3.14'

    # Check that BOOLEANS use the FORTRAN formatting
    lit1 = Literal('true', BOOLEAN_TYPE)
    result = fortran_writer(lit1)
    assert result == '.true.'
    lit1 = Literal('false', BOOLEAN_TYPE)
    result = fortran_writer(lit1)
    assert result == '.false.'

    # Check precision symbols are output as expected
    precision_symbol = DataSymbol("rdef", INTEGER_TYPE)
    my_type = ScalarType(ScalarType.Intrinsic.REAL, precision_symbol)
    lit1 = Literal("3.14", my_type)
    result = fortran_writer(lit1)
    assert result == "3.14_rdef"

    # Check character precision symbols are output as expected
    my_type = ScalarType(ScalarType.Intrinsic.CHARACTER, precision_symbol)
    lit1 = Literal("hello", my_type)
    result = fortran_writer(lit1)
    assert result == "rdef_'hello'"

    # Check explicit precision is output as expected
    my_type = ScalarType(ScalarType.Intrinsic.REAL, 4)
    lit1 = Literal("3.14", my_type)
    result = fortran_writer(lit1)
    assert result == "3.14_4"

    # Check explicit character precision is output as expected
    my_type = ScalarType(ScalarType.Intrinsic.CHARACTER, 1)
    lit1 = Literal("hello", my_type)
    result = fortran_writer(lit1)
    assert result == "1_'hello'"


def test_fw_call_node(fortran_writer):
    '''Test the PSyIR call node is translated to the required Fortran
    code.

    '''
    # no args
    routine_symbol = RoutineSymbol("mysub")
    call = Call.create(routine_symbol, [])
    result = fortran_writer(call)
    assert result == "call mysub()\n"

    # simple args
    args = [Reference(DataSymbol("arg1", REAL_TYPE)),
            Reference(DataSymbol("arg2", REAL_TYPE))]
    call = Call.create(routine_symbol, args)
    result = fortran_writer(call)
    assert result == "call mysub(arg1, arg2)\n"

    symbol_table = SymbolTable()
    symbol_a = DataSymbol("a", REAL_TYPE)
    symbol_table.add(symbol_a)
    ref_a = Reference(symbol_a)
    symbol_b = DataSymbol("b", REAL_TYPE)
    symbol_table.add(symbol_b)
    ref_b = Reference(symbol_b)
    symbol_use = ContainerSymbol("my_mod")
    symbol_table.add(symbol_use)
    symbol_call = RoutineSymbol(
        "my_sub", interface=GlobalInterface(symbol_use))
    symbol_table.add(symbol_call)
    mult_ab = BinaryOperation.create(
        BinaryOperation.Operator.MUL, ref_a.copy(), ref_b.copy())
    max_ab = NaryOperation.create(NaryOperation.Operator.MAX, [ref_a, ref_b])
    call = Call.create(symbol_call, [mult_ab, max_ab])
    schedule = KernelSchedule.create("work", symbol_table, [call])
    # Generate Fortran from the PSyIR schedule
    result = fortran_writer(schedule)
    expected = "  call my_sub(a * b, MAX(a, b))\n"
<<<<<<< HEAD
    assert expected in result
=======
    assert expected in result


def test_fw_call_node_cblock_args(fortran_reader, fortran_writer):
    '''Test that a PSyIR call node with arguments represented by CodeBlocks
    is translated to the required Fortran code.

    '''
    # It's not easy to construct CodeBlocks from scratch as we need bits of
    # an fparser2 parse tree. Therefore just use the frontend.
    psyir = fortran_reader.psyir_from_source(
        "subroutine test()\n"
        "  use my_mod, only : kernel\n"
        "  real :: a, b\n"
        "  call kernel(a, 'not'//'nice', name=\"roo\", b)\n"
        "end subroutine")
    call_node = psyir.walk(Call)[0]
    cblocks = psyir.walk(CodeBlock)
    assert len(cblocks) == 2
    gen = fortran_writer(call_node)
    assert gen == '''call kernel(a, 'not' // 'nice', name = "roo", b)\n'''


def test_fw_unknown_decln_error(monkeypatch, fortran_writer):
    ''' Check that the FortranWriter raises the expected error if it
    encounters an UnknownType that is not an UnknownFortranType. '''
    # We can't create an UnknownType() object directly as it is abstract.
    # Therefore we create a symbol of UnknownFortranType and then
    # monkeypatch it.
    sym = DataSymbol("b", UnknownFortranType("int b;"))
    monkeypatch.setattr(sym.datatype, "__class__", UnknownType)
    with pytest.raises(VisitorError) as err:
        fortran_writer.gen_vardecl(sym)
    assert ("cannot handle the declaration of a symbol of 'UnknownType'" in
            str(err.value))


def test_fw_unknown_decln(fortran_writer):
    ''' Check that the FortranWriter recreates a declaration that is of
    UnknownFortranType. '''
    sym = DataSymbol("b", UnknownFortranType("integer, value :: b"))
    assert "integer, value :: b" in fortran_writer.gen_vardecl(sym)
>>>>>>> 74cccb61
<|MERGE_RESOLUTION|>--- conflicted
+++ resolved
@@ -2070,9 +2070,6 @@
     # Generate Fortran from the PSyIR schedule
     result = fortran_writer(schedule)
     expected = "  call my_sub(a * b, MAX(a, b))\n"
-<<<<<<< HEAD
-    assert expected in result
-=======
     assert expected in result
 
 
@@ -2114,5 +2111,4 @@
     ''' Check that the FortranWriter recreates a declaration that is of
     UnknownFortranType. '''
     sym = DataSymbol("b", UnknownFortranType("integer, value :: b"))
-    assert "integer, value :: b" in fortran_writer.gen_vardecl(sym)
->>>>>>> 74cccb61
+    assert "integer, value :: b" in fortran_writer.gen_vardecl(sym)