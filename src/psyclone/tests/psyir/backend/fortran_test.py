--- conflicted
+++ resolved
@@ -46,12 +46,8 @@
     FortranWriter, gen_datatype
 from psyclone.psyGen import Node, CodeBlock, Container
 from psyclone.psyir.symbols import DataSymbol, SymbolTable, ContainerSymbol, \
-<<<<<<< HEAD
-    GlobalInterface, ArgumentInterface
+    GlobalInterface, ArgumentInterface, UnresolvedInterface
 from psyclone.psyir.nodes import DataType
-=======
-    GlobalInterface, ArgumentInterface, UnresolvedInterface
->>>>>>> 1dfab646
 from psyclone.tests.utilities import create_schedule
 from psyclone.psyir.frontend.fparser2 import Fparser2Reader
 
