# -----------------------------------------------------------------------------
# BSD 3-Clause License
#
# Copyright (c) 2019-2021, Science and Technology Facilities Council.
# All rights reserved.
#
# Redistribution and use in source and binary forms, with or without
# modification, are permitted provided that the following conditions are met:
#
# * Redistributions of source code must retain the above copyright notice, this
#   list of conditions and the following disclaimer.
#
# * Redistributions in binary form must reproduce the above copyright notice,
#   this list of conditions and the following disclaimer in the documentation
#   and/or other materials provided with the distribution.
#
# * Neither the name of the copyright holder nor the names of its
#   contributors may be used to endorse or promote products derived from
#   this software without specific prior written permission.
#
# THIS SOFTWARE IS PROVIDED BY THE COPYRIGHT HOLDERS AND CONTRIBUTORS
# "AS IS" AND ANY EXPRESS OR IMPLIED WARRANTIES, INCLUDING, BUT NOT
# LIMITED TO, THE IMPLIED WARRANTIES OF MERCHANTABILITY AND FITNESS
# FOR A PARTICULAR PURPOSE ARE DISCLAIMED. IN NO EVENT SHALL THE
# COPYRIGHT HOLDER OR CONTRIBUTORS BE LIABLE FOR ANY DIRECT, INDIRECT,
# INCIDENTAL, SPECIAL, EXEMPLARY, OR CONSEQUENTIAL DAMAGES (INCLUDING,
# BUT NOT LIMITED TO, PROCUREMENT OF SUBSTITUTE GOODS OR SERVICES;
# LOSS OF USE, DATA, OR PROFITS; OR BUSINESS INTERRUPTION) HOWEVER
# CAUSED AND ON ANY THEORY OF LIABILITY, WHETHER IN CONTRACT, STRICT
# LIABILITY, OR TORT (INCLUDING NEGLIGENCE OR OTHERWISE) ARISING IN
# ANY WAY OUT OF THE USE OF THIS SOFTWARE, EVEN IF ADVISED OF THE
# POSSIBILITY OF SUCH DAMAGE.
# -----------------------------------------------------------------------------
# Author J. Henrichs, Bureau of Meteorology
# Modified by R. W. Ford and S. Siso, STFC Daresbury Lab
# -----------------------------------------------------------------------------

'''Performs pytest tests on the psyclone.psyir.backend.fortran and c module'''

from __future__ import absolute_import
import pytest
from psyclone.errors import GenerationError
from psyclone.psyir.nodes import Assignment, Reference
from psyclone.psyir.symbols import DataSymbol, REAL_TYPE
from psyclone.psyir.backend.c import CWriter
from psyclone.psyir.backend.fortran import FortranWriter
<<<<<<< HEAD
from psyclone.tests.utilities import get_invoke
from psyclone.transformations import OMPParallelTrans, OMPLoopTrans
=======
from psyclone.transformations import OMPLoopTrans
from psyclone.tests.utilities import create_schedule, get_invoke
>>>>>>> 9d3f688b


# ----------------------------------------------------------------------------
def test_nemo_omp_parallel(fortran_reader):
    '''Tests if an OpenMP parallel directive in NEMO is handled correctly.
    '''
    # Generate fparser2 parse tree from Fortran code.
    code = '''
        module test
        contains
        subroutine tmp()
          integer :: i, a
          integer, dimension(:) :: b
          do i = 1, 20, 2
            a = 2 * i
            b(i) = b(i) + a
          enddo
        end subroutine tmp
        end module test'''
    schedule = fortran_reader.psyir_from_source(code).children[0]

    # Now apply a parallel transform
    omp_par = OMPParallelTrans()
    # Note that the loop is not handled as nemo kernel, so the
    # omp node-type-check will find the assignment statement and
    # prevent application of omp parallel to the loop. So
    # disable the node type check so that omp parallel is applied.
    omp_par.apply(schedule[0], {"node-type-check": False})

    fvisitor = FortranWriter()
    result = fvisitor(schedule)
    correct = '''!$omp parallel private(a,i)
  do i = 1, 20, 2
    a = 2 * i
    b(i) = b(i) + a
  enddo
  !$omp end parallel'''
    assert correct in result

    cvisitor = CWriter()
    result = cvisitor(schedule[0])
    correct = '''#pragma omp parallel private(a,i)
{
  for(i=1; i<=20; i+=2)
  {
    a = (2 * i);
    b[i] = (b[i] + a);
  }
}'''
    result = cvisitor(schedule[0])
    assert correct in result


# ----------------------------------------------------------------------------
def replace_child_with_assignment(node):
    '''Since at this stage not all node types are supported,
    this function is used to replace the first child of the
    given node with a simple assignment statement ('a=b').
    This allows all tests to compare all output of the visitor
    pattern (even though in some cases the code might not
    compile, e.g. assignment as child of an OMP DO directive)
    # TODO #440 tracks this
    :param node: the node whose child is replaced.
    :type node: :py:class:`psyclone.psyir.nodes.Node`
    '''

    # Create a simple 'a=b' assignment statement for all tests
    lhs = Reference(DataSymbol('a', REAL_TYPE))
    rhs = Reference(DataSymbol('b', REAL_TYPE))
    assignment = Assignment.create(lhs, rhs)
    node.children[0] = assignment


# ----------------------------------------------------------------------------
def test_gocean_omp_parallel():
    '''Test that an OMP PARALLEL directive in a 'classical' API (gocean here)
    is created correctly.
    '''
    _, invoke = get_invoke("single_invoke.f90", "gocean1.0",
                           idx=0, dist_mem=False)

    omp = OMPParallelTrans()
    _, _ = omp.apply(invoke.schedule[0])

    # Now remove the GOKern (since it's not yet supported in the
    # visitor pattern) and replace it with a simple assignment
    # TODO: #440 tracks this
    replace_child_with_assignment(invoke.schedule[0].dir_body)

    # omp_sched is a GOInvokeSchedule, which is not yet supported.
    # So only convert starting from the OMPParallelDirective
    fvisitor = FortranWriter()
    result = fvisitor(invoke.schedule[0])
    correct = '''!$omp parallel
a = b
!$omp end parallel'''
    assert correct in result

    cvisitor = CWriter()
    # Remove newlines for easier RE matching
    result = cvisitor(invoke.schedule[0])
    correct = '''#pragma omp parallel
{
  a = b;
}'''
    result = cvisitor(invoke.schedule[0])
    assert correct in result


# ----------------------------------------------------------------------------
def test_nemo_omp_do(fortran_reader):
    '''Tests if an OpenMP do directive in NEMO is handled correctly.
    '''
    # Generate fparser2 parse tree from Fortran code.
    code = '''
        module test
        contains
        subroutine tmp()
          integer :: i, a
          integer, dimension(:) :: b
          do i = 1, 20, 2
            a = 2 * i
            b(i) = b(i) + a
          enddo
        end subroutine tmp
        end module test'''
<<<<<<< HEAD
    schedule = fortran_reader.psyir_from_source(code).children[0]
=======
    schedule = create_schedule(code, "tmp")
>>>>>>> 9d3f688b

    # Now apply a parallel transform
    omp_loop = OMPLoopTrans()
    omp_loop.apply(schedule[0])
    # By default the visitor should raise an exception because the loop
    # directive is not inside a parallel region
    fvisitor_with_checks = FortranWriter()
    with pytest.raises(GenerationError) as err:
        fvisitor_with_checks(schedule)
    assert ("OMPDoDirective must be inside an OMP parallel region but could "
            "not find an ancestor OMPParallelDirective" in str(err.value))
    # Disable checks on global constraints to remove need for parallel region
    fvisitor = FortranWriter(check_global_constraints=False)
    result = fvisitor(schedule)
    correct = '''  !$omp do schedule(static)
  do i = 1, 20, 2
    a = 2 * i
    b(i) = b(i) + a
  enddo
  !$omp end do'''
    assert correct in result

    cvisitor = CWriter(check_global_constraints=False)
    result = cvisitor(schedule[0])
    correct = '''#pragma omp do schedule(static)
{
  for(i=1; i<=20; i+=2)
  {
    a = (2 * i);
    b[i] = (b[i] + a);
  }
}'''
    assert correct in result


# ----------------------------------------------------------------------------
def test_gocean_omp_do():
    '''Test that an OMP DO directive in a 'classical' API (gocean here)
    is created correctly.
<<<<<<< HEAD
    '''

=======

    '''
>>>>>>> 9d3f688b
    _, invoke = get_invoke("single_invoke.f90", "gocean1.0",
                           idx=0, dist_mem=False)
    omp = OMPLoopTrans()
    _, _ = omp.apply(invoke.schedule[0])

    # Now remove the GOKern (since it's not yet supported in the
    # visitor pattern) and replace it with a simple assignment.
    # While this is invalid usage of OMP (omp must have a loop,
    # not an assignment inside), it is necessary because GOLoops
    # are not supported yet, and it is sufficient to test that the
    # visitor pattern creates correct OMP DO directives.
    # TODO #440 fixes this.
    replace_child_with_assignment(invoke.schedule[0].dir_body)
    # Disable validation checks to avoid having to add a parallel region
    fvisitor = FortranWriter(check_global_constraints=False)
    # GOInvokeSchedule is not yet supported, so start with
    # the OMP node:
    result = fvisitor(invoke.schedule[0])
    correct = '''!$omp do schedule(static)
a = b
!$omp end do'''
    assert correct in result

    cvisitor = CWriter(check_global_constraints=False)
    result = cvisitor(invoke.schedule[0])
    correct = '''#pragma omp do schedule(static)
{
  a = b;
}'''
    assert correct in result<|MERGE_RESOLUTION|>--- conflicted
+++ resolved
@@ -44,13 +44,8 @@
 from psyclone.psyir.symbols import DataSymbol, REAL_TYPE
 from psyclone.psyir.backend.c import CWriter
 from psyclone.psyir.backend.fortran import FortranWriter
-<<<<<<< HEAD
 from psyclone.tests.utilities import get_invoke
 from psyclone.transformations import OMPParallelTrans, OMPLoopTrans
-=======
-from psyclone.transformations import OMPLoopTrans
-from psyclone.tests.utilities import create_schedule, get_invoke
->>>>>>> 9d3f688b
 
 
 # ----------------------------------------------------------------------------
@@ -177,11 +172,7 @@
           enddo
         end subroutine tmp
         end module test'''
-<<<<<<< HEAD
     schedule = fortran_reader.psyir_from_source(code).children[0]
-=======
-    schedule = create_schedule(code, "tmp")
->>>>>>> 9d3f688b
 
     # Now apply a parallel transform
     omp_loop = OMPLoopTrans()
@@ -221,13 +212,8 @@
 def test_gocean_omp_do():
     '''Test that an OMP DO directive in a 'classical' API (gocean here)
     is created correctly.
-<<<<<<< HEAD
-    '''
-
-=======
-
-    '''
->>>>>>> 9d3f688b
+
+    '''
     _, invoke = get_invoke("single_invoke.f90", "gocean1.0",
                            idx=0, dist_mem=False)
     omp = OMPLoopTrans()
