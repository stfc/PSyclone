# -----------------------------------------------------------------------------
# BSD 3-Clause License
#
# Copyright (c) 2021-2025, Science and Technology Facilities Council.
# All rights reserved.
#
# Redistribution and use in source and binary forms, with or without
# modification, are permitted provided that the following conditions are met:
#
# * Redistributions of source code must retain the above copyright notice, this
#   list of conditions and the following disclaimer.
#
# * Redistributions in binary form must reproduce the above copyright notice,
#   this list of conditions and the following disclaimer in the documentation
#   and/or other materials provided with the distribution.
#
# * Neither the name of the copyright holder nor the names of its
#   contributors may be used to endorse or promote products derived from
#   this software without specific prior written permission.
#
# THIS SOFTWARE IS PROVIDED BY THE COPYRIGHT HOLDERS AND CONTRIBUTORS
# "AS IS" AND ANY EXPRESS OR IMPLIED WARRANTIES, INCLUDING, BUT NOT
# LIMITED TO, THE IMPLIED WARRANTIES OF MERCHANTABILITY AND FITNESS
# FOR A PARTICULAR PURPOSE ARE DISCLAIMED. IN NO EVENT SHALL THE
# COPYRIGHT HOLDER OR CONTRIBUTORS BE LIABLE FOR ANY DIRECT, INDIRECT,
# INCIDENTAL, SPECIAL, EXEMPLARY, OR CONSEQUENTIAL DAMAGES (INCLUDING,
# BUT NOT LIMITED TO, PROCUREMENT OF SUBSTITUTE GOODS OR SERVICES;
# LOSS OF USE, DATA, OR PROFITS; OR BUSINESS INTERRUPTION) HOWEVER
# CAUSED AND ON ANY THEORY OF LIABILITY, WHETHER IN CONTRACT, STRICT
# LIABILITY, OR TORT (INCLUDING NEGLIGENCE OR OTHERWISE) ARISING IN
# ANY WAY OUT OF THE USE OF THIS SOFTWARE, EVEN IF ADVISED OF THE
# POSSIBILITY OF SUCH DAMAGE.
# -----------------------------------------------------------------------------
# Author: J. Henrichs, Bureau of Meteorology
# Modified: R. W. Ford, STFC Daresbury Lab
#           A. R. Porter, STFC Daresbury Lab
#           S. Siso, STFC Daresbury Lab

''' Module containing py.test tests the SymPy writer.'''

import pytest

from sympy import Function, Symbol
from sympy.parsing.sympy_parser import parse_expr

from psyclone.psyir.frontend.fortran import FortranReader
from psyclone.psyir.frontend.sympy_reader import SymPyReader
from psyclone.psyir.backend.sympy_writer import SymPyWriter
from psyclone.psyir.backend.visitor import VisitorError
from psyclone.psyir.nodes import Assignment, Literal, Node
from psyclone.psyir.symbols import (ArrayType, BOOLEAN_TYPE, CHARACTER_TYPE,
                                    INTEGER_TYPE)


def test_sym_writer_constructor():
    '''Test that the constructor accepts an optional dictionary.
    '''
    sympy_writer = SymPyWriter()
    assert sympy_writer._sympy_type_map == {}
    assert sympy_writer._DISABLE_LOWERING is True

    # __getitem_ can never be called anyway, since both the SymPy
    # writer and the visitor base class implement __call__. In order
    # to test the exception, we need to call it explicitly:
    with pytest.raises(NotImplementedError) as err:
        # pylint: disable=unnecessary-dunder-call
        sympy_writer.__getitem__(None)
    assert ("__getitem__ for a SymPyWriter should never be called."
            in str(err.value))


def test_sym_writer_lowering_disabled(monkeypatch):
    '''Test that by default this Writer does not attempt to lower higher
    abstraction nodes into language level nodes. We also test that with
    _DISABLE_LOWERING set to False the same situation would produce an error.
    '''
    def error(_):
        ''' Produce an error '''
        raise NotImplementedError()

    monkeypatch.setattr(Literal, "lower_to_language_level", error)
    lit = Literal("true", BOOLEAN_TYPE)
    sympy_writer = SymPyWriter()
    sympy_writer(lit)  # No error should be raised here

    # Without disabling lowering it would fail with a VisitorError
    sympy_writer._DISABLE_LOWERING = False
    with pytest.raises(VisitorError) as err:
        sympy_writer(lit)
    assert "Failed to lower 'Literal" in str(err.value)


def test_sym_writer_boolean():
    '''Test that booleans are written in the way that SymPy accepts.
    '''
    sympy_writer = SymPyWriter()
    lit = Literal("true", BOOLEAN_TYPE)
    assert sympy_writer._to_str(lit) == "True"
    lit = Literal("false", BOOLEAN_TYPE)
    assert sympy_writer._to_str(lit) == "False"


def test_sym_writer_character():
    '''Test that characters are rejected.
    '''
    sympy_writer = SymPyWriter()
    lit = Literal("bla", CHARACTER_TYPE)

    with pytest.raises(TypeError) as err:
        sympy_writer(lit)

    assert "SymPy cannot handle strings like 'bla'." in str(err.value)


@pytest.mark.parametrize("expressions", [("2", "2"),
                                         ("123_4", "123"),
                                         ("456_8", "456"),
                                         ("123_xx", "123")
                                         ])
def test_sym_writer_int_constants(fortran_reader, expressions):
    '''Test that integer constants are handled, including precision
    specifications (either as int or as a name).
    '''
    # A dummy program to easily create the PSyIR for the
    # expressions we need. We just take the RHS of the assignments
    source = f'''program test_prog
                use some_mod
                integer :: x
                x = {expressions[0]}
                end program test_prog '''
    psyir = fortran_reader.psyir_from_source(source)
    # psyir is a FileContainer, its first child the program, and its
    # first child the assignment, of which we take the right hand side
    lit = psyir.children[0].children[0].rhs

    sympy_writer = SymPyWriter()
    assert sympy_writer._to_str(lit) == expressions[1]


@pytest.mark.parametrize("expressions", [("3.1415926535897932384626",
                                          "3.1415926535897932384626"),
                                         ("1.23E5", "1.23e5"),
                                         ("1.23D5", "1.23e5"),
                                         ("1.0E+3", "1.0e+3"),
                                         ("1.0", "1.0"),
                                         ("0.01E-3", "0.01e-3"),
                                         ("3.14e-2", "3.14e-2")
                                         ])
def test_sym_writer_real_constants(fortran_reader, expressions):
    '''Test that real constants are handled, including precision
    specifications (either as int or as a name).
    '''
    # A dummy program to easily create the PSyIR for the
    # expressions we need. We just take the RHS of the assignments
    source = f'''program test_prog
                integer :: x
                x = {expressions[0]}
                end program test_prog '''

    psyir = fortran_reader.psyir_from_source(source)
    lit = psyir.children[0].children[0].rhs
    assert SymPyWriter()._to_str(lit) == expressions[1]


@pytest.mark.parametrize("expressions", [("MAX(1,2)", "Max(1, 2)"),
                                         ("MIN(1,2)", "Min(1, 2)"),
                                         ("MOD(1,2)", "Mod(1, 2)"),
                                         ("EXP(1)", "exp(1)"),
                                         ("LBOUND(1,2)", "LBOUND(1, 2)"),
                                         ("LBOUND(1,dim=2)", "LBOUND(1, 2)")
                                         ])
def test_sym_writer_functions(fortran_reader, expressions):
    '''Test that certain standard functions are recognised and
    converted into the equivalent SymPy syntax (capitalised first
    letter). Note LBOUND is not defined in SymPy, and as such is
    not converted.

    '''
    # A dummy program to easily create the PSyIR for the
    # expressions we need. We just take the RHS of the assignments
    source = f'''program test_prog
                integer :: x
                x = {expressions[0]}
                end program test_prog '''

    psyir = fortran_reader.psyir_from_source(source)
    function = psyir.children[0].children[0].rhs
    assert SymPyWriter()._to_str(function) == expressions[1]


@pytest.mark.parametrize("expr, sym_map",
                         [("i", {'i': Symbol('i')}),
                          ("f(1)", {'f': Function('f')}),
                          ("f(:)", {'f': Function('f')}),
                          ("a%b", {'a_b': Symbol('a_b')}),
                          ("a%b(1)", {'a_b': Function('a_b')}),
                          ("c + c(1)", {'c': Function('c')}),
                          ("a%b + a%b(1)", {'a_b': Function('a_b')}),
                          # iptr will be of UnknownFortranType
                          ("LBOUND(iptr)", {'iptr': Function('iptr')}),
                          ])
def test_sympy_writer_create_type_map(expr, sym_map, fortran_reader):
    '''Tests that the static create_type_map creates a dictionary
    with correctly declared references.

    '''
    # A dummy program to easily create the PSyIR for the
    # expressions we need. We just take the RHS of the assignments
    source = f'''program test_prog
                use my_mod
                type(my_type) :: a, b(10)
                integer :: i, f(10)
                integer, pointer :: iptr(5)
                x = {expr}
                end program test_prog '''

    psyir = fortran_reader.psyir_from_source(source)
    expr = psyir.children[0].children[0].rhs
    sympy_writer = SymPyWriter()
    _ = sympy_writer(expr)
    assert sympy_writer._sympy_type_map.keys() == sym_map.keys()


@pytest.mark.parametrize(
    "expressions",
    [("a%x", "a_x"),
     ("b(i)%x", "b_x(i,i,1,sympy_no_bounds,sympy_no_bounds,1)"),
     ("a%x(i)", "a_x(sympy_no_bounds,sympy_no_bounds,1,i,i,1)"),
     ("b(j)%x(i)", "b_x(j,j,1,i,i,1)"),
     ("b(i)%c(b_c)", "b_c(i,i,1,b_c_1,b_c_1,1)"),
     ("a_c + a%c(i)", "a_c_1 + a_c(sympy_no_bounds,sympy_no_bounds,1,i,i,1)"),
     ("b(b_c)%c(i)", "b_c(b_c_1,b_c_1,1,i,i,1)"),
     ("b(b_c)%c(i)", "b_c(b_c_1,b_c_1,1,i,i,1)"),
     ("a_b_c + a_b_c_1 + a%b%c",
      "a_b_c_1 + a_b_c_1_1 + a_b_c"),
     ("b(1)%c + b(j)%c(1) + b(i)%c(2)",
      "b_c(1,1,1,sympy_no_bounds,sympy_no_bounds,1) + b_c(j,j,1,1,1,1) + "
      "b_c(i,i,1,2,2,1)")
     ])
def test_sym_writer_rename_members(fortran_reader, expressions):
    '''Test that members are converted and get a unique name that
    does not clash with any other variable used in the expression.

    '''
    # A dummy program to easily create the PSyIR for the
    # expressions we need. We just take the RHS of the assignments
    source = f'''program test_prog
                use my_mod
                type(my_type) :: a, b(10)
                integer :: i, j, x, a_c, b_c, a_b_c, a_b_c_1
                x = {expressions[0]}
                end program test_prog '''

    psyir = fortran_reader.psyir_from_source(source)
    expr = psyir.children[0].children[0].rhs
    assert SymPyWriter()._to_str(expr) == expressions[1]


@pytest.mark.parametrize(
    "expr, positive, expected_sym_map",
    [("a%x", False, {"a_x": Symbol("a%x")}),
     ("a%x", True, {"a_x": Symbol("a%x", **{"positive": True})}),
     ("a%x(i)", False, {"a_x": Function("a_x"), "i": Symbol("i")}),
     ("a%x(i)", True, {"a_x": Function("a_x"),
                       "i": Symbol("i", **{"positive": True})}),
     ("b(i)%x(i)", False, {"b_x": Function("b_x"), "i": Symbol("i")}),
     ("b(b_c)%c(i)", False, {"b_c_1": Symbol("b_c"), "b_c": Function("b_c"),
                             "i": Symbol("i")}),
     ("b(b_c)%c(i)", True, {"b_c_1": Symbol("b_c", **{"positive": True}),
                            "b_c": Function("b_c"),
                            "i": Symbol("i", **{"positive": True})}),
     ])
def test_sym_writer_symbol_types(fortran_reader: FortranReader,
                                 expr: str,
                                 positive: bool,
                                 expected_sym_map: dict[str, Symbol]):
    '''Tests that arrays are detected as SymPy functions, and scalars
    as SymPy symbols. The 'expr' parameter contains the expression to parse,
    'positive' is whether or not to flag symbols as positive definite and
    'expected_sym_map' is the expected mapping of names to SymPy functions
    or symbols.

    '''
    # A dummy program to easily create the PSyIR for the
    # expressions we need. We just take the RHS of the assignments
    source = f'''program test_prog
                use my_mod
                type(my_type) :: a, b(10)
                integer :: i, j, x, a_c, b_c, a_b_c, a_b_c_1
                x = {expr}
                end program test_prog '''

    psyir = fortran_reader.psyir_from_source(source)
    expr_psyir = psyir.children[0].children[0].rhs
    sympy_writer = SymPyWriter()
    _ = sympy_writer(expr_psyir, all_variables_positive=positive)
    assert len(sympy_writer.type_map) == len(expected_sym_map)
    for key, sym_map in sympy_writer.type_map.items():
        assert sym_map == expected_sym_map[key]


@pytest.mark.parametrize("expr, sym_map",
                         [("i", {'i': Symbol('i')}),
                          ("f(1)", {'f': Function('f')}),
                          ("a%b", {'a_b': Symbol('a_b')}),
                          ("a%b(1)", {'a_b': Function('a_b')}),
                          ("lbound(f)", {'f': Function('f')}),
                          ("1_i_def", {'i_def': Symbol('i_def')})])
def test_sympy_writer_type_map(expr, sym_map, fortran_reader):
    '''Tests that `_sympy_type_map` is setup correctly.'''
    # A dummy program to easily create the PSyIR for the
    # expressions we need. We just take the RHS of the assignments
    source = f'''program test_prog
                use my_mod
                type(my_type) :: a, b(10)
                integer :: i, f(10), x
                x = {expr}
                end program test_prog '''

    psyir = fortran_reader.psyir_from_source(source)
    expr = psyir.children[0].children[0].rhs

    writer = SymPyWriter()
    # Ignore the converted expressions here, they are tested elsewhere
    _ = writer([expr])
    assert writer._sympy_type_map.keys() == sym_map.keys()
    # Repeat when the supplied Node does not have a parent tree
    expr.detach()
    _ = writer([expr])
    assert writer._sympy_type_map.keys() == sym_map.keys()


def test_sym_writer_parse_expr(fortran_reader):
    '''Tests that convenience function `parse_expr` works as expected.

    '''
    # A dummy program to easily create the PSyIR for the
    # expressions we need. We just take the RHS of the assignments
    source = '''program test_prog
                use my_mod
                type(my_type) :: a, b(10)
                integer :: i, j, x, a_c, b_c, a_b_c, a_b_c_1
                x = a%b + a%c(1) + i
                x = a_b + j
                end program test_prog '''

    psyir = fortran_reader.psyir_from_source(source)
    exp1 = psyir.children[0].children[0].rhs
    exp2 = psyir.children[0].children[1].rhs
    sympy_writer = SymPyWriter()
    sympy_list = sympy_writer([exp1, exp2])

    expr = parse_expr("a_b + a_c(sympy_no_bounds,sympy_no_bounds,1,1,1,1) + i",
                      sympy_writer.type_map)
    assert sympy_list[0] == expr
    assert sympy_list[1] == parse_expr("a_b_1 + j", sympy_writer.type_map)


def test_sym_writer_parse_errors(fortran_reader):
    '''Tests that unsupported syntax (e.g. array ranges) raise the
    expected VisitorError

    '''
    # A dummy program to easily create the PSyIR for the
    # expressions we need. We just take the RHS of the assignments
    source = '''program test_prog
                real :: x, a(10), b(10)
                x = a(:) /= b(:)
                end program test_prog '''

    psyir = fortran_reader.psyir_from_source(source)
    exp1 = psyir.children[0].children[0].rhs

    with pytest.raises(VisitorError) as err:
        _ = SymPyWriter(exp1)

    assert ("Visitor Error: Invalid SymPy expression: "
            "'a(sympy_lower,sympy_upper,1) /= b(sympy_lower,sympy_upper,1)'"
            in str(err.value))


@pytest.mark.parametrize(
    "expressions",
    [("b(i)", "b(i,i,1)"),
     ("b(:)", "b(sympy_lower,sympy_upper,1)"),
     ("b(::)", "b(sympy_lower,sympy_upper,1)"),
     ("b(5::)", "b(5,sympy_upper,1)"),
     ("b(:5:)", "b(sympy_lower,5,1)"),
     ("b(::5)", "b(sympy_lower,sympy_upper,5)"),
     ("b(i::)", "b(i,sympy_upper,1)"),
     ("b(:i:)", "b(sympy_lower,i,1)"),
     ("b(::i)", "b(sympy_lower,sympy_upper,i)"),
     ("b(i:5:)", "b(i,5,1)"),
     ("b(i:j:)", "b(i,j,1)"),
     ("b(i::j)", "b(i,sympy_upper,j)"),
     ("b(:i:j)", "b(sympy_lower,i,j)"),
     ("b(i:j:k)", "b(i,j,k)"),
     ("b", "b(sympy_no_bounds,sympy_no_bounds,1)"),
     ("c(i,j)", "c(i,i,1,j,j,1)"),
     ("c(::,::)", "c(sympy_lower,sympy_upper,1,"
      "sympy_lower,sympy_upper,1)"),
     ("c", "c(sympy_no_bounds,sympy_no_bounds,1,sympy_no_bounds,"
      "sympy_no_bounds,1)"),
     ("b(i)%x", "b_x(i,i,1,sympy_no_bounds,sympy_no_bounds,1)"),
     ("b(i)%x(j)", "b_x(i,i,1,j,j,1)"),
     ("c(i,j)%x", "c_x(i,i,1,j,j,1,sympy_no_bounds,sympy_no_bounds,1)"),
     ("c(i,j)%x(j)", "c_x(i,i,1,j,j,1,j,j,1)"),
     ("c(i,j)%d%e", "c_d_e(i,i,1,j,j,1,sympy_no_bounds,sympy_no_bounds,1,"
      "sympy_no_bounds,sympy_no_bounds,1)"),
     ("c(i,j)%d%f(i)", "c_d_f(i,i,1,j,j,1,sympy_no_bounds,sympy_no_bounds,1,"
      "i,i,1)"),
     ("c(i::k,j)%d%f(i:j:k)",
      "c_d_f(i,sympy_upper,k,j,j,1,sympy_no_bounds,sympy_no_bounds,1,i,j,k)"),
     # Check name clashes, if a user variable is the same as the names
     # for upper/lower bound
     ("sympy_upper(:)", "sympy_upper(sympy_lower,sympy_upper_1,1)"),
     ("sympy_lower(:)", "sympy_lower(sympy_lower_1,sympy_upper,1)"),
     # The +sympy_upper at the end is an array expression but should not get
     # indices added!
     ("sympy_lower(:)+sympy_upper",
      "sympy_lower(sympy_lower_1,sympy_upper_1,1) + sympy_upper"
      "(sympy_no_bounds,sympy_no_bounds,1)"),
     ])
def test_sym_writer_array_expressions(fortran_reader, expressions):
    '''Test that array expressions (including ones using user-defined
    types) are converted correctly. A Fortran range is converted into
    three arguments for the SymPy function used: lower bound, upper bound,
    step. If the bounds are not given, +/- sympy_upper(inity) is used. E.g.:
    `a(:)` --> `a(sympy_lower,sympy_upper,1)`. And to keep the number of
    arguments the same, an array index access like `b(i,j)` is converted to:
    `b(i,i,1, j,j,1)`.

    '''
    # A dummy program to easily create the PSyIR for the
    # expressions we need. We just take the RHS of the assignments
    source = f'''program test_prog
                use my_mod
                integer :: sympy_upper(10), sympy_lower(10), x
                type(my_type) :: a, b(10), c(10, 10)
                x = {expressions[0]}
                end program test_prog '''

    psyir = fortran_reader.psyir_from_source(source)
    expr = psyir.children[0].children[0].rhs
    sympy_writer = SymPyWriter()
    out = sympy_writer._to_str([expr])
    assert out[0] == expressions[1]


def test_gen_indices():
    '''This test covers other datatypes that might be passed to `gen_indices`.
    '''

    sympy_writer = SymPyWriter()
    # Test using array bounds and DEFERRED:
    arr_bounds = ArrayType.ArrayBounds(Literal("2", INTEGER_TYPE),
                                       Literal("5", INTEGER_TYPE))
    gen_ind = sympy_writer.gen_indices([arr_bounds, ArrayType.Extent.DEFERRED])
    assert gen_ind == ["2", "5", "1", "sympy_lower", "sympy_upper", "1"]

    # Test invalid type:
    with pytest.raises(NotImplementedError) as err:
        _ = sympy_writer.gen_indices([None])
    assert "unsupported gen_indices index 'None'" in str(err.value)


@pytest.mark.parametrize(
    "fortran_expr,sympy_str",
    [("a%b", "a_b"),
     # Handle name clash:
     ("a%c + a_c", "a_c + a_c_1"),
     ("a%b(i)", "a_b(sympy_no_bounds,sympy_no_bounds,1,i,i,1)"),
     ("b(i)%b", "b_b(i,i,1,sympy_no_bounds,sympy_no_bounds,1)"),
     ("b(:)%b(i) + b(1)%c",
      "b_b(sympy_lower,sympy_upper,1,i,i,1) + "
      "b_c(1,1,1,sympy_no_bounds,sympy_no_bounds,1)"),
     ("b(i)%b(j)", "b_b(i,i,1,j,j,1)"),
     ("a%b(i)%c", "a_b_c(sympy_no_bounds,sympy_no_bounds,1,i,i,1,"
      "sympy_no_bounds,sympy_no_bounds,1)"),
     ("a%b%c(i)", "a_b_c(sympy_no_bounds,sympy_no_bounds,1,sympy_no_bounds,"
      "sympy_no_bounds,1,i,i,1)"),
     ("a%b%c(2 * i - 1)", "a_b_c(sympy_no_bounds,sympy_no_bounds,1,"
      "sympy_no_bounds,sympy_no_bounds,1,2 * i - 1,2 * i - 1,1)")
     ])
def test_sympy_writer_user_types(fortran_reader, fortran_writer,
                                 fortran_expr, sympy_str):
    '''Test handling of user-defined types, e.g. conversion of
    ``a(i)%b(j)`` to ``a_b(i,i,1,j,j,1)``. Each Fortran expression
    ``fortran_expr`` is first converted to a string ``sympy_str`` to be
    parsed by SymPy. The sympy expression is then converted back to PSyIR.
    This string must be the same as the original ``fortran_expr``.

    '''
    source = f'''program test_prog
                use my_mod
                type(my_mod_type) :: a, b(1)
                x = {fortran_expr}
                end program test_prog'''

    psyir = fortran_reader.psyir_from_source(source)
    # Get the actual fortran expression requested:
    psyir_expr = psyir.children[0].children[0].rhs

    # Convert the PSyIR to a SymPy string:
    sympy_writer = SymPyWriter()
    out = sympy_writer._to_str([psyir_expr])
    # Make sure we get the expected string as output:
    assert out[0] == sympy_str

    # Second part of the test: convert the PSyIR to a SymPy expression
    # (not only a string):
    sympy_exp = sympy_writer(psyir_expr)

    symbol_table = psyir.children[0].symbol_table
    sympy_reader = SymPyReader(sympy_writer)
    new_psyir = sympy_reader.psyir_from_expression(sympy_exp, symbol_table)
    assert fortran_writer(new_psyir) == fortran_expr


@pytest.mark.parametrize("fortran_expr,sympy_str",
                         [("a .and. b", "And(a, b)"),
                          ("a .or. b", "Or(a, b)"),
                          ("a .eqv. b", "Equivalent(a, b)"),
                          ("a .neqv. b", "Xor(a, b)"),
                          ("a == b", "Eq(a, b)"),
                          ])
def test_sympy_writer_logicals(fortran_reader: FortranReader,
                               fortran_expr: str,
                               sympy_str: str):
<<<<<<< HEAD
    '''Test handling of user-defined types, e.g. conversion of
    ``a(i)%b(j)`` to ``a_b(i,i,1,j,j,1)``. Each Fortran expression
    ``fortran_expr`` is first converted to a string ``sympy_str`` to be
    parsed by SymPy. The sympy expression is then converted back to PSyIR.
    This string must be the same as the original ``fortran_expr``.
=======
    '''Test writing of logical expressions, i.e. that the Fortran
    logical expressions are correctly converted to SymPy expressions.
>>>>>>> d995f562

    '''
    source = f'''program test_prog
                logical :: a, b, x
                x = {fortran_expr}
                end program test_prog'''

    psyir = fortran_reader.psyir_from_source(source)
    # Get the actual fortran expression requested:
    psyir_expr = psyir.children[0].children[0].rhs

    # Convert the PSyIR to a SymPy string:
    sympy_writer = SymPyWriter()
    out = sympy_writer._to_str([psyir_expr])
    # Make sure we get the expected string as output:
    assert out[0] == sympy_str


@pytest.mark.parametrize("expression", ["def", "if", "raise", "del",
                                        "import", "return", "elif", "in",
                                        "try", "and", "else", "is", "while",
                                        "as", "except", "lambda", "with",
                                        "assert", "finally", "nonlocal",
                                        "yield", "break", "for", "not",
                                        "class", "from", "or", "continue",
                                        "global", "pass"])
def test_sym_writer_reserved_names(fortran_reader, expression):
    '''Test that reserved names are properly renamed. In this example,
    all reserved named will get a ``_1`` appended.
    '''
    # A dummy program to easily create the PSyIR for the
    # expressions we need. We just take the RHS of the assignments
    source = f'''program test_prog
                use some_mod
                integer :: x
                x = {expression}
                end program test_prog '''
    psyir = fortran_reader.psyir_from_source(source)
    # psyir is a FileContainer, its first child the program, and its
    # first child the assignment, of which we take the right hand side
    psyir_expr = psyir.children[0].children[0].rhs

    # Make sure that the symbols are renamed in the string representation
    # of the PSyIR - the symbol table will make the symbols unique by
    # appending ``_1``
    sympy_writer = SymPyWriter()
    assert sympy_writer._to_str(psyir_expr) == f"{expression}_1"

    # The SymPy representation will contain e.g. the symbol 'lambda_1' after
    # renaming, but when the expression is converted to a string, it should
    # use 'lambda' as string representation for the symbol 'lambda_1'.
    # Explicit:
    #  >>> lambda_1 = sp.Symbol("lambda")
    #  >>> print(lambda_1)
    # lambda

    sympy_exp = sympy_writer(psyir_expr)
    assert str(sympy_exp) == expression


@pytest.mark.parametrize("expressions", [("a+b", "2*b"),
                                         ("a-b", "0"),
                                         ("a-a", "0"),
                                         ("b-b", "0"),
                                         ("b", "b"),
                                         # We can't just use 'a', since then
                                         # there would be no variable 'b'
                                         # defined. So add 0*b:
                                         ("a-0*b", "b"),
                                         ("a+b+c", "2*b + c"),
                                         ])
def test_sym_writer_identical_variables(fortran_reader, expressions):
    '''Test that we can indicate that certain variables are identical,
    in which case the sympy expression will replace one variable with
    the other. For example, if a=b --> a-b = b-b = 0
    '''
    # A dummy program to easily create the PSyIR for the
    # expressions we need. We just take the RHS of the assignments
    source = f'''program test_prog
                use some_mod
                integer :: a, b, c
                x = {expressions[0]}
                end program test_prog '''
    psyir = fortran_reader.psyir_from_source(source)
    # Take the right-hand-side of the assignment:
    expr = psyir.walk(Assignment)[0].rhs

    sympy_writer = SymPyWriter()
    identical_variables = {'a': 'b'}
    assert (str(sympy_writer(expr, identical_variables=identical_variables))
            == expressions[1])


def test_sym_writer_identical_variables_errors():
    '''Test that we raise appropriate errors if identical_variables is or
    contains unexpected types.
    '''

    sympy_writer = SymPyWriter()
    with pytest.raises(TypeError) as err:
        sympy_writer(Node(), identical_variables=1)
    assert ("Expected identical_variables to be a dictionary, but got "
            "<class 'int'>" in str(err.value))

    with pytest.raises(TypeError) as err:
        sympy_writer(Node(), identical_variables={1: 1})
    assert ("Dictionary identical_variables contains a non-string key or "
            "value" in str(err.value))

    with pytest.raises(TypeError) as err:
        sympy_writer(Node(), identical_variables={"var": 1})
    assert ("Dictionary identical_variables contains a non-string key or "
            "value" in str(err.value))<|MERGE_RESOLUTION|>--- conflicted
+++ resolved
@@ -527,16 +527,8 @@
 def test_sympy_writer_logicals(fortran_reader: FortranReader,
                                fortran_expr: str,
                                sympy_str: str):
-<<<<<<< HEAD
-    '''Test handling of user-defined types, e.g. conversion of
-    ``a(i)%b(j)`` to ``a_b(i,i,1,j,j,1)``. Each Fortran expression
-    ``fortran_expr`` is first converted to a string ``sympy_str`` to be
-    parsed by SymPy. The sympy expression is then converted back to PSyIR.
-    This string must be the same as the original ``fortran_expr``.
-=======
     '''Test writing of logical expressions, i.e. that the Fortran
     logical expressions are correctly converted to SymPy expressions.
->>>>>>> d995f562
 
     '''
     source = f'''program test_prog
