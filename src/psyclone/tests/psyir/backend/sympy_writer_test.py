# -----------------------------------------------------------------------------
# BSD 3-Clause License
#
# Copyright (c) 2021-2024, Science and Technology Facilities Council.
# All rights reserved.
#
# Redistribution and use in source and binary forms, with or without
# modification, are permitted provided that the following conditions are met:
#
# * Redistributions of source code must retain the above copyright notice, this
#   list of conditions and the following disclaimer.
#
# * Redistributions in binary form must reproduce the above copyright notice,
#   this list of conditions and the following disclaimer in the documentation
#   and/or other materials provided with the distribution.
#
# * Neither the name of the copyright holder nor the names of its
#   contributors may be used to endorse or promote products derived from
#   this software without specific prior written permission.
#
# THIS SOFTWARE IS PROVIDED BY THE COPYRIGHT HOLDERS AND CONTRIBUTORS
# "AS IS" AND ANY EXPRESS OR IMPLIED WARRANTIES, INCLUDING, BUT NOT
# LIMITED TO, THE IMPLIED WARRANTIES OF MERCHANTABILITY AND FITNESS
# FOR A PARTICULAR PURPOSE ARE DISCLAIMED. IN NO EVENT SHALL THE
# COPYRIGHT HOLDER OR CONTRIBUTORS BE LIABLE FOR ANY DIRECT, INDIRECT,
# INCIDENTAL, SPECIAL, EXEMPLARY, OR CONSEQUENTIAL DAMAGES (INCLUDING,
# BUT NOT LIMITED TO, PROCUREMENT OF SUBSTITUTE GOODS OR SERVICES;
# LOSS OF USE, DATA, OR PROFITS; OR BUSINESS INTERRUPTION) HOWEVER
# CAUSED AND ON ANY THEORY OF LIABILITY, WHETHER IN CONTRACT, STRICT
# LIABILITY, OR TORT (INCLUDING NEGLIGENCE OR OTHERWISE) ARISING IN
# ANY WAY OUT OF THE USE OF THIS SOFTWARE, EVEN IF ADVISED OF THE
# POSSIBILITY OF SUCH DAMAGE.
# -----------------------------------------------------------------------------
# Author: J. Henrichs, Bureau of Meteorology
# Modified: R. W. Ford, STFC Daresbury Lab
#           A. R. Porter, STFC Daresbury Lab
#           S. Siso, STFC Daresbury Lab

''' Module containing py.test tests the SymPy writer.'''

import pytest

from sympy import Function, Symbol
from sympy.parsing.sympy_parser import parse_expr

from psyclone.psyir.frontend.sympy_reader import SymPyReader
from psyclone.psyir.backend.sympy_writer import SymPyWriter
from psyclone.psyir.backend.visitor import VisitorError
from psyclone.psyir.nodes import Assignment, Literal, Node
from psyclone.psyir.symbols import (ArrayType, BOOLEAN_TYPE, CHARACTER_TYPE,
                                    INTEGER_TYPE)


def test_sym_writer_constructor():
    '''Test that the constructor accepts an optional dictionary.
    '''
    sympy_writer = SymPyWriter()
    assert sympy_writer._sympy_type_map == {}
    assert sympy_writer._DISABLE_LOWERING is True

    # __getitem_ can never be called anyway, since both the SymPy
    # writer and the visitor base class implement __call__. In order
    # to test the exception, we need to call it explicitly:
    with pytest.raises(NotImplementedError) as err:
        # pylint: disable=unnecessary-dunder-call
        sympy_writer.__getitem__(None)
    assert ("__getitem__ for a SymPyWriter should never be called."
            in str(err.value))


def test_sym_writer_lowering_disabled(monkeypatch):
    '''Test that by default this Writer does not attempt to lower higher
    abstraction nodes into language level nodes. We also test that with
    _DISABLE_LOWERING set to False the same situation would produce an error.
    '''
    def error(_):
        ''' Produce an error '''
        raise NotImplementedError()

    monkeypatch.setattr(Literal, "lower_to_language_level", error)
    lit = Literal("true", BOOLEAN_TYPE)
    sympy_writer = SymPyWriter()
    sympy_writer(lit)  # No error should be raised here

    # Without disabling lowering it would fail with a VisitorError
    sympy_writer._DISABLE_LOWERING = False
    with pytest.raises(VisitorError) as err:
        sympy_writer(lit)
    assert "Failed to lower 'Literal" in str(err.value)


def test_sym_writer_boolean():
    '''Test that booleans are written in the way that SymPy accepts.
    '''
    sympy_writer = SymPyWriter()
    lit = Literal("true", BOOLEAN_TYPE)
    assert sympy_writer._to_str(lit) == "True"
    lit = Literal("false", BOOLEAN_TYPE)
    assert sympy_writer._to_str(lit) == "False"


def test_sym_writer_character():
    '''Test that characters are rejected.
    '''
    sympy_writer = SymPyWriter()
    lit = Literal("bla", CHARACTER_TYPE)

    with pytest.raises(TypeError) as err:
        sympy_writer(lit)

    assert "SymPy cannot handle strings like 'bla'." in str(err.value)


@pytest.mark.parametrize("expressions", [("2", "2"),
                                         ("123_4", "123"),
                                         ("456_8", "456"),
                                         ("123_xx", "123")
                                         ])
def test_sym_writer_int_constants(fortran_reader, expressions):
    '''Test that integer constants are handled, including precision
    specifications (either as int or as a name).
    '''
    # A dummy program to easily create the PSyIR for the
    # expressions we need. We just take the RHS of the assignments
    source = f'''program test_prog
                use some_mod
                integer :: x
                x = {expressions[0]}
                end program test_prog '''
    psyir = fortran_reader.psyir_from_source(source)
    # psyir is a FileContainer, its first child the program, and its
    # first child the assignment, of which we take the right hand side
    lit = psyir.children[0].children[0].rhs

    sympy_writer = SymPyWriter()
    assert sympy_writer._to_str(lit) == expressions[1]


@pytest.mark.parametrize("expressions", [("3.1415926535897932384626",
                                          "3.1415926535897932384626"),
                                         ("1.23E5", "1.23e5"),
                                         ("1.23D5", "1.23e5"),
                                         ("1.0E+3", "1.0e+3"),
                                         ("1.0", "1.0"),
                                         ("0.01E-3", "0.01e-3"),
                                         ("3.14e-2", "3.14e-2")
                                         ])
def test_sym_writer_real_constants(fortran_reader, expressions):
    '''Test that real constants are handled, including precision
    specifications (either as int or as a name).
    '''
    # A dummy program to easily create the PSyIR for the
    # expressions we need. We just take the RHS of the assignments
    source = f'''program test_prog
                integer :: x
                x = {expressions[0]}
                end program test_prog '''

    psyir = fortran_reader.psyir_from_source(source)
    lit = psyir.children[0].children[0].rhs
    assert SymPyWriter()._to_str(lit) == expressions[1]


@pytest.mark.parametrize("expressions", [("MAX(1,2)", "Max(1, 2)"),
                                         ("MIN(1,2)", "Min(1, 2)"),
                                         ("MOD(1,2)", "Mod(1, 2)"),
                                         ("EXP(1)", "exp(1)"),
                                         ("LBOUND(1,2)", "LBOUND(1, 2)")
                                         ])
def test_sym_writer_functions(fortran_reader, expressions):
    '''Test that certain standard functions are recognised and
    converted into the equivalent SymPy syntax (capitalised first
    letter). Note LBOUND is not defined in SymPy, and as such is
    not converted.

    '''
    # A dummy program to easily create the PSyIR for the
    # expressions we need. We just take the RHS of the assignments
    source = f'''program test_prog
                integer :: x
                x = {expressions[0]}
                end program test_prog '''

    psyir = fortran_reader.psyir_from_source(source)
    function = psyir.children[0].children[0].rhs
    assert SymPyWriter()._to_str(function) == expressions[1]


@pytest.mark.parametrize("expr, sym_map", [("i", {'i': Symbol('i')}),
                                           ("f(1)", {'f': Function('f')}),
                                           ("f(:)", {'f': Function('f')}),
                                           ("a%b", {'a': Symbol('a'),
                                                    'a_b': Symbol('a_b')}),
                                           ("a%b(1)", {'a': Symbol('a'),
                                                       'a_b': Function('a_b')})
                                           ])
def test_sympy_writer_create_type_map(expr, sym_map, fortran_reader):
    '''Tests that the static create_type_map creates a dictionary
    with correctly declared references (and not any member names,
    which will be added later).
    '''

    # A dummy program to easily create the PSyIR for the
    # expressions we need. We just take the RHS of the assignments
    source = f'''program test_prog
                use my_mod
                type(my_type) :: a, b(10)
                integer :: i, f(10)
                x = {expr}
                end program test_prog '''

    psyir = fortran_reader.psyir_from_source(source)
    expr = psyir.children[0].children[0].rhs
    sympy_writer = SymPyWriter()
    _ = sympy_writer(expr)
    assert sympy_writer._sympy_type_map.keys() == sym_map.keys()


@pytest.mark.parametrize("expressions", [("a%x", "a_x"),
                                         ("b(i)%x", "b_x(i,i,1)"),
                                         ("a%x(i)", "a_x(i,i,1)"),
                                         ("b(j)%x(i)", "b_x(j,j,1,i,i,1)"),
                                         ("b(i)%c(b_c)",
                                          "b_c_1(i,i,1,b_c,b_c,1)"),
                                         ("a_c + a%c(i)",
                                          "a_c + a_c_1(i,i,1)"),
                                         ("b(b_c)%c(i)",
                                          "b_c_1(b_c,b_c,1,i,i,1)"),
                                         ("b(b_c)%c(i)",
                                          "b_c_1(b_c,b_c,1,i,i,1)"),
                                         ("a_b_c + a_b_c_1 + a%b%c",
                                          "a_b_c + a_b_c_1 + a_b_c_2"),
                                         ])
def test_sym_writer_rename_members(fortran_reader, expressions):
    '''Test that members are converted and get a unique name that
    does not clash with any other variable used in the expression.

    '''
    # A dummy program to easily create the PSyIR for the
    # expressions we need. We just take the RHS of the assignments
    source = f'''program test_prog
                use my_mod
                type(my_type) :: a, b(10)
                integer :: i, j, x, a_c, b_c, a_b_c, a_b_c_1
                x = {expressions[0]}
                end program test_prog '''

    psyir = fortran_reader.psyir_from_source(source)
    expr = psyir.children[0].children[0].rhs
    assert SymPyWriter()._to_str(expr) == expressions[1]


@pytest.mark.parametrize("expr, sym_map", [("a%x", {"a": Symbol("a"),
                                                    "a_x": Symbol("a%x")}),
                                           ("a%x(i)", {"a": Symbol("a"),
                                                       "a_x": Function("a_x"),
                                                       "i": Symbol("i")}),
                                           ("b(i)%x(i)",
                                            {"b": Function("b"),
                                             "b_x": Function("b_x"),
                                             "i": Symbol("i")}),
                                           ("b(b_c)%c(i)",
                                            {"b": Function("b"),
                                             "b_c": Symbol("b_c"),
                                             "b_c_1": Function("b_c_1"),
                                             "i": Symbol("i")}),
                                           ])
def test_sym_writer_symbol_types(fortran_reader, expr, sym_map):
    '''Tests that arrays are detected as SymPy functions, and scalars
    as SymPy symbols. The expressions parameter contains as first
    element the expression to parse, and as second element the
    expected mapping of names to SymPy functions or symbols.

    '''
    # A dummy program to easily create the PSyIR for the
    # expressions we need. We just take the RHS of the assignments
    source = f'''program test_prog
                use my_mod
                type(my_type) :: a, b(10)
                integer :: i, j, x, a_c, b_c, a_b_c, a_b_c_1
                x = {expr}
                end program test_prog '''

    psyir = fortran_reader.psyir_from_source(source)
    expr = psyir.children[0].children[0].rhs
    sympy_writer = SymPyWriter()
    _ = sympy_writer(expr)
    assert sympy_writer.type_map.items() == sym_map.items()


@pytest.mark.parametrize("expr, sym_map", [("i", {'i': Symbol('i')}),
                                           ("f(1)", {'f': Function('f')}),
                                           ("a%b", {'a': Symbol('a'),
                                                    'a_b': Symbol('a_b')}),
                                           ("a%b(1)",
                                            {'a': Symbol('a'),
                                             'a_b': Function('a_b')})
                                           ])
def test_sympy_writer_get_symbol_and_map(expr, sym_map, fortran_reader):
    '''Tests that `get_sympy_expressions_and_symbol_map` function
    returns the right symbol map.
    '''

    # A dummy program to easily create the PSyIR for the
    # expressions we need. We just take the RHS of the assignments
    source = f'''program test_prog
                use my_mod
                type(my_type) :: a, b(10)
                integer :: i, f(10), x
                x = {expr}
                end program test_prog '''

    psyir = fortran_reader.psyir_from_source(source)
    expr = psyir.children[0].children[0].rhs

    writer = SymPyWriter()
    # Ignore the converted expressions here, they are tested elsewhere
    _ = writer([expr])
    assert writer._sympy_type_map.keys() == sym_map.keys()


def test_sym_writer_convert_to_sympy_expressions(fortran_reader):
    '''Tests that convenience function `convert_to_sympy_expressions`
    works as expected.

    '''
    # A dummy program to easily create the PSyIR for the
    # expressions we need. We just take the RHS of the assignments
    source = '''program test_prog
                use my_mod
                type(my_type) :: a, b(10)
                integer :: i, j, x, a_c, b_c, a_b_c, a_b_c_1
                x = a%b + a%c(1) + i
                x = a_b + j
                end program test_prog '''

    psyir = fortran_reader.psyir_from_source(source)
    exp1 = psyir.children[0].children[0].rhs
    exp2 = psyir.children[0].children[1].rhs
    sympy_writer = SymPyWriter()
    sympy_list = sympy_writer([exp1, exp2])

    expr = parse_expr("a_b_1 + a_c(1,1,1) + i", sympy_writer.type_map)
    assert sympy_list[0] == expr
    assert sympy_list[1] == parse_expr("a_b + j", sympy_writer.type_map)


def test_sym_writer_parse_errors(fortran_reader):
    '''Tests that unsupported syntax (e.g. array ranges) raise the
    expected VisitorError

    '''
    # A dummy program to easily create the PSyIR for the
    # expressions we need. We just take the RHS of the assignments
    source = '''program test_prog
                real :: x, a(10), b(10)
                x = a(:) /= b(:)
                end program test_prog '''

    psyir = fortran_reader.psyir_from_source(source)
    exp1 = psyir.children[0].children[0].rhs

    with pytest.raises(VisitorError) as err:
        _ = SymPyWriter(exp1)

    assert ("Visitor Error: Invalid SymPy expression: "
            "'a(sympy_lower,sympy_upper,1) /= b(sympy_lower,sympy_upper,1)'"
            in str(err.value))


@pytest.mark.parametrize("expressions", [("b(i)", "b(i,i,1)"),
                                         ("b(:)",
                                          "b(sympy_lower,sympy_upper,1)"),
                                         ("b(::)",
                                          "b(sympy_lower,sympy_upper,1)"),
                                         ("b(5::)", "b(5,sympy_upper,1)"),
                                         ("b(:5:)", "b(sympy_lower,5,1)"),
                                         ("b(::5)",
                                          "b(sympy_lower,sympy_upper,5)"),
                                         ("b(i::)", "b(i,sympy_upper,1)"),
                                         ("b(:i:)", "b(sympy_lower,i,1)"),
                                         ("b(::i)",
                                          "b(sympy_lower,sympy_upper,i)"),
                                         ("b(i:5:)", "b(i,5,1)"),
                                         ("b(i:j:)", "b(i,j,1)"),
                                         ("b(i::j)", "b(i,sympy_upper,j)"),
                                         ("b(:i:j)", "b(sympy_lower,i,j)"),
                                         ("b(i:j:k)", "b(i,j,k)"),
                                         ("b", "b(sympy_lower,sympy_upper,1)"),
                                         ("c(i,j)", "c(i,i,1,j,j,1)"),
                                         ("c(::,::)",
                                          "c(sympy_lower,sympy_upper,1,"
                                          "sympy_lower,sympy_upper,1)"),
                                         ("c", "c(sympy_lower,sympy_upper,1,"
                                               "sympy_lower,sympy_upper,1)"),
                                         ("b(i)%x", "b_x(i,i,1)"),
                                         ("b(i)%x(j)", "b_x(i,i,1,j,j,1)"),
                                         ("c(i,j)%x", "c_x(i,i,1,j,j,1)"),
                                         ("c(i,j)%x(j)",
                                          "c_x(i,i,1,j,j,1,j,j,1)"),
                                         ("c(i,j)%d%e",
                                          "c_d_e(i,i,1,j,j,1)"),
                                         ("c(i,j)%d%f(i)",
                                          "c_d_f(i,i,1,j,j,1,i,i,1)"),
                                         ("c(i::k,j)%d%f(i:j:k)",
                                          "c_d_f(i,sympy_upper,k,j,j,1,"
                                          "i,j,k)"),
                                         # Check name clashes, if a user
                                         # variable is the same as the names
                                         # for upper/lower bound
                                         ("sympy_upper(:)",
                                          "sympy_upper(sympy_lower,"
                                          "sympy_upper_1,1)"),
                                         ("sympy_lower(:)",
                                          "sympy_lower(sympy_lower_1,"
                                          "sympy_upper,1)"),
                                         # The +sympy_upper at the end is
                                         # an array expression, so it gets
                                         # indices added!
                                         ("sympy_lower(:)+sympy_upper",
                                          "sympy_lower(sympy_lower_1,"
                                          "sympy_upper_1,1) + sympy_upper"
                                          "(sympy_lower_1,sympy_upper_1,1)"),
                                         ])
def test_sym_writer_array_expressions(fortran_reader, expressions):
    '''Test that array expressions (including ones using user-defined
    types) are converted correctly. A Fortran range is converted into
    three arguments for the SymPy function used: lower bound, upper bound,
    step. If the bounds are not given, +/- sympy_upper(inity) is used. E.g.:
    `a(:)` --> `a(sympy_lower,sympy_upper,1)`. And to keep the number of
    arguments the same, an array index access like `b(i,j)` is converted to:
    `b(i,i,1, j,j,1)`.

    '''
    # A dummy program to easily create the PSyIR for the
    # expressions we need. We just take the RHS of the assignments
    source = f'''program test_prog
                use my_mod
                integer :: sympy_upper(10), sympy_lower(10), x
                type(my_type) :: a, b(10), c(10, 10)
                x = {expressions[0]}
                end program test_prog '''

    psyir = fortran_reader.psyir_from_source(source)
    expr = psyir.children[0].children[0].rhs
    sympy_writer = SymPyWriter()
    out = sympy_writer._to_str([expr])
    assert out[0] == expressions[1]


def test_gen_indices():
    '''This test covers other datatypes that might be passed to `gen_indices`.
    '''

    sympy_writer = SymPyWriter()
    # Test using array bounds and DEFERRED:
    arr_bounds = ArrayType.ArrayBounds(Literal("2", INTEGER_TYPE),
                                       Literal("5", INTEGER_TYPE))
    gen_ind = sympy_writer.gen_indices([arr_bounds, ArrayType.Extent.DEFERRED])
    assert gen_ind == ["2", "5", "1", "sympy_lower", "sympy_upper", "1"]

    # Test invalid type:
    with pytest.raises(NotImplementedError) as err:
        _ = sympy_writer.gen_indices([None])
    assert "unsupported gen_indices index 'None'" in str(err.value)


@pytest.mark.parametrize("fortran_expr,sympy_str",
                         [("a%b", "a_b"),
                          # Handle name clash:
                          ("a%c + a_c", "a_c_1 + a_c"),
                          ("a%b(i)", "a_b(i,i,1)"),
                          ("b(i)%b", "b_b(i,i,1)"),
                          ("b(:)%b(i) + b(1)%c",
                           "b_b(sympy_lower,sympy_upper,1,i,i,1) + "
                           "b_c(1,1,1)"),
                          ("b(i)%b(j)", "b_b(i,i,1,j,j,1)"),
                          ("a%b(i)%c", "a_b_c(i,i,1)"),
                          ("a%b%c(i)", "a_b_c(i,i,1)"),
                          ("a%b%c(2 * i - 1)", "a_b_c(2 * i - 1,2 * i - 1,1)")
                          ])
def test_sympy_writer_user_types(fortran_reader, fortran_writer,
                                 fortran_expr, sympy_str):
    '''Test handling of user-defined types, e.g. conversion of
    ``a(i)%b(j)`` to ``a_b(i,i,1,j,j,1)``. Each Fortran expression
    ``fortran_expr`` is first converted to a string ``sympy_str`` to be
    parsed by SymPy. The sympy expression is then converted back to PSyIR.
    This string must be the same as the original ``fortran_expr``.

    '''
    source = f'''program test_prog
                use my_mod
                type(my_mod_type) :: a, b(1)
                x = {fortran_expr}
                end program test_prog'''

    psyir = fortran_reader.psyir_from_source(source)
    # Get the actual fortran expression requested:
    psyir_expr = psyir.children[0].children[0].rhs

    # Convert the PSyIR to a SymPy string:
    sympy_writer = SymPyWriter()
    out = sympy_writer._to_str([psyir_expr])
    # Make sure we get the expected string as output:
    assert out[0] == sympy_str

    # Second part of the test: convert the PSyIR to a SymPy expression
    # (not only a string):
    sympy_exp = sympy_writer(psyir_expr)

    symbol_table = psyir.children[0].symbol_table
    sympy_reader = SymPyReader(sympy_writer)
    new_psyir = sympy_reader.psyir_from_expression(sympy_exp, symbol_table)
    assert fortran_writer(new_psyir) == fortran_expr


@pytest.mark.parametrize("expression", ["def", "if", "raise", "del",
                                        "import", "return", "elif", "in",
                                        "try", "and", "else", "is", "while",
                                        "as", "except", "lambda", "with",
                                        "assert", "finally", "nonlocal",
                                        "yield", "break", "for", "not",
                                        "class", "from", "or", "continue",
                                        "global", "pass"])
def test_sym_writer_reserved_names(fortran_reader, expression):
    '''Test that reserved names are properly renamed. In this example,
    all reserved named will get a ``_1`` appended.
    '''
    # A dummy program to easily create the PSyIR for the
    # expressions we need. We just take the RHS of the assignments
    source = f'''program test_prog
                use some_mod
                integer :: x
                x = {expression}
                end program test_prog '''
    psyir = fortran_reader.psyir_from_source(source)
    # psyir is a FileContainer, its first child the program, and its
    # first child the assignment, of which we take the right hand side
    psyir_expr = psyir.children[0].children[0].rhs

    # Make sure that the symbols are renamed in the string representation
    # of the PSyIR - the symbol table will make the symbols unique by
    # appending ``_1``
    sympy_writer = SymPyWriter()
    assert sympy_writer._to_str(psyir_expr) == f"{expression}_1"

    # The SymPy representation will contain e.g. the symbol 'lambda_1' after
    # renaming, but when the expression is converted to a string, it should
    # use 'lambda' as string representation for the symbol 'lambda_1'.
    # Explicit:
    #  >>> lambda_1 = sp.Symbol("lambda")
    #  >>> print(lambda_1)
    # lambda

    sympy_exp = sympy_writer(psyir_expr)
    assert str(sympy_exp) == expression


@pytest.mark.parametrize("expressions", [("a+b", "2*b"),
                                         ("a-b", "0"),
                                         ("a-a", "0"),
                                         ("b-b", "0"),
                                         ("b", "b"),
                                         # We can't just use 'a', since then
                                         # there would be no variable 'b'
                                         # defined. So add 0*b:
                                         ("a-0*b", "b"),
                                         ("a+b+c", "2*b + c"),
                                         ])
<<<<<<< HEAD
def test_sym_writer_assume_vars(fortran_reader, expressions):
=======
def test_sym_writer_identical_variables(fortran_reader, expressions):
>>>>>>> d6dc2bd3
    '''Test that we can indicate that certain variables are identical,
    in which case the sympy expression will replace one variable with
    the other. For example, if a=b --> a-b = b-b = 0
    '''
    # A dummy program to easily create the PSyIR for the
    # expressions we need. We just take the RHS of the assignments
    source = f'''program test_prog
                use some_mod
                integer :: a, b, c
                x = {expressions[0]}
                end program test_prog '''
    psyir = fortran_reader.psyir_from_source(source)
<<<<<<< HEAD
    # psyir is a FileContainer, its first child the program, and its
    # first child the assignment, of which we take the right hand side
    expr = psyir.children[0].children[0].rhs

    sympy_writer = SymPyWriter()
    assume = {'a': 'b'}
    assert str(sympy_writer(expr, assume=assume)) == expressions[1]
=======
    # Take the right-hand-side of the assignment:
    expr = psyir.walk(Assignment)[0].rhs

    sympy_writer = SymPyWriter()
    identical_variables = {'a': 'b'}
    assert (str(sympy_writer(expr, identical_variables=identical_variables))
            == expressions[1])


def test_sym_writer_identical_variables_errors():
    '''Test that we raise appropriate errors if identical_variables is or
    contains unexpected types.
    '''

    sympy_writer = SymPyWriter()
    with pytest.raises(TypeError) as err:
        sympy_writer(Node(), identical_variables=1)
    assert ("Expected identical_variables to be a dictionary, but got "
            "<class 'int'>" in str(err.value))

    with pytest.raises(TypeError) as err:
        sympy_writer(Node(), identical_variables={1: 1})
    assert ("Dictionary identical_variables contains a non-string key or "
            "value" in str(err.value))

    with pytest.raises(TypeError) as err:
        sympy_writer(Node(), identical_variables={"var": 1})
    assert ("Dictionary identical_variables contains a non-string key or "
            "value" in str(err.value))
>>>>>>> d6dc2bd3
<|MERGE_RESOLUTION|>--- conflicted
+++ resolved
@@ -567,11 +567,7 @@
                                          ("a-0*b", "b"),
                                          ("a+b+c", "2*b + c"),
                                          ])
-<<<<<<< HEAD
-def test_sym_writer_assume_vars(fortran_reader, expressions):
-=======
 def test_sym_writer_identical_variables(fortran_reader, expressions):
->>>>>>> d6dc2bd3
     '''Test that we can indicate that certain variables are identical,
     in which case the sympy expression will replace one variable with
     the other. For example, if a=b --> a-b = b-b = 0
@@ -584,15 +580,6 @@
                 x = {expressions[0]}
                 end program test_prog '''
     psyir = fortran_reader.psyir_from_source(source)
-<<<<<<< HEAD
-    # psyir is a FileContainer, its first child the program, and its
-    # first child the assignment, of which we take the right hand side
-    expr = psyir.children[0].children[0].rhs
-
-    sympy_writer = SymPyWriter()
-    assume = {'a': 'b'}
-    assert str(sympy_writer(expr, assume=assume)) == expressions[1]
-=======
     # Take the right-hand-side of the assignment:
     expr = psyir.walk(Assignment)[0].rhs
 
@@ -621,5 +608,4 @@
     with pytest.raises(TypeError) as err:
         sympy_writer(Node(), identical_variables={"var": 1})
     assert ("Dictionary identical_variables contains a non-string key or "
-            "value" in str(err.value))
->>>>>>> d6dc2bd3
+            "value" in str(err.value))