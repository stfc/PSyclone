--- conflicted
+++ resolved
@@ -70,25 +70,16 @@
     assert result == "bool dummy1"
 
     # Array argument
-<<<<<<< HEAD
-    symbol = DataSymbol("dummy2", "real",
+    symbol = DataSymbol("dummy2", DataType.REAL,
                         shape=[2, DataSymbol.Extent.ATTRIBUTE, 2],
-=======
-    symbol = DataSymbol("dummy2", DataType.REAL, shape=[2, None, 2],
->>>>>>> 4f1c08bd
                         interface=ArgumentInterface(
                             ArgumentInterface.Access.READ))
     result = cwriter.gen_declaration(symbol)
     assert result == "double * restrict dummy2"
 
-<<<<<<< HEAD
     # Array with unknown access
-    symbol = DataSymbol("dummy2", "integer",
+    symbol = DataSymbol("dummy2", DataType.INTEGER,
                         shape=[2, DataSymbol.Extent.ATTRIBUTE, 2],
-=======
-    # Array with unknown intent
-    symbol = DataSymbol("dummy2", DataType.INTEGER, shape=[2, None, 2],
->>>>>>> 4f1c08bd
                         interface=ArgumentInterface(
                             ArgumentInterface.Access.UNKNOWN))
     result = cwriter.gen_declaration(symbol)
