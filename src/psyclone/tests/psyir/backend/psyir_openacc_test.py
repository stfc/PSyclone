# -----------------------------------------------------------------------------
# BSD 3-Clause License
#
# Copyright (c) 2021, Science and Technology Facilities Council.
# All rights reserved.
#
# Redistribution and use in source and binary forms, with or without
# modification, are permitted provided that the following conditions are met:
#
# * Redistributions of source code must retain the above copyright notice, this
#   list of conditions and the following disclaimer.
#
# * Redistributions in binary form must reproduce the above copyright notice,
#   this list of conditions and the following disclaimer in the documentation
#   and/or other materials provided with the distribution.
#
# * Neither the name of the copyright holder nor the names of its
#   contributors may be used to endorse or promote products derived from
#   this software without specific prior written permission.
#
# THIS SOFTWARE IS PROVIDED BY THE COPYRIGHT HOLDERS AND CONTRIBUTORS
# "AS IS" AND ANY EXPRESS OR IMPLIED WARRANTIES, INCLUDING, BUT NOT
# LIMITED TO, THE IMPLIED WARRANTIES OF MERCHANTABILITY AND FITNESS
# FOR A PARTICULAR PURPOSE ARE DISCLAIMED. IN NO EVENT SHALL THE
# COPYRIGHT HOLDER OR CONTRIBUTORS BE LIABLE FOR ANY DIRECT, INDIRECT,
# INCIDENTAL, SPECIAL, EXEMPLARY, OR CONSEQUENTIAL DAMAGES (INCLUDING,
# BUT NOT LIMITED TO, PROCUREMENT OF SUBSTITUTE GOODS OR SERVICES;
# LOSS OF USE, DATA, OR PROFITS; OR BUSINESS INTERRUPTION) HOWEVER
# CAUSED AND ON ANY THEORY OF LIABILITY, WHETHER IN CONTRACT, STRICT
# LIABILITY, OR TORT (INCLUDING NEGLIGENCE OR OTHERWISE) ARISING IN
# ANY WAY OUT OF THE USE OF THIS SOFTWARE, EVEN IF ADVISED OF THE
# POSSIBILITY OF SUCH DAMAGE.
# -----------------------------------------------------------------------------
# Author: A. R. Porter, STFC Daresbury Lab
# Modified by: S. Siso, STFC Daresbury Lab
# -----------------------------------------------------------------------------

'''Performs pytest tests on the support for OpenACC directives in the
   psyclone.psyir.backend.fortran and c modules. '''

from __future__ import absolute_import
import pytest
from fparser.common.readfortran import FortranStringReader
from psyclone.psyGen import PSyFactory, TransInfo
from psyclone.psyir.nodes import Assignment, Reference, Loop, Directive
from psyclone.psyir.symbols import DataSymbol, REAL_TYPE
from psyclone.psyir.backend.visitor import VisitorError
from psyclone.psyir.backend.c import CWriter
from psyclone.psyir.backend.fortran import FortranWriter
from psyclone.transformations import (ACCKernelsTrans, ACCDataTrans,
                                      ACCParallelTrans)
from psyclone.tests.utilities import get_invoke


NEMO_TEST_CODE = '''
module test
contains
subroutine tmp()
  integer :: i, a
  integer, dimension(:) :: b, c, d
  do i = 1, 20, 2
    a = 2 * i + d(i)
    c(i) = a
    b(i) = b(i) + a + c(i)
  enddo
end subroutine tmp
end module test'''

DOUBLE_LOOP = ("program do_loop\n"
               "use kind_params, only: wp\n"
               "integer :: ji, jj\n"
               "integer, parameter :: jpi=16, jpj=16\n"
               "real(kind=wp) :: sto_tmp(jpi, jpj)\n"
               "do jj = 1,jpj\n"
               "  do ji = 1,jpi\n"
               "    sto_tmp(ji, jj) = 1.0d0\n"
               "  end do\n"
               "end do\n"
               "end program do_loop\n")


# ----------------------------------------------------------------------------
def test_acc_data_region(parser):
    ''' Test that an ACCDataDirective node generates the expected code. '''
    # Generate fparser2 parse tree from Fortran code.
    reader = FortranStringReader(NEMO_TEST_CODE)
    code = parser(reader)
    psy = PSyFactory("nemo", distributed_memory=False).create(code)
    sched = psy.invokes.invoke_list[0].schedule
    dtrans = ACCDataTrans()
    dtrans.apply(sched)
    fvisitor = FortranWriter()
    result = fvisitor(sched)
    assert ("  !$acc data copyin(d) copyout(c) copy(b)\n"
            "  do i = 1, 20, 2\n" in result)
    assert ("  enddo\n"
            "  !$acc end data\n" in result)
    assigns = sched.walk(Assignment)
    # Remove the read from array 'd'
    assigns[0].detach()
    result = fvisitor(sched)
    assert ("  !$acc data copyout(c) copy(b)\n"
            "  do i = 1, 20, 2\n" in result)
    # Remove the readwrite of array 'b'
    assigns[2].detach()
    result = fvisitor(sched)
    assert ("  !$acc data copyout(c)\n"
            "  do i = 1, 20, 2\n" in result)


# ----------------------------------------------------------------------------
def test_acc_data_region_contains_struct(parser, fortran_writer):
    '''
    Test that we generate correct code if a data region includes references
    to structures.
    '''
    reader = FortranStringReader('''
module test
  use some_mod, only: grid_type
  type(grid_type) :: grid
contains
subroutine tmp()
  integer :: i
  integer, dimension(:) :: b

  do i = 1, 20, 2
    b(i) = b(i) + i + grid%flag
    grid%data(i) = i
    grid%weights(i) = 1.0
  enddo
end subroutine tmp
end module test''')
    code = parser(reader)
    psy = PSyFactory("nemo", distributed_memory=False).create(code)
    sched = psy.invokes.invoke_list[0].schedule
    dtrans = ACCDataTrans()
    dtrans.apply(sched)
    gen = fortran_writer(sched)
    assert ("  !$acc data copyin(grid,grid%flag) "
            "copyout(grid,grid%data,grid%weights) "
            "copy(b)\n"
            "  do i = 1, 20, 2\n"
            "    b(i) = b(i) + i + grid%flag\n"
            "    grid%data(i) = i\n"
            "    grid%weights(i) = 1.0\n"
            "  enddo\n"
            "  !$acc end data\n" in gen)


# ----------------------------------------------------------------------------
@pytest.mark.parametrize("default_present, expected",
                         [(True, " default(present)"), (False, "")])
def test_nemo_acc_kernels(default_present, expected, parser):
    '''
    Tests that an OpenACC kernels directive is handled correctly in the
    NEMO API.
    '''
    # Generate fparser2 parse tree from Fortran code.
    reader = FortranStringReader(NEMO_TEST_CODE)
    code = parser(reader)
    psy = PSyFactory("nemo", distributed_memory=False).create(code)
    nemo_sched = psy.invokes.invoke_list[0].schedule

    # Now apply a kernels transform
    ktrans = ACCKernelsTrans()
    options = {"default_present": default_present}
    ktrans.apply(nemo_sched[0], options)

    fvisitor = FortranWriter()
    result = fvisitor(nemo_sched)
    correct = '''  !$acc kernels{0}
  do i = 1, 20, 2
    a = 2 * i + d(i)
    c(i) = a
    b(i) = b(i) + a + c(i)
  enddo
  !$acc end kernels'''.format(expected)
    assert correct in result

    cvisitor = CWriter()
    with pytest.raises(VisitorError) as err:
        _ = cvisitor(nemo_sched[0])
    assert "Unsupported node 'ACCKernelsDirective' found" in str(err.value)


# ----------------------------------------------------------------------------
def test_nemo_acc_parallel(parser):
    '''Tests that an OpenACC parallel directive in NEMO is handled correctly.
    '''
    # Generate fparser2 parse tree from Fortran code.
    reader = FortranStringReader(NEMO_TEST_CODE)
    code = parser(reader)
    psy = PSyFactory("nemo", distributed_memory=False).create(code)
    nemo_sched = psy.invokes.invoke_list[0].schedule

    # Now apply an ACC parallel transform
    dtrans = ACCDataTrans()
    ktrans = ACCParallelTrans()

    ktrans.apply(nemo_sched[0])
    dtrans.apply(nemo_sched[0])

    # Disable node validation to avoid having to add a data region
    fort_writer = FortranWriter(check_global_constraints=False)
    result = fort_writer(nemo_sched)

<<<<<<< HEAD
    correct = '''  !$acc parallel default(present)
  do i = 1, 20, 2
    a = 2 * i + d(i)
    c(i) = a
    b(i) = b(i) + a + c(i)
  enddo
  !$acc end parallel'''
=======
    correct = '''!$acc parallel default(present)
do i = 1, 20, 2
  a = 2 * i + d(i)
  c(i) = a
  b(i) = b(i) + a + c(i)
enddo
!$acc end parallel'''
>>>>>>> d9a435e4
    assert correct in result

    cvisitor = CWriter(check_global_constraints=False)
    with pytest.raises(VisitorError) as err:
        _ = cvisitor(nemo_sched[0])
    assert "Unsupported node 'ACCDataDirective' found" in str(err.value)


# ----------------------------------------------------------------------------
def test_acc_loop(parser):
    ''' Tests that an OpenACC loop directive is handled correctly. '''
    reader = FortranStringReader(DOUBLE_LOOP)
    code = parser(reader)
    psy = PSyFactory("nemo", distributed_memory=False).create(code)
    schedule = psy.invokes.invoke_list[0].schedule
    acc_trans = TransInfo().get_trans_name('ACCLoopTrans')
    # An ACC Loop must be within a KERNELS or PARALLEL region
    kernels_trans = TransInfo().get_trans_name('ACCKernelsTrans')
    kernels_trans.apply(schedule.children)
    loops = schedule[0].walk(Loop)
    _ = acc_trans.apply(loops[0], {"sequential": True})
    fort_writer = FortranWriter()
    result = fort_writer(schedule)
    assert ("  !$acc kernels\n"
            "  !$acc loop seq\n"
            "  do jj = 1, jpj, 1\n" in result)
    loop_dir = loops[0].ancestor(Directive)
    # Rather than keep apply the transformation with different options,
    # change the internal state of the Directive directly.
    loop_dir._sequential = False
    result = fort_writer(schedule)
    assert ("  !$acc kernels\n"
            "  !$acc loop independent\n"
            "  do jj = 1, jpj, 1\n" in result)
    loop_dir._collapse = 2
    result = fort_writer(schedule)
    assert ("  !$acc kernels\n"
            "  !$acc loop independent collapse(2)\n"
            "  do jj = 1, jpj, 1\n" in result)
    loop_dir._independent = False
    result = fort_writer(schedule)
    assert ("  !$acc kernels\n"
            "  !$acc loop collapse(2)\n"
            "  do jj = 1, jpj, 1\n" in result)
    loop_dir._collapse = None
    result = fort_writer(schedule)
    assert ("  !$acc kernels\n"
            "  !$acc loop\n"
            "  do jj = 1, jpj, 1\n" in result)


# ----------------------------------------------------------------------------
def replace_child_with_assignment(node):
    '''Since at this stage not all node types are supported,
    this function is used to replace the first child of the
    given node with a simple assignment statement ('a=b').
    This allows all tests to compare all output of the visitor
    pattern (even though in some cases the code might not
    compile, e.g. assignment as child of an OMP DO directive)
    # TODO #440 tracks this
    :param node: the node whose child is replaced.
    :type node: :py:class:`psyclone.psyir.nodes.Node`
    '''

    # Create a simple 'a=b' assignment statement for all tests
    lhs = Reference(DataSymbol('a', REAL_TYPE))
    rhs = Reference(DataSymbol('b', REAL_TYPE))
    assignment = Assignment.create(lhs, rhs)
    node.children[0] = assignment


# ----------------------------------------------------------------------------
def test_gocean_acc_parallel():
    '''Test that an ACC PARALLEL directive in a 'classical' API (gocean here)
    is created correctly.

    '''
    _, invoke = get_invoke("single_invoke.f90", "gocean1.0",
                           idx=0, dist_mem=False)

    ptrans = ACCParallelTrans()
    ptrans.apply(invoke.schedule[0])

    # Now remove the GOKern (since it's not yet supported in the
    # visitor pattern) and replace it with a simple assignment
    # TODO: #440 tracks this
    replace_child_with_assignment(invoke.schedule[0].dir_body)

    # omp_sched is a GOInvokeSchedule, which is not yet supported.
    # So only convert starting from the OMPParallelDirective. Also, disable
    # node validation so as to avoid the need for a data region.
    fvisitor = FortranWriter(check_global_constraints=False)
    result = fvisitor(invoke.schedule[0])
    correct = '''!$acc parallel default(present)
a = b
!$acc end parallel'''
    assert correct in result

    cvisitor = CWriter(check_global_constraints=False)
    with pytest.raises(VisitorError) as err:
        _ = cvisitor(invoke.schedule[0])
    assert "Unsupported node 'ACCParallelDirective' found" in str(err.value)<|MERGE_RESOLUTION|>--- conflicted
+++ resolved
@@ -204,15 +204,6 @@
     fort_writer = FortranWriter(check_global_constraints=False)
     result = fort_writer(nemo_sched)
 
-<<<<<<< HEAD
-    correct = '''  !$acc parallel default(present)
-  do i = 1, 20, 2
-    a = 2 * i + d(i)
-    c(i) = a
-    b(i) = b(i) + a + c(i)
-  enddo
-  !$acc end parallel'''
-=======
     correct = '''!$acc parallel default(present)
 do i = 1, 20, 2
   a = 2 * i + d(i)
@@ -220,7 +211,6 @@
   b(i) = b(i) + a + c(i)
 enddo
 !$acc end parallel'''
->>>>>>> d9a435e4
     assert correct in result
 
     cvisitor = CWriter(check_global_constraints=False)
