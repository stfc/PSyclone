--- conflicted
+++ resolved
@@ -78,12 +78,8 @@
     result = oclwriter.gen_id_variable(symbol, 3)
     assert result == "int id1 = get_global_id(3);\n"
 
-<<<<<<< HEAD
-    symbol = DataSymbol("array", "integer",
+    symbol = DataSymbol("array", DataType.INTEGER,
                         shape=[2, DataSymbol.Extent.ATTRIBUTE, 2])
-=======
-    symbol = DataSymbol("array", DataType.INTEGER, shape=[2, None, 2])
->>>>>>> 4f1c08bd
     with pytest.raises(VisitorError) as excinfo:
         _ = oclwriter.gen_id_variable(symbol, 3)
     assert "OpenCL work-item identifiers must be scalar integer symbols " \
@@ -104,22 +100,14 @@
     assert result == "int dummy1"
 
     # Array argument has a memory qualifier (only __global for now)
-<<<<<<< HEAD
-    symbol = DataSymbol("dummy2", "integer",
+    symbol = DataSymbol("dummy2", DataType.INTEGER,
                         shape=[2, DataSymbol.Extent.ATTRIBUTE, 2])
-=======
-    symbol = DataSymbol("dummy2", DataType.INTEGER, shape=[2, None, 2])
->>>>>>> 4f1c08bd
     result = oclwriter.gen_declaration(symbol)
     assert result == "__global int * restrict dummy2"
 
     # Array with unknown intent
-<<<<<<< HEAD
-    symbol = DataSymbol("dummy2", "integer",
+    symbol = DataSymbol("dummy2", DataType.INTEGER,
                         shape=[2, DataSymbol.Extent.ATTRIBUTE, 2],
-=======
-    symbol = DataSymbol("dummy2", DataType.INTEGER, shape=[2, None, 2],
->>>>>>> 4f1c08bd
                         interface=ArgumentInterface(
                             ArgumentInterface.Access.UNKNOWN))
     result = oclwriter.gen_declaration(symbol)
@@ -144,12 +132,8 @@
     assert result == "int dummy1LEN1 = get_global_size(0);\n"
 
     # Array with multiple dimension generates one variable per dimension
-<<<<<<< HEAD
-    symbol3 = DataSymbol("dummy2", "integer",
+    symbol3 = DataSymbol("dummy2", DataType.INTEGER,
                          shape=[2, DataSymbol.Extent.ATTRIBUTE, 2])
-=======
-    symbol3 = DataSymbol("dummy2", DataType.INTEGER, shape=[2, None, 2])
->>>>>>> 4f1c08bd
     result = oclwriter.gen_array_length_variables(symbol3)
     assert result == "int dummy2LEN1 = get_global_size(0);\n" \
         "int dummy2LEN2 = get_global_size(1);\n" \
