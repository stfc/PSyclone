# -----------------------------------------------------------------------------
# BSD 3-Clause License
#
# Copyright (c) 2019-2025, Science and Technology Facilities Council.
# All rights reserved.
#
# Redistribution and use in source and binary forms, with or without
# modification, are permitted provided that the following conditions are met:
#
# * Redistributions of source code must retain the above copyright notice, this
#   list of conditions and the following disclaimer.
#
# * Redistributions in binary form must reproduce the above copyright notice,
#   this list of conditions and the following disclaimer in the documentation
#   and/or other materials provided with the distribution.
#
# * Neither the name of the copyright holder nor the names of its
#   contributors may be used to endorse or promote products derived from
#   this software without specific prior written permission.
#
# THIS SOFTWARE IS PROVIDED BY THE COPYRIGHT HOLDERS AND CONTRIBUTORS
# "AS IS" AND ANY EXPRESS OR IMPLIED WARRANTIES, INCLUDING, BUT NOT
# LIMITED TO, THE IMPLIED WARRANTIES OF MERCHANTABILITY AND FITNESS
# FOR A PARTICULAR PURPOSE ARE DISCLAIMED. IN NO EVENT SHALL THE
# COPYRIGHT HOLDER OR CONTRIBUTORS BE LIABLE FOR ANY DIRECT, INDIRECT,
# INCIDENTAL, SPECIAL, EXEMPLARY, OR CONSEQUENTIAL DAMAGES (INCLUDING,
# BUT NOT LIMITED TO, PROCUREMENT OF SUBSTITUTE GOODS OR SERVICES;
# LOSS OF USE, DATA, OR PROFITS; OR BUSINESS INTERRUPTION) HOWEVER
# CAUSED AND ON ANY THEORY OF LIABILITY, WHETHER IN CONTRACT, STRICT
# LIABILITY, OR TORT (INCLUDING NEGLIGENCE OR OTHERWISE) ARISING IN
# ANY WAY OUT OF THE USE OF THIS SOFTWARE, EVEN IF ADVISED OF THE
# POSSIBILITY OF SUCH DAMAGE.
# -----------------------------------------------------------------------------
# Authors R. W. Ford, A. R. Porter and S. Siso, STFC Daresbury Lab
#         I. Kavcic, Met Office
#         J. Henrichs, Bureau of Meteorology
# Modified A. B. G. Chalk, STFC Daresbury Lab
# -----------------------------------------------------------------------------

''' Performs py.test tests on the Reference PSyIR node. '''

import pytest
import itertools

from psyclone.psyGen import GenerationError
from psyclone.psyir.nodes import (
    ArrayReference, Assignment, CodeBlock, colored,
<<<<<<< HEAD
    KernelSchedule, Literal, Reference)
from psyclone.psyir.nodes.array_mixin import ArrayMixin
=======
    KernelSchedule, Literal, Reference, Loop)
>>>>>>> 934850ad
from psyclone.psyir.symbols import (ArrayType, ContainerSymbol, DataSymbol,
                                    UnresolvedType, ImportInterface,
                                    INTEGER_SINGLE_TYPE, REAL_SINGLE_TYPE,
                                    REAL_TYPE, ScalarType, Symbol, SymbolTable)
from psyclone.psyir.transformations import ProfileTrans


def test_reference_bad_init():
    '''Check that the __init__ method of the Reference class raises the
    expected exception if the symbol argument is not of the right
    type.

    '''
    with pytest.raises(TypeError) as excinfo:
        _ = Reference("hello")
    assert ("The Reference symbol setter expects a PSyIR Symbol object but "
            "found 'str'." in str(excinfo.value))


def test_reference_equality():
    '''
    Check that the __eq__ method of the Reference class behaves as expected,
    i.e. == is true iff:
    1. Both are the same type (Reference)
    2. They Reference the same symbol name
    '''
    symbol1 = DataSymbol("rname", INTEGER_SINGLE_TYPE)
    symbol2 = DataSymbol("rname2", INTEGER_SINGLE_TYPE)

    ref1 = Reference(symbol1)
    ref2 = Reference(symbol1)
    ref3 = Reference(symbol2)

    assert ref2 == ref1
    assert ref1 != ref3

    # Create another symbol with the same name (but not the same instance)
    symbol3 = DataSymbol("rname", INTEGER_SINGLE_TYPE)
    ref4 = Reference(symbol3)
    assert ref1 == ref4


def test_reference_node_str():
    ''' Check the node_str method of the Reference class.'''
    kschedule = KernelSchedule.create("kname")
    symbol = DataSymbol("rname", INTEGER_SINGLE_TYPE)
    kschedule.symbol_table.add(symbol)
    assignment = Assignment()
    ref = Reference(symbol, parent=assignment)
    coloredtext = colored("Reference", Reference._colour)
    assert coloredtext+"[name:'rname']" in ref.node_str()


def test_reference_can_be_printed():
    '''Test that a Reference instance can always be printed (i.e. is
    initialised fully)'''
    kschedule = KernelSchedule.create("kname")
    symbol = DataSymbol("rname", INTEGER_SINGLE_TYPE)
    kschedule.symbol_table.add(symbol)
    assignment = Assignment()
    ref = Reference(symbol, parent=assignment)
    assert "Reference[name:'rname']" in str(ref)


def test_reference_optional_parent():
    '''Test that the parent attribute is None if the optional parent
    argument is not supplied.

    '''
    ref = Reference(DataSymbol("rname", REAL_SINGLE_TYPE))
    assert ref.parent is None


def test_reference_children_validation():
    '''Test that children added to Reference are validated. A Reference node
    does not accept any children.

    '''
    ref = Reference(DataSymbol("rname", REAL_SINGLE_TYPE))
    with pytest.raises(GenerationError) as excinfo:
        ref.addchild(Literal("2", INTEGER_SINGLE_TYPE))
    assert ("Item 'Literal' can't be child 0 of 'Reference'. Reference is a"
            " LeafNode and doesn't accept children.") in str(excinfo.value)


def test_reference_datatype():
    '''Test the datatype property.

    '''
    reference = Reference(DataSymbol("test", REAL_TYPE))
    assert isinstance(reference.datatype, ScalarType)
    assert reference.datatype.intrinsic == ScalarType.Intrinsic.REAL

    # Use a normal symbol, which should result in a UnresolvedType
    reference = Reference(Symbol("test"))
    assert isinstance(reference.datatype, UnresolvedType)


def test_reference_accesses():
    '''Test that the reference_accesses method behaves as expected in the
    usual case (see the next test for the unusual case).

    '''
    reference = Reference(DataSymbol("test", REAL_TYPE))
    var_access_info = reference.reference_accesses()
    assert (str(var_access_info)) == "test: READ"

    # Test using reference_access with an array to check
    # that arrays are handled correctly.
    array_type = ArrayType(REAL_SINGLE_TYPE, [10])
    symbol_temp = DataSymbol("temp", array_type)
    symbol_i = DataSymbol("i", INTEGER_SINGLE_TYPE)
    array = ArrayReference.create(symbol_temp, [Reference(symbol_i)])
    var_access_info = array.reference_accesses()
    assert str(var_access_info) == "i: READ, temp: READ"

    # Test that renaming an imported reference is handled
    # correctly by the access info code:
    symbol = Symbol('renamed_name')
    symbol.interface = ImportInterface(ContainerSymbol("my_mod"),
                                       orig_name="orig_name")
    reference.symbol = symbol
    var_access_info = reference.reference_accesses()
    assert "renamed_name: READ" in str(var_access_info)


def test_reference_can_be_copied():
    ''' Test that a reference can be copied. '''

    array_symbol = DataSymbol("symbol", ArrayType(REAL_TYPE, [10]))
    scalar_symbol = DataSymbol("other", REAL_TYPE)

    ref = Reference(array_symbol)

    ref1 = ref.copy()
    assert isinstance(ref1, Reference)
    assert ref1 is not ref
    assert ref1.symbol is array_symbol

    # Modifying the new reference does not affect the original
    ref1._symbol = scalar_symbol
    assert ref.symbol is array_symbol


def test_reference_next_accesses(fortran_reader):
    '''Test the next_accesses function for a Reference'''
    code = '''subroutine my_sub()
    integer :: a
    integer :: b
    a = 1
    b = 1
    a = b
    end subroutine my_sub'''
    psyir = fortran_reader.psyir_from_source(code)
    routine = psyir.children[0]
    a = routine.children[0].lhs
    b = routine.children[1].lhs
    a_2 = routine.children[2].lhs
    b_2 = routine.children[2].rhs
    assert len(a.next_accesses()) == 1
    assert a.next_accesses()[0] is a_2
    assert len(b.next_accesses()) == 1
    assert b.next_accesses()[0] is b_2
    assert len(a_2.next_accesses()) == 0

    code = '''subroutine my_sub()
    integer :: a
    integer :: b
    a = 1
    do a = 0, 10
        b = a
    end do
    end subroutine'''
    psyir = fortran_reader.psyir_from_source(code)
    routine = psyir.children[0]
    a_before_loop = routine.children[0].lhs
    loop = routine.children[1]
    b = loop.loop_body.children[0].lhs
    assert len(a_before_loop.next_accesses()) == 1
    assert a_before_loop.next_accesses()[0] is loop
    assert len(b.next_accesses()) == 1
    assert b.next_accesses()[0] == b

    # Check that a loop accessing a variable before
    # the reference doesn't result in a false positive.
    code = '''subroutine my_sub()
    integer :: a
    integer :: b
    do a = 0, 10
        b = a
    end do
    a = 1
    end subroutine'''
    psyir = fortran_reader.psyir_from_source(code)
    routine = psyir.children[0]
    a_after_loop = routine.children[1].lhs
    loop = routine.children[0]
    b = loop.loop_body.children[0].lhs
    assert len(a_after_loop.next_accesses()) == 0

    # Check the function for basic structures
    code = '''subroutine my_sub()
    type :: x
       integer :: a
       real :: b
    end type
    type(x) :: i
    i%a = 2
    i%b = 0.1
    i%a = 3
    i%b = 0.2
    end subroutine'''
    psyir = fortran_reader.psyir_from_source(code)
    routine = psyir.children[0]
    a = routine.children[0].lhs
    b = routine.children[1].lhs
    a_2 = routine.children[2].lhs
    b_2 = routine.children[3].lhs
    assert len(a.next_accesses()) == 1
    assert len(b.next_accesses()) == 1
    assert a.next_accesses()[0] is a_2
    assert b.next_accesses()[0] is b_2
    assert len(a_2.next_accesses()) == 0
    assert len(b_2.next_accesses()) == 0

    # Check the function for array access
    code = '''subroutine my_sub()
    integer, dimension(100) :: a
    a(0) = 2
    a(1) = 2
    end subroutine my_sub'''
    psyir = fortran_reader.psyir_from_source(code)
    routine = psyir.children[0]
    a = routine.children[0].lhs
    a_2 = routine.children[1].lhs
    assert len(a.next_accesses()) == 1
    assert a.next_accesses()[0] is a_2
    assert len(a_2.next_accesses()) == 0

    # Check if statements don't affect
    code = '''subroutine my_sub()
   integer :: a
   logical :: b = .false.
   a = 1
   if(b) then
     a = 0
   end if
   a = 2
   end subroutine'''
    psyir = fortran_reader.psyir_from_source(code)
    routine = psyir.children[0]
    a = routine.children[0].lhs
    a_2 = routine.children[1].if_body.children[0].lhs
    a_3 = routine.children[2].lhs
    assert len(a.next_accesses()) == 2
    assert a.next_accesses()[0] is a_2
    assert a.next_accesses()[1] is a_3
    assert len(a_2.next_accesses()) == 1
    assert a_2.next_accesses()[0] is a_3
    assert len(a_3.next_accesses()) == 0

    # Check else block behaviour
    code = '''subroutine my_sub()
   integer :: a
   logical :: b = .false.
   a = 1
   if(b) then
     a = 0
   else
     a = 1
   end if
   a = 2
   end subroutine'''
    psyir = fortran_reader.psyir_from_source(code)
    routine = psyir.children[0]
    a = routine.children[0].lhs
    a_2 = routine.children[1].if_body.children[0].lhs
    a_3 = routine.children[1].else_body.children[0].lhs
    a_4 = routine.children[2].lhs
    assert a.next_accesses()[0] is a_2
    assert a.next_accesses()[1] is a_3
    assert a.next_accesses()[2] is a_4
    assert a_2.next_accesses()[0] is a_4
    assert a_3.next_accesses()[0] is a_4
    assert len(a_4.next_accesses()) == 0


def test_reference_next_accesses_with_codeblock(fortran_reader):
    ''' Test when the next_accesses finds a Codeblock. '''
    code = '''subroutine my_sub()
    character, dimension(100) :: a
    a = "test"
    write(a, "A") "mytest"
    end subroutine
    '''
    psyir = fortran_reader.psyir_from_source(code)
    routine = psyir.children[0]
    a = routine.children[0].lhs
    codeblock = routine.children[1]
    assert len(a.next_accesses()) == 1
    assert a.next_accesses()[0] is codeblock


def test_reference_previous_accesses(fortran_reader):
    '''Test the previous_accesses function for a Reference'''
    code = '''subroutine my_sub()
    integer :: a
    integer :: b
    a = 1
    b = 1
    a = b
    end subroutine my_sub'''
    psyir = fortran_reader.psyir_from_source(code)
    routine = psyir.children[0]
    a = routine.children[0].lhs
    b = routine.children[1].lhs
    a_2 = routine.children[2].lhs
    b_2 = routine.children[2].rhs
    assert len(a.previous_accesses()) == 0
    assert len(b.previous_accesses()) == 0
    assert a_2.previous_accesses()[0] is a
    assert b_2.previous_accesses()[0] is b

    code = '''subroutine my_sub()
    integer :: a
    integer :: b
    a = 1
    do a = 0, 10
        b = a
    end do
    end subroutine'''
    psyir = fortran_reader.psyir_from_source(code)
    routine = psyir.children[0]
    a = routine.children[0].lhs
    loop = routine.children[1]
    b_a = loop.loop_body.children[0].lhs
    a_2 = loop.loop_body.children[0].rhs
    assert len(a.previous_accesses()) == 0
    assert len(b_a.previous_accesses()) == 1
    assert b_a.previous_accesses()[0] is b_a
    assert len(a_2.previous_accesses()) == 1
    assert a_2.previous_accesses()[0] is loop

    # Check the function for basic structures
    code = '''subroutine my_sub()
    type :: x
       integer :: a
       real :: b
    end type
    type(x) :: i
    i%a = 2
    i%b = 0.1
    i%a = 3
    i%b = 0.2
    end subroutine'''
    psyir = fortran_reader.psyir_from_source(code)
    routine = psyir.children[0]
    a = routine.children[0].lhs
    b = routine.children[1].lhs
    a_2 = routine.children[2].lhs
    b_2 = routine.children[3].lhs
    assert len(a.previous_accesses()) == 0
    assert len(b.previous_accesses()) == 0
    assert len(a_2.previous_accesses()) == 1
    assert len(b_2.previous_accesses()) == 1
    assert a_2.previous_accesses()[0] is a
    assert b_2.previous_accesses()[0] is b

    # Check the function for array access
    code = '''subroutine my_sub()
    integer, dimension(100) :: a
    a(0) = 2
    a(1) = 2
    end subroutine my_sub'''
    psyir = fortran_reader.psyir_from_source(code)
    routine = psyir.children[0]
    a = routine.children[0].lhs
    a_2 = routine.children[1].lhs
    assert len(a.previous_accesses()) == 0
    assert len(a_2.previous_accesses()) == 1
    assert a_2.previous_accesses()[0] is a

    # Check if statements
    code = '''subroutine my_sub()
   integer :: a
   logical :: b = .false.
   a = 1
   if(b) then
     a = 0
   end if
   a = 2
   end subroutine'''
    psyir = fortran_reader.psyir_from_source(code)
    routine = psyir.children[0]
    a = routine.children[0].lhs
    a_2 = routine.children[1].if_body.children[0].lhs
    a_3 = routine.children[2].lhs
    assert len(a.previous_accesses()) == 0
    assert len(a_2.previous_accesses()) == 1
    assert a_2.previous_accesses()[0] is a
    assert len(a_3.previous_accesses()) == 2
    assert a_3.previous_accesses()[0] is a_2
    assert a_3.previous_accesses()[1] is a

    # Check else block behaviour
    code = '''subroutine my_sub()
   integer :: a
   logical :: b = .false.
   a = 1
   if(b) then
     a = 0
   else
     a = 1
   end if
   a = 2
   end subroutine'''
    psyir = fortran_reader.psyir_from_source(code)
    routine = psyir.children[0]
    a = routine.children[0].lhs
    a_2 = routine.children[1].if_body.children[0].lhs
    a_3 = routine.children[1].else_body.children[0].lhs
    a_4 = routine.children[2].lhs
    assert len(a.previous_accesses()) == 0
    assert len(a_2.previous_accesses()) == 1
    assert a_2.previous_accesses()[0] is a
    assert len(a_2.previous_accesses()) == 1
    assert a_3.previous_accesses()[0] is a
    assert len(a_4.previous_accesses()) == 3
    assert a_4.previous_accesses()[0] is a_3
    assert a_4.previous_accesses()[1] is a_2
    assert a_4.previous_accesses()[2] is a


def test_reference_accesses_initialisation_statement(fortran_reader):
    ''' Test the behaviour of next and previous access
    with initialisation statements, and also for initial_value since
    this is outside of a Routine tree. '''
    # Previous access doesn't find initial values from the symbol table
    code = '''module my_mod
   use external_mod, only: a
   contains
   subroutine my_sub()
      integer :: b = a + a +1
      b = a + 3
   end subroutine my_sub
end module my_mod'''
    psyir = fortran_reader.psyir_from_source(code)
    routine = psyir.children[0].children[0]
    a = routine.children[0].lhs
    assert len(a.previous_accesses()) == 0

    sym_tab = routine.symbol_table
    symbols = sym_tab.get_symbols()
    b_sym = symbols['b']
    refs = b_sym.initial_value.walk(Reference)
    assert refs[0].next_accesses()[0] == refs[1]
    assert refs[1].previous_accesses()[0] == refs[0]
    assert len(refs[0].previous_accesses()) == 0
    assert len(refs[1].next_accesses()) == 0


def test_reference_previous_accesses_with_codeblock(fortran_reader):
    ''' Test when te previous_accesses is a Codeblock. '''
    code = '''subroutine my_sub()
    character, dimension(100) :: a
    write(a, "A") "mytest"
    a = "test"
    end subroutine
    '''
    psyir = fortran_reader.psyir_from_source(code)
    routine = psyir.children[0]
    a = routine.children[1].lhs
    codeblock = routine.walk(CodeBlock)[0]
    assert a.previous_accesses()[0] is codeblock


def test_reference_replace_symbols_using():
    '''Test the replace_symbols_using() method correctly updates the Symbol
    to which the Reference refers.

    '''
    wp = DataSymbol("wp", INTEGER_SINGLE_TYPE)
    stype = ScalarType(ScalarType.Intrinsic.REAL, wp)
    asym = DataSymbol("asym", stype)
    ref = Reference(asym)
    table = SymbolTable()
    ref.replace_symbols_using(table)
    # Empty table so no change.
    assert ref.symbol is asym
    assert ref.symbol.datatype.precision is wp
    asym2 = asym.copy()
    table.add(asym2)
    ref.replace_symbols_using(table)
    assert ref.symbol is asym2
    assert ref.symbol.datatype.precision is wp
    # Check that the update does not recurse into the Symbol properties (as
    # that is handled by the SymbolTable).
    wp2 = wp.copy()
    table.add(wp2)
    ref.replace_symbols_using(table)
    assert ref.symbol is asym2
    assert ref.symbol.datatype.precision is wp


def test_reference_is_read(fortran_reader):
    '''Test the reference is_read property.'''
    code = """subroutine my_subroutine()
        b = a
        call somecall(c)
        b = lbound(d, dim=x)
    end subroutine"""

    psyir = fortran_reader.psyir_from_source(code)
    references = psyir.walk(Reference)
    assert not references[0].is_read
    assert references[1].is_read
    assert references[3].symbol.name == "c"
    assert references[3].is_read
    # For the lbound, d should be an inquiry (so not a read) but
    # x should be a read
    assert references[6].symbol.name == "d"
    assert not references[6].is_read
    assert references[7].symbol.name == "x"
    assert references[7].is_read


def test_reference_is_write(fortran_reader):
    '''Test the reference is_write property.'''
    code = """subroutine my_subroutine()
       a = LBOUND(b)
       a(i) = 3
       a = SIN(c)
       call somecall(a)
       a = b
       end subroutine"""
    psyir = fortran_reader.psyir_from_source(code)
    references = psyir.walk(Reference)
    # a = LBOUND(b) has a as write and b not.
    assert references[0].is_write
    assert references[2].symbol.name == "b"
    assert not references[2].is_write
    # a(i) = 3 has a as write and i as not.
    assert references[3].is_write
    assert not references[4].is_write
    # a = SIN(c) has a as write and c as not.
    assert references[5].is_write
    assert references[7].symbol.name == "c"
    assert not references[7].is_write
    # call has a as write.
    assert references[9].symbol.name == "a"
    assert references[9].is_write
    # a = b has a as write and b as not
    assert references[10].is_write
    assert not references[11].is_write


<<<<<<< HEAD
def test_reference_component_indices(fortran_reader):
    '''Test the component_indices function for a Reference'''
    code = '''subroutine my_sub()
    use other
    a = 1
    a%b = 1
    a(1,2,3) = 1
    a(i,j,k+4)%b(j,k)%c%d(i) = 1
    end subroutine my_sub'''
    psyir = fortran_reader.psyir_from_source(code)
    refs = psyir.walk(Reference)
    array_accessor = psyir.walk(ArrayMixin)
    assert refs[0].component_indices() == tuple(tuple())
    # assert refs[1].component_indices() == (tuple(), tuple())
    assert refs[2].component_indices() == (array_accessor[0].indices,)
    assert refs[3].component_indices() == (array_accessor[1].indices,
                                           array_accessor[2].indices,
                                           tuple(),
                                           array_accessor[3].indices)
=======
def test_reference_enters_and_escapes_scope(fortran_reader):
    ''' Test that the enters_scope and escapes_scope work as expected with
    local and global symbols.
    '''
    code = """
    subroutine my_subroutine()
        use other
        integer :: a, b, c, d

        a = 0
        call myfunc(b)
        c = 0
        do i=1, 10
            a = b + c
            call myfunc(d)
        enddo
        c = b + 1
    end subroutine"""
    psyir = fortran_reader.psyir_from_source(code)
    loop = psyir.walk(Loop)[0]
    # a value does not enter the scope (because we write it first in the scope)
    a_ref = loop.loop_body[0].lhs
    assert not a_ref.enters_scope(loop)
    # b and c values enter the scope
    b_ref = loop.loop_body[0].rhs.operands[0]
    assert b_ref.enters_scope(loop)
    c_ref = loop.loop_body[0].rhs.operands[1]
    assert c_ref.enters_scope(loop)
    # For 'd' we assume a readwrite access, but since it is a local we still
    # know that the value does not enter the scope
    d_ref = loop.loop_body[1].arguments[0]
    assert not d_ref.enters_scope(loop)

    # 'c' value does not leave the scope (because we write after the scope)
    assert not c_ref.escapes_scope(loop)
    # 'a' and 'd' value does not leave the scope (because we don't use them
    # after the scope)
    assert not a_ref.escapes_scope(loop)
    assert not d_ref.escapes_scope(loop)
    # 'b' value is used after the scope
    assert b_ref.escapes_scope(loop)

    # Do the same but with global instead of local symbols
    code = """
    subroutine my_subroutine()
        use other

        a = 0
        call myfunc(b)
        c = 0
        do i=1, 10
            a = b + c
            call myfunc(d)
        enddo
        c = b + 1
    end subroutine"""
    psyir = fortran_reader.psyir_from_source(code)
    loop = psyir.walk(Loop)[0]
    # In this case for 'd' we cannot guarantee that it is not written somewhere
    # else (e.g. inside myfunc) and the call assumed read uses the value
    d_ref = loop.loop_body[1].arguments[0]
    assert d_ref.enters_scope(loop)

    # 'a' and 'd' we cannot guarantee that they are used somewhere not visible
    # (e.g. after this subroutine) so they now escape the scope
    a_ref = loop.loop_body[0].lhs
    assert a_ref.escapes_scope(loop)
    d_ref = loop.loop_body[1].arguments[0]
    assert d_ref.escapes_scope(loop)


def test_reference_enters_scope_multiple_conditional_source(fortran_reader):
    ''' Test enters_scope with a conditional assignment inside the loop, but
    all branches do assign to the variable of interest. '''
    code = """
    subroutine my_subroutine()
      use other
      INTEGER :: zice, jk, jj, ji, jpk, jpj, jpi

      DO jk = 1, jpk
         DO jj = 1, jpj
            DO ji = 1, jpi
               IF( tsn(ji,jj,jk) <= ztfreez(ji,jj) + 0.1d0 ) THEN; zice = 1.d0
               ELSE                                              ; zice = 0.d0
               ENDIF
               zind(ji,jj,jk) = MAX (   &
                   rnfmsk(ji,jj) * rnfmsk_z(jk),      &
                   upsmsk(ji,jj)               ,      &
                   zice                               &
                   &                  ) * tmask(ji,jj,jk)
                   zind(ji,jj,jk) = 1 - zind(ji,jj,jk)
            END DO
         END DO
      END DO

    end subroutine"""
    psyir = fortran_reader.psyir_from_source(code)
    loops = psyir.walk(Loop)
    zice_refs = [ref for ref in psyir.walk(Reference) if ref.name == "zice"]

    # For all permutations fo zice_refs and loops it should say that zice does
    # not enter the scope
    for zice, loop in itertools.product(zice_refs, loops):
        assert not zice.enters_scope(loop)

    # Now repeat the test but enclosing the loops in a Profile region, so that
    # we test the method is not getting confused with unrelated scoping regions
    # enclosing the scope of interest.
    p_trans = ProfileTrans()
    p_trans.apply(loops[0])
    for zice, loop in itertools.product(zice_refs, loops):
        assert not zice.enters_scope(loop)
>>>>>>> 934850ad
<|MERGE_RESOLUTION|>--- conflicted
+++ resolved
@@ -39,18 +39,14 @@
 
 ''' Performs py.test tests on the Reference PSyIR node. '''
 
+import itertools
 import pytest
-import itertools
 
 from psyclone.psyGen import GenerationError
 from psyclone.psyir.nodes import (
     ArrayReference, Assignment, CodeBlock, colored,
-<<<<<<< HEAD
-    KernelSchedule, Literal, Reference)
+    KernelSchedule, Literal, Reference, Loop)
 from psyclone.psyir.nodes.array_mixin import ArrayMixin
-=======
-    KernelSchedule, Literal, Reference, Loop)
->>>>>>> 934850ad
 from psyclone.psyir.symbols import (ArrayType, ContainerSymbol, DataSymbol,
                                     UnresolvedType, ImportInterface,
                                     INTEGER_SINGLE_TYPE, REAL_SINGLE_TYPE,
@@ -607,7 +603,6 @@
     assert not references[11].is_write
 
 
-<<<<<<< HEAD
 def test_reference_component_indices(fortran_reader):
     '''Test the component_indices function for a Reference'''
     code = '''subroutine my_sub()
@@ -627,7 +622,7 @@
                                            array_accessor[2].indices,
                                            tuple(),
                                            array_accessor[3].indices)
-=======
+
 def test_reference_enters_and_escapes_scope(fortran_reader):
     ''' Test that the enters_scope and escapes_scope work as expected with
     local and global symbols.
@@ -739,5 +734,4 @@
     p_trans = ProfileTrans()
     p_trans.apply(loops[0])
     for zice, loop in itertools.product(zice_refs, loops):
-        assert not zice.enters_scope(loop)
->>>>>>> 934850ad
+        assert not zice.enters_scope(loop)