# -----------------------------------------------------------------------------
# BSD 3-Clause License
#
# Copyright (c) 2021-2025, Science and Technology Facilities Council.
# All rights reserved.
#
# Redistribution and use in source and binary forms, with or without
# modification, are permitted provided that the following conditions are met:
#
# * Redistributions of source code must retain the above copyright notice, this
#   list of conditions and the following disclaimer.
#
# * Redistributions in binary form must reproduce the above copyright notice,
#   this list of conditions and the following disclaimer in the documentation
#   and/or other materials provided with the distribution.
#
# * Neither the name of the copyright holder nor the names of its
#   contributors may be used to endorse or promote products derived from
#   this software without specific prior written permission.
#
# THIS SOFTWARE IS PROVIDED BY THE COPYRIGHT HOLDERS AND CONTRIBUTORS
# "AS IS" AND ANY EXPRESS OR IMPLIED WARRANTIES, INCLUDING, BUT NOT
# LIMITED TO, THE IMPLIED WARRANTIES OF MERCHANTABILITY AND FITNESS
# FOR A PARTICULAR PURPOSE ARE DISCLAIMED. IN NO EVENT SHALL THE
# COPYRIGHT HOLDER OR CONTRIBUTORS BE LIABLE FOR ANY DIRECT, INDIRECT,
# INCIDENTAL, SPECIAL, EXEMPLARY, OR CONSEQUENTIAL DAMAGES (INCLUDING,
# BUT NOT LIMITED TO, PROCUREMENT OF SUBSTITUTE GOODS OR SERVICES;
# LOSS OF USE, DATA, OR PROFITS; OR BUSINESS INTERRUPTION) HOWEVER
# CAUSED AND ON ANY THEORY OF LIABILITY, WHETHER IN CONTRACT, STRICT
# LIABILITY, OR TORT (INCLUDING NEGLIGENCE OR OTHERWISE) ARISING IN
# ANY WAY OUT OF THE USE OF THIS SOFTWARE, EVEN IF ADVISED OF THE
# POSSIBILITY OF SUCH DAMAGE.
# -----------------------------------------------------------------------------
# Authors R. W. Ford, A. R. Porter and S. Siso, STFC Daresbury Lab
#         A. B. G. Chalk, STFC Daresbury Lab
# Modified I. Kavcic, Met Office
#          J. Remy, Université Grenoble Alpes, Inria
# -----------------------------------------------------------------------------

''' Performs py.test tests on the OpenMP PSyIR Directive nodes. '''

import os
import pytest
from psyclone.errors import UnresolvedDependencyError
from psyclone.parse.algorithm import parse
from psyclone.psyGen import PSyFactory
from psyclone.psyir import nodes
from psyclone import psyGen
from psyclone.psyir.nodes import (
    OMPDoDirective, OMPParallelDirective, BinaryOperation, Call,
    ArrayReference, OMPTaskDirective, DynamicOMPTaskDirective,
    IntrinsicCall, OMPSharedClause, Range, OMPDependClause,
    OMPParallelDoDirective, OMPMasterDirective, OMPTaskloopDirective,
    OMPTaskwaitDirective, OMPTargetDirective, OMPLoopDirective, Schedule,
    Return, OMPSingleDirective, Loop, Literal, Routine, Assignment,
    Reference, OMPDeclareTargetDirective, OMPNowaitClause,
    OMPGrainsizeClause, OMPNumTasksClause, OMPNogroupClause,
    OMPPrivateClause, OMPDefaultClause, OMPReductionClause,
    OMPScheduleClause, OMPTeamsDistributeParallelDoDirective,
    OMPAtomicDirective, OMPFirstprivateClause, OMPSimdDirective,
    StructureReference, IfBlock, OMPTeamsLoopDirective, OMPBarrierDirective)
from psyclone.psyir.symbols import (
    DataSymbol, INTEGER_TYPE, SymbolTable, ArrayType, RoutineSymbol,
    REAL_SINGLE_TYPE, INTEGER_SINGLE_TYPE, Symbol, StructureType,
    REAL_TYPE, DataTypeSymbol)
from psyclone.psyir.transformations import ChunkLoopTrans, OMPTaskTrans
from psyclone.errors import InternalError, GenerationError
from psyclone.transformations import (
    Dynamo0p3OMPLoopTrans, OMPParallelTrans,
    OMPParallelLoopTrans, DynamoOMPParallelLoopTrans, OMPSingleTrans,
    OMPMasterTrans, OMPTaskloopTrans, OMPLoopTrans)

BASE_PATH = os.path.join(os.path.dirname(os.path.dirname(os.path.dirname(
    os.path.abspath(__file__)))), "test_files", "dynamo0p3")
GOCEAN_BASE_PATH = os.path.join(os.path.dirname(os.path.abspath(__file__)),
                                os.pardir, os.pardir, "test_files",
                                "gocean1p0")


def test_ompparallel_lowering(fortran_reader, monkeypatch):
    ''' Check that lowering an OMP Parallel region leaves it with the
    appropriate begin_string and clauses for the backend to generate
    the right code'''
    code = '''
    subroutine my_subroutine()
        integer, dimension(320) :: A
        integer :: i
        integer :: j
        do i = 1, 320
            A(i) = i
        end do
    end subroutine
    '''
    tree = fortran_reader.psyir_from_source(code)
    ptrans = OMPParallelTrans()
    tdir = OMPDoDirective()
    loops = tree.walk(Loop)
    loop = loops[0]
    parent = loop.parent
    loop.detach()
    tdir.children[0].addchild(loop)
    parent.addchild(tdir, index=0)
    ptrans.apply(loops[0].parent.parent)
    assert isinstance(tree.children[0].children[0], OMPParallelDirective)
    pdir = tree.children[0].children[0]
    pdir.lower_to_language_level()
    assert pdir.begin_string() == "omp parallel"
    assert len(pdir.children) == 4
    assert isinstance(pdir.children[2], OMPPrivateClause)
    assert isinstance(pdir.children[3], OMPFirstprivateClause)
    priv_clause = pdir.children[2]

    # If the code inside the region changes after lowering, the next lowering
    # will update the clauses appropriately
    # TODO 2157: Alternatively, we could invalidate the clauses with an
    # upwards signal when changed, or not store them at all.
    new_loop = pdir.children[0].children[0].children[0].children[0].copy()
    # Change the loop variable to j
    jvar = DataSymbol("j", INTEGER_SINGLE_TYPE)
    new_loop.variable = jvar
    # Add loop
    pdir.children[0].addchild(new_loop)

    pdir.lower_to_language_level()
    assert pdir.children[2] is not priv_clause

    # Monkeypatch a case with private and firstprivate clauses
    monkeypatch.setattr(pdir, "infer_sharing_attributes",
                        lambda: ({Symbol("a")}, {Symbol("b")}, None))

    pdir.lower_to_language_level()
    assert isinstance(pdir.children[2], OMPPrivateClause)
    assert len(pdir.children[2].children) == 1
    assert pdir.children[2].children[0].name == 'a'
    assert isinstance(pdir.children[3], OMPFirstprivateClause)
    assert len(pdir.children[3].children) == 1
    assert pdir.children[3].children[0].name == 'b'

    # Monkeypatch a case with shared variables that need synchronisation
    a_sym = Symbol("a")
    monkeypatch.setattr(pdir, "infer_sharing_attributes",
                        lambda: ({}, {}, {a_sym}))
    with pytest.raises(GenerationError) as err:
        pdir.lower_to_language_level()
    assert ("Lowering 'OMPParallelDirective' does not support symbols that "
            "need synchronisation unless they are in a depend clause, but "
            "found: 'a' which is not in a depend clause." in str(err.value))

    # Also a case which contains the symbol in an input dependency clause.
    task_dir = OMPTaskDirective()
    task_dir.addchild(OMPPrivateClause())
    task_dir.addchild(OMPFirstprivateClause())
    task_dir.addchild(OMPSharedClause())
    in_clause = OMPDependClause(
            depend_type=OMPDependClause.DependClauseTypes.IN)
    in_clause.addchild(Reference(a_sym))
    task_dir.addchild(in_clause)
    pdir.children[0].addchild(task_dir)

    with pytest.raises(GenerationError) as err:
        pdir.lower_to_language_level()
    assert ("Lowering 'OMPParallelDirective' does not support symbols that "
            "need synchronisation unless they are in a depend clause, but "
            "found: 'a' which is not in a depend clause." in str(err.value))


def test_omp_parallel_do_lowering(fortran_reader, monkeypatch):
    ''' Check that lowering an OMP Parallel Do leaves it with the
    appropriate begin_string and clauses for the backend to generate
    the right code'''

    code = '''
    subroutine my_subroutine()
        integer, dimension(321, 10) :: A
        integer, dimension(32, 10) :: B
        integer :: i, ii
        integer :: j

        do i = 1, 320, 32
            A(i, 1) = B(i, 1) + 1
        end do
    end subroutine
    '''
    tree = fortran_reader.psyir_from_source(code)
    ptrans = OMPParallelLoopTrans()
    loops = tree.walk(Loop)
    ptrans.apply(loops[0])
    assert isinstance(tree.children[0].children[0], OMPParallelDoDirective)
    pdir = tree.children[0].children[0]
    assert pdir.begin_string() == "omp parallel do"
    pdir.lower_to_language_level()
    assert len(pdir.children) == 5
    assert isinstance(pdir.children[2], OMPPrivateClause)
    assert isinstance(pdir.children[3], OMPFirstprivateClause)
    priv_clause = pdir.children[2]
    fpriv_clause = pdir.children[3]
    sched_clause = pdir.children[4]

    # If the code inside the region changes after lowering, the next lowering
    # will update the clauses appropriately
    routine = pdir.ancestor(Routine)
    routine.symbol_table.add(DataSymbol("k", INTEGER_SINGLE_TYPE))
    # Change the loop variable to j
    jvar = DataSymbol("k", INTEGER_SINGLE_TYPE)
    pdir.children[0].children[0].variable = jvar

    # Change the schedule
    pdir._omp_schedule = "dynamic"

    pdir.lower_to_language_level()
    assert pdir.children[2] is not priv_clause
    assert isinstance(pdir.children[2], OMPPrivateClause)
    assert isinstance(pdir.children[3], OMPFirstprivateClause)
    assert pdir.children[3] is not fpriv_clause
    assert pdir.children[4] is not sched_clause
    assert isinstance(pdir.children[4], OMPScheduleClause)

    # Monkeypatch a case with private and firstprivate clauses
    monkeypatch.setattr(pdir, "infer_sharing_attributes",
                        lambda: ({Symbol("a")}, {Symbol("b")}, None))

    pdir.lower_to_language_level()
    assert isinstance(pdir.children[2], OMPPrivateClause)
    assert len(pdir.children[2].children) == 1
    assert pdir.children[2].children[0].name == 'a'
    assert isinstance(pdir.children[3], OMPFirstprivateClause)
    assert len(pdir.children[3].children) == 1
    assert pdir.children[3].children[0].name == 'b'

    # Monkeypatch a case with shared variables that need synchronisation
    monkeypatch.setattr(pdir, "infer_sharing_attributes",
                        lambda: ({}, {}, {Symbol("a")}))
    with pytest.raises(GenerationError) as err:
        pdir.lower_to_language_level()
    assert ("Lowering 'OMPParallelDoDirective' does not support symbols that "
            "need synchronisation unless they are in a depend clause, but "
            "found: 'a' which is not in a depend clause." in str(err.value))


def test_omp_teams_distribute_parallel_do_strings(
        fortran_reader, fortran_writer):
    ''' Check that the beginning and ending directive strings that the
    backend uses are the expected ones.'''
    code = '''
    subroutine my_subroutine()
        integer, dimension(321, 10) :: A
        integer, dimension(32, 10) :: B
        integer :: i, ii
        integer :: j

        do i = 1, 320, 32
            A(i, 1) = B(i, 1) + 1
        end do
    end subroutine
    '''
    tree = fortran_reader.psyir_from_source(code)
    loop = tree.walk(Loop)[0]
    new_directive = OMPTeamsDistributeParallelDoDirective()
    loop.replace_with(new_directive)
    new_directive.dir_body.addchild(loop)
    output = fortran_writer(tree)
    assert "!$omp teams distribute parallel do" in output
    assert "!$omp end teams distribute parallel do" in output


def test_ompdo_constructor():
    ''' Check that we can make an OMPDoDirective with and without
    children '''
    _, invoke_info = parse(os.path.join(BASE_PATH, "1_single_invoke.f90"),
                           api="lfric")
    psy = PSyFactory("lfric", distributed_memory=False).create(invoke_info)
    schedule = psy.invokes.invoke_list[0].schedule
    ompdo = OMPDoDirective(parent=schedule)
    # A Directive always has a Schedule
    assert len(ompdo.children) == 1
    assert isinstance(ompdo.children[0], Schedule)
    # Check the dir_body property
    assert isinstance(ompdo.dir_body, Schedule)
    # Break the directive
    del ompdo.children[0]
    with pytest.raises(InternalError) as err:
        # pylint: disable=pointless-statement
        ompdo.dir_body
    assert ("malformed or incomplete. It should have a Schedule as child 0 "
            "but found: []" in str(err.value))
    child = schedule.children[0].detach()
    ompdo = OMPDoDirective(parent=schedule, children=[child])
    assert len(ompdo.dir_body.children) == 1

    # Constructor with non-default parameters
    ompdo = OMPDoDirective(omp_schedule="dynamic", collapse=4, reprod=True)
    assert ompdo.omp_schedule == "dynamic"
    assert ompdo.collapse == 4
    assert ompdo.reprod
    assert str(ompdo) == "OMPDoDirective[omp_schedule=dynamic,collapse=4]"

    # Constructor with nowait parameter
    ompdo = OMPDoDirective(nowait=True)
    assert ompdo.nowait
    assert ompdo.end_string() == "omp end do nowait"


def test_omp_do_directive_nowait_setter():
    ''' Test the OMPDoDirective nowait property setter.'''
    ompdo = OMPDoDirective()
    ompdo.nowait = True

    with pytest.raises(TypeError) as err:
        ompdo.nowait = "string"
    assert ("The OMPDoDirective nowait clause must be a bool, but value "
            "'string' has been given." in str(err.value))


def test_omp_do_directive_collapse_getter_and_setter():
    ''' Test the OMPDODirective collapse property setter and getter.'''
    target = OMPDoDirective()
    assert target.collapse is None

    with pytest.raises(ValueError) as err:
        target.collapse = 0
    assert ("The OMPDoDirective collapse clause must be a positive integer "
            "or None, but value '0' has been given." in str(err.value))

    with pytest.raises(TypeError) as err:
        target.collapse = 'a'
    assert ("The OMPDoDirective collapse clause must be a positive integer "
            "or None, but value 'a' has been given." in str(err.value))

    # Set valid collapse values
    target.collapse = 2
    assert target.collapse == 2
    assert target.begin_string() == "omp do collapse(2)"
    target.collapse = None
    assert target.collapse is None
    assert target.begin_string() == "omp do"


def test_omp_do_directive_omp_schedule_getter_and_setter():
    ''' Test the OMPDODirective omp_schedule property setter and getter.'''
    directive = OMPDoDirective()
    # By default, no schedule is specified.
    assert directive.omp_schedule == "none"

    # But valid omp_schedules are accepted
    directive.omp_schedule = "static"
    assert directive.omp_schedule == "static"
    directive.omp_schedule = "dynamic,3"
    assert directive.omp_schedule == "dynamic,3"

    # Invalid omp_schedules raise a TypeError
    with pytest.raises(TypeError) as err:
        directive.omp_schedule = 3
    assert ("OMPDoDirective omp_schedule should be a str but found 'int'."
            in str(err.value))

    with pytest.raises(TypeError) as err:
        directive.omp_schedule = "invalid,3"
    assert ("OMPDoDirective omp_schedule should be one of ['runtime', "
            "'static', 'dynamic', 'guided', 'auto', 'none'] but found "
            "'invalid,3'." in str(err.value))


def test_omp_do_directive_validate_global_constraints(fortran_reader,
                                                      fortran_writer):
    ''' Test the OMPDoDirective with a collapse value is only valid if
    it has enough perfectly nested loops inside.'''

    code = '''
    subroutine my_subroutine()
        integer, dimension(10, 10) :: A
        integer, dimension(10, 10) :: B
        integer :: i, j, val

        do i = 1, 10
            val = 1
            do j = 1, 10
                A(i, j) = B(i, j) + 1
            end do
        end do
        do i = 1, 10
            do j = 1, 10
                A(i, j) = B(i, j) + 1
            end do
            val = 1
        end do
        do i = 1, 10
            do j = 1, 10
                A(i, j) = B(i, j) + 1
            end do
        end do
    end subroutine
    '''
    tree = fortran_reader.psyir_from_source(code)
    loops = tree.walk(Loop, stop_type=Loop)
    for loop in loops:
        parent = loop.parent
        position = loop.position
        directive = OMPParallelDoDirective(children=[loop.detach()],
                                           collapse=2)
        parent.addchild(directive, position)

    directive = tree.walk(OMPParallelDoDirective)

    # The first and second loop nests will fail the validation
    for test_directive in directive[0:2]:
        with pytest.raises(GenerationError) as err:
            _ = fortran_writer(test_directive)
        assert ("OMPParallelDoDirective must have as many immediately nested "
                "loops as the collapse clause specifies but 'OMPParallelDo"
                "Directive[collapse=2]' has a collapse=2 "
                "and the nested body at depth 1 cannot be collapsed."
                in str(err.value))

    # The third loop nest will succeed
    code = fortran_writer(directive[2])
    assert "collapse(2)" in code

    # but it will also fail if trying to collapse more loops than available
    directive[2].collapse = 3
    with pytest.raises(GenerationError) as err:
        _ = fortran_writer(directive[2])
    assert ("OMPParallelDoDirective must have as many immediately nested "
            "loops as the collapse clause specifies but 'OMPParallelDo"
            "Directive[collapse=3]' has a collapse=3 and "
            "the nested body at depth 2 cannot be collapsed."
            in str(err.value))


def test_omp_parallel_do_create():
    ''' Test the OMPParallelDoDirective create method. '''
    loop = Loop.create(DataSymbol("i", INTEGER_SINGLE_TYPE),
                       Literal("1", INTEGER_SINGLE_TYPE),
                       Literal("10", INTEGER_SINGLE_TYPE),
                       Literal("1", INTEGER_SINGLE_TYPE),
                       [])
    children = [loop]
    directive = OMPParallelDoDirective.create(children=children, collapse=2)
    assert directive.collapse == 2
    assert directive.omp_schedule == "none"
    assert str(directive) == "OMPParallelDoDirective[collapse=2]"
    assert directive.dir_body.children[0] is loop
    assert (directive.default_clause.clause_type
            == OMPDefaultClause.DefaultClauseTypes.SHARED)


def test_omp_pdo_validate_child():
    ''' Test the _validate_child method for OMPParallelDoDirective'''
    sched = Schedule()
    declause = OMPDefaultClause()
    prclause = OMPPrivateClause()
    fprclause = OMPFirstprivateClause()
    scclause = OMPScheduleClause()
    reclause = OMPReductionClause()

    assert OMPParallelDoDirective._validate_child(0, sched) is True
    assert OMPParallelDoDirective._validate_child(1, declause) is True
    assert OMPParallelDoDirective._validate_child(2, prclause) is True
    assert OMPParallelDoDirective._validate_child(3, fprclause) is True
    assert OMPParallelDoDirective._validate_child(4, scclause) is True
    assert OMPParallelDoDirective._validate_child(5, reclause) is True
    assert OMPParallelDoDirective._validate_child(6, reclause) is True

    assert OMPParallelDoDirective._validate_child(0, "abc") is False
    assert OMPParallelDoDirective._validate_child(1, "abc") is False
    assert OMPParallelDoDirective._validate_child(2, "abc") is False
    assert OMPParallelDoDirective._validate_child(3, "abc") is False
    assert OMPParallelDoDirective._validate_child(4, "abc") is False
    assert OMPParallelDoDirective._validate_child(5, "abc") is False
    assert OMPParallelDoDirective._validate_child(6, "abc") is False


def test_ompdo_equality():
    ''' Test the __eq__ method of OMPDoDirective. '''
    # We need to manually set the same SymbolTable instance in both directives
    # for their equality to be True
    symboltable = SymbolTable()
    # Set up the symbols
    tmp = DataSymbol("tmp", REAL_SINGLE_TYPE)
    i_sym = DataSymbol("i", REAL_SINGLE_TYPE)

    # Create two equal loops
    loop_sym = DataSymbol("i", INTEGER_SINGLE_TYPE)
    sched1 = Schedule(symbol_table=symboltable)
    start = Literal("0", INTEGER_SINGLE_TYPE)
    stop = Literal("1", INTEGER_SINGLE_TYPE)
    step = Literal("1", INTEGER_SINGLE_TYPE)
    child_node = Assignment.create(
        Reference(tmp),
        Reference(i_sym))
    sched1.addchild(child_node)
    loop1 = Loop.create(loop_sym,
                        start, stop, step, [])
    loop1.children[3].detach()
    loop1.addchild(sched1, 3)
    start2 = start.copy()
    stop2 = stop.copy()
    step2 = step.copy()
    sched2 = Schedule()
    # Make sure it has the same ST instance, providing it as a constructor
    # parameter would create a copy and not use the same instance.
    sched2._symbol_table = symboltable
    child_node2 = Assignment.create(
        Reference(tmp),
        Reference(i_sym))
    sched2.addchild(child_node2)
    loop2 = Loop.create(loop_sym,
                        start2, stop2, step2, [])
    loop2.children[3].detach()
    loop2.addchild(sched2, 3)

    ompdo1 = OMPDoDirective(children=[loop1])
    ompdo2 = OMPDoDirective(children=[loop2])
    ompdo1.children[0]._symbol_table = symboltable
    ompdo2.children[0]._symbol_table = symboltable
    assert ompdo1 == ompdo2

    loop2.detach()
    ompdo2 = OMPDoDirective(children=[loop2], reprod=not ompdo1.reprod)
    assert ompdo1 != ompdo2


def test_omp_do_children_err(fortran_reader):
    ''' Tests that we raise the expected error when an OpenMP parallel do
    directive has more than one child or the child is not a loop. '''
    otrans = OMPParallelLoopTrans()
    psyir = fortran_reader.psyir_from_source('''
        subroutine my_subroutine()
            integer :: i, scalar1
            real, dimension(10) :: array
            do i = 1, 10
               array(i) = scalar1
            enddo
        end subroutine''')
    otrans.apply(psyir.walk(Loop)[0])
    directive = psyir.walk(OMPParallelDoDirective)[0]
    # Make the schedule invalid by adding a second child to the
    # OMPParallelDoDirective
    directive.dir_body.children.append(directive.dir_body[0].copy())
    with pytest.raises(GenerationError) as err:
        directive.validate_global_constraints()
    assert ("An OMPParallelDoDirective can only be applied to a single loop "
            "but this Node has 2 children:" in str(err.value))
    directive.dir_body.children = [Return()]
    with pytest.raises(GenerationError) as err:
        directive.validate_global_constraints()
    assert ("An OMPParallelDoDirective can only be applied to a loop but "
            "this Node has a child of type 'Return'" in str(err.value))


def test_directiveinfer_sharing_attributes_lfric():
    ''' Tests for the infer_sharing_attributes() method of
    OMPParallelDirective containing an LFRic kernel.

    Note: this test does not apply colouring so the loops must be over
    discontinuous function spaces.

    '''
    _, invoke_info = parse(
        os.path.join(BASE_PATH, "1_single_invoke_w3.f90"), api="lfric")
    psy = PSyFactory("lfric",
                     distributed_memory=False).create(invoke_info)
    invoke = psy.invokes.invoke_list[0]
    schedule = invoke.schedule
    # We use Transformations to introduce the necessary directives
    otrans = Dynamo0p3OMPLoopTrans()
    rtrans = OMPParallelTrans()
    # Apply an OpenMP do directive to the loop
    otrans.apply(schedule.children[0], {"reprod": True})
    # Apply an OpenMP Parallel directive around the OpenMP do directive
    rtrans.apply(schedule.children[0])
    directive = schedule.children[0]
    assert isinstance(directive, OMPParallelDirective)
    # TODO #1010 In the LFRic API, the loop bounds are created at code-
    # generation time and therefore we cannot generate the list of
    # private variables until that is under way. Ultimately this will be
    # replaced by a `lower_to_language_level` call.
    # pylint: disable=pointless-statement
    psy.gen
    # Now check that infer_sharing_attributes returns what we expect
    pvars, fpvars, sync = directive.infer_sharing_attributes()
    assert isinstance(pvars, set)
    assert isinstance(fpvars, set)
    assert len(pvars) == 1
    assert len(fpvars) == 0
    assert len(sync) == 0
    assert list(pvars)[0].name == 'cell'

    directive.children[1] = OMPDefaultClause(
            clause_type=OMPDefaultClause.DefaultClauseTypes.NONE)
    with pytest.raises(GenerationError) as excinfo:
        _ = directive.infer_sharing_attributes()
    assert ("OMPParallelClause cannot correctly generate the private clause "
            "when its default data sharing attribute in its default clause is "
            "not 'shared'." in str(excinfo.value))


def test_infer_sharing_attributes_with_explicitly_private_symbols(
        fortran_reader):
    ''' Tests the infer_sharing_attributes() method when some of the loops have
    explictly declared private symbols. Also test that non-data accesses to
    array symbols are ignored.
    '''
    psyir = fortran_reader.psyir_from_source('''
        subroutine my_subroutine()
            integer :: i, j, scalar1, scalar2
            real, dimension(10) :: array, array2
            do j = 1, 10
               do i = 1, size(array, 1)
                   ! Access to array2 is type information rather than data
                   array(i) = scalar2 * size(array2, 1)
               enddo
            enddo
        end subroutine''')
    omplooptrans = OMPLoopTrans()
    omplooptrans.omp_directive = "paralleldo"
    loop = psyir.walk(Loop)[0]
    routine = psyir.walk(Routine)[0]
    omplooptrans.apply(loop, options={'force': True})
    directive = psyir.walk(OMPParallelDoDirective)[0]

    # If no symbols are explicitly local, the infer sharing
    # attributes uses its default rules
    pvars, fpvars, sync = directive.infer_sharing_attributes()
    assert len(pvars) == 2
    assert len(fpvars) == 0
    assert len(sync) == 0
    assert "i" in [x.name for x in pvars]
    assert "j" in [x.name for x in pvars]

    # If the loop has some explict locals, these are listed when getting
    # the infer_sharing_attributes
    array_symbol = routine.symbol_table.lookup("array")
    loop.explicitly_private_symbols.add(array_symbol)
    pvars, fpvars, sync = directive.infer_sharing_attributes()
    assert len(pvars) == 3
    assert len(fpvars) == 0
    assert len(sync) == 0
    assert "i" in [x.name for x in pvars]
    assert "j" in [x.name for x in pvars]
    assert "array" in [x.name for x in pvars]

    # Scalar symbols can also be set as explicitly local
    scalar_symbol = routine.symbol_table.lookup("scalar2")
    loop.explicitly_private_symbols.add(scalar_symbol)
    pvars, fpvars, sync = directive.infer_sharing_attributes()
    assert len(pvars) == 4
    assert len(fpvars) == 0
    assert len(sync) == 0
    assert "i" in [x.name for x in pvars]
    assert "j" in [x.name for x in pvars]
    assert "array" in [x.name for x in pvars]
    assert "scalar2" in [x.name for x in pvars]

    # If this have a value before the loop (used in any way), they
    # are firstprivate
    routine.addchild(Assignment.create(
        lhs=Reference(array_symbol),
        rhs=Reference(scalar_symbol)
    ), 0)
    pvars, fpvars, sync = directive.infer_sharing_attributes()
    assert len(pvars) == 2
    assert len(fpvars) == 2
    assert len(sync) == 0
    assert "i" in [x.name for x in pvars]
    assert "j" in [x.name for x in pvars]
    assert "array" in [x.name for x in fpvars]
    assert "scalar2" in [x.name for x in fpvars]


def test_infer_sharing_attributes(fortran_reader):
    ''' Tests for the infer_sharing_attributes() method of OpenMP directives
    with generic code inside the directive body.
    '''

    # Example with arrays, read-only and only-writen-once variables, this are
    # all shared (only the iteration index is private in this parallel region)
    psyir = fortran_reader.psyir_from_source('''
        subroutine my_subroutine()
            integer :: i, scalar1, scalar2
            real, dimension(10) :: array
            scalar2 = scalar1
            do i = 1, 10
               array(i) = scalar2
            enddo
        end subroutine''')
    omplooptrans = OMPLoopTrans()
    loop = psyir.walk(Loop)[0]
    omplooptrans.apply(loop)
    omptrans = OMPParallelTrans()
    routine = psyir.walk(Routine)[0]
    omptrans.apply(routine.children)
    directive = psyir.walk(OMPParallelDirective)[0]
    pvars, fpvars, sync = directive.infer_sharing_attributes()
    assert len(pvars) == 1
    assert list(pvars)[0].name == 'i'
    assert len(fpvars) == 0
    assert len(sync) == 0

    # Example with private and firstprivate variables on OMPParallelDoDirective
    # In this case scalar1 is firstprivate because it has a conditional-write
    # that it is not guaranteed to happen on each iteration, so the private
    # variable needs to be initialised with the value it has before the loop.
    psyir = fortran_reader.psyir_from_source('''
        subroutine my_subroutine()
            integer :: i, scalar1, scalar2
            real, dimension(10) :: array
            scalar1 = 3
            do i = 1, 10
               if (i .eq. 4) then
                  scalar1 = array(i)
               endif
               scalar2 = scalar1 + array(i)
               array(i) = scalar2
            enddo
        end subroutine''')
    omplooptrans = OMPParallelLoopTrans()
    loop = psyir.walk(Loop)[0]
    omplooptrans.apply(loop)
    directive = psyir.walk(OMPParallelDoDirective)[0]
    pvars, fpvars, sync = directive.infer_sharing_attributes()
    assert len(pvars) == 2
    assert sorted(pvars, key=lambda x: x.name)[0].name == 'i'
    assert sorted(pvars, key=lambda x: x.name)[1].name == 'scalar2'
    assert len(fpvars) == 1
    assert list(fpvars)[0].name == 'scalar1'
    assert len(sync) == 0

    # Another example with only a OMPParallelDirective (not actual worksharing)
    # and scalars set outside the loop (only-written-once), these are shared
    psyir = fortran_reader.psyir_from_source('''
        subroutine my_subroutine()
            integer :: i, scalar1, scalar2, scalar3, scalar4
            real, dimension(10) :: array
            scalar3 = 10
            scalar4 = 20
            do i = 1, scalar3
               scalar2 = scalar1 + scalar4 + array(i)
               array(i) = scalar2
            enddo
        end subroutine''')
    omptrans = OMPParallelTrans()
    routine = psyir.walk(Routine)[0]
    omptrans.apply(routine.children)
    directive = psyir.walk(OMPParallelDirective)[0]
    pvars, fpvars, sync = directive.infer_sharing_attributes()
    assert len(pvars) == 2
    assert len(fpvars) == 0
    assert len(sync) == 0
    assert sorted(pvars, key=lambda x: x.name)[0].name == 'i'
    assert sorted(pvars, key=lambda x: x.name)[1].name == 'scalar2'
    # scalar1 is shared because is read-only and scalar3 and scalar4 are
    # shared because they are set outside a loop (only written once)

    # Another example with only a OMPParallelDirective (not actual worksharing)
    # and one scalar (scalar2) it is used as a private variable inside the loop
    # but it is first read before the loop, and therefore it should be
    # firstprivate
    psyir = fortran_reader.psyir_from_source('''
        subroutine my_subroutine()
            integer :: i, scalar1, scalar2, scalar3
            real, dimension(10) :: array
            scalar3 = scalar2
            do i = 1, 10
               scalar2 = scalar1 + scalar3 + array(i)
               array(i) = scalar2
            enddo
        end subroutine''')
    omptrans = OMPParallelTrans()
    routine = psyir.walk(Routine)[0]
    omptrans.apply(routine.children)
    directive = psyir.walk(OMPParallelDirective)[0]
    pvars, fpvars, sync = directive.infer_sharing_attributes()
    assert len(pvars) == 1
    assert len(fpvars) == 1
    assert len(sync) == 0
    assert list(pvars)[0].name == 'i'
    assert list(fpvars)[0].name == 'scalar2'

    # Similar but with a OMPParallelDoDirective and the firstprivate is
    # in the same loop but before the loop body
    psyir = fortran_reader.psyir_from_source('''
        subroutine my_subroutine()
            integer :: i, scalar1
            real, dimension(10) :: array
            do i = 1, 10, scalar1
                scalar1 = array(i)
                array(i) = scalar1
            enddo
        end subroutine''')
    omplooptrans = OMPParallelLoopTrans()
    loop = psyir.walk(Loop)[0]
    omplooptrans.apply(loop, options={'force': True})
    directive = psyir.walk(OMPParallelDoDirective)[0]
    pvars, fpvars, sync = directive.infer_sharing_attributes()
    assert len(pvars) == 1
    assert len(fpvars) == 1
    assert len(sync) == 0
    assert list(pvars)[0].name == 'i'
    assert list(fpvars)[0].name == 'scalar1'

    # In this example the scalar2 variable is shared but it needs
    # synchronisation to avoid race conditions (write-after-read
    # in the same statement)
    psyir = fortran_reader.psyir_from_source('''
        subroutine my_subroutine()
            integer :: i, scalar1, scalar2
            real, dimension(10) :: array
            do i = 1, 10
               scalar2 = scalar2 + scalar1
            enddo
        end subroutine''')
    omplooptrans = OMPParallelLoopTrans()
    loop = psyir.walk(Loop)[0]
    omplooptrans.apply(loop, options={"force": True})
    directive = psyir.walk(OMPParallelDoDirective)[0]
    pvars, fpvars, sync = directive.infer_sharing_attributes()
    assert len(pvars) == 1
    assert list(pvars)[0].name == 'i'
    assert len(fpvars) == 0
    assert len(sync) == 1
    assert list(sync)[0].name == 'scalar2'

    # In this example the scalar2 variable is shared but it needs
    # synchronisation to avoid race conditions (write-after-read
    # in different statements)
    psyir = fortran_reader.psyir_from_source('''
        subroutine my_subroutine()
            integer :: i, scalar1, scalar2, tmp
            real, dimension(10) :: array
            do i = 1, 10
               tmp = scalar2 + scalar1
               scalar2 = tmp
            enddo
        end subroutine''')
    omplooptrans = OMPParallelLoopTrans()
    loop = psyir.walk(Loop)[0]
    omplooptrans.apply(loop, options={"force": True})
    directive = psyir.walk(OMPParallelDoDirective)[0]
    pvars, fpvars, sync = directive.infer_sharing_attributes()
    assert len(pvars) == 2
    assert sorted(pvars, key=lambda x: x.name)[0].name == 'i'
    assert sorted(pvars, key=lambda x: x.name)[1].name == 'tmp'
    assert len(fpvars) == 0
    assert len(sync) == 1
    assert list(sync)[0].name == 'scalar2'

    # Example tiling routine (k is a reduction - needs sync)
    psyir = fortran_reader.psyir_from_source('''
        subroutine my_subroutine(k)
            integer :: i, ii
            integer :: j, jj
            integer :: k
            do i = 1, 320, 32
                do j = 1, 320, 32
                    do ii=i, i+32
                        do jj = j,j+32
                            k = k + ii
                            k = k * jj
                        end do
                    end do
                end do
            end do
        end subroutine''')
    ptrans = OMPParallelTrans()
    loop = psyir.walk(Loop)[0]
    ptrans.apply(loop)
    directive = psyir.walk(OMPParallelDirective)[0]
    pvars, fpvars, sync = directive.infer_sharing_attributes()
    assert len(pvars) == 4
    assert sorted(pvars, key=lambda x: x.name)[0].name == 'i'
    assert sorted(pvars, key=lambda x: x.name)[1].name == 'ii'
    assert sorted(pvars, key=lambda x: x.name)[2].name == 'j'
    assert sorted(pvars, key=lambda x: x.name)[3].name == 'jj'
    assert len(fpvars) == 0
    assert len(sync) == 1
    assert list(sync)[0].name == 'k'


def test_directiveinfer_sharing_attributes_with_structures(fortran_reader):
    ''' Tests for the infer_sharing_attributes() method of OpenMP directives
    with code that contains structure accesses.
    '''
    psyir = fortran_reader.psyir_from_source('''
        subroutine my_subroutine()
            use my_mod
            integer :: i, scalar1
            type(my_type) :: mt1, mt2
            real, dimension(10) :: array
            mt1%scalar1 = 3
            do i = 1, 10
               if (i .eq. 4) then
                  mt2%field1%scalar1 = array(i)
               endif
               scalar1 = mt2%field1%scalar1 + mt1%scalar1
               array(i) = scalar1
            enddo
        end subroutine''')
    omptrans = OMPParallelTrans()
    routine = psyir.walk(Routine)[0]
    omptrans.apply(routine.children)
    directive = psyir.walk(OMPParallelDirective)[0]
    pvars, fpvars, sync = directive.infer_sharing_attributes()
    assert len(pvars) == 2
    assert sorted(pvars, key=lambda x: x.name)[0].name == 'i'
    assert sorted(pvars, key=lambda x: x.name)[1].name == 'scalar1'
    assert len(fpvars) == 1
    assert list(fpvars)[0].name == 'mt2'
    assert len(sync) == 0

    # In this example a sub-part of mt1 should be shared and another
    # firstprivate
    psyir = fortran_reader.psyir_from_source('''
        subroutine my_subroutine()
            use my_mod
            integer :: i, scalar1
            type(my_type) :: mt1
            real, dimension(10) :: array
            do i = 1, 10
               if (i .eq. 4) then
                  mt1%scalar1 = 3
               endif
               mt1%array(i) = mt1%scalar1
            enddo
        end subroutine''')
    omptrans = OMPParallelTrans()
    routine = psyir.walk(Routine)[0]
    omptrans.apply(routine.children)
    directive = psyir.walk(OMPParallelDirective)[0]
    pvars, fpvars, sync = directive.infer_sharing_attributes()
    assert len(pvars) == 1
    assert list(pvars)[0].name == 'i'
    assert len(fpvars) == 1
    if list(fpvars)[0].name == 'mt2':
        pytest.xfail("#2094: Currently we only support top-level derived types"
                     "as OpenMP sharing attributes, but there are cases that "
                     "more detail is necessary.")


def testinfer_sharing_attributes_sequential_semantics(fortran_reader):
    ''' infer_sharing_attributes() tries to conserve the same semantics
    as the sequential loop, however, for loops that are not possible to
    parallelise (but we force the transformation anyway). For now this
    may return different results than the original code.

    #TODO #598: This could be a lastprivate?
    '''

    # In this example the result will take the value of the last i in
    # sequential order, but an arbitrary i in parallel.
    psyir = fortran_reader.psyir_from_source('''
        subroutine my_subroutine()
            integer :: i, result
            do i = 1, 10
               result = i
            enddo
        end subroutine''')
    omplooptrans = OMPParallelLoopTrans()
    loop = psyir.walk(Loop)[0]
    omplooptrans.apply(loop, options={"force": True})
    directive = psyir.walk(OMPParallelDoDirective)[0]
    pvars, fpvars, sync = directive.infer_sharing_attributes()
    assert len(pvars) == 1
    assert list(pvars)[0].name == 'i'
    assert len(fpvars) == 0
    assert len(sync) == 0


def test_directive_lastprivate(fortran_reader, fortran_writer):
    ''' Test to demonstrate remaining issues with the OpenMP data sharing
    clauses when we have dependencies after the OpenMP loop.

    #TODO #598: A better use of dependency analysis could fix these issues.

    '''
    psyir = fortran_reader.psyir_from_source('''
        subroutine my_subroutine()
            integer :: i, scalar1, scalar2
            real, dimension(10) :: array
            do i = 1, 10
               scalar2 = scalar1 + array(i)
               array(i) = scalar2
            enddo
            scalar1 = scalar2
        end subroutine''')
    omplooptrans = OMPParallelLoopTrans()
    loop = psyir.walk(Loop)[0]
    omplooptrans.apply(loop)
    code = fortran_writer(psyir)
    expected = '''\
  !$omp parallel do default(shared), private(i,scalar2), lastprivate(scalar2)
  do i = 1, 10, 1
    scalar2 = scalar1 + array(i)
    array(i) = scalar2
  enddo
  !$omp end parallel do
  scalar1 = scalar2'''
    if code not in expected:
        pytest.xfail("#598 We do not check yet for possible dependencies of"
                     "variables marked as private after the OpenMP region")


def test_omp_parallel_private_clause():
    '''Test the private_clause method in the OMPParallelDirective
    class.

    '''
    omp_parallel = OMPParallelDirective.create()
    clause = omp_parallel.private_clause
    assert isinstance(clause, OMPPrivateClause)


def test_omp_parallel_encloses_omp_directive():
    '''Test the _encloses_omp_directive method in the OMPParallelDirective
    class. This tests where there is no OMPRegionDirective within the
    OMPParallelirective. Nothing is actually done or returned in the
    method at the moment so this test is purely for coverage.

    '''
    omp_parallel = OMPParallelDirective.create()
    omp_parallel._encloses_omp_directive()


def test_omp_parallel_validate_child():
    ''' Test the validate_child method of OMPParallelDirective'''
    assert OMPParallelDirective._validate_child(0, Schedule()) is True
    assert OMPParallelDirective._validate_child(1, OMPDefaultClause()) is True
    assert OMPParallelDirective._validate_child(2, OMPPrivateClause()) is True
    assert OMPParallelDirective._validate_child(3, OMPFirstprivateClause()) \
        is True
    assert OMPParallelDirective._validate_child(2, OMPReductionClause())\
        is False
    assert OMPParallelDirective._validate_child(4, OMPReductionClause())\
        is True
    assert OMPParallelDirective._validate_child(5, OMPReductionClause())\
        is True
    assert OMPParallelDirective._validate_child(0, OMPDefaultClause()) is False
    assert OMPParallelDirective._validate_child(6, "test") is False


def test_omp_forward_dependence():
    '''Test that the forward_dependence method works for Directives,
    returning the closest dependent Node after the current Node in the
    schedule or None if none are found. '''
    _, invoke_info = parse(
        os.path.join(BASE_PATH, "15.14.1_multi_aX_plus_Y_builtin.f90"),
        api="lfric")
    psy = PSyFactory("lfric", distributed_memory=True).create(invoke_info)
    invoke = psy.invokes.invoke_list[0]
    schedule = invoke.schedule
    otrans = DynamoOMPParallelLoopTrans()
    for child in schedule.children:
        otrans.apply(child)
    read4 = schedule.children[4]
    # 1: returns none if none found
    # a) check many reads
    assert not read4.forward_dependence()
    # b) check no dependencies for the loop
    assert not read4.children[0].forward_dependence()
    # 2: returns first dependent kernel arg when there are many
    # dependencies
    # a) check first read returned
    writer = schedule.children[3]
    next_read = schedule.children[4]
    assert writer.forward_dependence() == next_read
    # b) check writer returned
    first_omp = schedule.children[0]
    assert first_omp.forward_dependence() == writer
    # 3: directive and globalsum dependencies
    _, invoke_info = parse(
        os.path.join(BASE_PATH, "15.14.3_sum_setval_field_builtin.f90"),
        api="lfric")
    psy = PSyFactory("lfric", distributed_memory=True).create(invoke_info)
    invoke = psy.invokes.invoke_list[0]
    schedule = invoke.schedule
    otrans.apply(schedule.children[0])
    otrans.apply(schedule.children[1])
    otrans.apply(schedule.children[3])
    prev_omp = schedule.children[0]
    sum_omp = schedule.children[1]
    global_sum_loop = schedule.children[2]
    next_omp = schedule.children[3]
    # a) prev omp depends on sum omp
    assert prev_omp.forward_dependence() == sum_omp
    # b) sum omp depends on global sum loop
    assert sum_omp.forward_dependence() == global_sum_loop
    # c) global sum loop depends on next omp
    assert global_sum_loop.forward_dependence() == next_omp


@pytest.mark.parametrize("nowait", [False, True])
def test_omp_single_nowait(nowait):
    ''' Test the nowait getter of the OMPSingle directive '''
    single = OMPSingleDirective(nowait=nowait)
    assert single.nowait is nowait


@pytest.mark.parametrize("nowait", [False, True])
def test_omp_single_strings(nowait):
    ''' Test the begin_string and end_string methods of the OMPSingle
        directive '''
    _, invoke_info = parse(os.path.join(GOCEAN_BASE_PATH, "single_invoke.f90"),
                           api="gocean")
    single = OMPSingleTrans()
    psy = PSyFactory("gocean", distributed_memory=False).\
        create(invoke_info)
    schedule = psy.invokes.invoke_list[0].schedule

    single.apply(schedule[0], {"nowait": nowait})
    omp_single = schedule[0]

    assert omp_single.begin_string() == "omp single"
    assert omp_single.end_string() == "omp end single"


def test_omp_single_validate_child():
    ''' Test the validate_child method of the OMPSingle class '''
    sched = Schedule()
    nowait = OMPNowaitClause()
    lit = Literal("32", INTEGER_TYPE)
    assert OMPSingleDirective._validate_child(0, sched) is True
    assert OMPSingleDirective._validate_child(1, nowait) is True
    assert OMPSingleDirective._validate_child(0, lit) is False
    assert OMPSingleDirective._validate_child(1, lit) is False
    assert OMPSingleDirective._validate_child(2, lit) is False


def test_omp_single_validate_global_constraints():
    ''' Test the validate_global_constraints method of the OMPSingle
        directive '''
    _, invoke_info = parse(os.path.join(BASE_PATH, "1_single_invoke.f90"),
                           api="lfric")
    single = OMPSingleTrans()
    psy = PSyFactory("lfric", distributed_memory=False).\
        create(invoke_info)
    schedule = psy.invokes.invoke_list[0].schedule

    single.apply(schedule.children[0])
    with pytest.raises(GenerationError) as excinfo:
        schedule.children[0].validate_global_constraints()
    assert ("OMPSingleDirective must be inside an OMP parallel region but " +
            "could not find an ancestor OMPParallelDirective node") in \
        str(excinfo.value)


def test_omp_single_nested_validate_global_constraints(monkeypatch):
    ''' Test the validate_global_constraints method of the OMPSingle
        directive fails when nested OMPSingles happen'''
    _, invoke_info = parse(os.path.join(BASE_PATH, "1_single_invoke.f90"),
                           api="lfric")
    single = OMPSingleTrans()
    # Alternative excluded node types for monkeypatch
    excluded_node_types = (nodes.CodeBlock, nodes.Return, nodes.ACCDirective,
                           psyGen.HaloExchange, nodes.OMPParallelDirective)
    monkeypatch.setattr(single, "excluded_node_types", excluded_node_types)
    parallel = OMPParallelTrans()
    psy = PSyFactory("lfric", distributed_memory=False).\
        create(invoke_info)
    schedule = psy.invokes.invoke_list[0].schedule

    single.apply(schedule.children[0])
    single_omp = schedule.children[0]
    single.apply(schedule.children[0])
    parallel.apply(schedule.children[0])
    with pytest.raises(GenerationError) as excinfo:
        single_omp.validate_global_constraints()
    assert ("OMPSingleDirective must not be inside another OpenMP serial " +
            "region") in str(excinfo.value)


def test_omp_master_strings():
    ''' Test the begin_string and end_string methods of the OMPMaster
        directive '''
    omp_master = OMPMasterDirective()

    assert omp_master.begin_string() == "omp master"
    assert omp_master.end_string() == "omp end master"


def test_omp_master_validate_global_constraints():
    ''' Test the validate_global_constraints method of the OMPMaster
        directive '''
    _, invoke_info = parse(os.path.join(BASE_PATH, "1_single_invoke.f90"),
                           api="lfric")
    master = OMPMasterTrans()
    psy = PSyFactory("lfric", distributed_memory=False).\
        create(invoke_info)
    schedule = psy.invokes.invoke_list[0].schedule

    master.apply(schedule.children[0])
    with pytest.raises(GenerationError) as excinfo:
        schedule.children[0].validate_global_constraints()
    assert ("OMPMasterDirective must be inside an OMP parallel region but " +
            "could not find an ancestor OMPParallelDirective node") in \
        str(excinfo.value)


def test_omp_master_nested_validate_global_constraints(monkeypatch):
    ''' Test the validate_global_constraints method of the OMPMaster
        directive fails when nested OMPSingles happen'''
    _, invoke_info = parse(os.path.join(BASE_PATH, "1_single_invoke.f90"),
                           api="lfric")
    master = OMPMasterTrans()
    # Alternative excluded node types for monkeypatch
    excluded_node_types = (nodes.CodeBlock, nodes.Return, nodes.ACCDirective,
                           psyGen.HaloExchange, nodes.OMPParallelDirective)
    monkeypatch.setattr(master, "excluded_node_types", excluded_node_types)
    parallel = OMPParallelTrans()
    psy = PSyFactory("lfric", distributed_memory=False).\
        create(invoke_info)
    schedule = psy.invokes.invoke_list[0].schedule

    master.apply(schedule.children[0])
    master_omp = schedule.children[0]
    master.apply(schedule.children[0])
    parallel.apply(schedule.children[0])
    with pytest.raises(GenerationError) as excinfo:
        master_omp.validate_global_constraints()
    assert ("OMPMasterDirective must not be inside another OpenMP serial " +
            "region") in str(excinfo.value)


def test_omp_barrier_strings():
    ''' Test the begin_string method of the OMPBarrierDirective.'''
    barrier = OMPBarrierDirective()

    assert barrier.begin_string() == "omp barrier"


def test_omp_barrier_validate_global_constraints():
    ''' Test the validate_global_constraints method of the OMPBarrier
        directive '''
    _, invoke_info = parse(os.path.join(BASE_PATH, "1_single_invoke.f90"),
                           api="lfric")
    psy = PSyFactory("lfric", distributed_memory=False).\
        create(invoke_info)
    schedule = psy.invokes.invoke_list[0].schedule
    barrier = OMPBarrierDirective()
    schedule.addchild(barrier, 0)
    with pytest.raises(GenerationError) as excinfo:
        barrier.validate_global_constraints()
    assert ("OMPBarrierDirective must be inside an OMP parallel region but "
            "could not find an ancestor OMPParallelDirective node"
            in str(excinfo.value))
    # Valid case.
    barrier = OMPBarrierDirective()
    parallel = OMPParallelDirective()
    _, invoke_info = parse(os.path.join(BASE_PATH, "1_single_invoke.f90"),
                           api="lfric")
    psy = PSyFactory("lfric", distributed_memory=False).\
        create(invoke_info)
    schedule = psy.invokes.invoke_list[0].schedule
    parallel.children[0].addchild(barrier)
    schedule.addchild(parallel)
    barrier.validate_global_constraints()


def test_omptaskwait_strings():
    ''' Test the begin_string method of the OMPTaskwait directive '''
    taskwait = OMPTaskwaitDirective()

    assert taskwait.begin_string() == "omp taskwait"


<<<<<<< HEAD
def test_omp_taskwait_validate_global_constraints():
    ''' Test the validate_global_constraints method of the OMPTaskwait
        directive '''
    _, invoke_info = parse(os.path.join(BASE_PATH, "1_single_invoke.f90"),
                           api="lfric")
    psy = PSyFactory("lfric", distributed_memory=False).\
        create(invoke_info)
    schedule = psy.invokes.invoke_list[0].schedule
    taskwait = OMPTaskwaitDirective()
    schedule.addchild(taskwait, 0)
    with pytest.raises(GenerationError) as excinfo:
        taskwait.validate_global_constraints()
    assert ("OMPTaskwaitDirective must be inside an OMP parallel region but "
            "could not find an ancestor OMPParallelDirective node"
            in str(excinfo.value))
    parallel = OMPParallelDirective.create(children=[taskwait.detach()])
    schedule.addchild(parallel, 0)
    taskwait.validate_global_constraints()
=======
def test_omptaskwait_gencode():
    '''Check that the gen_code method in the OMPTaskwaitDirective
    class generates the expected code.
    '''
    subroutine = Routine.create("testsub")
    temporary_module = ModuleGen("test")
    parallel = OMPParallelDirective.create()
    directive = OMPTaskwaitDirective()
    parallel.dir_body.addchild(directive)
    subroutine.addchild(parallel)
    parallel.gen_code(temporary_module)

    assert "!$omp taskwait\n" in str(temporary_module.root)
>>>>>>> 47951faf


def test_omp_taskwait_clauses():
    ''' Test the clauses property of the OMPTaskwait directive. '''
    omp_taskwait = OMPTaskwaitDirective()
    assert len(omp_taskwait.clauses) == 0


def test_omp_taskloop_strings():
    ''' Test the begin_string and end_string methods of the
        OMPTaskloop directive '''
    omp_taskloop = OMPTaskloopDirective()

    assert omp_taskloop.begin_string() == "omp taskloop"
    assert omp_taskloop.end_string() == "omp end taskloop"


def test_omp_taskloop_clauses():
    ''' Test the clauses property of the OMPTaskloop directive. '''
    omp_taskloop = OMPTaskloopDirective()
    assert omp_taskloop.clauses == []


def test_omp_taskloop_init():
    ''' Test the constructor of the OMPTaskloop directive'''
    with pytest.raises(GenerationError) as excinfo:
        OMPTaskloopDirective(grainsize=32, num_tasks=32)
    assert ("OMPTaskloopDirective must not have both grainsize and "
            "numtasks clauses specified.") in str(excinfo.value)
    tl1 = OMPTaskloopDirective(grainsize=32)
    assert tl1.walk(OMPGrainsizeClause)
    assert not tl1.walk(OMPNumTasksClause)
    tl2 = OMPTaskloopDirective(num_tasks=32)
    assert not tl2.walk(OMPGrainsizeClause)
    assert tl2.walk(OMPNumTasksClause)


@pytest.mark.parametrize("nogroup", [False, True])
def test_omptaskloop_nogroup(nogroup):
    '''Test the nogroup method of OMPTaskloop'''
    taskwait = OMPTaskloopDirective(nogroup=nogroup)
    assert taskwait.nogroup == nogroup


def test_omp_taskloop_validate_child():
    ''' Test the validate_child method of the OMPTaskloopDirective
    Class. '''
    sched = Schedule()
    gsclause = OMPGrainsizeClause(children=[Literal("1", INTEGER_TYPE)])
    ntclause = OMPNumTasksClause(children=[Literal("1", INTEGER_TYPE)])
    ngclause = OMPNogroupClause()
    lit = Literal("1", INTEGER_TYPE)
    assert OMPTaskloopDirective._validate_child(0, sched) is True
    assert OMPTaskloopDirective._validate_child(1, gsclause) is True
    assert OMPTaskloopDirective._validate_child(1, ntclause) is True
    assert OMPTaskloopDirective._validate_child(1, ngclause) is True
    assert OMPTaskloopDirective._validate_child(2, ngclause) is True
    assert OMPTaskloopDirective._validate_child(3, ngclause) is False
    assert OMPTaskloopDirective._validate_child(4, ngclause) is False
    assert OMPTaskloopDirective._validate_child(0, lit) is False
    assert OMPTaskloopDirective._validate_child(1, lit) is False
    assert OMPTaskloopDirective._validate_child(2, lit) is False
    assert OMPTaskloopDirective._validate_child(3, lit) is False


def test_omp_taskloop_validate_global_constraints():
    ''' Test the validate_global_constraints method of the OMPTaskloop
        directive '''
    _, invoke_info = parse(os.path.join(BASE_PATH, "1_single_invoke_w3.f90"),
                           api="lfric")
    taskloop = OMPTaskloopTrans()
    psy = PSyFactory("lfric", distributed_memory=False).\
        create(invoke_info)
    schedule = psy.invokes.invoke_list[0].schedule

    taskloop.apply(schedule.children[0])
    with pytest.raises(GenerationError) as excinfo:
        schedule.children[0].validate_global_constraints()
    assert ("OMPTaskloopDirective must be inside an OMP "
            "Serial region but could not find an ancestor node"
            in str(excinfo.value))

    # Ensure a taskloop clause can't have two nogroup clauses.
    taskloop = schedule.children[0]
    taskloop.addchild(OMPNogroupClause())
    taskloop.addchild(OMPNogroupClause())
    singletrans = OMPSingleTrans()
    paralleltrans = OMPParallelTrans()
    singletrans.apply(taskloop)
    paralleltrans.apply(schedule.children[0])
    with pytest.raises(GenerationError) as excinfo:
        taskloop.validate_global_constraints()
    assert ("OMPTaskloopDirective has two Nogroup clauses as "
            "children which is not allowed." in str(excinfo.value))


# Test OMPTargetDirective

def test_omp_target_directive_constructor_and_strings():
    ''' Test the OMPTargetDirective constructor and its output strings.'''
    target = OMPTargetDirective()
    assert target.begin_string() == "omp target"
    assert target.end_string() == "omp end target"
    assert str(target) == "OMPTargetDirective[]"

    target = OMPTargetDirective(nowait=True)
    assert target.begin_string() == "omp target nowait"


def test_omp_target_nowait_getter_setter():
    ''' Test the OMPTargetDirective nowait getter and setter. '''
    target = OMPTargetDirective()
    target.nowait = True
    assert target.nowait
    target.nowait = False
    assert not target.nowait

    with pytest.raises(TypeError) as excinfo:
        target.nowait = 1
    assert ("The OMPTargetDirective nowait clause must be a bool, "
            "but value '1' has been given." in str(excinfo.value))


# Test OMPDeclareTargetDirective

def test_omp_declare_target_directive_constructor_and_strings(monkeypatch):
    ''' Test the OMPDeclareTargetDirective constructor and its output
    strings.'''
    target = OMPDeclareTargetDirective()
    assert target.begin_string() == "omp declare target"
    assert str(target) == "OMPDeclareTargetDirective[]"


def test_omp_declare_target_directive_validate_global_constraints():
    ''' Test the OMPDeclareTargetDirective is only valid as the first child
    of a Routine'''
    target = OMPDeclareTargetDirective()

    # If the directive is detached it passes the validation
    target.validate_global_constraints()

    # If it is the child 0 of a Routine it passes the tests
    subroutine = Routine.create("test")
    subroutine.addchild(target)
    target.validate_global_constraints()

    subroutine.children.insert(0, target.copy())
    with pytest.raises(GenerationError) as err:
        target.validate_global_constraints()
    assert ("A OMPDeclareTargetDirective must be the first child (index 0) of "
            "a Routine but found one as child 1 of a Routine."
            in str(err.value))


# Test OMPTeamsLoopDirective

def test_omp_teamsloop_directive_constructor_and_strings():
    ''' Test the OMPTeamsLoopDirective constructor and its output strings.'''
    omploop = OMPTeamsLoopDirective()
    assert omploop.begin_string() == "omp teams loop"
    assert omploop.end_string() == "omp end teams loop"
    assert str(omploop) == "OMPTeamsLoopDirective[]"
    assert omploop.collapse is None

    omploop = OMPTeamsLoopDirective(collapse=4)
    assert omploop.collapse == 4
    assert omploop.begin_string() == "omp teams loop collapse(4)"
    assert omploop.end_string() == "omp end teams loop"
    assert str(omploop) == "OMPTeamsLoopDirective[collapse=4]"


def test_omp_teamsloop_nowait_setter():
    ''' Test the nowait property setter on OMPTeamsLoopDirective.'''
    ompdo = OMPTeamsLoopDirective()
    ompdo.nowait = True

    with pytest.raises(TypeError) as err:
        ompdo.nowait = "string"
    assert ("The OMPTeamsLoopDirective nowait clause must be a bool, "
            "but value 'string' has been given." in str(err.value))


# Test OMPLoopDirective

def test_omp_loop_directive_constructor_and_strings():
    ''' Test the OMPLoopDirective constructor and its output strings.'''
    omploop = OMPLoopDirective()
    assert omploop.begin_string() == "omp loop"
    assert omploop.end_string() == "omp end loop"
    assert str(omploop) == "OMPLoopDirective[]"
    assert omploop.collapse is None

    omploop = OMPLoopDirective(collapse=4)
    assert omploop.collapse == 4
    assert omploop.begin_string() == "omp loop collapse(4)"
    assert omploop.end_string() == "omp end loop"
    assert str(omploop) == "OMPLoopDirective[collapse=4]"

    omploop = OMPLoopDirective(nowait=True)
    assert omploop.nowait
    assert omploop.begin_string() == "omp loop nowait"


def test_omp_loop_nowait_setter():
    ''' Test the nowait property setter on OMPLoopDirective.'''
    ompdo = OMPLoopDirective()
    ompdo.nowait = True

    with pytest.raises(TypeError) as err:
        ompdo.nowait = "string"
    assert ("The OMPLoopDirective nowait clause must be a bool, "
            "but value 'string' has been given." in str(err.value))


def test_omp_loop_directive_collapse_getter_and_setter():
    ''' Test the OMPLoopDirective collapse property setter and getter.'''
    target = OMPLoopDirective()
    assert target.collapse is None
    target.collapse = 3
    assert target.collapse == 3
    target.collapse = None
    assert target.collapse is None

    with pytest.raises(ValueError) as err:
        target.collapse = 0
    assert ("The OMPLoopDirective collapse clause must be a positive integer "
            "or None, but value '0' has been given." in str(err.value))

    with pytest.raises(TypeError) as err:
        target.collapse = 'a'
    assert ("The OMPLoopDirective collapse clause must be a positive integer "
            "or None, but value 'a' has been given." in str(err.value))


def test_omp_loop_directive_validate_global_constraints():
    ''' Test the OMPLoopDirective contains valid children and have as many
    immediate loops as specified by the collapse clause'''

    # Check an empty OMPLoop
    schedule = Schedule()
    omploop = OMPLoopDirective()
    schedule.addchild(omploop)
    with pytest.raises(GenerationError) as err:
        omploop.validate_global_constraints()
    assert ("OMPLoopDirective must have exactly one child in its associated"
            " schedule but found []." in str(err.value))

    # Check an OMPLoop attached to a non-loop statement
    variable = schedule.symbol_table.new_symbol("i", symbol_type=DataSymbol,
                                                datatype=INTEGER_TYPE)
    stmt = Assignment.create(Reference(variable), Literal('4', INTEGER_TYPE))
    omploop.dir_body.addchild(stmt)
    with pytest.raises(GenerationError) as err:
        omploop.validate_global_constraints()
    assert ("OMPLoopDirective must have a Loop as child of its associated "
            "schedule but found 'Assignment" in str(err.value))

    # Check with an OMPLoop and a single Loop inside but without a proper
    # region ancestor
    stmt.detach()
    loop = Loop.create(variable,
                       Literal('1', INTEGER_TYPE),
                       Literal('10', INTEGER_TYPE),
                       Literal('1', INTEGER_TYPE),
                       [stmt])
    omploop.dir_body.addchild(loop)
    with pytest.raises(GenerationError) as err:
        omploop.validate_global_constraints()
    assert ("OMPLoopDirective must be inside a OMPTargetDirective or a "
            "OMPParallelDirective, but 'OMPLoopDirective[]' is not."
            in str(err.value))

    # Insert block in a OMP Parallel region
    ompparallel = OMPParallelDirective()
    omploop.replace_with(ompparallel)
    ompparallel.dir_body.addchild(omploop)

    # Check with an OMPLoop and collapse is 2 but just one loop inside
    omploop.collapse = 2
    with pytest.raises(GenerationError) as err:
        omploop.validate_global_constraints()
    assert ("OMPLoopDirective must have as many immediately nested loops as "
            "the collapse clause specifies but 'OMPLoopDirective[collapse=2]'"
            " has a collapse=2 and the nested statement at depth 1 is a "
            "Assignment rather than a Loop."
            in str(err.value))

    # Check with an OMPLoop and collapse is 2 and 2 nested loops inside
    loop2 = loop.copy()
    loop.loop_body.children[0].replace_with(loop2)
    omploop.validate_global_constraints()  # This is valid


def test_omploop_equality():
    ''' Test the __eq__ method of OMPLoopDirective. '''
    # We need to manually set the same SymbolTable instance in both directives
    # for their equality to be True
    symboltable = SymbolTable()
    # Set up the symbols
    tmp = DataSymbol("tmp", REAL_SINGLE_TYPE)
    i_sym = DataSymbol("i", REAL_SINGLE_TYPE)

    # Create two equal loops
    loop_sym = DataSymbol("i", INTEGER_SINGLE_TYPE)
    sched1 = Schedule(symbol_table=symboltable)
    start = Literal("0", INTEGER_SINGLE_TYPE)
    stop = Literal("1", INTEGER_SINGLE_TYPE)
    step = Literal("1", INTEGER_SINGLE_TYPE)
    child_node = Assignment.create(
        Reference(tmp),
        Reference(i_sym))
    sched1.addchild(child_node)
    loop1 = Loop.create(loop_sym,
                        start, stop, step, [])
    loop1.children[3].detach()
    loop1.addchild(sched1, 3)
    start2 = start.copy()
    stop2 = stop.copy()
    step2 = step.copy()
    sched2 = Schedule()
    # Make sure it has the same ST instance, providing it as a constructor
    # parameter would create a copy and not use the same instance.
    sched2._symbol_table = symboltable
    child_node2 = Assignment.create(
        Reference(tmp),
        Reference(i_sym))
    sched2.addchild(child_node2)
    loop2 = Loop.create(loop_sym,
                        start2, stop2, step2, [])
    loop2.children[3].detach()
    loop2.addchild(sched2, 3)

    omploop1 = OMPLoopDirective(children=[loop1])
    omploop2 = OMPLoopDirective(children=[loop2])
    omploop1.children[0]._symbol_table = symboltable
    omploop2.children[0]._symbol_table = symboltable
    assert omploop1 == omploop2

    omploop1.collapse = 2
    assert omploop1 != omploop2


def test_omp_atomics_is_valid_atomic_statement(fortran_reader):
    ''' Test the OMPAtomicDirective can identify when a statement is a valid
    expression to support OpenMP atomics. '''

    code = '''
    subroutine my_subroutine()
        integer, dimension(10, 10) :: A = 1
        integer, dimension(10, 10) :: B = 2
        integer :: i, j, val

        A(1,1) = A(1,1) * 2
        A(1,1) = A(1,1) / (2 + 3 - 5)
        A(1,1) = MAX(A(1,1), A(1,2))
    end subroutine
    '''
    tree = fortran_reader.psyir_from_source(code)
    for stmt in tree.walk(Assignment):
        assert OMPAtomicDirective.is_valid_atomic_statement(stmt)

    code = '''
    subroutine my_subroutine()
        integer, dimension(10, 10) :: A = 1
        integer, dimension(10, 10) :: B = 2
        integer :: i, j, val

        A(1,1) = A(1,1) ** 2  ! Operator is not supported
        A(1,1) = A(2,1) * 2   ! The operands are different that the lhs
        A(1,1) = A(1,1) / 2 + 3 - 5  ! A(1,1) is not a top-level operand
        A(:,1) = A(:,1) / 2      ! It is not a scalar expression
        A(1,1) = MOD(A(1,1), 3)  ! Intrinsic is not supported
        return
    end subroutine
    '''
    tree = fortran_reader.psyir_from_source(code)
    for stmt in tree.walk(Assignment):
        assert not OMPAtomicDirective.is_valid_atomic_statement(stmt)

    # Its also not valid if its not an Assignment
    assert not OMPAtomicDirective.is_valid_atomic_statement(Return())


def test_omp_atomics_validate_global_constraints(fortran_reader, monkeypatch):
    ''' Test the OMPAtomicDirective can check the globals constraints to
    validate that the directive is correctly formed.'''

    code = '''
    subroutine my_subroutine()
        integer, dimension(10, 10) :: A = 1
        integer, dimension(10, 10) :: B = 2
        integer :: i, j, val

        A(1,1) = A(1,1) * 2
    end subroutine
    '''
    tree = fortran_reader.psyir_from_source(code)
    routine = tree.walk(Routine)[0]
    stmt = routine.children[0]
    atomic = OMPAtomicDirective()
    atomic.dir_body.addchild(stmt.detach())
    routine.addchild(atomic)

    # This is a valid atomic
    atomic.validate_global_constraints()

    # If the statement is invalid (for any reason already tested in a previous
    # test), it raises an error
    monkeypatch.setattr(atomic, "is_valid_atomic_statement", lambda _: False)
    with pytest.raises(GenerationError) as err:
        atomic.validate_global_constraints()
    assert "is not a valid OpenMP Atomic statement." in str(err.value)

    # If it does not have an associated statement
    atomic.dir_body[0].detach()
    with pytest.raises(GenerationError) as err:
        atomic.validate_global_constraints()
    assert ("Atomic directives must always have one and only one associated "
            "statement, but found: " in str(err.value))


def test_omp_atomics_strings():
    ''' Test the OMPAtomicDirective begin and end strings '''
    atomic = OMPAtomicDirective()
    assert atomic.begin_string() == "omp atomic"
    assert atomic.end_string() == "omp end atomic"


def test_omp_simd_strings():
    ''' Test the OMPAtomicDirective begin and end strings '''
    atomic = OMPSimdDirective()
    assert atomic.begin_string() == "omp simd"
    assert atomic.end_string() == "omp end simd"


def test_omp_simd_validate_global_constraints(fortran_reader):
    ''' Test the OMPSimdDirective can check the globals constraints to
    validate that the directive is correctly formed.'''

    code = '''
    subroutine my_subroutine()
        integer, dimension(10, 10) :: A = 1
        integer, dimension(10, 10) :: B = 2
        integer :: i, j, val

        A(1,1) = A(1,1) * 2
        do i = 1, 10
            A(i,1) = 3
        end do
    end subroutine
    '''
    tree = fortran_reader.psyir_from_source(code)
    routine = tree.walk(Routine)[0]
    stmt = routine.children[0]
    simd = OMPSimdDirective()
    simd.dir_body.addchild(stmt.detach())
    routine.children.insert(0, simd)

    # If it does not have an associated loop
    with pytest.raises(GenerationError) as err:
        simd.validate_global_constraints()
    assert ("The OMP SIMD directives must always have one and only one "
            "associated loop, but found: " in str(err.value))

    # If it doesn not have an associated node at all
    simd.dir_body[0].detach()
    with pytest.raises(GenerationError) as err:
        simd.validate_global_constraints()
    assert ("The OMP SIMD directives must always have one and only one "
            "associated loop, but found: " in str(err.value))

    stmt = routine.children[1]
    simd = OMPSimdDirective()
    simd.dir_body.addchild(stmt.detach())
    routine.addchild(simd)

    # This is a valid OMPSimd expression
    simd.validate_global_constraints()


def test_omp_serial_valid_dependence_literals():
    '''
    Tests the _valid_dependence_literals function in OMPSerialDirective
    '''
    sing = OMPSingleDirective()
    lit1 = Literal("0", INTEGER_SINGLE_TYPE)
    lit2 = Literal("1", INTEGER_SINGLE_TYPE)
    assert sing._valid_dependence_literals(lit1, lit2) is True
    tmp = DataSymbol("tmp", REAL_SINGLE_TYPE)
    ref = Reference(tmp)
    assert sing._valid_dependence_literals(lit1, ref) is False


def test_omp_serial_valid_dependence_ranges():
    '''
    Tests the _valid_dependence_ranges function in OMPSerialDirective
    '''
    sing = OMPSingleDirective()
    one = Literal("1", INTEGER_SINGLE_TYPE)

    # Create an ArrayType
    array_type = ArrayType(INTEGER_SINGLE_TYPE, [100])
    tmp = DataSymbol("tmp", array_type)
    reference = Reference(tmp)

    ref = ArrayReference.create(tmp, [one.copy()])

    lbound = IntrinsicCall.create(
        IntrinsicCall.Intrinsic.LBOUND,
        [reference.copy(), ("dim", one.copy())]
    )
    ubound = IntrinsicCall.create(
        IntrinsicCall.Intrinsic.UBOUND,
        [reference.copy(), ("dim", one.copy())]
    )
    my_range = Range.create(lbound.copy(), ubound.copy(), one.copy())
    array_reference = ArrayReference.create(tmp, [my_range])
    array_reference_2 = ArrayReference.create(tmp, [my_range.copy()])

    # Valid run
    assert (sing._valid_dependence_ranges(array_reference,
                                          array_reference_2, 0)
            is True)

    assert sing._valid_dependence_ranges(array_reference, ref, 0) is False


def test_omp_serial_compute_accesses_bad_binop():
    '''
    Tests the first set of failure cases for _compute_accesses
    in OMPSerialDirective
    '''
    # A lot to do here, across multiple tests.
    # Inputs are a reference or Binop, a list of nodes preceding a task,
    # and that task.

    # Fail conditions:
    # 1. Literal OP Reference BinaryOperation where the operator is not ADD
    # 2. Reference OP Literal BinaryOperation where the operator is not
    # ADD or SUB
    # 3&4. BinaryOperation OP Refrence BinaryOperation where the sub
    # BinaryOperation is not a Literal MUL Literal
    # 5. BinaryOperation OP Reference where OP is not ADD
    # 6&7. Reference ADD BinaryOperation where the sub BinaryOperation is not
    # a Literal MUL Literal.
    # 8&9. Reference SUB BinaryOperation where the sub BinaryOperation is not
    # a Literal MUL Literal.
    # 10. Referebce OP BinaryOperation where the OP is not ADD or SUB.
    # 11. Reference OP Non-Literal/BinaryOperation
    # 12. Non-Literal/Reference/Binop OP ...
    # 13. BinaryOperation OP Reference where the Binop has non Literal child

    # Fail conditions 1-12 we can just test with only Ref as the input,
    # the others are a bit more complex.
    sing = OMPSingleDirective()
    tmp = DataSymbol("tmp", INTEGER_SINGLE_TYPE)

    binop_fail1 = BinaryOperation.create(
        BinaryOperation.Operator.MUL,
        Literal("1", INTEGER_SINGLE_TYPE),
        Reference(tmp),
    )

    with pytest.raises(UnresolvedDependencyError) as excinfo:
        sing._compute_accesses(binop_fail1, [], None)
    assert (
        "Found a dependency index that is "
        "a BinaryOperation where the "
        "format is Literal OP Reference "
        "with a non-ADD operand "
        "which is not supported." in str(excinfo.value)
    )

    binop_fail2 = BinaryOperation.create(
        BinaryOperation.Operator.MUL,
        Reference(tmp),
        Literal("1", INTEGER_SINGLE_TYPE),
    )
    with pytest.raises(UnresolvedDependencyError) as excinfo:
        sing._compute_accesses(binop_fail2, [], None)
    assert (
        "Found a dependency index that is "
        "a BinaryOperation where the "
        "Operator is neither ADD not SUB "
        "which is not supported." in str(excinfo.value)
    )

    sub_binop1 = BinaryOperation.create(
        BinaryOperation.Operator.ADD,
        Literal("1", INTEGER_SINGLE_TYPE),
        Literal("1", INTEGER_SINGLE_TYPE),
    )
    binop_fail3 = BinaryOperation.create(
        BinaryOperation.Operator.ADD, sub_binop1.copy(), Reference(tmp)
    )
    with pytest.raises(UnresolvedDependencyError) as excinfo:
        sing._compute_accesses(binop_fail3, [], None)
    assert (
        "Found a dependency index that is a "
        "BinaryOperation with a child "
        "BinaryOperation with a non-MUL operator "
        "which is not supported." in str(excinfo.value)
    )

    sub_binop2 = BinaryOperation.create(
        BinaryOperation.Operator.MUL,
        Literal("1", INTEGER_SINGLE_TYPE),
        Reference(tmp),
    )
    binop_fail4 = BinaryOperation.create(
        BinaryOperation.Operator.ADD, sub_binop2, Reference(tmp)
    )
    with pytest.raises(UnresolvedDependencyError) as excinfo:
        sing._compute_accesses(binop_fail4, [], None)
    assert (
        "Found a dependency index that is a BinaryOperation with a child "
        "BinaryOperation with a non-Literal child which is not supported."
        in str(excinfo.value)
    )

    sub_binop3 = BinaryOperation.create(
        BinaryOperation.Operator.MUL,
        Literal("1", INTEGER_SINGLE_TYPE),
        Literal("1", INTEGER_SINGLE_TYPE),
    )
    binop_fail5 = BinaryOperation.create(
        BinaryOperation.Operator.SUB, sub_binop3, Reference(tmp)
    )
    with pytest.raises(UnresolvedDependencyError) as excinfo:
        sing._compute_accesses(binop_fail5, [], None)
    assert (
        "Found a dependency index that is "
        "a BinaryOperation where the "
        "format is BinaryOperator OP "
        "Reference with a non-ADD operand " in str(excinfo.value)
    )

    binop_fail6 = BinaryOperation.create(
        BinaryOperation.Operator.ADD, Reference(tmp), sub_binop1.copy()
    )
    with pytest.raises(UnresolvedDependencyError) as excinfo:
        sing._compute_accesses(binop_fail6, [], None)
    assert (
        "Found a dependency index that is a BinaryOperation with a child "
        "BinaryOperation with a non-MUL operator which is not supported."
        in str(excinfo.value)
    )

    binop_fail7 = BinaryOperation.create(
        BinaryOperation.Operator.SUB, Reference(tmp), sub_binop2.copy()
    )
    with pytest.raises(UnresolvedDependencyError) as excinfo:
        sing._compute_accesses(binop_fail7, [], None)
    assert (
        "Found a dependency index that is a BinaryOperation with an operand "
        "BinaryOperation with a non-Literal operand which is not supported."
        in str(excinfo.value)
    )

    binop_fail8 = BinaryOperation.create(
        BinaryOperation.Operator.SUB, Reference(tmp), sub_binop1.copy()
    )
    with pytest.raises(UnresolvedDependencyError) as excinfo:
        sing._compute_accesses(binop_fail8, [], None)
    print(str(excinfo.value))
    assert (
        "Found a dependency index that is a BinaryOperation with a child "
        "BinaryOperation with a non-MUL operator which is not supported."
        in str(excinfo.value)
    )

    binop_fail9 = BinaryOperation.create(
        BinaryOperation.Operator.SUB, Reference(tmp), sub_binop2.copy()
    )
    with pytest.raises(UnresolvedDependencyError) as excinfo:
        sing._compute_accesses(binop_fail9, [], None)
    assert (
        "Found a dependency index that is a BinaryOperation with an operand "
        "BinaryOperation with a non-Literal operand which is not supported."
        in str(excinfo.value)
    )

    binop_fail10 = BinaryOperation.create(
        BinaryOperation.Operator.MUL, Reference(tmp), sub_binop3.copy()
    )
    with pytest.raises(UnresolvedDependencyError) as excinfo:
        sing._compute_accesses(binop_fail10, [], None)
    assert (
        "Found a dependency index that is a BinaryOperation where the "
        "format is Reference OP BinaryOperation with a non-ADD, non-SUB "
        "operand which is not supported." in str(excinfo.value)
    )

    binop_fail11 = BinaryOperation.create(
        BinaryOperation.Operator.ADD, Reference(tmp), Reference(tmp)
    )
    with pytest.raises(UnresolvedDependencyError) as excinfo:
        sing._compute_accesses(binop_fail11, [], None)
    assert (
        "Found a dependency index that is a BinaryOperation where neither "
        "child is a Literal or BinaryOperation. PSyclone can't validate "
        "this dependency." in str(excinfo.value)
    )

    binop_fail12 = BinaryOperation.create(
        BinaryOperation.Operator.ADD,
        Call.create(RoutineSymbol("mycall")),
        Reference(tmp),
    )
    with pytest.raises(UnresolvedDependencyError) as excinfo:
        sing._compute_accesses(binop_fail12, [], None)
    assert (
        "Found a dependency index that is a "
        "BinaryOperation where neither child "
        "is a Literal or BinaryOperation. "
        "PSyclone can't validate "
        "this dependency." in str(excinfo.value)
    )

    binop_fail13 = BinaryOperation.create(
        BinaryOperation.Operator.ADD, Reference(tmp), sub_binop2.copy()
    )
    with pytest.raises(UnresolvedDependencyError) as excinfo:
        sing._compute_accesses(binop_fail13, [], None)
    assert (
        "Found a dependency index that is a BinaryOperation with an operand "
        "BinaryOperation with a non-Literal operand which is not supported."
        in str(excinfo.value)
    )


def test_omp_serial_compute_accesses_other_fails():
    '''
    Tests more failure cases of _compute_accesses function in
    OMPSerialDirective
    '''
    sing = OMPSingleDirective()
    tmp = DataSymbol("tmp", INTEGER_SINGLE_TYPE)
    ref = Reference(tmp)
    # 13. If preceding_nodes contains a Call.
    # 14. If we have an access to a previous Loop variable that is not an
    # ancestor of the supplied task.
    # 15. Binaryop access to Loop variable with non-Literal step
    # (Line 435, i think this is the cause?)
    # 16. Assignment to a index of a Loop variable
    # with non-Literal step (Line 468)
    correct_binop = BinaryOperation.create(
        BinaryOperation.Operator.ADD,
        Reference(tmp),
        Literal("1", INTEGER_SINGLE_TYPE),
    )

    call_fail = Call.create(RoutineSymbol("mycall"))
    with pytest.raises(UnresolvedDependencyError) as excinfo:
        sing._compute_accesses(correct_binop, [call_fail], None)
    assert (
        "Found a Call in preceding_nodes, which is not yet supported."
        in str(excinfo.value)
    )

    # Create a task, and a Loop where the loop variable is tmp
    task = OMPTaskDirective()
    loop1 = Loop.create(
        tmp,
        Literal("1", INTEGER_SINGLE_TYPE),
        Literal("2", INTEGER_SINGLE_TYPE),
        Literal("3", INTEGER_SINGLE_TYPE),
        [],
    )
    with pytest.raises(UnresolvedDependencyError) as excinfo:
        sing._compute_accesses(ref, [loop1], task)
    assert (
        "Found a dependency index that was updated as a Loop variable "
        "that is not an ancestor Loop of the task. The variable is 'tmp'"
        in str(excinfo.value)
    )

    task2 = task.copy()
    loop2 = Loop.create(
        tmp,
        Literal("1", INTEGER_SINGLE_TYPE),
        Literal("2", INTEGER_SINGLE_TYPE),
        ref.copy(),
        [task2],
    )

    with pytest.raises(UnresolvedDependencyError) as excinfo:
        sing._compute_accesses(correct_binop, [loop2], task2)
    assert (
        "Found a dependency index that is a Loop variable with a non-"
        "Literal step which we can't resolve in PSyclone."
        in str(excinfo.value)
    )

    assign = Assignment.create(ref.copy(), Literal("1", INTEGER_SINGLE_TYPE))
    with pytest.raises(UnresolvedDependencyError) as excinfo:
        sing._compute_accesses(correct_binop, [assign], task2)
    assert (
        "Found a dependency between a BinaryOperation "
        "and a previously set constant value. PSyclone "
        "cannot yet handle this interaction." in str(excinfo.value)
    )

    with pytest.raises(UnresolvedDependencyError) as excinfo:
        sing._compute_accesses(ref, [loop2], task2)
    assert (
        "Found a dependency index that is a Loop variable with a non-"
        "Literal step which we can't resolve in PSyclone."
        in str(excinfo.value)
    )


def test_omp_serial_compute_accesses_results():
    '''
    Tests the _compute_accesses fucntion in OMPSerialDirective
    '''
    # First result output, BinaryOperation with all Literal Loop
    sing = OMPSingleDirective()
    tmp = DataSymbol("tmp", INTEGER_SINGLE_TYPE)
    tmp3 = DataSymbol("tmp3", INTEGER_SINGLE_TYPE)
    ref = Reference(tmp)
    task = OMPTaskDirective()
    loop = Loop.create(
        tmp,
        Literal("1", INTEGER_SINGLE_TYPE),
        Literal("64", INTEGER_SINGLE_TYPE),
        Literal("32", INTEGER_SINGLE_TYPE),
        [task],
    )

    binop = BinaryOperation.create(
        BinaryOperation.Operator.ADD,
        ref.copy(),
        Literal("1", INTEGER_SINGLE_TYPE),
    )

    res = sing._compute_accesses(binop, [loop], task)
    assert len(res) == 2
    assert isinstance(res[0], Literal)
    assert res[0].value == "2"
    assert isinstance(res[1], Literal)
    assert res[1].value == "34"

    # Second result output, BinaryOpeartion with reference start Loop
    tmp2 = DataSymbol("tmp2", INTEGER_SINGLE_TYPE)
    task = task.copy()
    loop = Loop.create(
        tmp,
        Reference(tmp2),
        Literal("256", INTEGER_SINGLE_TYPE),
        Literal("32", INTEGER_SINGLE_TYPE),
        [task],
    )

    res = sing._compute_accesses(binop, [loop], task)
    assert len(res) == 3
    assert isinstance(res, dict)
    assert isinstance(res["start"], BinaryOperation)
    assert res["start"].operator == BinaryOperation.Operator.ADD
    assert isinstance(res["start"].children[0], Reference)
    assert res["start"].children[0].symbol == tmp2
    assert isinstance(res["start"].children[1], Literal)
    assert res["start"].children[1].value == "1"

    assert isinstance(res["stop"], Literal)
    assert res["stop"].value == "256"

    assert isinstance(res["step"], Literal)
    assert res["step"].value == "32"

    # Third result output, Reference to Assignment
    assign = Assignment.create(Reference(tmp), Reference(tmp2))
    res = sing._compute_accesses(Reference(tmp), [assign], task)
    assert len(res) == 1
    assert isinstance(res[0], Reference)
    assert res[0].symbol == tmp2

    # Fifth result output, Reference access to loop with non Literal start
    res = sing._compute_accesses(Reference(tmp), [loop], task)
    assert len(res) == 3
    assert isinstance(res, dict)
    assert isinstance(res["start"], Reference)
    assert res["start"].symbol == tmp2
    assert isinstance(res["stop"], Literal)
    assert res["stop"].value == "256"
    assert isinstance(res["step"], Literal)
    assert res["step"].value == "32"

    # Fourth result output, Reference access to loop with all Literals
    task = task.copy()
    loop = Loop.create(
        tmp,
        Literal("1", INTEGER_SINGLE_TYPE),
        Literal("128", INTEGER_SINGLE_TYPE),
        Literal("32", INTEGER_SINGLE_TYPE),
        [task],
    )
    res = sing._compute_accesses(Reference(tmp), [loop], task)
    assert len(res) == 4
    assert isinstance(res[0], Literal)
    assert res[0].value == "1"
    assert isinstance(res[1], Literal)
    assert res[1].value == "33"
    assert isinstance(res[2], Literal)
    assert res[2].value == "65"
    assert isinstance(res[3], Literal)
    assert res[3].value == "97"

    # Finally cover some code which were missed by these tests so far
    task = OMPTaskDirective()
    loop = Loop.create(
        tmp,
        Literal("1", INTEGER_SINGLE_TYPE),
        Literal("64", INTEGER_SINGLE_TYPE),
        Literal("32", INTEGER_SINGLE_TYPE),
        [task],
    )

    binop = BinaryOperation.create(
        BinaryOperation.Operator.ADD,
        Literal("1", INTEGER_SINGLE_TYPE),
        ref.copy(),
    )
    res = sing._compute_accesses(binop, [loop], task)
    assert len(res) == 2
    assert isinstance(res[0], Literal)
    assert res[0].value == "2"
    assert isinstance(res[1], Literal)
    assert res[1].value == "34"

    task = OMPTaskDirective()
    loop = Loop.create(
        tmp,
        Literal("3", INTEGER_SINGLE_TYPE),
        Literal("64", INTEGER_SINGLE_TYPE),
        Literal("32", INTEGER_SINGLE_TYPE),
        [task],
    )

    binop = BinaryOperation.create(
        BinaryOperation.Operator.SUB,
        ref.copy(),
        Literal("1", INTEGER_SINGLE_TYPE),
    )

    res = sing._compute_accesses(binop, [loop], task)
    assert len(res) == 2
    assert isinstance(res[0], Literal)
    assert res[0].value == "2"
    assert isinstance(res[1], Literal)
    assert res[1].value == "34"

    task = OMPTaskDirective()
    loop = Loop.create(
        tmp,
        Reference(tmp2),
        Literal("1028", INTEGER_SINGLE_TYPE),
        Literal("32", INTEGER_SINGLE_TYPE),
        [task],
    )
    binop = BinaryOperation.create(
        BinaryOperation.Operator.MUL,
        Literal("3", INTEGER_SINGLE_TYPE),
        Literal("32", INTEGER_SINGLE_TYPE),
    )
    binop2 = BinaryOperation.create(
        BinaryOperation.Operator.ADD, binop, ref.copy()
    )
    res = sing._compute_accesses(binop2, [loop], task)
    assert len(res) == 3
    assert isinstance(res, dict)
    assert isinstance(res["start"], BinaryOperation)
    assert res["start"].children[0].symbol == tmp2
    assert res["start"].children[1].value == "32"
    assert isinstance(res["stop"], Literal)
    assert res["stop"].value == "1028"
    assert isinstance(res["step"], Literal)
    assert res["step"].value == "32"

    task = OMPTaskDirective()
    loop = Loop.create(
        tmp,
        Reference(tmp2),
        Literal("1028", INTEGER_SINGLE_TYPE),
        Literal("32", INTEGER_SINGLE_TYPE),
        [task],
    )
    binop = BinaryOperation.create(
        BinaryOperation.Operator.MUL,
        Literal("3", INTEGER_SINGLE_TYPE),
        Literal("32", INTEGER_SINGLE_TYPE),
    )
    binop2 = BinaryOperation.create(
        BinaryOperation.Operator.SUB, ref.copy(), binop
    )
    res = sing._compute_accesses(binop2, [loop], task)
    assert len(res) == 3
    assert isinstance(res, dict)
    assert isinstance(res["start"], BinaryOperation)
    assert res["start"].children[0].symbol == tmp2
    assert res["start"].children[1].value == "-32"
    assert isinstance(res["stop"], Literal)
    assert res["stop"].value == "1028"
    assert isinstance(res["step"], Literal)
    assert res["step"].value == "32"

    task = OMPTaskDirective()
    loop = Loop.create(
        tmp,
        Reference(tmp2),
        Literal("1028", INTEGER_SINGLE_TYPE),
        Literal("32", INTEGER_SINGLE_TYPE),
        [task],
    )
    binop = BinaryOperation.create(
        BinaryOperation.Operator.MUL,
        Literal("3", INTEGER_SINGLE_TYPE),
        Literal("32", INTEGER_SINGLE_TYPE),
    )
    binop2 = BinaryOperation.create(
        BinaryOperation.Operator.ADD, ref.copy(), binop
    )
    res = sing._compute_accesses(binop2, [loop], task)
    assert len(res) == 3
    assert isinstance(res, dict)
    assert isinstance(res["start"], BinaryOperation)
    assert res["start"].children[0].symbol == tmp2
    assert res["start"].children[1].value == "32"
    assert isinstance(res["stop"], Literal)
    assert res["stop"].value == "1028"
    assert isinstance(res["step"], Literal)
    assert res["step"].value == "32"

    task = OMPTaskDirective()
    loop = Loop.create(
        tmp3,
        Reference(tmp2),
        Literal("1028", INTEGER_SINGLE_TYPE),
        Literal("32", INTEGER_SINGLE_TYPE),
        [task],
    )
    loop2 = Loop.create(
        tmp,
        Reference(tmp2),
        Literal("1028", INTEGER_SINGLE_TYPE),
        Literal("32", INTEGER_SINGLE_TYPE),
        [loop],
    )
    binop = BinaryOperation.create(
        BinaryOperation.Operator.MUL,
        Literal("3", INTEGER_SINGLE_TYPE),
        Literal("32", INTEGER_SINGLE_TYPE),
    )
    binop2 = BinaryOperation.create(
        BinaryOperation.Operator.ADD, ref.copy(), binop
    )
    res = sing._compute_accesses(binop2, [loop, loop2], task)
    assert len(res) == 3
    assert isinstance(res, dict)
    assert isinstance(res["start"], BinaryOperation)
    assert res["start"].children[0].symbol == tmp2
    assert res["start"].children[1].value == "32"
    assert isinstance(res["stop"], Literal)
    assert res["stop"].value == "1028"
    assert isinstance(res["step"], Literal)
    assert res["step"].value == "32"


def test_omp_serial_valid_dependence_ref_binop_dict_cases():
    '''
    Tests the _valid_dependence_ref_binop cases when either of the computed
    accesses is a dict.
    '''
    sing = OMPSingleDirective()
    start = DataSymbol("start", INTEGER_SINGLE_TYPE)
    stop = DataSymbol("stop", INTEGER_SINGLE_TYPE)
    outer_var = DataSymbol("outvar", INTEGER_SINGLE_TYPE)
    task = OMPTaskDirective()
    task2 = OMPTaskDirective()

    # Check the case where only 1 of the references results in a
    # dict output from compute_accesses returns False
    Loop.create(
        outer_var,
        Reference(start),
        Reference(stop),
        Literal("32", INTEGER_SINGLE_TYPE),
        [task]
    )
    Loop.create(
        outer_var,
        Literal("1", INTEGER_SINGLE_TYPE),
        Literal("128", INTEGER_SINGLE_TYPE),
        Literal("32", INTEGER_SINGLE_TYPE),
        [task2]
    )
    ref1 = Reference(outer_var)
    ref2 = Reference(outer_var)
    assert (sing._valid_dependence_ref_binop(ref1, ref2, task, task2)
            is False)

    # Check the case where the steps are not equal
    task2 = OMPTaskDirective()
    Loop.create(
        outer_var,
        Reference(start),
        Reference(stop),
        Literal("33", INTEGER_SINGLE_TYPE),
        [task2]
    )
    assert (sing._valid_dependence_ref_binop(ref1, ref2, task, task2)
            is False)

    # Check the case where the starts offset is not an integer multiple
    # of the step.
    task2 = OMPTaskDirective()
    Loop.create(
        outer_var,
        BinaryOperation.create(
            BinaryOperation.Operator.ADD,
            Reference(start),
            Literal("16", INTEGER_SINGLE_TYPE)
        ),
        Reference(stop),
        Literal("32", INTEGER_SINGLE_TYPE),
        [task2]
    )
    assert (sing._valid_dependence_ref_binop(ref1, ref2, task, task2)
            is False)


def test_omp_serial_valid_dependence_ref_binop_fails():
    '''
    Tests the _valid_dependence_ref_binop failure cases of OMPSerialDirective
    '''

    # Case when ref_accesses raises an error
    sing = OMPSingleDirective()
    tmp = DataSymbol("tmp", INTEGER_SINGLE_TYPE)
    tmp2 = DataSymbol("tmp2", INTEGER_SINGLE_TYPE)

    binop_fail1 = BinaryOperation.create(
        BinaryOperation.Operator.MUL,
        Literal("1", INTEGER_SINGLE_TYPE),
        Reference(tmp),
    )
    task = OMPTaskDirective()
    task2 = OMPTaskDirective()
    Loop.create(
        tmp,
        Reference(tmp2),
        Literal("1", INTEGER_SINGLE_TYPE),
        Literal("32", INTEGER_SINGLE_TYPE),
        [task2],
    )
    assert (sing._valid_dependence_ref_binop(binop_fail1, None, task2, task)
            is False)

    # Test the first failure. One has accesses to references
    # and the other doesn't.

    sing = OMPSingleDirective()
    tmp = DataSymbol("tmp", INTEGER_SINGLE_TYPE)
    tmp2 = DataSymbol("tmp2", INTEGER_SINGLE_TYPE)
    ref = Reference(tmp)
    task = OMPTaskDirective()
    task2 = OMPTaskDirective()
    binop = BinaryOperation.create(
        BinaryOperation.Operator.ADD,
        ref.copy(),
        Literal("1", INTEGER_SINGLE_TYPE),
    )
    Loop.create(
        tmp,
        Reference(tmp2),
        Literal("1", INTEGER_SINGLE_TYPE),
        Literal("32", INTEGER_SINGLE_TYPE),
        [task2],
    )
    loop = Loop.create(
        tmp,
        Literal("1", INTEGER_SINGLE_TYPE),
        Literal("128", INTEGER_SINGLE_TYPE),
        Literal("32", INTEGER_SINGLE_TYPE),
        [task],
    )

    assert sing._valid_dependence_ref_binop(ref, binop, task, task2) is False

    assert sing._valid_dependence_ref_binop(binop, ref, task2, task) is False

    ref2 = Reference(tmp2)
    task3 = OMPTaskDirective()
    tmp3 = DataSymbol("tmp3", INTEGER_SINGLE_TYPE)
    tmp4 = DataSymbol("tmp4", INTEGER_SINGLE_TYPE)
    Loop.create(
        tmp2,
        Reference(tmp3),
        Literal("128", INTEGER_SINGLE_TYPE),
        Literal("32", INTEGER_SINGLE_TYPE),
        [task3],
    )
    loop.children[3].pop_all_children()
    Loop.create(
        tmp,
        Reference(tmp4),
        Literal("128", INTEGER_SINGLE_TYPE),
        Literal("32", INTEGER_SINGLE_TYPE),
        [task],
    )
    assert sing._valid_dependence_ref_binop(ref, ref2, task, task3) is False

    task2 = OMPTaskDirective()
    task = OMPTaskDirective()
    Loop.create(
        tmp,
        Literal("1", INTEGER_SINGLE_TYPE),
        Literal("128", INTEGER_SINGLE_TYPE),
        Literal("32", INTEGER_SINGLE_TYPE),
        [task],
    )
    binop = BinaryOperation.create(
        BinaryOperation.Operator.ADD,
        ref.copy(),
        Literal("1", INTEGER_SINGLE_TYPE),
    )
    Loop.create(
        tmp,
        Literal("1", INTEGER_SINGLE_TYPE),
        Literal("128", INTEGER_SINGLE_TYPE),
        Literal("32", INTEGER_SINGLE_TYPE),
        [task2],
    )

    assert sing._valid_dependence_ref_binop(ref, binop, task, task2) is False

    task = OMPTaskDirective()
    task2 = OMPTaskDirective()
    Loop.create(
        tmp,
        Reference(tmp2),
        Literal("128", INTEGER_SINGLE_TYPE),
        Literal("32", INTEGER_SINGLE_TYPE),
        [task],
    )
    Loop.create(
        tmp,
        Reference(tmp2),
        Literal("128", INTEGER_SINGLE_TYPE),
        Literal("32", INTEGER_SINGLE_TYPE),
        [task2],
    )

    assert sing._valid_dependence_ref_binop(ref, binop, task, task2) is False


def test_omp_serial_valid_dependence_ref_binops():
    '''
    Test the _valid_dependence_ref_binops function of OMPSerialDirective.
    '''
    sing = OMPSingleDirective()
    tmp = DataSymbol("tmp", INTEGER_SINGLE_TYPE)
    tmp2 = DataSymbol("tmp2", INTEGER_SINGLE_TYPE)
    ref = Reference(tmp)
    task = OMPTaskDirective()
    task2 = OMPTaskDirective()

    Loop.create(
        tmp,
        Literal("1", INTEGER_SINGLE_TYPE),
        Literal("128", INTEGER_SINGLE_TYPE),
        Literal("32", INTEGER_SINGLE_TYPE),
        [task],
    )
    binop = BinaryOperation.create(
        BinaryOperation.Operator.ADD,
        ref.copy(),
        Literal("1", INTEGER_SINGLE_TYPE),
    )
    Loop.create(
        tmp,
        Literal("0", INTEGER_SINGLE_TYPE),
        Literal("128", INTEGER_SINGLE_TYPE),
        Literal("32", INTEGER_SINGLE_TYPE),
        [task2],
    )

    sing._valid_dependence_ref_binop(ref, binop, task, task2)

    task = OMPTaskDirective()
    task2 = OMPTaskDirective()
    Loop.create(
        tmp,
        Literal("1", INTEGER_SINGLE_TYPE),
        Literal("128", INTEGER_SINGLE_TYPE),
        Literal("16", INTEGER_SINGLE_TYPE),
        [task],
    )
    binop = BinaryOperation.create(
        BinaryOperation.Operator.ADD,
        ref.copy(),
        Literal("16", INTEGER_SINGLE_TYPE),
    )
    Loop.create(
        tmp,
        Literal("1", INTEGER_SINGLE_TYPE),
        Literal("128", INTEGER_SINGLE_TYPE),
        Literal("32", INTEGER_SINGLE_TYPE),
        [task2],
    )

    sing._valid_dependence_ref_binop(ref, binop, task, task2)

    task = OMPTaskDirective()
    task2 = OMPTaskDirective()
    Loop.create(
        tmp,
        Literal("1", INTEGER_SINGLE_TYPE),
        Literal("128", INTEGER_SINGLE_TYPE),
        Literal("32", INTEGER_SINGLE_TYPE),
        [task],
    )
    binop = BinaryOperation.create(
        BinaryOperation.Operator.ADD,
        ref.copy(),
        Literal("1", INTEGER_SINGLE_TYPE),
    )
    Loop.create(
        tmp,
        Literal("129", INTEGER_SINGLE_TYPE),
        Literal("256", INTEGER_SINGLE_TYPE),
        Literal("32", INTEGER_SINGLE_TYPE),
        [task2],
    )

    sing._valid_dependence_ref_binop(ref, binop, task, task2)

    task = OMPTaskDirective()
    task2 = OMPTaskDirective()
    Loop.create(
        tmp,
        Reference(tmp2),
        Literal("128", INTEGER_SINGLE_TYPE),
        Literal("32", INTEGER_SINGLE_TYPE),
        [task],
    )
    Loop.create(
        tmp,
        Reference(tmp2),
        Literal("128", INTEGER_SINGLE_TYPE),
        Literal("32", INTEGER_SINGLE_TYPE),
        [task2],
    )
    sing._valid_dependence_ref_binop(ref, ref.copy(), task, task2)
    sing._valid_dependence_ref_binop(binop, binop.copy(), task, task2)


def test_omp_serial_validate_task_dependencies_fails():
    '''
    Test the fail cases of the check_task_dependencies function of
    OMPSerialDirective.
    '''
    # First fail, task + taskloop
    sing = OMPSingleDirective()
    task = OMPTaskDirective()
    taskloop = OMPTaskloopDirective()
    sing.children[0].addchild(task)
    sing.children[0].addchild(taskloop)
    with pytest.raises(NotImplementedError) as excinfo:
        sing._validate_task_dependencies()
    assert (
        "OMPTaskDirectives and OMPTaskloopDirectives"
        " are not currently supported inside the "
        "same parent serial region." in str(excinfo.value)
    )


def test_omp_serial_validate_task_dependencies_outout():
    '''
    Test check_task_dependencies member of OMPSerialDirective
    for outout dependency types
    '''

    # Check outout Array dependency
    subroutine = Routine.create("testsub")
    parallel = OMPParallelDirective.create()
    subroutine.addchild(parallel)
    sing = OMPSingleDirective()
    parallel.children[0].addchild(sing)
    tmp = DataSymbol("tmp", INTEGER_SINGLE_TYPE)
    tmp2 = DataSymbol("tmp2", INTEGER_SINGLE_TYPE)
    array_type = ArrayType(INTEGER_SINGLE_TYPE, [128, 128])
    rval = DataSymbol("rval", array_type)

    subroutine.symbol_table.add(tmp)
    subroutine.symbol_table.add(tmp2)
    subroutine.symbol_table.add(rval)

    task1 = DynamicOMPTaskDirective()
    loop1 = Loop.create(
        tmp,
        Literal("1", INTEGER_SINGLE_TYPE),
        Literal("128", INTEGER_SINGLE_TYPE),
        Literal("32", INTEGER_SINGLE_TYPE),
        [task1],
    )
    assign1 = Assignment.create(
        ArrayReference.create(rval, [Reference(tmp), Reference(tmp)]),
        Literal("1", INTEGER_SINGLE_TYPE),
    )
    subloop1 = Loop.create(
        tmp2,
        Reference(tmp),
        Literal("32", INTEGER_SINGLE_TYPE),
        Literal("1", INTEGER_SINGLE_TYPE),
        [assign1],
    )

    task2 = DynamicOMPTaskDirective()
    loop2 = Loop.create(
        tmp,
        Literal("1", INTEGER_SINGLE_TYPE),
        Literal("64", INTEGER_SINGLE_TYPE),
        Literal("32", INTEGER_SINGLE_TYPE),
        [task2],
    )
    assign2 = Assignment.create(
        ArrayReference.create(rval, [Reference(tmp), Reference(tmp)]),
        Literal("24", INTEGER_SINGLE_TYPE),
    )
    subloop2 = Loop.create(
        tmp2,
        Reference(tmp),
        Literal("32", INTEGER_SINGLE_TYPE),
        Literal("1", INTEGER_SINGLE_TYPE),
        [assign2],
    )
    sing.children[0].addchild(loop1)
    sing.children[0].addchild(loop2)

    task1.children[0].addchild(subloop1)
    task1.lower_to_language_level()
    task2.children[0].addchild(subloop2)
    task2.lower_to_language_level()

    sing._validate_task_dependencies()

    # Check outout Reference dependency
    subroutine = Routine.create("testsub")
    parallel = OMPParallelDirective.create()
    subroutine.addchild(parallel)
    sing = OMPSingleDirective()
    parallel.children[0].addchild(sing)
    tmp = DataSymbol("tmp", INTEGER_SINGLE_TYPE)
    tmp2 = DataSymbol("tmp2", INTEGER_SINGLE_TYPE)
    rval = DataSymbol("rval", INTEGER_SINGLE_TYPE)

    subroutine.symbol_table.add(tmp)
    subroutine.symbol_table.add(tmp2)

    subroutine.symbol_table.add(rval)

    task1 = DynamicOMPTaskDirective()
    loop1 = Loop.create(
        tmp,
        Literal("1", INTEGER_SINGLE_TYPE),
        Literal("128", INTEGER_SINGLE_TYPE),
        Literal("32", INTEGER_SINGLE_TYPE),
        [task1],
    )
    assign1 = Assignment.create(
        Reference(rval),
        BinaryOperation.create(
            BinaryOperation.Operator.ADD, Reference(rval), Reference(tmp2)
        ),
    )
    subloop1 = Loop.create(
        tmp2,
        Reference(tmp),
        Literal("32", INTEGER_SINGLE_TYPE),
        Literal("1", INTEGER_SINGLE_TYPE),
        [assign1],
    )

    task2 = DynamicOMPTaskDirective()
    loop2 = Loop.create(
        tmp,
        Literal("1", INTEGER_SINGLE_TYPE),
        Literal("128", INTEGER_SINGLE_TYPE),
        Literal("32", INTEGER_SINGLE_TYPE),
        [task2],
    )
    assign2 = Assignment.create(
        Reference(rval),
        BinaryOperation.create(
            BinaryOperation.Operator.ADD, Reference(rval), Reference(tmp2)
        ),
    )
    subloop2 = Loop.create(
        tmp2,
        Reference(tmp),
        Literal("32", INTEGER_SINGLE_TYPE),
        Literal("1", INTEGER_SINGLE_TYPE),
        [assign2],
    )
    sing.children[0].addchild(loop1)
    sing.children[0].addchild(loop2)

    task1.children[0].addchild(subloop1)
    task1.lower_to_language_level()
    task2.children[0].addchild(subloop2)
    task2.lower_to_language_level()

    sing._validate_task_dependencies()

    # StructureType for Structure tests
    grid_type = StructureType.create(
        [
            ("nx", INTEGER_TYPE, Symbol.Visibility.PUBLIC, None),
            (
                "sub_grids",
                ArrayType(INTEGER_TYPE, [3]),
                Symbol.Visibility.PUBLIC,
                None,
            ),
            (
                "data",
                ArrayType(REAL_TYPE, [128, 128]),
                Symbol.Visibility.PUBLIC,
                None,
            ),
        ]
    )
    # Check outout StructureReference non-array dependency
    subroutine = Routine.create("testsub")
    parallel = OMPParallelDirective.create()
    subroutine.addchild(parallel)
    sing = OMPSingleDirective()
    tmp = DataSymbol("tmp", INTEGER_SINGLE_TYPE)
    tmp2 = DataSymbol("tmp2", INTEGER_SINGLE_TYPE)
    rval = DataSymbol("rval", grid_type)
    subroutine.symbol_table.add(tmp)
    subroutine.symbol_table.add(tmp2)
    subroutine.symbol_table.add(rval)

    do_dir = OMPDoDirective()
    assign1 = Assignment.create(
        Reference(tmp2), StructureReference.create(rval, ["nx"])
    )
    loop1 = Loop.create(
        tmp,
        Literal("1", INTEGER_SINGLE_TYPE),
        Literal("128", INTEGER_SINGLE_TYPE),
        Literal("1", INTEGER_SINGLE_TYPE),
        [assign1],
    )
    do_dir.children[0].addchild(loop1)

    task1 = DynamicOMPTaskDirective()
    loop1 = Loop.create(
        tmp,
        Literal("1", INTEGER_SINGLE_TYPE),
        Literal("128", INTEGER_SINGLE_TYPE),
        Literal("32", INTEGER_SINGLE_TYPE),
        [task1],
    )
    assign1 = Assignment.create(
        StructureReference.create(rval, ["nx"]), Reference(tmp2)
    )
    subloop1 = Loop.create(
        tmp2,
        Reference(tmp),
        Literal("32", INTEGER_SINGLE_TYPE),
        Literal("1", INTEGER_SINGLE_TYPE),
        [assign1],
    )

    task2 = DynamicOMPTaskDirective()
    loop2 = Loop.create(
        tmp,
        Literal("1", INTEGER_SINGLE_TYPE),
        Literal("128", INTEGER_SINGLE_TYPE),
        Literal("32", INTEGER_SINGLE_TYPE),
        [task2],
    )
    assign2 = Assignment.create(
        StructureReference.create(rval, ["nx"]), Reference(tmp2)
    )
    subloop2 = Loop.create(
        tmp2,
        Reference(tmp),
        Literal("32", INTEGER_SINGLE_TYPE),
        Literal("1", INTEGER_SINGLE_TYPE),
        [assign2],
    )

    parallel.children[0].addchild(do_dir)
    parallel.children[0].addchild(sing)
    sing.children[0].addchild(loop1)
    sing.children[0].addchild(loop2)

    task1.children[0].addchild(subloop1)
    task1.lower_to_language_level()
    task2.children[0].addchild(subloop2)
    task2.lower_to_language_level()

    sing._validate_task_dependencies()

    # Check outout StructureReference with array access
    subroutine = Routine.create("testsub")
    parallel = OMPParallelDirective.create()
    subroutine.addchild(parallel)
    sing = OMPSingleDirective()
    parallel.children[0].addchild(sing)
    tmp = DataSymbol("tmp", INTEGER_SINGLE_TYPE)
    tmp2 = DataSymbol("tmp2", INTEGER_SINGLE_TYPE)
    rval = DataSymbol("rval", grid_type)
    subroutine.symbol_table.add(tmp)
    subroutine.symbol_table.add(tmp2)
    subroutine.symbol_table.add(rval)

    task1 = DynamicOMPTaskDirective()
    loop1 = Loop.create(
        tmp,
        Literal("1", INTEGER_SINGLE_TYPE),
        Literal("128", INTEGER_SINGLE_TYPE),
        Literal("32", INTEGER_SINGLE_TYPE),
        [task1],
    )
    assign1 = Assignment.create(
        StructureReference.create(
            rval, [("data", [Reference(tmp2), Reference(tmp2)])]
        ),
        Reference(tmp2),
    )
    subloop1 = Loop.create(
        tmp2,
        Reference(tmp),
        Literal("32", INTEGER_SINGLE_TYPE),
        Literal("1", INTEGER_SINGLE_TYPE),
        [assign1],
    )

    task2 = DynamicOMPTaskDirective()
    loop2 = Loop.create(
        tmp,
        Literal("1", INTEGER_SINGLE_TYPE),
        Literal("128", INTEGER_SINGLE_TYPE),
        Literal("32", INTEGER_SINGLE_TYPE),
        [task2],
    )
    assign2 = Assignment.create(
        StructureReference.create(
            rval, [("data", [Reference(tmp2), Reference(tmp2)])]
        ),
        Reference(tmp2),
    )
    subloop2 = Loop.create(
        tmp2,
        Reference(tmp),
        Literal("32", INTEGER_SINGLE_TYPE),
        Literal("1", INTEGER_SINGLE_TYPE),
        [assign2],
    )

    sing.children[0].addchild(loop1)
    sing.children[0].addchild(loop2)

    task1.children[0].addchild(subloop1)
    task1.lower_to_language_level()
    task2.children[0].addchild(subloop2)
    task2.lower_to_language_level()

    sing._validate_task_dependencies()

    # Check outout accesses to different structure member lengths
    sub_grid_type = StructureType.create(
        [("array", ArrayType(REAL_TYPE, [128, 128]), Symbol.Visibility.PUBLIC,
          None)]
    )
    grid_type = StructureType.create(
        [
            ("nx", INTEGER_TYPE, Symbol.Visibility.PUBLIC, None),
            ("sub_grids", sub_grid_type, Symbol.Visibility.PUBLIC, None),
            (
                "data",
                ArrayType(REAL_TYPE, [128, 128]),
                Symbol.Visibility.PUBLIC,
                None,
            ),
        ]
    )
    subroutine = Routine.create("testsub")
    parallel = OMPParallelDirective.create()
    subroutine.addchild(parallel)
    sing = OMPSingleDirective()
    parallel.children[0].addchild(sing)
    tmp = DataSymbol("tmp", INTEGER_SINGLE_TYPE)
    tmp2 = DataSymbol("tmp2", INTEGER_SINGLE_TYPE)
    tmp3 = DataSymbol("tmp3", INTEGER_SINGLE_TYPE)
    rval = DataSymbol("rval", grid_type)
    subroutine.symbol_table.add(tmp)
    subroutine.symbol_table.add(tmp2)
    subroutine.symbol_table.add(tmp3)
    subroutine.symbol_table.add(rval)

    task1 = DynamicOMPTaskDirective()
    loop1 = Loop.create(
        tmp,
        Literal("1", INTEGER_SINGLE_TYPE),
        Literal("128", INTEGER_SINGLE_TYPE),
        Literal("32", INTEGER_SINGLE_TYPE),
        [task1],
    )
    assign1 = Assignment.create(
        StructureReference.create(
            rval, [("data", [Reference(tmp2), Reference(tmp2)])]
        ),
        Reference(tmp2),
    )
    subloop1 = Loop.create(
        tmp2,
        Reference(tmp),
        Literal("32", INTEGER_SINGLE_TYPE),
        Literal("1", INTEGER_SINGLE_TYPE),
        [assign1],
    )

    task2 = DynamicOMPTaskDirective()
    loop2 = Loop.create(
        tmp,
        Literal("1", INTEGER_SINGLE_TYPE),
        Literal("128", INTEGER_SINGLE_TYPE),
        Literal("32", INTEGER_SINGLE_TYPE),
        [task2],
    )
    assign2 = Assignment.create(
        StructureReference.create(
            rval, ["sub_grids", ("array", [Reference(tmp2), Reference(tmp2)])]
        ),
        Reference(tmp2),
    )
    subloop2 = Loop.create(
        tmp2,
        Reference(tmp),
        Literal("32", INTEGER_SINGLE_TYPE),
        Literal("1", INTEGER_SINGLE_TYPE),
        [assign2],
    )

    sing.children[0].addchild(loop1)
    sing.children[0].addchild(loop2)

    task1.children[0].addchild(subloop1)
    task1.lower_to_language_level()
    task2.children[0].addchild(subloop2)
    task2.lower_to_language_level()

    sing._validate_task_dependencies()

    # Check outout accesses to different structure members
    grid_type = StructureType.create(
        [
            ("nx", INTEGER_TYPE, Symbol.Visibility.PUBLIC, None),
            (
                "data2",
                ArrayType(REAL_TYPE, [128, 128]),
                Symbol.Visibility.PUBLIC,
                None,
            ),
            (
                "data",
                ArrayType(REAL_TYPE, [128, 128]),
                Symbol.Visibility.PUBLIC,
                None,
            ),
        ]
    )
    subroutine = Routine.create("testsub")
    parallel = OMPParallelDirective.create()
    subroutine.addchild(parallel)
    sing = OMPSingleDirective()
    parallel.children[0].addchild(sing)
    tmp = DataSymbol("tmp", INTEGER_SINGLE_TYPE)
    tmp2 = DataSymbol("tmp2", INTEGER_SINGLE_TYPE)
    tmp3 = DataSymbol("tmp3", INTEGER_SINGLE_TYPE)
    rval = DataSymbol("rval", grid_type)
    subroutine.symbol_table.add(tmp)
    subroutine.symbol_table.add(tmp2)
    subroutine.symbol_table.add(tmp3)
    subroutine.symbol_table.add(rval)

    task1 = DynamicOMPTaskDirective()
    loop1 = Loop.create(
        tmp,
        Literal("1", INTEGER_SINGLE_TYPE),
        Literal("128", INTEGER_SINGLE_TYPE),
        Literal("32", INTEGER_SINGLE_TYPE),
        [task1],
    )
    assign1 = Assignment.create(
        StructureReference.create(
            rval, [("data", [Reference(tmp2), Reference(tmp2)])]
        ),
        Reference(tmp2),
    )
    subloop1 = Loop.create(
        tmp2,
        Reference(tmp),
        Literal("32", INTEGER_SINGLE_TYPE),
        Literal("1", INTEGER_SINGLE_TYPE),
        [assign1],
    )

    task2 = DynamicOMPTaskDirective()
    loop2 = Loop.create(
        tmp,
        Literal("1", INTEGER_SINGLE_TYPE),
        Literal("128", INTEGER_SINGLE_TYPE),
        Literal("32", INTEGER_SINGLE_TYPE),
        [task2],
    )
    assign2 = Assignment.create(
        StructureReference.create(
            rval, [("data2", [Reference(tmp2), Reference(tmp2)])]
        ),
        Reference(tmp2),
    )
    subloop2 = Loop.create(
        tmp2,
        Reference(tmp),
        Literal("32", INTEGER_SINGLE_TYPE),
        Literal("1", INTEGER_SINGLE_TYPE),
        [assign2],
    )

    sing.children[0].addchild(loop1)
    sing.children[0].addchild(loop2)

    task1.children[0].addchild(subloop1)
    task1.lower_to_language_level()
    task2.children[0].addchild(subloop2)
    task2.lower_to_language_level()
    sing._validate_task_dependencies()

    # Check outout accesses to range and literal indexes.
    subroutine = Routine.create("testsub")
    parallel = OMPParallelDirective.create()
    subroutine.addchild(parallel)
    sing = OMPSingleDirective()
    parallel.children[0].addchild(sing)
    tmp = DataSymbol("tmp", INTEGER_SINGLE_TYPE)
    tmp2 = DataSymbol("tmp2", INTEGER_SINGLE_TYPE)
    tmp3 = DataSymbol("tmp3", INTEGER_SINGLE_TYPE)
    rval = DataSymbol("rval", grid_type)
    subroutine.symbol_table.add(tmp)
    subroutine.symbol_table.add(tmp2)
    subroutine.symbol_table.add(tmp3)
    subroutine.symbol_table.add(rval)

    task1 = DynamicOMPTaskDirective()
    loop1 = Loop.create(
        tmp,
        Literal("1", INTEGER_SINGLE_TYPE),
        Literal("128", INTEGER_SINGLE_TYPE),
        Literal("32", INTEGER_SINGLE_TYPE),
        [task1],
    )
    assign1 = Assignment.create(
        StructureReference.create(
            rval,
            [("data", [Literal("1", INTEGER_SINGLE_TYPE), Reference(tmp2)])],
        ),
        Reference(tmp2),
    )
    subloop1 = Loop.create(
        tmp2,
        Reference(tmp3),
        Literal("32", INTEGER_SINGLE_TYPE),
        Literal("1", INTEGER_SINGLE_TYPE),
        [assign1],
    )

    task2 = DynamicOMPTaskDirective()
    loop2 = Loop.create(
        tmp,
        Literal("1", INTEGER_SINGLE_TYPE),
        Literal("128", INTEGER_SINGLE_TYPE),
        Literal("32", INTEGER_SINGLE_TYPE),
        [task2],
    )
    assign2 = Assignment.create(
        StructureReference.create(
            rval,
            [("data", [Literal("1", INTEGER_SINGLE_TYPE), Reference(tmp2)])],
        ),
        Reference(tmp2),
    )
    subloop2 = Loop.create(
        tmp2,
        Reference(tmp3),
        Literal("32", INTEGER_SINGLE_TYPE),
        Literal("1", INTEGER_SINGLE_TYPE),
        [assign2],
    )

    sing.children[0].addchild(loop1)
    sing.children[0].addchild(loop2)

    task1.children[0].addchild(subloop1)
    task1.lower_to_language_level()
    task2.children[0].addchild(subloop2)
    task2.lower_to_language_level()

    sing._validate_task_dependencies()


def test_omp_serial_validate_task_dependencies_inout():
    '''
    Test check_task_dependencies member of OMPSerialDirective
    for inout dependency types
    '''
    # Check inout Array dependency
    subroutine = Routine.create("testsub")
    parallel = OMPParallelDirective.create()
    subroutine.addchild(parallel)
    sing = OMPSingleDirective()
    parallel.children[0].addchild(sing)
    tmp = DataSymbol("tmp", INTEGER_SINGLE_TYPE)
    tmp2 = DataSymbol("tmp2", INTEGER_SINGLE_TYPE)
    tmp3 = DataSymbol("tmp3", INTEGER_SINGLE_TYPE)
    array_type = ArrayType(INTEGER_SINGLE_TYPE, [128, 128])
    rval = DataSymbol("rval", array_type)

    subroutine.symbol_table.add(tmp)
    subroutine.symbol_table.add(tmp2)
    subroutine.symbol_table.add(tmp3)
    subroutine.symbol_table.add(rval)

    task1 = DynamicOMPTaskDirective()
    loop1 = Loop.create(
        tmp,
        Literal("1", INTEGER_SINGLE_TYPE),
        Literal("128", INTEGER_SINGLE_TYPE),
        Literal("32", INTEGER_SINGLE_TYPE),
        [task1],
    )
    assign1 = Assignment.create(
        Reference(tmp3),
        ArrayReference.create(rval, [Reference(tmp), Reference(tmp)]),
    )
    subloop1 = Loop.create(
        tmp2,
        Reference(tmp),
        Literal("32", INTEGER_SINGLE_TYPE),
        Literal("1", INTEGER_SINGLE_TYPE),
        [assign1],
    )

    task2 = DynamicOMPTaskDirective()
    loop2 = Loop.create(
        tmp,
        Literal("1", INTEGER_SINGLE_TYPE),
        Literal("64", INTEGER_SINGLE_TYPE),
        Literal("32", INTEGER_SINGLE_TYPE),
        [task2],
    )
    assign2 = Assignment.create(
        ArrayReference.create(rval, [Reference(tmp), Reference(tmp)]),
        Literal("24", INTEGER_SINGLE_TYPE),
    )
    subloop2 = Loop.create(
        tmp2,
        Reference(tmp),
        Literal("32", INTEGER_SINGLE_TYPE),
        Literal("1", INTEGER_SINGLE_TYPE),
        [assign2],
    )
    sing.children[0].addchild(loop1)
    sing.children[0].addchild(loop2)

    task1.children[0].addchild(subloop1)
    task1.lower_to_language_level()
    task2.children[0].addchild(subloop2)
    task2.lower_to_language_level()

    sing._validate_task_dependencies()

    # Check inout Reference dependency
    subroutine = Routine.create("testsub")
    parallel = OMPParallelDirective.create()
    subroutine.addchild(parallel)
    sing = OMPSingleDirective()
    parallel.children[0].addchild(sing)
    tmp = DataSymbol("tmp", INTEGER_SINGLE_TYPE)
    tmp2 = DataSymbol("tmp2", INTEGER_SINGLE_TYPE)
    tmp3 = DataSymbol("tmp3", INTEGER_SINGLE_TYPE)
    rval = DataSymbol("rval", INTEGER_SINGLE_TYPE)

    subroutine.symbol_table.add(tmp)
    subroutine.symbol_table.add(tmp2)
    subroutine.symbol_table.add(tmp3)

    subroutine.symbol_table.add(rval)

    task1 = DynamicOMPTaskDirective()
    loop1 = Loop.create(
        tmp,
        Literal("1", INTEGER_SINGLE_TYPE),
        Literal("128", INTEGER_SINGLE_TYPE),
        Literal("32", INTEGER_SINGLE_TYPE),
        [task1],
    )
    assign1 = Assignment.create(
        Reference(tmp3),
        BinaryOperation.create(
            BinaryOperation.Operator.ADD, Reference(rval), Reference(tmp2)
        ),
    )
    subloop1 = Loop.create(
        tmp2,
        Reference(tmp),
        Literal("32", INTEGER_SINGLE_TYPE),
        Literal("1", INTEGER_SINGLE_TYPE),
        [assign1],
    )

    task2 = DynamicOMPTaskDirective()
    loop2 = Loop.create(
        tmp,
        Literal("1", INTEGER_SINGLE_TYPE),
        Literal("128", INTEGER_SINGLE_TYPE),
        Literal("32", INTEGER_SINGLE_TYPE),
        [task2],
    )
    assign2 = Assignment.create(
        Reference(rval),
        BinaryOperation.create(
            BinaryOperation.Operator.ADD, Reference(rval), Reference(tmp2)
        ),
    )
    subloop2 = Loop.create(
        tmp2,
        Reference(tmp),
        Literal("32", INTEGER_SINGLE_TYPE),
        Literal("1", INTEGER_SINGLE_TYPE),
        [assign2],
    )
    sing.children[0].addchild(loop1)
    sing.children[0].addchild(loop2)

    task1.children[0].addchild(subloop1)
    task1.lower_to_language_level()
    task2.children[0].addchild(subloop2)
    task2.lower_to_language_level()

    sing._validate_task_dependencies()

    # StructureType for Structure tests
    grid_type = StructureType.create(
        [
            ("nx", INTEGER_TYPE, Symbol.Visibility.PUBLIC, None),
            (
                "sub_grids",
                ArrayType(INTEGER_TYPE, [3]),
                Symbol.Visibility.PUBLIC,
                None,
            ),
            (
                "data",
                ArrayType(REAL_TYPE, [128, 128]),
                Symbol.Visibility.PUBLIC,
                None,
            ),
        ]
    )
    # Check inout StructureReference non-array dependency
    subroutine = Routine.create("testsub")
    parallel = OMPParallelDirective.create()
    subroutine.addchild(parallel)
    sing = OMPSingleDirective()
    tmp = DataSymbol("tmp", INTEGER_SINGLE_TYPE)
    tmp2 = DataSymbol("tmp2", INTEGER_SINGLE_TYPE)
    tmp3 = DataSymbol("tmp3", INTEGER_SINGLE_TYPE)
    rval = DataSymbol("rval", grid_type)
    subroutine.symbol_table.add(tmp)
    subroutine.symbol_table.add(tmp2)
    subroutine.symbol_table.add(tmp3)
    subroutine.symbol_table.add(rval)

    do_dir = OMPDoDirective()
    assign1 = Assignment.create(
        Reference(tmp2), StructureReference.create(rval, ["nx"])
    )
    loop1 = Loop.create(
        tmp,
        Literal("1", INTEGER_SINGLE_TYPE),
        Literal("128", INTEGER_SINGLE_TYPE),
        Literal("1", INTEGER_SINGLE_TYPE),
        [assign1],
    )
    do_dir.children[0].addchild(loop1)

    task1 = DynamicOMPTaskDirective()
    loop1 = Loop.create(
        tmp,
        Literal("1", INTEGER_SINGLE_TYPE),
        Literal("128", INTEGER_SINGLE_TYPE),
        Literal("32", INTEGER_SINGLE_TYPE),
        [task1],
    )
    assign1 = Assignment.create(
        Reference(tmp3), StructureReference.create(rval, ["nx"])
    )
    subloop1 = Loop.create(
        tmp2,
        Reference(tmp),
        Literal("32", INTEGER_SINGLE_TYPE),
        Literal("1", INTEGER_SINGLE_TYPE),
        [assign1],
    )

    task2 = DynamicOMPTaskDirective()
    loop2 = Loop.create(
        tmp,
        Literal("1", INTEGER_SINGLE_TYPE),
        Literal("128", INTEGER_SINGLE_TYPE),
        Literal("32", INTEGER_SINGLE_TYPE),
        [task2],
    )
    assign2 = Assignment.create(
        StructureReference.create(rval, ["nx"]), Reference(tmp2)
    )
    subloop2 = Loop.create(
        tmp2,
        Reference(tmp),
        Literal("32", INTEGER_SINGLE_TYPE),
        Literal("1", INTEGER_SINGLE_TYPE),
        [assign2],
    )

    parallel.children[0].addchild(do_dir)
    parallel.children[0].addchild(sing)
    sing.children[0].addchild(loop1)
    sing.children[0].addchild(loop2)

    task1.children[0].addchild(subloop1)
    task1.lower_to_language_level()
    task2.children[0].addchild(subloop2)
    task2.lower_to_language_level()

    sing._validate_task_dependencies()

    # Check inout StructureReference with array access
    subroutine = Routine.create("testsub")
    parallel = OMPParallelDirective.create()
    subroutine.addchild(parallel)
    sing = OMPSingleDirective()
    parallel.children[0].addchild(sing)
    tmp = DataSymbol("tmp", INTEGER_SINGLE_TYPE)
    tmp2 = DataSymbol("tmp2", INTEGER_SINGLE_TYPE)
    tmp3 = DataSymbol("tmp3", INTEGER_SINGLE_TYPE)
    rval = DataSymbol("rval", grid_type)
    subroutine.symbol_table.add(tmp)
    subroutine.symbol_table.add(tmp2)
    subroutine.symbol_table.add(tmp3)
    subroutine.symbol_table.add(rval)

    task1 = DynamicOMPTaskDirective()
    loop1 = Loop.create(
        tmp,
        Literal("1", INTEGER_SINGLE_TYPE),
        Literal("128", INTEGER_SINGLE_TYPE),
        Literal("32", INTEGER_SINGLE_TYPE),
        [task1],
    )
    assign1 = Assignment.create(
        Reference(tmp3),
        StructureReference.create(
            rval, [("data", [Reference(tmp2), Reference(tmp2)])]
        ),
    )
    subloop1 = Loop.create(
        tmp2,
        Reference(tmp),
        Literal("32", INTEGER_SINGLE_TYPE),
        Literal("1", INTEGER_SINGLE_TYPE),
        [assign1],
    )

    task2 = DynamicOMPTaskDirective()
    loop2 = Loop.create(
        tmp,
        Literal("1", INTEGER_SINGLE_TYPE),
        Literal("128", INTEGER_SINGLE_TYPE),
        Literal("32", INTEGER_SINGLE_TYPE),
        [task2],
    )
    assign2 = Assignment.create(
        StructureReference.create(
            rval, [("data", [Reference(tmp2), Reference(tmp2)])]
        ),
        Reference(tmp2),
    )
    subloop2 = Loop.create(
        tmp2,
        Reference(tmp),
        Literal("32", INTEGER_SINGLE_TYPE),
        Literal("1", INTEGER_SINGLE_TYPE),
        [assign2],
    )

    sing.children[0].addchild(loop1)
    sing.children[0].addchild(loop2)

    task1.children[0].addchild(subloop1)
    task1.lower_to_language_level()
    task2.children[0].addchild(subloop2)
    task2.lower_to_language_level()

    sing._validate_task_dependencies()

    # Check inout accesses to different structure member lengths
    sub_grid_type = StructureType.create(
        [("array", ArrayType(REAL_TYPE, [128, 128]), Symbol.Visibility.PUBLIC,
          None)]
    )
    grid_type = StructureType.create(
        [
            ("nx", INTEGER_TYPE, Symbol.Visibility.PUBLIC, None),
            ("sub_grids", sub_grid_type, Symbol.Visibility.PUBLIC, None),
            (
                "data",
                ArrayType(REAL_TYPE, [128, 128]),
                Symbol.Visibility.PUBLIC,
                None,
            ),
        ]
    )
    subroutine = Routine.create("testsub")
    parallel = OMPParallelDirective.create()
    subroutine.addchild(parallel)
    sing = OMPSingleDirective()
    parallel.children[0].addchild(sing)
    tmp = DataSymbol("tmp", INTEGER_SINGLE_TYPE)
    tmp2 = DataSymbol("tmp2", INTEGER_SINGLE_TYPE)
    tmp3 = DataSymbol("tmp3", INTEGER_SINGLE_TYPE)
    rval = DataSymbol("rval", grid_type)
    subroutine.symbol_table.add(tmp)
    subroutine.symbol_table.add(tmp2)
    subroutine.symbol_table.add(tmp3)
    subroutine.symbol_table.add(rval)

    task1 = DynamicOMPTaskDirective()
    loop1 = Loop.create(
        tmp,
        Literal("1", INTEGER_SINGLE_TYPE),
        Literal("128", INTEGER_SINGLE_TYPE),
        Literal("32", INTEGER_SINGLE_TYPE),
        [task1],
    )
    assign1 = Assignment.create(
        Reference(tmp3),
        StructureReference.create(
            rval, ["sub_grids", ("array", [Reference(tmp2), Reference(tmp2)])]
        ),
    )
    subloop1 = Loop.create(
        tmp2,
        Reference(tmp),
        Literal("32", INTEGER_SINGLE_TYPE),
        Literal("1", INTEGER_SINGLE_TYPE),
        [assign1],
    )

    task2 = DynamicOMPTaskDirective()
    loop2 = Loop.create(
        tmp,
        Literal("1", INTEGER_SINGLE_TYPE),
        Literal("128", INTEGER_SINGLE_TYPE),
        Literal("32", INTEGER_SINGLE_TYPE),
        [task2],
    )
    assign2 = Assignment.create(
        StructureReference.create(
            rval, [("data", [Reference(tmp2), Reference(tmp2)])]
        ),
        Reference(tmp2),
    )
    subloop2 = Loop.create(
        tmp2,
        Reference(tmp),
        Literal("32", INTEGER_SINGLE_TYPE),
        Literal("1", INTEGER_SINGLE_TYPE),
        [assign2],
    )

    sing.children[0].addchild(loop1)
    sing.children[0].addchild(loop2)

    task1.children[0].addchild(subloop1)
    task1.lower_to_language_level()
    task2.children[0].addchild(subloop2)
    task2.lower_to_language_level()

    sing._validate_task_dependencies()

    # Check inout accesses to different structure members
    grid_type = StructureType.create(
        [
            ("nx", INTEGER_TYPE, Symbol.Visibility.PUBLIC, None),
            (
                "data2",
                ArrayType(REAL_TYPE, [128, 128]),
                Symbol.Visibility.PUBLIC,
                None,
            ),
            (
                "data",
                ArrayType(REAL_TYPE, [128, 128]),
                Symbol.Visibility.PUBLIC,
                None,
            ),
        ]
    )
    subroutine = Routine.create("testsub")
    parallel = OMPParallelDirective.create()
    subroutine.addchild(parallel)
    sing = OMPSingleDirective()
    parallel.children[0].addchild(sing)
    tmp = DataSymbol("tmp", INTEGER_SINGLE_TYPE)
    tmp2 = DataSymbol("tmp2", INTEGER_SINGLE_TYPE)
    tmp3 = DataSymbol("tmp3", INTEGER_SINGLE_TYPE)
    rval = DataSymbol("rval", grid_type)
    subroutine.symbol_table.add(tmp)
    subroutine.symbol_table.add(tmp2)
    subroutine.symbol_table.add(tmp3)
    subroutine.symbol_table.add(rval)

    task1 = DynamicOMPTaskDirective()
    loop1 = Loop.create(
        tmp,
        Literal("1", INTEGER_SINGLE_TYPE),
        Literal("128", INTEGER_SINGLE_TYPE),
        Literal("32", INTEGER_SINGLE_TYPE),
        [task1],
    )
    assign1 = Assignment.create(
        Reference(tmp3),
        StructureReference.create(
            rval, [("data2", [Reference(tmp2), Reference(tmp2)])]
        ),
    )
    subloop1 = Loop.create(
        tmp2,
        Reference(tmp),
        Literal("32", INTEGER_SINGLE_TYPE),
        Literal("1", INTEGER_SINGLE_TYPE),
        [assign1],
    )

    task2 = DynamicOMPTaskDirective()
    loop2 = Loop.create(
        tmp,
        Literal("1", INTEGER_SINGLE_TYPE),
        Literal("128", INTEGER_SINGLE_TYPE),
        Literal("32", INTEGER_SINGLE_TYPE),
        [task2],
    )
    assign2 = Assignment.create(
        StructureReference.create(
            rval, [("data", [Reference(tmp2), Reference(tmp2)])]
        ),
        Reference(tmp2),
    )
    subloop2 = Loop.create(
        tmp2,
        Reference(tmp),
        Literal("32", INTEGER_SINGLE_TYPE),
        Literal("1", INTEGER_SINGLE_TYPE),
        [assign2],
    )

    sing.children[0].addchild(loop1)
    sing.children[0].addchild(loop2)

    task1.children[0].addchild(subloop1)
    task1.lower_to_language_level()
    task2.children[0].addchild(subloop2)
    task2.lower_to_language_level()

    sing._validate_task_dependencies()

    # Check inout accesses to range and literal indexes.
    subroutine = Routine.create("testsub")
    parallel = OMPParallelDirective.create()
    subroutine.addchild(parallel)
    sing = OMPSingleDirective()
    parallel.children[0].addchild(sing)
    tmp = DataSymbol("tmp", INTEGER_SINGLE_TYPE)
    tmp2 = DataSymbol("tmp2", INTEGER_SINGLE_TYPE)
    tmp3 = DataSymbol("tmp3", INTEGER_SINGLE_TYPE)
    tmp4 = DataSymbol("tmp4", INTEGER_SINGLE_TYPE)
    rval = DataSymbol("rval", grid_type)
    subroutine.symbol_table.add(tmp)
    subroutine.symbol_table.add(tmp2)
    subroutine.symbol_table.add(tmp3)
    subroutine.symbol_table.add(tmp4)
    subroutine.symbol_table.add(rval)

    task1 = DynamicOMPTaskDirective()
    loop1 = Loop.create(
        tmp,
        Literal("1", INTEGER_SINGLE_TYPE),
        Literal("128", INTEGER_SINGLE_TYPE),
        Literal("32", INTEGER_SINGLE_TYPE),
        [task1],
    )
    assign1 = Assignment.create(
        Reference(tmp4),
        StructureReference.create(
            rval,
            [("data", [Literal("1", INTEGER_SINGLE_TYPE), Reference(tmp2)])],
        ),
    )
    subloop1 = Loop.create(
        tmp2,
        Reference(tmp3),
        Literal("32", INTEGER_SINGLE_TYPE),
        Literal("1", INTEGER_SINGLE_TYPE),
        [assign1],
    )

    task2 = DynamicOMPTaskDirective()
    loop2 = Loop.create(
        tmp,
        Literal("1", INTEGER_SINGLE_TYPE),
        Literal("128", INTEGER_SINGLE_TYPE),
        Literal("32", INTEGER_SINGLE_TYPE),
        [task2],
    )
    assign2 = Assignment.create(
        StructureReference.create(
            rval,
            [("data", [Literal("1", INTEGER_SINGLE_TYPE), Reference(tmp2)])],
        ),
        Reference(tmp2),
    )
    subloop2 = Loop.create(
        tmp2,
        Reference(tmp3),
        Literal("32", INTEGER_SINGLE_TYPE),
        Literal("1", INTEGER_SINGLE_TYPE),
        [assign2],
    )

    sing.children[0].addchild(loop1)
    sing.children[0].addchild(loop2)

    task1.children[0].addchild(subloop1)
    task1.lower_to_language_level()
    task2.children[0].addchild(subloop2)
    task2.lower_to_language_level()

    sing._validate_task_dependencies()


def test_omp_serial_validate_task_dependencies_outin():
    '''
    Test check_task_dependencies member of OMPSerialDirective
    for outin dependency types
    '''
    # Check outin Array dependency
    subroutine = Routine.create("testsub")
    parallel = OMPParallelDirective.create()
    subroutine.addchild(parallel)
    sing = OMPSingleDirective()
    parallel.children[0].addchild(sing)
    tmp = DataSymbol("tmp", INTEGER_SINGLE_TYPE)
    tmp2 = DataSymbol("tmp2", INTEGER_SINGLE_TYPE)
    tmp3 = DataSymbol("tmp3", INTEGER_SINGLE_TYPE)
    array_type = ArrayType(INTEGER_SINGLE_TYPE, [128, 128])
    rval = DataSymbol("rval", array_type)

    subroutine.symbol_table.add(tmp)
    subroutine.symbol_table.add(tmp2)
    subroutine.symbol_table.add(tmp3)
    subroutine.symbol_table.add(rval)

    task1 = DynamicOMPTaskDirective()
    loop1 = Loop.create(
        tmp,
        Literal("1", INTEGER_SINGLE_TYPE),
        Literal("128", INTEGER_SINGLE_TYPE),
        Literal("32", INTEGER_SINGLE_TYPE),
        [task1],
    )
    assign1 = Assignment.create(
        ArrayReference.create(rval, [Reference(tmp), Reference(tmp)]),
        Literal("24", INTEGER_SINGLE_TYPE),
    )
    subloop1 = Loop.create(
        tmp2,
        Reference(tmp),
        Literal("32", INTEGER_SINGLE_TYPE),
        Literal("1", INTEGER_SINGLE_TYPE),
        [assign1],
    )

    task2 = DynamicOMPTaskDirective()
    loop2 = Loop.create(
        tmp,
        Literal("1", INTEGER_SINGLE_TYPE),
        Literal("64", INTEGER_SINGLE_TYPE),
        Literal("32", INTEGER_SINGLE_TYPE),
        [task2],
    )
    assign2 = Assignment.create(
        Reference(tmp3),
        ArrayReference.create(rval, [Reference(tmp), Reference(tmp)]),
    )
    subloop2 = Loop.create(
        tmp2,
        Reference(tmp),
        Literal("32", INTEGER_SINGLE_TYPE),
        Literal("1", INTEGER_SINGLE_TYPE),
        [assign2],
    )
    sing.children[0].addchild(loop1)
    sing.children[0].addchild(loop2)

    task1.children[0].addchild(subloop1)
    task1.lower_to_language_level()
    task2.children[0].addchild(subloop2)
    task2.lower_to_language_level()

    sing._validate_task_dependencies()

    # Check outin Reference dependency
    subroutine = Routine.create("testsub")
    parallel = OMPParallelDirective.create()
    subroutine.addchild(parallel)
    sing = OMPSingleDirective()
    parallel.children[0].addchild(sing)
    tmp = DataSymbol("tmp", INTEGER_SINGLE_TYPE)
    tmp2 = DataSymbol("tmp2", INTEGER_SINGLE_TYPE)
    tmp3 = DataSymbol("tmp3", INTEGER_SINGLE_TYPE)
    rval = DataSymbol("rval", INTEGER_SINGLE_TYPE)

    subroutine.symbol_table.add(tmp)
    subroutine.symbol_table.add(tmp2)
    subroutine.symbol_table.add(tmp3)

    subroutine.symbol_table.add(rval)

    task1 = DynamicOMPTaskDirective()
    loop1 = Loop.create(
        tmp,
        Literal("1", INTEGER_SINGLE_TYPE),
        Literal("128", INTEGER_SINGLE_TYPE),
        Literal("32", INTEGER_SINGLE_TYPE),
        [task1],
    )
    assign1 = Assignment.create(
        Reference(rval),
        BinaryOperation.create(
            BinaryOperation.Operator.ADD, Reference(rval), Reference(tmp2)
        ),
    )
    subloop1 = Loop.create(
        tmp2,
        Reference(tmp),
        Literal("32", INTEGER_SINGLE_TYPE),
        Literal("1", INTEGER_SINGLE_TYPE),
        [assign1],
    )

    task2 = DynamicOMPTaskDirective()
    loop2 = Loop.create(
        tmp,
        Literal("1", INTEGER_SINGLE_TYPE),
        Literal("128", INTEGER_SINGLE_TYPE),
        Literal("32", INTEGER_SINGLE_TYPE),
        [task2],
    )
    assign2 = Assignment.create(
        Reference(tmp3),
        BinaryOperation.create(
            BinaryOperation.Operator.ADD, Reference(rval), Reference(tmp2)
        ),
    )
    subloop2 = Loop.create(
        tmp2,
        Reference(tmp),
        Literal("32", INTEGER_SINGLE_TYPE),
        Literal("1", INTEGER_SINGLE_TYPE),
        [assign2],
    )
    sing.children[0].addchild(loop1)
    sing.children[0].addchild(loop2)

    task1.children[0].addchild(subloop1)
    task1.lower_to_language_level()
    task2.children[0].addchild(subloop2)
    task2.lower_to_language_level()

    sing._validate_task_dependencies()

    # StructureType for Structure tests
    grid_type = StructureType.create(
        [
            ("nx", INTEGER_TYPE, Symbol.Visibility.PUBLIC, None),
            (
                "sub_grids",
                ArrayType(INTEGER_TYPE, [3]),
                Symbol.Visibility.PUBLIC,
                None,
            ),
            (
                "data",
                ArrayType(REAL_TYPE, [128, 128]),
                Symbol.Visibility.PUBLIC,
                None,
            ),
        ]
    )
    # Check inout StructureReference non-array dependency
    subroutine = Routine.create("testsub")
    parallel = OMPParallelDirective.create()
    subroutine.addchild(parallel)
    sing = OMPSingleDirective()
    tmp = DataSymbol("tmp", INTEGER_SINGLE_TYPE)
    tmp2 = DataSymbol("tmp2", INTEGER_SINGLE_TYPE)
    tmp3 = DataSymbol("tmp3", INTEGER_SINGLE_TYPE)
    rval = DataSymbol("rval", grid_type)
    subroutine.symbol_table.add(tmp)
    subroutine.symbol_table.add(tmp2)
    subroutine.symbol_table.add(tmp3)
    subroutine.symbol_table.add(rval)

    do_dir = OMPDoDirective()
    assign1 = Assignment.create(
        Reference(tmp2), StructureReference.create(rval, ["nx"])
    )
    loop1 = Loop.create(
        tmp,
        Literal("1", INTEGER_SINGLE_TYPE),
        Literal("128", INTEGER_SINGLE_TYPE),
        Literal("1", INTEGER_SINGLE_TYPE),
        [assign1],
    )
    do_dir.children[0].addchild(loop1)

    task1 = DynamicOMPTaskDirective()
    loop1 = Loop.create(
        tmp,
        Literal("1", INTEGER_SINGLE_TYPE),
        Literal("128", INTEGER_SINGLE_TYPE),
        Literal("32", INTEGER_SINGLE_TYPE),
        [task1],
    )
    assign1 = Assignment.create(
        StructureReference.create(rval, ["nx"]), Reference(tmp2)
    )
    subloop1 = Loop.create(
        tmp2,
        Reference(tmp),
        Literal("32", INTEGER_SINGLE_TYPE),
        Literal("1", INTEGER_SINGLE_TYPE),
        [assign1],
    )

    task2 = DynamicOMPTaskDirective()
    loop2 = Loop.create(
        tmp,
        Literal("1", INTEGER_SINGLE_TYPE),
        Literal("128", INTEGER_SINGLE_TYPE),
        Literal("32", INTEGER_SINGLE_TYPE),
        [task2],
    )
    assign2 = Assignment.create(
        Reference(tmp3), StructureReference.create(rval, ["nx"])
    )
    subloop2 = Loop.create(
        tmp2,
        Reference(tmp),
        Literal("32", INTEGER_SINGLE_TYPE),
        Literal("1", INTEGER_SINGLE_TYPE),
        [assign2],
    )

    parallel.children[0].addchild(do_dir)
    parallel.children[0].addchild(sing)
    sing.children[0].addchild(loop1)
    sing.children[0].addchild(loop2)

    task1.children[0].addchild(subloop1)
    task1.lower_to_language_level()
    task2.children[0].addchild(subloop2)
    task2.lower_to_language_level()

    sing._validate_task_dependencies()

    # Check inout StructureReference with array access
    subroutine = Routine.create("testsub")
    parallel = OMPParallelDirective.create()
    subroutine.addchild(parallel)
    sing = OMPSingleDirective()
    parallel.children[0].addchild(sing)
    tmp = DataSymbol("tmp", INTEGER_SINGLE_TYPE)
    tmp2 = DataSymbol("tmp2", INTEGER_SINGLE_TYPE)
    tmp3 = DataSymbol("tmp3", INTEGER_SINGLE_TYPE)
    rval = DataSymbol("rval", grid_type)
    subroutine.symbol_table.add(tmp)
    subroutine.symbol_table.add(tmp2)
    subroutine.symbol_table.add(tmp3)
    subroutine.symbol_table.add(rval)

    task1 = DynamicOMPTaskDirective()
    loop1 = Loop.create(
        tmp,
        Literal("1", INTEGER_SINGLE_TYPE),
        Literal("128", INTEGER_SINGLE_TYPE),
        Literal("32", INTEGER_SINGLE_TYPE),
        [task1],
    )
    assign1 = Assignment.create(
        StructureReference.create(
            rval, [("data", [Reference(tmp2), Reference(tmp2)])]
        ),
        Reference(tmp2),
    )
    subloop1 = Loop.create(
        tmp2,
        Reference(tmp),
        Literal("32", INTEGER_SINGLE_TYPE),
        Literal("1", INTEGER_SINGLE_TYPE),
        [assign1],
    )

    task2 = DynamicOMPTaskDirective()
    loop2 = Loop.create(
        tmp,
        Literal("1", INTEGER_SINGLE_TYPE),
        Literal("128", INTEGER_SINGLE_TYPE),
        Literal("32", INTEGER_SINGLE_TYPE),
        [task2],
    )
    assign2 = Assignment.create(
        Reference(tmp3),
        StructureReference.create(
            rval, [("data", [Reference(tmp2), Reference(tmp2)])]
        ),
    )
    subloop2 = Loop.create(
        tmp2,
        Reference(tmp),
        Literal("32", INTEGER_SINGLE_TYPE),
        Literal("1", INTEGER_SINGLE_TYPE),
        [assign2],
    )

    sing.children[0].addchild(loop1)
    sing.children[0].addchild(loop2)

    task1.children[0].addchild(subloop1)
    task1.lower_to_language_level()
    task2.children[0].addchild(subloop2)
    task2.lower_to_language_level()

    sing._validate_task_dependencies()

    # Check outin accesses to different structure member lengths
    sub_grid_type = StructureType.create(
        [("array", ArrayType(REAL_TYPE, [128, 128]), Symbol.Visibility.PUBLIC,
          None)]
    )
    grid_type = StructureType.create(
        [
            ("nx", INTEGER_TYPE, Symbol.Visibility.PUBLIC, None),
            ("sub_grids", sub_grid_type, Symbol.Visibility.PUBLIC, None),
            (
                "data",
                ArrayType(REAL_TYPE, [128, 128]),
                Symbol.Visibility.PUBLIC,
                None,
            ),
        ]
    )
    subroutine = Routine.create("testsub")
    parallel = OMPParallelDirective.create()
    subroutine.addchild(parallel)
    sing = OMPSingleDirective()
    parallel.children[0].addchild(sing)
    tmp = DataSymbol("tmp", INTEGER_SINGLE_TYPE)
    tmp2 = DataSymbol("tmp2", INTEGER_SINGLE_TYPE)
    tmp3 = DataSymbol("tmp3", INTEGER_SINGLE_TYPE)
    rval = DataSymbol("rval", grid_type)
    subroutine.symbol_table.add(tmp)
    subroutine.symbol_table.add(tmp2)
    subroutine.symbol_table.add(tmp3)
    subroutine.symbol_table.add(rval)

    task1 = DynamicOMPTaskDirective()
    loop1 = Loop.create(
        tmp,
        Literal("1", INTEGER_SINGLE_TYPE),
        Literal("128", INTEGER_SINGLE_TYPE),
        Literal("32", INTEGER_SINGLE_TYPE),
        [task1],
    )
    assign1 = Assignment.create(
        StructureReference.create(
            rval, [("data", [Reference(tmp2), Reference(tmp2)])]
        ),
        Reference(tmp2),
    )
    subloop1 = Loop.create(
        tmp2,
        Reference(tmp),
        Literal("32", INTEGER_SINGLE_TYPE),
        Literal("1", INTEGER_SINGLE_TYPE),
        [assign1],
    )

    task2 = DynamicOMPTaskDirective()
    loop2 = Loop.create(
        tmp,
        Literal("1", INTEGER_SINGLE_TYPE),
        Literal("128", INTEGER_SINGLE_TYPE),
        Literal("32", INTEGER_SINGLE_TYPE),
        [task2],
    )
    assign2 = Assignment.create(
        Reference(tmp3),
        StructureReference.create(
            rval, ["sub_grids", ("array", [Reference(tmp2), Reference(tmp2)])]
        ),
    )
    subloop2 = Loop.create(
        tmp2,
        Reference(tmp),
        Literal("32", INTEGER_SINGLE_TYPE),
        Literal("1", INTEGER_SINGLE_TYPE),
        [assign2],
    )

    sing.children[0].addchild(loop1)
    sing.children[0].addchild(loop2)

    task1.children[0].addchild(subloop1)
    task1.lower_to_language_level()
    task2.children[0].addchild(subloop2)
    task2.lower_to_language_level()

    sing._validate_task_dependencies()

    # Check outin accesses to different structure members
    grid_type = StructureType.create(
        [
            ("nx", INTEGER_TYPE, Symbol.Visibility.PUBLIC, None),
            (
                "data2",
                ArrayType(REAL_TYPE, [128, 128]),
                Symbol.Visibility.PUBLIC,
                None,
            ),
            (
                "data",
                ArrayType(REAL_TYPE, [128, 128]),
                Symbol.Visibility.PUBLIC,
                None,
            ),
        ]
    )
    subroutine = Routine.create("testsub")
    parallel = OMPParallelDirective.create()
    subroutine.addchild(parallel)
    sing = OMPSingleDirective()
    parallel.children[0].addchild(sing)
    tmp = DataSymbol("tmp", INTEGER_SINGLE_TYPE)
    tmp2 = DataSymbol("tmp2", INTEGER_SINGLE_TYPE)
    tmp3 = DataSymbol("tmp3", INTEGER_SINGLE_TYPE)
    rval = DataSymbol("rval", grid_type)
    subroutine.symbol_table.add(tmp)
    subroutine.symbol_table.add(tmp2)
    subroutine.symbol_table.add(tmp3)
    subroutine.symbol_table.add(rval)

    task1 = DynamicOMPTaskDirective()
    loop1 = Loop.create(
        tmp,
        Literal("1", INTEGER_SINGLE_TYPE),
        Literal("128", INTEGER_SINGLE_TYPE),
        Literal("32", INTEGER_SINGLE_TYPE),
        [task1],
    )
    assign1 = Assignment.create(
        StructureReference.create(
            rval, [("data", [Reference(tmp2), Reference(tmp2)])]
        ),
        Reference(tmp2),
    )
    subloop1 = Loop.create(
        tmp2,
        Reference(tmp),
        Literal("32", INTEGER_SINGLE_TYPE),
        Literal("1", INTEGER_SINGLE_TYPE),
        [assign1],
    )

    task2 = DynamicOMPTaskDirective()
    loop2 = Loop.create(
        tmp,
        Literal("1", INTEGER_SINGLE_TYPE),
        Literal("128", INTEGER_SINGLE_TYPE),
        Literal("32", INTEGER_SINGLE_TYPE),
        [task2],
    )
    assign2 = Assignment.create(
        Reference(tmp3),
        StructureReference.create(
            rval, [("data2", [Reference(tmp2), Reference(tmp2)])]
        ),
    )
    subloop2 = Loop.create(
        tmp2,
        Reference(tmp),
        Literal("32", INTEGER_SINGLE_TYPE),
        Literal("1", INTEGER_SINGLE_TYPE),
        [assign2],
    )

    sing.children[0].addchild(loop1)
    sing.children[0].addchild(loop2)

    task1.children[0].addchild(subloop1)
    task1.lower_to_language_level()
    task2.children[0].addchild(subloop2)
    task2.lower_to_language_level()

    sing._validate_task_dependencies()

    # Check outin accesses to range and literal indexes.
    subroutine = Routine.create("testsub")
    parallel = OMPParallelDirective.create()
    subroutine.addchild(parallel)
    sing = OMPSingleDirective()
    parallel.children[0].addchild(sing)
    tmp = DataSymbol("tmp", INTEGER_SINGLE_TYPE)
    tmp2 = DataSymbol("tmp2", INTEGER_SINGLE_TYPE)
    tmp3 = DataSymbol("tmp3", INTEGER_SINGLE_TYPE)
    tmp4 = DataSymbol("tmp4", INTEGER_SINGLE_TYPE)
    rval = DataSymbol("rval", grid_type)
    subroutine.symbol_table.add(tmp)
    subroutine.symbol_table.add(tmp2)
    subroutine.symbol_table.add(tmp3)
    subroutine.symbol_table.add(tmp4)
    subroutine.symbol_table.add(rval)

    task1 = DynamicOMPTaskDirective()
    loop1 = Loop.create(
        tmp,
        Literal("1", INTEGER_SINGLE_TYPE),
        Literal("128", INTEGER_SINGLE_TYPE),
        Literal("32", INTEGER_SINGLE_TYPE),
        [task1],
    )
    assign1 = Assignment.create(
        StructureReference.create(
            rval,
            [("data", [Literal("1", INTEGER_SINGLE_TYPE), Reference(tmp2)])],
        ),
        Reference(tmp2),
    )
    subloop1 = Loop.create(
        tmp2,
        Reference(tmp3),
        Literal("32", INTEGER_SINGLE_TYPE),
        Literal("1", INTEGER_SINGLE_TYPE),
        [assign1],
    )

    task2 = DynamicOMPTaskDirective()
    loop2 = Loop.create(
        tmp,
        Literal("1", INTEGER_SINGLE_TYPE),
        Literal("128", INTEGER_SINGLE_TYPE),
        Literal("32", INTEGER_SINGLE_TYPE),
        [task2],
    )
    assign2 = Assignment.create(
        Reference(tmp4),
        StructureReference.create(
            rval,
            [("data", [Literal("1", INTEGER_SINGLE_TYPE), Reference(tmp2)])],
        ),
    )
    subloop2 = Loop.create(
        tmp2,
        Reference(tmp3),
        Literal("32", INTEGER_SINGLE_TYPE),
        Literal("1", INTEGER_SINGLE_TYPE),
        [assign2],
    )

    sing.children[0].addchild(loop1)
    sing.children[0].addchild(loop2)

    task1.children[0].addchild(subloop1)
    task1.lower_to_language_level()
    task2.children[0].addchild(subloop2)
    task2.lower_to_language_level()

    sing._validate_task_dependencies()


def test_omp_serial_validate_task_dependencies_add_taskwait(fortran_reader):
    '''
    Test the task dependency chcker adds taskwaits in expected locations.
    '''
    code = '''subroutine my_subroutine(grid_max, grid_min)
        integer, dimension(100, 100) :: A, B, C, D
        integer :: i, j
        integer, intent(in) :: grid_max, grid_min

        do i = grid_min, grid_max
            do j = grid_min, grid_max
                a(i, j) = i*grid_max + j
            end do
        end do
        do i = grid_min, grid_max
            do j = grid_min, grid_max
                b(i, j) = j*grid_max + i
            end do
        end do
        do i = grid_min+1, grid_max-1
            do j = grid_min, grid_max
                c(i, j) = a(i,j) * 3
            end do
        end do
        do i = grid_min+1, grid_max-1
            do j = grid_min, grid_max
                d(i, j) = b(i,j) + a(i,j)
            end do
        end do
    end subroutine
    '''
    tree = fortran_reader.psyir_from_source(code)

    loop_trans = ChunkLoopTrans()
    task_trans = OMPTaskTrans()

    schedule = tree.walk(Schedule)[0]
    for child in schedule.children[:]:
        if isinstance(child, Loop):
            loop_trans.apply(child)
            assert isinstance(child.children[3].children[0], Loop)
            task_trans.apply(child, {"force": True})

    single_trans = OMPSingleTrans()
    parallel_trans = OMPParallelTrans()
    single_trans.apply(schedule.children)
    parallel_trans.apply(schedule.children)
    tree.lower_to_language_level()

    taskwaits = tree.walk(OMPTaskwaitDirective)
    assert len(taskwaits) == 1
    assert taskwaits[0].position == 2

    code = '''subroutine my_subroutine(grid_max, grid_min, runtime_parameter)
        integer, dimension(100, 100) :: A, B, C, D
        integer :: i, j
        integer, intent(in) :: grid_max, grid_min
        logical, intent(in) :: runtime_parameter

        do i = grid_min, grid_max
            do j = grid_min, grid_max
                a(i, j) = i*grid_max + j
            end do
        end do
        do i = grid_min, grid_max
            do j = grid_min, grid_max
                b(i, j) = j*grid_max + i
            end do
        end do
        if(runtime_parameter) then
            do i = grid_min+1, grid_max-1
                do j = grid_min, grid_max
                    c(i, j) = a(i,j) * 3
                end do
            end do
        end if
        do i = grid_min+1, grid_max-1
            do j = grid_min, grid_max
                d(i, j) = b(i,j) + a(i,j)
            end do
        end do
    end subroutine
    '''
    tree = fortran_reader.psyir_from_source(code)

    schedule = tree.walk(Schedule)[0]
    for child in schedule.children[:]:
        if isinstance(child, Loop):
            loop_trans.apply(child)
            assert isinstance(child.children[3].children[0], Loop)
            task_trans.apply(child, {"force": True})
        if isinstance(child, IfBlock):
            loop = child.if_body.children[0]
            loop_trans.apply(loop)
            task_trans.apply(loop, {"force": True})

    single_trans = OMPSingleTrans()
    parallel_trans = OMPParallelTrans()
    single_trans.apply(schedule.children)
    parallel_trans.apply(schedule.children)
    tree.lower_to_language_level()

    taskwaits = tree.walk(OMPTaskwaitDirective)
    assert len(taskwaits) == 1
    assert taskwaits[0].position == 2

    code = '''subroutine my_subroutine(grid_max, grid_min, runtime_parameter)
        integer, dimension(100, 100) :: A, B, C, D
        integer :: i, j
        integer, intent(in) :: grid_max, grid_min
        logical, intent(in) :: runtime_parameter

        do i = grid_min, grid_max
            do j = grid_min, grid_max
                b(i, j) = j*grid_max + i
            end do
        end do
        if(runtime_parameter) then
            do i = grid_min, grid_max
                do j = grid_min, grid_max
                    a(i, j) = i*grid_max + j
                end do
            end do
        else
            do i = grid_min+1, grid_max-1
                do j = grid_min, grid_max
                    c(i, j) = a(i,j) * 3
                end do
            end do
        end if
        do i = grid_min+1, grid_max-1
            do j = grid_min, grid_max
                d(i, j) = b(i,j) + a(i,j)
            end do
        end do
    end subroutine
    '''
    tree = fortran_reader.psyir_from_source(code)

    schedule = tree.walk(Schedule)[0]
    for child in schedule.children[:]:
        if isinstance(child, Loop):
            loop_trans.apply(child)
            assert isinstance(child.children[3].children[0], Loop)
            task_trans.apply(child, {"force": True})
        if isinstance(child, IfBlock):
            loop = child.if_body.children[0]
            loop_trans.apply(loop)
            task_trans.apply(loop, {"force": True})
            loop = child.else_body.children[0]
            loop_trans.apply(loop)
            task_trans.apply(loop, {"force": True})

    single_trans = OMPSingleTrans()
    parallel_trans = OMPParallelTrans()
    single_trans.apply(schedule.children)
    parallel_trans.apply(schedule.children)
    tree.lower_to_language_level()

    taskwaits = tree.walk(OMPTaskwaitDirective)
    assert len(taskwaits) == 1
    assert taskwaits[0].position == 2

    code = '''subroutine my_subroutine(grid_max, grid_min)
        integer, dimension(100, 100) :: A, B, C, D
        integer :: i, j
        integer, intent(in) :: grid_max, grid_min

        do i = grid_min, grid_max
            do j = grid_min, grid_max
                a(i, j) = i*grid_max + j
            end do
        end do
        do i = grid_min+1, grid_max-1
            do j = grid_min, grid_max
                c(i, j) = a(i,j) * 3
            end do
        end do
        do i = grid_min, grid_max
            do j = grid_min, grid_max
                b(i, j) = j*grid_max + i
            end do
        end do
        do i = grid_min+1, grid_max-1
            do j = grid_min, grid_max
                d(i, j) = b(i,j) + a(i,j)
            end do
        end do
    end subroutine
    '''
    tree = fortran_reader.psyir_from_source(code)

    loop_trans = ChunkLoopTrans()
    task_trans = OMPTaskTrans()

    schedule = tree.walk(Schedule)[0]
    for child in schedule.children[:]:
        if isinstance(child, Loop):
            loop_trans.apply(child)
            assert isinstance(child.children[3].children[0], Loop)
            task_trans.apply(child, {"force": True})

    single_trans = OMPSingleTrans()
    parallel_trans = OMPParallelTrans()
    single_trans.apply(schedule.children)
    parallel_trans.apply(schedule.children)
    tree.lower_to_language_level()

    taskwaits = tree.walk(OMPTaskwaitDirective)
    assert len(taskwaits) == 2
    assert taskwaits[0].position == 1
    assert taskwaits[1].position == 4

    code = '''subroutine my_subroutine(grid_max, grid_min)
        integer, dimension(100, 100) :: A, B, C, D
        integer :: i, j
        integer, intent(in) :: grid_max, grid_min

        do i = grid_min, grid_max
            do j = grid_min, grid_max
                a(i, j) = i*grid_max + j
            end do
        end do
        do i = grid_min+1, grid_max-1
            do j = grid_min, grid_max
                c(i, j) = a(i,j) * 3
            end do
        end do
        do i = grid_min, grid_max
            do j = grid_min, grid_max
                b(i, j) = j*grid_max + i
            end do
        end do
        do i = grid_min+1, grid_max-1
            do j = grid_min, grid_max
                d(i, j) = b(i,j) + a(i,j)
            end do
        end do
    end subroutine
    '''
    tree = fortran_reader.psyir_from_source(code)

    loop_trans = ChunkLoopTrans()
    task_trans = OMPTaskTrans()

    schedule = tree.walk(Schedule)[0]
    for child in schedule.children[:]:
        if isinstance(child, Loop):
            loop_trans.apply(child)
            assert isinstance(child.children[3].children[0], Loop)
            task_trans.apply(child, {"force": True})

    single_trans = OMPSingleTrans()
    parallel_trans = OMPParallelTrans()
    single_trans.apply(schedule.children)
    parallel_trans.apply(schedule.children)
    user_taskwait = OMPTaskwaitDirective()
    schedule[0].children[0].children[0].children[0].addchild(user_taskwait,
                                                             index=1)
    tree.lower_to_language_level()

    taskwaits = tree.walk(OMPTaskwaitDirective)
    assert len(taskwaits) == 2
    assert taskwaits[0].position == 1
    assert taskwaits[1].position == 4


def test_omp_serial_check_dependency_valid_pairing_edgecase():
    '''
    Tests the edge case where two Reference to the same symbol
    have different types returns False as expected.
    '''
    array_type = ArrayType(INTEGER_SINGLE_TYPE, [128, 128])
    rval = DataSymbol("rval", array_type)
    ref1 = Reference(rval)
    one = Literal("1", INTEGER_SINGLE_TYPE)
    ref2 = ArrayReference.create(rval, [one.copy(), one.copy()])

    test_dir = OMPSingleDirective()

    val = test_dir._check_dependency_pairing_valid(ref1, ref2, None, None)
    assert not val


def test_omp_serial_check_dependency_valid_multiple_arraymixin():
    '''
    Tests the case where a StructureReference contains two ArrayMixin
    children.
    '''
    region_type = StructureType.create([
        ("startx", ArrayType(REAL_TYPE, [10]), Symbol.Visibility.PUBLIC, None)
    ])
    region_type_symbol = DataTypeSymbol("region_type", region_type)
    grid_type = StructureType.create([
        ("nx", INTEGER_TYPE, Symbol.Visibility.PUBLIC, None),
        ("region", region_type_symbol, Symbol.Visibility.PRIVATE, None),
        ("sub_grids", ArrayType(region_type_symbol, [3]),
         Symbol.Visibility.PUBLIC, None),
        ("data", ArrayType(REAL_TYPE, [10, 10]),
         Symbol.Visibility.PUBLIC, None)])
    grid_type_symbol = DataTypeSymbol("grid_type", grid_type)
    ssym = DataSymbol("grid", grid_type_symbol)
    # Reference to scalar member of structure
    two = Literal("2", INTEGER_SINGLE_TYPE)
    sref = StructureReference.create(
        ssym, [("sub_grids", [two.copy(), two.copy()]),
               ("startx", [two.copy()])]
    )
    sref2 = StructureReference.create(
        ssym, [("sub_grids", [two.copy(), two.copy()]),
               ("startx", [two.copy()])]
    )
    test_dir = OMPSingleDirective()
    res = test_dir._check_dependency_pairing_valid(
               sref, sref2, None, None
        )
    assert not res


def test_omp_serial_check_dependency_valid_pairing():
    '''
    Test check_dependency_valid_pairing calls the correct functions for
    various array indices.
    '''
    # Check we use the valid_dependence_literals function to get
    # the correct answer for literal indices.
    array_type = ArrayType(INTEGER_SINGLE_TYPE, [128, 128])
    rval = DataSymbol("rval", array_type)
    one = Literal("1", INTEGER_SINGLE_TYPE)
    two = Literal("2", INTEGER_SINGLE_TYPE)
    ref1 = ArrayReference.create(rval, [one.copy(), one.copy()])
    ref2 = ArrayReference.create(rval, [two.copy(), two.copy()])

    test_dir = OMPSingleDirective()
    assert test_dir._check_dependency_pairing_valid(ref1, ref2, None, None)

    # Check we use the valid_dependence_ranges function to get the
    # correct answer for range indices.
    array_type = ArrayType(INTEGER_SINGLE_TYPE, [128, 128])
    rval = DataSymbol("rval", array_type)
    lbound = IntrinsicCall.create(
        IntrinsicCall.Intrinsic.LBOUND,
        [Reference(rval), ("dim", one.copy())]
    )
    ubound = IntrinsicCall.create(
        IntrinsicCall.Intrinsic.UBOUND,
        [Reference(rval), ("dim", one.copy())]
    )
    my_range1 = Range.create(lbound.copy(), ubound.copy(), one.copy())
    lbound2 = IntrinsicCall.create(
        IntrinsicCall.Intrinsic.LBOUND,
        [Reference(rval), ("dim", two.copy())]
    )
    ubound2 = IntrinsicCall.create(
        IntrinsicCall.Intrinsic.UBOUND,
        [Reference(rval), ("dim", two.copy())]
    )
    my_range2 = Range.create(lbound2.copy(), ubound2.copy(), one.copy())
    array_reference1 = ArrayReference.create(rval, [my_range1.copy(),
                                                    my_range2.copy()])
    array_reference2 = ArrayReference.create(rval, [my_range1.copy(),
                                                    my_range2.copy()])
    assert test_dir._check_dependency_pairing_valid(
               array_reference1, array_reference2, None, None
           )<|MERGE_RESOLUTION|>--- conflicted
+++ resolved
@@ -1261,42 +1261,6 @@
     assert taskwait.begin_string() == "omp taskwait"
 
 
-<<<<<<< HEAD
-def test_omp_taskwait_validate_global_constraints():
-    ''' Test the validate_global_constraints method of the OMPTaskwait
-        directive '''
-    _, invoke_info = parse(os.path.join(BASE_PATH, "1_single_invoke.f90"),
-                           api="lfric")
-    psy = PSyFactory("lfric", distributed_memory=False).\
-        create(invoke_info)
-    schedule = psy.invokes.invoke_list[0].schedule
-    taskwait = OMPTaskwaitDirective()
-    schedule.addchild(taskwait, 0)
-    with pytest.raises(GenerationError) as excinfo:
-        taskwait.validate_global_constraints()
-    assert ("OMPTaskwaitDirective must be inside an OMP parallel region but "
-            "could not find an ancestor OMPParallelDirective node"
-            in str(excinfo.value))
-    parallel = OMPParallelDirective.create(children=[taskwait.detach()])
-    schedule.addchild(parallel, 0)
-    taskwait.validate_global_constraints()
-=======
-def test_omptaskwait_gencode():
-    '''Check that the gen_code method in the OMPTaskwaitDirective
-    class generates the expected code.
-    '''
-    subroutine = Routine.create("testsub")
-    temporary_module = ModuleGen("test")
-    parallel = OMPParallelDirective.create()
-    directive = OMPTaskwaitDirective()
-    parallel.dir_body.addchild(directive)
-    subroutine.addchild(parallel)
-    parallel.gen_code(temporary_module)
-
-    assert "!$omp taskwait\n" in str(temporary_module.root)
->>>>>>> 47951faf
-
-
 def test_omp_taskwait_clauses():
     ''' Test the clauses property of the OMPTaskwait directive. '''
     omp_taskwait = OMPTaskwaitDirective()
