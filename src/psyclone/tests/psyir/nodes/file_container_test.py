--- conflicted
+++ resolved
@@ -37,11 +37,8 @@
 
 ''' Performs py.test tests on the FileContainer PSyIR node. '''
 
-<<<<<<< HEAD
-=======
 import pytest
 from psyclone.alg_gen import NoInvokesError
->>>>>>> d8651467
 from psyclone.psyir.nodes import Routine, FileContainer, Container
 from psyclone.psyir.symbols import SymbolTable, DataSymbol, REAL_SINGLE_TYPE
 from psyclone.psyir.backend.fortran import FortranWriter
