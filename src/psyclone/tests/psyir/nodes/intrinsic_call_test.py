# -----------------------------------------------------------------------------
# BSD 3-Clause License
#
# Copyright (c) 2022-2025, Science and Technology Facilities Council.
# All rights reserved.
#
# Redistribution and use in source and binary forms, with or without
# modification, are permitted provided that the following conditions are met:
#
# * Redistributions of source code must retain the above copyright notice, this
#   list of conditions and the following disclaimer.
#
# * Redistributions in binary form must reproduce the above copyright notice,
#   this list of conditions and the following disclaimer in the documentation
#   and/or other materials provided with the distribution.
#
# * Neither the name of the copyright holder nor the names of its
#   contributors may be used to endorse or promote products derived from
#   this software without specific prior written permission.
#
# THIS SOFTWARE IS PROVIDED BY THE COPYRIGHT HOLDERS AND CONTRIBUTORS
# "AS IS" AND ANY EXPRESS OR IMPLIED WARRANTIES, INCLUDING, BUT NOT
# LIMITED TO, THE IMPLIED WARRANTIES OF MERCHANTABILITY AND FITNESS
# FOR A PARTICULAR PURPOSE ARE DISCLAIMED. IN NO EVENT SHALL THE
# COPYRIGHT HOLDER OR CONTRIBUTORS BE LIABLE FOR ANY DIRECT, INDIRECT,
# INCIDENTAL, SPECIAL, EXEMPLARY, OR CONSEQUENTIAL DAMAGES (INCLUDING,
# BUT NOT LIMITED TO, PROCUREMENT OF SUBSTITUTE GOODS OR SERVICES;
# LOSS OF USE, DATA, OR PROFITS; OR BUSINESS INTERRUPTION) HOWEVER
# CAUSED AND ON ANY THEORY OF LIABILITY, WHETHER IN CONTRACT, STRICT
# LIABILITY, OR TORT (INCLUDING NEGLIGENCE OR OTHERWISE) ARISING IN
# ANY WAY OUT OF THE USE OF THIS SOFTWARE, EVEN IF ADVISED OF THE
# POSSIBILITY OF SUCH DAMAGE.
# -----------------------------------------------------------------------------
# Author: A. R. Porter, STFC Daresbury Lab
# Modified: R. W. Ford and S. Siso, STFC Daresbury Lab
# -----------------------------------------------------------------------------

'''
This module contains pytest tests for the IntrinsicCall node.

TODO #2341 - tests need to be added for all of the supported intrinsics.

'''

import pytest

from psyclone.psyir.nodes import (
    ArrayReference, Literal, Reference, Schedule, Assignment)
from psyclone.psyir.nodes.intrinsic_call import IntrinsicCall, IAttr
from psyclone.psyir.symbols import (
    ArrayType, DataSymbol, INTEGER_TYPE, IntrinsicSymbol, REAL_TYPE,
    BOOLEAN_TYPE, CHARACTER_TYPE)


def test_intrinsic_enum():
    '''Basic test for the IntrinsicCall.Intrinsic enum.'''
    assert isinstance(IntrinsicCall.Intrinsic.MINVAL, IAttr)
    assert hash(IntrinsicCall.Intrinsic.MINVAL) == hash("MINVAL")


def test_intrinsiccall_constructor():
    '''Tests that the class' constructor and its parent are called
    correctly.

    '''
    # Wrong type of routine argument.
    with pytest.raises(TypeError) as err:
        _ = IntrinsicCall(None)
    assert ("IntrinsicCall 'intrinsic' argument should be an instance of "
            "IntrinsicCall.Intrinsic, but found 'NoneType'." in str(err.value))
    # Check that supplied intrinsic and optional parent node is stored
    # correctly.
    sched = Schedule()
    call = IntrinsicCall(IntrinsicCall.Intrinsic.MINVAL, parent=sched)
    assert call.routine.symbol.intrinsic is IntrinsicCall.Intrinsic.MINVAL
    assert isinstance(call.routine.symbol, IntrinsicSymbol)
    assert call.routine.name == "MINVAL"
    assert call.parent is sched


def test_intrinsiccall_intrinsic():
    '''Tests the intrinsic property returns the type of intrinsics from
    the intrinsic property.

    '''
    call = IntrinsicCall(IntrinsicCall.Intrinsic.MAXVAL)
    assert call.intrinsic is IntrinsicCall.Intrinsic.MAXVAL


def test_intrinsiccall_is_elemental():
    '''Tests the is_elemental() method works as expected. There are
    currently no elemental intrinsics so we can only test for
    False.

    '''
    intrinsic = IntrinsicCall(IntrinsicCall.Intrinsic.SUM)
    assert intrinsic.is_elemental is False


def test_intrinsiccall_is_pure():
    '''Tests that the is_pure() method works as expected.'''
    intrinsic = IntrinsicCall(IntrinsicCall.Intrinsic.SUM)
    assert intrinsic.is_pure is True
    intrinsic = IntrinsicCall(IntrinsicCall.Intrinsic.ALLOCATE)
    assert intrinsic.is_pure is False


def test_intrinsiccall_is_inquiry():
    '''Test that the is_inquiry() method works as expected.'''
    intrinsic = IntrinsicCall(IntrinsicCall.Intrinsic.SUM)
    assert intrinsic.is_inquiry is False
    intrinsic = IntrinsicCall(IntrinsicCall.Intrinsic.ALLOCATED)
    assert intrinsic.is_inquiry is True


@pytest.mark.parametrize("intrinsic, result", [
                (IntrinsicCall.Intrinsic.ABS, True),
                (IntrinsicCall.Intrinsic.MIN, True),
                (IntrinsicCall.Intrinsic.MAX, True),
                (IntrinsicCall.Intrinsic.MAXVAL, True),
                (IntrinsicCall.Intrinsic.ALLOCATE, False),
                (IntrinsicCall.Intrinsic.MATMUL, False),
                (IntrinsicCall.Intrinsic.ACOS, True),
                (IntrinsicCall.Intrinsic.AINT, True),
                (IntrinsicCall.Intrinsic.ANINT, True),
                (IntrinsicCall.Intrinsic.ASIN, True),
                (IntrinsicCall.Intrinsic.ATAN, True),
                (IntrinsicCall.Intrinsic.ATAN2, True),
                (IntrinsicCall.Intrinsic.COS, True),
                (IntrinsicCall.Intrinsic.COSH, True),
                (IntrinsicCall.Intrinsic.DBLE, True),
                (IntrinsicCall.Intrinsic.DPROD, True),
                (IntrinsicCall.Intrinsic.EXP, True),
                (IntrinsicCall.Intrinsic.IAND, True),
                (IntrinsicCall.Intrinsic.IEOR, True),
                (IntrinsicCall.Intrinsic.INT, True),
                (IntrinsicCall.Intrinsic.IOR, True),
                (IntrinsicCall.Intrinsic.LOG, True),
                (IntrinsicCall.Intrinsic.LOG10, True),
                (IntrinsicCall.Intrinsic.MOD, True),
                (IntrinsicCall.Intrinsic.NINT, True),
                (IntrinsicCall.Intrinsic.NOT, True),
                (IntrinsicCall.Intrinsic.REAL, True),
                (IntrinsicCall.Intrinsic.SIGN, True),
                (IntrinsicCall.Intrinsic.SIN, True),
                (IntrinsicCall.Intrinsic.SINH, True),
                (IntrinsicCall.Intrinsic.SQRT, True),
                (IntrinsicCall.Intrinsic.TAN, True),
                (IntrinsicCall.Intrinsic.TANH, True),
                (IntrinsicCall.Intrinsic.PRODUCT, True),
                (IntrinsicCall.Intrinsic.SUM, True),
                (IntrinsicCall.Intrinsic.LBOUND, True),
                (IntrinsicCall.Intrinsic.UBOUND, True)])
def test_intrinsiccall_is_available_on_device(intrinsic, result):
    '''Tests that the is_available_on_device() method works as expected.'''
    intrinsic_call = IntrinsicCall(intrinsic)
    # For now default and nvfortran-all are the same
    assert intrinsic_call.is_available_on_device() is result
    assert intrinsic_call.is_available_on_device('nvfortran-all') is result


def test_intrinsiccall_reductions_is_available_on_device():
    '''Tests that the is_available_on_device() refuses reduction intrinsics
    with optional arguments'''
    intrinsic_call = IntrinsicCall(IntrinsicCall.Intrinsic.SUM)
    intrinsic_call.addchild(Reference(DataSymbol("result", REAL_TYPE)))
    # This is avaliabe on the device
    assert intrinsic_call.is_available_on_device()
    # But not when it has more arguments as it sometimes fails for complex
    # reductions with arguments
    intrinsic_call.addchild(Literal("1", INTEGER_TYPE))
    assert not intrinsic_call.is_available_on_device()


def test_intrinsiccall_is_available_on_device_with_device_string():
    '''Tests that the is_available_on_device() method with a device_string
    argument provides different results with the 'nvfortran-uniform'
    '''
    intrinsic_call = IntrinsicCall(IntrinsicCall.Intrinsic.LOG10)
    assert not intrinsic_call.is_available_on_device("nvfortran-uniform")
    intrinsic_call = IntrinsicCall(IntrinsicCall.Intrinsic.REAL)
    assert not intrinsic_call.is_available_on_device("nvfortran-uniform")

    with pytest.raises(ValueError) as err:
        assert not intrinsic_call.is_available_on_device("invalid")
    assert ("Unsupported device_string value 'invalid', the supported values"
            " are '' (default), 'nvfortran-all', 'nvfortran-uniform'"
            in str(err.value))


def test_intrinsiccall_alloc_create():
    '''Tests the create() method supports various forms of 'allocate'.

    '''
    sym = DataSymbol("my_array", ArrayType(INTEGER_TYPE,
                                           [ArrayType.Extent.DEFERRED]))
    bsym = DataSymbol("my_array2", ArrayType(INTEGER_TYPE,
                                             [ArrayType.Extent.DEFERRED]))
    isym = DataSymbol("ierr", INTEGER_TYPE)
    csym = DataSymbol("msg", CHARACTER_TYPE)
    # Straightforward allocation of an array.
    alloc = IntrinsicCall.create(
        IntrinsicCall.Intrinsic.ALLOCATE,
        [ArrayReference.create(sym, [Literal("20", INTEGER_TYPE)])])
    assert isinstance(alloc, IntrinsicCall)
    assert alloc.intrinsic is IntrinsicCall.Intrinsic.ALLOCATE
    assert isinstance(alloc.routine.symbol, IntrinsicSymbol)
    assert alloc.routine.name == "ALLOCATE"
    alloc = IntrinsicCall.create(
        IntrinsicCall.Intrinsic.ALLOCATE,
        [Reference(sym), ("Mold", Reference(bsym))])
    assert isinstance(alloc, IntrinsicCall)
    assert alloc.argument_names == [None, "mold"]
    alloc = IntrinsicCall.create(
        IntrinsicCall.Intrinsic.ALLOCATE,
        [Reference(sym), ("Source", Reference(bsym)),
         ("stat", Reference(isym)), ("errmsg", Reference(csym))])
    assert alloc.argument_names == [None, "source", "stat", "errmsg"]


def test_intrinsiccall_dealloc_create():
    '''Tests for the creation of a 'deallocate' call.

    '''
    sym = DataSymbol("my_array", ArrayType(INTEGER_TYPE,
                                           [ArrayType.Extent.DEFERRED]))
    ierr = DataSymbol("ierr", INTEGER_TYPE)
    dealloc = IntrinsicCall.create(
        IntrinsicCall.Intrinsic.DEALLOCATE, [Reference(sym)])
    assert isinstance(dealloc, IntrinsicCall)
    assert dealloc.intrinsic is IntrinsicCall.Intrinsic.DEALLOCATE
    assert isinstance(dealloc.routine.symbol, IntrinsicSymbol)
    assert dealloc.routine.name == "DEALLOCATE"
    assert dealloc.arguments[0].symbol is sym
    # With 'stat' optional argument.
    dealloc = IntrinsicCall.create(
        IntrinsicCall.Intrinsic.DEALLOCATE, [Reference(sym),
                                             ("Stat", Reference(ierr))])
    assert dealloc.argument_names == [None, "stat"]


def test_intrinsiccall_random_create():
    '''Tests for the creation of a 'random' call.

    '''
    sym = DataSymbol("my_array", ArrayType(REAL_TYPE,
                                           [ArrayType.Extent.DEFERRED]))
    rand = IntrinsicCall.create(
        IntrinsicCall.Intrinsic.RANDOM_NUMBER, [Reference(sym)])
    assert isinstance(rand, IntrinsicCall)
    assert rand.intrinsic is IntrinsicCall.Intrinsic.RANDOM_NUMBER
    assert isinstance(rand.routine.symbol, IntrinsicSymbol)
    assert rand.routine.name == "RANDOM_NUMBER"
    assert rand.arguments[0].symbol is sym


@pytest.mark.parametrize("intrinsic_call", [
    IntrinsicCall.Intrinsic.MINVAL, IntrinsicCall.Intrinsic.MAXVAL,
    IntrinsicCall.Intrinsic.SUM])
def test_intrinsiccall_minmaxsum_create(intrinsic_call):
    '''Tests for the creation of the different argument options for
    'minval', 'maxval' and 'sum' IntrinsicCalls.

    '''
    array = DataSymbol(
        "my_array", ArrayType(REAL_TYPE, [ArrayType.Extent.DEFERRED]))
    dim = DataSymbol("dim", INTEGER_TYPE)
    mask = DataSymbol("mask", BOOLEAN_TYPE)

    # array only
    intrinsic = IntrinsicCall.create(
        intrinsic_call, [Reference(array)])
    assert isinstance(intrinsic, IntrinsicCall)
    assert intrinsic.intrinsic is intrinsic_call
    assert isinstance(intrinsic.routine.symbol, IntrinsicSymbol)
    intrinsic_name = intrinsic_call.name
    assert intrinsic.routine.name == intrinsic_name
    assert intrinsic.arguments[0].symbol is array
    # array and optional dim
    intrinsic = IntrinsicCall.create(
        intrinsic_call, [Reference(array), ("dim", Reference(dim))])
    assert intrinsic.argument_names == ["array", "dim"]
    # array and optional mask
    intrinsic = IntrinsicCall.create(
        intrinsic_call, [Reference(array), ("mask", Reference(mask))])
    assert intrinsic.argument_names == ["array", "mask"]
    # array and optional dim then optional mask
    intrinsic = IntrinsicCall.create(
        intrinsic_call, [Reference(array), ("dim", Reference(dim)),
                         ("mask", Reference(mask))])
    assert intrinsic.argument_names == ["array", "dim", "mask"]
    # array and optional mask then optional dim
    intrinsic = IntrinsicCall.create(
        intrinsic_call, [Reference(array), ("mask", Reference(mask)),
                         ("dim", Reference(dim))])
    assert intrinsic.argument_names == ["array", "mask", "dim"]
    assert intrinsic.children[2].symbol.name == "mask"
    assert intrinsic.children[3].symbol.name == "dim"
    # array and optional literal mask and optional literal dim
    intrinsic = IntrinsicCall.create(
        intrinsic_call, [
            Reference(array),
            ("mask", Literal("1", INTEGER_TYPE)),
            ("dim", Literal("false", BOOLEAN_TYPE))])
    assert intrinsic.argument_names == ["array", "mask", "dim"]
    assert intrinsic.children[2].value == "1"
    assert intrinsic.children[3].value == "false"


@pytest.mark.parametrize("intrinsic_call", [
    IntrinsicCall.Intrinsic.TINY, IntrinsicCall.Intrinsic.HUGE])
@pytest.mark.parametrize("form", ["array", "literal"])
def test_intrinsiccall_tinyhuge_create(intrinsic_call, form):
    '''Tests for the creation of the different argument options for
    'tiny' and 'huge' IntrinsicCalls.

    '''
    if form == "array":
        array = DataSymbol(
            "my_array", ArrayType(REAL_TYPE, [ArrayType.Extent.DEFERRED]))
        arg = Reference(array)
    else:  # "literal"
        arg = Literal("1.0", REAL_TYPE)
    intrinsic = IntrinsicCall.create(
        intrinsic_call, [arg])
    assert isinstance(intrinsic, IntrinsicCall)
    assert intrinsic.intrinsic is intrinsic_call
    assert isinstance(intrinsic.routine.symbol, IntrinsicSymbol)
    intrinsic_name = intrinsic_call.name
    assert intrinsic.routine.name == intrinsic_name
    if form == "array":
        assert intrinsic.arguments[0].symbol is array
    else:  # "literal"
        assert intrinsic.arguments[0] is arg


def test_intrinsiccall_create_errors():
    '''Checks for the validation/type checking in the create() method.

    '''
    sym = DataSymbol("my_array", ArrayType(INTEGER_TYPE,
                                           [ArrayType.Extent.DEFERRED]))
    aref = ArrayReference.create(sym, [Literal("20", INTEGER_TYPE)])
    with pytest.raises(TypeError) as err:
        IntrinsicCall.create("ALLOCATE", [Reference(sym)])
    assert ("'intrinsic' argument should be an instance of "
            "IntrinsicCall.Intrinsic, but found 'str'" in str(err.value))
    # Supplied arguments must be a list.
    with pytest.raises(TypeError) as err:
        IntrinsicCall.create(IntrinsicCall.Intrinsic.ALLOCATE, aref)
    assert ("IntrinsicCall.create() 'arguments' argument should be an Iterable"
            " but found 'ArrayReference'" in str(err.value))
    # An allocate must have one or more References as argument.
    with pytest.raises(ValueError) as err:
        IntrinsicCall.create(IntrinsicCall.Intrinsic.ALLOCATE, [])
    assert ("Found too few arguments when canonicalising the 'ALLOCATE' "
            "IntrinsicCall. Requires at least 1 arguments but found 0."
            in str(err.value))
    # The random intrinsic only accepts one argument.
    with pytest.raises(ValueError) as err:
        IntrinsicCall.create(IntrinsicCall.Intrinsic.RANDOM_NUMBER,
                             [aref, aref.copy()])
    assert ("Found too many arguments when canonicalising the 'RANDOM_NUMBER'"
            " IntrinsicCall. Requires at most 1 arguments but found 2."
            in str(err.value))
    # Wrong type for a positional argument.
    with pytest.raises(TypeError) as err:
        IntrinsicCall.create(IntrinsicCall.Intrinsic.ALLOCATE,
                             [sym])
    assert ("The 'ALLOCATE' intrinsic requires that positional arguments be "
            "of type " in str(err.value))
    assert "but got a 'DataSymbol'" in str(err.value)
    # Wrong type for a named position argument.
    with pytest.raises(TypeError) as err:
        IntrinsicCall.create(IntrinsicCall.Intrinsic.TAN,
                             [("x", sym)])
    assert ("The argument 'x' to intrinsic 'TAN' must be of type 'DataNode' "
            "but got 'DataSymbol'" in str(err.value))
    # Positional argument after named argument.
    with pytest.raises(ValueError) as err:
        IntrinsicCall.create(IntrinsicCall.Intrinsic.DEALLOCATE,
                             [Reference(sym), ("stat", aref), aref])
    assert ("Found a positional argument *after* a named argument ('stat'). "
            "This is invalid." in str(err.value))

    # Test invalid optional argument provision
    with pytest.raises(ValueError) as err:
        IntrinsicCall.create(IntrinsicCall.Intrinsic.RANDOM_NUMBER,
                             [aref.detach(), ("willow", Reference(sym))])
    assert ("Found invalid argument name 'willow' when canonicalising the "
            "'RANDOM_NUMBER' IntrinsicCall. Allowed argument names are "
            "'['harvest']'." in str(err.value))

    # Wrong type for the name of an optional argument.
    with pytest.raises(TypeError) as err:
        IntrinsicCall.create(IntrinsicCall.Intrinsic.ALLOCATE,
                             [aref, (sym, sym)])
    assert ("Optional arguments to an IntrinsicCall must be specified by a "
            "(str, Reference) tuple but got a DataSymbol instead of a str"
            in str(err.value))
    # Wrong type for an optional argument.
    with pytest.raises(TypeError) as err:
        IntrinsicCall.create(IntrinsicCall.Intrinsic.ALLOCATE,
                             [aref, ("stat", sym)])
    assert ("The optional argument 'stat' to intrinsic 'ALLOCATE' must be "
            "of type 'Reference' but got 'DataSymbol'" in str(err.value))


def test_create_positional_arguments_with_names():
    ''' Test the create method when given named positional arguments.'''
    sym = DataSymbol("my_array",
                     ArrayType(INTEGER_TYPE, [ArrayType.Extent.DEFERRED]))
    aref = ArrayReference.create(sym, [Literal("20", INTEGER_TYPE)])
    bref = ArrayReference.create(sym, [Literal("20", INTEGER_TYPE)])

    # All of these are valid
    intr = IntrinsicCall.create(IntrinsicCall.Intrinsic.DOT_PRODUCT,
                                [aref.copy(), bref.copy()])
    assert isinstance(intr, IntrinsicCall)
    assert intr.arguments[0] == aref
    assert intr.arguments[1] == bref
    assert intr.argument_names == ["vector_a", "vector_b"]

    intr = IntrinsicCall.create(IntrinsicCall.Intrinsic.DOT_PRODUCT,
                                [aref.copy(), ("vector_b", bref.copy())])
    assert isinstance(intr, IntrinsicCall)
    assert intr.arguments[0] == aref
    assert intr.arguments[1] == bref
    assert intr.argument_names == ["vector_a", "vector_b"]

    intr = IntrinsicCall.create(IntrinsicCall.Intrinsic.DOT_PRODUCT,
                                [("vector_a", aref.copy()),
                                 ("vector_b", bref.copy())])
    assert isinstance(intr, IntrinsicCall)
    assert intr.arguments[0] == aref
    assert intr.arguments[1] == bref
    assert intr.argument_names == ["vector_a", "vector_b"]

    intr = IntrinsicCall.create(IntrinsicCall.Intrinsic.DOT_PRODUCT,
                                [("vector_b", bref.copy()),
                                 ("vector_a", aref.copy())])
    assert isinstance(intr, IntrinsicCall)
    assert intr.arguments[0] == bref
    assert intr.arguments[1] == aref
    assert intr.argument_names == ["vector_b", "vector_a"]


@pytest.mark.parametrize("operator", ["lbound", "ubound", "size"])
def test_reference_accesses_bounds(operator, fortran_reader):
    '''Test that the reference_accesses method behaves as expected when
    the reference is the first argument to either the lbound or ubound
    intrinsic as that is simply looking up the array bounds (therefore
    the access is an enquiry) and when the reference is the
    second argument of either the lbound or ubound intrinsic (in which
    case the access should be a read).

    '''
    code = f'''module test
        contains
        subroutine tmp()
          real, dimension(:,:), allocatable:: a, b
          integer :: n
          n = {operator}(a, b(1,1))
        end subroutine tmp
        end module test'''
    psyir = fortran_reader.psyir_from_source(code)
    schedule = psyir.walk(Assignment)[0]

    # The access to 'a' should be reported as 'NO_DATA_ACCESS' as its
    # actual data is not accessed.
    vam = schedule.reference_accesses()
    assert str(vam) == "a: INQUIRY, b: READ, n: WRITE"


def test_enumerator_name_matches_name_field():
    '''
    Test that the name given to every IntrinsicCall matches the
    corresponding name field in the IAttr namedtuple.
    '''
    for intrinsic_entry in IntrinsicCall.Intrinsic:
        assert intrinsic_entry._name_ == intrinsic_entry.name


def test_allocate_intrinsic(fortran_reader, fortran_writer):
    '''
    Test the ALLOCATE 'intrinsic'.
    '''
    code = '''
program test_prog
  implicit none
  integer :: ierr
  character(len=128) :: msg
  real, allocatable, dimension(:) :: arr1, arr2
  allocate(arr1(10), stat=ierr)
  allocate(arr2, mold=arr1)
  allocate(arr2, source=arr1, errmsg=msg)
end program test_prog
'''
    psyir = fortran_reader.psyir_from_source(code)
    assert len(psyir.walk(IntrinsicCall)) == 3
    result = fortran_writer(psyir).lower()
    assert "allocate(arr1(1:10), stat=ierr)" in result
    assert "allocate(arr2, mold=arr1)" in result
    assert "allocate(arr2, source=arr1, errmsg=msg)" in result


def test_deallocate_intrinsic(fortran_reader, fortran_writer):
    '''
    Test the DEALLOCATE 'intrinsic'.
    '''
    code = '''
program test_prog
  implicit none
  integer :: ierr
  real, allocatable, dimension(:) :: arr1
  deallocate(arr1)
  deallocate(arr1, stat=ierr)
end program test_prog
'''
    psyir = fortran_reader.psyir_from_source(code)
    assert len(psyir.walk(IntrinsicCall)) == 2
    result = fortran_writer(psyir).lower()
    assert "deallocate(arr1)" in result
    assert "deallocate(arr1, stat=ierr)" in result


def test_index_intrinsic(fortran_reader, fortran_writer):
    '''
    Test the INDEX intrinsic.
    '''
    code = '''
program test_prog
  implicit none
  character(len=10) :: clname
  integer :: ind1, ind2

  ind1 = INDEX( clname, '_', back = .TRUE. ) + 1
  ind2 = INDEX( clname, '.') - 1
  ind2 = INDEX( clname, '.', kind=4) - 1

end program test_prog
'''
    psyir = fortran_reader.psyir_from_source(code)
    assert len(psyir.walk(IntrinsicCall)) == 3
    result = fortran_writer(psyir).lower()
    assert ("ind1 = index(string=clname, substring='_', back=.true.) + 1" in
            result)
    assert "ind2 = index(string=clname, substring='.') - 1" in result
    assert "ind2 = index(string=clname, substring='.', kind=4) - 1" in result


def test_verify_intrinsic(fortran_reader, fortran_writer):
    '''
    Test the VERIFY intrinsic.
    '''
    code = '''
program test_prog
  implicit none
  character(len=10) :: clname
  integer :: ind1, ind2, idom, jpdom_local

  ind1 = 2
  ind2 = 5
  IF( VERIFY( clname(ind1:ind2), '0123456789' ) == 0 ) idom = jpdom_local
  IF( VERIFY( clname(ind1:ind2), '0123456789', back=.true. ) == 0 ) &
idom = jpdom_local
  IF( VERIFY( clname(ind1:ind2), '0123456789', kind=kind(1) ) == 0 ) &
idom = jpdom_local
  IF( VERIFY( clname(ind1:ind2), '0123456789', kind=kind(1), back=.true. ) &
== 0 ) idom = jpdom_local

end program test_prog
'''
    psyir = fortran_reader.psyir_from_source(code)
    # Should have 4 VERIFY and 2 KIND
    assert len(psyir.walk(IntrinsicCall)) == 6
    result = fortran_writer(psyir).lower()
<<<<<<< HEAD
    assert ("if (verify(string=clname(ind1:ind2), set='0123456789') == 0) "
            "then" in result)
    assert ("if (verify(string=clname(ind1:ind2), set='0123456789', "
            "back=.true.) == 0) then" in result)
    assert ("if (verify(string=clname(ind1:ind2), set='0123456789', "
            "kind=kind(x=1)) == 0) then" in result)
    assert ("if (verify(string=clname(ind1:ind2), set='0123456789', "
            "kind=kind(x=1), back=.true.) == 0) then" in result)


def test_intrinsic_canonicalisation_value_errors():
    '''
    Test the canonicalisation function of the IntrinsicCall class raises
    ValueErrors with bad inputs.
    '''

    # Test canonicalisation fails if we have an incorrect name argument.
    intrinsic = IntrinsicCall(IntrinsicCall.Intrinsic.SUM)
    intrinsic.addchild(Reference(DataSymbol("a", INTEGER_TYPE)))
    # Set up the argument_names array
    _ = intrinsic.argument_names
    intrinsic._argument_names[0] = (intrinsic._argument_names[0][0], "wrong")
    with pytest.raises(ValueError) as err:
        intrinsic.canonicalise()
    assert ("Found invalid argument name 'wrong' when canonicalising the "
            "'SUM' IntrinsicCall. Allowed argument names are "
            "'['array', 'dim', 'mask']'." in str(err.value))

    # Test canonicalisation fails if we don't have enough arguments.
    intrinsic = IntrinsicCall(IntrinsicCall.Intrinsic.SUM)
    with pytest.raises(ValueError) as err:
        intrinsic.canonicalise()
    assert ("Found too few arguments when canonicalising the 'SUM' "
            "IntrinsicCall. Requires at least 1 arguments but found 0."
            in str(err.value))

    # Test canonicalisation fails if we have too many arguments
    intrinsic.addchild(Reference(DataSymbol("a", INTEGER_TYPE)))
    intrinsic.addchild(Reference(DataSymbol("a", INTEGER_TYPE)))
    intrinsic.addchild(Reference(DataSymbol("a", INTEGER_TYPE)))
    intrinsic.addchild(Reference(DataSymbol("a", INTEGER_TYPE)))
    with pytest.raises(ValueError) as err:
        intrinsic.canonicalise()
    assert ("Found too many arguments when canonicalising the 'SUM' "
            "IntrinsicCall. Requires at most 3 arguments but found 4."
            in str(err.value))


def test_intrinsic_canonicalisation_not_implemented_errors():
    '''
    Test the canonicalisation function of the IntrinsicCall class raises
    NotImplementedErrors for Intrinsic structures PSyclone can't handle.
    '''
    # Test canonicalisation doesn't work when we have 2 arguments for SUM
    # with no naming, as it can't determine between the SUM variants.
    intrinsic = IntrinsicCall(IntrinsicCall.Intrinsic.SUM)
    intrinsic.addchild(Reference(DataSymbol("a", INTEGER_TYPE)))
    intrinsic.addchild(Reference(DataSymbol("a", INTEGER_TYPE)))
    with pytest.raises(NotImplementedError) as err:
        intrinsic.canonicalise()
    assert ("Cannot canonicalise 'SUM' IntrinsicCall as PSyclone can't "
            "determine which argument set it should use. This can be "
            "resolved by using named arguments in the Fortran source."
            in str(err.value))

    # The only case I can see that can hit line 2473
    # (i not in available args: continue) is an invalid BESSEL_JN Intrinsic
    # This is future-proofing for context-sensitive argument handling.
    # TODO #2302
    intrinsic = IntrinsicCall(IntrinsicCall.Intrinsic.BESSEL_JN)
    intrinsic.addchild(Reference(DataSymbol("a", INTEGER_TYPE)))
    intrinsic.addchild(Reference(DataSymbol("b", INTEGER_TYPE)))
    # Set up the argument_names array and set the argument names
    _ = intrinsic.argument_names
    intrinsic._argument_names[0] = (intrinsic._argument_names[0][0], "n1")
    intrinsic._argument_names[1] = (intrinsic._argument_names[1][0], "n2")
    with pytest.raises(NotImplementedError) as err:
        intrinsic.canonicalise()
    assert ("Cannot canonicalise 'BESSEL_JN' IntrinsicCall as PSyclone can't "
            "determine which argument set it should use. This can be resolved "
            "by using named arguments in the Fortran source"
            in str(err.value))

    # Test we get the expected error when non-optional argument names are
    # passed to an intrinsic where PSyclone can't handle the required argument
    # names.
    intrinsic = IntrinsicCall(IntrinsicCall.Intrinsic.ALLOCATED)
    intrinsic.addchild(Reference(DataSymbol("a", INTEGER_TYPE)))
    _ = intrinsic.argument_names
    intrinsic._argument_names[0] = (intrinsic._argument_names[0][0], "array")
    with pytest.raises(NotImplementedError) as err:
        intrinsic.canonicalise()
    assert ("Cannot canonicalise 'ALLOCATED' as non-optional argument name "
            "'array' found but the Intrinsic has context-sensitive argument "
            "names which is unsupported by PSyclone. Supplied intrinsic was "
            "a 'ALLOCATED'." in str(err.value))


def test_canonicalisation():
    '''
    Test that the canonicalisation function works as expected for
    cases that can be canonicalised.
    '''
    # Test canonicalisation works if we have 1 argument for SUM.
    intrinsic = IntrinsicCall(IntrinsicCall.Intrinsic.SUM)
    intrinsic.addchild(Reference(DataSymbol("a", INTEGER_TYPE)))
    intrinsic.canonicalise()
    assert intrinsic.argument_names[0] == "array"

    # Test canonicalisation does work when we give a name to the 2nd argument.
    intrinsic = IntrinsicCall(IntrinsicCall.Intrinsic.SUM)
    intrinsic.addchild(Reference(DataSymbol("a", INTEGER_TYPE)))
    intrinsic.addchild(Reference(DataSymbol("b", INTEGER_TYPE)))
    # Set up the argument_names array and set the second ones name to be mask
    _ = intrinsic.argument_names
    intrinsic._argument_names[1] = (intrinsic._argument_names[1][0], "mask")
    intrinsic.canonicalise()
    assert intrinsic.argument_names == ["array", "mask"]

    # Test that the correct canonicalisation is performed when we have a named
    # argument only in one of the lists.
    intrinsic = IntrinsicCall(IntrinsicCall.Intrinsic.SUM)
    intrinsic.addchild(Reference(DataSymbol("a", INTEGER_TYPE)))
    intrinsic.addchild(Reference(DataSymbol("b", INTEGER_TYPE)))
    # Set up the argument_names array and set the second ones name to be dim
    _ = intrinsic.argument_names
    intrinsic._argument_names[1] = (intrinsic._argument_names[1][0], "dim")
    intrinsic.canonicalise()
    assert intrinsic.argument_names[0] == "array"
    assert intrinsic.argument_names[1] == "dim"

    # Test that canonicalisation works when optional arguments appear first
    # when all arguments are named.
    intrinsic = IntrinsicCall(IntrinsicCall.Intrinsic.SUM)
    a_arg = Reference(DataSymbol("a", INTEGER_TYPE))
    b_arg = Reference(DataSymbol("b", INTEGER_TYPE))
    intrinsic.addchild(a_arg)
    intrinsic.addchild(b_arg)
    # Set up the argument_names array and set the first ones name to be mask
    # (optional) and the second to be array.
    _ = intrinsic.argument_names
    intrinsic._argument_names[0] = (intrinsic._argument_names[0][0], "mask")
    intrinsic._argument_names[1] = (intrinsic._argument_names[1][0], "array")
    intrinsic.canonicalise()
    assert intrinsic.argument_names == ["mask", "array"]
    assert intrinsic.arguments[0] is a_arg
    assert intrinsic.arguments[1] is b_arg

    # Check we can canonicalise an intrinsic with only one argument set.
    intrinsic = IntrinsicCall(IntrinsicCall.Intrinsic.SIN)
    intrinsic.addchild(Reference(DataSymbol("a", INTEGER_TYPE)))
    intrinsic.canonicalise()
    assert intrinsic.argument_names == ["x"]

    # Check that canonicalisation succeeds for an intrinsic with no required
    # arguments
    intrinsic = IntrinsicCall(IntrinsicCall.Intrinsic.SYSTEM_CLOCK)
    intrinsic.addchild(Reference(DataSymbol("a", INTEGER_TYPE)))
    intrinsic.addchild(Reference(DataSymbol("b", INTEGER_TYPE)))
    intrinsic.addchild(Reference(DataSymbol("c", INTEGER_TYPE)))
    intrinsic.argument_names
    intrinsic._argument_names[0] = (intrinsic._argument_names[0][0],
                                    "count_rate")
    intrinsic._argument_names[1] = (intrinsic._argument_names[1][0],
                                    "count_max")
    intrinsic._argument_names[2] = (intrinsic._argument_names[2][0], "count")
    intrinsic.canonicalise()
    assert intrinsic.argument_names == ["count_rate", "count_max", "count"]
    assert intrinsic.children[1].symbol.name == "a"
    assert intrinsic.children[2].symbol.name == "b"
    assert intrinsic.children[3].symbol.name == "c"

    # Test canonicliation for intrinsic when PSyclone can't
    # canonicalise the names of non-optional arguments.
    intrinsic = IntrinsicCall(IntrinsicCall.Intrinsic.ALLOCATE)
    intrinsic.addchild(Reference(DataSymbol("a", INTEGER_TYPE)))
    intrinsic.addchild(Reference(DataSymbol("b", INTEGER_TYPE)))
    intrinsic.addchild(Reference(DataSymbol("c", INTEGER_TYPE)))
    intrinsic.argument_names
    intrinsic._argument_names[2] = (intrinsic._argument_names[2][0], "mold")
    intrinsic.canonicalise()
    assert intrinsic.argument_names == [None, None, "mold"]

    # Check that we canoncalise when we have unnamed optional arguments.
    intrinsic = IntrinsicCall(IntrinsicCall.Intrinsic.SUM)
    intrinsic.addchild(Reference(DataSymbol("a", INTEGER_TYPE)))
    intrinsic.addchild(Reference(DataSymbol("b", INTEGER_TYPE)))
    intrinsic.addchild(Reference(DataSymbol("c", INTEGER_TYPE)))
    intrinsic.canonicalise()
    assert intrinsic.argument_names == ["array", "dim", "mask"]

    # Check that we don't fail when the required argument name is None
    # and no argument name can be generated by PSyclone.
    intrinsic = IntrinsicCall(IntrinsicCall.Intrinsic.ALLOCATED)
    intrinsic.addchild(Reference(DataSymbol("a", INTEGER_TYPE)))
    intrinsic.canonicalise()
    assert intrinsic.argument_names == [None]
=======
    assert "if (verify(clname(ind1:ind2), '0123456789') == 0) then" in result
    assert ("if (verify(clname(ind1:ind2), '0123456789', back=.true.) "
            "== 0) then" in result)
    assert ("if (verify(clname(ind1:ind2), '0123456789', kind=kind(1)) "
            "== 0) then" in result)
    assert ("if (verify(clname(ind1:ind2), '0123456789', kind=kind(1), "
            "back=.true.) == 0) then" in result)


def test_get_all_accessed_symbols(fortran_reader):
    ''' Test the get_all_accessed_symbols method of the IntrinsicCall class.'''

    code = '''subroutine test_sub()
    use other

    a = SIN(COS(RESHAPE(b, SHAPE=3)))
    end subroutine'''

    assign = fortran_reader.psyir_from_source(code).walk(Assignment)[0]
    symbol_names = [s.name for s in assign.get_all_accessed_symbols()]
    assert "a" in symbol_names
    # Intrinsic names and argument names are not accessed symbols. (Intrinsic
    # names could be considered, as they are IntrinsicSymbols, but currently
    # this are not in symbol tables, so it is easier to not consider them)
    assert "SIN" not in symbol_names
    assert "COS" not in symbol_names
    assert "RESHAPE" not in symbol_names
    assert "SHAPE" not in symbol_names
>>>>>>> 6a323221
<|MERGE_RESOLUTION|>--- conflicted
+++ resolved
@@ -575,7 +575,6 @@
     # Should have 4 VERIFY and 2 KIND
     assert len(psyir.walk(IntrinsicCall)) == 6
     result = fortran_writer(psyir).lower()
-<<<<<<< HEAD
     assert ("if (verify(string=clname(ind1:ind2), set='0123456789') == 0) "
             "then" in result)
     assert ("if (verify(string=clname(ind1:ind2), set='0123456789', "
@@ -773,14 +772,6 @@
     intrinsic.addchild(Reference(DataSymbol("a", INTEGER_TYPE)))
     intrinsic.canonicalise()
     assert intrinsic.argument_names == [None]
-=======
-    assert "if (verify(clname(ind1:ind2), '0123456789') == 0) then" in result
-    assert ("if (verify(clname(ind1:ind2), '0123456789', back=.true.) "
-            "== 0) then" in result)
-    assert ("if (verify(clname(ind1:ind2), '0123456789', kind=kind(1)) "
-            "== 0) then" in result)
-    assert ("if (verify(clname(ind1:ind2), '0123456789', kind=kind(1), "
-            "back=.true.) == 0) then" in result)
 
 
 def test_get_all_accessed_symbols(fortran_reader):
@@ -801,5 +792,4 @@
     assert "SIN" not in symbol_names
     assert "COS" not in symbol_names
     assert "RESHAPE" not in symbol_names
-    assert "SHAPE" not in symbol_names
->>>>>>> 6a323221
+    assert "SHAPE" not in symbol_names