--- conflicted
+++ resolved
@@ -50,31 +50,12 @@
     Reference,
     Schedule,
     Assignment,
-<<<<<<< HEAD
-=======
     Call
->>>>>>> d5f85b17
 )
 from psyclone.psyir.nodes.intrinsic_call import (
     IntrinsicCall,
     IAttr,
     _get_first_argument_type,
-<<<<<<< HEAD
-    _get_first_argument_specified_kind_with_optional_dim,
-    _get_real_with_argone_kind,
-    _get_real_with_x_kind,
-    _get_integer_of_kind_with_optional_dim,
-    _findloc_return_type,
-    _get_integer_with_optional_kind,
-    _int_return_type,
-    _iparity_return_type,
-    _get_bound_function_return_type,
-    _get_first_argument_type_with_optional_kind,
-    _get_first_argument_intrinsic_with_optional_kind_and_dim,
-    _matmul_return_type,
-    _maxval_return_type,
-    _reduce_return_type
-=======
     _get_named_argument_type,
     _get_named_argument_intrinsic_with_optional_kind_and_dim,
     _get_named_argument_specified_kind_with_optional_dim,
@@ -87,7 +68,6 @@
     _get_bound_function_return_type,
     _matmul_return_type,
     _maxval_return_type,
->>>>>>> d5f85b17
 )
 from psyclone.psyir.symbols import (
     ArrayType,
@@ -304,20 +284,9 @@
     assert alloc.argument_names == [None, "mold"]
     alloc = IntrinsicCall.create(
         IntrinsicCall.Intrinsic.ALLOCATE,
-<<<<<<< HEAD
-        [
-            Reference(sym),
-            ("Source", Reference(bsym)),
-            ("stat", Reference(isym)),
-            ("errmsg", Reference(csym)),
-        ],
-    )
-    assert alloc.argument_names == [None, "Source", "stat", "errmsg"]
-=======
         [Reference(sym), ("Source", Reference(bsym)),
          ("stat", Reference(isym)), ("errmsg", Reference(csym))])
     assert alloc.argument_names == [None, "source", "stat", "errmsg"]
->>>>>>> d5f85b17
 
 
 def test_intrinsiccall_dealloc_create():
@@ -336,16 +305,9 @@
     assert dealloc.arguments[0].symbol is sym
     # With 'stat' optional argument.
     dealloc = IntrinsicCall.create(
-<<<<<<< HEAD
-        IntrinsicCall.Intrinsic.DEALLOCATE,
-        [Reference(sym), ("Stat", Reference(ierr))],
-    )
-    assert dealloc.argument_names == [None, "Stat"]
-=======
         IntrinsicCall.Intrinsic.DEALLOCATE, [Reference(sym),
                                              ("Stat", Reference(ierr))])
     assert dealloc.argument_names == [None, "stat"]
->>>>>>> d5f85b17
 
 
 def test_intrinsiccall_random_create():
@@ -392,28 +354,6 @@
     assert intrinsic.arguments[0].symbol is array
     # array and optional dim
     intrinsic = IntrinsicCall.create(
-<<<<<<< HEAD
-        intrinsic_call, [Reference(array), ("dim", Reference(dim))]
-    )
-    assert intrinsic.argument_names == [None, "dim"]
-    # array and optional mask
-    intrinsic = IntrinsicCall.create(
-        intrinsic_call, [Reference(array), ("mask", Reference(mask))]
-    )
-    assert intrinsic.argument_names == [None, "mask"]
-    # array and optional dim then optional mask
-    intrinsic = IntrinsicCall.create(
-        intrinsic_call,
-        [Reference(array), ("dim", Reference(dim)), ("mask", Reference(mask))],
-    )
-    assert intrinsic.argument_names == [None, "dim", "mask"]
-    # array and optional mask then optional dim
-    intrinsic = IntrinsicCall.create(
-        intrinsic_call,
-        [Reference(array), ("mask", Reference(mask)), ("dim", Reference(dim))],
-    )
-    assert intrinsic.argument_names == [None, "mask", "dim"]
-=======
         intrinsic_call, [Reference(array), ("dim", Reference(dim))])
     assert intrinsic.argument_names == ["array", "dim"]
     # array and optional mask
@@ -432,24 +372,16 @@
     assert intrinsic.argument_names == ["array", "mask", "dim"]
     assert intrinsic.children[2].symbol.name == "mask"
     assert intrinsic.children[3].symbol.name == "dim"
->>>>>>> d5f85b17
     # array and optional literal mask and optional literal dim
     intrinsic = IntrinsicCall.create(
         intrinsic_call,
         [
             Reference(array),
             ("mask", Literal("1", INTEGER_TYPE)),
-<<<<<<< HEAD
-            ("dim", Literal("false", BOOLEAN_TYPE)),
-        ],
-    )
-    assert intrinsic.argument_names == [None, "mask", "dim"]
-=======
             ("dim", Literal("false", BOOLEAN_TYPE))])
     assert intrinsic.argument_names == ["array", "mask", "dim"]
     assert intrinsic.children[2].value == "1"
     assert intrinsic.children[3].value == "false"
->>>>>>> d5f85b17
 
 
 @pytest.mark.parametrize(
@@ -503,21 +435,6 @@
     # An allocate must have one or more References as argument.
     with pytest.raises(ValueError) as err:
         IntrinsicCall.create(IntrinsicCall.Intrinsic.ALLOCATE, [])
-<<<<<<< HEAD
-    assert (
-        "The 'ALLOCATE' intrinsic requires at least 1 arguments but "
-        "got 0" in str(err.value)
-    )
-    # The random intrinsic only accepts one argument.
-    with pytest.raises(ValueError) as err:
-        IntrinsicCall.create(
-            IntrinsicCall.Intrinsic.RANDOM_NUMBER, [aref, aref.copy()]
-        )
-    assert (
-        "The 'RANDOM_NUMBER' intrinsic requires between 1 and 1 arguments "
-        "but got 2" in str(err.value)
-    )
-=======
     assert ("Found too few arguments when computing argument names for "
             "the 'ALLOCATE' IntrinsicCall. Requires at least 1 arguments "
             "but found 0." in str(err.value))
@@ -528,7 +445,6 @@
     assert ("Found too many arguments when computing argument names for the "
             "'RANDOM_NUMBER' IntrinsicCall. Requires at most 1 arguments but "
             "found 2." in str(err.value))
->>>>>>> d5f85b17
     # Wrong type for a positional argument.
     with pytest.raises(TypeError) as err:
         IntrinsicCall.create(IntrinsicCall.Intrinsic.ALLOCATE, [sym])
@@ -554,25 +470,6 @@
         "This is invalid." in str(err.value)
     )
 
-<<<<<<< HEAD
-    # TODO #2303: We can not enable the validation of positional parameters
-    # unless we store their name, otherwise when we parse a positional argument
-    # by name, which is valid fortran, it will fail.
-    # (e.g. RANDOM_NUMBER(harvest=4)
-
-    # with pytest.raises(ValueError) as err:
-    #     IntrinsicCall.create(IntrinsicCall.Intrinsic.RANDOM_NUMBER,
-    #                          [aref, ("willow", sym)])
-    # assert ("The 'RANDOM_NUMBER' intrinsic does not support any optional "
-    #         "arguments but got 'willow'" in str(err.value))
-    # An allocate only supports the 'stat' and 'mold' arguments.
-    # with pytest.raises(ValueError) as err:
-    #     IntrinsicCall.create(IntrinsicCall.Intrinsic.ALLOCATE,
-    #                          [aref, ("yacht", Reference(sym))])
-    # assert ("The 'ALLOCATE' intrinsic supports the optional arguments "
-    #         "['errmsg', 'mold', 'source', 'stat'] but got 'yacht'"
-    #         in str(err.value))
-=======
     # Test invalid optional argument provision
     with pytest.raises(ValueError) as err:
         IntrinsicCall.create(IntrinsicCall.Intrinsic.RANDOM_NUMBER,
@@ -580,7 +477,6 @@
     assert ("Found invalid argument name 'willow' when computing argument "
             "names for the 'RANDOM_NUMBER' IntrinsicCall. Allowed argument "
             "names are '['harvest']'." in str(err.value))
->>>>>>> d5f85b17
 
     # Wrong type for the name of an optional argument.
     with pytest.raises(TypeError) as err:
@@ -778,21 +674,6 @@
     # Should have 4 VERIFY and 2 KIND
     assert len(psyir.walk(IntrinsicCall)) == 6
     result = fortran_writer(psyir).lower()
-<<<<<<< HEAD
-    assert "if (verify(clname(ind1:ind2), '0123456789') == 0) then" in result
-    assert (
-        "if (verify(clname(ind1:ind2), '0123456789', back=.true.) "
-        "== 0) then" in result
-    )
-    assert (
-        "if (verify(clname(ind1:ind2), '0123456789', kind=kind(1)) "
-        "== 0) then" in result
-    )
-    assert (
-        "if (verify(clname(ind1:ind2), '0123456789', kind=kind(1), "
-        "back=.true.) == 0) then" in result
-    )
-=======
     assert ("if (verify(clname(ind1:ind2), '0123456789') == 0) "
             "then" in result)
     assert ("if (verify(clname(ind1:ind2), '0123456789', "
@@ -1014,7 +895,6 @@
     assert "COS" not in symbol_names
     assert "RESHAPE" not in symbol_names
     assert "SHAPE" not in symbol_names
->>>>>>> d5f85b17
 
 
 def test_get_first_argument_type(fortran_reader):
@@ -1031,11 +911,6 @@
     assert dtype.precision == ScalarType.Precision.UNDEFINED
 
 
-<<<<<<< HEAD
-def test__get_first_argument_specified_kind_with_optional_dim(fortran_reader):
-    """Test the _get_first_argument_specified_kind_with_optional_dim helper
-    function."""
-=======
 def test_get_named_argument_type(fortran_reader):
     """Test the _get_named_argument_type helper function."""
     code = """subroutine x
@@ -1055,30 +930,17 @@
 ):
     """Test the _get_named_argument_intrinsic_with_optional_kind_and_dim
     helper function."""
->>>>>>> d5f85b17
     code = """subroutine x
     logical, dimension(100,100) :: a
     logical, dimension(100) :: b
     logical :: c
-<<<<<<< HEAD
-    c = ALL(a)
-    b = ALL(a, dim=1)
-    c = ALL(b, dim=1)
-=======
     c = MAXLOC(a)
     b = MAXLOC(a, dim=1)
     c = MAXLOC(b, dim=1, kind=8)
->>>>>>> d5f85b17
     end subroutine x
     """
     psyir = fortran_reader.psyir_from_source(code)
     all_calls = psyir.walk(IntrinsicCall)
-<<<<<<< HEAD
-    dtype = _get_first_argument_specified_kind_with_optional_dim(all_calls[0])
-    assert dtype.intrinsic == ScalarType.Intrinsic.BOOLEAN
-    assert dtype.precision == ScalarType.Precision.UNDEFINED
-    dtype = _get_first_argument_specified_kind_with_optional_dim(all_calls[1])
-=======
     dtype = _get_named_argument_intrinsic_with_optional_kind_and_dim(
             all_calls[0], "array"
     )
@@ -1087,21 +949,11 @@
     dtype = _get_named_argument_intrinsic_with_optional_kind_and_dim(
             all_calls[1], "array"
     )
->>>>>>> d5f85b17
     assert isinstance(dtype, ArrayType)
     assert len(dtype.shape) == 1
     assert dtype.shape[0] == ArrayType.Extent.DEFERRED
     assert dtype.datatype.intrinsic == ScalarType.Intrinsic.BOOLEAN
     assert dtype.datatype.precision == ScalarType.Precision.UNDEFINED
-<<<<<<< HEAD
-    dtype = _get_first_argument_specified_kind_with_optional_dim(all_calls[2])
-    assert dtype.intrinsic == ScalarType.Intrinsic.BOOLEAN
-    assert dtype.precision == ScalarType.Precision.UNDEFINED
-
-
-def test_get_real_with_argone_kind(fortran_reader):
-    """Test the _get_real_with_argone_kind helper function."""
-=======
     dtype = _get_named_argument_intrinsic_with_optional_kind_and_dim(
             all_calls[2], "array"
     )
@@ -1140,19 +992,11 @@
 
 def test_get_intrinsic_with_named_arg_kind(fortran_reader):
     """Test the _get_intrinsic_with_named_arg_kind helper function."""
->>>>>>> d5f85b17
     code = """subroutine y
     real*8 :: x
     x = BESSEL_J0(x)
     end subroutine y"""
     psyir = fortran_reader.psyir_from_source(code)
-<<<<<<< HEAD
-    bessel_call = psyir.walk(ArrayReference)[0]
-    intr = IntrinsicCall.create(
-        IntrinsicCall.Intrinsic.BESSEL_J0, [bessel_call.indices[0].copy()]
-    )
-    dtype = _get_real_with_argone_kind(intr)
-=======
     bessel_call = psyir.walk(Call)[0]
     intr = IntrinsicCall.create(
         IntrinsicCall.Intrinsic.BESSEL_J0, [bessel_call.arguments[0].copy()]
@@ -1160,40 +1004,10 @@
     dtype = _get_intrinsic_with_named_arg_kind(
             intr, ScalarType.Intrinsic.REAL, "x"
     )
->>>>>>> d5f85b17
     assert dtype.intrinsic == ScalarType.Intrinsic.REAL
     assert dtype.precision == 8
 
 
-<<<<<<< HEAD
-def test_get_real_with_x_kind(fortran_reader):
-    """Test the _get_real_with_x_kind helper function."""
-    code = """subroutine y
-    real*8 :: x
-    x = BESSEL_JN(1, 2, x)
-    x = BESSEL_JN(1, x)
-    end subroutine y"""
-    psyir = fortran_reader.psyir_from_source(code)
-    bessel_calls = psyir.walk(ArrayReference)
-    intr = IntrinsicCall.create(
-        IntrinsicCall.Intrinsic.BESSEL_JN,
-        [x.copy() for x in bessel_calls[0].indices],
-    )
-    dtype = _get_real_with_x_kind(intr)
-    assert dtype.intrinsic == ScalarType.Intrinsic.REAL
-    assert dtype.precision == 8
-    intr = IntrinsicCall.create(
-        IntrinsicCall.Intrinsic.BESSEL_JN,
-        [x.copy() for x in bessel_calls[1].indices],
-    )
-    dtype = _get_real_with_x_kind(intr)
-    assert dtype.intrinsic == ScalarType.Intrinsic.REAL
-    assert dtype.precision == 8
-
-
-def test_get_integer_of_kind_with_optional_dim(fortran_reader):
-    """Test the _get_integer_of_kind_with_optional_dim helper function."""
-=======
 def test_get_intrinsic_with_optional_arg_kind(fortran_reader):
     """Test the _get_intrinsic_with_optional_arg_kind function."""
     code = """subroutine y
@@ -1220,7 +1034,6 @@
 
 def test_get_intrinsic_of_argname_kind_with_optional_dim(fortran_reader):
     """Test the _get_intrinsic_of_argname_kind_with_optional_dim function."""
->>>>>>> d5f85b17
     code = """
     subroutine y
     logical, dimension(100,100) :: a
@@ -1234,37 +1047,25 @@
     psyir = fortran_reader.psyir_from_source(code)
     intrs = psyir.walk(IntrinsicCall)
 
-<<<<<<< HEAD
-    res = _get_integer_of_kind_with_optional_dim(intrs[0])
-=======
     res = _get_intrinsic_of_argname_kind_with_optional_dim(
             intrs[0], ScalarType.Intrinsic.INTEGER,
             "mask", "kind")
->>>>>>> d5f85b17
     assert isinstance(res, ScalarType)
     assert res.intrinsic == ScalarType.Intrinsic.INTEGER
     assert res.precision == ScalarType.Precision.UNDEFINED
 
-<<<<<<< HEAD
-    res = _get_integer_of_kind_with_optional_dim(intrs[1])
-=======
     res = _get_intrinsic_of_argname_kind_with_optional_dim(
             intrs[1], ScalarType.Intrinsic.INTEGER,
             "mask", "kind")
->>>>>>> d5f85b17
     assert isinstance(res, ArrayType)
     assert res.intrinsic == ScalarType.Intrinsic.INTEGER
     assert res.precision.value == "8"
     assert len(res.shape) == 1
     assert res.shape[0] == ArrayType.Extent.DEFERRED
 
-<<<<<<< HEAD
-    res = _get_integer_of_kind_with_optional_dim(intrs[2])
-=======
     res = _get_intrinsic_of_argname_kind_with_optional_dim(
             intrs[2], ScalarType.Intrinsic.INTEGER,
             "mask", "kind")
->>>>>>> d5f85b17
     assert isinstance(res, ScalarType)
     assert res.intrinsic == ScalarType.Intrinsic.INTEGER
     assert res.precision == ScalarType.Precision.UNDEFINED
@@ -1276,14 +1077,6 @@
     subroutine y
     integer, dimension(100) :: a
     integer, dimension(1) :: b
-<<<<<<< HEAD
-    b = FINDLOC(a, 1)
-    end subroutine y"""
-    psyir = fortran_reader.psyir_from_source(code)
-    intrs = psyir.walk(ArrayReference)
-    intr = IntrinsicCall.create(
-        IntrinsicCall.Intrinsic.FINDLOC, [x.copy() for x in intrs[0].indices]
-=======
     integer, dimension(10, 10, 10) :: c
     b = FINDLOC(a, 1)
     b = FINDLOC(c, 1)
@@ -1292,7 +1085,6 @@
     intrs = psyir.walk(Call)
     intr = IntrinsicCall.create(
         IntrinsicCall.Intrinsic.FINDLOC, [x.copy() for x in intrs[0].arguments]
->>>>>>> d5f85b17
     )
     res = _findloc_return_type(intr)
     assert isinstance(res, ArrayType)
@@ -1302,36 +1094,6 @@
     assert res.shape[0].upper.value == "1"
     assert res.shape[0].lower.value == "1"
 
-<<<<<<< HEAD
-    # TODO #2823 adding namedargs makes this a CodeBlock so can't test yet.
-
-
-def test_get_integer_with_optional_kind(fortran_reader):
-    """Test the _get_integer_with_optional_kind helper function."""
-    code = """subroutine z
-    real*4 :: x
-    integer :: y
-    y = FLOOR(x)
-    end subroutine z"""
-    psyir = fortran_reader.psyir_from_source(code)
-    intrinsic = psyir.walk(IntrinsicCall)[0]
-    assert _get_integer_with_optional_kind(intrinsic) == INTEGER_TYPE
-
-    code = """subroutine z
-    real*4 :: x
-    integer :: y
-    y = FLOOR(x, kind=4)
-    end subroutine z"""
-
-    psyir = fortran_reader.psyir_from_source(code)
-    intrinsic = psyir.walk(IntrinsicCall)[0]
-    res = _get_integer_with_optional_kind(intrinsic)
-    assert (
-        res.intrinsic == ScalarType.Intrinsic.INTEGER
-        and isinstance(res.precision, Literal)
-        and res.precision.value == "4"
-    )
-=======
     intr = IntrinsicCall.create(
         IntrinsicCall.Intrinsic.FINDLOC, [
             ("array", intrs[0].arguments[0].copy()),
@@ -1378,7 +1140,6 @@
 
     # TODO #2823 adding namedargs makes this a CodeBlock so can't test yet via
     # fortran_reader.
->>>>>>> d5f85b17
 
 
 def test_int_return_type(fortran_reader):
@@ -1415,16 +1176,10 @@
     end subroutine x
     """
     psyir = fortran_reader.psyir_from_source(code)
-<<<<<<< HEAD
-    intrinsic = psyir.walk(ArrayReference)[0]
-    intrinsic = IntrinsicCall.create(
-        IntrinsicCall.Intrinsic.PARITY, [x.copy() for x in intrinsic.indices]
-=======
     intrinsic = psyir.walk(Call)[0]
     intrinsic = IntrinsicCall.create(
         IntrinsicCall.Intrinsic.IPARITY,
         [x.copy() for x in intrinsic.arguments]
->>>>>>> d5f85b17
     )
 
     assert _iparity_return_type(intrinsic) == INTEGER_TYPE
@@ -1432,17 +1187,10 @@
     # Can't test the other case with fortran reader, so need to
     # create it manually.
     k_sym = psyir.children[0].symbol_table.lookup("k")
-<<<<<<< HEAD
-    intrinsic = psyir.walk(ArrayReference)[0]
-    intrinsic = IntrinsicCall.create(
-        IntrinsicCall.Intrinsic.PARITY,
-        [intrinsic.indices[0].copy(), ("dim", Reference(k_sym))],
-=======
     intrinsic = psyir.walk(Call)[0]
     intrinsic = IntrinsicCall.create(
         IntrinsicCall.Intrinsic.IPARITY,
         [("array", intrinsic.arguments[0].copy()), ("dim", Reference(k_sym))],
->>>>>>> d5f85b17
     )
     res = _iparity_return_type(intrinsic)
     assert isinstance(res, ArrayType)
@@ -1475,74 +1223,6 @@
     assert res.precision.value == "8"
 
 
-<<<<<<< HEAD
-def test_get_first_argument_type_with_optional_kind(fortran_reader):
-    """Test the _get_first_arguemnt_type_with_optional_kind helper
-    function."""
-    code = """subroutine x
-    logical*4 :: a
-    logical*8 :: b
-    b = LOGICAL(a, kind=8)
-    b = LOGICAL(a)
-    end subroutine x"""
-    psyir = fortran_reader.psyir_from_source(code)
-    intrinsics = psyir.walk(IntrinsicCall)
-
-    res = _get_first_argument_type_with_optional_kind(intrinsics[0])
-    assert isinstance(res, ScalarType)
-    assert res.intrinsic == ScalarType.Intrinsic.BOOLEAN
-    assert res.precision.value == "8"
-    res = _get_first_argument_type_with_optional_kind(intrinsics[1])
-    assert isinstance(res, ScalarType)
-    assert res.intrinsic == ScalarType.Intrinsic.BOOLEAN
-    assert res.precision == 4
-
-
-def test_get_first_argument_intrinsic_with_optional_kind_and_dim(
-    fortran_reader,
-):
-    """Test the _get_first_argument_intrinsic_with_optional_kind_and_dim
-    helper function."""
-    code = """subroutine w
-    integer, dimension(100, 100) :: x
-    integer, dimension(100) :: y
-    integer, dimension(:) :: res
-    integer :: res2
-    res = MAXLOC(x)
-    res = MAXLOC(x, dim=1, kind=8)
-    res2 = MAXLOC(y, dim=1)
-    end subroutine w"""
-    psyir = fortran_reader.psyir_from_source(code)
-    intrinsics = psyir.walk(IntrinsicCall)
-    res = _get_first_argument_intrinsic_with_optional_kind_and_dim(
-        intrinsics[0]
-    )
-    assert isinstance(res, ArrayType)
-    assert res.intrinsic == ScalarType.Intrinsic.INTEGER
-    assert res.precision == ScalarType.Precision.UNDEFINED
-    assert len(res.shape) == 1
-    assert res.shape[0].lower.value == "1"
-    assert res.shape[0].upper.value == "2"
-
-    res = _get_first_argument_intrinsic_with_optional_kind_and_dim(
-        intrinsics[1]
-    )
-    assert isinstance(res, ArrayType)
-    assert res.intrinsic == ScalarType.Intrinsic.INTEGER
-    assert res.precision.value == "8"
-    assert len(res.shape) == 1
-    assert res.shape[0] == ArrayType.Extent.DEFERRED
-
-    res = _get_first_argument_intrinsic_with_optional_kind_and_dim(
-        intrinsics[2]
-    )
-    assert isinstance(res, ScalarType)
-    assert res.intrinsic == ScalarType.Intrinsic.INTEGER
-    assert res.precision == ScalarType.Precision.UNDEFINED
-
-
-=======
->>>>>>> d5f85b17
 def test_matmul_return_type(fortran_reader):
     code = """subroutine test
     real, dimension(100,100) :: a
@@ -1622,57 +1302,6 @@
     assert res.shape[0] == ArrayType.Extent.DEFERRED
 
 
-<<<<<<< HEAD
-def test_reduce_return_type(fortran_reader):
-    """Test the _reduce_return_type function."""
-    code = """subroutine test
-    integer*8, dimension(100,100) :: x
-    integer, dimension(100) :: z
-    integer :: y
-    y = REDUCE(x, test)
-    z = REDUCE(x, test, 2)
-    y = REDUCE(z, test, 2)
-    end subroutine test
-    """
-    psyir = fortran_reader.psyir_from_source(code)
-
-    intrinsic = psyir.walk(ArrayReference)[0]
-    intrinsic = IntrinsicCall.create(
-        IntrinsicCall.Intrinsic.REDUCE,
-        [intrinsic.indices[0].copy(), intrinsic.indices[1].copy()],
-    )
-    res = _reduce_return_type(intrinsic)
-    assert isinstance(res, ScalarType)
-    assert res.intrinsic == ScalarType.Intrinsic.INTEGER
-    assert res.precision == 8
-
-    intrinsic = psyir.walk(ArrayReference)[1]
-    intrinsic = IntrinsicCall.create(
-        IntrinsicCall.Intrinsic.REDUCE,
-        [intrinsic.indices[0].copy(), intrinsic.indices[1].copy(),
-         intrinsic.indices[2].copy()],
-    )
-    res = _reduce_return_type(intrinsic)
-    assert isinstance(res, ArrayType)
-    assert res.intrinsic == ScalarType.Intrinsic.INTEGER
-    assert res.precision == 8
-    assert len(res.shape) == 1
-    assert res.shape[0] == ArrayType.Extent.DEFERRED
-
-    intrinsic = psyir.walk(ArrayReference)[2]
-    intrinsic = IntrinsicCall.create(
-        IntrinsicCall.Intrinsic.REDUCE,
-        [intrinsic.indices[0].copy(), intrinsic.indices[1].copy(),
-         intrinsic.indices[2].copy()],
-    )
-    res = _reduce_return_type(intrinsic)
-    assert isinstance(res, ScalarType)
-    assert res.intrinsic == ScalarType.Intrinsic.INTEGER
-    assert res.precision == ScalarType.Precision.UNDEFINED
-
-
-=======
->>>>>>> d5f85b17
 # FIXME Do we need ANINT (also REAL) tests (Reviewer/codecov decision).
 @pytest.mark.parametrize(
     "code, expected",
@@ -2122,12 +1751,7 @@
     """Test the specific return types of IntrisicCalls that aren't recognised
     correctly by fparser."""
     psyir = fortran_reader.psyir_from_source(code)
-<<<<<<< HEAD
-    parsed = psyir.walk(ArrayReference)[0]
-    indices = [x.copy() for x in parsed.indices]
-=======
     parsed = psyir.walk(Call)[0]
     indices = [x.copy() for x in parsed.arguments]
->>>>>>> d5f85b17
     intr = IntrinsicCall.create(intrinsic, indices)
     assert expected(intr.intrinsic.return_type(intr))