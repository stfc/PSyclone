--- conflicted
+++ resolved
@@ -435,13 +435,8 @@
 
     # The access to 'a' should be reported as 'UNKNOWN' as its
     # actual data is not accessed.
-<<<<<<< HEAD
-    vai = VariablesAccessInfo(schedule)
-    assert str(vai) == "a: UNKNOWN, b: READ, n: WRITE"
-=======
     vam = schedule.reference_accesses()
-    assert str(vam) == "a: NO_DATA_ACCESS, b: READ, n: WRITE"
->>>>>>> c624980a
+    assert str(vam) == "a: UNKNOWN, b: READ, n: WRITE"
 
 
 def test_enumerator_name_matches_name_field():
