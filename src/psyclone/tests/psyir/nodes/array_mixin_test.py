# -----------------------------------------------------------------------------
# BSD 3-Clause License
#
# Copyright (c) 2022-2023, Science and Technology Facilities Council.
# All rights reserved.
#
# Redistribution and use in source and binary forms, with or without
# modification, are permitted provided that the following conditions are met:
#
# * Redistributions of source code must retain the above copyright notice, this
#   list of conditions and the following disclaimer.
#
# * Redistributions in binary form must reproduce the above copyright notice,
#   this list of conditions and the following disclaimer in the documentation
#   and/or other materials provided with the distribution.
#
# * Neither the name of the copyright holder nor the names of its
#   contributors may be used to endorse or promote products derived from
#   this software without specific prior written permission.
#
# THIS SOFTWARE IS PROVIDED BY THE COPYRIGHT HOLDERS AND CONTRIBUTORS
# "AS IS" AND ANY EXPRESS OR IMPLIED WARRANTIES, INCLUDING, BUT NOT
# LIMITED TO, THE IMPLIED WARRANTIES OF MERCHANTABILITY AND FITNESS
# FOR A PARTICULAR PURPOSE ARE DISCLAIMED. IN NO EVENT SHALL THE
# COPYRIGHT HOLDER OR CONTRIBUTORS BE LIABLE FOR ANY DIRECT, INDIRECT,
# INCIDENTAL, SPECIAL, EXEMPLARY, OR CONSEQUENTIAL DAMAGES (INCLUDING,
# BUT NOT LIMITED TO, PROCUREMENT OF SUBSTITUTE GOODS OR SERVICES;
# LOSS OF USE, DATA, OR PROFITS; OR BUSINESS INTERRUPTION) HOWEVER
# CAUSED AND ON ANY THEORY OF LIABILITY, WHETHER IN CONTRACT, STRICT
# LIABILITY, OR TORT (INCLUDING NEGLIGENCE OR OTHERWISE) ARISING IN
# ANY WAY OUT OF THE USE OF THIS SOFTWARE, EVEN IF ADVISED OF THE
# POSSIBILITY OF SUCH DAMAGE.
# -----------------------------------------------------------------------------
# Author S. Siso, STFC Daresbury Lab
# Modified: R. W. Ford and A. R. Porter, STFC Daresbury Lab
# Modified: A. B. G. Chalk, STFC Daresbury Lab
# -----------------------------------------------------------------------------

''' Performs py.test tests of the ArrayMixin PSyIR nodes trait. '''

import pytest
from psyclone.errors import InternalError
from psyclone.psyir.nodes import (
    ArrayOfStructuresReference, ArrayReference, BinaryOperation, Range,
    Literal, Routine, StructureReference, Assignment, Reference, IntrinsicCall)
from psyclone.psyir.symbols import (
    ArrayType, DataSymbol, DataTypeSymbol, DeferredType, INTEGER_TYPE,
    REAL_TYPE, StructureType, Symbol)


_ONE = Literal("1", INTEGER_TYPE)
_TWO = Literal("2", INTEGER_TYPE)


# _is_bound_op

def test_is_bound_op():
    '''Check the _is_bound_op utility function works as expected.  Create
    and use an ArrayReference node to test the abstract ArrayMixin
    class.

    '''
    array = DataSymbol("my_symbol", ArrayType(INTEGER_TYPE, [10]))
    array2 = DataSymbol("my_symbol2", ArrayType(INTEGER_TYPE, [10]))
    scalar = DataSymbol("tmp", INTEGER_TYPE)
<<<<<<< HEAD
    ubound = IntrinsicCall.create(
        IntrinsicCall.Intrinsic.UBOUND, [Reference(array), ("dim", one)])
    my_range = Range.create(one.copy(), ubound)
=======
    ubound = BinaryOperation.create(
        BinaryOperation.Operator.UBOUND, Reference(array), _ONE.copy())
    my_range = Range.create(_ONE.copy(), ubound)
>>>>>>> 3fc7ae0d
    array_ref = ArrayReference.create(array, [my_range])
    array2_ref = ArrayReference.create(array2, [my_range.copy()])
    # not a binary operation
    oper = None
    assert not array_ref._is_bound_op(
<<<<<<< HEAD
        oper, IntrinsicCall.Intrinsic.UBOUND, one)
    # not a match with the binary operator
    oper = IntrinsicCall.create(
        IntrinsicCall.Intrinsic.LBOUND, [array_ref, ("dim", one.copy())])
    assert not array_ref._is_bound_op(oper, IntrinsicCall.Intrinsic.UBOUND, 0)
    # 1st dimension of the bound is not the same array
    oper = IntrinsicCall.create(
        IntrinsicCall.Intrinsic.UBOUND, [array2_ref, ("dim", one.copy())])
    assert not array_ref._is_bound_op(oper, IntrinsicCall.Intrinsic.UBOUND, 0)
=======
        oper, BinaryOperation.Operator.UBOUND, _ONE)
    # not a match with the binary operator
    oper = BinaryOperation.create(
        BinaryOperation.Operator.LBOUND, array_ref, _ONE.copy())
    assert not array_ref._is_bound_op(oper, BinaryOperation.Operator.UBOUND, 0)
    # 1st dimension of the bound is not the same array
    oper = BinaryOperation.create(
        BinaryOperation.Operator.UBOUND, array2_ref, _ONE.copy())
    assert not array_ref._is_bound_op(oper, BinaryOperation.Operator.UBOUND, 0)
>>>>>>> 3fc7ae0d
    # 2nd dimension of the bound not a literal
    oper = IntrinsicCall.create(
        IntrinsicCall.Intrinsic.UBOUND,
        [array_ref.copy(), ("dim", Reference(scalar))])
    assert not array_ref._is_bound_op(oper, IntrinsicCall.Intrinsic.UBOUND, 0)
    # 2nd dimension of the bound not an integer literal
    oper = IntrinsicCall.create(
        IntrinsicCall.Intrinsic.UBOUND,
        [array_ref.copy(), ("dim", Literal("1.0", REAL_TYPE))])
    assert not array_ref._is_bound_op(oper, IntrinsicCall.Intrinsic.UBOUND, 0)
    # 2nd dimension of the bound not the expected index
    oper = IntrinsicCall.create(
        IntrinsicCall.Intrinsic.UBOUND,
        [array_ref.copy(), ("dim", Literal("2", INTEGER_TYPE))])
    assert not array_ref._is_bound_op(oper, IntrinsicCall.Intrinsic.UBOUND, 0)
    # OK
<<<<<<< HEAD
    oper = IntrinsicCall.create(
        IntrinsicCall.Intrinsic.UBOUND,
        [array_ref.copy(), ("dim", one.copy())])
    assert array_ref._is_bound_op(oper, IntrinsicCall.Intrinsic.UBOUND, 0)
=======
    oper = BinaryOperation.create(
        BinaryOperation.Operator.UBOUND, array_ref.copy(), _ONE.copy())
    assert array_ref._is_bound_op(oper, BinaryOperation.Operator.UBOUND, 0)
>>>>>>> 3fc7ae0d


# is_lower_bound and is_upper_bound

def test_is_upper_lower_bound(fortran_reader):
    '''Test the is_lower_bound() and is_upper_bound() methods return the
    expected values if an array reference has literal bounds. Create
    and use an ArrayReference node to test the abstract ArrayMixin
    class.

    '''
    code = (
        "subroutine test()\n"
        "real a(n)\n"
        "a(1:n) = 0.0\n"
        "end subroutine\n")

    # Return True as the symbolic values of the declaration and array
    # reference match.
    psyir = fortran_reader.psyir_from_source(code)
    assigns = psyir.walk(Assignment)
    array_ref = assigns[0].lhs
    assert array_ref.is_lower_bound(0)
    assert array_ref.is_upper_bound(0)


# _is_bound

def test_is_bound_validate_index(fortran_reader):
    '''Test the _is_bound method calls the _validate_index method.'''
    code = (
        "subroutine test()\n"
        "real :: a(10)\n"
        "a(:) = 0.0\n"
        "end subroutine\n")
    psyir = fortran_reader.psyir_from_source(code)
    assigns = psyir.walk(Assignment)
    array_ref = assigns[0].lhs
    with pytest.raises(ValueError) as info:
        array_ref._is_bound(2, "upper")
    assert ("In ArrayReference 'a' the specified index '2' must be less than "
            "the number of dimensions '1'." in str(info.value))


@pytest.mark.parametrize("bounds,lower,upper", [
    (":", True, True), ("2:", False, True), (":n-1", True, False),
    ("2:n-1", False, False)])
def test_is_bound_ulbound(fortran_reader, bounds, lower, upper):
    '''Test the _is_bound method returns True when the access to the bound
    is [ul]bound due to the use of array notation in the original
    Fortran code. Test with an access to a regular array and and
    access to an array in a structure. Also test with the declarations
    of the arrays not being available.

    '''
    code = (
        f"subroutine test()\n"
        f"use my_mod\n"
        f"type(my_type) :: b\n"
        f"a({bounds}) = 0.0\n"
        f"b%c({bounds}) = 0.0\n"
        f"end subroutine\n")
    psyir = fortran_reader.psyir_from_source(code)
    assigns = psyir.walk(Assignment)
    array_ref = assigns[0].lhs
    assert array_ref._is_bound(0, "lower") is lower
    assert array_ref._is_bound(0, "upper") is upper
    array_ref = assigns[1].lhs.children[0]
    assert array_ref._is_bound(0, "lower") is lower
    assert array_ref._is_bound(0, "upper") is upper


@pytest.mark.parametrize("access,lower,upper", [
    ("1", True, False), ("10", False, True)])
def test_is_bound_structure(fortran_reader, access, lower, upper):
    '''Test that _is_bound returns True if the array access within
    a structure is a single access and it matches the upper or
    lower bound of the declaration.

    '''
    code = (
        f"subroutine test()\n"
        f"type my_type\n"
        f"  real :: b(10)\n"
        f"end type\n"
        f"type(my_type) :: a\n"
        f"a%b({access}) = 0.0\n"
        f"end subroutine\n")

    psyir = fortran_reader.psyir_from_source(code)
    assigns = psyir.walk(Assignment)

    structure_ref = assigns[0].lhs
    array_member = structure_ref.children[0]
    if array_member._is_bound(0, "lower") != lower:
        pytest.xfail(
            "issue #2006: structures not yet supported in bounds tests.")
    if array_member._is_bound(0, "upper") != upper:
        pytest.xfail(
            "issue #2006: structures not yet supported in bounds tests.")


def test_get_symbol_imported(fortran_reader):
    '''Test the _is_bound utility method returns False when the access
    can't be matched with the declaration as the declaration is
    imported.

    '''
    code = (
        "subroutine test()\n"
        "use some_mod\n"
        "var1(3:4) = 0\n"
        "end subroutine\n")

    psyir = fortran_reader.psyir_from_source(code)
    assigns = psyir.walk(Assignment)
    array_ref = assigns[0].lhs
    assert not array_ref._is_bound(0, "lower")
    assert not array_ref._is_bound(0, "upper")


def test_get_symbol_unknownfortrantype(fortran_reader):
    '''Test the _is_bound method returns False when the array access
    datatype is an UnknownFortranType.

    '''
    code = (
        "subroutine test()\n"
        "character(10) my_str\n"
        "my_str(1:10) = 'b'\n"
        "end subroutine\n")

    psyir = fortran_reader.psyir_from_source(code)
    assigns = psyir.walk(Assignment)
    array_ref = assigns[0].lhs
    assert not array_ref._is_bound(0, "lower")
    assert not array_ref._is_bound(0, "upper")


def test_is_bound_extent(fortran_reader):
    '''Test the _is_bound method returns False when the array declaration
    is the Extent type (i.e. is not known at compile time).

    '''
    code = (
        "subroutine test(a)\n"
        "real :: a(:)\n"
        "a(1) = 0.0\n"
        "end subroutine\n")
    psyir = fortran_reader.psyir_from_source(code)
    assigns = psyir.walk(Assignment)
    array_ref = assigns[0].lhs
    assert array_ref._is_bound(0, "lower") is False
    assert array_ref._is_bound(0, "upper") is False


@pytest.mark.parametrize("bounds,access,lower,upper", [
    ("10", "1", True, False), ("10", "10", False, True),
    ("10", "5", False, False), ("n", "1", True, False),
    ("n", "n", False, True), ("n", "n-4", False, False),
    ("10", "5+5", False, True)])
def test_is_bound_access(fortran_reader, bounds, access, lower, upper):
    '''Test the _is_bound method returns True when the array access
    matches the array declaration and False if not. Note, the method
    supports array declarations that are expressions, however,
    currently the PSyIR does not recognise these so they can't be
    tested (TODO issue #949).

    '''
    code = (
        f"subroutine test()\n"
        f"integer :: n\n"
        f"real :: a({bounds})\n"
        f"a({access}) = 0.0\n"
        f"end subroutine\n")
    psyir = fortran_reader.psyir_from_source(code)
    assigns = psyir.walk(Assignment)
    array_ref = assigns[0].lhs
    assert array_ref._is_bound(0, "lower") is lower
    assert array_ref._is_bound(0, "upper") is upper

# is_same_array, is_full_range, and indices methods are all tested in
# the ArrayReference class.


def test_get_bound_expression():
    '''
    Tests for the _get_bound_expression method on an ArrayReference defined
    by an ArrayType.

    '''
    # Symbol is of ArrayType.
    lbound = DataSymbol("jmin", INTEGER_TYPE, is_constant=True,
                        initial_value=Literal("3", INTEGER_TYPE))
    lbnd_ref = Reference(lbound)
    symbol = DataSymbol("my_symbol", ArrayType(INTEGER_TYPE,
                                               [10, (2, 10), (lbnd_ref, 10)]))
    aref = ArrayReference.create(symbol,
                                 [_ONE.copy(), _ONE.copy(), _ONE.copy()])
    assert aref._get_bound_expression(0, "lower") == _ONE
    assert aref._get_bound_expression(1, "lower") == _TWO
    lb2 = aref._get_bound_expression(2, "lower")
    assert isinstance(lb2, Reference)
    # Returned lower bound should be a *copy* of the original.
    assert lb2 is not lbnd_ref
    assert lb2.symbol is lbound
    with pytest.raises(IndexError):
        aref._get_bound_expression(3, "lower")
    # Symbol is of DeferredType so the result should be an instance of the
    # LBOUND intrinsic.
    dtsym = DataSymbol("oops", DeferredType())
    dtref = ArrayReference.create(dtsym,
                                  [_ONE.copy(), _ONE.copy(), _ONE.copy()])
<<<<<<< HEAD
    lbnd = dtref.get_lbound_expression(1)
    assert isinstance(lbnd, IntrinsicCall)
    assert lbnd.intrinsic == IntrinsicCall.Intrinsic.LBOUND
=======
    lbnd = dtref._get_bound_expression(1, "lower")
    assert isinstance(lbnd, BinaryOperation)
    assert lbnd.operator == BinaryOperation.Operator.LBOUND
>>>>>>> 3fc7ae0d
    assert lbnd.children[0].symbol is dtsym
    assert lbnd.children[1] == Literal("2", INTEGER_TYPE)

    # Tests for ubound

    # Symbol is of ArrayType.
    ubound = DataSymbol("jmin", INTEGER_TYPE, is_constant=True,
                        initial_value=Literal("10", INTEGER_TYPE))
    ubnd_ref = Reference(ubound)
    symbol = DataSymbol("my_symbol", ArrayType(INTEGER_TYPE,
                                               [1, (1, 2), (1, ubnd_ref)]))
    aref = ArrayReference.create(symbol,
                                 [_ONE.copy(), _ONE.copy(), _ONE.copy()])
    assert aref._get_bound_expression(0, "upper") == _ONE
    assert aref._get_bound_expression(1, "upper") == _TWO
    ub2 = aref._get_bound_expression(2, "upper")
    assert isinstance(ub2, Reference)
    # Returned lower bound should be a *copy* of the original.
    assert ub2 is not ubnd_ref
    assert ub2 == ubnd_ref

    # Symbol is of DeferredType so the result should be an instance of the
    # UBOUND intrinsic.
    dtsym = DataSymbol("oops", DeferredType())
    dtref = ArrayReference.create(dtsym,
                                  [_ONE.copy(), _ONE.copy(), _ONE.copy()])
    ubnd = dtref._get_bound_expression(1, "upper")
    assert isinstance(ubnd, BinaryOperation)
    assert ubnd.operator == BinaryOperation.Operator.UBOUND
    assert ubnd.children[0].symbol is dtsym
    assert ubnd.children[1] == Literal("2", INTEGER_TYPE)


@pytest.mark.parametrize("extent", [ArrayType.Extent.DEFERRED,
                                    ArrayType.Extent.ATTRIBUTE])
def test_get_bound_expression_unknown_size(extent):
    '''
    Test the _get_bound_expression method when we have the definition of the
    array type but its dimensions are unknown.

    '''
    symbol = DataSymbol("my_symbol", ArrayType(INTEGER_TYPE,
                                               [extent, extent]))
    aref = ArrayReference.create(symbol, [_ONE.copy(), _ONE.copy()])
<<<<<<< HEAD
    lbnd = aref.get_lbound_expression(1)
    assert isinstance(lbnd, IntrinsicCall)
    assert lbnd.intrinsic == IntrinsicCall.Intrinsic.LBOUND
=======
    lbnd = aref._get_bound_expression(1, "lower")
    assert isinstance(lbnd, BinaryOperation)
    assert lbnd.operator == BinaryOperation.Operator.LBOUND
>>>>>>> 3fc7ae0d
    assert lbnd.children[0].symbol is symbol

    ubnd = aref._get_bound_expression(1, "upper")
    assert isinstance(ubnd, BinaryOperation)
    assert ubnd.operator == BinaryOperation.Operator.UBOUND
    assert ubnd.children[0].symbol is symbol


def test_aref_to_aos_bound_expression():
    '''
    Test the _get_bound_expression() method for an ArrayReference to an array
    of structures.

    '''
    sgrid_type = StructureType.create(
        [("ID", INTEGER_TYPE, Symbol.Visibility.PUBLIC)])
    sgrid_type_sym = DataTypeSymbol("subgrid_type", sgrid_type)
    sym = DataSymbol("subgrids", ArrayType(sgrid_type_sym, [(3, 10)]))
<<<<<<< HEAD
    one = Literal("1", INTEGER_TYPE)
    lbound = IntrinsicCall.create(IntrinsicCall.Intrinsic.LBOUND,
                                  [Reference(sym), ("dim", one)])
    ubound = IntrinsicCall.create(IntrinsicCall.Intrinsic.UBOUND,
                                  [Reference(sym), ("dim", one.copy())])
=======
    lbound = BinaryOperation.create(BinaryOperation.Operator.LBOUND,
                                    Reference(sym), _ONE.copy())
    ubound = BinaryOperation.create(BinaryOperation.Operator.UBOUND,
                                    Reference(sym), _ONE.copy())
>>>>>>> 3fc7ae0d
    array = ArrayReference.create(sym, [Range.create(lbound, ubound)])
    lbnd = array._get_bound_expression(0, "lower")
    assert lbnd.value == "3"
    ubnd = array._get_bound_expression(0, "upper")
    assert ubnd.value == "10"


def test_member_get_bound_expression(fortran_writer):
    '''
    Tests for the _get_bound_expression() method when used with a
    sub-class of Member.

    '''
    # First, test when we don't have type information.
    grid_type = DataTypeSymbol("grid_type", DeferredType())
    sym = DataSymbol("grid_var", grid_type)
<<<<<<< HEAD
    ref = StructureReference.create(sym, [("data", [one.copy()])])
    lbnd = ref.member.get_lbound_expression(0)
    assert isinstance(lbnd, IntrinsicCall)
=======
    # Use upper case to test the upper case is converted to lower case
    # correctly.
    ref = StructureReference.create(sym, [("DATA", [_ONE.copy()])])
    # Test invalid argument
    with pytest.raises(InternalError) as excinfo:
        ref.member._get_bound_expression(0, "notvalid")
    assert ("'bound' argument must be 'lower' or 'upper. "
            "Found 'notvalid'" in str(excinfo.value))
    lbnd = ref.member._get_bound_expression(0, "lower")
    assert isinstance(lbnd, BinaryOperation)
>>>>>>> 3fc7ae0d
    out = fortran_writer(lbnd).lower()
    assert "lbound(grid_var%data, dim=1)" in out
    usym = DataSymbol("uvar", DeferredType())
    ref = ArrayOfStructuresReference.create(
<<<<<<< HEAD
        usym, [one.copy()],
        [("map", [one.copy(), two.copy()]),
         ("data", [one.copy()])])
    lbnd = ref.member.member.get_lbound_expression(0)
    assert isinstance(lbnd, IntrinsicCall)
    out = fortran_writer(lbnd).lower()
    assert "lbound(uvar(1)%map(1,2)%data, dim=1)" in out
=======
        usym, [_ONE.copy()],
        [("map", [_ONE.copy(), _TWO.copy()]),
         ("data", [_ONE.copy()])])
    lbnd = ref.member.member._get_bound_expression(0, "lower")
    assert isinstance(lbnd, BinaryOperation)
    out = fortran_writer(lbnd).lower()
    assert out == "lbound(uvar(1)%map(1,2)%data, 1)"

    ubnd = ref.member._get_bound_expression(0, "upper")
    assert isinstance(ubnd, BinaryOperation)
    out = fortran_writer(ubnd).lower()
    assert out == "ubound(uvar(1)%map, 1)"
>>>>>>> 3fc7ae0d
    # Second, test when we do have type information.
    a2d = ArrayType(REAL_TYPE, [2, (2, 8)])
    # Structure that contains "map" which is a 2D array.
    stypedef = StructureType.create(
        [("map", a2d, Symbol.Visibility.PUBLIC)])
    stypedefsym = DataTypeSymbol("map_type", stypedef)
    # Structure containing a structure of stypedef and an array of such
    # structures.
    stypedef2 = StructureType.create(
        [("grid", stypedef, Symbol.Visibility.PUBLIC),
         ("subgrids", ArrayType(stypedefsym, [3, (2, 6)]),
          Symbol.Visibility.PUBLIC)])
    ssym = DataSymbol("var", stypedef2)
    sref = StructureReference.create(ssym,
                                     ["grid",
                                      ("map", [_TWO.copy(), _TWO.copy()])])
    assert sref.member.member._get_bound_expression(0, "lower") == _ONE
    assert sref.member.member._get_bound_expression(1, "lower") == _TWO
    assert sref.member.member._get_bound_expression(0, "upper").value == "2"
    assert sref.member.member._get_bound_expression(1, "upper").value == "8"
    sref2 = StructureReference.create(
        ssym, [("subgrids", [_TWO.copy(), _TWO.copy()]),
               ("map", [_TWO.copy(), _TWO.copy()])])
    assert sref2.member._get_bound_expression(1, "lower") == _TWO
    assert sref2.member.member._get_bound_expression(1, "lower") == _TWO

    assert sref2.member._get_bound_expression(1, "upper").value == "6"
    assert sref2.member.member._get_bound_expression(1, "upper").value == "8"

    # Check that get_lbound_expression gives the same result
    assert (sref2.member.member._get_bound_expression(1, "lower") ==
            sref2.member.member.get_lbound_expression(1))
    # Check that get_ubound_expression gives the same result
    assert (sref2.member.member._get_bound_expression(1, "upper") ==
            sref2.member.member.get_ubound_expression(1))

# _get_effective_shape


def test_get_effective_shape(fortran_reader, fortran_writer):
    '''Tests for the _get_effective_shape() method.'''
    code = (
        "subroutine test()\n"
        "  use some_mod\n"
        "  integer :: indices(8,3)\n"
        "  real a(10), b(10,10)\n"
        "  a(1:10) = 0.0\n"
        "  b(indices(2:3,1), 2:5) = 2.0\n"
        "  b(indices(2:3,1:2), 2:5) = 2.0\n"
        "  a(f()) = 2.0\n"
        "  a(2+3) = 1.0\n"
        "end subroutine\n")
    psyir = fortran_reader.psyir_from_source(code)
    routine = psyir.walk(Routine)[0]
    # Direct array slice.
    shape = routine.children[0].lhs._get_effective_shape()
    assert len(shape) == 1
    assert isinstance(shape[0], BinaryOperation)
    # Indirect array slice.
    shape = routine.children[1].lhs._get_effective_shape()
    assert len(shape) == 2
    assert isinstance(shape[0], BinaryOperation)
    code = fortran_writer(shape[0])
    # An ArrayType does not store the number of elements, just lower and upper
    # bounds. Therefore, we end up recursively computing the no. of elements.
    # The answer is still "2" though!
    assert code == "((3 - 2) / 1 + 1 - 1) / 1 + 1"
    code = fortran_writer(shape[1])
    assert code == "(5 - 2) / 1 + 1"
    # An indirect array slice can only be 1D.
    with pytest.raises(InternalError) as err:
        _ = routine.children[2].lhs._get_effective_shape()
    assert ("array defining a slice of a dimension of another array must be "
            "1D but 'indices' used to index into 'b' has 2 dimensions" in
            str(err.value))
    # Indirect array access using function call.
    with pytest.raises(NotImplementedError) as err:
        _ = routine.children[3].lhs._get_effective_shape()
    assert "include a function call or expression" in str(err.value)
    # Array access with expression in indices.
    with pytest.raises(NotImplementedError) as err:
        _ = routine.children[4].lhs._get_effective_shape()
    assert "include a function call or expression" in str(err.value)


# get_outer_range_index

def test_get_outer_range_index():
    '''Check that the get_outer_range_index method returns the outermost index
    of the children list that is a range. Use ArrayReference and
    ArrayOfStructuresReference as concrete implementations of ArrayMixins.
    '''
    symbol = DataSymbol("my_symbol", ArrayType(INTEGER_TYPE, [10, 10, 10]))
    array = ArrayReference.create(symbol, [Range(), Range(), Range()])
    assert array.get_outer_range_index() == 2

    symbol = DataSymbol("my_symbol", DeferredType())
    aos = ArrayOfStructuresReference.create(
        symbol, [Range(), Range(), Range()], ["nx"])
    assert aos.get_outer_range_index() == 3  # +1 for the member child


def test_get_outer_range_index_error():
    '''Check that the get_outer_range_index method raises an IndexError if
    no Range exists as child of the given array. Use ArrayReference as
    concrete implementation of ArrayMixin.

    '''
    symbol = DataSymbol("my_symbol", ArrayType(INTEGER_TYPE, [10]))
    array = ArrayReference.create(symbol, [Literal("2", INTEGER_TYPE)])
    with pytest.raises(IndexError):
        _ = array.get_outer_range_index()<|MERGE_RESOLUTION|>--- conflicted
+++ resolved
@@ -63,41 +63,24 @@
     array = DataSymbol("my_symbol", ArrayType(INTEGER_TYPE, [10]))
     array2 = DataSymbol("my_symbol2", ArrayType(INTEGER_TYPE, [10]))
     scalar = DataSymbol("tmp", INTEGER_TYPE)
-<<<<<<< HEAD
     ubound = IntrinsicCall.create(
-        IntrinsicCall.Intrinsic.UBOUND, [Reference(array), ("dim", one)])
-    my_range = Range.create(one.copy(), ubound)
-=======
-    ubound = BinaryOperation.create(
-        BinaryOperation.Operator.UBOUND, Reference(array), _ONE.copy())
+        IntrinsicCall.Intrinsic.UBOUND,
+        [Reference(array), ("dim", _ONE.copy())])
     my_range = Range.create(_ONE.copy(), ubound)
->>>>>>> 3fc7ae0d
     array_ref = ArrayReference.create(array, [my_range])
     array2_ref = ArrayReference.create(array2, [my_range.copy()])
     # not a binary operation
     oper = None
     assert not array_ref._is_bound_op(
-<<<<<<< HEAD
-        oper, IntrinsicCall.Intrinsic.UBOUND, one)
+        oper, IntrinsicCall.Intrinsic.UBOUND, _ONE)
     # not a match with the binary operator
     oper = IntrinsicCall.create(
-        IntrinsicCall.Intrinsic.LBOUND, [array_ref, ("dim", one.copy())])
+        IntrinsicCall.Intrinsic.LBOUND, [array_ref, ("dim", _ONE.copy())])
     assert not array_ref._is_bound_op(oper, IntrinsicCall.Intrinsic.UBOUND, 0)
     # 1st dimension of the bound is not the same array
     oper = IntrinsicCall.create(
-        IntrinsicCall.Intrinsic.UBOUND, [array2_ref, ("dim", one.copy())])
+        IntrinsicCall.Intrinsic.UBOUND, [array2_ref, ("dim", _ONE.copy())])
     assert not array_ref._is_bound_op(oper, IntrinsicCall.Intrinsic.UBOUND, 0)
-=======
-        oper, BinaryOperation.Operator.UBOUND, _ONE)
-    # not a match with the binary operator
-    oper = BinaryOperation.create(
-        BinaryOperation.Operator.LBOUND, array_ref, _ONE.copy())
-    assert not array_ref._is_bound_op(oper, BinaryOperation.Operator.UBOUND, 0)
-    # 1st dimension of the bound is not the same array
-    oper = BinaryOperation.create(
-        BinaryOperation.Operator.UBOUND, array2_ref, _ONE.copy())
-    assert not array_ref._is_bound_op(oper, BinaryOperation.Operator.UBOUND, 0)
->>>>>>> 3fc7ae0d
     # 2nd dimension of the bound not a literal
     oper = IntrinsicCall.create(
         IntrinsicCall.Intrinsic.UBOUND,
@@ -114,16 +97,10 @@
         [array_ref.copy(), ("dim", Literal("2", INTEGER_TYPE))])
     assert not array_ref._is_bound_op(oper, IntrinsicCall.Intrinsic.UBOUND, 0)
     # OK
-<<<<<<< HEAD
     oper = IntrinsicCall.create(
         IntrinsicCall.Intrinsic.UBOUND,
-        [array_ref.copy(), ("dim", one.copy())])
+        [array_ref.copy(), ("dim", _ONE.copy())])
     assert array_ref._is_bound_op(oper, IntrinsicCall.Intrinsic.UBOUND, 0)
-=======
-    oper = BinaryOperation.create(
-        BinaryOperation.Operator.UBOUND, array_ref.copy(), _ONE.copy())
-    assert array_ref._is_bound_op(oper, BinaryOperation.Operator.UBOUND, 0)
->>>>>>> 3fc7ae0d
 
 
 # is_lower_bound and is_upper_bound
@@ -337,15 +314,9 @@
     dtsym = DataSymbol("oops", DeferredType())
     dtref = ArrayReference.create(dtsym,
                                   [_ONE.copy(), _ONE.copy(), _ONE.copy()])
-<<<<<<< HEAD
-    lbnd = dtref.get_lbound_expression(1)
+    lbnd = dtref._get_bound_expression(1, "lower")
     assert isinstance(lbnd, IntrinsicCall)
     assert lbnd.intrinsic == IntrinsicCall.Intrinsic.LBOUND
-=======
-    lbnd = dtref._get_bound_expression(1, "lower")
-    assert isinstance(lbnd, BinaryOperation)
-    assert lbnd.operator == BinaryOperation.Operator.LBOUND
->>>>>>> 3fc7ae0d
     assert lbnd.children[0].symbol is dtsym
     assert lbnd.children[1] == Literal("2", INTEGER_TYPE)
 
@@ -373,8 +344,8 @@
     dtref = ArrayReference.create(dtsym,
                                   [_ONE.copy(), _ONE.copy(), _ONE.copy()])
     ubnd = dtref._get_bound_expression(1, "upper")
-    assert isinstance(ubnd, BinaryOperation)
-    assert ubnd.operator == BinaryOperation.Operator.UBOUND
+    assert isinstance(ubnd, IntrinsicCall)
+    assert ubnd.intrinsic == IntrinsicCall.Intrinsic.UBOUND
     assert ubnd.children[0].symbol is dtsym
     assert ubnd.children[1] == Literal("2", INTEGER_TYPE)
 
@@ -390,20 +361,14 @@
     symbol = DataSymbol("my_symbol", ArrayType(INTEGER_TYPE,
                                                [extent, extent]))
     aref = ArrayReference.create(symbol, [_ONE.copy(), _ONE.copy()])
-<<<<<<< HEAD
-    lbnd = aref.get_lbound_expression(1)
+    lbnd = aref._get_bound_expression(1, "lower")
     assert isinstance(lbnd, IntrinsicCall)
     assert lbnd.intrinsic == IntrinsicCall.Intrinsic.LBOUND
-=======
-    lbnd = aref._get_bound_expression(1, "lower")
-    assert isinstance(lbnd, BinaryOperation)
-    assert lbnd.operator == BinaryOperation.Operator.LBOUND
->>>>>>> 3fc7ae0d
     assert lbnd.children[0].symbol is symbol
 
     ubnd = aref._get_bound_expression(1, "upper")
-    assert isinstance(ubnd, BinaryOperation)
-    assert ubnd.operator == BinaryOperation.Operator.UBOUND
+    assert isinstance(ubnd, IntrinsicCall)
+    assert ubnd.intrinsic == IntrinsicCall.Intrinsic.UBOUND
     assert ubnd.children[0].symbol is symbol
 
 
@@ -417,18 +382,10 @@
         [("ID", INTEGER_TYPE, Symbol.Visibility.PUBLIC)])
     sgrid_type_sym = DataTypeSymbol("subgrid_type", sgrid_type)
     sym = DataSymbol("subgrids", ArrayType(sgrid_type_sym, [(3, 10)]))
-<<<<<<< HEAD
-    one = Literal("1", INTEGER_TYPE)
     lbound = IntrinsicCall.create(IntrinsicCall.Intrinsic.LBOUND,
-                                  [Reference(sym), ("dim", one)])
+                                  [Reference(sym), ("dim", _ONE.copy())])
     ubound = IntrinsicCall.create(IntrinsicCall.Intrinsic.UBOUND,
-                                  [Reference(sym), ("dim", one.copy())])
-=======
-    lbound = BinaryOperation.create(BinaryOperation.Operator.LBOUND,
-                                    Reference(sym), _ONE.copy())
-    ubound = BinaryOperation.create(BinaryOperation.Operator.UBOUND,
-                                    Reference(sym), _ONE.copy())
->>>>>>> 3fc7ae0d
+                                  [Reference(sym), ("dim", _ONE.copy())])
     array = ArrayReference.create(sym, [Range.create(lbound, ubound)])
     lbnd = array._get_bound_expression(0, "lower")
     assert lbnd.value == "3"
@@ -445,11 +402,6 @@
     # First, test when we don't have type information.
     grid_type = DataTypeSymbol("grid_type", DeferredType())
     sym = DataSymbol("grid_var", grid_type)
-<<<<<<< HEAD
-    ref = StructureReference.create(sym, [("data", [one.copy()])])
-    lbnd = ref.member.get_lbound_expression(0)
-    assert isinstance(lbnd, IntrinsicCall)
-=======
     # Use upper case to test the upper case is converted to lower case
     # correctly.
     ref = StructureReference.create(sym, [("DATA", [_ONE.copy()])])
@@ -459,34 +411,23 @@
     assert ("'bound' argument must be 'lower' or 'upper. "
             "Found 'notvalid'" in str(excinfo.value))
     lbnd = ref.member._get_bound_expression(0, "lower")
-    assert isinstance(lbnd, BinaryOperation)
->>>>>>> 3fc7ae0d
+    assert isinstance(lbnd, IntrinsicCall)
     out = fortran_writer(lbnd).lower()
     assert "lbound(grid_var%data, dim=1)" in out
     usym = DataSymbol("uvar", DeferredType())
     ref = ArrayOfStructuresReference.create(
-<<<<<<< HEAD
-        usym, [one.copy()],
-        [("map", [one.copy(), two.copy()]),
-         ("data", [one.copy()])])
-    lbnd = ref.member.member.get_lbound_expression(0)
-    assert isinstance(lbnd, IntrinsicCall)
-    out = fortran_writer(lbnd).lower()
-    assert "lbound(uvar(1)%map(1,2)%data, dim=1)" in out
-=======
         usym, [_ONE.copy()],
         [("map", [_ONE.copy(), _TWO.copy()]),
          ("data", [_ONE.copy()])])
     lbnd = ref.member.member._get_bound_expression(0, "lower")
-    assert isinstance(lbnd, BinaryOperation)
+    assert isinstance(lbnd, IntrinsicCall)
     out = fortran_writer(lbnd).lower()
-    assert out == "lbound(uvar(1)%map(1,2)%data, 1)"
+    assert "lbound(uvar(1)%map(1,2)%data, dim=1)" in out
 
     ubnd = ref.member._get_bound_expression(0, "upper")
-    assert isinstance(ubnd, BinaryOperation)
+    assert isinstance(ubnd, IntrinsicCall)
     out = fortran_writer(ubnd).lower()
-    assert out == "ubound(uvar(1)%map, 1)"
->>>>>>> 3fc7ae0d
+    assert "ubound(uvar(1)%map, dim=1)" in out
     # Second, test when we do have type information.
     a2d = ArrayType(REAL_TYPE, [2, (2, 8)])
     # Structure that contains "map" which is a 2D array.
