# -----------------------------------------------------------------------------
# BSD 3-Clause License
#
# Copyright (c) 2019-2022, Science and Technology Facilities Council.
# All rights reserved.
#
# Redistribution and use in source and binary forms, with or without
# modification, are permitted provided that the following conditions are met:
#
# * Redistributions of source code must retain the above copyright notice, this
#   list of conditions and the following disclaimer.
#
# * Redistributions in binary form must reproduce the above copyright notice,
#   this list of conditions and the following disclaimer in the documentation
#   and/or other materials provided with the distribution.
#
# * Neither the name of the copyright holder nor the names of its
#   contributors may be used to endorse or promote products derived from
#   this software without specific prior written permission.
#
# THIS SOFTWARE IS PROVIDED BY THE COPYRIGHT HOLDERS AND CONTRIBUTORS
# "AS IS" AND ANY EXPRESS OR IMPLIED WARRANTIES, INCLUDING, BUT NOT
# LIMITED TO, THE IMPLIED WARRANTIES OF MERCHANTABILITY AND FITNESS
# FOR A PARTICULAR PURPOSE ARE DISCLAIMED. IN NO EVENT SHALL THE
# COPYRIGHT HOLDER OR CONTRIBUTORS BE LIABLE FOR ANY DIRECT, INDIRECT,
# INCIDENTAL, SPECIAL, EXEMPLARY, OR CONSEQUENTIAL DAMAGES (INCLUDING,
# BUT NOT LIMITED TO, PROCUREMENT OF SUBSTITUTE GOODS OR SERVICES;
# LOSS OF USE, DATA, OR PROFITS; OR BUSINESS INTERRUPTION) HOWEVER
# CAUSED AND ON ANY THEORY OF LIABILITY, WHETHER IN CONTRACT, STRICT
# LIABILITY, OR TORT (INCLUDING NEGLIGENCE OR OTHERWISE) ARISING IN
# ANY WAY OUT OF THE USE OF THIS SOFTWARE, EVEN IF ADVISED OF THE
# POSSIBILITY OF SUCH DAMAGE.
# -----------------------------------------------------------------------------
# Authors R. W. Ford, A. R. Porter and S. Siso, STFC Daresbury Lab
#         I. Kavcic, Met Office
#         J. Henrichs, Bureau of Meteorology
# -----------------------------------------------------------------------------

''' Performs py.test tests on the Node PSyIR node. '''

import sys
import os
import re
import pytest

from psyclone.domain.lfric.transformations import LFRicLoopFuseTrans
from psyclone.errors import InternalError, GenerationError
from psyclone.parse.algorithm import parse
from psyclone.psyGen import PSyFactory, Kern
from psyclone.psyir.nodes import Schedule, Reference, Container, Routine, \
    Assignment, Return, Loop, Literal, Statement, node, KernelSchedule, \
<<<<<<< HEAD
    BinaryOperation, ArrayReference, Call

from psyclone.psyir.symbols import DataSymbol, SymbolError, \
    INTEGER_TYPE, REAL_TYPE, SymbolTable, ArrayType, RoutineSymbol, NoType
from psyclone.psyGen import PSyFactory, Kern
from psyclone.errors import InternalError, GenerationError
from psyclone.parse.algorithm import parse
from psyclone.domain.lfric.transformations import LFRicLoopFuseTrans
=======
    BinaryOperation, ArrayReference, Range
from psyclone.psyir.nodes.node import ChildrenList, Node, \
    _graphviz_digraph_class
from psyclone.psyir.symbols import DataSymbol, SymbolError, \
    INTEGER_TYPE, REAL_TYPE, SymbolTable, ArrayType
>>>>>>> 3f4d7816
from psyclone.tests.utilities import get_invoke
# pylint: disable=redefined-outer-name
from psyclone.psyir.nodes.node import colored

BASE_PATH = os.path.join(os.path.dirname(os.path.dirname(os.path.dirname(
    os.path.abspath(__file__)))), "test_files", "dynamo0p3")


def test_node_parent_check():
    ''' Test that the Node constructor accepts a valid parent node but
    rejects a parent that is not itself a Node. '''
    # Node is abstract so we need a sub-class to test it.
    class MyNode(Node):
        ''' Mock node sub-class. '''
        _colour = "green"
    with pytest.raises(TypeError) as err:
        MyNode(parent="hello")
    assert ("The parent of a Node must also be a Node but got 'str'"
            in str(err.value))
    parent = MyNode()
    node = MyNode(parent=parent)
    assert node.parent is parent


def test_node_coloured_name():
    ''' Tests for the coloured_name method of the Node class. '''
    tnode = Node()
    # Exception as Node is abstract and _colour has not been set
    with pytest.raises(NotImplementedError) as err:
        _ = tnode.coloured_name()
    assert ("The _colour attribute is abstract so needs to be given a string "
            "value in the concrete class 'Node'." in str(err.value))

    # Create a node type with a colour attribute
    class MyNode(Node):
        ''' Mock node sub-class with green coloured text. '''
        _colour = "green"

    mynode = MyNode()
    assert mynode.coloured_name(False) == "MyNode"
    assert mynode.coloured_name(True) == colored("MyNode", "green")

    # Give MyNode a specific _text_name
    MyNode._text_name = "MyFancyNodeName"
    assert mynode.coloured_name(False) == "MyFancyNodeName"
    assert mynode.coloured_name(True) == colored("MyFancyNodeName", "green")


def test_node_coloured_name_exception(monkeypatch):
    '''Test that the expected exception is raised if the colour provided
    to the colored function is invalid. Note, an exception is only
    raised if the termcolor package is installed. Therefore we
    monkeypatch the function to force the exception whether termcolor
    is installed or not.

    '''
    def dummy(_1, _2):
        '''Utility used to raise the required exception.'''
        raise KeyError()

    monkeypatch.setattr(node, "colored", dummy)

    tnode = Node()
    tnode._text_name = "ATest"
    tnode._colour = "invalid"
    with pytest.raises(InternalError) as err:
        _ = tnode.coloured_name()
    assert ("The _colour attribute in class 'Node' has been set to a "
            "colour ('invalid') that is not supported by the termcolor "
            "package." in str(err.value))


def test_node_str(monkeypatch):
    ''' Tests for the Node.node_str method. '''
    tnode = Node()

    # Mock the coloured_name method because it is already tested elsewhere
    def mock_coloured_name(colour):
        if colour:
            return "coloured_name_string"
        return "plain_name_string"
    monkeypatch.setattr(tnode, "coloured_name", mock_coloured_name)

    # Test that the generic node_str calls the appropriate coloured_name and
    # adds a [] at the end.
    assert tnode.node_str(False) == "plain_name_string[]"
    assert tnode.node_str(True) == "coloured_name_string[]"


def test_node_depth():
    '''
    Test that the Node class depth method returns the correct value for a
    Node in a tree. The start depth to determine a Node's depth is set to
    0. Depth of a Schedule is 1 and increases for its descendants.
    '''
    _, invoke_info = parse(
        os.path.join(BASE_PATH, "1_single_invoke.f90"),
        api="dynamo0.3")
    psy = PSyFactory("dynamo0.3", distributed_memory=True).create(invoke_info)
    invoke = psy.invokes.invoke_list[0]
    schedule = invoke.schedule.detach()
    # Assert that start_depth of any Node (including Schedule) is 0
    assert schedule.START_DEPTH == 0
    # Assert that Schedule depth is 1
    assert schedule.depth == 1
    # Depth increases by 1 for descendants at each level
    for child in schedule.children:
        assert child.depth == 2
    for child in schedule.children[3].children:
        assert child.depth == 3


def test_node_view():
    '''Test that the view() method gives the expected output with
    different argument values. The node has children to test that
    information is passed and received from any children as
    expected. Range is chosen as an example, but it could be any node.

    '''
    range_node = Range.create(
        Literal("1", INTEGER_TYPE), Literal("10", INTEGER_TYPE))

    # default argument values
    result = range_node.view()
    literal_str_col = colored("Literal", Literal._colour)
    range_str_col = colored("Range", Range._colour)
    expected = (
        f"{range_str_col}[]\n"
        f"    {literal_str_col}[value:'1', Scalar<INTEGER, UNDEFINED>]\n"
        f"    {literal_str_col}[value:'10', Scalar<INTEGER, UNDEFINED>]\n"
        f"    {literal_str_col}[value:'1', Scalar<INTEGER, UNDEFINED>]\n")
    assert result == expected

    # no colour
    result = range_node.view(colour=False)
    expected = (
        "Range[]\n"
        "    Literal[value:'1', Scalar<INTEGER, UNDEFINED>]\n"
        "    Literal[value:'10', Scalar<INTEGER, UNDEFINED>]\n"
        "    Literal[value:'1', Scalar<INTEGER, UNDEFINED>]\n")
    assert result == expected

    # different indent
    result = range_node.view(colour=False, indent=" ")
    expected = (
        "Range[]\n"
        " Literal[value:'1', Scalar<INTEGER, UNDEFINED>]\n"
        " Literal[value:'10', Scalar<INTEGER, UNDEFINED>]\n"
        " Literal[value:'1', Scalar<INTEGER, UNDEFINED>]\n")
    assert result == expected

    # diferent depth
    result = range_node.view(colour=False, indent="--", depth=1)
    expected = (
        "--Range[]\n"
        "----Literal[value:'1', Scalar<INTEGER, UNDEFINED>]\n"
        "----Literal[value:'10', Scalar<INTEGER, UNDEFINED>]\n"
        "----Literal[value:'1', Scalar<INTEGER, UNDEFINED>]\n")
    assert result == expected


def test_node_view_schedule():
    '''Test that the view() method gives the expected output when the
    parent of the node is a schedule (they should be indexed). A
    Routine node and its children is given as an example but it could
    be any tree containing a schedule.

    '''
    symbol_table = SymbolTable()
    symbol = DataSymbol("tmp", REAL_TYPE)
    symbol_table.add(symbol)
    assignment1 = Assignment.create(Reference(symbol),
                                    Literal("0.0", REAL_TYPE))
    assignment2 = Assignment.create(Reference(symbol),
                                    Literal("1.0", REAL_TYPE))
    routine_node = Routine.create(
        "my_sub", symbol_table, [assignment1, assignment2])
    result = routine_node.view(colour=False)
    expected = (
        "Routine[name:'my_sub']\n"
        "    0: Assignment[]\n"
        "        Reference[name:'tmp']\n"
        "        Literal[value:'0.0', Scalar<REAL, UNDEFINED>]\n"
        "    1: Assignment[]\n"
        "        Reference[name:'tmp']\n"
        "        Literal[value:'1.0', Scalar<REAL, UNDEFINED>]\n")
    assert result == expected


def test_node_view_error():
    '''Test that the view() method raises the expected exception when
    an incorrect argument is supplied.

    '''
    test_node = Literal("1.0", REAL_TYPE)

    with pytest.raises(TypeError) as error:
        test_node.view(depth=None)
    assert ("depth argument should be an int but found NoneType."
            in str(error.value))
    with pytest.raises(ValueError) as error:
        test_node.view(depth=-1)
    assert ("depth argument should be a positive integer but found -1."
            in str(error.value))
    with pytest.raises(TypeError) as error:
        test_node.view(colour=None)
    assert ("colour argument should be a bool but found NoneType."
            in str(error.value))
    with pytest.raises(TypeError) as error:
        test_node.view(indent=None)
    assert ("indent argument should be a str but found NoneType."
            in str(error.value))


def test_node_position():
    '''
    Test that the Node class position and abs_position methods return
    the correct value for a Node in a tree. The start position is
    set to 0. Relative position starts from 0 and absolute from 1.
    '''
    _, invoke_info = parse(
        os.path.join(BASE_PATH, "4.7_multikernel_invokes.f90"),
        api="dynamo0.3")
    psy = PSyFactory("dynamo0.3", distributed_memory=True).create(invoke_info)
    invoke = psy.invokes.invoke_list[0]
    schedule = invoke.schedule.detach()
    child = schedule.children[6]
    # Assert that position of a Schedule (no parent Node) is 0
    assert schedule.position == 0
    assert schedule.abs_position == 0
    # Assert that start_position of any Node is 0
    assert child.START_POSITION == 0
    # Assert that relative and absolute positions return correct values
    assert child.position == 6
    assert child.abs_position == 7

    # Insert two more levels of nodes in top of the root
    previous_root = child.root
    container1 = Container("test1")
    container2 = Container("test2")
    container2.addchild(previous_root)
    container1.addchild(container2)
    # The relative position should still be the same but the absolute position
    # should increase by 2.
    assert child.position == 6
    assert child.abs_position == 9

    # Check that the _find_position returns the correct distance between itself
    # and the provided ancestor.
    _, position = child._find_position(child.ancestor(Routine), 0)
    assert position == 7

    # If no starting position is provided it starts with START_POSITION=0
    _, same_position = child._find_position(child.ancestor(Routine))
    assert same_position == position

    # Test InternalError for _find_position with an incorrect position
    with pytest.raises(InternalError) as excinfo:
        _, _ = child._find_position(child.root.children, -2)
    assert "started from -2 instead of 0" in str(excinfo.value)


def test_node_abs_position_error():
    ''' Check that the abs_position method produces and internal error when
    a node can be found as one of the children of its parent (this just
    happens with inconsistent parent-child connections). '''

    parent = Schedule()
    node1 = Statement()
    # Manually connect the _parent attribute which won't make a consistent
    # two-way relationship
    node1._parent = parent

    with pytest.raises(InternalError) as err:
        _ = node1.abs_position
    assert "Error in search for Node position in the tree" in str(err.value)


def test_node_root():
    '''
    Test that the Node class root method returns the correct instance
    for a Node in a tree.
    '''
    _, invoke_info = parse(
        os.path.join(BASE_PATH, "4.7_multikernel_invokes.f90"),
        api="dynamo0.3")
    psy = PSyFactory("dynamo0.3", distributed_memory=False).create(invoke_info)
    invoke = psy.invokes.invoke_list[0]
    ru_schedule = invoke.schedule
    # Select a loop and the kernel inside
    ru_loop = ru_schedule.children[1]
    ru_kern = ru_loop.children[0]
    # Assert that the absolute root is a Container
    assert isinstance(ru_kern.root, Container)


def test_node_annotations():
    '''Test that an instance of the Node class raises an exception if an
    annotation is invalid. Note, any annotation will be invalid here
    as Node does not set a list of valid annotations (this is the job
    of the subclass).

    '''
    with pytest.raises(InternalError) as excinfo:
        _ = Node(annotations=["invalid"])
    assert (
        "Node with unrecognised annotation 'invalid', valid annotations are: "
        "()." in str(excinfo.value))


def test_node_args():
    '''Test that the Node class args method returns the correct arguments
    for Nodes that do not have arguments themselves'''
    _, invoke_info = parse(
        os.path.join(BASE_PATH, "4_multikernel_invokes.f90"),
        api="dynamo0.3")
    psy = PSyFactory("dynamo0.3", distributed_memory=False).create(invoke_info)
    invoke = psy.invokes.invoke_list[0]
    schedule = invoke.schedule
    loop1 = schedule.children[0]
    kern1 = loop1.loop_body[0]
    loop2 = schedule.children[1]
    kern2 = loop2.loop_body[0]
    # 1) Schedule (not that this is useful)
    all_args = kern1.arguments.args
    all_args.extend(kern2.arguments.args)
    schedule_args = schedule.args
    for idx, arg in enumerate(all_args):
        assert arg == schedule_args[idx]
    # 2) Loop1
    loop1_args = loop1.args
    for idx, arg in enumerate(kern1.arguments.args):
        assert arg == loop1_args[idx]
    # 3) Loop2
    loop2_args = loop2.args
    for idx, arg in enumerate(kern2.arguments.args):
        assert arg == loop2_args[idx]
    # 4) Loop fuse
    ftrans = LFRicLoopFuseTrans()
    ftrans.apply(schedule.children[0], schedule.children[1])
    loop = schedule.children[0]
    kern1 = loop.loop_body[0]
    kern2 = loop.loop_body[1]
    loop_args = loop.args
    kern_args = kern1.arguments.args
    kern_args.extend(kern2.arguments.args)
    for idx, arg in enumerate(kern_args):
        assert arg == loop_args[idx]


def test_node_forward_dependence():
    '''Test that the Node class forward_dependence method returns the
    closest dependent Node after the current Node in the schedule or
    None if none are found.'''
    _, invoke_info = parse(
        os.path.join(BASE_PATH, "15.14.1_multi_aX_plus_Y_builtin.f90"),
        api="dynamo0.3")
    psy = PSyFactory("dynamo0.3", distributed_memory=True).create(invoke_info)
    invoke = psy.invokes.invoke_list[0]
    schedule = invoke.schedule
    read4 = schedule.children[4]
    # 1: returns none if none found
    # a) check many reads
    assert not read4.forward_dependence()
    # b) check no dependencies for a call
    assert not read4.children[0].forward_dependence()
    # 2: returns first dependent kernel arg when there are many
    # dependencies
    # a) check first read returned
    writer = schedule.children[3]
    next_read = schedule.children[4]
    assert writer.forward_dependence() == next_read
    # a) check writer returned
    first_loop = schedule.children[0]
    assert first_loop.forward_dependence() == writer
    # 3: haloexchange dependencies
    _, invoke_info = parse(
        os.path.join(BASE_PATH, "4.5_multikernel_invokes.f90"),
        api="dynamo0.3")
    psy = PSyFactory("dynamo0.3", distributed_memory=True).create(invoke_info)
    invoke = psy.invokes.invoke_list[0]
    schedule = invoke.schedule
    prev_loop = schedule.children[7]
    halo_field = schedule.children[8]
    next_loop = schedule.children[9]
    # a) previous loop depends on halo exchange
    assert prev_loop.forward_dependence() == halo_field
    # b) halo exchange depends on following loop
    assert halo_field.forward_dependence() == next_loop

    # 4: globalsum dependencies
    _, invoke_info = parse(
        os.path.join(BASE_PATH, "15.14.3_sum_setval_field_builtin.f90"),
        api="dynamo0.3")
    psy = PSyFactory("dynamo0.3", distributed_memory=True).create(invoke_info)
    invoke = psy.invokes.invoke_list[0]
    schedule = invoke.schedule
    prev_loop = schedule.children[0]
    sum_loop = schedule.children[1]
    global_sum_loop = schedule.children[2]
    next_loop = schedule.children[3]
    # a) prev loop depends on sum loop
    assert prev_loop.forward_dependence() == sum_loop
    # b) sum loop depends on global sum loop
    assert sum_loop.forward_dependence() == global_sum_loop
    # c) global sum loop depends on next loop
    assert global_sum_loop.forward_dependence() == next_loop


def test_node_backward_dependence():
    '''Test that the Node class backward_dependence method returns the
    closest dependent Node before the current Node in the schedule or
    None if none are found.'''
    _, invoke_info = parse(
        os.path.join(BASE_PATH, "15.14.1_multi_aX_plus_Y_builtin.f90"),
        api="dynamo0.3")
    psy = PSyFactory("dynamo0.3", distributed_memory=True).create(invoke_info)
    invoke = psy.invokes.invoke_list[0]
    schedule = invoke.schedule
    # 1: loop no backwards dependence
    loop3 = schedule.children[2]
    assert not loop3.backward_dependence()
    # 2: loop to loop backward dependence
    # a) many steps
    last_loop_node = schedule.children[6]
    prev_dep_loop_node = schedule.children[3]
    assert last_loop_node.backward_dependence() == prev_dep_loop_node
    # b) previous
    assert prev_dep_loop_node.backward_dependence() == loop3
    # 3: haloexchange dependencies
    _, invoke_info = parse(
        os.path.join(BASE_PATH, "4.5_multikernel_invokes.f90"),
        api="dynamo0.3")
    psy = PSyFactory("dynamo0.3", distributed_memory=True).create(invoke_info)
    invoke = psy.invokes.invoke_list[0]
    schedule = invoke.schedule
    loop2 = schedule.children[7]
    halo_exchange = schedule.children[8]
    loop3 = schedule.children[9]
    # a) following loop node depends on halo exchange node
    result = loop3.backward_dependence()
    assert result == halo_exchange
    # b) halo exchange node depends on previous loop node
    result = halo_exchange.backward_dependence()
    assert result == loop2
    # 4: globalsum dependencies
    _, invoke_info = parse(
        os.path.join(BASE_PATH, "15.14.3_sum_setval_field_builtin.f90"),
        api="dynamo0.3")
    psy = PSyFactory("dynamo0.3", distributed_memory=True).create(invoke_info)
    invoke = psy.invokes.invoke_list[0]
    schedule = invoke.schedule
    loop1 = schedule.children[0]
    loop2 = schedule.children[1]
    global_sum = schedule.children[2]
    loop3 = schedule.children[3]
    # a) loop3 depends on global sum
    assert loop3.backward_dependence() == global_sum
    # b) global sum depends on loop2
    assert global_sum.backward_dependence() == loop2
    # c) loop2 (sum) depends on loop1
    assert loop2.backward_dependence() == loop1


def test_node_is_valid_location():
    ''' Test that the Node class is_valid_location method returns True if
    the new location does not break any data dependencies, otherwise it
    returns False.

    '''
    _, invoke_info = parse(
        os.path.join(BASE_PATH, "1_single_invoke.f90"),
        api="dynamo0.3")
    psy = PSyFactory("dynamo0.3", distributed_memory=True).create(invoke_info)
    invoke = psy.invokes.invoke_list[0]
    schedule = invoke.schedule
    # 1: new node argument is invalid
    anode = schedule.children[0]
    with pytest.raises(GenerationError) as excinfo:
        anode.is_valid_location("invalid_node_argument")
    assert "argument is not a Node, it is a 'str'." in str(excinfo.value)
    # 2: optional position argument is invalid
    with pytest.raises(GenerationError) as excinfo:
        anode.is_valid_location(anode, position="invalid_node_argument")
    assert "The position argument in the psyGen" in str(excinfo.value)
    assert "method must be one of" in str(excinfo.value)
    # 3: parents of node and new_node are not the same
    with pytest.raises(GenerationError) as excinfo:
        anode.is_valid_location(schedule.children[4].children[0])
    assert ("the node and the location do not have the same "
            "parent") in str(excinfo.value)
    # 4: positions are the same
    prev_node = schedule.children[0]
    anode = schedule.children[1]
    next_node = schedule.children[2]
    # a) before this node
    with pytest.raises(GenerationError) as excinfo:
        anode.is_valid_location(anode, position="before")
    assert "the node and the location are the same" in str(excinfo.value)
    # b) after this node
    with pytest.raises(GenerationError) as excinfo:
        anode.is_valid_location(anode, position="after")
    assert "the node and the location are the same" in str(excinfo.value)
    # c) after previous node
    with pytest.raises(GenerationError) as excinfo:
        anode.is_valid_location(prev_node, position="after")
    assert "the node and the location are the same" in str(excinfo.value)
    # d) before next node
    with pytest.raises(GenerationError) as excinfo:
        anode.is_valid_location(next_node, position="before")
    assert "the node and the location are the same" in str(excinfo.value)
    # 5: valid no previous dependency
    _, invoke_info = parse(
        os.path.join(BASE_PATH, "15.14.1_multi_aX_plus_Y_builtin.f90"),
        api="dynamo0.3")
    psy = PSyFactory("dynamo0.3", distributed_memory=True).create(invoke_info)
    invoke = psy.invokes.invoke_list[0]
    schedule = invoke.schedule
    # 6: valid no prev dep
    anode = schedule.children[2]
    assert anode.is_valid_location(schedule.children[0])
    # 7: valid prev dep (after)
    anode = schedule.children[6]
    assert anode.is_valid_location(schedule.children[3], position="after")
    # 8: invalid prev dep (before)
    assert not anode.is_valid_location(schedule.children[3], position="before")
    # 9: valid no following dep
    anode = schedule.children[4]
    assert anode.is_valid_location(schedule.children[6], position="after")
    # 10: valid following dep (before)
    anode = schedule.children[0]
    assert anode.is_valid_location(schedule.children[3], position="before")
    # 11: invalid following dep (after)
    anode = schedule.children[0]
    assert not anode.is_valid_location(schedule.children[3], position="after")


def test_node_ancestor():
    ''' Test the Node.ancestor() method. '''
    _, invoke = get_invoke("single_invoke.f90", "gocean1.0", idx=0,
                           dist_mem=False)
    sched = invoke.schedule
    kern = sched[0].loop_body[0].loop_body[0]
    anode = kern.ancestor(Node)
    assert isinstance(anode, Schedule)
    # If 'excluding' is supplied then it can only be a single type or a
    # tuple of types
    anode = kern.ancestor(Node, excluding=Schedule)
    assert anode is sched[0].loop_body[0]
    anode = kern.ancestor(Node, excluding=(Schedule,))
    assert anode is sched[0].loop_body[0]
    with pytest.raises(TypeError) as err:
        kern.ancestor(Node, excluding=[Schedule])
    assert ("argument to ancestor() must be a type or a tuple of types but "
            "got: 'list'" in str(err.value))
    # Check that the include_self argument behaves as expected
    anode = kern.ancestor(Kern, excluding=(Schedule,), include_self=True)
    assert anode is kern


def test_dag_names():
    ''' Test that the dag_name method returns the correct value for the
    node class and its specialisations. '''
    _, invoke_info = parse(
        os.path.join(BASE_PATH, "1_single_invoke.f90"),
        api="dynamo0.3")
    psy = PSyFactory("dynamo0.3", distributed_memory=True).create(invoke_info)
    invoke = psy.invokes.invoke_list[0]
    schedule = invoke.schedule

    # Classes without the dag_name specialised should show the name of the
    # class and the relative position to the ancestor routine
    dtype = ArrayType(INTEGER_TYPE, [10])
    sym = DataSymbol("array", dtype)
    aref = ArrayReference.create(sym, [Literal("2", INTEGER_TYPE)])
    assert aref.children[0].dag_name == "Literal_1"
    # Some classes have their own specialisation of the dag_name
    assert schedule.dag_name == "routine_invoke_0_testkern_type_0"
    assert schedule.children[0].dag_name == "checkHaloExchange(f1)_0"
    assert schedule.children[4].dag_name == "loop_5"
    schedule.children[4].loop_type = "colour"
    assert schedule.children[4].dag_name == "loop_[colour]_5"
    schedule.children[4].loop_type = ""
    assert (schedule.children[4].loop_body[0].dag_name ==
            "kernel_testkern_code_10")

    # If there is no ancestor routine, the index is the absolute position
    idx = aref.children[0].detach()
    assert idx.dag_name == "Literal_0"

    # GlobalSum and BuiltIn also have specialised dag_names
    _, invoke_info = parse(
        os.path.join(BASE_PATH, "15.14.3_sum_setval_field_builtin.f90"),
        api="dynamo0.3")
    psy = PSyFactory("dynamo0.3", distributed_memory=True).create(invoke_info)
    invoke = psy.invokes.invoke_list[0]
    schedule = invoke.schedule
    global_sum = schedule.children[2]
    assert global_sum.dag_name == "globalsum(asum)_2"
    builtin = schedule.children[1].loop_body[0]
    assert builtin.dag_name == "builtin_sum_x_12"


def test_node_digraph_no_graphviz(monkeypatch):
    ''' Test that the function to get the graphviz Digraph class type returns
    None if graphviz is not installed. We monkeypatch sys.modules to ensure
    that it always appears that graphviz is not installed on this system. '''
    monkeypatch.setitem(sys.modules, 'graphviz', None)
    dag_class = _graphviz_digraph_class()
    assert dag_class is None


def test_node_dag_no_graphviz(tmpdir, monkeypatch):
    ''' Test that the dag generation returns None (and that no file is created)
    when graphviz is not installed. We make this test independent of whether or
    not graphviz is installed by monkeypatching sys.modules. '''
    monkeypatch.setitem(sys.modules, 'graphviz', None)
    _, invoke_info = parse(
        os.path.join(BASE_PATH, "1_single_invoke.f90"),
        api="dynamo0.3")
    psy = PSyFactory("dynamo0.3",
                     distributed_memory=False).create(invoke_info)
    invoke = psy.invokes.invoke_list[0]
    my_file = tmpdir.join('test')
    dag = invoke.schedule.dag(file_name=my_file.strpath)
    assert dag is None
    assert not os.path.exists(my_file.strpath)


def test_node_dag_returns_digraph(monkeypatch):
    ''' Test that the dag generation returns the expected Digraph object. We
    make this test independent of whether or not graphviz is installed by
    monkeypatching the psyir.nodes.node._graphviz_digraph_class function to
    return a fake digraph class type. '''
    class FakeDigraph(object):
        ''' Fake version of graphviz.Digraph class with key methods
        implemented as noops. '''
        # pylint: disable=redefined-builtin
        def __init__(self, format=None):
            ''' Fake constructor. '''

        def node(self, _name):
            ''' Fake node method. '''

        def edge(self, _name1, _name2, color="red"):
            ''' Fake edge method. '''

        def render(self, filename):
            ''' Fake render method. '''

    monkeypatch.setattr(node, "_graphviz_digraph_class", lambda: FakeDigraph)
    _, invoke_info = parse(
        os.path.join(BASE_PATH, "1_single_invoke.f90"),
        api="dynamo0.3")
    psy = PSyFactory("dynamo0.3",
                     distributed_memory=False).create(invoke_info)
    invoke = psy.invokes.invoke_list[0]
    schedule = invoke.schedule
    dag = schedule.dag()
    assert isinstance(dag, FakeDigraph)


def test_node_dag_wrong_file_format(monkeypatch):
    ''' Test the handling of the error raised by graphviz when it is passed
    an invalid file format. We make this test independent of whether or not
    graphviz is actually available by monkeypatching the
    psyir.nodes.node._graphviz_digraph_class function to return a fake digraph
    class type that mimics the error. '''
    class FakeDigraph(object):
        ''' Fake version of graphviz.Digraph class that raises a ValueError
        when instantiated. '''
        # pylint: disable=redefined-builtin
        def __init__(self, format=None):
            raise ValueError(format)

    monkeypatch.setattr(node, "_graphviz_digraph_class", lambda: FakeDigraph)
    _, invoke_info = parse(
        os.path.join(BASE_PATH, "1_single_invoke.f90"),
        api="dynamo0.3")
    psy = PSyFactory("dynamo0.3",
                     distributed_memory=False).create(invoke_info)
    invoke = psy.invokes.invoke_list[0]
    with pytest.raises(GenerationError) as err:
        invoke.schedule.dag()
    assert "unsupported graphviz file format 'svg' provided" in str(err.value)


# Use a regex to allow for whitespace differences between graphviz
# versions. Need a raw-string (r"") to get new-lines handled nicely.
EXPECTED2 = re.compile(
    r"digraph {\n"
    r"\s*routine_invoke_0_0_start\n"
    r"\s*routine_invoke_0_0_end\n"
    r"\s*loop_1_start\n"
    r"\s*loop_1_end\n"
    r"\s*loop_1_end -> loop_7_start \[color=green\]\n"
    r"\s*routine_invoke_0_0_start -> loop_1_start \[color=blue\]\n"
    r"\s*Schedule_5_start\n"
    r"\s*Schedule_5_end\n"
    r"\s*Schedule_5_end -> loop_1_end \[color=blue\]\n"
    r"\s*loop_1_start -> Schedule_5_start \[color=blue\]\n"
    r"\s*kernel_testkern_qr_code_6\n"
    r"\s*kernel_testkern_qr_code_6 -> Schedule_5_end \[color=blue\]\n"
    r"\s*Schedule_5_start -> kernel_testkern_qr_code_6 \[color=blue\]\n"
    r"\s*loop_7_start\n"
    r"\s*loop_7_end\n"
    r"\s*loop_7_end -> routine_invoke_0_0_end \[color=blue\]\n"
    r"\s*loop_1_end -> loop_7_start \[color=red\]\n"
    r"\s*Schedule_11_start\n"
    r"\s*Schedule_11_end\n"
    r"\s*Schedule_11_end -> loop_7_end \[color=blue\]\n"
    r"\s*loop_7_start -> Schedule_11_start \[color=blue\]\n"
    r"\s*kernel_testkern_qr_code_12\n"
    r"\s*kernel_testkern_qr_code_12 -> Schedule_11_end \[color=blue\]\n"
    r"\s*Schedule_11_start -> kernel_testkern_qr_code_12 \[color=blue\]\n"
    r"}")
# pylint: enable=anomalous-backslash-in-string


def test_node_dag(tmpdir, have_graphviz):
    ''' Test that dag generation works correctly. Skip the test if
    graphviz is not installed. '''
    if not have_graphviz:
        return
    # We may not have graphviz installed so disable pylint error
    # pylint: disable=import-outside-toplevel
    import graphviz
    _, invoke_info = parse(
        os.path.join(BASE_PATH, "4.1_multikernel_invokes.f90"),
        api="dynamo0.3")
    psy = PSyFactory("dynamo0.3",
                     distributed_memory=False).create(invoke_info)
    invoke = psy.invokes.invoke_list[0]
    schedule = invoke.schedule
    my_file = tmpdir.join('test')
    dag = schedule.dag(file_name=my_file.strpath)
    assert isinstance(dag, graphviz.Digraph)

    result = my_file.read()
    assert EXPECTED2.match(result)
    my_file = tmpdir.join('test.svg')
    result = my_file.read()
    for name in ["<title>routine_invoke_0_0_start</title>",
                 "<title>routine_invoke_0_0_end</title>",
                 "<title>loop_1_start</title>",
                 "<title>loop_1_end</title>",
                 "<title>kernel_testkern_qr_code_6</title>",
                 "<title>kernel_testkern_qr_code_12</title>",
                 "<svg", "</svg>", ]:
        assert name in result
    for colour_name, colour_code in [("blue", "#0000ff"),
                                     ("green", "#00ff00"),
                                     ("red", "#ff0000")]:
        assert colour_name in result or colour_code in result

    with pytest.raises(GenerationError) as excinfo:
        schedule.dag(file_name=my_file.strpath, file_format="rubbish")
    assert "unsupported graphviz file format" in str(excinfo.value)


def test_scope():
    '''Test that the scope method in a Node instance returns the closest
    ancestor Schedule or Container Node (including itself) or raises
    an exception if one does not exist.

    '''
    kernel_symbol_table = SymbolTable()
    symbol = DataSymbol("tmp", REAL_TYPE)
    kernel_symbol_table.add(symbol)
    ref = Reference(symbol)
    assign = Assignment.create(ref, Literal("0.0", REAL_TYPE))
    kernel_schedule = KernelSchedule.create("my_kernel", kernel_symbol_table,
                                            [assign])
    container = Container.create("my_container", SymbolTable(),
                                 [kernel_schedule])
    assert ref.scope is kernel_schedule
    assert assign.scope is kernel_schedule
    assert kernel_schedule.scope is kernel_schedule
    assert container.scope is container

    anode = Literal("x", INTEGER_TYPE)
    with pytest.raises(SymbolError) as excinfo:
        _ = anode.scope
    assert ("Unable to find the scope of node "
            "'Literal[value:'x', Scalar<INTEGER, UNDEFINED>]' as "
            "none of its ancestors are Container or Schedule nodes."
            in str(excinfo.value))


def test_children_validation():
    ''' Test that nodes are validated when inserted as children of other
    nodes. For simplicity we use Node subclasses to test this functionality
    across a range of possible operations.

    The specific logic of each validate method will be tested individually
    inside each Node test file.
    '''
    assignment = Assignment()
    return_stmt = Return()
    reference = Reference(DataSymbol("a", INTEGER_TYPE))

    assert isinstance(assignment.children, (ChildrenList, list))

    # Try adding a invalid child (e.g. a return_stmt into an assignment)
    with pytest.raises(GenerationError) as error:
        assignment.addchild(return_stmt)
    assert "Item 'Return' can't be child 0 of 'Assignment'. The valid format" \
        " is: 'DataNode, DataNode'." in str(error.value)

    # The same behaviour occurs when list insertion operations are used.
    with pytest.raises(GenerationError):
        assignment.children.append(return_stmt)

    with pytest.raises(GenerationError):
        assignment.children[0] = return_stmt

    with pytest.raises(GenerationError):
        assignment.children.insert(0, return_stmt)

    with pytest.raises(GenerationError):
        assignment.children.extend([return_stmt])

    with pytest.raises(GenerationError):
        assignment.children = assignment.children + [return_stmt]

    # Valid nodes are accepted
    assignment.addchild(reference)

    # Check displaced items are also be checked when needed
    start = Literal("0", INTEGER_TYPE)
    stop = Literal("1", INTEGER_TYPE)
    step = Literal("2", INTEGER_TYPE)
    child_node = Assignment.create(Reference(DataSymbol("tmp", REAL_TYPE)),
                                   Reference(DataSymbol("i", REAL_TYPE)))
    loop_variable = DataSymbol("idx", INTEGER_TYPE)
    loop = Loop.create(loop_variable, start, stop, step, [child_node])
    with pytest.raises(GenerationError):
        loop.children.insert(1, Literal("0", INTEGER_TYPE))

    with pytest.raises(GenerationError):
        loop.children.remove(stop)

    with pytest.raises(GenerationError):
        del loop.children[2]

    with pytest.raises(GenerationError):
        loop.children.pop(2)

    with pytest.raises(GenerationError):
        loop.children.reverse()

    # But the in the right circumstances they work fine
    assert isinstance(loop.children.pop(), Schedule)
    loop.children.reverse()
    assert loop.children[0].value == "2"


def test_children_is_orphan_validation():
    ''' Test that all kinds of children addition operations make sure that a
    child is orphan before accepting it as its own child. '''
    # Create 2 schedules and add a child in the first Schedule
    schedule1 = Schedule()
    schedule2 = Schedule()
    statement = Return(parent=schedule1)
    schedule1.addchild(statement)

    # Try to move the child without removing the parent connection first
    errmsg = ("Item 'Return' can't be added as child of 'Schedule' because "
              "it is not an orphan. It already has a 'Schedule' as a parent.")
    with pytest.raises(GenerationError) as error:
        schedule2.addchild(statement)
    assert errmsg in str(error.value)

    with pytest.raises(GenerationError) as error:
        schedule2.children.append(statement)
    assert errmsg in str(error.value)

    with pytest.raises(GenerationError) as error:
        schedule2.children.insert(0, statement)
    assert errmsg in str(error.value)

    with pytest.raises(GenerationError) as error:
        schedule2.children.extend([statement])
    assert errmsg in str(error.value)

    with pytest.raises(GenerationError) as error:
        schedule2.children = [statement]
    assert errmsg in str(error.value)

    schedule2.addchild(Return())
    with pytest.raises(GenerationError) as error:
        schedule2.children[0] = statement
    assert errmsg in str(error.value)

    # It can be added when it has been detached from its previous parent
    schedule2.addchild(statement.detach())


def test_children_is_orphan_same_parent():
    ''' Test children addition operations with a node that is not an orphan
    and already belongs to the parent to which it is being added.'''
    # Create 2 schedules and add a child in the first Schedule
    schedule1 = Schedule()
    statement = Return(parent=schedule1)
    schedule1.addchild(statement)

    with pytest.raises(GenerationError) as error:
        schedule1.addchild(statement)
    assert ("Item 'Return' can't be added as child of 'Schedule' because "
            "it is not an orphan. It already has a 'Schedule' as a parent."
            in str(error.value))


def test_children_setter():
    ''' Test that the children setter sets-up accepts lists or raises
    the appropriate issue. '''
    testnode = Schedule()

    # children is initialised as a ChildrenList
    assert isinstance(testnode.children, ChildrenList)

    # When is set up with a list, this becomes a ChildrenList
    statement1 = Statement()
    statement2 = Statement()
    testnode.children = [statement1, statement2]
    assert isinstance(testnode.children, ChildrenList)
    assert statement1.parent is testnode
    assert statement2.parent is testnode

    # Other types are not accepted
    with pytest.raises(TypeError) as error:
        testnode.children = Node()
    assert "The 'my_children' parameter of the node.children setter must be" \
           " a list." in str(error.value)

    # If a children list is overwritten, it properly disconnects the previous
    # children
    testnode.children = []
    assert statement1.parent is None
    assert statement2.parent is None


def test_lower_to_language_level(monkeypatch):
    ''' Test that Node has a lower_to_language_level() method that \
    recurses to the same method of its children. '''

    # Monkeypatch the lower_to_language_level to just mark a flag
    def visited(self):
        self._visited_flag = True
    monkeypatch.setattr(Statement, "lower_to_language_level", visited)

    testnode = Schedule()
    node1 = Statement()
    node2 = Statement()
    testnode.children = [node1, node2]

    # Execute method
    testnode.lower_to_language_level()

    # Check all children have been visited
    for child in testnode.children:
        # This member only exists in the monkeypatched version
        assert child._visited_flag


def test_replace_with():
    '''Check that the replace_with method behaves as expected.'''

    parent_node = Schedule()
    node1 = Statement()
    node2 = Statement()
    node3 = Statement()
    parent_node.children = [node1, node2, node3]
    new_node = Assignment()

    node2.replace_with(new_node)

    assert parent_node.children[1] is new_node
    assert new_node.parent is parent_node
    assert node2.parent is None


def test_replace_with_error1():
    '''Check that the replace_with method raises the expected exception if
    the type of node is invalid for the location it is being added
    to.

    '''
    iterator = DataSymbol("i", INTEGER_TYPE)
    start = Literal("0", INTEGER_TYPE)
    stop = Literal("1", INTEGER_TYPE)
    step = Literal("1", INTEGER_TYPE)
    loop = Loop.create(iterator, start, stop, step, [])
    new_node = Assignment()
    # The first child of a loop is the loop start value which should
    # be a DataNode.
    with pytest.raises(GenerationError) as info:
        loop.children[0].replace_with(new_node)
    assert("Item 'Assignment' can't be child 0 of 'Loop'. The valid "
           "format is: 'DataNode, DataNode, DataNode, Schedule'"
           in str(info.value))


def test_replace_with_error2():
    '''Check that the replace_with method raises the expected exceptions
    if either node is invalid.

    '''
    parent = Schedule()
    node1 = Statement()
    node2 = Statement()

    with pytest.raises(TypeError) as info:
        node1.replace_with("hello")
    assert("The argument node in method replace_with in the Node class "
           "should be a Node but found 'str'." in str(info.value))

    with pytest.raises(GenerationError) as info:
        node1.replace_with(node2)
    assert("This node should have a parent if its replace_with method "
           "is called." in str(info.value))

    parent.children = [node1, node2]
    with pytest.raises(GenerationError) as info:
        node1.replace_with(node2)
    assert("The parent of argument node in method replace_with in the Node "
           "class should be None but found 'Schedule'." in str(info.value))

    node3 = Container("hello")
    with pytest.raises(GenerationError) as info:
        node1.replace_with(node3)
        assert (
            "Generation Error: Item 'Container' can't be child 0 of "
            "'Schedule'. The valid format is: '[Statement]*'." in
            str(info.value))


def test_copy():
    ''' Check that the copy method of a generic Node creates a duplicate of
    the original node'''
    tnode = Node()
    duplicated_instance = tnode.copy()
    assert isinstance(duplicated_instance, type(tnode))
    assert duplicated_instance is not tnode
    assert duplicated_instance.parent is None


def test_pop_all_children():
    ''' Check that the pop_all_children method removes the children nodes
    from the children list and return them all in a list. '''

    # Create a PSyIR tree
    parent = Schedule()
    node1 = Statement()
    parent.addchild(node1)
    node2 = Statement()
    parent.addchild(node2)

    # Execute pop_all_children method
    result = parent.pop_all_children()

    # Check the resulting nodes and connections are as expected
    assert isinstance(result, list)
    assert len(parent.children) == 0
    assert node1.parent is None
    assert node2.parent is None
    assert result[0] is node1 and result[1] is node2


def test_detach():
    ''' Check that the detach method removes a node from its parent node. '''

    # Create a PSyIR tree
    routine = RoutineSymbol("test", NoType())
    e_sym = DataSymbol("e", REAL_TYPE)
    f_sym = DataSymbol("f", REAL_TYPE)
    e_ref = Reference(e_sym)
    lit = Literal("1", REAL_TYPE)
    e_ref2 = Reference(e_sym)
    f_ref = Reference(f_sym)
    node1 = Call(routine)
    node1.addchild(e_ref)
    node1.addchild(lit)
    node1.addchild(e_ref2)
    node1.addchild(f_ref)

    # Execute the detach method on e_ref2, it should return itself
    assert e_ref2.detach() is e_ref2

    # Check that the resulting nodes and connections are correct
    assert e_ref2.parent is None
    assert len(node1.children) == 3
    assert node1.children[0] is e_ref
    assert node1.children[1] is lit
    assert node1.children[2] is f_ref

    # Executing it again still succeeds
    assert e_ref2.detach() is e_ref2


def test_parent_references_coherency():
    ''' Check that the parent references keep updated with the children
    node operations. '''
    parent = Schedule()

    # Children addition methods
    node1 = Statement()
    parent.addchild(node1)
    assert node1.parent is parent

    node2 = Statement()
    parent.children.append(node2)
    assert node2.parent is parent

    node3 = Statement()
    parent.children.extend([node3])
    assert node3.parent is parent

    node4 = Statement()
    parent.children.insert(0, node4)
    assert node4.parent is parent

    # Node deletion
    node = parent.children.pop()
    assert node.parent is None
    assert node is node3

    del parent.children[0]
    assert node4.parent is None

    parent.children = []
    assert node2.parent is None

    # The insertion has deletions and additions
    parent.addchild(node1)
    parent.children[0] = node2
    assert node1.parent is None
    assert node2.parent is parent

    # The assignment also deletes and adds nodes
    parent.addchild(node1)
    parent.children = parent.children + [node3]
    assert node1.parent is parent
    assert node2.parent is parent
    assert node3.parent is parent


def test_node_constructor_with_parent():
    ''' Check that the node constructor parent parameter works as expected. '''
    parent = Schedule()
    wrong_parent = Schedule()

    # By default no parent reference is given
    node = Statement()
    assert node.parent is None
    assert node.has_constructor_parent is False

    # The parent argument can predefine the parent reference
    node = Return(parent=parent)
    assert node.parent is parent
    assert node.has_constructor_parent is True

    # Then only an addition to this predefined parent is accepted
    with pytest.raises(GenerationError) as err:
        wrong_parent.addchild(node)
    assert ("'Schedule' cannot be set as parent of 'Return' because its "
            "constructor predefined the parent reference to a different "
            "'Schedule' node." in str(err.value))

    # Once given the proper parent, it can act as a regular node
    parent.addchild(node)
    assert node.parent is parent
    assert node.has_constructor_parent is False
    wrong_parent.addchild(node.detach())
    assert node.parent is wrong_parent


def test_following_preceding():
    '''Test that the preceding and following() methods in the Node class
    behave as expected.

    '''
    # 1: There is no Routine ancestor node.
    a_ref = Reference(DataSymbol("a", REAL_TYPE))
    b_ref = Reference(DataSymbol("b", REAL_TYPE))
    c_ref = Reference(DataSymbol("c", REAL_TYPE))
    d_ref = Reference(DataSymbol("d", REAL_TYPE))
    multiply1 = BinaryOperation.create(
        BinaryOperation.Operator.MUL, c_ref, d_ref)
    multiply2 = BinaryOperation.create(
        BinaryOperation.Operator.MUL, b_ref, multiply1)
    assign1 = Assignment.create(a_ref, multiply2)

    # 1a: First node.
    assert assign1.following() == [
        a_ref, multiply2, b_ref, multiply1, c_ref, d_ref]
    assert not assign1.preceding()

    # 1b: Last node.
    assert not d_ref.following()
    assert d_ref.preceding() == [
        assign1, a_ref, multiply2, b_ref, multiply1, c_ref]
    assert d_ref.preceding(reverse=True) == [
        c_ref, multiply1, b_ref, multiply2, a_ref, assign1]

    # 1c: Middle node.
    assert multiply1.following() == [c_ref, d_ref]
    assert multiply1.preceding() == [assign1, a_ref, multiply2, b_ref]

    # 2: Routine is an ancestor node, but is not a root
    # node.
    routine1 = Routine.create("routine1", SymbolTable(), [assign1])
    e_ref = Reference(DataSymbol("e", REAL_TYPE))
    zero = Literal("0.0", REAL_TYPE)
    assign2 = Assignment.create(e_ref, zero)
    routine2 = Routine.create("routine2", SymbolTable(), [assign2])
    container = Container.create(
        "container", SymbolTable(), [routine1, routine2])

    # 2a: Middle node. Additional container and routine2 nodes are not
    # returned by default ('routine' argument defaults to True).
    assert multiply1.following() == [c_ref, d_ref]
    assert (multiply1.preceding() ==
            [routine1, assign1, a_ref, multiply2, b_ref])

    # 2b: Middle node. 'routine' argument is set to False. Additional
    # container and routine2 nodes are returned.
    assert (multiply1.following(routine=False) ==
            [c_ref, d_ref, routine2, assign2, e_ref, zero])
    assert (multiply1.preceding(routine=False) ==
            [container, routine1, assign1, a_ref, multiply2, b_ref])


def test_node_same_root():
    '''Test the sameRoot function of the Node class'''
    parent = Schedule()
    zero = Statement()
    one = Statement()
    parent.addchild(zero)
    parent.addchild(one)

    assert zero.sameRoot(one)

    parent2 = Schedule()
    two = Statement()
    parent2.addchild(two)

    assert zero.sameRoot(two) is False

    two.detach()
    assert zero.sameRoot(two) is False


def test_equality():
    '''Test the equality function of the Node class'''
    # Use same symbol table to avoid pollution from the ScopingNode
    # equality check.
    symboltable = SymbolTable()
    parent1 = Schedule(symbol_table=symboltable)
    parent2 = Schedule(symbol_table=symboltable)
    zero = Statement()
    one = Statement()

    assert parent1 != zero
    assert parent1 == parent2
    assert zero == one

    # zero and one are equal for now, so parents are equal if they
    # contain exactly one of either
    parent1.addchild(zero)
    parent2.addchild(one)
    assert parent1 == parent2

    # Add a second child to parent1
    two = Statement()
    parent1.addchild(two)
    assert parent1 != parent2

    # Same number of children, but children not equal
    two.detach()
    one.detach()
    three = Assignment.create(Reference(DataSymbol("a", INTEGER_TYPE)),
                              Literal("2", INTEGER_TYPE))
    parent1.addchild(three)
    assert parent1 != parent2<|MERGE_RESOLUTION|>--- conflicted
+++ resolved
@@ -49,22 +49,11 @@
 from psyclone.psyGen import PSyFactory, Kern
 from psyclone.psyir.nodes import Schedule, Reference, Container, Routine, \
     Assignment, Return, Loop, Literal, Statement, node, KernelSchedule, \
-<<<<<<< HEAD
-    BinaryOperation, ArrayReference, Call
-
-from psyclone.psyir.symbols import DataSymbol, SymbolError, \
-    INTEGER_TYPE, REAL_TYPE, SymbolTable, ArrayType, RoutineSymbol, NoType
-from psyclone.psyGen import PSyFactory, Kern
-from psyclone.errors import InternalError, GenerationError
-from psyclone.parse.algorithm import parse
-from psyclone.domain.lfric.transformations import LFRicLoopFuseTrans
-=======
-    BinaryOperation, ArrayReference, Range
+    BinaryOperation, ArrayReference, Call, Range
 from psyclone.psyir.nodes.node import ChildrenList, Node, \
     _graphviz_digraph_class
 from psyclone.psyir.symbols import DataSymbol, SymbolError, \
-    INTEGER_TYPE, REAL_TYPE, SymbolTable, ArrayType
->>>>>>> 3f4d7816
+    INTEGER_TYPE, REAL_TYPE, SymbolTable, ArrayType, RoutineSymbol, NoType
 from psyclone.tests.utilities import get_invoke
 # pylint: disable=redefined-outer-name
 from psyclone.psyir.nodes.node import colored
