--- conflicted
+++ resolved
@@ -2803,22 +2803,12 @@
     ptrans.apply(loops[0].parent.parent)
 
     correct = '''\
-<<<<<<< HEAD
-  !$omp parallel default(shared), private(i,j,j_el_inner,j_out_var,jiv)
+  !$omp parallel default(shared) private(i,j,j_el_inner,j_out_var,jiv)
   !$omp single
   do j_out_var = ystart, ystop, 32
     j_el_inner = MIN(j_out_var + (32 - 1), ystop)
-    !$omp task private(j,i,jiv), firstprivate(j_out_var,j_el_inner,xstart,\
-xstop), shared(boundary,va,hv,sshn_v), depend(in: boundary(:,j_out_var),\
-=======
-  !$omp parallel default(shared) private(i,j,j_el_inner,j_out_var) \
-firstprivate(jiv)
-  !$omp single
-  do j_out_var = ystart, ystop, 32
-    j_el_inner = MIN(j_out_var + (32 - 1), ystop)
-    !$omp task private(j,i) firstprivate(j_out_var,j_el_inner,xstart,\
-xstop,jiv) shared(boundary,va,hv,sshn_v) depend(in: boundary(:,j_out_var),\
->>>>>>> dc66e55c
+    !$omp task private(j,i,jiv) firstprivate(j_out_var,j_el_inner,xstart,\
+xstop) shared(boundary,va,hv,sshn_v) depend(in: boundary(:,j_out_var),\
 boundary(:,j_out_var + 32),g,hv(:,j_out_var),va(:,j_out_var + 32),\
 va(:,j_out_var),sshn_v(:,j_out_var),sshn_v(:,j_out_var + 32),\
 va(:,j_out_var - 32),sshn_v(:,j_out_var - 32)) depend(out: va(:,j_out_var))
