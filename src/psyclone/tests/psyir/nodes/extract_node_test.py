# -----------------------------------------------------------------------------
# BSD 3-Clause License
#
# Copyright (c) 2019-2025, Science and Technology Facilities Council.
# All rights reserved.
#
# Redistribution and use in source and binary forms, with or without
# modification, are permitted provided that the following conditions are met:
#
# * Redistributions of source code must retain the above copyright notice, this
#   list of conditions and the following disclaimer.
#
# * Redistributions in binary form must reproduce the above copyright notice,
#   this list of conditions and the following disclaimer in the documentation
#   and/or other materials provided with the distribution.
#
# * Neither the name of the copyright holder nor the names of its
#   contributors may be used to endorse or promote products derived from
#   this software without specific prior written permission.
#
# THIS SOFTWARE IS PROVIDED BY THE COPYRIGHT HOLDERS AND CONTRIBUTORS
# "AS IS" AND ANY EXPRESS OR IMPLIED WARRANTIES, INCLUDING, BUT NOT
# LIMITED TO, THE IMPLIED WARRANTIES OF MERCHANTABILITY AND FITNESS
# FOR A PARTICULAR PURPOSE ARE DISCLAIMED. IN NO EVENT SHALL THE
# COPYRIGHT HOLDER OR CONTRIBUTORS BE LIABLE FOR ANY DIRECT, INDIRECT,
# INCIDENTAL, SPECIAL, EXEMPLARY, OR CONSEQUENTIAL DAMAGES (INCLUDING,
# BUT NOT LIMITED TO, PROCUREMENT OF SUBSTITUTE GOODS OR SERVICES;
# LOSS OF USE, DATA, OR PROFITS; OR BUSINESS INTERRUPTION) HOWEVER
# CAUSED AND ON ANY THEORY OF LIABILITY, WHETHER IN CONTRACT, STRICT
# LIABILITY, OR TORT (INCLUDING NEGLIGENCE OR OTHERWISE) ARISING IN
# ANY WAY OUT OF THE USE OF THIS SOFTWARE, EVEN IF ADVISED OF THE
# POSSIBILITY OF SUCH DAMAGE.
# -----------------------------------------------------------------------------
# Author A. B. G. Chalk, STFC Daresbury Lab
# Modified S. Siso, STFC Daresbury Lab
# Modified J. Henrichs, Bureau of Meteorology
# -----------------------------------------------------------------------------

''' Performs pytest tests on the ExtractNode PSyIR node. '''

import pytest

from psyclone.core import Signature
from psyclone.domain.gocean.transformations import GOceanExtractTrans
from psyclone.domain.lfric.transformations import LFRicExtractTrans
from psyclone.errors import InternalError
from psyclone.psyir.nodes import ExtractNode, Node, Schedule
from psyclone.psyir.symbols import SymbolTable
from psyclone.psyir.tools import ReadWriteInfo
from psyclone.tests.utilities import get_invoke


def test_extract_node_constructor():
    '''Tests the constructor of the ExtractNode. '''
    # The constructor must have a read_write_info key
    en = ExtractNode()
    assert en.post_name == "_post"
    assert en._read_write_info is None

    en = ExtractNode(options={'read_write_info': 1})
    assert en._post_name == "_post"
    assert en._read_write_info == 1

    ex_node = ExtractNode(options={"post_var_postfix": "_my_own_post"})
    assert ex_node._post_name == "_my_own_post"

    # Add a schedule and test that we get the same object as extract body:
    schedule = Schedule()
    en.children.append(schedule)
    assert en.extract_body is schedule


def test_extract_node_lowering(fortran_writer):
    '''Test the ExtractNode's lowering function if there is no ReadWriteInfo
    object specified in the options. Since the transformations will always
    do that, we need to manually insert the ExtractNode into a schedule:

    '''
    _, invoke = get_invoke("1.0.1_single_named_invoke.f90",
                           "lfric", idx=0, dist_mem=False)
    loop = invoke.schedule.children[0]
    loop.detach()
    en = ExtractNode()
    en._var_name = "psydata"
    en.addchild(Schedule(children=[loop]))
    invoke.schedule.addchild(en)

    code = fortran_writer(invoke.schedule)
    expected = [
        'CALL psydata % PreStart("single_invoke_psy", '
        '"invoke_important_invoke-testkern_code-r0", 17, 16)',
        'CALL psydata % PreDeclareVariable("a", a)',
        'CALL psydata % PreDeclareVariable("f1_data", f1_data)',
        'CALL psydata % PreDeclareVariable("f2_data", f2_data)',
        'CALL psydata % PreDeclareVariable("loop0_start", loop0_start)',
        'CALL psydata % PreDeclareVariable("loop0_stop", loop0_stop)',
        'CALL psydata % PreDeclareVariable("m1_data", m1_data)',
        'CALL psydata % PreDeclareVariable("m2_data", m2_data)',
        'CALL psydata % PreDeclareVariable("map_w1", map_w1)',
        'CALL psydata % PreDeclareVariable("map_w2", map_w2)',
        'CALL psydata % PreDeclareVariable("map_w3", map_w3)',
        'CALL psydata % PreDeclareVariable("ndf_w1", ndf_w1)',
        'CALL psydata % PreDeclareVariable("ndf_w2", ndf_w2)',
        'CALL psydata % PreDeclareVariable("ndf_w3", ndf_w3)',
        'CALL psydata % PreDeclareVariable("nlayers_f1", nlayers_f1)',
        'CALL psydata % PreDeclareVariable("undf_w1", undf_w1)',
        'CALL psydata % PreDeclareVariable("undf_w2", undf_w2)',
        'CALL psydata % PreDeclareVariable("undf_w3", undf_w3)',
        'CALL psydata % PreDeclareVariable("cell_post", cell)',
        'CALL psydata % PreDeclareVariable("f1_data_post", f1_data)']
    pytest.xfail(reason="TODO #2950")
    for line in expected:
        assert line in code, line + "\n---\n" + code


# ---------------------------------------------------------------------------
def test_extract_node_equality():
    ''' Test the __eq__ method of ExtractNode. '''
    # We need to manually set the same SymbolTable instance in both directives
    # for their equality to be True
    symboltable = SymbolTable()
    symboltable2 = SymbolTable()
    # Make sure they have the same ST instance, providing them as constructor
    # parameters would create a copy and not use the same instance.
    sched1 = Schedule()
    sched1._symbol_table = symboltable
    sched2 = Schedule()
    sched2._symbol_table = symboltable
    sched3 = Schedule(symbol_table=symboltable2)
    node1 = ExtractNode(children=[sched1])
    node2 = ExtractNode(children=[sched2])
    node3 = ExtractNode(children=[sched3])

    assert node1 == node2
    assert node1 != node3

    node1._post_name = "testa"
    node2._post_name = "testb"
    assert node1 != node2


# ---------------------------------------------------------------------------
def test_malformed_extract_node(monkeypatch):
    ''' Check that we raise the expected error if an ExtractNode does not have
    a single Schedule node as its child. '''
    enode = ExtractNode()
    monkeypatch.setattr(enode, "_children", [])
    with pytest.raises(InternalError) as err:
        _ = enode.extract_body
    assert "malformed or incomplete. It should have a " in str(err.value)
    monkeypatch.setattr(enode, "_children", [Node(), Node()])
    with pytest.raises(InternalError) as err:
        _ = enode.extract_body
    assert "malformed or incomplete. It should have a " in str(err.value)


# ---------------------------------------------------------------------------
def test_extract_node_lower_to_language_level():
    '''Tests the code created by lower_to_language_level.
    '''

    etrans = GOceanExtractTrans()

    # Test a Loop nested within the OMP Parallel DO Directive
    psy, invoke = get_invoke("single_invoke_three_kernels.f90",
                             "gocean", idx=0, dist_mem=False)
    etrans.apply(invoke.schedule.children[0])

    code = str(psy.gen)
    output = (
      """CALL extract_psy_data % """
      """PreStart("psy_single_invoke_three_kernels", "invoke_0-compute_cu_"""
      """code-r0", 7, 5)
    CALL extract_psy_data % PreDeclareVariable("cu_fld_data", cu_fld_data)
    CALL extract_psy_data % PreDeclareVariable("cu_fld_internal_xstart", """
      """cu_fld_internal_xstart)
    CALL extract_psy_data % PreDeclareVariable("cu_fld_internal_xstop", """
      """cu_fld_internal_xstop)
    CALL extract_psy_data % PreDeclareVariable("cu_fld_internal_ystart", """
      """cu_fld_internal_ystart)
    CALL extract_psy_data % PreDeclareVariable("cu_fld_internal_ystop", """
      """cu_fld_internal_ystop)
    CALL extract_psy_data % PreDeclareVariable("p_fld_data", p_fld_data)
    CALL extract_psy_data % PreDeclareVariable("u_fld_data", u_fld_data)
    CALL extract_psy_data % PreDeclareVariable("cu_fld_data_post", cu_fld_data)
    CALL extract_psy_data % PreDeclareVariable("i_post", i)
    CALL extract_psy_data % PreDeclareVariable("j_post", j)
    CALL extract_psy_data % PreDeclareVariable("p_fld_data_post", p_fld_data)
    CALL extract_psy_data % PreDeclareVariable("u_fld_data_post", u_fld_data)
    CALL extract_psy_data % PreEndDeclaration
    CALL extract_psy_data % ProvideVariable("cu_fld_data", cu_fld_data)
    CALL extract_psy_data % ProvideVariable("cu_fld_internal_xstart", """
      """cu_fld_internal_xstart)
    CALL extract_psy_data % ProvideVariable("cu_fld_internal_xstop", """
      """cu_fld_internal_xstop)
    CALL extract_psy_data % ProvideVariable("cu_fld_internal_ystart", """
      """cu_fld_internal_ystart)
    CALL extract_psy_data % ProvideVariable("cu_fld_internal_ystop", """
      """cu_fld_internal_ystop)
    CALL extract_psy_data % ProvideVariable("p_fld_data", p_fld_data)
    CALL extract_psy_data % ProvideVariable("u_fld_data", u_fld_data)
    CALL extract_psy_data % PreEnd
    do j = cu_fld_internal_ystart, cu_fld_internal_ystop, 1
      do i = cu_fld_internal_xstart, cu_fld_internal_xstop, 1
        call compute_cu_code(i, j, cu_fld_data, p_fld_data, u_fld_data)
      enddo
    enddo
    CALL extract_psy_data % PostStart
    CALL extract_psy_data % ProvideVariable("cu_fld_data_post", cu_fld_data)
    CALL extract_psy_data % ProvideVariable("i_post", i)
    CALL extract_psy_data % ProvideVariable("j_post", j)
    CALL extract_psy_data % ProvideVariable("p_fld_data_post", p_fld_data)
    CALL extract_psy_data % ProvideVariable("u_fld_data_post", u_fld_data)
    CALL extract_psy_data % PostEnd
    """)
    assert output in code


# ---------------------------------------------------------------------------
def test_extract_node_gen():
    ''' Tests that 'gen' way of creating code works as expected.
    '''

    etrans = LFRicExtractTrans()

    psy, invoke = get_invoke("1_single_invoke.f90", "lfric",
                             idx=0, dist_mem=False)
    etrans.apply(invoke.schedule.children[0])
    code = str(psy.gen)
    output = '''CALL extract_psy_data % PreStart("single_invoke_psy", \
"invoke_0_testkern_type-testkern_code-r0", 17, 16)
    CALL extract_psy_data % PreDeclareVariable("a", a)
    CALL extract_psy_data % PreDeclareVariable("f1_data", f1_data)
    CALL extract_psy_data % PreDeclareVariable("f2_data", f2_data)
    CALL extract_psy_data % PreDeclareVariable("loop0_start", loop0_start)
    CALL extract_psy_data % PreDeclareVariable("loop0_stop", loop0_stop)
    CALL extract_psy_data % PreDeclareVariable("m1_data", m1_data)
    CALL extract_psy_data % PreDeclareVariable("m2_data", m2_data)
    CALL extract_psy_data % PreDeclareVariable("map_w1", map_w1)
    CALL extract_psy_data % PreDeclareVariable("map_w2", map_w2)
    CALL extract_psy_data % PreDeclareVariable("map_w3", map_w3)
    CALL extract_psy_data % PreDeclareVariable("ndf_w1", ndf_w1)
    CALL extract_psy_data % PreDeclareVariable("ndf_w2", ndf_w2)
    CALL extract_psy_data % PreDeclareVariable("ndf_w3", ndf_w3)
    CALL extract_psy_data % PreDeclareVariable("nlayers_f1", nlayers_f1)
    CALL extract_psy_data % PreDeclareVariable("undf_w1", undf_w1)
    CALL extract_psy_data % PreDeclareVariable("undf_w2", undf_w2)
    CALL extract_psy_data % PreDeclareVariable("undf_w3", undf_w3)
    CALL extract_psy_data % PreDeclareVariable("a_post", a)
    CALL extract_psy_data % PreDeclareVariable("cell_post", cell)
    CALL extract_psy_data % PreDeclareVariable("f1_data_post", f1_data)
    CALL extract_psy_data % PreDeclareVariable("f2_data_post", f2_data)
    CALL extract_psy_data % PreDeclareVariable("m1_data_post", m1_data)
    CALL extract_psy_data % PreDeclareVariable("m2_data_post", m2_data)
    CALL extract_psy_data % PreDeclareVariable("map_w1_post", map_w1)
    CALL extract_psy_data % PreDeclareVariable("map_w2_post", map_w2)
    CALL extract_psy_data % PreDeclareVariable("map_w3_post", map_w3)
    CALL extract_psy_data % PreDeclareVariable("ndf_w1_post", ndf_w1)
    CALL extract_psy_data % PreDeclareVariable("ndf_w2_post", ndf_w2)
    CALL extract_psy_data % PreDeclareVariable("ndf_w3_post", ndf_w3)
    CALL extract_psy_data % PreDeclareVariable("nlayers_f1_post", nlayers_f1)
    CALL extract_psy_data % PreDeclareVariable("undf_w1_post", undf_w1)
    CALL extract_psy_data % PreDeclareVariable("undf_w2_post", undf_w2)
    CALL extract_psy_data % PreDeclareVariable("undf_w3_post", undf_w3)
    CALL extract_psy_data % PreEndDeclaration
    CALL extract_psy_data % ProvideVariable("a", a)
    CALL extract_psy_data % ProvideVariable("f1_data", f1_data)
    CALL extract_psy_data % ProvideVariable("f2_data", f2_data)
    CALL extract_psy_data % ProvideVariable("loop0_start", loop0_start)
    CALL extract_psy_data % ProvideVariable("loop0_stop", loop0_stop)
    CALL extract_psy_data % ProvideVariable("m1_data", m1_data)
    CALL extract_psy_data % ProvideVariable("m2_data", m2_data)
    CALL extract_psy_data % ProvideVariable("map_w1", map_w1)
    CALL extract_psy_data % ProvideVariable("map_w2", map_w2)
    CALL extract_psy_data % ProvideVariable("map_w3", map_w3)
    CALL extract_psy_data % ProvideVariable("ndf_w1", ndf_w1)
    CALL extract_psy_data % ProvideVariable("ndf_w2", ndf_w2)
    CALL extract_psy_data % ProvideVariable("ndf_w3", ndf_w3)
    CALL extract_psy_data % ProvideVariable("nlayers_f1", nlayers_f1)
    CALL extract_psy_data % ProvideVariable("undf_w1", undf_w1)
    CALL extract_psy_data % ProvideVariable("undf_w2", undf_w2)
    CALL extract_psy_data % ProvideVariable("undf_w3", undf_w3)
    CALL extract_psy_data % PreEnd
    do cell = loop0_start, loop0_stop, 1
      call testkern_code(nlayers_f1, a, f1_data, f2_data, m1_data, m2_data, \
ndf_w1, undf_w1, map_w1(:,cell), ndf_w2, undf_w2, map_w2(:,cell), ndf_w3, \
undf_w3, map_w3(:,cell))
    enddo
    CALL extract_psy_data % PostStart
    CALL extract_psy_data % ProvideVariable("a_post", a)
    CALL extract_psy_data % ProvideVariable("cell_post", cell)
    CALL extract_psy_data % ProvideVariable("f1_data_post", f1_data)
    CALL extract_psy_data % ProvideVariable("f2_data_post", f2_data)
    CALL extract_psy_data % ProvideVariable("m1_data_post", m1_data)
    CALL extract_psy_data % ProvideVariable("m2_data_post", m2_data)
    CALL extract_psy_data % ProvideVariable("map_w1_post", map_w1)
    CALL extract_psy_data % ProvideVariable("map_w2_post", map_w2)
    CALL extract_psy_data % ProvideVariable("map_w3_post", map_w3)
    CALL extract_psy_data % ProvideVariable("ndf_w1_post", ndf_w1)
    CALL extract_psy_data % ProvideVariable("ndf_w2_post", ndf_w2)
    CALL extract_psy_data % ProvideVariable("ndf_w3_post", ndf_w3)
    CALL extract_psy_data % ProvideVariable("nlayers_f1_post", nlayers_f1)
    CALL extract_psy_data % ProvideVariable("undf_w1_post", undf_w1)
    CALL extract_psy_data % ProvideVariable("undf_w2_post", undf_w2)
    CALL extract_psy_data % ProvideVariable("undf_w3_post", undf_w3)
    CALL extract_psy_data % PostEnd'''
<<<<<<< HEAD
    assert output in code


def test_flatten_signature():
    '''Tests that a user-defined type access is correctly converted
    to a 'flattened' string.'''

    new_name = ExtractNode._flatten_signature(Signature("a%b%c"))
    assert new_name == "a_b_c"


def test_determine_postfix():
    '''Test that a unique postfix is determined.
    '''

    # Test if there is no clash that the specified postfix is returned as is:
    read_write_info = ReadWriteInfo()
    postfix = ExtractNode.determine_postfix(read_write_info)
    assert postfix == "_post"
    postfix = ExtractNode.determine_postfix(read_write_info,
                                            postfix="_new_postfix")
    assert postfix == "_new_postfix"

    # Clash between input variable and a created output variable:
    read_write_info = ReadWriteInfo()
    read_write_info.add_read(Signature("var_post"))
    read_write_info.add_write(Signature("var"))
    postfix = ExtractNode.determine_postfix(read_write_info)
    assert postfix == "_post0"

    # Two clashes between input variable and a created output variable:
    read_write_info.add_read(Signature("var_post0"))
    postfix = ExtractNode.determine_postfix(read_write_info)
    assert postfix == "_post1"

    # Two clashes between different input variables and created output
    # variables: 'var1' prevents the '_post' to be used, 'var2'
    # prevents "_post0" to be used, 'var3' prevents "_post1":
    read_write_info = ReadWriteInfo()
    read_write_info.add_read(Signature("var1_post"))
    read_write_info.add_read(Signature("var2_post0"))
    read_write_info.add_read(Signature("var3_post1"))
    read_write_info.add_write(Signature("var1"))
    read_write_info.add_write(Signature("var2"))
    read_write_info.add_write(Signature("var3"))
    postfix = ExtractNode.determine_postfix(read_write_info)
    assert postfix == "_post2"

    # Handle clash between output variables: the first variable will
    # create "var" and var_post", the second "var_post" and "var_post_post".
    read_write_info = ReadWriteInfo()
    read_write_info. add_write(Signature("var"))
    read_write_info. add_write(Signature("var_post"))
    postfix = ExtractNode.determine_postfix(read_write_info)
    assert postfix == "_post0"
    read_write_info.add_write(Signature("var_post0"))
    postfix = ExtractNode.determine_postfix(read_write_info)
    assert postfix == "_post1"


@pytest.mark.usefixtures("change_into_tmpdir")
def test_psylayer_flatten_same_symbols():
    '''Make sure that when we flatten a symbol, we bring its data back
    after using the flattened version, including repeatedly if there are
    multiple extraction regions.

    '''
    psy, invoke = get_invoke("driver_test.f90", "gocean",
                             idx=3, dist_mem=False)

    etrans = GOceanExtractTrans()
    etrans.apply(invoke.schedule[0])
    etrans.apply(invoke.schedule[1])
    etrans.apply(invoke.schedule[2])
    code = psy.gen

    # Flatten before region 1
    assert """
    out_fld_internal_ystart = out_fld%internal%ystart
    out_fld_internal_ystop = out_fld%internal%ystop
    out_fld_internal_xstart = out_fld%internal%xstart
    out_fld_internal_xstop = out_fld%internal%xstop
    out_fld_data = out_fld%data
    in_out_fld_data = in_out_fld%data
    in_fld_data = in_fld%data
    dx_data = dx%data
    in_fld_grid_dx = in_fld%grid%dx
    in_fld_grid_gphiu = in_fld%grid%gphiu
    CALL extract_psy_data % PreStart("psy_extract_example_with_various_\
variable_access_patterns", "invoke_3-compute_kernel_code-r0", 10, 8)
    """ in code

    # Brint the data back to the orginal structure at the end of the region1
    # and then flatten it again to prepare for the second region
    assert """
    CALL extract_psy_data % PostEnd
    in_fld%grid%gphiu = in_fld_grid_gphiu
    in_fld%grid%dx = in_fld_grid_dx
    dx%data = dx_data
    in_fld%data = in_fld_data
    in_out_fld%data = in_out_fld_data
    out_fld%data = out_fld_data
    out_fld%internal%xstop = out_fld_internal_xstop
    out_fld%internal%xstart = out_fld_internal_xstart
    out_fld%internal%ystop = out_fld_internal_ystop
    out_fld%internal%ystart = out_fld_internal_ystart
    out_fld_internal_ystart_1 = out_fld%internal%ystart
    out_fld_internal_ystop_1 = out_fld%internal%ystop
    out_fld_internal_xstart_1 = out_fld%internal%xstart
    out_fld_internal_xstop_1 = out_fld%internal%xstop
    out_fld_data_1 = out_fld%data
    in_out_fld_data_1 = in_out_fld%data
    in_fld_data_1 = in_fld%data
    dx_data_1 = dx%data
    in_fld_grid_dx_1 = in_fld%grid%dx
    in_fld_grid_gphiu_1 = in_fld%grid%gphiu
    CALL extract_psy_data_1 % PreStart("psy_extract_example_with_\
various_variable_access_patterns", "invoke_3-compute_kernel_code-r1", 10, 8)
    """ in code

    # Bring data back and flatten agian a thrid time
    assert """
    CALL extract_psy_data_1 % PostEnd
    in_fld%grid%gphiu = in_fld_grid_gphiu_1
    in_fld%grid%dx = in_fld_grid_dx_1
    dx%data = dx_data_1
    in_fld%data = in_fld_data_1
    in_out_fld%data = in_out_fld_data_1
    out_fld%data = out_fld_data_1
    out_fld%internal%xstop = out_fld_internal_xstop_1
    out_fld%internal%xstart = out_fld_internal_xstart_1
    out_fld%internal%ystop = out_fld_internal_ystop_1
    out_fld%internal%ystart = out_fld_internal_ystart_1
    out_fld_internal_ystart_2 = out_fld%internal%ystart
    out_fld_internal_ystop_2 = out_fld%internal%ystop
    out_fld_internal_xstart_2 = out_fld%internal%xstart
    out_fld_internal_xstop_2 = out_fld%internal%xstop
    out_fld_data_2 = out_fld%data
    in_out_fld_data_2 = in_out_fld%data
    in_fld_data_2 = in_fld%data
    dx_data_2 = dx%data
    in_fld_grid_dx_2 = in_fld%grid%dx
    in_fld_grid_gphiu_2 = in_fld%grid%gphiu
    CALL extract_psy_data_2 % PreStart("psy_extract_example_with_various_\
variable_access_patterns", "invoke_3-compute_kernel_code-r2", 10, 8)
    """ in code
=======
    pytest.xfail(reason="TODO #2950")
    assert output in code
>>>>>>> 95ddbffe
<|MERGE_RESOLUTION|>--- conflicted
+++ resolved
@@ -68,49 +68,6 @@
     schedule = Schedule()
     en.children.append(schedule)
     assert en.extract_body is schedule
-
-
-def test_extract_node_lowering(fortran_writer):
-    '''Test the ExtractNode's lowering function if there is no ReadWriteInfo
-    object specified in the options. Since the transformations will always
-    do that, we need to manually insert the ExtractNode into a schedule:
-
-    '''
-    _, invoke = get_invoke("1.0.1_single_named_invoke.f90",
-                           "lfric", idx=0, dist_mem=False)
-    loop = invoke.schedule.children[0]
-    loop.detach()
-    en = ExtractNode()
-    en._var_name = "psydata"
-    en.addchild(Schedule(children=[loop]))
-    invoke.schedule.addchild(en)
-
-    code = fortran_writer(invoke.schedule)
-    expected = [
-        'CALL psydata % PreStart("single_invoke_psy", '
-        '"invoke_important_invoke-testkern_code-r0", 17, 16)',
-        'CALL psydata % PreDeclareVariable("a", a)',
-        'CALL psydata % PreDeclareVariable("f1_data", f1_data)',
-        'CALL psydata % PreDeclareVariable("f2_data", f2_data)',
-        'CALL psydata % PreDeclareVariable("loop0_start", loop0_start)',
-        'CALL psydata % PreDeclareVariable("loop0_stop", loop0_stop)',
-        'CALL psydata % PreDeclareVariable("m1_data", m1_data)',
-        'CALL psydata % PreDeclareVariable("m2_data", m2_data)',
-        'CALL psydata % PreDeclareVariable("map_w1", map_w1)',
-        'CALL psydata % PreDeclareVariable("map_w2", map_w2)',
-        'CALL psydata % PreDeclareVariable("map_w3", map_w3)',
-        'CALL psydata % PreDeclareVariable("ndf_w1", ndf_w1)',
-        'CALL psydata % PreDeclareVariable("ndf_w2", ndf_w2)',
-        'CALL psydata % PreDeclareVariable("ndf_w3", ndf_w3)',
-        'CALL psydata % PreDeclareVariable("nlayers_f1", nlayers_f1)',
-        'CALL psydata % PreDeclareVariable("undf_w1", undf_w1)',
-        'CALL psydata % PreDeclareVariable("undf_w2", undf_w2)',
-        'CALL psydata % PreDeclareVariable("undf_w3", undf_w3)',
-        'CALL psydata % PreDeclareVariable("cell_post", cell)',
-        'CALL psydata % PreDeclareVariable("f1_data_post", f1_data)']
-    pytest.xfail(reason="TODO #2950")
-    for line in expected:
-        assert line in code, line + "\n---\n" + code
 
 
 # ---------------------------------------------------------------------------
@@ -304,7 +261,6 @@
     CALL extract_psy_data % ProvideVariable("undf_w2_post", undf_w2)
     CALL extract_psy_data % ProvideVariable("undf_w3_post", undf_w3)
     CALL extract_psy_data % PostEnd'''
-<<<<<<< HEAD
     assert output in code
 
 
@@ -450,8 +406,4 @@
     in_fld_grid_gphiu_2 = in_fld%grid%gphiu
     CALL extract_psy_data_2 % PreStart("psy_extract_example_with_various_\
 variable_access_patterns", "invoke_3-compute_kernel_code-r2", 10, 8)
-    """ in code
-=======
-    pytest.xfail(reason="TODO #2950")
-    assert output in code
->>>>>>> 95ddbffe
+    """ in code