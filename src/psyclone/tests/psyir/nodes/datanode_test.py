--- conflicted
+++ resolved
@@ -41,11 +41,7 @@
 import pytest
 
 from psyclone.psyir.nodes import (
-<<<<<<< HEAD
-    DataNode, Reference, BinaryOperation, Loop, Call)
-=======
     DataNode, Reference, BinaryOperation, Loop, Call, ArrayReference, Range)
->>>>>>> d17ea863
 from psyclone.psyir.symbols import (
     CHARACTER_TYPE, DataSymbol, UnresolvedType, INTEGER_SINGLE_TYPE, REAL_TYPE,
     RoutineSymbol, INTEGER_TYPE)
@@ -60,10 +56,7 @@
     dnode = DataNode()
     assert isinstance(dnode.datatype, UnresolvedType)
 
-<<<<<<< HEAD
-=======
     # If it is a Loop we can infer the type of the bounds
->>>>>>> d17ea863
     loop = Loop.create(
                     DataSymbol("a", INTEGER_SINGLE_TYPE),
                     Call.create(RoutineSymbol("get_start")),
@@ -76,8 +69,6 @@
     assert loop.stop_expr.datatype == INTEGER_TYPE
     assert loop.step_expr.datatype == INTEGER_TYPE
 
-<<<<<<< HEAD
-=======
     # If it is a Range we can infer the type of the bounds
     ref1 = Reference(DataSymbol("i", UnresolvedType()))
     ref2 = Reference(DataSymbol("lb", UnresolvedType()))
@@ -94,7 +85,6 @@
     assert arrayref.indices[1].children[0].datatype == INTEGER_TYPE
     assert arrayref.indices[1].children[1].datatype == INTEGER_TYPE
 
->>>>>>> d17ea863
 
 def test_datanode_is_character():
     '''Test that character expressions are marked correctly.
