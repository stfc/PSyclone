# -----------------------------------------------------------------------------
# BSD 3-Clause License
#
# Copyright (c) 2019-2024, Science and Technology Facilities Council.
# All rights reserved.
#
# Redistribution and use in source and binary forms, with or without
# modification, are permitted provided that the following conditions are met:
#
# * Redistributions of source code must retain the above copyright notice, this
#   list of conditions and the following disclaimer.
#
# * Redistributions in binary form must reproduce the above copyright notice,
#   this list of conditions and the following disclaimer in the documentation
#   and/or other materials provided with the distribution.
#
# * Neither the name of the copyright holder nor the names of its
#   contributors may be used to endorse or promote products derived from
#   this software without specific prior written permission.
#
# THIS SOFTWARE IS PROVIDED BY THE COPYRIGHT HOLDERS AND CONTRIBUTORS
# "AS IS" AND ANY EXPRESS OR IMPLIED WARRANTIES, INCLUDING, BUT NOT
# LIMITED TO, THE IMPLIED WARRANTIES OF MERCHANTABILITY AND FITNESS
# FOR A PARTICULAR PURPOSE ARE DISCLAIMED. IN NO EVENT SHALL THE
# COPYRIGHT HOLDER OR CONTRIBUTORS BE LIABLE FOR ANY DIRECT, INDIRECT,
# INCIDENTAL, SPECIAL, EXEMPLARY, OR CONSEQUENTIAL DAMAGES (INCLUDING,
# BUT NOT LIMITED TO, PROCUREMENT OF SUBSTITUTE GOODS OR SERVICES;
# LOSS OF USE, DATA, OR PROFITS; OR BUSINESS INTERRUPTION) HOWEVER
# CAUSED AND ON ANY THEORY OF LIABILITY, WHETHER IN CONTRACT, STRICT
# LIABILITY, OR TORT (INCLUDING NEGLIGENCE OR OTHERWISE) ARISING IN
# ANY WAY OUT OF THE USE OF THIS SOFTWARE, EVEN IF ADVISED OF THE
# POSSIBILITY OF SUCH DAMAGE.
# -----------------------------------------------------------------------------
# Author J. Henrichs, Bureau of Meteorology
# Modifications: A. R. Porter, R. W. Ford and S.Siso, STFC Daresbury Lab

''' Module containing tests for the dependency tools.'''

import pytest

from psyclone.configuration import Config
from psyclone.core import Signature, VariablesAccessInfo
from psyclone.errors import InternalError
from psyclone.psyir.nodes import Loop
from psyclone.psyir.tools import DependencyTools, DTCode
from psyclone.tests.utilities import get_invoke


@pytest.fixture(scope="function", autouse=True)
def clear_config_instance():
<<<<<<< HEAD
    '''The tests in this file all assume that the Nemo API is used.'''
=======
    '''The tests in this file all assume that no DSL API is used.'''
>>>>>>> d6dc2bd3
    Config.get().api = ""


# -----------------------------------------------------------------------------
def test_messages():
    '''Tests the messaging system of the dependency tools.'''

    dep_tools = DependencyTools()
    assert dep_tools.get_all_messages() == []

    # There aren't currently any INFO messages so we invent one by simply
    # adding one to the minimum INFO error code.
    dep_tools._add_message("info-test.", DTCode.INFO_MIN+1,
                           ["a", "b"])
    msg = dep_tools.get_all_messages()[0]
    assert str(msg) == "Info: info-test. Variables: ['a', 'b']."
    assert msg.code == DTCode.INFO_MIN + 1
    assert msg.var_names == ["a", "b"]

    dep_tools._add_message("warning-test.", DTCode.WARN_SCALAR_REDUCTION,
                           ["a"])
    msg = dep_tools.get_all_messages()[1]
    assert str(msg) == "Warning: warning-test. Variable: 'a'."
    assert msg.code == DTCode.WARN_SCALAR_REDUCTION
    assert msg.var_names == ["a"]

    dep_tools._add_message("error-test", DTCode.ERROR_DEPENDENCY, [])
    msg = dep_tools.get_all_messages()[2]
    assert str(msg) == "Error: error-test"
    assert msg.code == DTCode.ERROR_DEPENDENCY
    assert msg.var_names == []

    with pytest.raises(InternalError) as err:
        dep_tools._add_message("INVALID CODE", -999)
    assert "Unknown message code -999." in str(err.value)

    dep_tools._clear_messages()
    assert dep_tools.get_all_messages() == []


# -----------------------------------------------------------------------------
def test_dep_tool_constructor_errors():
    '''Test that invalid loop types raise an error in the constructor.
    '''
    # Test that a change to the API works as expected, i.e. does
    # not raise an exception with a valid loop type, but still raises
    # one with an invalid loop type
    Config.get().api = "lfric"
    _ = DependencyTools(loop_types_to_parallelise=["dof", "colours"])
    with pytest.raises(TypeError) as err:
        _ = DependencyTools(loop_types_to_parallelise=["invalid"])
    assert ("Invalid loop type 'invalid' specified in DependencyTools. Valid "
            "values for API 'lfric' are ['dof', 'colours', 'colour', '', "
            "'null']." in str(err.value))


# -----------------------------------------------------------------------------
def test_loop_parallelise_errors():
    '''Tests errors that should be raised from the can_loop_be_parallelised
    function.'''

    dep_tools = DependencyTools()
    with pytest.raises(TypeError) as err:
        # The loop object must be a Loop, not e.g. an int:
        loop = 1
        dep_tools.can_loop_be_parallelised(loop)
    assert "node must be an instance of class Loop but got" in str(err.value)


# -----------------------------------------------------------------------------
def test_arrays_parallelise(fortran_reader):
    '''Tests the array checks of can_loop_be_parallelised.
    '''
    source = '''program test
                integer ji, jj, jk
                integer, parameter :: jpi=5, jpj=10
                real, dimension(jpi,jpi) :: mask, umask
                do jj = 1, jpj   ! loop 0
                   do ji = 1, jpi
                      mask(jk, jk) = -1.0d0
                    end do
                end do
                do jj = 1, jpj   ! loop 1
                   do ji = 1, jpi
                      mask(ji, jj) = umask(jk, jk)
                    end do
                end do
                do jj = 1, jpj   ! loop 2
                   do ji = 1, jpi
                      mask(jj, jj) = umask(ji, jj)
                    end do
                end do
                do jj = 1, jpj   ! loop 3
                   do ji = 1, jpi
                      mask(ji, jj) = mask(ji, jj+1)
                    end do
                end do
                end program test'''

    psyir = fortran_reader.psyir_from_source(source)
    loops = psyir.children[0].children[0:4]
    dep_tools = DependencyTools()

    # Write to array that does not depend on the parallel loop variable
    # Test that right default variable name (outer loop jj) is used.
    parallel = dep_tools.can_loop_be_parallelised(loops[0])
    assert parallel is False
    msg = dep_tools.get_all_messages()[0]
    assert ("The write access to 'mask' in 'mask(jk,jk)' causes a write-write "
            "race condition" in str(msg))
    assert msg.code == DTCode.ERROR_WRITE_WRITE_RACE
    assert msg.var_names == ["mask"]

    # Write to array that does not depend on the parallel loop variable
    parallel = dep_tools.can_loop_be_parallelised(loops[1])
    assert parallel is True
    assert dep_tools.get_all_messages() == []

    # Use the parallel loop variable in more than one dimension
    parallel = dep_tools.can_loop_be_parallelised(loops[2])
    assert parallel is True

    # Use a stencil access (with write), which prevents parallelisation
    parallel = dep_tools.can_loop_be_parallelised(loops[3])
    assert parallel is False
    msg = dep_tools.get_all_messages()[0]
    assert ("The write access to 'mask(ji,jj)' and the read access to "
            "'mask(ji,jj + 1)' are dependent and cannot be parallelised. "
            "Variable: 'mask'." in str(msg))
    assert msg.code == DTCode.ERROR_DEPENDENCY
    assert msg.var_names == ["mask"]


# -----------------------------------------------------------------------------
# This list contains the test cases and expected partition information.
# The first two entries of each 3-tuple are the LHS and RHS. The third
# element is the partition information, which is a list of partitions. Each
# individual partition contains first a set of loop variables used, and
# then the indices where the variables are used. Each index is a 2-tuple,
# used as a component index (see core/component_indices)
@pytest.mark.parametrize("lhs, rhs, partition",
                         [("a1(i+i+j)", "a1(i)", [({"i", "j"}, {(0, 0)})]),
                          # n is not a loop variable, it must be ignored:
                          ("a1(i+j+n)", "a1(i)", [({"i", "j"}, {(0, 0)})]),
                          ("a1(n)", "a1(n)", [(set(), {(0, 0)})]),
                          ("a1(i+j+3)", "a1(i)", [({"i", "j"}, {(0, 0)})]),
                          ("dv(i)%a(j)", "dv(i+1)%a(j+1)",
                           [({"i"}, {(0, 0)}),
                            ({"j"}, {(1, 0)})]),
                          ("dv(i)%a(n)", "dv(n)%a(n)",
                           [({"i"}, {(0, 0)}),
                            (set(), {(1, 0)})]),
                          ("dv(i)%a(i+j+3)%c(k)", "dv(i)%a(i)%c(k)",
                           [({"i", "j"}, {(0, 0), (1, 0)}),
                            ({"k"}, {(2, 0)})]),
                          ("a3(i,j,k)", "a3(i,j,k)", [({"i"}, {(0, 0)}),
                                                      ({"j"}, {(0, 1)}),
                                                      ({"k"}, {(0, 2)})]),
                          ("a3(i,j,k)", "a3(k,j,i)", [({"i", "k"}, {(0, 0),
                                                                    (0, 2)}),
                                                      ({"j"}, {(0, 1)})]),
                          ("a3(i,j,k)", "a3(j,k,i)", [({"i", "j", "k"},
                                                       {(0, 0), (0, 1),
                                                        (0, 2)})]),
                          ("a4(i,j,k,l)", "a4(j,i,l,k)", [({"i", "j"},
                                                           {(0, 0), (0, 1)}),
                                                          ({"k", "l"},
                                                           {(0, 2), (0, 3)})])
                          ])
def test_partition(lhs, rhs, partition, fortran_reader):
    '''Tests that partitioning accesses to array variables works.
    '''
    source = f'''program test
                 use my_mod, only: my_type
                 type(my_type) :: dv(10)
                 integer i, j, k, l
                 integer, parameter :: n=10
                 real, dimension(n) :: a1
                 real, dimension(n,n) :: a2
                 real, dimension(n,n,n) :: a3
                 real, dimension(n, n,n,n) :: a4
                 {lhs} = {rhs}
                 end program test'''
    psyir = fortran_reader.psyir_from_source(source)
    assign = psyir.children[0].children[0]

    # Get all access info for the expression
    access_info_lhs = VariablesAccessInfo(assign.lhs)
    access_info_rhs = VariablesAccessInfo(assign.rhs)

    # Find the access that is an array (and therefore not a loop variable)
    #  --> this must be the 'main' array variable we need to check for:
    sig = None
    for sig in access_info_lhs:
        if access_info_lhs[sig].is_array():
            break

    # Get all accesses to the array variable. It has only one
    # access on each side (left/right)
    access_lhs = access_info_lhs[sig][0]
    access_rhs = access_info_rhs[sig][0]
    partition_infos = \
        DependencyTools._partition(access_lhs.component_indices,
                                   access_rhs.component_indices,
                                   ["i", "j", "k", "l"])
    # The order of the results could be different if the code is changed,
    # so keep this test as flexible as possible:
    # First check that we have the same number of elements
    assert len(partition_infos) == len(partition)
    # Then check if each element returns is in the correct result.
    for i, part_info in enumerate(partition_infos):
        correct = partition[i]
        # Check that the variables in each partition are identical.
        # Note that the variables are stores as sets, so order does
        # not matter:
        assert correct[0] == part_info[0]

        # Then check that the partition indices are the same as well.
        # The partition function returns the indices as lists, so
        # convert them to sets to get an order independent comparison:
        assert correct[1] == set(part_info[1])


# -----------------------------------------------------------------------------
@pytest.mark.parametrize("lhs, rhs, is_dependent",
                         [("a1(n)", "a1(n)", False),
                          ("a1(1)", "a1(3)", True),
                          ("a1(n-1)", "a1(n-1)", False),
                          ("a1(n-1)", "a1(n-2)", True),
                          ("a1(n)", "a1(5)", False),
                          ("a1(n)", "a1(m)", False),
                          ])
def test_array_access_pairs_0_vars(lhs, rhs, is_dependent, fortran_reader):
    '''Tests that array indices that do not use a loop variable are
    handled correctly.
    '''
    source = f'''program test
                 integer, parameter :: n=10, m=11
                 real, dimension(n) :: a1
                 {lhs} = {rhs}
                 end program test'''
    psyir = fortran_reader.psyir_from_source(source)
    assign = psyir.children[0].children[0]

    sig = Signature("a1")
    # Get all access info for the expression to 'a1'
    access_info_lhs = VariablesAccessInfo(assign.lhs)[sig][0]
    access_info_rhs = VariablesAccessInfo(assign.rhs)[sig][0]
    index = (0, 0)
    lhs_index0 = access_info_lhs.component_indices[index]
    rhs_index0 = access_info_rhs.component_indices[index]

    result = DependencyTools._independent_0_var(lhs_index0, rhs_index0)
    assert result is is_dependent


# -----------------------------------------------------------------------------
@pytest.mark.parametrize("lhs, rhs, distance",
                         [("a1(i)", "a1(i)", 0),
                          # This expression does not depend on the variable
                          # 'i' at all:
                          ("a1(j)", "a1(j)", None),
                          ("a1(indx(i))", "a1(indx(i))", None),
                          ("a1(i)", "a1(2)", None),
                          ("a1(i+1)", "a1(i)", 1),
                          ("a1(i)", "a1(i+1)", -1),
                          ("a1(i-1)", "a1(i+2)", -3),
                          ("a1(i+1)", "a1(i-2)", 3),
                          ("a1(2*i)", "a1(i+1)", None),
                          ("a1(i*i)", "a1(i*i)", None),
                          ("a1(i-d_i)", "a1(i-d_i)", 0),
                          ("a1(2*i)", "a1(2*i+1)", None),
                          ("a1(i*i)", "a1(-1)", None),
                          ("a1(i-i+2)", "a1(2)", None),
                          # Test the handling of array ranges. This is not
                          # yet supported (TODO #2168), so it will always
                          # return None, indicating an overlap.
                          ("a1(:)", "a1(:)", None),
                          # TODO #2168 A more complex case of distance
                          # computation with a range - this needs to compare
                          # the lower value of the left expression (i) with
                          # the upper value of the right expression (i-1) etc
                          ("a1(i:i+2)", "a1(i-3:i-1)", None),
                          # The /= is parsed as valid Fortran,
                          # but not converted into valid SymPy.
                          # It will therefore raise an exception,
                          # which we want to test:
                          ("a1(:)", "a1(mt%x(:) /= 1)+1", None),
                          ])
def test_array_access_pairs_1_var(lhs, rhs, distance, fortran_reader):
    '''Tests the array checks of can_loop_be_parallelised.
    '''
    source = f'''program test
                 use my_type_mod
                 integer i, j, k, d_i
                 integer, parameter :: n=10, m=10
                 integer, dimension(10, 10) :: indx
                 real, dimension(n) :: a1
                 real, dimension(n, m) :: a2
                 real, dimension(n, m, n) :: a3
                 type(my_type) :: mt
                 {lhs} = {rhs}
                 end program test'''
    psyir = fortran_reader.psyir_from_source(source)
    assign = psyir.children[0].children[0]

    sig = Signature("a1")
    # Get all access info for the expression to 'a1'
    access_info_lhs = VariablesAccessInfo(assign.lhs)[sig][0]
    access_info_rhs = VariablesAccessInfo(assign.rhs)[sig][0]
    subscript_lhs = access_info_lhs.component_indices[(0, 0)]
    subscript_rhs = access_info_rhs.component_indices[(0, 0)]

    result = DependencyTools._get_dependency_distance("i", subscript_lhs,
                                                      subscript_rhs)
    assert result == distance


# -----------------------------------------------------------------------------
@pytest.mark.parametrize("lhs, rhs, independent",
                         [("a3(i, j, 1)", "a3(i, i, 1)", True),
                          ("a2(i, i)", "a2(i+j, i)", True),
                          ("a2(i, j)", "a2(i+j, j)", False),
                          ("a2(i, j)", "a2(j, i)", False),
                          ("a3(i, j, indx(i,j))", "a3(i, i, indx(i,j))", True),
                          ])
def test_array_access_pairs_multi_var(lhs, rhs, independent, fortran_reader):
    '''Tests the array checks of can_loop_be_parallelised.
    '''
    source = f'''program test
                 integer i, j, k, d_i
                 integer, parameter :: n=10, m=10
                 integer, dimension(10, 10) :: indx
                 real, dimension(n) :: a1
                 real, dimension(n, m) :: a2
                 real, dimension(n, m, n) :: a3
                 {lhs} = {rhs}
                 end program test'''
    psyir = fortran_reader.psyir_from_source(source)
    assign = psyir.children[0].children[0]

    access_info_lhs = VariablesAccessInfo(assign.lhs)
    access_info_rhs = VariablesAccessInfo(assign.rhs)

    # Find the access that is not to i,j, or k --> this must be
    # the 'main' array variable we need to check for:
    sig = None
    for sig in access_info_lhs:
        if access_info_lhs[sig].is_array():
            break

    # Get all accesses to the array variable. It has only one
    # access on each side (left/right)
    access_lhs = access_info_lhs[sig][0]
    access_rhs = access_info_rhs[sig][0]
    partition = \
        DependencyTools._partition(access_lhs.component_indices,
                                   access_rhs.component_indices,
                                   ["i", "j", "k", "l"])

    # Get all access info for the expression to 'a1'
    access_info_lhs = VariablesAccessInfo(assign.lhs)[sig][0]
    access_info_rhs = VariablesAccessInfo(assign.rhs)[sig][0]
    # The variable partition contains a list, each element being a pair of
    # a variable set (element 0) and subscripts indices (element 1).
    # So partition[0][1] takes the subscript indices ([1]) of the first
    # partition ([0])
    result = DependencyTools.\
        _independent_multi_subscript("i", access_info_lhs, access_info_rhs,
                                     partition[0][1])
    assert result == independent


# -----------------------------------------------------------------------------
@pytest.mark.parametrize("lhs, rhs, is_parallelisable",
                         [("a2(k, n)", "a2(k, n)", True),
                          ("a2(k*k-k+n, 1)", "a2(k+n, 2)", False),
                          ("a2(k+d_k, 1)", "a2(k+d_k, 2)", True),
                          ("a2(k, 1)", "a2(k, 2)", True),
                          ("a2(k, n-1)", "a2(k, n-1)", True),
                          ("a2(k, n)", "a2(k, n-1)", True),
                          # J is an inside loop, and so will take several
                          # values, which will result in a race condition
                          ("a2(k+j, n)", "a2(k+j, n-1)", False),
                          # 'n' is not a loop variable, and as such is a
                          # constant in the loop and will not cause a
                          # race condition if parallelised
                          ("a2(k+n, n)", "a2(k+n, n-1)", True),
                          ("a1(n)", "a1(m)", False),
                          ])
def test_improved_dependency_analysis(lhs, rhs, is_parallelisable,
                                      fortran_reader):
    '''Tests the array checks of can_loop_be_parallelised.
    '''
    source = f'''program test
                 integer j, k, d_k
                 integer, parameter :: n=10, m=10
                 integer, dimension(10, 10) :: indx
                 real, dimension(n) :: a1
                 real, dimension(n, m) :: a2
                 real, dimension(n, m, n) :: a3
                 do k = 1, n
                    do j = 1, m
                       {lhs} = {rhs}
                    end do
                 end do
                 end program test'''
    psyir = fortran_reader.psyir_from_source(source)
    loop = psyir.children[0].children[0]
    dep_tools = DependencyTools()
    result = dep_tools.can_loop_be_parallelised(loop)
    assert result is is_parallelisable


# -----------------------------------------------------------------------------
@pytest.mark.parametrize("declaration, variable",
                         [("integer :: a", "a"),
                          ("type(my_type) :: a", "a%scalar"),
                          ("type(my_type) :: a", "a%sub%scalar")])
def test_scalar_parallelise(declaration, variable, fortran_reader):
    '''Tests that scalar variables are correctly handled. It tests for
    'normal' scalar variables ('b') as well as scalar variables in derived
    types ('b%b').

    :param str declaration: the declaration of the variable (e.g. \
        'integer :: b', or 'type(my_type) :: b'')
    :param str variable: the variable (e.g. 'b', or 'b%b')

    '''
    source = f'''program test
                 implicit none
                 type :: my_sub_type
                    integer :: scalar
                 end type my_sub_type
                 type :: my_type
                    integer :: scalar
                    type(my_sub_type) :: sub
                 end type my_type
                 {declaration}  ! Declaration of variable here
                 integer :: ji, jj
                 integer, parameter :: jpi=7, jpj=9
                 integer, dimension(jpi,jpj) :: b, c
                 do jj = 1, jpj   ! loop 0
                    do ji = 1, jpi
                       b(ji, jj) = {variable}
                     end do
                 end do
                 do jj = 1, jpj   ! loop 1
                    do ji = 1, jpi
                       {variable} = b(ji, jj)
                     end do
                 end do
                 do jj = 1, jpj   ! loop 2
                    do ji = 1, jpi
                       {variable} = b(ji, jj)
                       c(ji, jj) = {variable}*{variable}
                     end do
                 end do
                 do jj = 1, jpj   ! loop 3
                    do ji = 1, jpi
                       {variable} = {variable} + b(ji, jj)
                     end do
                 end do
                 end program test'''
    psyir = fortran_reader.psyir_from_source(source)
    loops = psyir.children[0].children
    dep_tools = DependencyTools()

    jj_symbol = psyir.children[0].scope.symbol_table.lookup("jj")

    # Read only scalar variable: a(ji, jj) = b
    parallel = dep_tools.can_loop_be_parallelised(loops[0])
    assert parallel is True

    # Write only scalar variable: a(ji, jj) = b
    parallel = dep_tools.can_loop_be_parallelised(loops[1])
    assert parallel is False
    msg = dep_tools.get_all_messages()[0]
    assert (f"Scalar variable '{variable}' is only written once"
            in str(msg))
    assert msg.code == DTCode.WARN_SCALAR_WRITTEN_ONCE
    assert msg.var_names == [f"{variable}"]

    # Write to scalar variable happens first
    parallel = dep_tools.can_loop_be_parallelised(loops[2], jj_symbol)
    assert parallel is True

    # Reduction operation on scalar variable
    parallel = dep_tools.can_loop_be_parallelised(loops[3], jj_symbol)
    msg = dep_tools.get_all_messages()[0]
    assert parallel is False
    assert (f"Variable '{variable}' is read first, which indicates a "
            f"reduction." in str(msg))
    assert msg.code == DTCode.WARN_SCALAR_REDUCTION
    assert msg.var_names == [f"{variable}"]


# -----------------------------------------------------------------------------
def test_derived_type(fortran_reader):
    ''' Tests assignment to derived type variables. '''
    source = '''program test
                use my_mod, only: my_type
                type(my_type) :: a, b
                integer :: ji, jj, jpi, jpj
                do jj = 1, jpj   ! loop 0
                   do ji = 1, jpi
                      a%b(ji, jj) = a%b(ji, jj-1)+1
                    end do
                end do
                do jj = 1, jpj   ! loop 0
                   do ji = 1, jpi
                      a%b(ji, jj) = a%b(ji, jj-1)+1
                      b%b(ji, jj) = b%b(ji, jj-1)+1
                    end do
                end do
                end program test'''
    psyir = fortran_reader.psyir_from_source(source)
    loops = psyir.children[0].children

    dep_tools = DependencyTools()

    parallel = dep_tools.can_loop_be_parallelised(loops[0])
    assert parallel is False

    # Test that testing is stopped with the first unparallelisable statement
    parallel = dep_tools.can_loop_be_parallelised(loops[1])
    assert parallel is False
    # Test that only one message is stored, i.e. no message for the
    # next assignment to a derived type.
    assert len(dep_tools.get_all_messages()) == 1
    msg = dep_tools.get_all_messages()[0]
    assert ("The write access to 'a%b(ji,jj)' and the read access to "
            "'a%b(ji,jj - 1)' are dependent and cannot be parallelised. "
            "Variable: 'a%b'." in str(msg))
    assert msg.code == DTCode.ERROR_DEPENDENCY
    assert msg.var_names == ["a%b"]

    parallel = dep_tools.can_loop_be_parallelised(loops[1],
                                                  test_all_variables=True)
    assert parallel is False
    # Now we must have two messages, one for each of the two assignments
    assert len(dep_tools.get_all_messages()) == 2
    msg = dep_tools.get_all_messages()[0]
    assert ("The write access to 'a%b(ji,jj)' and the read access "
            "to 'a%b(ji,jj - 1)' are dependent and cannot be parallelised. "
            "Variable: 'a%b'." in str(msg))
    assert msg.var_names == ["a%b"]
    msg = dep_tools.get_all_messages()[1]
    assert ("The write access to 'b%b(ji,jj)' and the read access to "
            "'b%b(ji,jj - 1)' are dependent and cannot be parallelised. "
            "Variable: 'b%b'." in str(msg))
    assert msg.code == DTCode.ERROR_DEPENDENCY
    assert msg.var_names == ["b%b"]

    # Test that variables are ignored as expected.
    parallel = dep_tools.\
        can_loop_be_parallelised(loops[1],
                                 signatures_to_ignore=[Signature(("a", "b"))])
    assert parallel is False
    assert len(dep_tools.get_all_messages()) == 1
    msg = dep_tools.get_all_messages()[0]
    assert ("The write access to 'b%b(ji,jj)' and the read access to "
            "'b%b(ji,jj - 1)' are dependent and cannot be parallelised. "
            "Variable: 'b%b'." in str(msg))
    assert msg.code == DTCode.ERROR_DEPENDENCY
    assert msg.var_names == ["b%b"]

    # If both derived types are ignored, the loop should be marked
    # to be parallelisable
    parallel = dep_tools.\
        can_loop_be_parallelised(loops[1],
                                 signatures_to_ignore=[Signature(("a", "b")),
                                                       Signature(("b", "b"))])
    assert dep_tools.get_all_messages() == []
    assert parallel is True


# -----------------------------------------------------------------------------
def test_da_array_expression(fortran_reader):
    '''Test that a mixture of using the same array with and without indices
    does not cause a crash and correctly disables parallelisation.
    '''
    source = '''program test
                integer :: ji, jj, jpi, jpj
                real :: a(5,5)
                do jj = 1, jpj   ! loop 0
                   do ji = 1, jpi
                      a(ji, jj) = a*a
                    end do
                end do
                end program test'''
    psyir = fortran_reader.psyir_from_source(source)
    loops = psyir.children[0].children

    dep_tools = DependencyTools()
    result = dep_tools.can_loop_be_parallelised(loops[0])
    assert result is False


# -----------------------------------------------------------------------------
def test_reserved_words(fortran_reader):
    '''Tests that using a reserved Python word ('lambda' here') as a loop
    variable, which will be renamed when converting to SymPy, works as
    expected. Also make sure that name clashes are handled as expected by
    declaring local symbols lambda_1 (which will clash with the renamed
    lambda) and lambda_1_1 (which will clash with the renamed lambda_1).
    Otherwise this test is identical to test_arrays_parallelise.
    '''
    source = '''program test
                integer ji, lambda, jk
                integer, parameter :: jpi=5, jpj=10
                real, dimension(jpi,jpi) :: mask, umask, lambda_1, lambda_1_1
                do lambda = 1, jpj   ! loop 0
                   do ji = 1, jpi
                      mask(jk, jk) = -1.0d0
                    end do
                end do
                do lambda = 1, jpj   ! loop 1
                   do ji = 1, jpi
                      mask(ji, lambda+lambda_1+lambda_1_1) = umask(jk, jk)
                    end do
                end do
                do lambda = 1, jpj   ! loop 2
                   do ji = 1, jpi
                      mask(lambda, lambda) = umask(ji, lambda)
                    end do
                end do
                do lambda = 1, jpj   ! loop 3
                   do ji = 1, jpi
                      mask(ji, lambda) = mask(ji, lambda+1)
                    end do
                end do
                end program test'''

    psyir = fortran_reader.psyir_from_source(source)
    loops = psyir.children[0].children[0:4]
    dep_tools = DependencyTools()

    # Write to array that does not depend on the parallel loop variable
    # Test that right default variable name (outer loop lambda) is used.
    parallel = dep_tools.can_loop_be_parallelised(loops[0])
    assert parallel is False
    msg = dep_tools.get_all_messages()[0]
    assert ("The write access to 'mask' in 'mask(jk,jk)' causes a write-write "
            "race condition" in str(msg))
    assert msg.code == DTCode.ERROR_WRITE_WRITE_RACE
    assert msg.var_names == ["mask"]

    # Write to array that does not depend on the parallel loop variable
    parallel = dep_tools.can_loop_be_parallelised(loops[1])
    assert parallel is True
    assert dep_tools.get_all_messages() == []

    # Use the parallel loop variable in more than one dimension
    parallel = dep_tools.can_loop_be_parallelised(loops[2])
    assert parallel is True

    # Use a stencil access (with write), which prevents parallelisation
    parallel = dep_tools.can_loop_be_parallelised(loops[3])
    assert parallel is False
    msg = dep_tools.get_all_messages()[0]
    assert ("The write access to 'mask(ji,lambda)' and "
            "the read access to 'mask(ji,lambda + 1)' are "
            "dependent and cannot be parallelised. Variable: 'mask'."
            in str(msg))
    assert msg.code == DTCode.ERROR_DEPENDENCY
    assert msg.var_names == ["mask"]


# -----------------------------------------------------------------------------
def test_gocean_parallel():
    '''Check that PSyclones gives useful error messages for a GOKern.'''

    # TODO #2531: this kernel should not be accepted in the first place.
    _, invoke = get_invoke("test31_stencil_not_parallel.f90",
                           api="gocean", idx=0, dist_mem=False)

    loop = invoke.schedule.children[0]
    dep_tools = DependencyTools()
    parallel = dep_tools.can_loop_be_parallelised(loop)
    assert not parallel

    assert ("The write access to 'u_fld(i,j)' in '< kern call: "
            "stencil_not_parallel_code >' and the read access to "
            "'u_fld(i,j - 1)' in '< kern call: stencil_not_parallel_code >' "
            "are dependent and cannot be parallelised. Variable: 'u_fld'."
            in str(dep_tools.get_all_messages()[0]))


<<<<<<< HEAD
def test_fuse_different_variables_with_access(fortran_reader):
    '''Test that fusing loops with different variables is disallowed when
    either loop uses the other loops variable for any reason.'''
=======
def test_dependency_on_scalar_non_exhaustive_write_write(fortran_reader):
    '''Tests can_loop_be_parallelised finds the loop-carried use of a scalar
    when a write happends on only some iterations of a loop.'''
    source = '''program test
                integer :: i, my_val
                real, dimension(10) :: array

                do i = 1, 10
                  if (array(i) > 3) then
                    my_val = array(i)
                    array(i) = my_val
                  else
                    array(i) = my_val
                  endif
                end do

                end program test'''

    psyir = fortran_reader.psyir_from_source(source)
    loop = psyir.children[0].children[0]
    dep_tools = DependencyTools()
    parallel = dep_tools.can_loop_be_parallelised(loop)
    if parallel is True:
        pytest.xfail(reason="TODO #2727: DA misses this case")
    assert parallel is False


def test_dependency_on_array_non_exhaustive_write_write(fortran_reader):
    '''Tests can_loop_be_parallelised finds the loop-carried use of an array
    element when a write happends on only some iterations of a loop.'''
    source = '''program test
                integer :: i
                integer, dimension(10) :: my_val
                integer, dimension(10) :: array

                    do i = 1, 10
                      if (array(i) > 3) then
                        my_val(1) = 1
                        array(i) = my_val(1)
                      else
                        array(i) = my_val(1)
                      endif
                    end do

                end program test'''

    psyir = fortran_reader.psyir_from_source(source)
    loop = psyir.children[0].children[0]
    dep_tools = DependencyTools()

    parallel = dep_tools.can_loop_be_parallelised(loop)
    assert parallel is False
    msg = dep_tools.get_all_messages()[0]
    if "my_val(1)' causes a write-write race condition." in str(msg):
        pytest.xfail(reason="TODO #2727: DA message should be improved")
    # For arrays, the dependency is properly detected, but the reason is
    # a write-write, it would be convinient to differenciate it from a
    # exhaustive write-write as those can be solved by "privatisation" while
    # non-exhaustive can not.
    assert "my_val(1)' causes a write-write race condition." not in str(msg)


def test_fuse_different_variables_with_access(fortran_reader):
    '''Test that fusing loops with different variables is disallowed when
    either loop uses the other loop's variable for any reason.'''
>>>>>>> d6dc2bd3
    code = '''subroutine sub()
    integer :: ji, jj, n, jk
    integer, dimension(10, 10) :: s, t
    do jj = 1, n
      do ji = 1, 10
        s(ji, jj) = t(ji, jj) + 1
      end do
      do jk = 1, 10
        ji = jk
        s(jk, jj) = t(jk, jj) + ji
      end do
    end do
    end subroutine sub'''
    psyir = fortran_reader.psyir_from_source(code)
    loops = psyir.children[0].walk(Loop)
    dep_tools = DependencyTools()

    assert not dep_tools.can_loops_be_fused(loops[1], loops[2])
    assert len(dep_tools.get_all_messages()) == 1
    msg = dep_tools.get_all_messages()[0]
    assert ("Second loop contains accesses to the first loop's variable: ji"
            in str(msg))
    assert msg.var_names[0] == "ji"

<<<<<<< HEAD
=======
    # We provide the loops in the reverse order. The loop fusion
    # transformation would reject this, but the dependency tools only
    # check the dependencies, so this issue would not be raised here.
>>>>>>> d6dc2bd3
    assert not dep_tools.can_loops_be_fused(loops[2], loops[1])
    msg = dep_tools.get_all_messages()[0]
    assert ("First loop contains accesses to the second loop's variable: ji"
            in str(msg))
    assert msg.var_names[0] == "ji"


# ----------------------------------------------------------------------------
<<<<<<< HEAD
def test_fuse_independent_array_stencil(fortran_reader):
    '''Test that using arrays which are not dependent on the loop variable
    are handled correctly. Example:
    do j  ... a(1) = b(j) * c(j)
    do j ...  d(j) = a(1)
    '''

    # The first example can be merged, since 's' does not
    # depend on the loop variable, and it is written and read.
=======
def test_fuse_inconsistent_array_indexing(fortran_reader):
    '''Test that accessing an array with inconsistent index usage (e.g. s(i,j)
    and s(j,i)) is detected.
    '''

>>>>>>> d6dc2bd3
    code = '''subroutine sub()
              integer :: ji, jj, n
              integer, dimension(10,10) :: s, t
              do jj=1, n
                 do ji=1, 10
                    s(ji, jj)=t(ji, jj)+1
                 enddo
              enddo
              do jj=1, n
                 do ji=1, 10
                    t(ji, jj) = s(ji, jj+1) + t(ji, jj)
                 enddo
              enddo
              end subroutine sub'''

    dep_tools = DependencyTools()
    psyir = fortran_reader.psyir_from_source(code)
    loop1 = psyir.children[0].children[0]
    loop2 = psyir.children[0].children[1]

    assert not dep_tools.can_loops_be_fused(loop1, loop2)
    msg = dep_tools.get_all_messages()[0]
    assert ("Variable 's' is used with different indices: 's(ji,jj)' and "
            "'s(ji,jj + 1)" in str(msg))


# ----------------------------------------------------------------------------
<<<<<<< HEAD
def test_fuse_independent_array(fortran_reader):
=======
def test_fuse_loop_independent_array_access(fortran_reader):
>>>>>>> d6dc2bd3
    '''Test that using arrays which are not dependent on the loop variable
    are handled correctly. Example:
    do j  ... a(1) = b(j) * c(j)
    do j ...  d(j) = a(1)
    '''
<<<<<<< HEAD

    # The first example can be merged, since 's' does not
    # depend on the loop variable, and it is written and read.
=======
    # In this example s(1,1) is used as a scalar (i.e. not dependent
    # on the loop variable), and fusing is invalid
>>>>>>> d6dc2bd3
    code = '''subroutine sub()
              integer :: ji, jj, n
              integer, dimension(10,10) :: s, t
              do jj=1, n
                 do ji=1, 10
                    s(1, 1)=t(ji, jj)+1
                 enddo
              enddo
              do jj=1, n
                 do ji=1, 10
                    t(ji, jj) = s(1, 1) + t(ji, jj)
                 enddo
              enddo
              end subroutine sub'''

    dep_tools = DependencyTools()
    psyir = fortran_reader.psyir_from_source(code)
    loop1 = psyir.children[0].children[0]
    loop2 = psyir.children[0].children[1]
    assert not dep_tools.can_loops_be_fused(loop1, loop2)
    msg = dep_tools.get_all_messages()[0]
    assert ("Variable 's' does not depend on loop variable 'jj', but is "
            "read and written" in str(msg))


# ----------------------------------------------------------------------------
def test_fuse_scalars(fortran_reader):
    '''Test that using scalars work as expected in all combinations of
    being read/written in both loops.
    '''

    # First test: read/read of scalar variable
    code = '''subroutine sub()
              integer :: ji, jj, n
              real, dimension(10,10) :: s, t
              real                   :: a
              do jj=1, n
                 do ji=1, 10
                    s(ji, jj) = t(ji, jj) + a
                 enddo
              enddo
              do jj=1, n
                 do ji=1, 10
                    t(ji, jj) = t(ji, jj) - a
                 enddo
              enddo
              end subroutine sub'''
    dep_tools = DependencyTools()
    psyir = fortran_reader.psyir_from_source(code)
    loop1 = psyir.children[0].children[0]
    loop2 = psyir.children[0].children[1]
    assert dep_tools.can_loops_be_fused(loop1, loop2)

    # Second test: read/write of scalar variable
    code = '''subroutine sub()
              integer :: ji, jj, n
              real, dimension(10,10) :: s, t
              real                   :: a
              do jj=1, n
                 do ji=1, 10
                    s(ji, jj)=t(ji, jj)+a
                 enddo
              enddo
              do jj=1, n
                 do ji=1, 10
                    a = t(ji, jj) - 2
                    s(ji, jj)=t(ji, jj)+a
                 enddo
              enddo
              end subroutine sub'''

    psyir = fortran_reader.psyir_from_source(code)
    loop1 = psyir.children[0].children[0]
    loop2 = psyir.children[0].children[1]
    assert not dep_tools.can_loops_be_fused(loop1, loop2)
    msg = dep_tools.get_all_messages()[0]
    assert ("Scalar variable 'a' is written in one loop, but only read in "
            "the other loop." in str(msg))

    # Third test: write/read of scalar variable
    code = '''subroutine sub()
              integer :: ji, jj, n
              real, dimension(10,10) :: s, t
              real                   :: b
              do jj=1, n
                 do ji=1, 10
                    b = t(ji, jj) - 2
                    s(ji, jj )=t(ji, jj)+b
                 enddo
              enddo
              do jj=1, n
                 do ji=1, 10
                    s(ji, jj)=t(ji, jj)+b
                 enddo
              enddo
              end subroutine sub'''

    psyir = fortran_reader.psyir_from_source(code)
    loop1 = psyir.children[0].children[0]
    loop2 = psyir.children[0].children[1]
    assert not dep_tools.can_loops_be_fused(loop1, loop2)
    msg = dep_tools.get_all_messages()[0]
    assert ("Scalar variable 'b' is written in one loop, but only read in "
            "the other loop." in str(msg))

    # Fourth test: write/write of scalar variable - this is ok
    code = '''subroutine sub()
              integer :: ji, jj, n
              real, dimension(10,10) :: s, t
              real                   :: b
              do jj=1, n
                 do ji=1, 10
                    b = t(ji, jj) - 2
                    s(ji, jj )=t(ji, jj)+b
                 enddo
              enddo
              do jj=1, n
                 do ji=1, 10
                    b = sqrt(t(ji, jj))
                    s(ji, jj)=t(ji, jj)+b
                 enddo
              enddo
              end subroutine sub'''
    psyir = fortran_reader.psyir_from_source(code)
    loop1 = psyir.children[0].children[0]
    loop2 = psyir.children[0].children[1]
    assert dep_tools.can_loops_be_fused(loop1, loop2)


# ----------------------------------------------------------------------------
def test_fuse_dimension_change(fortran_reader):
<<<<<<< HEAD
    '''Test that inconsistent use of dimemsions are detected, e.g.:
=======
    '''Test that inconsistent use of dimensions are detected, e.g.:
>>>>>>> d6dc2bd3
    loop1:  a(i,j)
    loop2:  a(j,i)
    when at least one operation is a write
    '''

    # This cannot be fused, since 's' is written in the first iteration
    # and read in the second with inconsistent indices
    code = '''subroutine sub()
              integer :: ji, jj, n
              integer, dimension(10,10) :: s, t, u
              do jj=1, n+1
                 do ji=1, 10
                    s(ji, jj)=t(ji, jj)+1
                 enddo
              enddo
              do jj=1, n+1
                 do ji=1, 10
                    u(ji, jj)=s(jj, ji)+1
                 enddo
              enddo
              end subroutine sub'''

    psyir = fortran_reader.psyir_from_source(code)
    loop1 = psyir.children[0].children[0]
    loop2 = psyir.children[0].children[1]
    dep_tools = DependencyTools()
    assert not dep_tools.can_loops_be_fused(loop1, loop2)
    msg = dep_tools.get_all_messages()[0]
    assert ("Variable 's' is written to and the "
            "loop variable 'jj' is used in different index locations: "
            "s(ji,jj) and s(jj,ji)."
            in str(msg))

    # This cannot be fused, since 's' is read in the
    # first iteration and written in the second with
    # different indices.
    code = '''subroutine sub()
              integer :: ji, jj, n
              integer, dimension(10,10) :: s, t, u
              do jj=1, n+1
                 do ji=1, 10
                    u(ji, jj)=s(jj, ji)+1
                 enddo
              enddo
              do jj=1, n+1
                 do ji=1, 10
                    s(ji, jj)=t(ji, jj)+1
                 enddo
              enddo
              end subroutine sub'''

    psyir = fortran_reader.psyir_from_source(code)
    loop1 = psyir.children[0].children[0]
    loop2 = psyir.children[0].children[1]
    dep_tools = DependencyTools()
    assert not dep_tools.can_loops_be_fused(loop1, loop2)
    msg = dep_tools.get_all_messages()[0]
    assert ("Variable 's' is written to and the loop variable 'jj' is "
            "used in different index locations: s(jj,ji) and s(ji,jj)."
            in str(msg))

    # Same test using a structure type:
    code = '''subroutine sub()
              use my_module
              integer :: ji, jj, n
              type(my_type) :: s, t, u
              do jj=1, n+1
                 do ji=1, 10
                    u%comp1(ji)%comp2(jj)=s%comp1(jj)%comp2(ji)+1
                 enddo
              enddo
              do jj=1, n+1
                 do ji=1, 10
                    s%comp1(ji)%comp2(jj)=t%comp1(ji)%comp2(jj)+1
                 enddo
              enddo
              end subroutine sub'''

    psyir = fortran_reader.psyir_from_source(code)
    loop1 = psyir.children[0].children[0]
    loop2 = psyir.children[0].children[1]
    dep_tools = DependencyTools()
    assert not dep_tools.can_loops_be_fused(loop1, loop2)
    msg = dep_tools.get_all_messages()[0]
    assert ("Variable 's' is written to and the loop variable 'jj' is used "
            "in different index locations: s%comp1(jj)%comp2(ji) and "
            "s%comp1(ji)%comp2(jj)."
            in str(msg))<|MERGE_RESOLUTION|>--- conflicted
+++ resolved
@@ -48,11 +48,7 @@
 
 @pytest.fixture(scope="function", autouse=True)
 def clear_config_instance():
-<<<<<<< HEAD
-    '''The tests in this file all assume that the Nemo API is used.'''
-=======
     '''The tests in this file all assume that no DSL API is used.'''
->>>>>>> d6dc2bd3
     Config.get().api = ""
 
 
@@ -742,11 +738,6 @@
             in str(dep_tools.get_all_messages()[0]))
 
 
-<<<<<<< HEAD
-def test_fuse_different_variables_with_access(fortran_reader):
-    '''Test that fusing loops with different variables is disallowed when
-    either loop uses the other loops variable for any reason.'''
-=======
 def test_dependency_on_scalar_non_exhaustive_write_write(fortran_reader):
     '''Tests can_loop_be_parallelised finds the loop-carried use of a scalar
     when a write happends on only some iterations of a loop.'''
@@ -812,7 +803,6 @@
 def test_fuse_different_variables_with_access(fortran_reader):
     '''Test that fusing loops with different variables is disallowed when
     either loop uses the other loop's variable for any reason.'''
->>>>>>> d6dc2bd3
     code = '''subroutine sub()
     integer :: ji, jj, n, jk
     integer, dimension(10, 10) :: s, t
@@ -837,12 +827,9 @@
             in str(msg))
     assert msg.var_names[0] == "ji"
 
-<<<<<<< HEAD
-=======
     # We provide the loops in the reverse order. The loop fusion
     # transformation would reject this, but the dependency tools only
     # check the dependencies, so this issue would not be raised here.
->>>>>>> d6dc2bd3
     assert not dep_tools.can_loops_be_fused(loops[2], loops[1])
     msg = dep_tools.get_all_messages()[0]
     assert ("First loop contains accesses to the second loop's variable: ji"
@@ -851,68 +838,46 @@
 
 
 # ----------------------------------------------------------------------------
-<<<<<<< HEAD
-def test_fuse_independent_array_stencil(fortran_reader):
+def test_fuse_inconsistent_array_indexing(fortran_reader):
+    '''Test that accessing an array with inconsistent index usage (e.g. s(i,j)
+    and s(j,i)) is detected.
+    '''
+
+    code = '''subroutine sub()
+              integer :: ji, jj, n
+              integer, dimension(10,10) :: s, t
+              do jj=1, n
+                 do ji=1, 10
+                    s(ji, jj)=t(ji, jj)+1
+                 enddo
+              enddo
+              do jj=1, n
+                 do ji=1, 10
+                    t(ji, jj) = s(ji, jj+1) + t(ji, jj)
+                 enddo
+              enddo
+              end subroutine sub'''
+
+    dep_tools = DependencyTools()
+    psyir = fortran_reader.psyir_from_source(code)
+    loop1 = psyir.children[0].children[0]
+    loop2 = psyir.children[0].children[1]
+
+    assert not dep_tools.can_loops_be_fused(loop1, loop2)
+    msg = dep_tools.get_all_messages()[0]
+    assert ("Variable 's' is used with different indices: 's(ji,jj)' and "
+            "'s(ji,jj + 1)" in str(msg))
+
+
+# ----------------------------------------------------------------------------
+def test_fuse_loop_independent_array_access(fortran_reader):
     '''Test that using arrays which are not dependent on the loop variable
     are handled correctly. Example:
     do j  ... a(1) = b(j) * c(j)
     do j ...  d(j) = a(1)
     '''
-
-    # The first example can be merged, since 's' does not
-    # depend on the loop variable, and it is written and read.
-=======
-def test_fuse_inconsistent_array_indexing(fortran_reader):
-    '''Test that accessing an array with inconsistent index usage (e.g. s(i,j)
-    and s(j,i)) is detected.
-    '''
-
->>>>>>> d6dc2bd3
-    code = '''subroutine sub()
-              integer :: ji, jj, n
-              integer, dimension(10,10) :: s, t
-              do jj=1, n
-                 do ji=1, 10
-                    s(ji, jj)=t(ji, jj)+1
-                 enddo
-              enddo
-              do jj=1, n
-                 do ji=1, 10
-                    t(ji, jj) = s(ji, jj+1) + t(ji, jj)
-                 enddo
-              enddo
-              end subroutine sub'''
-
-    dep_tools = DependencyTools()
-    psyir = fortran_reader.psyir_from_source(code)
-    loop1 = psyir.children[0].children[0]
-    loop2 = psyir.children[0].children[1]
-
-    assert not dep_tools.can_loops_be_fused(loop1, loop2)
-    msg = dep_tools.get_all_messages()[0]
-    assert ("Variable 's' is used with different indices: 's(ji,jj)' and "
-            "'s(ji,jj + 1)" in str(msg))
-
-
-# ----------------------------------------------------------------------------
-<<<<<<< HEAD
-def test_fuse_independent_array(fortran_reader):
-=======
-def test_fuse_loop_independent_array_access(fortran_reader):
->>>>>>> d6dc2bd3
-    '''Test that using arrays which are not dependent on the loop variable
-    are handled correctly. Example:
-    do j  ... a(1) = b(j) * c(j)
-    do j ...  d(j) = a(1)
-    '''
-<<<<<<< HEAD
-
-    # The first example can be merged, since 's' does not
-    # depend on the loop variable, and it is written and read.
-=======
     # In this example s(1,1) is used as a scalar (i.e. not dependent
     # on the loop variable), and fusing is invalid
->>>>>>> d6dc2bd3
     code = '''subroutine sub()
               integer :: ji, jj, n
               integer, dimension(10,10) :: s, t
@@ -1044,11 +1009,7 @@
 
 # ----------------------------------------------------------------------------
 def test_fuse_dimension_change(fortran_reader):
-<<<<<<< HEAD
-    '''Test that inconsistent use of dimemsions are detected, e.g.:
-=======
     '''Test that inconsistent use of dimensions are detected, e.g.:
->>>>>>> d6dc2bd3
     loop1:  a(i,j)
     loop2:  a(j,i)
     when at least one operation is a write
