--- conflicted
+++ resolved
@@ -94,12 +94,7 @@
     with pytest.raises(TypeError) as err:
         _ = DependencyTools(loop_types_to_parallelise=["invalid"])
     assert ("Invalid loop type 'invalid' specified in DependencyTools. Valid "
-<<<<<<< HEAD
-            "values for API 'dynamo0.3' are [" in str(err.value))
-=======
-            "values for API 'lfric' are ['dof', 'colours', 'colour', '', "
-            "'null']." in str(err.value))
->>>>>>> 3c331e19
+            "values for API 'lfric' are [" in str(err.value))
 
 
 # -----------------------------------------------------------------------------
