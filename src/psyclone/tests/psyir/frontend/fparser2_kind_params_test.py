--- conflicted
+++ resolved
@@ -45,11 +45,7 @@
 
 from psyclone.psyir.frontend.fparser2 import (Fparser2Reader,
                                               _kind_find_or_create)
-<<<<<<< HEAD
-from psyclone.psyir.nodes import KernelSchedule, Reference
-=======
-from psyclone.psyir.nodes import IntrinsicCall, KernelSchedule
->>>>>>> 4b61eceb
+from psyclone.psyir.nodes import IntrinsicCall, KernelSchedule, Reference
 from psyclone.psyir.symbols import (
     DataSymbol, ScalarType, UnsupportedFortranType, RoutineSymbol, SymbolTable,
     Symbol, UnresolvedType, ContainerSymbol, UnresolvedInterface)
@@ -123,7 +119,7 @@
     processor.process_declarations(fake_parent, fparser2spec.content, [])
     assert isinstance(
         fake_parent.symbol_table.lookup("var2").datatype.precision,
-        DataSymbol)
+        Reference)
 
 
 @pytest.mark.usefixtures("f2008_parser")
@@ -140,7 +136,7 @@
     processor.process_declarations(fake_parent, fparser2spec.content, [])
     assert isinstance(
         fake_parent.symbol_table.lookup("var2").datatype.precision,
-        DataSymbol)
+        Reference)
     sym = fake_parent.symbol_table.lookup("r_def")
     assert isinstance(sym.initial_value, IntrinsicCall)
 
