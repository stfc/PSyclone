# -----------------------------------------------------------------------------
# BSD 3-Clause License
#
# Copyright (c) 2019-2020, Science and Technology Facilities Council.
# All rights reserved.
#
# Redistribution and use in source and binary forms, with or without
# modification, are permitted provided that the following conditions are met:
#
# * Redistributions of source code must retain the above copyright notice, this
#   list of conditions and the following disclaimer.
#
# * Redistributions in binary form must reproduce the above copyright notice,
#   this list of conditions and the following disclaimer in the documentation
#   and/or other materials provided with the distribution.
#
# * Neither the name of the copyright holder nor the names of its
#   contributors may be used to endorse or promote products derived from
#   this software without specific prior written permission.
#
# THIS SOFTWARE IS PROVIDED BY THE COPYRIGHT HOLDERS AND CONTRIBUTORS
# "AS IS" AND ANY EXPRESS OR IMPLIED WARRANTIES, INCLUDING, BUT NOT
# LIMITED TO, THE IMPLIED WARRANTIES OF MERCHANTABILITY AND FITNESS
# FOR A PARTICULAR PURPOSE ARE DISCLAIMED. IN NO EVENT SHALL THE
# COPYRIGHT HOLDER OR CONTRIBUTORS BE LIABLE FOR ANY DIRECT, INDIRECT,
# INCIDENTAL, SPECIAL, EXEMPLARY, OR CONSEQUENTIAL DAMAGES (INCLUDING,
# BUT NOT LIMITED TO, PROCUREMENT OF SUBSTITUTE GOODS OR SERVICES;
# LOSS OF USE, DATA, OR PROFITS; OR BUSINESS INTERRUPTION) HOWEVER
# CAUSED AND ON ANY THEORY OF LIABILITY, WHETHER IN CONTRACT, STRICT
# LIABILITY, OR TORT (INCLUDING NEGLIGENCE OR OTHERWISE) ARISING IN
# ANY WAY OUT OF THE USE OF THIS SOFTWARE, EVEN IF ADVISED OF THE
# POSSIBILITY OF SUCH DAMAGE.
# -----------------------------------------------------------------------------
# Author A. R. Porter, STFC Daresbury Lab
# Modified by R. W. Ford, STFC Daresbury Lab

''' Module containing pytest tests for the handling of the WHERE
construct in the PSyIR. '''

from __future__ import absolute_import

import pytest
from fparser.common.readfortran import FortranStringReader
from fparser.two import Fortran2003
from psyclone.psyir.nodes import Schedule, CodeBlock, Loop, Array, \
    Assignment, Literal, Reference, BinaryOperation, IfBlock
from psyclone.errors import InternalError
from psyclone.psyir.frontend.fparser2 import Fparser2Reader
from psyclone.psyir.symbols import DataSymbol, ArrayType, \
    REAL_TYPE, INTEGER_TYPE


def process_where(code, fparser_cls):
    '''
    Utility routine to process the supplied Fortran code and return the
    PSyIR and fparser2 parse trees.

    :param str code: Fortran code to process.
    :param type fparser_cls: the fparser2 class to instantiate to \
                             represent the supplied Fortran.

    :returns: 2-tuple of a parent PSyIR Schedule and the created instance of \
              the requested fparser2 class.
    :rtype: (:py:class:`psyclone.psyir.nodes.Schedule`, \
             :py:class:`fparser.two.utils.Base`)
    '''
    sched = Schedule()
    processor = Fparser2Reader()
    reader = FortranStringReader(code)
    fparser2spec = fparser_cls(reader)

    if fparser_cls is Fortran2003.Execution_Part:
        processor.process_nodes(sched, fparser2spec.content)
    else:
        processor.process_nodes(sched, [fparser2spec])
    return sched, fparser2spec


@pytest.mark.usefixtures("parser")
def test_where_broken_tree():
    ''' Check that we raise the expected exceptions if the fparser2 parse
    tree does not have the correct structure.
    '''
    fake_parent, fparser2spec = process_where(
        "WHERE (ptsu(:, :, :) /= 0._wp)\n"
        "  z1_st(:, :, :) = 1._wp / ptsu(:, :, :)\n"
        "END WHERE\n", Fortran2003.Where_Construct)
    processor = Fparser2Reader()
    # Break the parse tree by removing the end-where statement
    del fparser2spec.content[-1]
    with pytest.raises(InternalError) as err:
        processor.process_nodes(fake_parent, [fparser2spec])
    assert "Failed to find closing end where statement" in str(err.value)
    # Now remove the opening where statement
    del fparser2spec.content[0]
    with pytest.raises(InternalError) as err:
        processor.process_nodes(fake_parent, [fparser2spec])
    assert "Failed to find opening where construct " in str(err.value)


@pytest.mark.usefixtures("parser")
def test_missing_array_notation_expr():
    ''' Check that we get a code block if the WHERE does not use explicit
    array syntax in the logical expression.
    '''
    fake_parent, _ = process_where("WHERE (ptsu /= 0._wp)\n"
                                   "  z1_st(:, :, :) = 1._wp / ptsu(:, :, :)\n"
                                   "END WHERE\n", Fortran2003.Where_Construct)
    assert isinstance(fake_parent.children[0], CodeBlock)


@pytest.mark.usefixtures("parser")
def test_missing_array_notation_lhs():
    ''' Check that we get a code block if the WHERE does not use explicit
    array syntax on the LHS of an assignment within the body. '''
    fake_parent, _ = process_where("WHERE (ptsu(:,:,:) /= 0._wp)\n"
                                   "  z1_st = 1._wp / ptsu(:, :, :)\n"
                                   "END WHERE\n", Fortran2003.Where_Construct)
    assert isinstance(fake_parent.children[0], CodeBlock)


@pytest.mark.usefixtures("parser")
def test_where_array_notation_rank():
    ''' Test that the _array_notation_rank() utility raises the expected
    errors when passed an unsupported Array object.
    '''
    array_type = ArrayType(REAL_TYPE, [10])
    symbol = DataSymbol("my_array", array_type)
    my_array = Array(symbol)
    processor = Fparser2Reader()
    with pytest.raises(NotImplementedError) as err:
        processor._array_notation_rank(my_array)
    assert ("Array reference in the PSyIR must have at least one child but "
            "'my_array'" in str(err.value))
    from psyclone.psyir.nodes import Range
<<<<<<< HEAD
    my_array = Array.create(DataSymbol("my_array", DataType.REAL, shape=[10]),
                            [Range.create(Literal("1", DataType.INTEGER),
                                          Literal("10", DataType.INTEGER))])
=======
    array_type = ArrayType(REAL_TYPE, [10])
    my_array = Array.create(DataSymbol("my_array", array_type),
                            [Range(Literal("1", INTEGER_TYPE),
                                   Literal("10", INTEGER_TYPE))])
>>>>>>> 0aab5139
    with pytest.raises(NotImplementedError) as err:
        processor._array_notation_rank(my_array)
    assert ("Only array notation of the form my_array(:, :, ...) is "
            "supported." in str(err.value))


@pytest.mark.usefixtures("parser")
def test_different_ranks_error():
    ''' Check that a WHERE construct containing array references of different
    ranks results in the creation of a CodeBlock. '''
    fake_parent, _ = process_where("WHERE (dry(:, :, :))\n"
                                   "  z1_st(:, :) = depth / ptsu(:, :, :)\n"
                                   "END WHERE\n", Fortran2003.Where_Construct)
    assert isinstance(fake_parent.children[0], CodeBlock)


@pytest.mark.usefixtures("parser")
def test_array_notation_rank():
    ''' Check that the _array_notation_rank() utility handles various examples
    of array notation.
    '''
    fake_parent = Schedule()
    processor = Fparser2Reader()
    reader = FortranStringReader("  z1_st(:, 2, :) = ptsu(:, :, 3)")
    fparser2spec = Fortran2003.Assignment_Stmt(reader)
    processor.process_nodes(fake_parent, [fparser2spec])
    assert processor._array_notation_rank(fake_parent[0].lhs) == 2
    reader = FortranStringReader("  z1_st(:, :, 2, :) = ptsu(:, :, :, 3)")
    fparser2spec = Fortran2003.Assignment_Stmt(reader)
    processor.process_nodes(fake_parent, [fparser2spec])
    assert processor._array_notation_rank(fake_parent[1].lhs) == 3
    # We don't support bounds on slices
    reader = FortranStringReader("  z1_st(:, 1:n, 2, :) = ptsu(:, :, :, 3)")
    fparser2spec = Fortran2003.Assignment_Stmt(reader)
    processor.process_nodes(fake_parent, [fparser2spec])
    with pytest.raises(NotImplementedError) as err:
        processor._array_notation_rank(fake_parent[2].lhs)
    assert ("Only array notation of the form my_array(:, :, ...) is "
            "supported." in str(err.value))


def test_where_symbol_clash(parser):
    ''' Check that we raise the expected error if the code we are processing
    already contains a symbol with the same name as one of the loop variables
    we want to introduce. TODO #500 - update this test once we're using the
    SymbolTable to manage symbol names.
    '''
    with pytest.raises(InternalError) as err:
        process_where("WHERE (widx1(:, :, :))\n"
                      "  z1_st(:, :, :) = depth / ptsu(:, :, :)\n"
                      "END WHERE\n", Fortran2003.Where_Construct)
    assert "Cannot create Loop with variable 'widx1' because" in str(err.value)
    reader = FortranStringReader("module my_test\n"
                                 "contains\n"
                                 "subroutine widx1()\n"
                                 "  logical, dimension(5,5,5) :: dry\n"
                                 "  real, dimension(5,5,5) :: z1_st, ptsu\n"
                                 "  real :: depth\n"
                                 "where (dry(:, :, :))\n"
                                 "  z1_st(:, :, :) = depth / ptsu(:, :, :)\n"
                                 "end where\n"
                                 "end subroutine widx1\n"
                                 "end module my_test\n")
    fparser2spec = parser(reader)
    processor = Fparser2Reader()
    with pytest.raises(InternalError) as err:
        processor.generate_schedule("widx1", fparser2spec)
    assert "Cannot create Loop with variable 'widx1' because" in str(err.value)


@pytest.mark.usefixtures("parser")
def test_basic_where():
    ''' Check that a basic WHERE using a logical array as a mask is correctly
    translated into the PSyIR. '''
    fake_parent, _ = process_where("WHERE (dry(:, :, :))\n"
                                   "  z1_st(:, :, :) = depth / ptsu(:, :, :)\n"
                                   "END WHERE\n", Fortran2003.Where_Construct)
    # We should have a triply-nested loop with an IfBlock inside
    loops = fake_parent.walk(Loop)
    assert len(loops) == 3
    for loop in loops:
        assert "was_where" in loop.annotations
        assert isinstance(loop.ast, Fortran2003.Where_Construct)

    assert isinstance(loops[0].children[0], Literal)
    assert isinstance(loops[0].children[1], BinaryOperation)
    assert str(loops[0].children[1].children[0]) == "Reference[name:'dry']"

    ifblock = loops[2].loop_body[0]
    assert isinstance(ifblock, IfBlock)
    assert "was_where" in ifblock.annotations
    assert ("ArrayReference[name:'dry']\n"
            "Reference[name:'widx1']\n"
            "Reference[name:'widx2']\n"
            "Reference[name:'widx3']\n"
            in str(ifblock.condition))


@pytest.mark.usefixtures("parser")
def test_where_array_subsections():
    ''' Check that we handle a WHERE construct with non-contiguous array
    subsections. '''
    fake_parent, _ = process_where("WHERE (dry(1, :, :))\n"
                                   "  z1_st(:, 2, :) = depth / ptsu(:, :, 3)\n"
                                   "END WHERE\n", Fortran2003.Where_Construct)
    # We should have a doubly-nested loop with an IfBlock inside
    loops = fake_parent.walk(Loop)
    assert len(loops) == 2
    for loop in loops:
        assert "was_where" in loop.annotations
        assert isinstance(loop.ast, Fortran2003.Where_Construct)

    ifblock = loops[1].loop_body[0]
    assert isinstance(ifblock, IfBlock)
    # Check that the array reference is indexed correctly
    assign = ifblock.if_body[0]
    assert isinstance(assign, Assignment)
    assert isinstance(assign.lhs.children[0], Reference)
    assert assign.lhs.children[0].name == "widx1"
    assert assign.lhs.children[2].name == "widx2"


@pytest.mark.usefixtures("parser")
def test_elsewhere():
    ''' Check that a WHERE construct with an ELSEWHERE clause is correctly
    translated into a canonical form in the PSyIR. '''
    fake_parent, _ = process_where("WHERE (ptsu(:, :, :) /= 0._wp)\n"
                                   "  z1_st(:, :, :) = 1._wp / ptsu(:, :, :)\n"
                                   "ELSEWHERE\n"
                                   "  z1_st(:, :, :) = 0._wp\n"
                                   "END WHERE\n", Fortran2003.Where_Construct)
    assert len(fake_parent.children) == 1
    # Check that we have a triply-nested loop
    loop = fake_parent.children[0]
    assert isinstance(loop.ast, Fortran2003.Where_Construct)
    assert isinstance(loop, Loop)
    assert isinstance(loop.loop_body[0], Loop)
    assert isinstance(loop.loop_body[0].loop_body[0], Loop)
    # Check that we have an IF block within the innermost loop
    ifblock = loop.loop_body[0].loop_body[0].loop_body[0]
    assert isinstance(ifblock, IfBlock)
    assert isinstance(ifblock.ast, Fortran2003.Where_Construct)
    assert isinstance(ifblock.condition, BinaryOperation)
    assert ifblock.condition.operator == BinaryOperation.Operator.NE
    assert ("ArrayReference[name:'ptsu']\n"
            "Reference[name:'widx1']\n" in str(ifblock.condition.children[0]))
    assert "Literal[value:'0." in str(ifblock.condition.children[1])
    # Check that this IF block has an else body
    assert ifblock.else_body is not None
    assert isinstance(ifblock.else_body[0], Assignment)
    assert isinstance(ifblock.else_body[0].lhs, Array)
    assert ifblock.else_body[0].lhs.name == "z1_st"


@pytest.mark.usefixtures("parser")
def test_where_stmt_validity():
    ''' Check that the correct exceptions are raised when the parse tree
    for a WHERE statement has an unexpected structure. '''
    fake_parent, fparser2spec = process_where(
        "WHERE( at_i(:,:) > rn_amax_2d(:,:) )   "
        "a_i(:,:,jl) = a_i(:,:,jl) * rn_amax_2d(:,:) / at_i(:,:)",
        Fortran2003.Where_Stmt)
    # Break the parse tree
    fparser2spec.items = (fparser2spec.items[0], "a string")
    processor = Fparser2Reader()
    with pytest.raises(InternalError) as err:
        processor.process_nodes(fake_parent, [fparser2spec])
    assert "items tuple to be an Assignment_Stmt but found" in str(err.value)
    # Break it so that the tuple only contains one item
    fparser2spec.items = (fparser2spec.items[0], )
    with pytest.raises(InternalError) as err:
        processor.process_nodes(fake_parent, [fparser2spec])
    assert ("Where_Stmt to have exactly two entries in 'items' but found 1"
            in str(err.value))


@pytest.mark.usefixtures("parser")
def test_where_stmt():
    ''' Basic check that we handle a WHERE statement correctly. '''
    fake_parent, _ = process_where(
        "WHERE( at_i(:,:) > rn_amax_2d(:,:) )   "
        "a_i(:,:,jl) = a_i(:,:,jl) * rn_amax_2d(:,:) / at_i(:,:)",
        Fortran2003.Where_Stmt)
    assert len(fake_parent.children) == 1
    assert isinstance(fake_parent[0], Loop)


@pytest.mark.usefixtures("parser")
def test_where_ordering():
    ''' Check that the generated schedule has the correct ordering when
    a WHERE construct is processed. '''
    fake_parent, _ = process_where(
        "      zsml = 1.e-15_wp\n"
        "      DO jj = 2, jpjm1\n"
        "         DO ji = 2, jpim1\n"
        "            zdiv(ji,jj) =  1.0_wp\n"
        "         END DO\n"
        "      END DO\n"
        "      CALL lbc_lnk( zdiv, 'T', 1. )\n"
        "      WHERE( pbef(:,:) == 0._wp .AND. paft(:,:) == 0._wp .AND. "
        "zdiv(:,:) == 0._wp )   ;   zmsk(:,:) = 0._wp\n"
        "      ELSEWHERE;   zmsk(:,:) = 1._wp * tmask(:,:,1)\n"
        "      END WHERE\n", Fortran2003.Execution_Part)
    assert isinstance(fake_parent[0], Assignment)
    assert isinstance(fake_parent[1], Loop)
    assert isinstance(fake_parent[2], CodeBlock)
    assert isinstance(fake_parent[3], Loop)


def test_where_with_symboltable(f2008_parser):
    '''Tests that the code works as expected when the PSyIR has a symbol
    table.

    '''
    reader = FortranStringReader(
        "module my_test\n"
        "contains\n"
        "subroutine my_sub()\n"
        "  logical, dimension(5,5) :: mask\n"
        "  real, dimension(5,5) :: value\n"
        "  where (mask(:,:))\n"
        "    value(:,:) = 0.0\n"
        "  end where\n"
        "end subroutine my_sub\n"
        "end module my_test\n")
    fparser2spec = f2008_parser(reader)
    processor = Fparser2Reader()
    result = processor.generate_schedule("my_sub", fparser2spec)
    # Check that the temporary variables are stored in the symbol
    # table.
    symbol_table = result.symbol_table
    assert symbol_table.lookup("widx1")
    assert symbol_table.lookup("widx2")<|MERGE_RESOLUTION|>--- conflicted
+++ resolved
@@ -133,16 +133,10 @@
     assert ("Array reference in the PSyIR must have at least one child but "
             "'my_array'" in str(err.value))
     from psyclone.psyir.nodes import Range
-<<<<<<< HEAD
-    my_array = Array.create(DataSymbol("my_array", DataType.REAL, shape=[10]),
-                            [Range.create(Literal("1", DataType.INTEGER),
-                                          Literal("10", DataType.INTEGER))])
-=======
     array_type = ArrayType(REAL_TYPE, [10])
     my_array = Array.create(DataSymbol("my_array", array_type),
-                            [Range(Literal("1", INTEGER_TYPE),
-                                   Literal("10", INTEGER_TYPE))])
->>>>>>> 0aab5139
+                            [Range.create(Literal("1", INTEGER_TYPE),
+                                          Literal("10", INTEGER_TYPE))])
     with pytest.raises(NotImplementedError) as err:
         processor._array_notation_rank(my_array)
     assert ("Only array notation of the form my_array(:, :, ...) is "
