# -----------------------------------------------------------------------------
# BSD 3-Clause License
#
# Copyright (c) 2017-2025, Science and Technology Facilities Council.
# All rights reserved.
#
# Redistribution and use in source and binary forms, with or without
# modification, are permitted provided that the following conditions are met:
#
# * Redistributions of source code must retain the above copyright notice, this
#   list of conditions and the following disclaimer.
#
# * Redistributions in binary form must reproduce the above copyright notice,
#   this list of conditions and the following disclaimer in the documentation
#   and/or other materials provided with the distribution.
#
# * Neither the name of the copyright holder nor the names of its
#   contributors may be used to endorse or promote products derived from
#   this software without specific prior written permission.
#
# THIS SOFTWARE IS PROVIDED BY THE COPYRIGHT HOLDERS AND CONTRIBUTORS
# "AS IS" AND ANY EXPRESS OR IMPLIED WARRANTIES, INCLUDING, BUT NOT
# LIMITED TO, THE IMPLIED WARRANTIES OF MERCHANTABILITY AND FITNESS
# FOR A PARTICULAR PURPOSE ARE DISCLAIMED. IN NO EVENT SHALL THE
# COPYRIGHT HOLDER OR CONTRIBUTORS BE LIABLE FOR ANY DIRECT, INDIRECT,
# INCIDENTAL, SPECIAL, EXEMPLARY, OR CONSEQUENTIAL DAMAGES (INCLUDING,
# BUT NOT LIMITED TO, PROCUREMENT OF SUBSTITUTE GOODS OR SERVICES;
# LOSS OF USE, DATA, OR PROFITS; OR BUSINESS INTERRUPTION) HOWEVER
# CAUSED AND ON ANY THEORY OF LIABILITY, WHETHER IN CONTRACT, STRICT
# LIABILITY, OR TORT (INCLUDING NEGLIGENCE OR OTHERWISE) ARISING IN
# ANY WAY OUT OF THE USE OF THIS SOFTWARE, EVEN IF ADVISED OF THE
# POSSIBILITY OF SUCH DAMAGE.
# -----------------------------------------------------------------------------
# Authors: R. W. Ford, A. R. Porter, S. Siso and N. Nobre, STFC Daresbury Lab
# Modified I. Kavcic, Met Office
# -----------------------------------------------------------------------------

''' Performs py.test tests on the fparser2 PSyIR front-end '''

import pytest

import fparser
from fparser.common.readfortran import FortranStringReader
from fparser.common.sourceinfo import FortranFormat
from fparser.two import Fortran2003
from fparser.two.Fortran2003 import (
    Dimension_Attr_Spec, Execution_Part, Name, Return_Stmt,
    Specification_Part, Stmt_Function_Stmt, Subroutine_Subprogram,
    Type_Declaration_Stmt)
from fparser.two.utils import walk

from psyclone.configuration import Config
from psyclone.errors import InternalError, GenerationError
from psyclone.psyir.frontend.fparser2 import (
    Fparser2Reader, default_precision, default_integer_type,
    default_real_type, _first_type_match, _get_arg_names)
from psyclone.psyir.nodes import (
    Schedule, CodeBlock, Assignment, Return, UnaryOperation, BinaryOperation,
    IfBlock, Reference, ArrayReference, Literal, KernelSchedule,
    RegionDirective, Routine, StandaloneDirective,
    Call, IntrinsicCall)
from psyclone.psyir.symbols import (
    DataSymbol, ContainerSymbol, ArgumentInterface, ArrayType,
    SymbolError, ScalarType, INTEGER_TYPE, REAL_TYPE, RoutineSymbol,
    UnsupportedFortranType, UnresolvedType, Symbol, UnresolvedInterface,
    ImportInterface, BOOLEAN_TYPE, StaticInterface, UnknownInterface,
    StructureType, DataTypeSymbol)

# pylint: disable=too-many-statements


# Tests


def test_constructor():
    ''' Test the constructor and its arguments '''
    processor = Fparser2Reader()

    # By default it will not resolve external modules
    assert processor._resolve_all_modules is False
    assert processor._modules_to_resolve == []

    # But it can be set to true or a list of module names
    processor = Fparser2Reader(resolve_modules=True)
    assert processor._resolve_all_modules is True
    assert processor._modules_to_resolve == []

    processor = Fparser2Reader(resolve_modules=['module1'])
    assert processor._resolve_all_modules is False
    assert "module1" in processor._modules_to_resolve

    # Anything else is invalid
    with pytest.raises(TypeError) as err:
        processor = Fparser2Reader(resolve_modules=[123])
    assert ("The 'resolve_modules' argument must be a boolean or an "
            "Iterable[str] but found '[123]'." in str(err.value))

    with pytest.raises(TypeError) as err:
        processor = Fparser2Reader(resolve_modules=456)
    assert ("The 'resolve_modules' argument must be a boolean or an "
            "Iterable[str] but found '456'." in str(err.value))


FAKE_KERNEL_METADATA = '''
module dummy_mod
  use argument_mod
  type, extends(kernel_type) :: dummy_type
     type(arg_type) meta_args(3) =                              &
          (/ arg_type(gh_field, gh_real, gh_write,     w3),     &
             arg_type(gh_field, gh_real, gh_readwrite, wtheta), &
             arg_type(gh_field, gh_real, gh_inc,       w1)      &
           /)
     integer :: operates_on = cell_column
   contains
     procedure, nopass :: code => dummy_code
  end type dummy_type
contains
  subroutine dummy_code()
  end subroutine dummy_code
end module dummy_mod
'''


def test_first_type_match():
    '''Test that the _first_type_match utility function returns the first
    instance of the specified type from a list and that it raises a
    ValueError exception if one is not found.

    '''
    assert _first_type_match([1, 2], int) == 1
    assert _first_type_match(["a", 1], int) == 1
    with pytest.raises(ValueError):
        _first_type_match(["a", "b"], int)


@pytest.mark.parametrize("value",
                         [ScalarType.Intrinsic.REAL,
                          ScalarType.Intrinsic.INTEGER,
                          ScalarType.Intrinsic.BOOLEAN,
                          ScalarType.Intrinsic.CHARACTER,
                          None])
def test_default_precision(value):
    '''Test the default_precision function returns the same precision
    irrespective of the argument passed to it'''
    assert default_precision(value) == ScalarType.Precision.UNDEFINED


def test_default_integer_type():
    '''Test the default_integer_type function returns the expected result'''
    result = default_integer_type()
    assert isinstance(result, ScalarType)
    assert result.intrinsic == ScalarType.Intrinsic.INTEGER
    assert result.precision == default_precision(ScalarType.Intrinsic.INTEGER)


def test_default_real_type():
    '''Test the default_real_type function returns the expected result'''
    result = default_real_type()
    assert isinstance(result, ScalarType)
    assert result.intrinsic == ScalarType.Intrinsic.REAL
    assert result.precision == default_precision(ScalarType.Intrinsic.REAL)


def test_get_arg_names(parser):
    '''Test the _get_arg_names utility function returns the expected
    results'''
    code = ("program test\n"
            "call sub(a, arg2=b, arg3=c)\n"
            "end program test\n")
    reader = FortranStringReader(code)
    ast = parser(reader)
    # pylint: disable=no-member
    arg_list = walk(ast, Fortran2003.Actual_Arg_Spec_List)[0].children
    args, names = _get_arg_names(arg_list)
    assert len(args) == 3
    for arg in args:
        assert isinstance(arg, Name)
    assert args[0].string == "a"
    assert args[1].string == "b"
    assert args[2].string == "c"
    assert names == [None, "arg2", "arg3"]


# Class Fparser2Reader


def test_get_routine_schedules_wrong_module(parser):
    '''Test that get_routine_schedules() raises the expected errors if there
    are no or too many modules in the supplied parse tree.'''
    reader = FortranStringReader("subroutine mine()\n"
                                 "end subroutine mine\n")
    ast = parser(reader)
    processor = Fparser2Reader()
    # Test without a module.
    with pytest.raises(GenerationError) as err:
        _ = processor.get_routine_schedules("dummy_code", ast)
    assert ("The parse tree supplied to get_routine_schedules() must contain "
            "a single module but found none when searching for kernel "
            "'dummy_code'" in str(err.value))
    reader = FortranStringReader("module my_mod1\n"
                                 "contains\n"
                                 "  subroutine mine()\n"
                                 "  end subroutine mine\n"
                                 "end module my_mod1\n"
                                 "module my_mod2\n"
                                 "end module my_mod2\n")
    ast = parser(reader)
    # Test with two modules.
    with pytest.raises(GenerationError) as err:
        _ = processor.get_routine_schedules("dummy_code", ast)
    assert ("The parse tree supplied to get_routine_schedules() must contain "
            "a single module but found more than one (['my_mod1', 'my_mod2']) "
            "when searching for kernel 'dummy_code'" in str(err.value))


def test_get_routine_schedules_empty_subroutine(parser):
    ''' Tests the fp2Reader get_routine_schedules method with an empty
    subroutine.
    '''
    reader = FortranStringReader(FAKE_KERNEL_METADATA)
    ast = parser(reader)
    processor = Fparser2Reader()
    # Test properly formed but empty kernel schedule
    schedule = processor.get_routine_schedules("dummy_code", ast)[0]
    assert isinstance(schedule, Routine)
    assert schedule.name == "dummy_code"

    # Test that we get an error for a nonexistent subroutine name
    with pytest.raises(GenerationError) as error:
        _ = processor.get_routine_schedules("nonexistent_code", ast)
    assert ("Could not find subroutine or interface 'nonexistent_code' in the "
            "module 'dummy_mod'" in str(error.value))

    # Test corrupting ast by deleting subroutine
    del ast.content[0].content[2]
    with pytest.raises(GenerationError) as error:
        schedule = processor.get_routine_schedules("dummy_code", ast)
    assert ("Could not find subroutine or interface 'dummy_code' in the "
            "module 'dummy_mod'" in str(error.value))


def test_get_routine_schedules_dummy_subroutine(parser):
    ''' Tests the fparser2Reader get_routine_schedules method with a simple
    subroutine.
    '''
    dummy_kernel_metadata = '''
    module dummy_mod
      use argument_mod
      type, extends(kernel_type) :: dummy_type
         type(arg_type) meta_args(3) =                              &
              (/ arg_type(gh_field, gh_real, gh_write,     w3),     &
                 arg_type(gh_field, gh_real, gh_readwrite, wtheta), &
                 arg_type(gh_field, gh_real, gh_inc,       w1)      &
               /)
         integer :: operates_on = cell_column
       contains
         procedure, nopass :: code => dummy_code
      end type dummy_type
    contains
     subroutine dummy_code(f1, f2, f3)
        real(wp), dimension(:,:), intent(in)  :: f1
        real(wp), dimension(:,:), intent(out)  :: f2
        real(wp), dimension(:,:) :: f3
        f2 = f1 + 1
      end subroutine dummy_code
    end module dummy_mod
    '''
    reader = FortranStringReader(dummy_kernel_metadata)
    ast = parser(reader)
    processor = Fparser2Reader()
    # Test properly formed kernel module
    schedules = processor.get_routine_schedules("dummy_code", ast)
    assert len(schedules) == 1
    assert isinstance(schedules[0], Routine)

    # Test that a kernel subroutine without Execution_Part still creates a
    # valid KernelSchedule
    del ast.content[0].content[2].content[1].content[2]
    schedules = processor.get_routine_schedules("dummy_code", ast)
    assert len(schedules) == 1
    assert isinstance(schedules[0], Routine)
    assert not schedules[0].children


def test_get_routine_schedules_no_args_subroutine(parser):
    ''' Tests the fparser2Reader get_routine_schedule method with a simple
    subroutine with no arguments.
    '''
    dummy_kernel_metadata = '''
    module dummy_mod
      use argument_mod
      type, extends(kernel_type) :: dummy_type
         type(arg_type) meta_args(3) =                              &
              (/ arg_type(gh_field, gh_real, gh_write,     w3),     &
                 arg_type(gh_field, gh_real, gh_readwrite, wtheta), &
                 arg_type(gh_field, gh_real, gh_inc,       w1)      &
               /)
         integer :: operates_on = cell_column
       contains
         procedure, nopass :: code => dummy_code
      end type dummy_type
    contains
     subroutine dummy_code()
        real(wp), dimension(:,:) :: f3
        f3 = f3 + 1
      end subroutine dummy_code
    end module dummy_mod
    '''
    reader = FortranStringReader(dummy_kernel_metadata)
    ast = parser(reader)
    processor = Fparser2Reader()
    # Test kernel with no arguments, should still proceed
    schedules = processor.get_routine_schedules("dummy_code", ast)
    assert isinstance(schedules[0], Routine)
    # TODO: In the future we could validate that metadata matches
    # the kernel arguments, then this test would fail. Issue #288


def test_get_routine_schedules_unmatching_arguments(parser):
    ''' Tests the fparser2Reader generate_schedule with unmatching kernel
    arguments and declarations raises the appropriate exception.
    '''
    dummy_kernel_metadata = '''
    module dummy_mod
      use kernel_mod
      type, extends(kernel_type) :: dummy_type
         type(arg_type) meta_args(3) =                              &
              (/ arg_type(gh_field, gh_real, gh_write,     w3),     &
                 arg_type(gh_field, gh_real, gh_readwrite, wtheta), &
                 arg_type(gh_field, gh_real, gh_inc,       w1)      &
               /)
         integer :: operates_on = cell_column
       contains
         procedure, nopass :: code => dummy_code
      end type dummy_type
    contains
     subroutine dummy_code(f1, f2, f3, f4)
        real(wp), dimension(:,:), intent(in)  :: f1
        real(wp), dimension(:,:), intent(out)  :: f2
        real(wp), dimension(:,:) :: f3
        f2 = f1 + 1
      end subroutine dummy_code
    end module dummy_mod
    '''
    reader = FortranStringReader(dummy_kernel_metadata)
    ast = parser(reader)
    processor = Fparser2Reader()
    # Test exception for unmatching argument list
    with pytest.raises(InternalError) as error:
        _ = processor.get_routine_schedules("dummy_code", ast)
    assert ("PSyclone internal error: The argument list ['f1', 'f2', 'f3', "
            "'f4'] for routine 'dummy_code' does not match the variable "
            "declarations:\n"
            "REAL(KIND = wp), DIMENSION(:, :), INTENT(IN) :: f1\n"
            "REAL(KIND = wp), DIMENSION(:, :), INTENT(OUT) :: f2\n"
            "REAL(KIND = wp), DIMENSION(:, :) :: f3\n"
            "(Note that PSyclone does not support implicit declarations.) "
            "Specific PSyIR error is \"Could not find 'f4' in the "
            "Symbol Table.\"." in str(error.value))


@pytest.mark.usefixtures("f2008_parser")
@pytest.mark.parametrize("interface_code",
                         ["        module procedure dummy_code_32\n"
                          "        module procedure dummy_CODE_64\n",
                          "        module procedure dummy_code_32, "
                          "dummy_codE_64\n",
                          "        procedure dummy_code_32\n"
                          "        procedure Dummy_Code_64\n"])
def test_get_routine_schedules_interface(interface_code, parser):
    '''
    Test that get_routine_schedules returns a schedule for each routine named
    in an interface. We test various ways of specifying the procedures in
    an interface.

    '''
    dummy_kernel_metadata = f'''
    module dummy_mod
      use kernel_mod
      type, extends(kernel_type) :: dummy_type
         type(arg_type) meta_args(3) =                              &
              (/ arg_type(gh_field, gh_real, gh_write,     w3),     &
                 arg_type(gh_field, gh_real, gh_readwrite, wtheta), &
                 arg_type(gh_field, gh_real, gh_inc,       w1)      &
               /)
         integer :: operates_on = cell_column
      end type dummy_type

      interface dummy_code
        {interface_code}
      end interface dummy_code

    contains
     subroutine dummy_CODE_32(f1)
        real*4, dimension(:,:), intent(in)  :: f1
      end subroutine dummy_code_32
     subroutine dummy_code_64(f1)
        real*8, dimension(:,:), intent(in)  :: f1
      end subroutine dummy_code_64
    end module dummy_mod
    '''
    reader = FortranStringReader(dummy_kernel_metadata)
    ast = parser(reader)
    processor = Fparser2Reader()
    scheds = processor.get_routine_schedules("dummy_code", ast)
    assert len(scheds) == 2
    assert scheds[0].name.lower() == "dummy_code_32"
    assert scheds[1].name.lower() == "dummy_code_64"


@pytest.mark.usefixtures("f2008_parser")
def test_get_partial_datatype():
    '''Test that the _get_partial_datatype method of Fparser2Reader
    works as expected.

    '''
    fake_parent = KernelSchedule.create("dummy_schedule")
    processor = Fparser2Reader()

    # Entry in symbol table with unmodified properties.
    reader = FortranStringReader("integer :: l1=2")
    node = Specification_Part(reader).content[0]
    ids = [id(entry) for entry in walk(node)]
    datatype, init = processor._get_partial_datatype(node, fake_parent, {})
    assert isinstance(datatype, ScalarType)
    assert isinstance(init, Literal)
    assert init.parent is None
    assert datatype.intrinsic is ScalarType.Intrinsic.INTEGER
    # Check fparser2 tree is unmodified
    assert ids == [id(entry) for entry in walk(node)]

    # Entry in symbol table with partial information. Example has one
    # unsupported attribute (and no others) and an unsupported assignment.
    reader = FortranStringReader("integer, pointer :: l1 => null()")
    node = Specification_Part(reader).content[0]
    ids = [id(entry) for entry in walk(node)]
    datatype, init = processor._get_partial_datatype(node, fake_parent, {})
    assert isinstance(datatype, ScalarType)
    assert isinstance(init, IntrinsicCall)
    assert init.parent is None
    assert datatype.intrinsic is ScalarType.Intrinsic.INTEGER
    # Check fparser2 tree is unmodified
    assert ids == [id(entry) for entry in walk(node)]

    # Entry in symbol table with partial information. Example has one
    # unsupported attribute and one supported attribute.
    reader = FortranStringReader("real*4, target, dimension(10,20) :: l1")
    node = Specification_Part(reader).content[0]
    ids = [id(entry) for entry in walk(node)]
    datatype, init = processor._get_partial_datatype(node, fake_parent, {})
    assert isinstance(datatype, ArrayType)
    assert init is None
    assert datatype.intrinsic is ScalarType.Intrinsic.REAL
    assert datatype.precision == 4
    assert datatype.shape[0].upper.value == '10'
    assert datatype.shape[1].upper.value == '20'
    # Check fparser2 tree is unmodified
    assert ids == [id(entry) for entry in walk(node)]

    # No entry in symbol table.
    # Notice the space before complex keyword. This avoids it being
    # treated as a comment.
    reader = FortranStringReader(" complex :: c\n")
    node = Specification_Part(reader).content[0]
    ids = [id(entry) for entry in walk(node)]
    dtype, init = processor._get_partial_datatype(node, fake_parent, {})
    assert dtype is None
    assert init is None
    # Check fparser2 tree is unmodified
    assert ids == [id(entry) for entry in walk(node)]

    # Multiple variables in the declaration are also supported but are
    # not used by PSyclone at the moment.
    reader = FortranStringReader(
        "integer, pointer :: l1 => null(), l2 => null()")
    node = Specification_Part(reader).content[0]
    ids = [id(entry) for entry in walk(node)]
    datatype, init = processor._get_partial_datatype(node, fake_parent, {})
    assert isinstance(datatype, ScalarType)
    assert isinstance(init, IntrinsicCall)
    assert init.parent is None
    assert datatype.intrinsic is ScalarType.Intrinsic.INTEGER
    # Check fparser2 tree is unmodified
    assert ids == [id(entry) for entry in walk(node)]


@pytest.mark.usefixtures("f2008_parser")
def test_process_declarations():
    '''Test that process_declarations method of Fparser2Reader
    converts the fparser2 declarations to symbols in the provided
    parent Kernel Schedule.

    '''
    fake_parent = KernelSchedule.create("dummy_schedule")
    symtab = fake_parent.symbol_table
    processor = Fparser2Reader()

    # Test simple declarations
    reader = FortranStringReader("integer :: l1")
    fparser2spec = Specification_Part(reader).content[0]
    processor.process_declarations(fake_parent, [fparser2spec], [])
    l1_var = symtab.lookup("l1")
    assert l1_var.name == 'l1'
    assert isinstance(l1_var.datatype, ScalarType)
    assert l1_var.datatype.intrinsic == ScalarType.Intrinsic.INTEGER
    assert l1_var.datatype.precision == ScalarType.Precision.UNDEFINED
    assert l1_var.is_automatic

    reader = FortranStringReader("Real      ::      l2")
    fparser2spec = Specification_Part(reader).content[0]
    processor.process_declarations(fake_parent, [fparser2spec], [])
    l2_var = symtab.lookup("l2")
    assert l2_var.name == "l2"
    assert isinstance(l2_var.datatype, ScalarType)
    assert l2_var.datatype.intrinsic == ScalarType.Intrinsic.REAL
    assert l2_var.datatype.precision == ScalarType.Precision.UNDEFINED
    assert l2_var.is_automatic

    reader = FortranStringReader("LOGICAL      ::      b")
    fparser2spec = Specification_Part(reader).content[0]
    processor.process_declarations(fake_parent, [fparser2spec], [])
    b_var = symtab.lookup("b")
    assert b_var.name == "b"
    # Symbol should be public by default
    assert b_var.visibility == Symbol.Visibility.PUBLIC
    assert isinstance(b_var.datatype, ScalarType)
    assert b_var.datatype.intrinsic == ScalarType.Intrinsic.BOOLEAN
    assert b_var.datatype.precision == ScalarType.Precision.UNDEFINED
    assert b_var.is_automatic

    # public/private attribute
    reader = FortranStringReader("real, public :: p2")
    fparser2spec = Specification_Part(reader).content[0]
    processor.process_declarations(fake_parent, [fparser2spec], [])
    assert symtab.lookup("p2").visibility == Symbol.Visibility.PUBLIC
    reader = FortranStringReader("real, private :: p3, p4")
    fparser2spec = Specification_Part(reader).content[0]
    processor.process_declarations(fake_parent, [fparser2spec], [])
    assert symtab.lookup("p3").visibility == Symbol.Visibility.PRIVATE
    assert symtab.lookup("p4").visibility == Symbol.Visibility.PRIVATE

    # Initialisations of static constant values (parameters)
    reader = FortranStringReader("integer, parameter :: i1 = 1")
    fparser2spec = Specification_Part(reader).content[0]
    processor.process_declarations(fake_parent, [fparser2spec], [])
    newsymbol = symtab.lookup("i1")
    assert newsymbol.is_constant
    assert isinstance(newsymbol.initial_value, Literal)
    assert newsymbol.initial_value.value == "1"

    reader = FortranStringReader("real, parameter :: i2 = 2.2, i3 = 3.3")
    fparser2spec = Specification_Part(reader).content[0]
    processor.process_declarations(fake_parent, [fparser2spec], [])
    assert symtab.lookup("i2").initial_value.value == "2.2"
    assert symtab.lookup("i3").initial_value.value == "3.3"

    # Initialisation with constant expressions, including where the expression
    # references the symbol being declared.
    reader = FortranStringReader("real, parameter :: i4 = HUGE(i4), "
                                 "i5 = i4 * 2")
    fparser2spec = Specification_Part(reader).content[0]
    processor.process_declarations(fake_parent, [fparser2spec], [])
    i4sym = symtab.lookup("i4")
    assert isinstance(i4sym.initial_value, IntrinsicCall)
    # The initial value of i4sym should contain a reference to i4sym.
    assert i4sym.initial_value.arguments[0].symbol is i4sym
    i5sym = symtab.lookup("i5")
    assert isinstance(i5sym.initial_value, BinaryOperation)
    assert i5sym.initial_value.operands[0].symbol is i4sym

    # Initialisation with a constant expression (1) and with a symbol (val1)
    reader = FortranStringReader("integer, parameter :: val1 = 1, val2 = val1")
    fparser2spec = Specification_Part(reader).content[0]
    processor.process_declarations(fake_parent, [fparser2spec], [])
    assert fake_parent.symbol_table.lookup("val1").initial_value.value == "1"
    assert isinstance(
        fake_parent.symbol_table.lookup("val2").initial_value, Reference)
    assert fake_parent.symbol_table.lookup("val2").initial_value.symbol == \
        fake_parent.symbol_table.lookup("val1")

    # Initialisation with a complex constant expression
    symtab.add(DataSymbol("precisionkind", INTEGER_TYPE, is_constant=True,
                          initial_value=4))
    reader = FortranStringReader(
        "integer, parameter :: val3 = 2 * (val1 + val2) + 2_precisionkind")
    fparser2spec = Specification_Part(reader).content[0]
    processor.process_declarations(fake_parent, [fparser2spec], [])
    # Val3 has been given an initial_value expression
    val3 = fake_parent.symbol_table.lookup("val3")
    assert isinstance(val3.initial_value, BinaryOperation)
    assert val3.is_constant
    # The new symbol (precisionkind) has been added to the parent Symbol Table
    assert fake_parent.symbol_table.lookup("precisionkind")

    # Initialisation of a variable
    reader = FortranStringReader(
        "integer :: val4 = 2 * (val1 + val2) + 2_precisionkind")
    fparser2spec = Specification_Part(reader).content[0]
    processor.process_declarations(fake_parent, [fparser2spec], [])
    val4 = fake_parent.symbol_table.lookup("val4")
    assert val4.initial_value
    assert isinstance(val4.initial_value, BinaryOperation)
    assert val4.is_constant is False

    # Check we catch duplicated symbols
    reader = FortranStringReader("integer :: i2")
    fparser2spec = Specification_Part(reader).content[0]
    with pytest.raises(SymbolError) as error:
        processor.process_declarations(fake_parent, [fparser2spec], [])
    assert ("Symbol 'i2' already present in SymbolTable with a defined "
            "interface" in str(error.value))

    # Initialisation of a pointer.
    reader = FortranStringReader(
        "real, dimension(:), pointer :: dptr => null()")
    fparser2spec = Specification_Part(reader).content[0]
    processor.process_declarations(fake_parent, [fparser2spec], [])
    ptr_sym = fake_parent.symbol_table.lookup("dptr")
    assert isinstance(ptr_sym, DataSymbol)
    assert isinstance(ptr_sym.datatype, UnsupportedFortranType)
    assert isinstance(ptr_sym.initial_value, IntrinsicCall)


@pytest.mark.usefixtures("f2008_parser")
@pytest.mark.parametrize("decln_text",
                         ["integer, pointer :: l1 => null(), l2 => null()",
                          "integer, intent(in), optional :: l1, l2",
                          "integer, target :: l1, l2"])
def test_process_declarations_unsupportedfortrantype(decln_text):
    '''Test that process_declarations method of Fparser2Reader adds
    datatype information to an UnsupportedFortranType by
    calling the get_partial_datatype method, also from Fparser2Reader.

    '''
    fake_parent = KernelSchedule.create("dummy_schedule")
    symtab = fake_parent.symbol_table
    processor = Fparser2Reader()
    reader = FortranStringReader(decln_text)
    fparser2spec = Specification_Part(reader).content[0]
    processor.process_declarations(fake_parent, [fparser2spec], [])
    for varname in ("l1", "l2"):
        var_symbol = symtab.lookup(varname)
        assert isinstance(var_symbol.datatype, UnsupportedFortranType)
        assert isinstance(var_symbol.datatype.partial_datatype, ScalarType)
        assert (var_symbol.datatype.partial_datatype.intrinsic is
                ScalarType.Intrinsic.INTEGER)


@pytest.mark.usefixtures("f2008_parser")
def test_process_declarations_errors():
    '''Test that process_declarations method of Fparser2Reader
    raises appropriate errors for fparser2 declarations that are not
    valid Fortran.

    TODO fparser/#413 could also fix these issues.

    '''
    fake_parent = KernelSchedule.create("dummy_schedule")
    processor = Fparser2Reader()

    reader = FortranStringReader("integer, parameter, save :: l1 = 1")
    fparser2spec = Specification_Part(reader).content[0]
    with pytest.raises(GenerationError) as error:
        processor.process_declarations(fake_parent, [fparser2spec], [])
    assert ("SAVE and PARAMETER attributes are not compatible but found:\n "
            "INTEGER, PARAMETER, SAVE :: l1 = 1" in str(error.value))

    reader = FortranStringReader("integer, parameter, intent(in) :: l1 = 1")
    fparser2spec = Specification_Part(reader).content[0]
    with pytest.raises(GenerationError) as error:
        processor.process_declarations(fake_parent, [fparser2spec], [])
    assert ("INTENT and PARAMETER attributes are not compatible but found:\n "
            "INTEGER, PARAMETER, INTENT(IN) :: l1 = 1" in str(error.value))

    reader = FortranStringReader("integer, parameter, allocatable :: l1 = 1")
    fparser2spec = Specification_Part(reader).content[0]
    with pytest.raises(GenerationError) as error:
        processor.process_declarations(fake_parent, [fparser2spec], [])
    assert ("ALLOCATABLE and PARAMETER attributes are not compatible but found"
            ":\n INTEGER, PARAMETER, ALLOCATABLE :: l1 = 1"
            in str(error.value))

    reader = FortranStringReader("integer, intent(inout), save :: l1")
    fparser2spec = Specification_Part(reader).content[0]
    with pytest.raises(GenerationError) as error:
        processor.process_declarations(fake_parent, [fparser2spec], [])
    assert ("Multiple or duplicated incompatible attributes found in "
            "declaration:\n INTEGER, INTENT(INOUT), SAVE :: l1"
            in str(error.value))

    reader = FortranStringReader("integer, intent(in), intent(out) :: l1")
    fparser2spec = Specification_Part(reader).content[0]
    with pytest.raises(GenerationError) as error:
        processor.process_declarations(fake_parent, [fparser2spec], [])
    assert ("Multiple or duplicated incompatible attributes found in "
            "declaration:\n INTEGER, INTENT(IN), INTENT(OUT) :: l1"
            in str(error.value))


@pytest.mark.usefixtures("f2008_parser")
def test_declarations_with_initialisations(fortran_reader):
    '''Test that Fparser2Reader keeps all the variable initialisation
    expressions.
    '''

    psyir = fortran_reader.psyir_from_source(
        """
        module test
            integer :: a = 1, aa = 4
            integer, save :: b = 1
            integer, parameter :: c = 1
            contains
            subroutine mysub()
                integer :: d = 1
                integer, save :: e = 1
                integer, parameter :: f = 1
            end subroutine mysub
        end module test
        """)

    inner_st = psyir.walk(Routine)[0].symbol_table
    asym = inner_st.lookup('a')
    aasym = inner_st.lookup('aa')
    bsym = inner_st.lookup('b')
    csym = inner_st.lookup('c')
    dsym = inner_st.lookup('d')
    esym = inner_st.lookup('e')
    fsym = inner_st.lookup('f')
    all_syms = [asym, aasym, bsym, csym, dsym, esym, fsym]

    # All initialisation variables are DataSymbols
    assert all(isinstance(sym, DataSymbol) for sym in all_syms)

    # All of the data symbols should have a StaticInterface (because they
    # either have an explicit 'save' or 'parameter' or are given an
    # initial_value with then implies 'save').
    assert all(isinstance(sym.interface, StaticInterface) for sym in all_syms)

    # All symbols should have a known data type.
    assert all(isinstance(sym.datatype, ScalarType) for sym in all_syms)

    # When it is a parameter the initial_value is defined and is_constant
    # is True.
    assert isinstance(csym.initial_value, Literal)
    assert csym.is_constant is True

    assert isinstance(fsym.initial_value, Literal)
    assert fsym.is_constant is True


@pytest.mark.usefixtures("f2008_parser")
def test_process_declarations_accessibility():
    ''' Check that process_declarations behaves as expected when a visibility
    map is or is not supplied. '''
    sched = KernelSchedule.create("dummy_schedule")
    processor = Fparser2Reader()
    reader = FortranStringReader("private :: x\n"
                                 "real :: x\n")
    fparser2spec = Specification_Part(reader).content
    _, vis_map = processor.process_access_statements(fparser2spec)
    processor.process_declarations(sched, fparser2spec, [], vis_map)
    xsym = sched.symbol_table.lookup("x")
    assert xsym.visibility == Symbol.Visibility.PRIVATE
    # Repeat but change the default visibility in the parent table
    reader = FortranStringReader("real :: y\n")
    fparser2spec = Specification_Part(reader).content
    sched.symbol_table.default_visibility = Symbol.Visibility.PRIVATE
    processor.process_declarations(sched, fparser2spec, [])
    ysym = sched.symbol_table.lookup("y")
    assert ysym.visibility == Symbol.Visibility.PRIVATE
    # Repeat but provide a visibility mapping
    reader = FortranStringReader("real :: z\n")
    fparser2spec = Specification_Part(reader).content
    processor.process_declarations(
        sched, fparser2spec, [],
        visibility_map={"z": Symbol.Visibility.PRIVATE})
    zsym = sched.symbol_table.lookup("z")
    assert zsym.visibility == Symbol.Visibility.PRIVATE


@pytest.mark.usefixtures("f2008_parser")
def test_process_multiple_access_statements():
    ''' Check that process_access_statements handles code containing multiple
    access statements. '''
    processor = Fparser2Reader()
    reader = FortranStringReader(
        "PUBLIC  fjb_typ\n"
        "private y\n"
        "PUBLIC  fbge_ctl_typ,  fbge_typ\n"
        "private :: x\n")
    fparser2spec = Specification_Part(reader).content
    _, vis_map = processor.process_access_statements(fparser2spec)
    assert vis_map["y"] == Symbol.Visibility.PRIVATE
    assert vis_map["x"] == Symbol.Visibility.PRIVATE
    assert vis_map["fjb_typ"] == Symbol.Visibility.PUBLIC
    assert vis_map["fbge_typ"] == Symbol.Visibility.PUBLIC


@pytest.mark.usefixtures("f2008_parser")
def test_process_unsupported_declarations(fortran_reader):
    ''' Check that the frontend handles unsupported declarations by
    creating symbols of UnsupportedFortranType. '''
    fake_parent = KernelSchedule.create("dummy_schedule")
    processor = Fparser2Reader()

    # Multiple symbols with a single attribute
    reader = FortranStringReader("integer, private, pointer :: d, e")
    fparser2spec = Specification_Part(reader).content[0]
    processor.process_declarations(fake_parent, [fparser2spec], [])
    dsym = fake_parent.symbol_table.lookup("d")
    assert isinstance(dsym.datatype, UnsupportedFortranType)
    assert dsym.datatype.declaration == "INTEGER, PRIVATE, POINTER :: d"
    esym = fake_parent.symbol_table.lookup("e")
    assert isinstance(esym.datatype, UnsupportedFortranType)
    assert esym.datatype.declaration == "INTEGER, PRIVATE, POINTER :: e"

    # Multiple attributes
    reader = FortranStringReader(
        "INTEGER, PRIVATE, DIMENSION(3), POINTER :: f, g")
    fparser2spec = Specification_Part(reader).content[0]
    processor.process_declarations(fake_parent, [fparser2spec], [])
    fsym = fake_parent.symbol_table.lookup("f")
    assert isinstance(fsym.datatype, UnsupportedFortranType)
    assert (fsym.datatype.declaration ==
            "INTEGER, PRIVATE, DIMENSION(3), POINTER :: f")
    gsym = fake_parent.symbol_table.lookup("g")
    assert isinstance(gsym.datatype, UnsupportedFortranType)
    assert (gsym.datatype.declaration ==
            "INTEGER, PRIVATE, DIMENSION(3), POINTER :: g")

    # Test with unsupported intrinsic type. Note the space before complex
    # below which stops the line being treated as a comment.
    reader = FortranStringReader(" complex     ::      c2")
    fparser2spec = Specification_Part(reader).content[0]
    processor.process_declarations(fake_parent, [fparser2spec], [])
    c2sym = fake_parent.symbol_table.lookup("c2")
    assert isinstance(c2sym.datatype, UnsupportedFortranType)
    assert c2sym.datatype.declaration == "COMPLEX :: c2"

    # Char lengths are not supported
    psyir = fortran_reader.psyir_from_source("program dummy\n"
                                             "character :: l*4\n"
                                             "end program")
    assert isinstance(psyir.children[0].symbol_table.lookup("l").datatype,
                      UnsupportedFortranType)
    psyir = fortran_reader.psyir_from_source("program dummy\n"
                                             "character(len=4) :: l\n"
                                             "end program")
    assert isinstance(psyir.children[0].symbol_table.lookup("l").datatype,
                      UnsupportedFortranType)

    # Test that CodeBlocks and refernces to variables initialised with a
    # CodeBlock are handled correctly
    reader = FortranStringReader(
        "INTEGER, PARAMETER :: happy=1, fbsp=sin(1), "
        " sad=fbsp")
    fparser2spec = Specification_Part(reader).content[0]
    # We change SIN for something that creates a CodeBlock
    fparser2spec.items[2].items[1].items[3].items[1].items[0].string = "CBLOCK"
    processor.process_declarations(fake_parent, [fparser2spec], [])
    fbsym = fake_parent.symbol_table.lookup("fbsp")
    assert fbsym.datatype.intrinsic == ScalarType.Intrinsic.INTEGER
    assert isinstance(fbsym.initial_value, CodeBlock)
    # The first parameter should have been handled correctly
    hsym = fake_parent.symbol_table.lookup("happy")
    assert hsym.datatype.intrinsic == ScalarType.Intrinsic.INTEGER
    assert hsym.initial_value.value == "1"
    # As should the third
    ssym = fake_parent.symbol_table.lookup("sad")
    assert ssym.datatype.intrinsic == ScalarType.Intrinsic.INTEGER
    assert isinstance(ssym.initial_value, Reference)
    assert ssym.initial_value.symbol.name == "fbsp"


def test_unsupported_decln(fortran_reader):
    '''
    Check that the frontend raises the expected error if it hits trouble
    while creating a DataSymbol.

    '''
    code = '''
    module my_mod
    contains
    function problem()
      ! Deliberately broken Fortran - a PARAMETER without an initial value.
      real, parameter :: problem
    end function problem
    end module my_mod
    '''
    with pytest.raises(InternalError) as err:
        _ = fortran_reader.psyir_from_source(code)
    assert ("Invalid variable declaration found in _process_decln for "
            "'problem'" in str(err.value))

    reader = FortranStringReader("integer, intent(in) :: l1")
    fparser2spec = Specification_Part(reader).content[0]
    # Break the attribute-spec list for this declaration.
    attr_specs = fparser2spec.items[1]
    attr_specs.items = (attr_specs.items[0], "rubbish")
    fake_parent = KernelSchedule.create("dummy_schedule")
    symtab = fake_parent.symbol_table
    processor = Fparser2Reader()
    with pytest.raises(NotImplementedError) as error:
        processor._process_decln(fake_parent, symtab, fparser2spec)
    assert "Unrecognised attribute type 'str'" in str(error.value)


def test_unsupported_decln_structure_type(fortran_reader):
    '''
    Check that the frontend generated code for unsupported values when
    creating a DataSymbol.
    '''
    code = '''
    module my_mod
    use some_other_mod
    contains
    subroutine my_sub
       type(some_type), parameter :: x = func()
    end subroutine my_sub
    end module my_mod
    '''
    psyir = fortran_reader.psyir_from_source(code)
    routine = psyir.walk(Routine)[0]
    assert isinstance(routine.symbol_table.lookup('x').datatype,
                      UnsupportedFortranType)
    assert (routine.symbol_table.lookup('x').datatype.declaration ==
            "TYPE(some_type), PARAMETER :: x = func()")


@pytest.mark.usefixtures("f2008_parser")
def test_unsupported_decln_duplicate_symbol():
    ''' Check that we raise the expected error when an unsupported declaration
    of only one symbol clashes with an existing entry in the symbol table. '''
    fake_parent = KernelSchedule.create("dummy_schedule")
    fake_parent.symbol_table.add(Symbol("var"))
    processor = Fparser2Reader()
    # Note leading white space to ensure fparser doesn't identify a comment
    reader = FortranStringReader(" complex var")
    fparser2spec = Specification_Part(reader).content[0]
    with pytest.raises(SymbolError) as err:
        processor.process_declarations(fake_parent, [fparser2spec], [])
    assert "An entry for symbol 'var' is already in the" in str(err.value)


@pytest.mark.usefixtures("f2008_parser")
@pytest.mark.parametrize("precision", [1, 2, 4, 8, 16, 32])
@pytest.mark.parametrize("type_name,fort_name",
                         [(ScalarType.Intrinsic.INTEGER, "integer"),
                          (ScalarType.Intrinsic.REAL, "real"),
                          (ScalarType.Intrinsic.BOOLEAN, "logical")])
def test_process_declarations_precision(precision, type_name, fort_name):
    '''Test that process_declarations method of Fparser2Reader converts
    the fparser2 declarations with explicit precision of the form
    datatype*precision e.g. real*8, to symbols with the expected
    precision in the provided parent Kernel Schedule.

    '''
    fake_parent = KernelSchedule.create("dummy_schedule")
    processor = Fparser2Reader()

    reader = FortranStringReader(f"{fort_name}*{precision} :: l1")
    fparser2spec = Specification_Part(reader).content[0]
    processor.process_declarations(fake_parent, [fparser2spec], [])
    l1_var = fake_parent.symbol_table.lookup("l1")
    assert l1_var.name == 'l1'
    assert isinstance(l1_var.datatype, ScalarType)
    assert l1_var.datatype.intrinsic == type_name
    assert l1_var.datatype.precision == precision
    assert l1_var.is_automatic


@pytest.mark.usefixtures("f2008_parser")
def test_process_declarations_double_precision():
    '''Test that process_declarations method of Fparser2Reader converts
    the fparser2 declarations specified as double precision to symbols
    with the expected precision.

    '''
    fake_parent = KernelSchedule.create("dummy_schedule")
    processor = Fparser2Reader()

    reader = FortranStringReader("double precision :: x")
    fparser2spec = Specification_Part(reader).content[0]
    processor.process_declarations(fake_parent, [fparser2spec], [])
    x_var = fake_parent.symbol_table.lookup("x")
    assert x_var.name == 'x'
    assert isinstance(x_var.datatype, ScalarType)
    assert x_var.datatype.intrinsic == ScalarType.Intrinsic.REAL
    assert x_var.datatype.precision == ScalarType.Precision.DOUBLE
    assert x_var.is_automatic


@pytest.mark.usefixtures("f2008_parser")
def test_process_array_declarations():
    ''' Test that Fparser2Reader.process_declarations() handles various forms
    of array declaration.
    '''
    fake_parent = KernelSchedule.create("dummy_schedule")
    processor = Fparser2Reader()

    # RHS array specifications
    reader = FortranStringReader("integer :: l3(l1)")
    fparser2spec = Specification_Part(reader).content[0]
    processor.process_declarations(fake_parent, [fparser2spec], [])
    l3_var = fake_parent.symbol_table.lookup("l3")
    assert l3_var.name == 'l3'
    assert isinstance(l3_var.datatype, ArrayType)
    assert l3_var.datatype.intrinsic == ScalarType.Intrinsic.INTEGER
    assert len(l3_var.datatype.shape) == 1
    assert l3_var.datatype.precision == ScalarType.Precision.UNDEFINED

    reader = FortranStringReader("integer :: l4(l1, 2)")
    fparser2spec = Specification_Part(reader).content[0]
    processor.process_declarations(fake_parent, [fparser2spec], [])
    l4_var = fake_parent.symbol_table.lookup("l4")
    assert l4_var.name == 'l4'
    assert isinstance(l4_var.datatype, ArrayType)
    assert l4_var.datatype.intrinsic == ScalarType.Intrinsic.INTEGER
    assert len(l4_var.datatype.shape) == 2
    assert l4_var.datatype.precision == ScalarType.Precision.UNDEFINED

    reader = FortranStringReader("integer :: l5(2), l6(3)")
    fparser2spec = Specification_Part(reader).content[0]
    processor.process_declarations(fake_parent, [fparser2spec], [])
    l5_datatype = fake_parent.symbol_table.lookup("l5").datatype
    assert len(l5_datatype.shape) == 1
    assert isinstance(l5_datatype.shape[0], ArrayType.ArrayBounds)
    assert isinstance(l5_datatype.shape[0].lower, Literal)
    assert isinstance(l5_datatype.shape[0].upper, Literal)
    assert l5_datatype.shape[0].lower.value == '1'
    assert l5_datatype.shape[0].upper.value == '2'
    assert (l5_datatype.shape[0].upper.datatype.intrinsic ==
            ScalarType.Intrinsic.INTEGER)
    assert (l5_datatype.shape[0].upper.datatype.precision ==
            ScalarType.Precision.UNDEFINED)
    l6_datatype = fake_parent.symbol_table.lookup("l6").datatype
    assert len(l6_datatype.shape) == 1
    assert isinstance(l6_datatype.shape[0], ArrayType.ArrayBounds)
    assert isinstance(l6_datatype.shape[0].lower, Literal)
    assert isinstance(l6_datatype.shape[0].upper, Literal)
    assert l6_datatype.shape[0].lower.value == '1'
    assert l6_datatype.shape[0].upper.value == '3'
    assert (l6_datatype.shape[0].upper.datatype.intrinsic ==
            ScalarType.Intrinsic.INTEGER)
    assert (l6_datatype.shape[0].upper.datatype.precision ==
            ScalarType.Precision.UNDEFINED)

    # Test that component-array-spec has priority over dimension attribute
    reader = FortranStringReader("integer, dimension(2) :: l7(3, 2)")
    fparser2spec = Specification_Part(reader).content[0]
    processor.process_declarations(fake_parent, [fparser2spec], [])
    l7_datasymbol = fake_parent.symbol_table.lookup("l7")
    assert l7_datasymbol.name == 'l7'
    assert len(l7_datasymbol.shape) == 2
    l7_datatype = l7_datasymbol.datatype
    assert isinstance(l7_datatype.shape[0], ArrayType.ArrayBounds)
    assert isinstance(l7_datatype.shape[0].upper, Literal)
    assert l7_datatype.shape[0].upper.value == '3'
    assert (l7_datatype.shape[0].upper.datatype.intrinsic ==
            ScalarType.Intrinsic.INTEGER)
    assert (l7_datatype.shape[0].upper.datatype.precision ==
            ScalarType.Precision.UNDEFINED)
    assert isinstance(l7_datatype.shape[1], ArrayType.ArrayBounds)
    assert isinstance(l7_datatype.shape[1].upper, Literal)
    assert l7_datatype.shape[1].upper.value == '2'
    assert (l7_datatype.shape[1].upper.datatype.intrinsic ==
            ScalarType.Intrinsic.INTEGER)
    assert (l7_datatype.shape[1].upper.datatype.precision ==
            ScalarType.Precision.UNDEFINED)

    # Allocatable
    reader = FortranStringReader("integer, allocatable :: l8(:)")
    fparser2spec = Specification_Part(reader).content[0]
    processor.process_declarations(fake_parent, [fparser2spec], [])
    symbol = fake_parent.symbol_table.lookup("l8")
    assert symbol.name == "l8"
    assert symbol.datatype.precision == ScalarType.Precision.UNDEFINED
    assert symbol.shape == [ArrayType.Extent.DEFERRED]

    reader = FortranStringReader("integer, allocatable, dimension(:,:) :: l9")
    fparser2spec = Specification_Part(reader).content[0]
    processor.process_declarations(fake_parent, [fparser2spec], [])
    symbol = fake_parent.symbol_table.lookup("l9")
    assert symbol.name == "l9"
    assert symbol.shape == [ArrayType.Extent.DEFERRED,
                            ArrayType.Extent.DEFERRED]

    # Unknown extents but not allocatable
    reader = FortranStringReader("integer :: l10(:, :)")
    fparser2spec = Specification_Part(reader).content[0]
    processor.process_declarations(fake_parent, [fparser2spec], [])
    symbol = fake_parent.symbol_table.lookup("l10")
    assert symbol.name == "l10"
    assert symbol.shape == [ArrayType.Extent.ATTRIBUTE,
                            ArrayType.Extent.ATTRIBUTE]

    # Extent given by variable with UnsupportedFortranType
    udim = DataSymbol("udim", UnsupportedFortranType("integer :: udim"),
                      interface=UnresolvedInterface())
    fake_parent.symbol_table.add(udim)
    reader = FortranStringReader("integer :: l11(udim)")
    fparser2spec = Specification_Part(reader).content[0]
    processor.process_declarations(fake_parent, [fparser2spec], [])
    symbol = fake_parent.symbol_table.lookup("l11")
    assert symbol.name == "l11"
    assert len(symbol.shape) == 1
    # Upper bound of extent should be the udim Symbol
    reference = symbol.shape[0].upper
    assert isinstance(reference, Reference)
    assert reference.name == "udim"
    assert reference.symbol is udim
    assert isinstance(reference.symbol.datatype, UnsupportedFortranType)

    # Extent given by variable with UnresolvedType
    ddim = DataSymbol("ddim", UnresolvedType(),
                      interface=UnresolvedInterface())
    fake_parent.symbol_table.add(ddim)
    reader = FortranStringReader("integer :: l12(ddim)")
    fparser2spec = Specification_Part(reader).content[0]
    processor.process_declarations(fake_parent, [fparser2spec], [])
    symbol = fake_parent.symbol_table.lookup("l12")
    assert symbol.name == "l12"
    assert len(symbol.shape) == 1
    assert isinstance(symbol.shape[0].lower, Literal)
    # Upper bound of extent should now be the ddim Symbol
    reference = symbol.shape[0].upper
    assert reference.name == "ddim"
    assert reference.symbol is ddim
    assert isinstance(reference.symbol.datatype, UnresolvedType)

    # Extent given by range
    reader = FortranStringReader("integer :: var(2:4)")
    fparser2spec = Fortran2003.Specification_Part(reader).content[0]
    processor.process_declarations(fake_parent, [fparser2spec], [])
    symbol = fake_parent.symbol_table.lookup("var")
    assert len(symbol.shape) == 1
    assert symbol.datatype.shape[0].lower.value == "2"
    assert symbol.datatype.shape[0].upper.value == "4"

    reader = FortranStringReader("integer :: var1(2:ddim)")
    fparser2spec = Fortran2003.Specification_Part(reader).content[0]
    processor.process_declarations(fake_parent, [fparser2spec], [])
    symbol = fake_parent.symbol_table.lookup("var1")
    assert len(symbol.shape) == 1
    assert isinstance(symbol.datatype.shape[0], ArrayType.ArrayBounds)
    assert symbol.datatype.shape[0].lower.value == "2"
    assert symbol.datatype.shape[0].upper.symbol is ddim

    reader = FortranStringReader("integer :: var2(4:)")
    fparser2spec = Fortran2003.Specification_Part(reader).content[0]
    processor.process_declarations(fake_parent, [fparser2spec], [])
    symbol = fake_parent.symbol_table.lookup("var2")
    assert len(symbol.shape) == 1
    # Shape should be an ArrayBounds with known lower bound and ATTRIBUTE
    # upper.
    assert isinstance(symbol.datatype.shape[0], ArrayType.ArrayBounds)
    assert symbol.datatype.shape[0].lower.value == "4"
    assert symbol.datatype.shape[0].upper == ArrayType.Extent.ATTRIBUTE

    # When lower bound is default (i.e. 1)
    reader = FortranStringReader("integer :: var3(1:)")
    fparser2spec = Fortran2003.Specification_Part(reader).content[0]
    processor.process_declarations(fake_parent, [fparser2spec], [])
    symbol = fake_parent.symbol_table.lookup("var3")
    assert len(symbol.shape) == 1
    # Shape should be an ArrayBounds with known lower bound and ATTRIBUTE
    # upper.
    assert isinstance(symbol.datatype.shape[0], ArrayType.ArrayBounds)
    assert symbol.datatype.shape[0].lower.value == "1"
    assert symbol.datatype.shape[0].upper == ArrayType.Extent.ATTRIBUTE


@pytest.mark.usefixtures("f2008_parser")
def test_process_array_declarations_bound_expressions():
    ''' Test that Fparser2Reader.process_declarations() handles
    array declarations that use expressions to specify the bounds.
    '''
    fake_parent = KernelSchedule.create("dummy_schedule")
    processor = Fparser2Reader()

    # Simple expression for upper bound
    reader = FortranStringReader("integer :: l3(l1+1)")
    fparser2spec = Specification_Part(reader).content[0]
    processor.process_declarations(fake_parent, [fparser2spec], [])
    l3_var = fake_parent.symbol_table.lookup("l3")
    dtype = l3_var.datatype
    assert isinstance(dtype, ArrayType)
    assert isinstance(dtype.shape[0], ArrayType.ArrayBounds)
    assert dtype.shape[0].lower.value == "1"
    assert isinstance(dtype.shape[0].upper, BinaryOperation)
    # Complicated expressions using intrinsics.
    reader = FortranStringReader(
        "integer :: l5(nint(minval(l4)):nint(maxval(l4)))")
    fparser2spec = Specification_Part(reader).content[0]
    processor.process_declarations(fake_parent, [fparser2spec], [])
    l5_var = fake_parent.symbol_table.lookup("l5")
    l5dtype = l5_var.datatype
    assert isinstance(l5dtype, ArrayType)
    assert isinstance(l5dtype.shape[0], ArrayType.ArrayBounds)
    assert isinstance(l5dtype.shape[0].lower, IntrinsicCall)
    assert l5dtype.shape[0].lower.intrinsic is IntrinsicCall.Intrinsic.NINT
    assert isinstance(l5dtype.shape[0].upper, IntrinsicCall)
    assert l5dtype.shape[0].upper.intrinsic is IntrinsicCall.Intrinsic.NINT
    assert l5dtype.shape[0].upper.debug_string() == "NINT(MAXVAL(l4))"


@pytest.mark.usefixtures("f2008_parser")
def test_process_not_supported_declarations():
    '''Test that process_declarations method raises the proper errors when
    declarations contain unsupported attributes.
    '''
    fake_parent = KernelSchedule.create("dummy_schedule")
    processor = Fparser2Reader()

    reader = FortranStringReader("integer, external :: arg1")
    fparser2spec = Specification_Part(reader).content[0]
    processor.process_declarations(fake_parent, [fparser2spec], [])
    assert isinstance(fake_parent.symbol_table.lookup("arg1").datatype,
                      UnsupportedFortranType)

    reader = FortranStringReader("real, allocatable :: p3")
    fparser2spec = Specification_Part(reader).content[0]
    processor.process_declarations(fake_parent, [fparser2spec], [])
    assert isinstance(fake_parent.symbol_table.lookup("p3").datatype,
                      UnsupportedFortranType)

    reader = FortranStringReader("class(my_type), intent(in) :: carg")
    # Set reader to free format (otherwise this is a comment in fixed format)
    reader.set_format(FortranFormat(True, True))
    fparser2spec = Specification_Part(reader).content[0]
    processor.process_declarations(fake_parent, [fparser2spec], [])
    sym = fake_parent.symbol_table.lookup("carg")
    assert isinstance(sym.datatype, UnsupportedFortranType)
    assert (sym.datatype.declaration.lower() ==
            "class(my_type), intent(in) :: carg")

    # Allocatable but with specified extent. This is invalid Fortran but
    # fparser2 doesn't spot it (see fparser/#229).
    reader = FortranStringReader("integer, allocatable :: l10(5)")
    fparser2spec = Specification_Part(reader).content[0]
    with pytest.raises(InternalError) as err:
        processor.process_declarations(fake_parent, [fparser2spec], [])
    assert "An array with defined extent cannot have the ALLOCATABLE" \
        in str(err.value)

    reader = FortranStringReader("integer, allocatable, dimension(n) :: l10")
    fparser2spec = Specification_Part(reader).content[0]
    with pytest.raises(InternalError) as err:
        processor.process_declarations(fake_parent, [fparser2spec], [])
    assert "An array with defined extent cannot have the ALLOCATABLE" \
        in str(err.value)

    reader = FortranStringReader("integer :: l11")
    fparser2spec = Specification_Part(reader).content[0]
    # Break the parse tree
    fparser2spec.items = ("hello", fparser2spec.items[1],
                          fparser2spec.items[2])
    processor.process_declarations(fake_parent, [fparser2spec], [])
    l11sym = fake_parent.symbol_table.lookup("l11")
    assert isinstance(l11sym.datatype, UnsupportedFortranType)

    # Assumed-size array with specified upper bound. fparser2 does spot that
    # this is invalid so we have to break the parse tree it produces for
    # a valid case.
    reader = FortranStringReader("integer :: l12(:)")
    fparser2spec = Fortran2003.Specification_Part(reader).content[0]
    # Break the parse tree
    aspec = walk(fparser2spec, Fortran2003.Assumed_Shape_Spec)[0]
    aspec.items = (None, Fortran2003.Int_Literal_Constant('4', None))
    with pytest.raises(GenerationError) as err:
        processor.process_declarations(fake_parent, [fparser2spec], [])
    assert ("assumed-shape array declaration with only an upper bound (: 4). "
            "This is not valid Fortran" in str(err.value))


def test_process_save_attribute_declarations(parser):
    ''' Test that the SAVE attribute in a declaration is supported. '''

    fake_parent = KernelSchedule.create("dummy_schedule")
    processor = Fparser2Reader()

    # Test with no context about where the declaration. Not even that is
    # in the Specification_Part.
    reader = FortranStringReader("integer, save :: var1")
    fparser2spec = Type_Declaration_Stmt(reader)
    processor.process_declarations(fake_parent, [fparser2spec], [])
    assert isinstance(fake_parent.symbol_table.lookup("var1").datatype,
                      ScalarType)
    assert isinstance(fake_parent.symbol_table.lookup("var1").interface,
                      StaticInterface)

    # Test with no context about where the declaration is.
    reader = FortranStringReader("integer, save :: var2")
    fparser2spec = Specification_Part(reader).content[0]
    processor.process_declarations(fake_parent, [fparser2spec], [])
    assert isinstance(fake_parent.symbol_table.lookup("var2").datatype,
                      ScalarType)
    assert isinstance(fake_parent.symbol_table.lookup("var2").interface,
                      StaticInterface)

    # Test with a subroutine.
    reader = FortranStringReader(
        "subroutine name()\n"
        "integer, save :: var3\n"
        "end subroutine name")
    fparser2spec = parser(reader).content[0].content[1]
    processor.process_declarations(fake_parent, fparser2spec.children, [])
    assert isinstance(fake_parent.symbol_table.lookup("var3").datatype,
                      ScalarType)
    assert isinstance(fake_parent.symbol_table.lookup("var3").interface,
                      StaticInterface)

    # Test with a module.
    reader = FortranStringReader(
        "module modulename\n"
        "integer, save :: var4\n"
        "end module modulename")
    fparser2spec = parser(reader).content[0].content[1]
    processor.process_declarations(fake_parent, fparser2spec.children, [])
    var4 = fake_parent.symbol_table.lookup("var4")
    assert var4.datatype.intrinsic == ScalarType.Intrinsic.INTEGER
    assert isinstance(fake_parent.symbol_table.lookup("var4").interface,
                      StaticInterface)

    # Test that when it is part of an UnsupportedType (target attribute in
    # this case) it becomes an UnknownInterface.
    reader = FortranStringReader("integer, target :: var5")
    fparser2spec = Specification_Part(reader).content[0]
    processor.process_declarations(fake_parent, [fparser2spec], [])
    assert isinstance(fake_parent.symbol_table.lookup("var5").datatype,
                      UnsupportedFortranType)
    assert isinstance(fake_parent.symbol_table.lookup("var5").interface,
                      UnknownInterface)


@pytest.mark.usefixtures("f2008_parser")
def test_process_declarations_intent():
    '''Test that process_declarations method handles various different
    specifications of variable attributes.
    '''
    fake_parent = KernelSchedule.create("dummy_schedule")
    processor = Fparser2Reader()

    reader = FortranStringReader("integer, intent(in) :: arg1, arg1a")
    fparser2spec = Specification_Part(reader).content[0]
    arg_list = [Fortran2003.Name("arg1"), Fortran2003.Name("arg1a")]
    processor.process_declarations(fake_parent, [fparser2spec], arg_list)
    # Check that the interface is correct and distinct for each symbol.
    interface1 = fake_parent.symbol_table.lookup("arg1").interface
    assert interface1.access == ArgumentInterface.Access.READ
    interface1a = fake_parent.symbol_table.lookup("arg1a").interface
    assert interface1a.access == ArgumentInterface.Access.READ
    assert interface1a is not interface1

    reader = FortranStringReader("integer, intent( IN ) :: arg2")
    arg_list.append(Fortran2003.Name("arg2"))
    fparser2spec = Specification_Part(reader).content[0]
    processor.process_declarations(fake_parent, [fparser2spec], arg_list)
    assert fake_parent.symbol_table.lookup("arg2").interface.access == \
        ArgumentInterface.Access.READ

    reader = FortranStringReader("integer, intent( Out ) :: arg3")
    arg_list.append(Fortran2003.Name("arg3"))
    fparser2spec = Specification_Part(reader).content[0]
    processor.process_declarations(fake_parent, [fparser2spec], arg_list)
    assert fake_parent.symbol_table.lookup("arg3").interface.access == \
        ArgumentInterface.Access.WRITE

    reader = FortranStringReader("integer, intent ( InOut ) :: arg4")
    arg_list.append(Fortran2003.Name("arg4"))
    fparser2spec = Specification_Part(reader).content[0]
    processor.process_declarations(fake_parent, [fparser2spec], arg_list)
    assert fake_parent.symbol_table.lookup("arg4").interface.access is \
        ArgumentInterface.Access.READWRITE

    reader = FortranStringReader("integer, intent ( invalid ) :: arg5")
    arg_list.append(Fortran2003.Name("arg5"))
    fparser2spec = Specification_Part(reader).content[0]
    with pytest.raises(InternalError) as err:
        processor.process_declarations(
            fake_parent, [fparser2spec], arg_list, {})
    del arg_list[-1]
    assert "Could not process " in str(err.value)
    assert "Unexpected intent attribute " in str(err.value)

    # Test that argument intent is left as UNKNOWN when not available in the
    # declaration
    reader = FortranStringReader("integer :: arg6")
    arg_list.append(Fortran2003.Name("arg6"))
    fparser2spec = Specification_Part(reader).content[0]
    processor.process_declarations(fake_parent, [fparser2spec], arg_list)
    assert fake_parent.symbol_table.lookup("arg6").interface.access is \
        ArgumentInterface.Access.UNKNOWN


@pytest.mark.usefixtures("f2008_parser")
def test_process_declarations_stmt_functions():
    '''Test that process_declarations method handles statement functions
    appropriately.
    '''
    fake_parent = KernelSchedule.create("dummy_schedule")
    processor = Fparser2Reader()

    # If 'a' is not declared it could be a statement function, which are
    # unsupported and produce a NotImplementedError.
    reader = FortranStringReader("a(x) = 1")
    fparser2spec = Stmt_Function_Stmt(reader)
    with pytest.raises(NotImplementedError) as error:
        processor.process_declarations(fake_parent, [fparser2spec], [])
    assert "Could not process '" in str(error.value)
    assert "'. Statement Function declarations are not supported." \
        in str(error.value)

    # If 'a' is declared in the symbol table as an array, it is an array
    # assignment which belongs in the execution part.
    array_type = ArrayType(REAL_TYPE, [ArrayType.Extent.ATTRIBUTE])
    fake_parent.symbol_table.add(
        DataSymbol('a', array_type))
    fake_parent.symbol_table.add(DataSymbol('x', REAL_TYPE))
    processor.process_declarations(fake_parent, [fparser2spec], [])
    assert len(fake_parent.children) == 1
    array = fake_parent.children[0].children[0]
    assert isinstance(array, ArrayReference)
    assert array.name == "a"

    # Test that it works with multi-dimensional arrays
    fake_parent = KernelSchedule.create("dummy_schedule")
    reader = FortranStringReader("b(x, y) = 1")
    fparser2spec = Stmt_Function_Stmt(reader)
    array_type = ArrayType(REAL_TYPE, [ArrayType.Extent.ATTRIBUTE,
                                       ArrayType.Extent.ATTRIBUTE])
    fake_parent.symbol_table.add(DataSymbol('b', array_type))
    fake_parent.symbol_table.add(DataSymbol('x', INTEGER_TYPE))
    fake_parent.symbol_table.add(DataSymbol('y', INTEGER_TYPE))
    processor.process_declarations(fake_parent, [fparser2spec], [])
    assert len(fake_parent.children) == 1
    array = fake_parent.children[0].children[0]
    assert isinstance(array, ArrayReference)
    assert array.name == "b"

    # Test that if symbol is not an array, it raises InternalError
    fake_parent.symbol_table.lookup('b').datatype = INTEGER_TYPE
    with pytest.raises(InternalError) as error:
        processor.process_declarations(fake_parent, [fparser2spec], [])
    assert "Could not process '" in str(error.value)
    assert "'. Symbol 'b' is in the SymbolTable but it is not an array as " \
        "expected, so it can not be recovered as an array assignment." \
        in str(error.value)


@pytest.mark.usefixtures("f2008_parser")
def test_process_declarations_unsupported_node():
    ''' Check that process_declarations raises the expected error if it
    encounters an unsupported fparser2 node. '''
    fake_parent = KernelSchedule.create("dummy_schedule")
    processor = Fparser2Reader()
    reader = FortranStringReader("integer, parameter :: r_def = KIND(1.0D0)\n"
                                 "real(kind=r_def) :: var2")
    fparser2spec = Specification_Part(reader)
    # Append an fparser2 node that is not a valid/supported declaration
    fparser2spec.content.append(Fortran2003.Name("wrong"))
    with pytest.raises(NotImplementedError) as err:
        processor.process_declarations(
            fake_parent, fparser2spec.content, [], {})
    assert "fparser2 node of type 'Name' not supported" in str(err.value)


@pytest.mark.usefixtures("f2008_parser")
def test_parse_array_dimensions_attributes():
    '''Test that process_declarations method parses multiple specifications
    of array attributes.

    '''
    processor = Fparser2Reader()
    sched = KernelSchedule.create("a_test")
    sym_table = sched.symbol_table
    reader = FortranStringReader("dimension(:)")
    fparser2spec = Dimension_Attr_Spec(reader)
    shape = processor._parse_dimensions(fparser2spec, sym_table)
    assert shape == [None]

    reader = FortranStringReader("dimension(:,:,:)")
    fparser2spec = Dimension_Attr_Spec(reader)
    shape = processor._parse_dimensions(fparser2spec, sym_table)
    assert shape == [None, None, None]

    reader = FortranStringReader("dimension(3,5)")
    fparser2spec = Dimension_Attr_Spec(reader)
    shape = processor._parse_dimensions(fparser2spec, sym_table)
    assert len(shape) == 2
    assert shape[0][0].value == "1"
    assert shape[0][1].value == "3"
    assert shape[1][0].value == "1"
    assert shape[1][1].value == "5"

    sym_table.add(DataSymbol('var1', INTEGER_TYPE))
    sym_table.add(DataSymbol('var1_upper', INTEGER_TYPE))

    reader = FortranStringReader("dimension(var1)")
    fparser2spec = Dimension_Attr_Spec(reader)
    shape = processor._parse_dimensions(fparser2spec, sym_table)
    assert len(shape) == 1
    assert shape[0][0].value == "1"
    assert shape[0][1].symbol == sym_table.lookup('var1')

    reader = FortranStringReader("dimension(0:3,var1)")
    fparser2spec = Dimension_Attr_Spec(reader)
    shape = processor._parse_dimensions(fparser2spec, sym_table)
    # First dim is specified with both lower and upper bounds so should
    # have a tuple
    assert isinstance(shape[0], tuple)
    assert len(shape[0]) == 2
    assert shape[0][0].value == "0"
    assert shape[0][1].value == "3"
    assert shape[1][0].value == "1"
    assert shape[1][1].symbol is sym_table.lookup('var1')

    reader = FortranStringReader("dimension(0:3,var1:var1_upper)")
    fparser2spec = Dimension_Attr_Spec(reader)
    shape = processor._parse_dimensions(fparser2spec, sym_table)
    assert isinstance(shape[0], tuple)
    assert len(shape[0]) == 2
    assert shape[0][0].value == "0"
    assert shape[0][1].value == "3"
    assert isinstance(shape[1], tuple)
    assert len(shape[1]) == 2
    assert shape[1][0].symbol is sym_table.lookup('var1')
    assert shape[1][1].symbol is sym_table.lookup('var1_upper')

    # Assumed size arrays not supported
    reader = FortranStringReader("dimension(*)")
    fparser2spec = Dimension_Attr_Spec(reader)
    with pytest.raises(NotImplementedError) as error:
        _ = processor._parse_dimensions(fparser2spec, sym_table)
    assert "Could not process " in str(error.value)
    assert "Assumed-size arrays are not supported." in str(error.value)

    # Shape specified by an unknown Symbol
    reader = FortranStringReader("dimension(var3)")
    fparser2spec = Dimension_Attr_Spec(reader)
    csym = sym_table.new_symbol("some_mod", symbol_type=ContainerSymbol)
    vsym = sym_table.new_symbol("var3", interface=ImportInterface(csym))
    # pylint: disable=unidiomatic-typecheck
    assert type(vsym) is Symbol
    shape = processor._parse_dimensions(fparser2spec, sym_table)
    assert len(shape) == 1
    assert shape[0][0].value == "1"
    assert isinstance(shape[0][1], Reference)
    # Symbol is the same object.
    assert shape[0][1].symbol is vsym
    assert shape[0][1].symbol.name == "var3"
    assert isinstance(shape[0][1].symbol.interface, ImportInterface)

    # Test dimension and intent arguments together
    fake_parent = KernelSchedule.create("dummy_schedule")
    reader = FortranStringReader("real, intent(in), dimension(:) :: array3")
    fparser2spec = Specification_Part(reader).content[0]
    processor.process_declarations(fake_parent, [fparser2spec],
                                   [Name("array3")])
    array3 = fake_parent.symbol_table.lookup("array3")
    assert array3.name == "array3"
    assert array3.datatype.intrinsic == ScalarType.Intrinsic.REAL
    assert array3.shape == [ArrayType.Extent.ATTRIBUTE]
    assert array3.interface.access is ArgumentInterface.Access.READ


@pytest.mark.usefixtures("f2008_parser")
def test_deferred_array_size():
    ''' Check that we handle the case of an array being declared with an
    extent specified by a variable that is declared after it. '''
    fake_parent = KernelSchedule.create("dummy_schedule")
    processor = Fparser2Reader()
    reader = FortranStringReader("real, intent(in), dimension(n) :: array3\n"
                                 "integer, intent(in) :: n")
    fparser2spec = Specification_Part(reader).content
    processor.process_declarations(fake_parent, fparser2spec,
                                   [Name("array3"), Name("n")])
    dim_sym = fake_parent.symbol_table.lookup("n")
    assert isinstance(dim_sym.interface, ArgumentInterface)
    assert dim_sym.datatype.intrinsic == ScalarType.Intrinsic.INTEGER


@pytest.mark.usefixtures("f2008_parser")
def test_unresolved_array_size():
    ''' Check that we handle the case where we do not find an explicit
    declaration of a symbol used in the definition of an array extent. '''
    fake_parent = KernelSchedule.create("dummy_schedule")
    processor = Fparser2Reader()
    reader = FortranStringReader("real, dimension(n) :: array3")
    fparser2spec = Specification_Part(reader).content
    processor.process_declarations(fake_parent, fparser2spec, [])
    dim_sym = fake_parent.symbol_table.lookup("n")
    assert isinstance(dim_sym.interface, UnresolvedInterface)
    # Check that the lookup of the dimensioning symbol is not case sensitive
    reader = FortranStringReader("real, dimension(N) :: array4")
    fparser2spec = Specification_Part(reader).content
    processor.process_declarations(fake_parent, fparser2spec, [])
    assert (fake_parent.symbol_table.lookup("array4").shape[0].upper.symbol is
            dim_sym)


@pytest.mark.usefixtures("f2008_parser")
def test_process_use_stmts_with_default_visibility():
    ''' Check that SymbolTable entries are correctly created from
    module use statements. '''
    fake_parent = KernelSchedule.create("dummy_schedule")
    processor = Fparser2Reader()
    reader = FortranStringReader("use my_mod, only: some_var\n"
                                 "use this_mod\n"
                                 "use other_mod, only: var1, var2, sub1\n")
    fparser2spec = Specification_Part(reader)

    # In some cases we might already know that one of the symbols being
    # brought into scope is a Routine so include this situation.
    table = fake_parent.symbol_table
    table.add(RoutineSymbol("sub1"))

    processor._process_use_stmts(fake_parent, fparser2spec.content)

    symtab = fake_parent.symbol_table

    for module_name in ["my_mod", "this_mod", "other_mod"]:
        container = symtab.lookup(module_name)
        assert isinstance(container, ContainerSymbol)
        assert container.name == module_name
        # It is not evaluated unless explicitly requested
        assert not container._reference

    for var in ["some_var", "var1", "var2"]:
        assert symtab.lookup(var).name == var

    assert (symtab.lookup("some_var").interface.container_symbol ==
            symtab.lookup("my_mod"))
    assert (symtab.lookup("var2").interface.container_symbol ==
            symtab.lookup("other_mod"))
    # The existing RoutineSymbol should have had its interface updated.
    assert (symtab.lookup("sub1").interface.container_symbol ==
            symtab.lookup("other_mod"))

    assert symtab.lookup("this_mod").visibility == Symbol.Visibility.PUBLIC
    assert symtab.lookup("var1").visibility == Symbol.Visibility.PUBLIC
    assert symtab.lookup("other_mod").visibility == Symbol.Visibility.PUBLIC
    assert symtab.lookup("var2").visibility == Symbol.Visibility.PUBLIC
    assert symtab.lookup("my_mod").visibility == Symbol.Visibility.PUBLIC
    assert symtab.lookup("some_var").visibility == Symbol.Visibility.PUBLIC


def test_process_use_stmts_with_accessibility_statements(parser):
    ''' Same as the previous test, but now from a module with a Fortran
    accessibility statement. This will provide a visibility map to the
    use statement processor so the imported symbols and modules end up with
    the appropriate visibility attributes. '''
    processor = Fparser2Reader()
    reader = FortranStringReader('''
        module test
            use my_mod, only: some_var
            use this_mod
            use other_mod, only: var1, var2
            private this_mod, var1
        end module test
    ''')
    parse_tree = parser(reader)
    module = parse_tree.children[0]
    psyir = processor._module_handler(module, None)

    symtab = psyir.symbol_table

    assert symtab.lookup("this_mod").visibility == Symbol.Visibility.PRIVATE
    assert symtab.lookup("var1").visibility == Symbol.Visibility.PRIVATE
    assert symtab.lookup("other_mod").visibility == Symbol.Visibility.PUBLIC
    assert symtab.lookup("var2").visibility == Symbol.Visibility.PUBLIC
    assert symtab.lookup("my_mod").visibility == Symbol.Visibility.PUBLIC
    assert symtab.lookup("some_var").visibility == Symbol.Visibility.PUBLIC


@pytest.mark.parametrize("value",
                         [True,                  # All enabled
                          ["other1", "other2"],  # Precise name enabled
                          False])                # Disabled
def test_process_use_stmts_resolving_external_imports(
        parser, tmpdir, monkeypatch, value):
    ''' Test that if the Fparser2Reader if provided with a list of
    modules_to_import this are used to resolve external symbol information
    by the frontend.'''

    # Write a first module into a tmp file
    other1 = str(tmpdir.join("other1.f90"))
    with open(other1, "w", encoding='utf-8') as my_file:
        my_file.write('''
    module other1
        integer, parameter :: N = 10
        integer, dimension(N) :: unused_array
        integer, dimension(N), private :: private_array
    contains
        function a_func(i)
            integer :: a_func
            integer, intent(in) :: i
            a_func = 3
        end function
    end module other1
    ''')

    # Write a second module to a tmp file
    other2 = str(tmpdir.join("other2.F90"))
    with open(other2, "w", encoding='utf-8') as my_file:
        my_file.write('''
    module other2
        integer, dimension(10) :: an_array
        integer, dimension(10) :: other_array
    end module other2
    ''')

    # Add the path to the include_path and set up a frontend instance
    # witth the module_to_resolve names
    monkeypatch.setattr(Config.get(), '_include_paths', [tmpdir])
    processor = Fparser2Reader(resolve_modules=value)
    reader = FortranStringReader('''
    module test
        use other1
        private
        public a_func
    contains
        subroutine test_function()
            use other2, only : an_array
            integer :: a
            a = an_array(1) + a_func(2)
        end subroutine
    end module
    ''')
    parse_tree = parser(reader)
    module = parse_tree.children[0]
    psyir = processor._module_handler(module, None)

    symtab = psyir.symbol_table

    if value is False:
        # If value is false, the symbol information is not resolved, e.g.
        # unused public symbols will not be present
        assert "unused_array" not in symtab
        return  # The rest of the asserts require this information

    # The container, and all its public symbols are now in the table with
    # the right symbol kind and datatype
    assert isinstance(symtab.lookup("other1"), ContainerSymbol)
    assert isinstance(symtab.lookup("a_func"), RoutineSymbol)
    assert isinstance(symtab.lookup("N"), DataSymbol)
    assert isinstance(symtab.lookup("unused_array"), DataSymbol)
    assert symtab.lookup("n").datatype == INTEGER_TYPE
    # But not the private symbols
    assert "private_array" not in symtab
    # The local symbols respect the local visibility statements
    assert symtab.lookup("other1").visibility == Symbol.Visibility.PRIVATE
    assert symtab.lookup("N").visibility == Symbol.Visibility.PRIVATE
    assert symtab.lookup("a_func").visibility == Symbol.Visibility.PUBLIC

    routine = psyir.children[0]
    innersymtab = routine.symbol_table
    # The container, and all its 'only'-listed symbols are now in the
    # routine symbol table
    assert isinstance(innersymtab.lookup("other2"), ContainerSymbol)
    assert isinstance(innersymtab.lookup("an_array"), DataSymbol)
    assert isinstance(innersymtab.lookup("an_array").datatype, ArrayType)
    # But not the other public symbols, nor in the container symbol table.
    assert "other_array" not in innersymtab
    assert "an_array" not in symtab

    # The provided info allows the reader to differentiate between function
    # calls and Array accesses :)
    stmt_rhs = routine[0].rhs
    assert isinstance(stmt_rhs.children[0], Reference)
    assert isinstance(stmt_rhs.children[1], Call)


def test_process_resolving_modules_give_correct_types(
        parser, tmpdir, monkeypatch):
    ''' Test that if the Fparser2Reader is provided with a list of
    modules_to_import these are used to resolve external symbol information
    by the frontend.'''

    # Write a first module into a tmp file
    other1 = str(tmpdir.join("other.f90"))
    with open(other1, "w", encoding='utf-8') as my_file:
        my_file.write('''
    module other
        implicit none
        integer, dimension(10) :: supported_array
        integer, dimension(10), target :: unsupported_array
    contains
        pure elemental function pure_func(i)
            integer :: pure_func
            integer, intent(in) :: i
            pure_func = 3
        end function
    end module
    ''')
    reader = FortranStringReader('''
    module test
        use other
    contains
        subroutine test_function()
            integer :: a
            a = supported_array(3)
            a = unsupported_array(3)
            a = pure_func(3)
        end subroutine
    end module
    ''')
    parse_tree = parser(reader)
    module = parse_tree.children[0]

    # By default this will all be parsed as Calls with unknown
<<<<<<< HEAD
    # is_lememental/is_pre attributes
=======
    # is_elemental/is_pure attributes
>>>>>>> d17ea863
    processor = Fparser2Reader()
    psyir = processor._module_handler(module, None)
    assigns = psyir.walk(Assignment)
    assert isinstance(assigns[0].rhs, Call)
    assert isinstance(assigns[1].rhs, Call)
    assert isinstance(assigns[2].rhs, Call)
    assert assigns[2].rhs.is_elemental is None
    assert assigns[2].rhs.is_pure is None

    # If we populate the module_to_resolve and add the include_path
    # then we know if they are arrays and pure/elemental
    processor = Fparser2Reader(resolve_modules=["other"])
    monkeypatch.setattr(Config.get(), '_include_paths', [tmpdir])
    psyir = processor._module_handler(module, None)
    assigns = psyir.walk(Assignment)
    assert isinstance(assigns[0].rhs, ArrayReference)
    assert isinstance(assigns[1].rhs, ArrayReference)
    assert isinstance(assigns[2].rhs, Call)
    assert assigns[2].rhs.is_elemental
    assert assigns[2].rhs.is_pure


def test_intrinsic_use_stmt(parser):
    ''' Tests that intrinsic value is set correctly for an intrinsic module
    use statement.'''
    processor = Fparser2Reader()
    reader = FortranStringReader('''
        module test
            use, intrinsic :: ieee_arithmetic, only: isnan =>ieee_is_nan
            use mymod
        end module test
    ''')
    parse_tree = parser(reader)
    module = parse_tree.children[0]
    psyir = processor._module_handler(module, None)
    symtab = psyir.symbol_table
    assert symtab.lookup("ieee_arithmetic").is_intrinsic
    assert not symtab.lookup("mymod").is_intrinsic

    processor = Fparser2Reader()
    reader = FortranStringReader('''
        module test
            use, non_intrinsic :: ieee_arithmetic, only: isnan =>ieee_is_nan
            use mymod
        end module test
    ''')
    parse_tree = parser(reader)
    module = parse_tree.children[0]
    psyir = processor._module_handler(module, None)
    symtab = psyir.symbol_table
    assert not symtab.lookup("ieee_arithmetic").is_intrinsic


@pytest.mark.usefixtures("f2008_parser")
def test_use_stmt_error(monkeypatch):
    ''' Check that we raise the expected error if the parse tree representing
    a USE statement doesn't have the expected structure. '''
    fake_parent = KernelSchedule.create("dummy_schedule")
    processor = Fparser2Reader()
    reader = FortranStringReader("use my_mod, only: some_var\n"
                                 "use this_mod\n"
                                 "use other_mod, only: var1, var2\n")
    fparser2spec = Specification_Part(reader)
    monkeypatch.setattr(fparser2spec.content[0], "items",
                        [None, "hello", None])
    with pytest.raises(GenerationError) as err:
        processor.process_declarations(
            fake_parent, fparser2spec.content, [], {})
    assert ("Expected the parse tree for a USE statement to contain 5 items "
            "but found 3 for 'hello'" in str(err.value))


@pytest.mark.usefixtures("f2008_parser")
def test_process_declarations_unrecognised_attribute():
    ''' Check that a declaration with an unrecognised attribute results in
    a symbol with UnsupportedFortranType and the correct visibility. '''
    fake_parent = KernelSchedule.create("dummy")
    processor = Fparser2Reader()
    reader = FortranStringReader("integer, private, target :: idx1\n")
    fparser2spec = Specification_Part(reader)
    processor.process_declarations(fake_parent, fparser2spec.children, [])
    sym = fake_parent.symbol_table.lookup("idx1")
    assert isinstance(sym.datatype, UnsupportedFortranType)
    assert sym.visibility == Symbol.Visibility.PRIVATE
    # No access statement so should be public (the default in Fortran)
    reader = FortranStringReader("integer, target :: idx2\n")
    fparser2spec = Specification_Part(reader)
    processor.process_declarations(fake_parent, fparser2spec.children, [])
    sym = fake_parent.symbol_table.lookup("idx2")
    assert isinstance(sym.datatype, UnsupportedFortranType)
    assert sym.visibility == Symbol.Visibility.PUBLIC
    # No access statement so should pick up the default visibility supplied
    # to the symbol table.
    fake_parent.symbol_table.default_visibility = Symbol.Visibility.PRIVATE
    reader = FortranStringReader("integer, target :: idx3\n")
    fparser2spec = Specification_Part(reader)
    processor.process_declarations(
        fake_parent, fparser2spec.children, [], {})
    sym = fake_parent.symbol_table.lookup("idx3")
    assert isinstance(sym.datatype, UnsupportedFortranType)
    assert sym.visibility == Symbol.Visibility.PRIVATE
    # No access statement but visibility provided in visibility_map argument
    # to process_declarations()
    reader = FortranStringReader("integer, target :: idx4\n")
    fparser2spec = Specification_Part(reader)
    processor.process_declarations(
        fake_parent, fparser2spec.children, [],
        {"idx4": Symbol.Visibility.PUBLIC})
    sym = fake_parent.symbol_table.lookup("idx4")
    assert isinstance(sym.datatype, UnsupportedFortranType)
    assert sym.visibility == Symbol.Visibility.PUBLIC


@pytest.mark.usefixtures("f2008_parser")
def test_parse_array_dimensions_unhandled(monkeypatch):
    '''Test that process_declarations method parses multiple specifications
    of array attributes.
    '''

    def walk_ast_return(_1, _2, _3=None, _4=None):
        '''Function that returns a unique object that will not be part
        of the implemented handling in the walk method caller.'''
        class Invalid():
            '''Class that would be invalid to return from an fparser2 parse
            tree.'''
        newobject = Invalid()
        return [newobject]

    monkeypatch.setattr(fparser.two.utils, 'walk', walk_ast_return)

    reader = FortranStringReader("dimension(:)")
    fparser2spec = Dimension_Attr_Spec(reader)
    with pytest.raises(InternalError) as error:
        _ = Fparser2Reader()._parse_dimensions(fparser2spec, None)
    assert ("Reached end of loop body and array-shape specification"
            in str(error.value))
    assert " has not been handled." in str(error.value)


@pytest.mark.usefixtures("f2008_parser")
def test_handling_assignment_stmt():
    ''' Test that fparser2 Assignment_Stmt is converted to the expected PSyIR
    tree structure.

    '''
    reader = FortranStringReader("x=1")
    fparser2assignment = Execution_Part.match(reader)[0][0]

    fake_parent = Schedule()
    fake_parent.symbol_table.new_symbol("x", symbol_type=DataSymbol,
                                        datatype=INTEGER_TYPE)
    processor = Fparser2Reader()
    processor.process_nodes(fake_parent, [fparser2assignment])
    # Check a new node was generated and connected to parent
    assert len(fake_parent.children) == 1
    new_node = fake_parent.children[0]
    assert isinstance(new_node, Assignment)
    assert len(new_node.children) == 2


@pytest.mark.usefixtures("f2008_parser")
def test_handling_labelled_assignment_stmt():
    ''' Test that a labelled assignment is represented by a CodeBlock. '''
    reader = FortranStringReader("111 x=1")
    fparser2assignment = Execution_Part.match(reader)[0][0]
    fake_parent = Schedule()
    fake_parent.symbol_table.new_symbol("x", symbol_type=DataSymbol,
                                        datatype=INTEGER_TYPE)
    processor = Fparser2Reader()
    processor.process_nodes(fake_parent, [fparser2assignment])
    assert len(fake_parent.children) == 1
    assert isinstance(fake_parent[0], CodeBlock)


@pytest.mark.usefixtures("f2008_parser")
def test_handling_name():
    ''' Test that fparser2 Name is converted to the expected PSyIR
    tree structure.
    '''
    reader = FortranStringReader("x=1")
    fparser2name = Execution_Part.match(reader)[0][0]

    fake_parent = KernelSchedule.create('kernel')
    processor = Fparser2Reader()

    fake_parent.symbol_table.add(DataSymbol('x', INTEGER_TYPE))
    processor.process_nodes(fake_parent, [fparser2name])
    assert len(fake_parent.children) == 1
    assignment = fake_parent.children[0]
    assert len(assignment.children) == 2
    new_ref = assignment.children[0]
    assert isinstance(new_ref, Reference)
    assert new_ref.name == "x"


@pytest.mark.usefixtures("disable_declaration_check", "f2008_parser")
def test_handling_parenthesis():
    ''' Test that fparser2 Parenthesis is converted to the expected PSyIR
    tree structure.

    TODO #754 fix test so that 'disable_declaration_check' fixture is not
    required.
    '''
    reader = FortranStringReader("x=(x+1)")
    fparser2parenthesis = Execution_Part.match(reader)[0][0]

    fake_parent = Schedule()
    processor = Fparser2Reader()
    processor.process_nodes(fake_parent, [fparser2parenthesis])
    # Check that a new node was generated, parenthesis are ignored and
    # the new node is connected directly to parent
    new_node = fake_parent[0].rhs
    assert isinstance(new_node, BinaryOperation)


@pytest.mark.usefixtures("disable_declaration_check", "f2008_parser")
def test_handling_parenthesis_over_binary_op():
    ''' Test that fparser2 parenthesis are recorded in the appropriate
    attribute when they are explicit over BinaryOperations.
    '''
    reader = FortranStringReader("a = (a + b) + (c + d)")
    fparser2parenthesis = Execution_Part.match(reader)[0][0]

    fake_parent = Schedule()
    processor = Fparser2Reader()
    processor.process_nodes(fake_parent, [fparser2parenthesis])

    bop1 = fake_parent[0].rhs
    bop2 = bop1.children[0]
    bop3 = bop1.children[1]

    # The parent addition does not have explicit parenthesis
    assert not bop1.has_explicit_grouping
    # But the two inner ones have explict parenthesis syntax
    assert bop2.has_explicit_grouping
    assert bop3.has_explicit_grouping


@pytest.mark.usefixtures("disable_declaration_check", "f2008_parser")
def test_handling_array_product():
    ''' Check that we correctly handle array products.

    TODO #754 fix test so that 'disable_declaration_check' fixture is not
    required.
    '''
    processor = Fparser2Reader()
    fake_parent = Schedule()
    reader = FortranStringReader(
        "ze_z(:,:) = e1t(:,:) * e2t(:,:) * zav_tide(:,:,jk)")
    fp2node = Execution_Part.match(reader)
    processor.process_nodes(fake_parent, [fp2node[0][0]])
    assert not fake_parent.walk(CodeBlock)


@pytest.mark.usefixtures("f2008_parser")
def test_handling_if_stmt():
    ''' Test that fparser2 If_Stmt is converted to the expected PSyIR
    tree structure.

    '''
    reader = FortranStringReader("if(x==1)y=1")
    fparser2if_stmt = Execution_Part.match(reader)[0][0]

    fake_parent = Schedule()
    fake_parent.symbol_table.new_symbol("x", symbol_type=DataSymbol,
                                        datatype=INTEGER_TYPE)
    fake_parent.symbol_table.new_symbol("y", symbol_type=DataSymbol,
                                        datatype=INTEGER_TYPE)
    processor = Fparser2Reader()
    processor.process_nodes(fake_parent, [fparser2if_stmt])
    # Check a new node was generated and connected to parent
    assert len(fake_parent.children) == 1
    new_node = fake_parent.children[0]
    assert isinstance(new_node, IfBlock)
    assert len(new_node.children) == 2


@pytest.mark.usefixtures("f2008_parser")
def test_handling_labelled_if_stmt():
    ''' Test that a labelled fparser2 If_Stmt is converted to a CodeBlock.

    '''
    reader = FortranStringReader("200 if(x==1)y=1")
    fparser2if_stmt = Execution_Part.match(reader)[0][0]

    fake_parent = Schedule()
    fake_parent.symbol_table.new_symbol("x", symbol_type=DataSymbol,
                                        datatype=INTEGER_TYPE)
    fake_parent.symbol_table.new_symbol("y", symbol_type=DataSymbol,
                                        datatype=INTEGER_TYPE)
    processor = Fparser2Reader()
    processor.process_nodes(fake_parent, [fparser2if_stmt])
    # Check that a CodeBlock was created
    assert len(fake_parent.children) == 1
    assert isinstance(fake_parent[0], CodeBlock)


@pytest.mark.usefixtures("disable_declaration_check", "f2008_parser")
def test_handling_if_construct():
    ''' Test that fparser2 If_Construct is converted to the expected PSyIR
    tree structure.

    TODO #754 fix test so that 'disable_declaration_check' fixture is not
    required.
    '''
    reader = FortranStringReader(
        '''if (condition1 == 1) then
            branch1 = 1
            branch1 = 2
        elseif (condition2 == 2) then
            branch2 = 1
        else
            branch3 = 1
        endif''')
    fparser2if_construct = Execution_Part.match(reader)[0][0]

    fake_parent = Schedule()
    processor = Fparser2Reader()
    processor.process_nodes(fake_parent, [fparser2if_construct])

    # Check a new node was properly generated and connected to parent
    assert len(fake_parent.children) == 1
    ifnode = fake_parent.children[0]
    assert isinstance(ifnode, IfBlock)
    assert ifnode.ast is fparser2if_construct
    assert 'was_elseif' not in ifnode.annotations

    # First level contains: condition1, branch1 and elsebody
    assert len(ifnode.children) == 3
    assert ifnode.condition.children[0].name == 'condition1'
    assert isinstance(ifnode.children[1], Schedule)
    assert ifnode.children[1].parent is ifnode
    assert ifnode.children[1].ast is fparser2if_construct.content[1]
    assert ifnode.children[1].ast_end is fparser2if_construct.content[2]
    assert ifnode.if_body[0].children[0].name == 'branch1'
    assert isinstance(ifnode.children[2], Schedule)
    assert ifnode.children[2].parent is ifnode
    assert ifnode.children[2].ast is fparser2if_construct.content[3]

    # Second level contains condition2, branch2, elsebody
    ifnode = ifnode.else_body[0]
    assert 'was_elseif' in ifnode.annotations
    assert ifnode.condition.children[0].name == 'condition2'
    assert isinstance(ifnode.children[1], Schedule)
    assert ifnode.children[1].parent is ifnode
    assert ifnode.if_body[0].children[0].name == 'branch2'
    assert isinstance(ifnode.children[2], Schedule)
    assert ifnode.children[2].parent is ifnode

    # Third level is just branch3
    elsebody = ifnode.else_body[0]
    assert elsebody.children[0].name == 'branch3'
    assert elsebody.ast is fparser2if_construct.content[6]


@pytest.mark.usefixtures("disable_declaration_check", "f2008_parser")
def test_handling_if_construct_errors():
    ''' Test that unsupported If_Construct structures raise the proper
    errors.

    TODO #754 fix test so that 'disable_declaration_check' fixture is not
    required.
    '''
    reader = FortranStringReader(
        '''if (condition1) then
        elseif (condition2) then
        endif''')

    fake_parent = Schedule()
    processor = Fparser2Reader()

    # Test with no opening If_Then_Stmt
    fparser2if_construct = Execution_Part.match(reader)[0][0]
    del fparser2if_construct.content[0]
    with pytest.raises(InternalError) as error:
        processor.process_nodes(fake_parent, [fparser2if_construct])
    assert "Failed to find opening if then statement in:" in str(error.value)

    reader = FortranStringReader(
        '''if (condition1) then
        elseif (condition2) then
        endif''')

    # Test with no closing End_If_Stmt
    fparser2if_construct = Execution_Part.match(reader)[0][0]
    del fparser2if_construct.content[-1]
    with pytest.raises(InternalError) as error:
        processor.process_nodes(fake_parent, [fparser2if_construct])
    assert "Failed to find closing end if statement in:" in str(error.value)

    reader = FortranStringReader(
        '''if (condition1) then
        elseif (condition2) then
        else
        endif''')

    # Test with else clause before and elseif clause
    fparser2if_construct = Execution_Part.match(reader)[0][0]
    children = fparser2if_construct.content
    children[1], children[2] = children[2], children[1]  # Swap clauses
    with pytest.raises(InternalError) as error:
        processor.process_nodes(fake_parent, [fparser2if_construct])
    assert ("Else clause should only be found next to last clause, but "
            "found") in str(error.value)

    reader = FortranStringReader(
        '''if (condition1) then
        elseif (condition2) then
        else
        endif''')

    # Test with unexpected clause
    fparser2if_construct = Execution_Part.match(reader)[0][0]
    children = fparser2if_construct.content
    children[1] = children[-1]  # Add extra End_If_Stmt
    with pytest.raises(InternalError) as error:
        processor.process_nodes(fake_parent, [fparser2if_construct])
    assert ("Only fparser2 If_Then_Stmt, Else_If_Stmt and Else_Stmt are "
            "expected, but found") in str(error.value)


@pytest.mark.usefixtures("f2008_parser")
def test_handling_labelled_if_construct():
    ''' Test that a labelled if construct is captured as a CodeBlock.

    '''
    reader = FortranStringReader(
        '''181 if (condition1) then
        elseif (condition2) then
        endif''')

    fake_parent = Schedule()
    fake_parent.symbol_table.new_symbol("condition1", symbol_type=DataSymbol,
                                        datatype=BOOLEAN_TYPE)
    fake_parent.symbol_table.new_symbol("condition2", symbol_type=DataSymbol,
                                        datatype=BOOLEAN_TYPE)
    processor = Fparser2Reader()
    fparser2if_construct = Execution_Part.match(reader)[0][0]
    processor.process_nodes(fake_parent, [fparser2if_construct])
    assert len(fake_parent.children) == 1
    assert isinstance(fake_parent[0], CodeBlock)


@pytest.mark.usefixtures("disable_declaration_check", "f2008_parser")
def test_handling_complex_if_construct():
    ''' Test that nested If_Construct structures and empty bodies are
    handled properly.

    TODO #754 fix test so that 'disable_declaration_check' fixture is not
    required.
    '''
    reader = FortranStringReader(
        '''if (condition1) then
        elseif (condition2) then
            if (condition3) then
            elseif (condition4) then
                if (condition6) found = 1
            elseif (condition5) then
            else
            endif
        else
        endif''')
    fparser2if_construct = Execution_Part.match(reader)[0][0]

    fake_parent = Schedule()
    processor = Fparser2Reader()
    processor.process_nodes(fake_parent, [fparser2if_construct])

    elseif = fake_parent.children[0].children[2].children[0]
    assert 'was_elseif' in elseif.annotations
    nested_if = elseif.children[1].children[0]
    assert 'was_elseif' not in nested_if.annotations  # Was manually nested
    elseif2 = nested_if.children[2].children[0]
    assert 'was_elseif' in elseif2.annotations
    nested_if2 = elseif2.children[1].children[0]
    assert nested_if2.children[1].children[0].children[0].name == 'found'


@pytest.mark.usefixtures("disable_declaration_check", "f2008_parser")
def test_handling_binaryopbase():
    ''' Test that fparser2 BinaryOpBase is converted to the expected PSyIR
    tree structure.
    '''
    reader = FortranStringReader("x=1+4")
    fp2binaryop = Execution_Part.match(reader)[0][0]

    fake_parent = Schedule()
    processor = Fparser2Reader()
    processor.process_nodes(fake_parent, [fp2binaryop])
    # Check a new node was generated and connected to parent
    assert len(fake_parent.children) == 1
    new_node = fake_parent[0].rhs
    assert isinstance(new_node, BinaryOperation)
    assert len(new_node.children) == 2
    assert new_node._operator == BinaryOperation.Operator.ADD

    # Test parsing all supported arithmetic binary operators.
    testlist = (('+', BinaryOperation.Operator.ADD),
                ('-', BinaryOperation.Operator.SUB),
                ('*', BinaryOperation.Operator.MUL),
                ('/', BinaryOperation.Operator.DIV),
                ('**', BinaryOperation.Operator.POW),
                ('==', BinaryOperation.Operator.EQ),
                ('.eq.', BinaryOperation.Operator.EQ),
                ('.EQ.', BinaryOperation.Operator.EQ),
                ('/=', BinaryOperation.Operator.NE),
                ('.ne.', BinaryOperation.Operator.NE),
                ('>', BinaryOperation.Operator.GT),
                ('.GT.', BinaryOperation.Operator.GT),
                ('<', BinaryOperation.Operator.LT),
                ('.lt.', BinaryOperation.Operator.LT),
                ('>=', BinaryOperation.Operator.GE),
                ('.ge.', BinaryOperation.Operator.GE),
                ('<=', BinaryOperation.Operator.LE),
                ('.LE.', BinaryOperation.Operator.LE))

    for opstring, expected in testlist:
        # Manipulate the fparser2 ParseTree so that it contains the operator
        # under test
        reader = FortranStringReader("x=1" + opstring + "4")
        fp2binaryop = Execution_Part.match(reader)[0][0]
        # And then translate it to PSyIR again.
        fake_parent = Schedule()
        processor.process_nodes(fake_parent, [fp2binaryop])
        assert len(fake_parent.children) == 1
        assert isinstance(fake_parent[0].rhs, BinaryOperation), \
            "Fails when parsing '" + opstring + "'"
        assert fake_parent[0].rhs._operator == expected, \
            "Fails when parsing '" + opstring + "'"

    # Test parsing all supported logical binary operators.
    testlist = (('.and.', BinaryOperation.Operator.AND),
                ('.eqv.', BinaryOperation.Operator.EQV),
                ('.neqv.', BinaryOperation.Operator.NEQV),
                ('.or.', BinaryOperation.Operator.OR))
    for opstring, expected in testlist:
        # Manipulate the fparser2 ParseTree so that it contains the operator
        # under test
        reader = FortranStringReader("x=a" + opstring + ".true.")
        fp2binaryop = Execution_Part.match(reader)[0][0]
        # And then translate it to PSyIR again.
        fake_parent = Schedule()
        processor.process_nodes(fake_parent, [fp2binaryop])
        assert len(fake_parent.children) == 1
        assert isinstance(fake_parent[0].rhs, BinaryOperation), \
            "Fails when parsing '" + opstring + "'"
        assert fake_parent[0].rhs._operator == expected, \
            "Fails when parsing '" + opstring + "'"

    # Test that an unsupported binary operator creates a CodeBlock
    fake_parent = Schedule()
    fp2binaryop.items = (fp2binaryop.items[0], fp2binaryop.items[1],
                         (fp2binaryop.items[2].items[0], 'unsupported',
                          fp2binaryop.items[2].items[2]))
    processor.process_nodes(fake_parent, [fp2binaryop])
    assert len(fake_parent.children) == 1
    assert isinstance(fake_parent[0].rhs, CodeBlock)


@pytest.mark.usefixtures("disable_declaration_check", "f2008_parser")
def test_handling_unaryopbase():
    ''' Test that fparser2 UnaryOpBase is converted to the expected PSyIR
    tree structure.
    '''
    reader = FortranStringReader("x=-4")
    assign_stmt = Execution_Part.match(reader)[0][0]

    fake_parent = Schedule()
    processor = Fparser2Reader()
    processor.process_nodes(fake_parent, [assign_stmt])
    # Check a new node was generated and connected to parent
    assert len(fake_parent.children) == 1
    new_node = fake_parent[0].rhs
    assert isinstance(new_node, UnaryOperation)
    assert len(new_node.children) == 1
    assert new_node._operator == UnaryOperation.Operator.MINUS

    # Test parsing all supported unary operators.
    testlist = (('+', UnaryOperation.Operator.PLUS),
                ('-', UnaryOperation.Operator.MINUS),
                ('.not.', UnaryOperation.Operator.NOT),
                ('.NOT.', UnaryOperation.Operator.NOT))

    for opstring, expected in testlist:
        # Manipulate the fparser2 ParseTree so that it contains the operator
        # under test
        reader = FortranStringReader("x=" + opstring + "4")
        assign_stmt = Execution_Part.match(reader)[0][0]
        # And then translate it to PSyIR again.
        fake_parent = Schedule()
        processor.process_nodes(fake_parent, [assign_stmt])
        assert len(fake_parent.children) == 1
        assert isinstance(fake_parent[0].rhs, UnaryOperation), \
            "Fails when parsing '" + opstring + "'"
        assert fake_parent[0].rhs._operator == expected, \
            "Fails when parsing '" + opstring + "'"

    # Test that an unsupported unary operator creates a CodeBlock
    fp2unaryop = assign_stmt.children[2]
    fp2unaryop.items = ('unsupported', fp2unaryop.children[1])
    fake_parent = Schedule()
    processor.process_nodes(fake_parent, [assign_stmt])

    assert len(fake_parent.children) == 1
    new_node = fake_parent[0].rhs
    assert isinstance(new_node, CodeBlock)


def test_handling_return_stmt(fortran_reader):
    ''' Test that fparser2 Return_Stmt is converted to the expected PSyIR
    tree structure.
    '''
    test_code = '''
        module test_mod
        contains
          subroutine single_exit(a)
              integer, intent(inout) :: a
              a = 3
              return
          end subroutine
          subroutine multiple_exit(a)
              integer, intent(inout) :: a
              if (a .eq. 4) then
                  return
              end if
              a  = 3
              return 4
          end subroutine
        end module test_mod
    '''
    psyir = fortran_reader.psyir_from_source(test_code)
    routines = psyir.walk(Routine)
    # First subroutine return is redundant
    assert len(routines[0].walk(Return)) == 0
    # Second subroutine has a multi-exit return and an unsupported
    # alternate return
    assert len(routines[1].walk(Return)) == 1
    assert len(routines[1].walk(CodeBlock)) == 1
    assert ("Fortran alternate returns are not supported." in
            routines[1].walk(CodeBlock)[0].preceding_comment)


@pytest.mark.usefixtures("f2008_parser")
def test_handling_labelled_return_stmt():
    ''' Test that a labelled fparser2 Return_Stmt is converted to a CodeBlock.
    '''
    reader = FortranStringReader("999 return")
    return_stmt = Execution_Part.match(reader)[0][0]
    assert isinstance(return_stmt, Return_Stmt)

    fake_parent = Schedule()
    processor = Fparser2Reader()
    processor.process_nodes(fake_parent, [return_stmt])
    # Check a new node was generated and connected to parent
    assert len(fake_parent.children) == 1
    assert isinstance(fake_parent[0], CodeBlock)


@pytest.mark.usefixtures("f2008_parser")
def test_handling_end_subroutine_stmt():
    ''' Test that fparser2 End_Subroutine_Stmt are ignored.'''
    reader = FortranStringReader('''
        subroutine dummy_code()
        end subroutine dummy_code
        ''')
    fparser2endsub = Subroutine_Subprogram.match(reader)[0][-1]

    fake_parent = Schedule()
    processor = Fparser2Reader()
    processor.process_nodes(fake_parent, [fparser2endsub])
    assert not fake_parent.children  # No new children created


# (1/3) fparser2reader::nodes_to_code_block
def test_nodes_to_code_block_1(f2008_parser):
    '''Check that a statement codeblock that is at the "top level" in the
    PSyIR has the structure property set to statement (as it has a
    schedule as parent).

    '''
    reader = FortranStringReader('''
        program test
        loop: do i = 0, 9
            do j = i, 9
                if (j == 5) exit loop
            end do
        end do loop
        end program test
        ''')
    prog = f2008_parser(reader)
    processor = Fparser2Reader()
    schedule = processor.generate_psyir(prog).walk(Routine)[0]
    assert isinstance(schedule[0], CodeBlock)
    assert schedule[0].structure == CodeBlock.Structure.STATEMENT
    # Check that the error message that generated the codeblock has been
    # added as a preceding comment by nodes_to_code_block
    assert (schedule[0].preceding_comment ==
            "PSyclone CodeBlock (unsupported code) reason:\n"
            " - Unsupported label reference within DO")


# (2/3) fparser2reader::nodes_to_code_block
def test_nodes_to_code_block_2(f2008_parser):
    '''Check that a statement codeblock that is within another statement
    in the PSyIR has the structure property set to statement (as it
    has a schedule as parent).

    '''
    reader = FortranStringReader('''
        program test
        if (.true.) then
            loop: do i = 0, 9
                do j = i, 9
                    if (j == 5) exit loop
                end do
            end do loop
        end if
        end program test
        ''')
    prog = f2008_parser(reader)
    processor = Fparser2Reader()
    schedule = processor.generate_psyir(prog).walk(Routine)[0]
    assert isinstance(schedule[0].if_body[0], CodeBlock)
    assert schedule[0].if_body[0].structure == CodeBlock.Structure.STATEMENT
    # Check that the error message that generated the codeblock has been
    # added as a preceding comment by nodes_to_code_block
    assert (schedule[0].if_body[0].preceding_comment ==
            "PSyclone CodeBlock (unsupported code) reason:\n"
            " - Unsupported label reference within DO")


# (3/3) fparser2reader::nodes_to_code_block
@pytest.mark.usefixtures("f2008_parser")
def test_nodes_to_code_block_3():
    '''Check that a codeblock that has a directive as a parent causes the
    expected exception.
    All directives are now StandaloneDirective or RegionDirective children.
    '''
    with pytest.raises(InternalError) as excinfo:
        _ = Fparser2Reader.nodes_to_code_block(StandaloneDirective(), "hello")
    assert ("A CodeBlock with a Directive as parent is not yet supported."
            in str(excinfo.value))

    with pytest.raises(InternalError) as excinfo:
        _ = Fparser2Reader.nodes_to_code_block(RegionDirective(), "hello")
    assert ("A CodeBlock with a Directive as parent is not yet supported."
            in str(excinfo.value))


def test_named_and_wildcard_use_var(f2008_parser):
    ''' Check that we handle the case where a variable is accessed first by
    a wildcard import and then by a named import. '''
    reader = FortranStringReader('''
        module test_mod
          use some_mod
        contains
          subroutine test_sub1()
            ! a_var here must be being brought into scope by the
            ! `use some_mod` in the module.
            a_var = 1.0
          end subroutine test_sub1
          subroutine test_sub2()
            use some_mod, only: a_var
            a_var = 2.0
          end subroutine test_sub2
        end module test_mod
        ''')
    prog = f2008_parser(reader)
    processor = Fparser2Reader()
    psyir = processor.generate_psyir(prog)
    # We should not have an entry for "a_var" in the Container symbol
    # table as we don't know whether the access in "test_sub1" comes
    # from the wildcard import ("some_mod"). The Container is the
    # first child of the FileContainer node.
    container = psyir.children[0]
    assert "a_var" not in container.symbol_table
    # There should be an entry for "a_var" in the symbol table for the
    # "test_sub1" routine as we do not yet know where it is declared.
    routine = container.children[0]
    avar1 = routine.symbol_table.lookup("a_var")
    # It must be a generic Symbol since we don't know anything about it
    # pylint: disable=unidiomatic-typecheck
    assert type(avar1) is Symbol

    # There should be another, distinct entry for "a_var" in the symbol table
    # for "test_sub2" as it has a use statement that imports it.
    routine = container.children[1]
    avar2 = routine.symbol_table.lookup("a_var")
    assert type(avar2) is Symbol
    assert avar2 is not avar1


# _process_args tests

def test_intrinsic_names_error(fortran_reader):
    '''In the _process_args method, check that the expected exception is
    raised if the intrinsic arguments do not follow the rule that all
    named arguments follow all positional arguments. Use the sum
    intrinsic as an example.

    '''
    code = '''
subroutine test_intrinsic(var1, var2, dim, mask)
  real, intent(in) :: var1(:)
  integer, intent(in) :: dim
  logical, intent(in) :: mask
  real, intent(out) :: var2
  var2 = sum(var1, dim=dim, mask)
end subroutine test_intrinsic
'''
    with pytest.raises(GenerationError) as info:
        _ = fortran_reader.psyir_from_source(code)
    assert ("In Fortran, all named arguments should follow all positional "
            "arguments, but found 'SUM(var1, dim = dim, mask)'."
            in str(info.value))


@pytest.mark.parametrize("args,arg_names", [
    ("1.0, a, (a+b)*2.0", [None, None, None]),
    ("1.0, arg2=a, arg3=(a+b)*2.0", [None, "arg2", "arg3"])])
def test_call_args(f2008_parser, args, arg_names):
    '''Test that fparser2reader _process_args method transforms the
    arguments of a Fortran subroutine call with into the equivalent
    PSyIR arguments. Test with and without named arguments.

    '''
    test_code = (
        f"subroutine test()\n"
        f"use my_mod, only : kernel\n"
        f"real :: a,b\n"
        f"  call kernel({args})\n"
        f"end subroutine")
    reader = FortranStringReader(test_code)
    ptree = f2008_parser(reader)
    # The fparser2 call hierarchy to find Call_Stmt is the following:
    # Program->Subroutine_SubProgram->Execution_Part->Call_Stmt
    fparser2_call_node = ptree.children[0].children[2].children[0]
    processor = Fparser2Reader()
    psyir = processor.generate_psyir(ptree)

    call_node = psyir.walk(Call)[0]
    assert isinstance(call_node, Call)
    assert call_node.ast == fparser2_call_node
    assert len(call_node._argument_names) == len(call_node.arguments)
    for idx, child in enumerate(call_node.arguments):
        assert call_node._argument_names[idx] == (id(child), arg_names[idx])
    assert call_node.argument_names == arg_names
    assert len(call_node.arguments) == 3
    assert isinstance(call_node.arguments[0], Literal)
    assert call_node.arguments[0].value == "1.0"
    assert isinstance(call_node.arguments[1], Reference)
    assert call_node.arguments[1].name == "a"
    assert isinstance(call_node.arguments[2], BinaryOperation)


def test_intrinsiccall_args(f2008_parser):
    '''Test that fparser2reader _process_args method transforms the
    arguments of a Fortran subroutine call with into the equivalent
    PSyIR arguments. Test with and without named arguments.

    '''
    test_code = (
        "subroutine test(a, d, m, result)\n"
        "  real, intent(in) :: a(:)\n"
        "  integer, intent(in) :: d\n"
        "  logical, intent(in) :: m\n"
        "  real, intent(out) :: result\n"
        "  result = minval(a, d, m)\n"
        "end subroutine")
    reader = FortranStringReader(test_code)
    ptree = f2008_parser(reader)
    processor = Fparser2Reader()
    psyir = processor.generate_psyir(ptree)

    intrinsic_node = psyir.walk(IntrinsicCall)[0]
    assert isinstance(intrinsic_node, IntrinsicCall)
    assert len(intrinsic_node._argument_names) == len(intrinsic_node.arguments)
    arg_names = [None, "dim", "mask"]
    for idx, child in enumerate(intrinsic_node.arguments):
        assert intrinsic_node._argument_names[idx] == (
            id(child), arg_names[idx])
    assert intrinsic_node.argument_names == arg_names
    assert len(intrinsic_node.arguments) == 3
    assert isinstance(intrinsic_node.arguments[0], Reference)
    assert intrinsic_node.arguments[0].name == "a"
    assert isinstance(intrinsic_node.arguments[1], Reference)
    assert intrinsic_node.arguments[1].name == "d"
    assert isinstance(intrinsic_node.arguments[2], Reference)
    assert intrinsic_node.arguments[2].name == "m"


def test_call_codeblock_args(fortran_reader):
    '''Test that we get one CodeBlock for each (unrecognised) argument
    when _process_args() calls process_nodes(), rather than a single
    CodeBlock containing all of them.

    '''
    test_code = (
        "subroutine test()\n"
        "  use my_mod, only : kernel\n"
        "  real :: a, b\n"
        "  call kernel(a, 'not'//'nice', 'at'//'all', b)\n"
        "end subroutine")
    psyir = fortran_reader.psyir_from_source(test_code)
    call_node = psyir.walk(Call)[0]
    assert isinstance(call_node, Call)
    assert len(call_node.arguments) == 4
    assert isinstance(call_node.arguments[0], Reference)
    assert call_node.arguments[0].name == "a"
    assert isinstance(call_node.arguments[1], CodeBlock)
    assert isinstance(call_node.arguments[2], CodeBlock)
    assert isinstance(call_node.arguments[3], Reference)
    assert call_node.arguments[3].name == "b"


def test_declarations_with_initialisations_errors(parser):
    ''' Test that Fparser2Reader propagates uncaught errors from
    declaration initialisations.
    '''

    def raise_value_error(_1, _2):
        raise ValueError("error to propagate")

    # We create a new parser(we don't want to pollute the cached one) and we
    # patch the integer literal handler (we need to do this by updating the
    # handlers map instead of monkeypatching the function)
    processor = Fparser2Reader()
    processor.handlers[Fortran2003.Int_Literal_Constant] = raise_value_error

    reader = FortranStringReader("""
    module test_mod
        integer, parameter :: b = 1
        contains
        subroutine a()
            integer :: var1
            integer, parameter :: b = 1
        end subroutine a
    end module test_mod
    """)
    ast = parser(reader)

    with pytest.raises(ValueError) as err:
        _ = processor.get_routine_schedules("a", ast)
    assert "error to propagate" in str(err.value)


def test_structures(fortran_reader, fortran_writer):
    '''Test that Fparser2Reader parses Fortran types correctly when there
    is a type declaration with one of the members being initialised,
    when there is a type declaration with an additional attribute
    (e.g. one that extends an existing type), when there is a type
    declaration that contains procedures and when there is a type
    declaration that both has an additional attribute and contains
    procedures.

    '''
    # derived-type with initial value (StructureType) and in-line visibility
    test_code = (
        "module test_mod\n"
        "    type, private :: my_type\n"
        "      integer :: i = 1\n"
        "      integer :: j\n"
        "    end type my_type\n"
        "end module test_mod\n")
    psyir = fortran_reader.psyir_from_source(test_code)
    sym_table = psyir.children[0].symbol_table
    symbol = sym_table.lookup("my_type")
    assert isinstance(symbol, DataTypeSymbol)
    assert isinstance(symbol.datatype, StructureType)
    result = fortran_writer(psyir)
    assert (
        "  type, private :: my_type\n"
        "    integer, public :: i = 1\n"
        "    integer, public :: j\n"
        "  end type my_type\n" in result)

    # Repeat but have visibility of symbol specified separately.
    test_code = (
        "module test_mod\n"
        "    private :: my_type\n"
        "    type :: my_type\n"
        "      integer :: i = 1\n"
        "      integer :: j\n"
        "    end type my_type\n"
        "end module test_mod\n")
    psyir = fortran_reader.psyir_from_source(test_code)
    sym_table = psyir.children[0].symbol_table
    symbol = sym_table.lookup("my_type")
    assert isinstance(symbol, DataTypeSymbol)
    assert isinstance(symbol.datatype, StructureType)
    result = fortran_writer(psyir)
    assert (
        "  type, private :: my_type\n"
        "    integer, public :: i = 1\n"
        "    integer, public :: j\n"
        "  end type my_type\n" in result)

    # type that extends another type (UnsupportedFortranType)
    test_code = (
        "module test_mod\n"
        "    use kernel_mod, only : kernel_type\n"
        "    type, extends(kernel_type) :: my_type\n"
        "      integer :: i = 1\n"
        "    end type my_type\n"
        "end module test_mod\n")
    psyir = fortran_reader.psyir_from_source(test_code)
    sym_table = psyir.children[0].symbol_table
    symbol = sym_table.lookup("my_type")
    assert isinstance(symbol, DataTypeSymbol)
    assert isinstance(symbol.datatype, UnsupportedFortranType)
    result = fortran_writer(psyir)
    assert (
        "  type, extends(kernel_type), public :: my_type\n"
        "  INTEGER :: i = 1\n"
        "END TYPE my_type\n" in result)

    # type that contains a procedure (UnsupportedFortranType)
    test_code = (
        "module test_mod\n"
        "    type :: test_type\n"
        "      integer :: i = 1\n"
        "      contains\n"
        "      procedure, nopass :: test_code\n"
        "    end type test_type\n"
        "    contains\n"
        "    subroutine test_code()\n"
        "    end subroutine\n"
        "end module test_mod\n")
    psyir = fortran_reader.psyir_from_source(test_code)
    sym_table = psyir.children[0].symbol_table
    symbol = sym_table.lookup("test_type")
    assert isinstance(symbol, DataTypeSymbol)
    assert isinstance(symbol.datatype, UnsupportedFortranType)
    result = fortran_writer(psyir)
    assert (
        "  type, public :: test_type\n"
        "  INTEGER :: i = 1\n"
        "  CONTAINS\n"
        "  PROCEDURE, NOPASS :: test_code\n"
        "END TYPE test_type\n" in result)

    # type that creates an abstract type and contains a procedure
    # (UnsupportedFortranType)
    test_code = (
        "module test_mod\n"
        "    type, abstract, private :: test_type\n"
        "      integer :: i = 1\n"
        "      contains\n"
        "      procedure, nopass :: test_code\n"
        "    end type test_type\n"
        "    contains\n"
        "    subroutine test_code()\n"
        "    end subroutine\n"
        "end module test_mod\n")
    psyir = fortran_reader.psyir_from_source(test_code)
    sym_table = psyir.children[0].symbol_table
    symbol = sym_table.lookup("test_type")
    assert isinstance(symbol, DataTypeSymbol)
    assert isinstance(symbol.datatype, UnsupportedFortranType)
    result = fortran_writer(psyir)
    assert (
        "  type, abstract, private :: test_type\n"
        "  INTEGER :: i = 1\n"
        "  CONTAINS\n"
        "  PROCEDURE, NOPASS :: test_code\n"
        "END TYPE test_type\n" in result)


def test_structures_constants(fortran_reader, fortran_writer):
    '''Test that Fparser2Reader parses Fortran types correctly when there
    is a type declaration with one of the members being initialised
    with constants that are declared outside of the type.

    '''
    test_code = (
        "module test_mod\n"
        "    integer, parameter :: N = 1, M = 2\n"
        "    type, private :: my_type\n"
        "      integer :: i = N + M\n"
        "      integer :: j\n"
        "    end type my_type\n"
        "end module test_mod\n")
    psyir = fortran_reader.psyir_from_source(test_code)
    sym_table = psyir.children[0].symbol_table
    n_symbol = sym_table.lookup("n")
    assert isinstance(n_symbol.interface, StaticInterface)
    m_symbol = sym_table.lookup("m")
    assert isinstance(m_symbol.interface, StaticInterface)
    symbol = sym_table.lookup("my_type")
    assert isinstance(symbol, DataTypeSymbol)
    assert isinstance(symbol.datatype, StructureType)
    i_symbol = symbol.datatype.lookup("i")
    n_reference = i_symbol.initial_value.children[0]
    assert n_reference.symbol is n_symbol
    m_reference = i_symbol.initial_value.children[1]
    assert m_reference.symbol is m_symbol
    result = fortran_writer(psyir)
    assert ("  integer, parameter, public :: N = 1\n"
            "  integer, parameter, public :: M = 2\n"
            "  type, private :: my_type\n"
            "    integer, public :: i = N + M\n"
            "    integer, public :: j\n"
            "  end type my_type\n" in result)


def test_structures_constant_scope(fortran_reader, fortran_writer):
    '''Test that Fparser2Reader parses Fortran types correctly when there
    is a type declaration with one of the members being initialised
    with constants that are declared outside of the type within a
    different symbol table.

    '''
    test_code = (
        "module test_mod\n"
        "  integer, parameter :: N = 1, M = 2\n"
        "  contains\n"
        "  subroutine test_code()\n"
        "    type, private :: my_type\n"
        "      integer :: i = N + M\n"
        "      integer :: j\n"
        "    end type my_type\n"
        "  end subroutine\n"
        "end module test_mod\n")
    psyir = fortran_reader.psyir_from_source(test_code)
    sym_table = psyir.children[0].symbol_table
    n_symbol = sym_table.lookup("n")
    assert isinstance(n_symbol.interface, StaticInterface)
    m_symbol = sym_table.lookup("m")
    assert isinstance(m_symbol.interface, StaticInterface)
    sym_table = psyir.children[0].children[0].symbol_table
    symbol = sym_table.lookup("my_type")
    assert isinstance(symbol, DataTypeSymbol)
    assert isinstance(symbol.datatype, StructureType)
    i_symbol = symbol.datatype.lookup("i")
    n_reference = i_symbol.initial_value.children[0]
    assert n_reference.symbol is n_symbol
    m_reference = i_symbol.initial_value.children[1]
    assert m_reference.symbol is m_symbol
    result = fortran_writer(psyir)
    assert (
        "module test_mod\n"
        "  implicit none\n"
        "  integer, parameter, public :: n = 1\n"
        "  integer, parameter, public :: m = 2\n"
        "  public\n\n"
        "  contains\n"
        "  subroutine test_code()\n"
        "    type :: my_type\n"
        "      integer :: i = n + m\n"
        "      integer :: j\n"
        "    end type my_type\n\n\n"
        "  end subroutine test_code\n\n"
        "end module test_mod" in result)


def test_structures_constant_use(fortran_reader, fortran_writer):
    '''Test that Fparser2Reader parses Fortran types correctly when there
    is a type declaration with one of the members being initialised
    with constants that are declared outside of the type within a
    different symbol table and there is a wildcard use statement.

    '''
    test_code = (
        "module test_mod\n"
        "  use wildcard\n"
        "  contains\n"
        "  subroutine test_code()\n"
        "    integer, parameter :: N = 1, M = 2\n"
        "    type :: my_type\n"
        "      integer :: i = N + M\n"
        "      integer :: j\n"
        "    end type my_type\n"
        "  end subroutine\n"
        "end module test_mod\n")
    psyir = fortran_reader.psyir_from_source(test_code)
    sym_table = psyir.children[0].children[0].symbol_table
    n_symbol = sym_table.lookup("n")
    assert isinstance(n_symbol.interface, StaticInterface)
    m_symbol = sym_table.lookup("m")
    assert isinstance(m_symbol.interface, StaticInterface)
    symbol = sym_table.lookup("my_type")
    assert isinstance(symbol, DataTypeSymbol)
    assert isinstance(symbol.datatype, StructureType)
    i_symbol = symbol.datatype.lookup("i")
    n_reference = i_symbol.initial_value.children[0]
    assert n_reference.symbol is n_symbol
    m_reference = i_symbol.initial_value.children[1]
    assert m_reference.symbol is m_symbol
    result = fortran_writer(psyir)
    assert (
        "    integer, parameter :: N = 1\n"
        "    integer, parameter :: M = 2\n"
        "    type :: my_type\n"
        "      integer :: i = N + M\n"
        "      integer :: j\n"
        "    end type my_type\n" in result)


def test_structures_duplicate_name(f2008_parser):
    '''
    Check that the datatype of a structure member correctly refers to
    a DataTypeSymbol in the parent scope.
    '''
    test_code = '''\
    subroutine test()
      integer, parameter :: nelem = 10
      type :: y
        integer, dimension(3) :: jp
      end type
      type :: x
        type(y), dimension(nelem) :: y
      end type
    end subroutine'''
    reader = FortranStringReader(test_code)
    ptree = f2008_parser(reader)
    processor = Fparser2Reader()
    psyir = processor.generate_psyir(ptree)
    routine = psyir.walk(Routine)[0]
    table = routine.symbol_table
    xsym = table.lookup("x")
    ysym = table.lookup("y")
    nelem = table.lookup("nelem")
    assert isinstance(xsym, DataTypeSymbol)
    dtype = xsym.datatype
    assert isinstance(dtype, StructureType)
    ycompt = dtype.components["y"]
    # The datatype of the member 'y' must be the 'y' DataTypeSymbol.
    assert isinstance(ycompt.datatype, ArrayType)
    assert ycompt.datatype.intrinsic is ysym
    # Its shape must refer to "nelem" in the table of the Routine.
    assert isinstance(ycompt.datatype.shape[0].upper, Reference)
    assert ycompt.datatype.shape[0].upper.symbol is nelem


def test_structuretype_used_before_def(fortran_reader):
    '''
    Test that an existing Symbol of unresolved type is specialised to
    a DataTypeSymbol.

    '''
    test_code = '''\
        module test_mod
          use some_mod, only: my_type
        contains
          subroutine test_code()
            type(my_type) :: var
          end subroutine
        end module test_mod'''
    psyir = fortran_reader.psyir_from_source(test_code)
    sym_table = psyir.children[0].symbol_table
    mytype = sym_table.lookup("my_type")
    assert isinstance(mytype, DataTypeSymbol)
    assert mytype.is_import<|MERGE_RESOLUTION|>--- conflicted
+++ resolved
@@ -1809,11 +1809,7 @@
     module = parse_tree.children[0]
 
     # By default this will all be parsed as Calls with unknown
-<<<<<<< HEAD
-    # is_lememental/is_pre attributes
-=======
     # is_elemental/is_pure attributes
->>>>>>> d17ea863
     processor = Fparser2Reader()
     psyir = processor._module_handler(module, None)
     assigns = psyir.walk(Assignment)
