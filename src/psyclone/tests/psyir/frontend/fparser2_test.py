# -----------------------------------------------------------------------------
# BSD 3-Clause License
#
# Copyright (c) 2017-2022, Science and Technology Facilities Council.
# All rights reserved.
#
# Redistribution and use in source and binary forms, with or without
# modification, are permitted provided that the following conditions are met:
#
# * Redistributions of source code must retain the above copyright notice, this
#   list of conditions and the following disclaimer.
#
# * Redistributions in binary form must reproduce the above copyright notice,
#   this list of conditions and the following disclaimer in the documentation
#   and/or other materials provided with the distribution.
#
# * Neither the name of the copyright holder nor the names of its
#   contributors may be used to endorse or promote products derived from
#   this software without specific prior written permission.
#
# THIS SOFTWARE IS PROVIDED BY THE COPYRIGHT HOLDERS AND CONTRIBUTORS
# "AS IS" AND ANY EXPRESS OR IMPLIED WARRANTIES, INCLUDING, BUT NOT
# LIMITED TO, THE IMPLIED WARRANTIES OF MERCHANTABILITY AND FITNESS
# FOR A PARTICULAR PURPOSE ARE DISCLAIMED. IN NO EVENT SHALL THE
# COPYRIGHT HOLDER OR CONTRIBUTORS BE LIABLE FOR ANY DIRECT, INDIRECT,
# INCIDENTAL, SPECIAL, EXEMPLARY, OR CONSEQUENTIAL DAMAGES (INCLUDING,
# BUT NOT LIMITED TO, PROCUREMENT OF SUBSTITUTE GOODS OR SERVICES;
# LOSS OF USE, DATA, OR PROFITS; OR BUSINESS INTERRUPTION) HOWEVER
# CAUSED AND ON ANY THEORY OF LIABILITY, WHETHER IN CONTRACT, STRICT
# LIABILITY, OR TORT (INCLUDING NEGLIGENCE OR OTHERWISE) ARISING IN
# ANY WAY OUT OF THE USE OF THIS SOFTWARE, EVEN IF ADVISED OF THE
# POSSIBILITY OF SUCH DAMAGE.
# -----------------------------------------------------------------------------
# Authors R. W. Ford, A. R. Porter and S. Siso, STFC Daresbury Lab
# Modified I. Kavcic, Met Office
# -----------------------------------------------------------------------------

''' Performs py.test tests on the fparser2 PSyIR front-end '''

from __future__ import absolute_import
import pytest
import fparser
from fparser.common.readfortran import FortranStringReader
from fparser.common.sourceinfo import FortranFormat
from fparser.two import Fortran2003
from fparser.two.Fortran2003 import Specification_Part, \
    Type_Declaration_Stmt, Execution_Part, Name, Stmt_Function_Stmt, \
    Dimension_Attr_Spec, Assignment_Stmt, Return_Stmt, Subroutine_Subprogram
from psyclone.psyir.nodes import Schedule, CodeBlock, Assignment, Return, \
    UnaryOperation, BinaryOperation, NaryOperation, IfBlock, Reference, \
    ArrayReference, Container, Literal, Range, KernelSchedule, \
    RegionDirective, StandaloneDirective, StructureReference, \
    ArrayOfStructuresReference
from psyclone.psyGen import PSyFactory
from psyclone.errors import InternalError, GenerationError
from psyclone.psyir.symbols import (
    DataSymbol, ContainerSymbol, SymbolTable, RoutineSymbol, ArgumentInterface,
    SymbolError, ScalarType, ArrayType, INTEGER_TYPE, REAL_TYPE,
    UnknownFortranType, DeferredType, Symbol, UnresolvedInterface,
    ImportInterface, BOOLEAN_TYPE)
from psyclone.psyir.frontend.fparser2 import Fparser2Reader, \
    _is_array_range_literal, _is_bound_full_extent, \
    _is_range_full_extent, _check_args, default_precision, \
    default_integer_type, default_real_type, _first_type_match


# Tests

FAKE_KERNEL_METADATA = '''
module dummy_mod
  use argument_mod
  type, extends(kernel_type) :: dummy_type
     type(arg_type) meta_args(3) =                              &
          (/ arg_type(gh_field, gh_real, gh_write,     w3),     &
             arg_type(gh_field, gh_real, gh_readwrite, wtheta), &
             arg_type(gh_field, gh_real, gh_inc,       w1)      &
           /)
     integer :: operates_on = cell_column
   contains
     procedure, nopass :: code => dummy_code
  end type dummy_type
contains
  subroutine dummy_code()
  end subroutine dummy_code
end module dummy_mod
'''


def test_first_type_match():
    '''Test that the _first_type_match utility function returns the first
    instance of the specified type from a list and that it raises a
    ValueError exception if one is not found.

    '''
    assert _first_type_match([1, 2], int) == 1
    assert _first_type_match(["a", 1], int) == 1
    with pytest.raises(ValueError):
        _first_type_match(["a", "b"], int)


def test_check_args():
    ''' Test the _check_args function. '''

    with pytest.raises(TypeError) as excinfo:
        _check_args(None, None)
    assert ("'array' argument should be some sort of array access (i.e. a "
            "sub-class of ArrayMixin) but found 'NoneType'." in
            str(excinfo.value))

    one = Literal("1", INTEGER_TYPE)
    array_type = ArrayType(REAL_TYPE, [20])
    symbol = DataSymbol('a', array_type)
    array_reference = ArrayReference.create(symbol, [one])

    with pytest.raises(TypeError) as excinfo:
        _check_args(array_reference, None)
    assert ("'dim' argument should be an int type but found 'NoneType'."
            in str(excinfo.value))

    with pytest.raises(ValueError) as excinfo:
        _check_args(array_reference, 0)
    assert ("'dim' argument should be at least 1 but found 0."
            in str(excinfo.value))

    with pytest.raises(ValueError) as excinfo:
        _check_args(array_reference, 2)
    assert ("'dim' argument should be at most the number of dimensions of "
            "the array (1) but found 2." in str(excinfo.value))

    with pytest.raises(TypeError) as excinfo:
        _check_args(array_reference, 1)
    assert ("'array' argument index '0' should be a Range type but "
            "found 'Literal'." in str(excinfo.value))


def test_is_bound_full_extent():
    ''' Test the _is_bound_full_extent function.'''

    # Check that _is_bound_full_extent calls the check_args function.
    with pytest.raises(TypeError) as excinfo:
        _is_bound_full_extent(None, None, None)
    assert ("'array' argument should be some sort of array access (i.e. "
            "a sub-class of ArrayMixin) but found 'NoneType'." in
            str(excinfo.value))

    one = Literal("1", INTEGER_TYPE)
    array_type = ArrayType(REAL_TYPE, [20])
    symbol = DataSymbol('a', array_type)
    my_range = Range.create(one.copy(), one.copy())
    array_reference = ArrayReference.create(symbol, [my_range])

    with pytest.raises(TypeError) as excinfo:
        _is_bound_full_extent(array_reference, 1, None)
    assert ("'operator' argument  expected to be LBOUND or UBOUND but found "
            "'NoneType'" in str(excinfo.value))

    # Expecting BinaryOperation but found Literal
    assert not _is_bound_full_extent(array_reference, 1,
                                     BinaryOperation.Operator.UBOUND)

    operator = BinaryOperation.create(
        BinaryOperation.Operator.UBOUND, one.copy(), one.copy())
    my_range = Range.create(operator, one.copy())
    array_reference = ArrayReference.create(symbol, [my_range])

    # Expecting operator to be Operator.LBOUND, but found
    # Operator.UBOUND
    assert not _is_bound_full_extent(array_reference, 1,
                                     BinaryOperation.Operator.LBOUND)

    operator = BinaryOperation.create(
        BinaryOperation.Operator.LBOUND, one.copy(), one.copy())
    my_range = Range.create(operator, one.copy())
    array_reference = ArrayReference.create(symbol, [my_range])

    # Expecting Reference but found Literal
    assert not _is_bound_full_extent(array_reference, 1,
                                     BinaryOperation.Operator.LBOUND)

    operator = BinaryOperation.create(
        BinaryOperation.Operator.LBOUND,
        Reference(DataSymbol("x", INTEGER_TYPE)), one.copy())
    my_range = Range.create(operator, one.copy())
    array_reference = ArrayReference.create(symbol, [my_range])

    # Expecting Reference symbol x to be the same as array symbol a
    assert not _is_bound_full_extent(array_reference, 1,
                                     BinaryOperation.Operator.LBOUND)

    operator = BinaryOperation.create(
        BinaryOperation.Operator.LBOUND,
        Reference(symbol), Literal("1.0", REAL_TYPE))
    my_range = Range.create(operator, one.copy())
    array_reference = ArrayReference.create(symbol, [my_range])

    # Expecting integer but found real
    assert not _is_bound_full_extent(array_reference, 1,
                                     BinaryOperation.Operator.LBOUND)

    operator = BinaryOperation.create(
        BinaryOperation.Operator.LBOUND,
        Reference(symbol), Literal("2", INTEGER_TYPE))
    my_range = Range.create(operator, one.copy())
    array_reference = ArrayReference.create(symbol, [my_range])

    # Expecting literal value 2 to be the same as the current array
    # dimension 1
    assert not _is_bound_full_extent(array_reference, 1,
                                     BinaryOperation.Operator.LBOUND)

    operator = BinaryOperation.create(
        BinaryOperation.Operator.LBOUND,
        Reference(symbol), Literal("1", INTEGER_TYPE))
    my_range = Range.create(operator, one.copy())
    array_reference = ArrayReference.create(symbol, [my_range])

    # valid
    assert _is_bound_full_extent(array_reference, 1,
                                 BinaryOperation.Operator.LBOUND)


def test_is_array_range_literal():
    ''' Test the _is_array_range_literal function.'''

    # Check that _is_array_range_literal calls the _check_args function.
    with pytest.raises(TypeError) as excinfo:
        _is_array_range_literal(None, None, None, None)
    assert ("'array' argument should be some sort of array access (i.e. a "
            "sub-class of ArrayMixin) but found 'NoneType'." in
            str(excinfo.value))

    one = Literal("1", INTEGER_TYPE)
    array_type = ArrayType(REAL_TYPE, [20])
    symbol = DataSymbol('a', array_type)
    operator = BinaryOperation.create(
        BinaryOperation.Operator.LBOUND,
        Reference(symbol), Literal("1", INTEGER_TYPE))
    my_range = Range.create(operator, one)
    array_reference = ArrayReference.create(symbol, [my_range])

    with pytest.raises(TypeError) as excinfo:
        _is_array_range_literal(array_reference, 1, None, None)
    assert ("'index' argument should be an int type but found 'NoneType'."
            in str(excinfo.value))

    with pytest.raises(ValueError) as excinfo:
        _is_array_range_literal(array_reference, 1, -1, None)
    assert ("'index' argument should be 0, 1 or 2 but found -1."
            in str(excinfo.value))

    with pytest.raises(ValueError) as excinfo:
        _is_array_range_literal(array_reference, 1, 3, None)
    assert ("'index' argument should be 0, 1 or 2 but found 3."
            in str(excinfo.value))

    with pytest.raises(TypeError) as excinfo:
        _is_array_range_literal(array_reference, 1, 2, None)
    assert ("'value' argument should be an int type but found 'NoneType'."
            in str(excinfo.value))

    # 1st dimension, second argument to range is an integer literal
    # with value 1
    assert _is_array_range_literal(array_reference, 1, 1, 1)

    # 1st dimension, first argument to range is an operator, not a literal
    assert not _is_array_range_literal(array_reference, 1, 0, 1)

    my_range = Range.create(operator.copy(), one.copy())

    # Range.create checks for valid datatype. Therefore change to
    # invalid after creation.
    my_range.children[1] = Literal("1.0", REAL_TYPE)
    array_reference = ArrayReference.create(symbol, [my_range])

    # 1st dimension, second argument to range is a real literal,
    # not an integer literal.
    assert not _is_array_range_literal(array_reference, 1, 1, 1)

    my_range = Range.create(operator.copy(), one.copy())
    array_reference = ArrayReference.create(symbol, [my_range])
    # 1st dimension, second argument to range has an unexpected
    # value.
    assert not _is_array_range_literal(array_reference, 1, 1, 2)


def test_is_range_full_extent():
    ''' Test the _is_range_full_extent function.'''
    one = Literal("1", INTEGER_TYPE)
    array_type = ArrayType(REAL_TYPE, [2])
    symbol = DataSymbol('a', array_type)
    lbound_op = BinaryOperation.create(
        BinaryOperation.Operator.LBOUND,
        Reference(symbol), Literal("1", INTEGER_TYPE))
    ubound_op = BinaryOperation.create(
        BinaryOperation.Operator.UBOUND,
        Reference(symbol), Literal("1", INTEGER_TYPE))

    my_range = Range.create(lbound_op, ubound_op, one)
    _ = ArrayReference.create(symbol, [my_range])
    # Valid structure
    _is_range_full_extent(my_range)

    # Invalid start (as 1st argument should be lower bound)
    my_range = Range.create(ubound_op.copy(), ubound_op.copy(), one.copy())
    _ = ArrayReference.create(symbol, [my_range])
    assert not _is_range_full_extent(my_range)

    # Invalid stop (as 2nd argument should be upper bound)
    my_range = Range.create(lbound_op.copy(), lbound_op.copy(), one.copy())
    _ = ArrayReference.create(symbol, [my_range])
    assert not _is_range_full_extent(my_range)

    # Invalid step (as 3rd argument should be Literal)
    my_range = Range.create(lbound_op.copy(), ubound_op.copy(),
                            ubound_op.copy())
    _ = ArrayReference.create(symbol, [my_range])
    assert not _is_range_full_extent(my_range)


@pytest.mark.parametrize("value",
                         [ScalarType.Intrinsic.REAL,
                          ScalarType.Intrinsic.INTEGER,
                          ScalarType.Intrinsic.BOOLEAN,
                          ScalarType.Intrinsic.CHARACTER,
                          None])
def test_default_precision(value):
    '''Test the default_precision function returns the same precision
    irrespective of the argument passed to it'''
    assert default_precision(value) == ScalarType.Precision.UNDEFINED


def test_default_integer_type():
    '''Test the default_integer_type function returns the expected result'''
    result = default_integer_type()
    assert isinstance(result, ScalarType)
    assert result.intrinsic == ScalarType.Intrinsic.INTEGER
    assert result.precision == default_precision(ScalarType.Intrinsic.INTEGER)


def test_default_real_type():
    '''Test the default_real_type function returns the expected result'''
    result = default_real_type()
    assert isinstance(result, ScalarType)
    assert result.intrinsic == ScalarType.Intrinsic.REAL
    assert result.precision == default_precision(ScalarType.Intrinsic.REAL)


# Class Fparser2Reader


<<<<<<< HEAD
=======
def test_array_notation_rank():
    '''Test the static method _array_notation_rank in the fparser2reader
    class.

    '''
    int_one = Literal("1", INTEGER_TYPE)
    # Wrong type of argument
    with pytest.raises(NotImplementedError) as err:
        Fparser2Reader._array_notation_rank(int_one)
    assert ("Expected either an ArrayReference, ArrayMember or a "
            "StructureReference but got 'Literal'" in str(err.value))

    # Structure reference containing no array access
    symbol = DataSymbol("field", DeferredType())
    with pytest.raises(InternalError) as err:
        Fparser2Reader._array_notation_rank(
            StructureReference.create(symbol, ["first", "second"]))
    assert "No array access found in node 'field'" in str(err.value)

    # Structure reference with ranges in more than one part reference.
    lbound = BinaryOperation.create(
        BinaryOperation.Operator.LBOUND,
        StructureReference.create(symbol, ["first"]), int_one.copy())
    ubound = BinaryOperation.create(
        BinaryOperation.Operator.UBOUND,
        StructureReference.create(symbol, ["first"]), int_one.copy())
    my_range = Range.create(lbound, ubound)
    with pytest.raises(InternalError) as err:
        Fparser2Reader._array_notation_rank(
            StructureReference.create(symbol, [("first", [my_range]),
                                               ("second", [my_range.copy()])]))
    assert ("Found a structure reference containing two or more part "
            "references that have ranges: 'field%first(:)%second("
            "LBOUND(field%first, 1):UBOUND(field%first, 1))'. This is not "
            "valid within a WHERE in Fortran." in str(err.value))
    # Repeat but this time for an ArrayOfStructuresReference.
    with pytest.raises(InternalError) as err:
        Fparser2Reader._array_notation_rank(
            ArrayOfStructuresReference.create(symbol, [my_range.copy()],
                                              ["first",
                                               ("second", [my_range.copy()])]))
    assert ("Found a structure reference containing two or more part "
            "references that have ranges: 'field(LBOUND(field%first, 1):"
            "UBOUND(field%first, 1))%first%second("
            "LBOUND(field%first, 1):UBOUND(field%first, 1))'. This is not "
            "valid within a WHERE in Fortran." in str(err.value))

    # An array with no dimensions raises an exception
    array_type = ArrayType(REAL_TYPE, [10])
    symbol = DataSymbol("a", array_type)
    array = ArrayReference(symbol, [])
    with pytest.raises(InternalError) as excinfo:
        Fparser2Reader._array_notation_rank(array)
    assert ("ArrayReference malformed or incomplete: must have one or more "
            "children representing array-index expressions but array 'a' has "
            "none" in str(excinfo.value))

    # If array syntax notation is found, it must be for all elements
    # in that dimension
    array_type = ArrayType(REAL_TYPE, [10, 10, 10])
    symbol = DataSymbol("a", array_type)
    lbound_op1 = BinaryOperation.create(
        BinaryOperation.Operator.LBOUND,
        Reference(symbol), Literal("1", INTEGER_TYPE))
    ubound_op1 = BinaryOperation.create(
        BinaryOperation.Operator.UBOUND,
        Reference(symbol), Literal("1", INTEGER_TYPE))
    lbound_op3 = BinaryOperation.create(
        BinaryOperation.Operator.LBOUND,
        Reference(symbol), Literal("3", INTEGER_TYPE))
    ubound_op3 = BinaryOperation.create(
        BinaryOperation.Operator.UBOUND,
        Reference(symbol), Literal("3", INTEGER_TYPE))

    range1 = Range.create(lbound_op1, ubound_op1)
    range2 = Range.create(lbound_op3, ubound_op3)
    one = Literal("1", INTEGER_TYPE)
    array = ArrayReference.create(symbol, [range1, one.copy(), range2])
    result = Fparser2Reader._array_notation_rank(array)
    # Two array dimensions use array notation.
    assert result == 2

    # Make one of the array notation dimensions differ from what is required.
    range2 = Range.create(lbound_op3.copy(), one.copy())
    array = ArrayReference.create(symbol, [range1.copy(), one.copy(),
                                           range2.copy()])
    with pytest.raises(NotImplementedError) as excinfo:
        Fparser2Reader._array_notation_rank(array)
    assert ("Only array notation of the form my_array(:, :, ...) is "
            "supported." in str(excinfo.value))


>>>>>>> 3ec0538b
def test_generate_schedule_empty_subroutine(parser):
    ''' Tests the fp2Reader generate_schedule method with an empty
    subroutine.
    '''
    reader = FortranStringReader(FAKE_KERNEL_METADATA)
    ast = parser(reader)
    processor = Fparser2Reader()
    # Test properly formed but empty kernel schedule
    schedule = processor.generate_schedule("dummy_code", ast)
    assert isinstance(schedule, KernelSchedule)

    # Test that the container is created correctly
    assert isinstance(schedule.parent, Container)
    container = schedule.parent
    assert len(container.children) == 1
    assert container.children[0] is schedule
    assert container.name == "dummy_mod"
    rsym = container.symbol_table.lookup("dummy_code")
    assert isinstance(rsym, RoutineSymbol)

    # Test that we get an error for a nonexistent subroutine name
    with pytest.raises(GenerationError) as error:
        schedule = processor.generate_schedule("nonexistent_code", ast)
    assert "Unexpected kernel AST. Could not find " \
           "subroutine: nonexistent_code" in str(error.value)

    # Test corrupting ast by deleting subroutine
    del ast.content[0].content[2]
    with pytest.raises(GenerationError) as error:
        schedule = processor.generate_schedule("dummy_code", ast)
    assert "Unexpected kernel AST. Could not find " \
           "subroutine: dummy_code" in str(error.value)


def test_generate_schedule_module_decls(parser):
    '''Test that the generate_schedule method in the Fparser2Reader class
    stores module variables in the generated container's symbol table.

    '''
    input_code = FAKE_KERNEL_METADATA.replace(
        "  end type dummy_type\n",
        "  end type dummy_type\n"
        "  real :: scalar1\n"
        "  real :: array1(10,10,10)\n")
    reader = FortranStringReader(input_code)
    ast = parser(reader)
    processor = Fparser2Reader()
    schedule = processor.generate_schedule("dummy_code", ast)
    symbol_table = schedule.parent.symbol_table
    assert isinstance(symbol_table, SymbolTable)
    assert isinstance(symbol_table.lookup("scalar1"), DataSymbol)
    assert isinstance(symbol_table.lookup("array1"), DataSymbol)
    assert isinstance(symbol_table.lookup("dummy_code"), RoutineSymbol)


def test_generate_schedule_dummy_subroutine(parser):
    ''' Tests the fparser2Reader generate_schedule method with a simple
    subroutine.
    '''
    dummy_kernel_metadata = '''
    module dummy_mod
      use argument_mod
      type, extends(kernel_type) :: dummy_type
         type(arg_type) meta_args(3) =                              &
              (/ arg_type(gh_field, gh_real, gh_write,     w3),     &
                 arg_type(gh_field, gh_real, gh_readwrite, wtheta), &
                 arg_type(gh_field, gh_real, gh_inc,       w1)      &
               /)
         integer :: operates_on = cell_column
       contains
         procedure, nopass :: code => dummy_code
      end type dummy_type
    contains
     subroutine dummy_code(f1, f2, f3)
        real(wp), dimension(:,:), intent(in)  :: f1
        real(wp), dimension(:,:), intent(out)  :: f2
        real(wp), dimension(:,:) :: f3
        f2 = f1 + 1
      end subroutine dummy_code
    end module dummy_mod
    '''
    reader = FortranStringReader(dummy_kernel_metadata)
    ast = parser(reader)
    processor = Fparser2Reader()
    # Test properly formed kernel module
    schedule = processor.generate_schedule("dummy_code", ast)
    assert isinstance(schedule, KernelSchedule)

    # Test that a kernel subroutine without Execution_Part still creates a
    # valid KernelSchedule
    del ast.content[0].content[2].content[1].content[2]
    schedule = processor.generate_schedule("dummy_code", ast)
    assert isinstance(schedule, KernelSchedule)
    assert not schedule.children


def test_generate_schedule_no_args_subroutine(parser):
    ''' Tests the fparser2Reader generate_schedule method with a simple
    subroutine with no arguments.
    '''
    dummy_kernel_metadata = '''
    module dummy_mod
      use argument_mod
      type, extends(kernel_type) :: dummy_type
         type(arg_type) meta_args(3) =                              &
              (/ arg_type(gh_field, gh_real, gh_write,     w3),     &
                 arg_type(gh_field, gh_real, gh_readwrite, wtheta), &
                 arg_type(gh_field, gh_real, gh_inc,       w1)      &
               /)
         integer :: operates_on = cell_column
       contains
         procedure, nopass :: code => dummy_code
      end type dummy_type
    contains
     subroutine dummy_code()
        real(wp), dimension(:,:) :: f3
        f3 = f3 + 1
      end subroutine dummy_code
    end module dummy_mod
    '''
    reader = FortranStringReader(dummy_kernel_metadata)
    ast = parser(reader)
    processor = Fparser2Reader()
    # Test kernel with no arguments, should still proceed
    schedule = processor.generate_schedule("dummy_code", ast)
    assert isinstance(schedule, KernelSchedule)
    # TODO: In the future we could validate that metadata matches
    # the kernel arguments, then this test would fail. Issue #288


def test_generate_schedule_unmatching_arguments(parser):
    ''' Tests the fparser2Reader generate_schedule with unmatching kernel
    arguments and declarations raises the appropriate exception.
    '''
    dummy_kernel_metadata = '''
    module dummy_mod
      use kernel_mod
      type, extends(kernel_type) :: dummy_type
         type(arg_type) meta_args(3) =                              &
              (/ arg_type(gh_field, gh_real, gh_write,     w3),     &
                 arg_type(gh_field, gh_real, gh_readwrite, wtheta), &
                 arg_type(gh_field, gh_real, gh_inc,       w1)      &
               /)
         integer :: operates_on = cell_column
       contains
         procedure, nopass :: code => dummy_code
      end type dummy_type
    contains
     subroutine dummy_code(f1, f2, f3, f4)
        real(wp), dimension(:,:), intent(in)  :: f1
        real(wp), dimension(:,:), intent(out)  :: f2
        real(wp), dimension(:,:) :: f3
        f2 = f1 + 1
      end subroutine dummy_code
    end module dummy_mod
    '''
    reader = FortranStringReader(dummy_kernel_metadata)
    ast = parser(reader)
    processor = Fparser2Reader()
    # Test exception for unmatching argument list
    with pytest.raises(InternalError) as error:
        _ = processor.generate_schedule("dummy_code", ast)
    assert "The kernel argument list" in str(error.value)
    assert "does not match the variable declarations for fparser nodes" \
        in str(error.value)


@pytest.mark.usefixtures("f2008_parser")
def test_process_declarations():
    '''Test that process_declarations method of Fparser2Reader
    converts the fparser2 declarations to symbols in the provided
    parent Kernel Schedule.

    '''
    fake_parent = KernelSchedule("dummy_schedule")
    processor = Fparser2Reader()

    # Test simple declarations
    reader = FortranStringReader("integer :: l1")
    fparser2spec = Specification_Part(reader).content[0]
    processor.process_declarations(fake_parent, [fparser2spec], [])
    l1_var = fake_parent.symbol_table.lookup("l1")
    assert l1_var.name == 'l1'
    assert isinstance(l1_var.datatype, ScalarType)
    assert l1_var.datatype.intrinsic == ScalarType.Intrinsic.INTEGER
    assert l1_var.datatype.precision == ScalarType.Precision.UNDEFINED
    assert l1_var.is_local

    reader = FortranStringReader("Real      ::      l2")
    fparser2spec = Specification_Part(reader).content[0]
    processor.process_declarations(fake_parent, [fparser2spec], [])
    l2_var = fake_parent.symbol_table.lookup("l2")
    assert l2_var.name == "l2"
    assert isinstance(l2_var.datatype, ScalarType)
    assert l2_var.datatype.intrinsic == ScalarType.Intrinsic.REAL
    assert l2_var.datatype.precision == ScalarType.Precision.UNDEFINED
    assert l2_var.is_local

    reader = FortranStringReader("LOGICAL      ::      b")
    fparser2spec = Specification_Part(reader).content[0]
    processor.process_declarations(fake_parent, [fparser2spec], [])
    b_var = fake_parent.symbol_table.lookup("b")
    assert b_var.name == "b"
    # Symbol should be public by default
    assert b_var.visibility == Symbol.Visibility.PUBLIC
    assert isinstance(b_var.datatype, ScalarType)
    assert b_var.datatype.intrinsic == ScalarType.Intrinsic.BOOLEAN
    assert b_var.datatype.precision == ScalarType.Precision.UNDEFINED
    assert b_var.is_local

    # public/private attribute
    reader = FortranStringReader("real, public :: p2")
    fparser2spec = Specification_Part(reader).content[0]
    processor.process_declarations(fake_parent, [fparser2spec], [])
    assert (fake_parent.symbol_table.lookup("p2").visibility ==
            Symbol.Visibility.PUBLIC)
    reader = FortranStringReader("real, private :: p3, p4")
    fparser2spec = Specification_Part(reader).content[0]
    processor.process_declarations(fake_parent, [fparser2spec], [])
    assert (fake_parent.symbol_table.lookup("p3").visibility ==
            Symbol.Visibility.PRIVATE)
    assert (fake_parent.symbol_table.lookup("p4").visibility ==
            Symbol.Visibility.PRIVATE)

    # Initialisations of static constant values (parameters)
    reader = FortranStringReader("integer, parameter :: i1 = 1")
    fparser2spec = Specification_Part(reader).content[0]
    processor.process_declarations(fake_parent, [fparser2spec], [])
    newsymbol = fake_parent.symbol_table.lookup("i1")
    assert newsymbol.is_constant
    assert isinstance(newsymbol.constant_value, Literal)
    assert newsymbol.constant_value.value == "1"

    reader = FortranStringReader("real, parameter :: i2 = 2.2, i3 = 3.3")
    fparser2spec = Specification_Part(reader).content[0]
    processor.process_declarations(fake_parent, [fparser2spec], [])
    assert fake_parent.symbol_table.lookup("i2").constant_value.value == "2.2"
    assert fake_parent.symbol_table.lookup("i3").constant_value.value == "3.3"

    # Initialisation with constant expressions
    reader = FortranStringReader("real, parameter :: i4 = 1.1, i5 = i4 * 2")
    fparser2spec = Specification_Part(reader).content[0]
    processor.process_declarations(fake_parent, [fparser2spec], [])
    assert fake_parent.symbol_table.lookup("i4").constant_value.value == "1.1"
    assert isinstance(fake_parent.symbol_table.lookup("i5").constant_value,
                      BinaryOperation)

    # Initialisation with a constant expression (1) and with a symbol (val1)
    reader = FortranStringReader("integer, parameter :: val1 = 1, val2 = val1")
    fparser2spec = Specification_Part(reader).content[0]
    processor.process_declarations(fake_parent, [fparser2spec], [])
    assert fake_parent.symbol_table.lookup("val1").constant_value.value == "1"
    assert isinstance(
        fake_parent.symbol_table.lookup("val2").constant_value, Reference)
    assert fake_parent.symbol_table.lookup("val2").constant_value.symbol == \
        fake_parent.symbol_table.lookup("val1")

    # Initialisation with a complex constant expression
    reader = FortranStringReader(
        "integer, parameter :: val3 = 2 * (val1 + val2) + 2_precisionkind")
    fparser2spec = Specification_Part(reader).content[0]
    processor.process_declarations(fake_parent, [fparser2spec], [])
    # Val3 has been given a constant expression
    assert fake_parent.symbol_table.lookup("val3").constant_value
    # The new symbol (precisionkind) has been added to the parent Symbol Table
    assert fake_parent.symbol_table.lookup("precisionkind")

    # Check we catch duplicated symbols
    reader = FortranStringReader("integer :: i2")
    fparser2spec = Specification_Part(reader).content[0]
    with pytest.raises(SymbolError) as error:
        processor.process_declarations(fake_parent, [fparser2spec], [])
    assert ("Symbol 'i2' already present in SymbolTable with a defined "
            "interface" in str(error.value))


@pytest.mark.usefixtures("f2008_parser")
def test_process_declarations_accessibility():
    ''' Check that process_declarations behaves as expected when a visibility
    map is or is not supplied. '''
    sched = KernelSchedule("dummy_schedule")
    processor = Fparser2Reader()
    reader = FortranStringReader("private :: x\n"
                                 "real :: x\n")
    fparser2spec = Specification_Part(reader).content
    _, vis_map = processor.process_access_statements(fparser2spec)
    processor.process_declarations(sched, fparser2spec, [], vis_map)
    xsym = sched.symbol_table.lookup("x")
    assert xsym.visibility == Symbol.Visibility.PRIVATE
    # Repeat but change the default visibility in the parent table
    reader = FortranStringReader("real :: y\n")
    fparser2spec = Specification_Part(reader).content
    sched.symbol_table.default_visibility = Symbol.Visibility.PRIVATE
    processor.process_declarations(sched, fparser2spec, [])
    ysym = sched.symbol_table.lookup("y")
    assert ysym.visibility == Symbol.Visibility.PRIVATE
    # Repeat but provide a visibility mapping
    reader = FortranStringReader("real :: z\n")
    fparser2spec = Specification_Part(reader).content
    processor.process_declarations(
        sched, fparser2spec, [],
        visibility_map={"z": Symbol.Visibility.PRIVATE})
    zsym = sched.symbol_table.lookup("z")
    assert zsym.visibility == Symbol.Visibility.PRIVATE


@pytest.mark.usefixtures("f2008_parser")
def test_process_unsupported_declarations(fortran_reader):
    ''' Check that the frontend handles unsupported declarations by
    creating symbols of UnknownFortranType. '''
    fake_parent = KernelSchedule("dummy_schedule")
    processor = Fparser2Reader()

    # Initial values for variables are not supported so we should get a symbol
    # with unknown type.
    reader = FortranStringReader("real:: a = 1.1")
    fparser2spec = Specification_Part(reader).content[0]
    processor.process_declarations(fake_parent, [fparser2spec], [])
    asym = fake_parent.symbol_table.lookup("a")
    assert isinstance(asym.datatype, UnknownFortranType)
    assert asym.datatype.declaration == "REAL :: a = 1.1"

    reader = FortranStringReader("real:: b = 1.1, c = 2.2")
    fparser2spec = Specification_Part(reader).content[0]
    processor.process_declarations(fake_parent, [fparser2spec], [])
    bsym = fake_parent.symbol_table.lookup("b")
    assert isinstance(bsym.datatype, UnknownFortranType)
    assert bsym.datatype.declaration == "REAL :: b = 1.1"
    csym = fake_parent.symbol_table.lookup("c")
    assert isinstance(csym.datatype, UnknownFortranType)
    assert csym.datatype.declaration == "REAL :: c = 2.2"

    # Multiple symbols with a single attribute
    reader = FortranStringReader("integer, private :: d = 1, e = 2")
    fparser2spec = Specification_Part(reader).content[0]
    processor.process_declarations(fake_parent, [fparser2spec], [])
    dsym = fake_parent.symbol_table.lookup("d")
    assert isinstance(dsym.datatype, UnknownFortranType)
    assert dsym.datatype.declaration == "INTEGER, PRIVATE :: d = 1"
    esym = fake_parent.symbol_table.lookup("e")
    assert isinstance(esym.datatype, UnknownFortranType)
    assert esym.datatype.declaration == "INTEGER, PRIVATE :: e = 2"

    # Multiple attributes
    reader = FortranStringReader(
        "INTEGER, PRIVATE, DIMENSION(3) :: f = 2, g = 3")
    fparser2spec = Specification_Part(reader).content[0]
    processor.process_declarations(fake_parent, [fparser2spec], [])
    fsym = fake_parent.symbol_table.lookup("f")
    assert isinstance(fsym.datatype, UnknownFortranType)
    assert (fsym.datatype.declaration ==
            "INTEGER, PRIVATE, DIMENSION(3) :: f = 2")
    gsym = fake_parent.symbol_table.lookup("g")
    assert isinstance(gsym.datatype, UnknownFortranType)
    assert (gsym.datatype.declaration ==
            "INTEGER, PRIVATE, DIMENSION(3) :: g = 3")

    # Test with unsupported intrinsic type. Note the space before complex
    # below which stops the line being treated as a comment.
    reader = FortranStringReader(" complex     ::      c2")
    fparser2spec = Specification_Part(reader).content[0]
    processor.process_declarations(fake_parent, [fparser2spec], [])
    c2sym = fake_parent.symbol_table.lookup("c2")
    assert isinstance(c2sym.datatype, UnknownFortranType)
    assert c2sym.datatype.declaration == "COMPLEX :: c2"

    # Char lengths are not supported
    psyir = fortran_reader.psyir_from_source("program dummy\n"
                                             "character :: l*4\n"
                                             "end program")
    assert isinstance(psyir.children[0].symbol_table.lookup("l").datatype,
                      UnknownFortranType)
    psyir = fortran_reader.psyir_from_source("program dummy\n"
                                             "character(len=4) :: l\n"
                                             "end program")
    assert isinstance(psyir.children[0].symbol_table.lookup("l").datatype,
                      UnknownFortranType)

    # Unsupported initialisation of a parameter which comes after a valid
    # initialisation and is then followed by another, valid initialisation
    # which references the second one.
    reader = FortranStringReader(
        "INTEGER, PARAMETER :: happy=1, fbsp=SELECTED_REAL_KIND(6,37), "
        " sad=fbsp")
    fparser2spec = Specification_Part(reader).content[0]
    processor.process_declarations(fake_parent, [fparser2spec], [])
    fbsym = fake_parent.symbol_table.lookup("fbsp")
    assert fbsym.datatype.intrinsic == ScalarType.Intrinsic.INTEGER
    assert isinstance(fbsym.constant_value, CodeBlock)
    # The first parameter should have been handled correctly
    hsym = fake_parent.symbol_table.lookup("happy")
    assert hsym.datatype.intrinsic == ScalarType.Intrinsic.INTEGER
    assert hsym.constant_value.value == "1"
    # As should the third
    ssym = fake_parent.symbol_table.lookup("sad")
    assert ssym.datatype.intrinsic == ScalarType.Intrinsic.INTEGER
    assert isinstance(ssym.constant_value, Reference)
    assert ssym.constant_value.symbol.name == "fbsp"


@pytest.mark.usefixtures("f2008_parser")
def test_unsupported_decln_initial_value(monkeypatch):
    ''' Check that an invalid constant value for a parameter is handled
    correctly. '''
    fake_parent = KernelSchedule("dummy_schedule")
    reader = FortranStringReader(
        "INTEGER, PRIVATE, PARAMETER :: happy=1, "
        "fbsp=SELECTED_REAL_KIND(6,37), sad=fbsp")
    fparser2spec = Specification_Part(reader).content[0]
    # This error condition is very difficult to trigger so we monkeypatch
    # the DataSymbol class itself with a setter that raises a ValueError
    # for anything other than a Literal.

    class BrokenDataSymbol(DataSymbol):
        ''' Sub-class of DataSymbol with `constant_value` setter patched
        so that it raises a ValueError for anything other than a Literal. '''
        @property
        def constant_value(self):
            return self._constant_value

        @constant_value.setter
        def constant_value(self, value):
            if isinstance(value, Literal):
                self._constant_value = value
            else:
                raise ValueError("")

    # At this point the fparser2 module will already have 'DataSymbol' in
    # its namespace (due to the imports at the top of this file) so we
    # monkeypatch that entry.
    # pylint: disable=import-outside-toplevel
    from psyclone.psyir.frontend import fparser2
    monkeypatch.setattr(fparser2, "DataSymbol", BrokenDataSymbol)

    processor = Fparser2Reader()
    processor.process_declarations(fake_parent, [fparser2spec], [])
    hsym = fake_parent.symbol_table.lookup("happy")
    assert hsym.datatype.intrinsic == ScalarType.Intrinsic.INTEGER
    assert hsym.constant_value.value == "1"
    fbsym = fake_parent.symbol_table.lookup("fbsp")
    assert isinstance(fbsym.datatype, UnknownFortranType)
    assert (fbsym.datatype.declaration == "INTEGER, PRIVATE, PARAMETER :: "
            "fbsp = SELECTED_REAL_KIND(6, 37)")
    sadsym = fake_parent.symbol_table.lookup("sad")
    assert isinstance(sadsym.datatype, UnknownFortranType)
    assert (sadsym.datatype.declaration == "INTEGER, PRIVATE, PARAMETER :: "
            "sad = fbsp")


@pytest.mark.usefixtures("f2008_parser")
def test_unsupported_decln_duplicate_symbol():
    ''' Check that we raise the expected error when an unsupported declaration
    of only one symbol clashes with an existing entry in the symbol table. '''
    fake_parent = KernelSchedule("dummy_schedule")
    fake_parent.symbol_table.add(Symbol("var"))
    processor = Fparser2Reader()
    # Note leading white space to ensure fparser doesn't identify a comment
    reader = FortranStringReader(" complex var")
    fparser2spec = Specification_Part(reader).content[0]
    with pytest.raises(SymbolError) as err:
        processor.process_declarations(fake_parent, [fparser2spec], [])
    assert "An entry for symbol 'var' is already in the" in str(err.value)


@pytest.mark.usefixtures("f2008_parser")
@pytest.mark.parametrize("precision", [1, 2, 4, 8, 16, 32])
@pytest.mark.parametrize("type_name,fort_name",
                         [(ScalarType.Intrinsic.INTEGER, "integer"),
                          (ScalarType.Intrinsic.REAL, "real"),
                          (ScalarType.Intrinsic.BOOLEAN, "logical")])
def test_process_declarations_precision(precision, type_name, fort_name):
    '''Test that process_declarations method of Fparser2Reader converts
    the fparser2 declarations with explicit precision of the form
    datatype*precision e.g. real*8, to symbols with the expected
    precision in the provided parent Kernel Schedule.

    '''
    fake_parent = KernelSchedule("dummy_schedule")
    processor = Fparser2Reader()

    reader = FortranStringReader(f"{fort_name}*{precision} :: l1")
    fparser2spec = Specification_Part(reader).content[0]
    processor.process_declarations(fake_parent, [fparser2spec], [])
    l1_var = fake_parent.symbol_table.lookup("l1")
    assert l1_var.name == 'l1'
    assert isinstance(l1_var.datatype, ScalarType)
    assert l1_var.datatype.intrinsic == type_name
    assert l1_var.datatype.precision == precision
    assert l1_var.is_local


@pytest.mark.usefixtures("f2008_parser")
def test_process_declarations_double_precision():
    '''Test that process_declarations method of Fparser2Reader converts
    the fparser2 declarations specified as double precision to symbols
    with the expected precision.

    '''
    fake_parent = KernelSchedule("dummy_schedule")
    processor = Fparser2Reader()

    reader = FortranStringReader("double precision :: x")
    fparser2spec = Specification_Part(reader).content[0]
    processor.process_declarations(fake_parent, [fparser2spec], [])
    x_var = fake_parent.symbol_table.lookup("x")
    assert x_var.name == 'x'
    assert isinstance(x_var.datatype, ScalarType)
    assert x_var.datatype.intrinsic == ScalarType.Intrinsic.REAL
    assert x_var.datatype.precision == ScalarType.Precision.DOUBLE
    assert x_var.is_local


@pytest.mark.usefixtures("f2008_parser")
def test_process_array_declarations():
    ''' Test that Fparser2Reader.process_declarations() handles various forms
    of array declaration.
    '''
    fake_parent = KernelSchedule("dummy_schedule")
    processor = Fparser2Reader()

    # RHS array specifications
    reader = FortranStringReader("integer :: l3(l1)")
    fparser2spec = Specification_Part(reader).content[0]
    processor.process_declarations(fake_parent, [fparser2spec], [])
    l3_var = fake_parent.symbol_table.lookup("l3")
    assert l3_var.name == 'l3'
    assert isinstance(l3_var.datatype, ArrayType)
    assert l3_var.datatype.intrinsic == ScalarType.Intrinsic.INTEGER
    assert len(l3_var.datatype.shape) == 1
    assert l3_var.datatype.precision == ScalarType.Precision.UNDEFINED

    reader = FortranStringReader("integer :: l4(l1, 2)")
    fparser2spec = Specification_Part(reader).content[0]
    processor.process_declarations(fake_parent, [fparser2spec], [])
    l4_var = fake_parent.symbol_table.lookup("l4")
    assert l4_var.name == 'l4'
    assert isinstance(l4_var.datatype, ArrayType)
    assert l4_var.datatype.intrinsic == ScalarType.Intrinsic.INTEGER
    assert len(l4_var.datatype.shape) == 2
    assert l4_var.datatype.precision == ScalarType.Precision.UNDEFINED

    reader = FortranStringReader("integer :: l5(2), l6(3)")
    fparser2spec = Specification_Part(reader).content[0]
    processor.process_declarations(fake_parent, [fparser2spec], [])
    l5_datatype = fake_parent.symbol_table.lookup("l5").datatype
    assert len(l5_datatype.shape) == 1
    assert isinstance(l5_datatype.shape[0], ArrayType.ArrayBounds)
    assert isinstance(l5_datatype.shape[0].lower, Literal)
    assert isinstance(l5_datatype.shape[0].upper, Literal)
    assert l5_datatype.shape[0].lower.value == '1'
    assert l5_datatype.shape[0].upper.value == '2'
    assert (l5_datatype.shape[0].upper.datatype.intrinsic ==
            ScalarType.Intrinsic.INTEGER)
    assert (l5_datatype.shape[0].upper.datatype.precision ==
            ScalarType.Precision.UNDEFINED)
    l6_datatype = fake_parent.symbol_table.lookup("l6").datatype
    assert len(l6_datatype.shape) == 1
    assert isinstance(l6_datatype.shape[0], ArrayType.ArrayBounds)
    assert isinstance(l6_datatype.shape[0].lower, Literal)
    assert isinstance(l6_datatype.shape[0].upper, Literal)
    assert l6_datatype.shape[0].lower.value == '1'
    assert l6_datatype.shape[0].upper.value == '3'
    assert (l6_datatype.shape[0].upper.datatype.intrinsic ==
            ScalarType.Intrinsic.INTEGER)
    assert (l6_datatype.shape[0].upper.datatype.precision ==
            ScalarType.Precision.UNDEFINED)

    # Test that component-array-spec has priority over dimension attribute
    reader = FortranStringReader("integer, dimension(2) :: l7(3, 2)")
    fparser2spec = Specification_Part(reader).content[0]
    processor.process_declarations(fake_parent, [fparser2spec], [])
    l7_datasymbol = fake_parent.symbol_table.lookup("l7")
    assert l7_datasymbol.name == 'l7'
    assert len(l7_datasymbol.shape) == 2
    l7_datatype = l7_datasymbol.datatype
    assert isinstance(l7_datatype.shape[0], ArrayType.ArrayBounds)
    assert isinstance(l7_datatype.shape[0].upper, Literal)
    assert l7_datatype.shape[0].upper.value == '3'
    assert (l7_datatype.shape[0].upper.datatype.intrinsic ==
            ScalarType.Intrinsic.INTEGER)
    assert (l7_datatype.shape[0].upper.datatype.precision ==
            ScalarType.Precision.UNDEFINED)
    assert isinstance(l7_datatype.shape[1], ArrayType.ArrayBounds)
    assert isinstance(l7_datatype.shape[1].upper, Literal)
    assert l7_datatype.shape[1].upper.value == '2'
    assert (l7_datatype.shape[1].upper.datatype.intrinsic ==
            ScalarType.Intrinsic.INTEGER)
    assert (l7_datatype.shape[1].upper.datatype.precision ==
            ScalarType.Precision.UNDEFINED)

    # Allocatable
    reader = FortranStringReader("integer, allocatable :: l8(:)")
    fparser2spec = Specification_Part(reader).content[0]
    processor.process_declarations(fake_parent, [fparser2spec], [])
    symbol = fake_parent.symbol_table.lookup("l8")
    assert symbol.name == "l8"
    assert symbol.datatype.precision == ScalarType.Precision.UNDEFINED
    assert symbol.shape == [ArrayType.Extent.DEFERRED]

    reader = FortranStringReader("integer, allocatable, dimension(:,:) :: l9")
    fparser2spec = Specification_Part(reader).content[0]
    processor.process_declarations(fake_parent, [fparser2spec], [])
    symbol = fake_parent.symbol_table.lookup("l9")
    assert symbol.name == "l9"
    assert symbol.shape == [ArrayType.Extent.DEFERRED,
                            ArrayType.Extent.DEFERRED]

    # Unknown extents but not allocatable
    reader = FortranStringReader("integer :: l10(:, :)")
    fparser2spec = Specification_Part(reader).content[0]
    processor.process_declarations(fake_parent, [fparser2spec], [])
    symbol = fake_parent.symbol_table.lookup("l10")
    assert symbol.name == "l10"
    assert symbol.shape == [ArrayType.Extent.ATTRIBUTE,
                            ArrayType.Extent.ATTRIBUTE]

    # Extent given by variable with UnknownFortranType
    udim = DataSymbol("udim", UnknownFortranType("integer :: udim"),
                      interface=UnresolvedInterface())
    fake_parent.symbol_table.add(udim)
    reader = FortranStringReader("integer :: l11(udim)")
    fparser2spec = Specification_Part(reader).content[0]
    processor.process_declarations(fake_parent, [fparser2spec], [])
    symbol = fake_parent.symbol_table.lookup("l11")
    assert symbol.name == "l11"
    assert len(symbol.shape) == 1
    # Upper bound of extent should be the udim Symbol
    reference = symbol.shape[0].upper
    assert isinstance(reference, Reference)
    assert reference.name == "udim"
    assert reference.symbol is udim
    assert isinstance(reference.symbol.datatype, UnknownFortranType)

    # Extent given by variable with DeferredType
    ddim = DataSymbol("ddim", DeferredType(),
                      interface=UnresolvedInterface())
    fake_parent.symbol_table.add(ddim)
    reader = FortranStringReader("integer :: l12(ddim)")
    fparser2spec = Specification_Part(reader).content[0]
    processor.process_declarations(fake_parent, [fparser2spec], [])
    symbol = fake_parent.symbol_table.lookup("l12")
    assert symbol.name == "l12"
    assert len(symbol.shape) == 1
    assert isinstance(symbol.shape[0].lower, Literal)
    # Upper bound of extent should now be the ddim Symbol
    reference = symbol.shape[0].upper
    assert reference.name == "ddim"
    assert reference.symbol is ddim
    assert isinstance(reference.symbol.datatype, DeferredType)


@pytest.mark.usefixtures("f2008_parser")
def test_process_not_supported_declarations():
    '''Test that process_declarations method raises the proper errors when
    declarations contain unsupported attributes.
    '''
    fake_parent = KernelSchedule("dummy_schedule")
    processor = Fparser2Reader()

    reader = FortranStringReader("integer, external :: arg1")
    fparser2spec = Specification_Part(reader).content[0]
    processor.process_declarations(fake_parent, [fparser2spec], [])
    assert isinstance(fake_parent.symbol_table.lookup("arg1").datatype,
                      UnknownFortranType)

    reader = FortranStringReader("real, allocatable :: p3")
    fparser2spec = Specification_Part(reader).content[0]
    processor.process_declarations(fake_parent, [fparser2spec], [])
    assert isinstance(fake_parent.symbol_table.lookup("p3").datatype,
                      UnknownFortranType)

    reader = FortranStringReader("class(my_type), intent(in) :: carg")
    # Set reader to free format (otherwise this is a comment in fixed format)
    reader.set_format(FortranFormat(True, True))
    fparser2spec = Specification_Part(reader).content[0]
    processor.process_declarations(fake_parent, [fparser2spec], [])
    sym = fake_parent.symbol_table.lookup("carg")
    assert isinstance(sym.datatype, UnknownFortranType)
    assert (sym.datatype.declaration.lower() ==
            "class(my_type), intent(in) :: carg")

    # Allocatable but with specified extent. This is invalid Fortran but
    # fparser2 doesn't spot it (see fparser/#229).
    reader = FortranStringReader("integer, allocatable :: l10(5)")
    fparser2spec = Specification_Part(reader).content[0]
    with pytest.raises(InternalError) as err:
        processor.process_declarations(fake_parent, [fparser2spec], [])
    assert "An array with defined extent cannot have the ALLOCATABLE" \
        in str(err.value)

    reader = FortranStringReader("integer, allocatable, dimension(n) :: l10")
    fparser2spec = Specification_Part(reader).content[0]
    with pytest.raises(InternalError) as err:
        processor.process_declarations(fake_parent, [fparser2spec], [])
    assert "An array with defined extent cannot have the ALLOCATABLE" \
        in str(err.value)

    reader = FortranStringReader("integer :: l11")
    fparser2spec = Specification_Part(reader).content[0]
    # Break the parse tree
    fparser2spec.items = ("hello", fparser2spec.items[1],
                          fparser2spec.items[2])
    processor.process_declarations(fake_parent, [fparser2spec], [])
    l11sym = fake_parent.symbol_table.lookup("l11")
    assert isinstance(l11sym.datatype, UnknownFortranType)


def test_module_function_symbol(parser):
    ''' Check that the frontend correctly creates a new, local symbol for
    a Function's return value. '''
    dummy_module = '''
    module dummy_mod
        use mod1
    contains
        subroutine dummy_code(f1, f2)
            real(wp), dimension(:,:), intent(in)  :: f1
            real(wp), dimension(:,:), intent(out)  :: f2
            f2 = f1 + modvar1(1)
        end subroutine dummy_code
        function modvar1(arg)
            integer :: arg
            real :: modvar1
            modvar1 = 0.0
        end function modvar1
    end module dummy_mod
    '''
    reader = FortranStringReader(dummy_module)
    ast = parser(reader)
    processor = Fparser2Reader()
    container = processor.generate_container(ast)
    # This will result in a symbol named "modvar1" being put into
    # the Container
    _ = processor.generate_schedule("dummy_code", ast, container)
    sym = container.symbol_table.lookup("modvar1")
    assert isinstance(sym, Symbol)
    # This should result in a new, *local* symbol named "modvar1"
    sched = processor.generate_schedule("modvar1", ast, container)
    # Check that the resulting Schedule has a local symbol
    sym = sched.scope.symbol_table.lookup("modvar1", scope_limit=sched)
    assert isinstance(sym, DataSymbol)
    assert sym.datatype.intrinsic == ScalarType.Intrinsic.REAL


def test_process_save_attribute_declarations(parser):
    ''' Test that the SAVE attribute in a declaration is supported when
    found in the specification part of a module or main_program, otherwise
    it raises an error.'''

    fake_parent = KernelSchedule("dummy_schedule")
    processor = Fparser2Reader()

    # Test with no context about where the declaration. Not even that is
    # in the Specification_Part.
    reader = FortranStringReader("integer, save :: var1")
    fparser2spec = Type_Declaration_Stmt(reader)
    processor.process_declarations(fake_parent, [fparser2spec], [])
    assert isinstance(fake_parent.symbol_table.lookup("var1").datatype,
                      UnknownFortranType)

    # Test with no context about where the declaration is.
    reader = FortranStringReader("integer, save :: var2")
    fparser2spec = Specification_Part(reader).content[0]
    processor.process_declarations(fake_parent, [fparser2spec], [])
    assert isinstance(fake_parent.symbol_table.lookup("var2").datatype,
                      UnknownFortranType)

    # Test with a subroutine.
    reader = FortranStringReader(
        "subroutine name()\n"
        "integer, save :: var3\n"
        "end subroutine name")
    fparser2spec = parser(reader).content[0].content[1]
    processor.process_declarations(fake_parent, fparser2spec.children, [])
    assert isinstance(fake_parent.symbol_table.lookup("var3").datatype,
                      UnknownFortranType)

    # Test with a module.
    reader = FortranStringReader(
        "module modulename\n"
        "integer, save :: var4\n"
        "end module modulename")
    fparser2spec = parser(reader).content[0].content[1]
    processor.process_declarations(fake_parent, fparser2spec.children, [])
    var4 = fake_parent.symbol_table.lookup("var4")
    assert var4.datatype.intrinsic == ScalarType.Intrinsic.INTEGER


@pytest.mark.usefixtures("f2008_parser")
def test_process_declarations_intent():
    '''Test that process_declarations method handles various different
    specifications of variable attributes.
    '''
    fake_parent = KernelSchedule("dummy_schedule")
    processor = Fparser2Reader()

    reader = FortranStringReader("integer, intent(in) :: arg1, arg1a")
    fparser2spec = Specification_Part(reader).content[0]
    arg_list = [Fortran2003.Name("arg1"), Fortran2003.Name("arg1a")]
    processor.process_declarations(fake_parent, [fparser2spec], arg_list)
    # Check that the interface is correct and distinct for each symbol.
    interface1 = fake_parent.symbol_table.lookup("arg1").interface
    assert interface1.access == ArgumentInterface.Access.READ
    interface1a = fake_parent.symbol_table.lookup("arg1a").interface
    assert interface1a.access == ArgumentInterface.Access.READ
    assert interface1a is not interface1

    reader = FortranStringReader("integer, intent( IN ) :: arg2")
    arg_list.append(Fortran2003.Name("arg2"))
    fparser2spec = Specification_Part(reader).content[0]
    processor.process_declarations(fake_parent, [fparser2spec], arg_list)
    assert fake_parent.symbol_table.lookup("arg2").interface.access == \
        ArgumentInterface.Access.READ

    reader = FortranStringReader("integer, intent( Out ) :: arg3")
    arg_list.append(Fortran2003.Name("arg3"))
    fparser2spec = Specification_Part(reader).content[0]
    processor.process_declarations(fake_parent, [fparser2spec], arg_list)
    assert fake_parent.symbol_table.lookup("arg3").interface.access == \
        ArgumentInterface.Access.WRITE

    reader = FortranStringReader("integer, intent ( InOut ) :: arg4")
    arg_list.append(Fortran2003.Name("arg4"))
    fparser2spec = Specification_Part(reader).content[0]
    processor.process_declarations(fake_parent, [fparser2spec], arg_list)
    assert fake_parent.symbol_table.lookup("arg4").interface.access is \
        ArgumentInterface.Access.READWRITE

    reader = FortranStringReader("integer, intent ( invalid ) :: arg5")
    arg_list.append(Fortran2003.Name("arg5"))
    fparser2spec = Specification_Part(reader).content[0]
    with pytest.raises(InternalError) as err:
        processor.process_declarations(
            fake_parent, [fparser2spec], arg_list, {})
    del arg_list[-1]
    assert "Could not process " in str(err.value)
    assert "Unexpected intent attribute " in str(err.value)

    # Test that argument intent is left as UNKNOWN when not available in the
    # declaration
    reader = FortranStringReader("integer :: arg6")
    arg_list.append(Fortran2003.Name("arg6"))
    fparser2spec = Specification_Part(reader).content[0]
    processor.process_declarations(fake_parent, [fparser2spec], arg_list)
    assert fake_parent.symbol_table.lookup("arg6").interface.access is \
        ArgumentInterface.Access.UNKNOWN


@pytest.mark.usefixtures("f2008_parser")
def test_process_declarations_stmt_functions():
    '''Test that process_declarations method handles statement functions
    appropriately.
    '''
    fake_parent = KernelSchedule("dummy_schedule")
    processor = Fparser2Reader()

    # If 'a' is not declared it could be a statement function, which are
    # unsupported and produce a NotImplementedError.
    reader = FortranStringReader("a(x) = 1")
    fparser2spec = Stmt_Function_Stmt(reader)
    with pytest.raises(NotImplementedError) as error:
        processor.process_declarations(fake_parent, [fparser2spec], [])
    assert "Could not process '" in str(error.value)
    assert "'. Statement Function declarations are not supported." \
        in str(error.value)

    # If 'a' is declared in the symbol table as an array, it is an array
    # assignment which belongs in the execution part.
    array_type = ArrayType(REAL_TYPE, [ArrayType.Extent.ATTRIBUTE])
    fake_parent.symbol_table.add(
        DataSymbol('a', array_type))
    fake_parent.symbol_table.add(DataSymbol('x', REAL_TYPE))
    processor.process_declarations(fake_parent, [fparser2spec], [])
    assert len(fake_parent.children) == 1
    array = fake_parent.children[0].children[0]
    assert isinstance(array, ArrayReference)
    assert array.name == "a"

    # Test that it works with multi-dimensional arrays
    fake_parent = KernelSchedule("dummy_schedule")
    reader = FortranStringReader("b(x, y) = 1")
    fparser2spec = Stmt_Function_Stmt(reader)
    array_type = ArrayType(REAL_TYPE, [ArrayType.Extent.ATTRIBUTE,
                                       ArrayType.Extent.ATTRIBUTE])
    fake_parent.symbol_table.add(DataSymbol('b', array_type))
    fake_parent.symbol_table.add(DataSymbol('x', INTEGER_TYPE))
    fake_parent.symbol_table.add(DataSymbol('y', INTEGER_TYPE))
    processor.process_declarations(fake_parent, [fparser2spec], [])
    assert len(fake_parent.children) == 1
    array = fake_parent.children[0].children[0]
    assert isinstance(array, ArrayReference)
    assert array.name == "b"

    # Test that if symbol is not an array, it raises GenerationError
    fake_parent.symbol_table.lookup('b').datatype = INTEGER_TYPE
    with pytest.raises(InternalError) as error:
        processor.process_declarations(fake_parent, [fparser2spec], [])
    assert "Could not process '" in str(error.value)
    assert "'. Symbol 'b' is in the SymbolTable but it is not an array as " \
        "expected, so it can not be recovered as an array assignment." \
        in str(error.value)


@pytest.mark.usefixtures("f2008_parser")
def test_process_declarations_unsupported_node():
    ''' Check that process_declarations raises the expected error if it
    encounters an unsupported fparser2 node. '''
    fake_parent = KernelSchedule("dummy_schedule")
    processor = Fparser2Reader()
    reader = FortranStringReader("integer, parameter :: r_def = KIND(1.0D0)\n"
                                 "real(kind=r_def) :: var2")
    fparser2spec = Specification_Part(reader)
    # Append an fparser2 node that is not a valid/supported declaration
    fparser2spec.content.append(Fortran2003.Name("wrong"))
    with pytest.raises(NotImplementedError) as err:
        processor.process_declarations(
            fake_parent, fparser2spec.content, [], {})
    assert "fparser2 node of type 'Name' not supported" in str(err.value)


@pytest.mark.usefixtures("f2008_parser")
def test_parse_array_dimensions_attributes():
    '''Test that process_declarations method parses multiple specifications
    of array attributes.
    '''

    sym_table = SymbolTable()
    reader = FortranStringReader("dimension(:)")
    fparser2spec = Dimension_Attr_Spec(reader)
    shape = Fparser2Reader._parse_dimensions(fparser2spec, sym_table)
    assert shape == [None]

    reader = FortranStringReader("dimension(:,:,:)")
    fparser2spec = Dimension_Attr_Spec(reader)
    shape = Fparser2Reader._parse_dimensions(fparser2spec, sym_table)
    assert shape == [None, None, None]

    reader = FortranStringReader("dimension(3,5)")
    fparser2spec = Dimension_Attr_Spec(reader)
    shape = Fparser2Reader._parse_dimensions(fparser2spec, sym_table)
    assert len(shape) == 2
    assert shape[0][0].value == "1"
    assert shape[0][1].value == "3"
    assert shape[1][0].value == "1"
    assert shape[1][1].value == "5"

    sym_table.add(DataSymbol('var1', INTEGER_TYPE))
    sym_table.add(DataSymbol('var1_upper', INTEGER_TYPE))

    reader = FortranStringReader("dimension(var1)")
    fparser2spec = Dimension_Attr_Spec(reader)
    shape = Fparser2Reader._parse_dimensions(fparser2spec, sym_table)
    assert len(shape) == 1
    assert shape[0][0].value == "1"
    assert shape[0][1].symbol == sym_table.lookup('var1')

    reader = FortranStringReader("dimension(0:3,var1)")
    fparser2spec = Dimension_Attr_Spec(reader)
    shape = Fparser2Reader._parse_dimensions(fparser2spec, sym_table)
    # First dim is specified with both lower and upper bounds so should
    # have a tuple
    assert isinstance(shape[0], tuple)
    assert len(shape[0]) == 2
    assert shape[0][0].value == "0"
    assert shape[0][1].value == "3"
    assert shape[1][0].value == "1"
    assert shape[1][1].symbol is sym_table.lookup('var1')

    reader = FortranStringReader("dimension(0:3,var1:var1_upper)")
    fparser2spec = Dimension_Attr_Spec(reader)
    shape = Fparser2Reader._parse_dimensions(fparser2spec, sym_table)
    assert isinstance(shape[0], tuple)
    assert len(shape[0]) == 2
    assert shape[0][0].value == "0"
    assert shape[0][1].value == "3"
    assert isinstance(shape[1], tuple)
    assert len(shape[1]) == 2
    assert shape[1][0].symbol is sym_table.lookup('var1')
    assert shape[1][1].symbol is sym_table.lookup('var1_upper')

    # Assumed size arrays not supported
    reader = FortranStringReader("dimension(*)")
    fparser2spec = Dimension_Attr_Spec(reader)
    with pytest.raises(NotImplementedError) as error:
        _ = Fparser2Reader._parse_dimensions(fparser2spec, sym_table)
    assert "Could not process " in str(error.value)
    assert "Assumed-size arrays are not supported." in str(error.value)

    # Explicit shape symbols must be integer
    reader = FortranStringReader("dimension(var2)")
    fparser2spec = Dimension_Attr_Spec(reader)
    with pytest.raises(NotImplementedError) as error:
        sym_table.add(DataSymbol("var2", REAL_TYPE))
        _ = Fparser2Reader._parse_dimensions(fparser2spec, sym_table)
    assert "Could not process " in str(error.value)
    assert ("Only scalar integer literals or symbols are supported for "
            "explicit-shape array declarations.") in str(error.value)

    # Explicit shape symbols can only be Literal or Symbol
    with pytest.raises(NotImplementedError) as error:
        class UnrecognizedType(object):
            '''Type guaranteed to not be part of the _parse_dimensions
            conditional type handler.'''
        fparser2spec.items[1].items[0].items[1].__class__ = UnrecognizedType
        _ = Fparser2Reader._parse_dimensions(fparser2spec, sym_table)
    assert "Could not process " in str(error.value)
    assert ("Only scalar integer literals or symbols are supported for "
            "explicit-shape array declarations.") in str(error.value)

    # Shape specified by an unknown Symbol
    reader = FortranStringReader("dimension(var3)")
    fparser2spec = Dimension_Attr_Spec(reader)
    csym = sym_table.new_symbol("some_mod", symbol_type=ContainerSymbol)
    vsym = sym_table.new_symbol("var3", interface=ImportInterface(csym))
    # pylint: disable=unidiomatic-typecheck
    assert type(vsym) == Symbol
    shape = Fparser2Reader._parse_dimensions(fparser2spec, sym_table)
    assert len(shape) == 1
    assert shape[0][0].value == "1"
    assert isinstance(shape[0][1], Reference)
    # Symbol is the same object but is now a DataSymbol
    assert shape[0][1].symbol is vsym
    assert isinstance(shape[0][1].symbol, DataSymbol)
    assert shape[0][1].symbol.name == "var3"
    assert isinstance(shape[0][1].symbol.interface, ImportInterface)

    # Test dimension and intent arguments together
    fake_parent = KernelSchedule("dummy_schedule")
    processor = Fparser2Reader()
    reader = FortranStringReader("real, intent(in), dimension(:) :: array3")
    fparser2spec = Specification_Part(reader).content[0]
    processor.process_declarations(fake_parent, [fparser2spec],
                                   [Name("array3")])
    array3 = fake_parent.symbol_table.lookup("array3")
    assert array3.name == "array3"
    assert array3.datatype.intrinsic == ScalarType.Intrinsic.REAL
    assert array3.shape == [ArrayType.Extent.ATTRIBUTE]
    assert array3.interface.access is ArgumentInterface.Access.READ


@pytest.mark.usefixtures("f2008_parser")
def test_deferred_array_size():
    ''' Check that we handle the case of an array being declared with an
    extent specified by a variable that is declared after it. '''
    fake_parent = KernelSchedule("dummy_schedule")
    processor = Fparser2Reader()
    reader = FortranStringReader("real, intent(in), dimension(n) :: array3\n"
                                 "integer, intent(in) :: n")
    fparser2spec = Specification_Part(reader).content
    processor.process_declarations(fake_parent, fparser2spec,
                                   [Name("array3"), Name("n")])
    dim_sym = fake_parent.symbol_table.lookup("n")
    assert isinstance(dim_sym.interface, ArgumentInterface)
    assert dim_sym.datatype.intrinsic == ScalarType.Intrinsic.INTEGER


@pytest.mark.usefixtures("f2008_parser")
def test_unresolved_array_size():
    ''' Check that we handle the case where we do not find an explicit
    declaration of a symbol used in the definition of an array extent. '''
    fake_parent = KernelSchedule("dummy_schedule")
    processor = Fparser2Reader()
    reader = FortranStringReader("real, dimension(n) :: array3")
    fparser2spec = Specification_Part(reader).content
    processor.process_declarations(fake_parent, fparser2spec, [])
    dim_sym = fake_parent.symbol_table.lookup("n")
    assert isinstance(dim_sym.interface, UnresolvedInterface)
    assert dim_sym.datatype.intrinsic == ScalarType.Intrinsic.INTEGER
    # Check that the lookup of the dimensioning symbol is not case sensitive
    reader = FortranStringReader("real, dimension(N) :: array4")
    fparser2spec = Specification_Part(reader).content
    processor.process_declarations(fake_parent, fparser2spec, [])
    assert (fake_parent.symbol_table.lookup("array4").shape[0].upper.symbol is
            dim_sym)


@pytest.mark.usefixtures("f2008_parser")
def test_process_use_stmts_with_default_visibility():
    ''' Check that SymbolTable entries are correctly created from
    module use statements. '''
    fake_parent = KernelSchedule("dummy_schedule")
    processor = Fparser2Reader()
    reader = FortranStringReader("use my_mod, only: some_var\n"
                                 "use this_mod\n"
                                 "use other_mod, only: var1, var2\n")
    fparser2spec = Specification_Part(reader)
    processor._process_use_stmts(fake_parent, fparser2spec.content)

    symtab = fake_parent.symbol_table

    for module_name in ["my_mod", "this_mod", "other_mod"]:
        container = symtab.lookup(module_name)
        assert isinstance(container, ContainerSymbol)
        assert container.name == module_name
        assert not container._reference  # It is not evaluated explicitly told

    for var in ["some_var", "var1", "var2"]:
        assert symtab.lookup(var).name == var

    assert symtab.lookup("some_var").interface.container_symbol \
        == symtab.lookup("my_mod")
    assert symtab.lookup("var2").interface.container_symbol \
        == symtab.lookup("other_mod")

    assert symtab.lookup("this_mod").visibility == Symbol.Visibility.PUBLIC
    assert symtab.lookup("var1").visibility == Symbol.Visibility.PUBLIC
    assert symtab.lookup("other_mod").visibility == Symbol.Visibility.PUBLIC
    assert symtab.lookup("var2").visibility == Symbol.Visibility.PUBLIC
    assert symtab.lookup("my_mod").visibility == Symbol.Visibility.PUBLIC
    assert symtab.lookup("some_var").visibility == Symbol.Visibility.PUBLIC


def test_process_use_stmts_with_accessibility_statements(parser):
    ''' Same as the previous test, but now from a module with a Fortran
    accessibility statement. This will provide a visibility map to the
    use statement processor so the imported symbols and modules end up with
    the appropriate visibility attributes. '''
    processor = Fparser2Reader()
    reader = FortranStringReader('''
        module test
            use my_mod, only: some_var
            use this_mod
            use other_mod, only: var1, var2
            private this_mod, var1
        end module test
    ''')
    parse_tree = parser(reader)
    module = parse_tree.children[0]
    psyir = processor._module_handler(module, None)

    symtab = psyir.symbol_table

    assert symtab.lookup("this_mod").visibility == Symbol.Visibility.PRIVATE
    assert symtab.lookup("var1").visibility == Symbol.Visibility.PRIVATE
    assert symtab.lookup("other_mod").visibility == Symbol.Visibility.PUBLIC
    assert symtab.lookup("var2").visibility == Symbol.Visibility.PUBLIC
    assert symtab.lookup("my_mod").visibility == Symbol.Visibility.PUBLIC
    assert symtab.lookup("some_var").visibility == Symbol.Visibility.PUBLIC


@pytest.mark.usefixtures("f2008_parser")
def test_use_stmt_error(monkeypatch):
    ''' Check that we raise the expected error if the parse tree representing
    a USE statement doesn't have the expected structure. '''
    fake_parent = KernelSchedule("dummy_schedule")
    processor = Fparser2Reader()
    reader = FortranStringReader("use my_mod, only: some_var\n"
                                 "use this_mod\n"
                                 "use other_mod, only: var1, var2\n")
    fparser2spec = Specification_Part(reader)
    monkeypatch.setattr(fparser2spec.content[0], "items",
                        [None, "hello", None])
    with pytest.raises(GenerationError) as err:
        processor.process_declarations(
            fake_parent, fparser2spec.content, [], {})
    assert ("Expected the parse tree for a USE statement to contain 5 items "
            "but found 3 for 'hello'" in str(err.value))


@pytest.mark.usefixtures("f2008_parser")
def test_process_declarations_unrecognised_attribute():
    ''' Check that a declaration with an unrecognised attribute results in
    a symbol with UnknownFortranType and the correct visibility. '''
    fake_parent = KernelSchedule("dummy")
    processor = Fparser2Reader()
    reader = FortranStringReader("integer, private, target :: idx1\n")
    fparser2spec = Specification_Part(reader)
    processor.process_declarations(fake_parent, fparser2spec.children, [])
    sym = fake_parent.symbol_table.lookup("idx1")
    assert isinstance(sym.datatype, UnknownFortranType)
    assert sym.visibility == Symbol.Visibility.PRIVATE
    # No access statement so should be public (the default in Fortran)
    reader = FortranStringReader("integer, target :: idx2\n")
    fparser2spec = Specification_Part(reader)
    processor.process_declarations(fake_parent, fparser2spec.children, [])
    sym = fake_parent.symbol_table.lookup("idx2")
    assert isinstance(sym.datatype, UnknownFortranType)
    assert sym.visibility == Symbol.Visibility.PUBLIC
    # No access statement so should pick up the default visibility supplied
    # to the symbol table.
    fake_parent.symbol_table.default_visibility = Symbol.Visibility.PRIVATE
    reader = FortranStringReader("integer, target :: idx3\n")
    fparser2spec = Specification_Part(reader)
    processor.process_declarations(
        fake_parent, fparser2spec.children, [], {})
    sym = fake_parent.symbol_table.lookup("idx3")
    assert isinstance(sym.datatype, UnknownFortranType)
    assert sym.visibility == Symbol.Visibility.PRIVATE
    # No access statement but visibility provided in visibility_map argument
    # to process_declarations()
    reader = FortranStringReader("integer, target :: idx4\n")
    fparser2spec = Specification_Part(reader)
    processor.process_declarations(
        fake_parent, fparser2spec.children, [],
        {"idx4": Symbol.Visibility.PUBLIC})
    sym = fake_parent.symbol_table.lookup("idx4")
    assert isinstance(sym.datatype, UnknownFortranType)
    assert sym.visibility == Symbol.Visibility.PUBLIC


@pytest.mark.usefixtures("f2008_parser")
def test_parse_array_dimensions_unhandled(monkeypatch):
    '''Test that process_declarations method parses multiple specifications
    of array attributes.
    '''

    def walk_ast_return(_1, _2, _3=None, _4=None):
        '''Function that returns a unique object that will not be part
        of the implemented handling in the walk method caller.'''
        class Invalid(object):
            '''Class that would be invalid to return from an fparser2 parse
            tree.'''
        newobject = Invalid()
        return [newobject]

    monkeypatch.setattr(fparser.two.utils, 'walk', walk_ast_return)

    reader = FortranStringReader("dimension(:)")
    fparser2spec = Dimension_Attr_Spec(reader)
    with pytest.raises(InternalError) as error:
        _ = Fparser2Reader._parse_dimensions(fparser2spec, None)
    assert "Reached end of loop body and array-shape specification" \
        in str(error.value)
    assert " has not been handled." in str(error.value)


@pytest.mark.usefixtures("f2008_parser")
def test_handling_assignment_stmt():
    ''' Test that fparser2 Assignment_Stmt is converted to the expected PSyIR
    tree structure.

    '''
    reader = FortranStringReader("x=1")
    fparser2assignment = Execution_Part.match(reader)[0][0]

    fake_parent = Schedule()
    fake_parent.symbol_table.new_symbol("x", symbol_type=DataSymbol,
                                        datatype=INTEGER_TYPE)
    processor = Fparser2Reader()
    processor.process_nodes(fake_parent, [fparser2assignment])
    # Check a new node was generated and connected to parent
    assert len(fake_parent.children) == 1
    new_node = fake_parent.children[0]
    assert isinstance(new_node, Assignment)
    assert len(new_node.children) == 2


@pytest.mark.usefixtures("f2008_parser")
def test_handling_labelled_assignment_stmt():
    ''' Test that a labelled assignment is represented by a CodeBlock. '''
    reader = FortranStringReader("111 x=1")
    fparser2assignment = Execution_Part.match(reader)[0][0]
    fake_parent = Schedule()
    fake_parent.symbol_table.new_symbol("x", symbol_type=DataSymbol,
                                        datatype=INTEGER_TYPE)
    processor = Fparser2Reader()
    processor.process_nodes(fake_parent, [fparser2assignment])
    assert len(fake_parent.children) == 1
    assert isinstance(fake_parent[0], CodeBlock)


@pytest.mark.usefixtures("f2008_parser")
def test_handling_name():
    ''' Test that fparser2 Name is converted to the expected PSyIR
    tree structure.
    '''
    reader = FortranStringReader("x=1")
    fparser2name = Execution_Part.match(reader)[0][0]

    fake_parent = KernelSchedule('kernel')
    processor = Fparser2Reader()

    # If one of the ancestors has a symbol table then process_nodes()
    # checks that the symbol is declared.
    with pytest.raises(SymbolError) as error:
        processor.process_nodes(fake_parent, [fparser2name])
    assert "No Symbol found for name 'x'." in str(error.value)

    fake_parent.symbol_table.add(DataSymbol('x', INTEGER_TYPE))
    processor.process_nodes(fake_parent, [fparser2name])
    assert len(fake_parent.children) == 1
    assignment = fake_parent.children[0]
    assert len(assignment.children) == 2
    new_ref = assignment.children[0]
    assert isinstance(new_ref, Reference)
    assert new_ref.name == "x"


@pytest.mark.usefixtures("disable_declaration_check", "f2008_parser")
def test_handling_parenthesis():
    ''' Test that fparser2 Parenthesis is converted to the expected PSyIR
    tree structure.

    TODO #754 fix test so that 'disable_declaration_check' fixture is not
    required.
    '''
    reader = FortranStringReader("x=(x+1)")
    fparser2parenthesis = Execution_Part.match(reader)[0][0]

    fake_parent = Schedule()
    processor = Fparser2Reader()
    processor.process_nodes(fake_parent, [fparser2parenthesis])
    # Check that a new node was generated, parenthesis are ignored and
    # the new node is connected directly to parent
    new_node = fake_parent[0].rhs
    assert isinstance(new_node, BinaryOperation)


@pytest.mark.usefixtures("f2008_parser")
def test_handling_part_ref():
    ''' Test that fparser2 Part_Ref is converted to the expected PSyIR
    tree structure.
    '''
    reader = FortranStringReader("x(2)=1")
    fparser2part_ref = Execution_Part.match(reader)[0][0]

    fake_parent = KernelSchedule('kernel')
    processor = Fparser2Reader()

    # If one of the ancestors has a symbol table then process_nodes()
    # checks that the symbol is declared.
    with pytest.raises(SymbolError) as error:
        processor.process_nodes(fake_parent, [fparser2part_ref])
    assert "No Symbol found for name 'x'." in str(error.value)

    fake_parent.symbol_table.add(DataSymbol('x', INTEGER_TYPE))
    processor.process_nodes(fake_parent, [fparser2part_ref])
    assert len(fake_parent.children) == 1
    assignment = fake_parent.children[0]
    assert len(assignment.children) == 2
    new_node = assignment.children[0]
    assert isinstance(new_node, ArrayReference)
    assert new_node.name == "x"
    assert len(new_node.children) == 1  # Array dimensions

    # Parse a complex array expression
    reader = FortranStringReader("x(i+3,j-4,(z*5)+1)=1")
    fparser2part_ref = Execution_Part.match(reader)[0][0]

    fake_parent = KernelSchedule('assign')
    array_type = ArrayType(INTEGER_TYPE, [10, 10, 10])
    fake_parent.symbol_table.add(DataSymbol('x', array_type))
    fake_parent.symbol_table.add(DataSymbol('i', INTEGER_TYPE))
    fake_parent.symbol_table.add(DataSymbol('j', INTEGER_TYPE))
    fake_parent.symbol_table.add(DataSymbol('z', INTEGER_TYPE))
    processor.process_nodes(fake_parent, [fparser2part_ref])
    # Check a new node was generated and connected to parent
    assert len(fake_parent.children) == 1
    new_node = fake_parent[0].lhs
    assert isinstance(new_node, ArrayReference)
    assert new_node.name == "x"
    assert len(new_node.children) == 3  # Array dimensions


@pytest.fixture(scope="module", name="symbol_table")
def make_symbol_table():
    '''
    pytest fixture to create and populate a symbol table for the
    'test_handling_intrinsics' test below.

    '''
    symbol_table = SymbolTable()
    symbol_table.new_symbol("x", symbol_type=DataSymbol,
                            datatype=REAL_TYPE)
    symbol_table.new_symbol("a", symbol_type=DataSymbol,
                            datatype=REAL_TYPE)
    symbol_table.new_symbol("b", symbol_type=DataSymbol,
                            datatype=REAL_TYPE)
    symbol_table.new_symbol("c", symbol_type=DataSymbol,
                            datatype=REAL_TYPE)
    symbol_table.new_symbol("idx", symbol_type=DataSymbol,
                            datatype=INTEGER_TYPE)
    symbol_table.new_symbol("mask", symbol_type=DataSymbol,
                            datatype=ArrayType(INTEGER_TYPE, [10]))
    return symbol_table


@pytest.mark.parametrize(
    "code, expected_type, expected_op",
    [('x = exp(a)', UnaryOperation, UnaryOperation.Operator.EXP),
     ('x = sin(a)', UnaryOperation, UnaryOperation.Operator.SIN),
     ('x = asin(a)', UnaryOperation, UnaryOperation.Operator.ASIN),
     ('idx = ceiling(a)', UnaryOperation, UnaryOperation.Operator.CEIL),
     ('x = abs(a)', UnaryOperation, UnaryOperation.Operator.ABS),
     ('x = cos(a)', UnaryOperation, UnaryOperation.Operator.COS),
     ('x = acos(a)', UnaryOperation, UnaryOperation.Operator.ACOS),
     ('x = tan(a)', UnaryOperation, UnaryOperation.Operator.TAN),
     ('x = atan(a)', UnaryOperation, UnaryOperation.Operator.ATAN),
     ('x = real(a)', UnaryOperation, UnaryOperation.Operator.REAL),
     ('x = real(a, 8)', BinaryOperation, BinaryOperation.Operator.REAL),
     ('x = int(a)', UnaryOperation, UnaryOperation.Operator.INT),
     ('x = int(a, 8)', BinaryOperation, BinaryOperation.Operator.INT),
     ('x = log(a)', UnaryOperation, UnaryOperation.Operator.LOG),
     ('x = log10(a)', UnaryOperation, UnaryOperation.Operator.LOG10),
     ('x = mod(a, b)', BinaryOperation, BinaryOperation.Operator.REM),
     ('x = matmul(a, b)', BinaryOperation,
      BinaryOperation.Operator.MATMUL),
     ('x = max(a, b)', BinaryOperation, BinaryOperation.Operator.MAX),
     ('x = mAx(a, b, c)', NaryOperation, NaryOperation.Operator.MAX),
     ('x = min(a, b)', BinaryOperation, BinaryOperation.Operator.MIN),
     ('x = min(a, b, c)', NaryOperation, NaryOperation.Operator.MIN),
     ('x = sign(a, b)', BinaryOperation, BinaryOperation.Operator.SIGN),
     ('x = sqrt(a)', UnaryOperation, UnaryOperation.Operator.SQRT),
     ('x = sum(a)', UnaryOperation, UnaryOperation.Operator.SUM),
     ('x = sum(a, idx)', BinaryOperation, BinaryOperation.Operator.SUM),
     ('x = suM(a, idx, mask)', NaryOperation, NaryOperation.Operator.SUM),
     # Check that we get a CodeBlock for an unsupported N-ary operation
     ('x = reshape(a, b, c)', CodeBlock, None)])
@pytest.mark.usefixtures("f2008_parser")
def test_handling_intrinsics(code, expected_type, expected_op, symbol_table):
    ''' Test that fparser2 Intrinsic_Function_Reference nodes are
    handled appropriately.

    '''
    processor = Fparser2Reader()
    fake_parent = Schedule(symbol_table=symbol_table)
    reader = FortranStringReader(code)
    fp2node = Execution_Part.match(reader)[0][0]
    processor.process_nodes(fake_parent, [fp2node])
    assign = fake_parent.children[0]
    assert isinstance(assign, Assignment)
    assert isinstance(assign.rhs, expected_type), \
        "Fails when parsing '" + code + "'"
    if expected_type is not CodeBlock:
        assert assign.rhs._operator == expected_op, \
            "Fails when parsing '" + code + "'"


@pytest.mark.usefixtures("f2008_parser")
def test_intrinsic_no_args():
    ''' Check that an intrinsic with no arguments results in a
    NotImplementedError. '''
    processor = Fparser2Reader()
    fake_parent = Schedule()
    reader = FortranStringReader("x = SUM(a, b)")
    fp2node = Execution_Part.match(reader)[0][0].items[2]
    # Manually remove the arguments
    fp2node.items = (fp2node.items[0],)
    with pytest.raises(NotImplementedError) as err:
        processor._intrinsic_handler(fp2node, fake_parent)
    assert "SUM" in str(err.value)


@pytest.mark.usefixtures("f2008_parser")
def test_unary_op_handler_error():
    ''' Check that the unary op handler raises the expected error if the
    parse tree has an unexpected structure. This is a hard error to
    provoke since fparser checks that the number of arguments is correct. '''
    processor = Fparser2Reader()
    fake_parent = Schedule()
    reader = FortranStringReader("x = exp(a)")
    fp2node = Execution_Part.match(reader)[0][0].items[2]
    # Create an fparser node for a binary operation so that we can steal
    # its operands
    reader = FortranStringReader("x = max(a, b)")
    maxnode = Execution_Part.match(reader)[0][0].items[2]
    # Break the number of arguments in the fparser node by using those
    # from the binary operation
    fp2node.items = (fp2node.items[0], maxnode.items[1])
    with pytest.raises(InternalError) as err:
        processor._unary_op_handler(fp2node, fake_parent)
    assert ("Operation 'EXP(a, b)' has more than one argument and is "
            "therefore not unary" in str(err.value))


@pytest.mark.usefixtures("f2008_parser")
def test_binary_op_handler_error():
    ''' Check that the binary op handler raises the expected errors if the
    parse tree has an unexpected structure. '''
    processor = Fparser2Reader()
    fake_parent = Schedule()
    reader = FortranStringReader("x = SUM(a, b)")
    fp2node = Execution_Part.match(reader)[0][0].items[2]
    # Break the number of arguments in the fparser node
    fp2node.items[1].items = (Name('a'),)
    with pytest.raises(InternalError) as err:
        processor._binary_op_handler(fp2node, fake_parent)
    assert ("Binary operator should have exactly two arguments but found 1 "
            "for 'SUM(a)'." in str(err.value))
    # Now break the 'items' tuple of this fparser node
    fp2node.items = (fp2node.items[0], Name('dummy'))
    with pytest.raises(InternalError) as err:
        processor._binary_op_handler(fp2node, fake_parent)
    assert ("binary intrinsic operation 'SUM(dummy)'. Expected second child "
            "to be Actual_Arg_Spec_List" in str(err.value))


@pytest.mark.usefixtures("f2008_parser")
def test_nary_op_handler_error():
    ''' Check that the Nary op handler raises the expected error if the parse
    tree has an unexpected structure. '''
    processor = Fparser2Reader()
    fake_parent = Schedule()
    reader = FortranStringReader("x = SUM(a, b, mask)")
    fp2node = Execution_Part.match(reader)[0][0].items[2]
    # Give the node an incorrect number of arguments for the Nary handler
    fp2node.items[1].items = (Name('a'),)
    with pytest.raises(InternalError) as err:
        processor._nary_op_handler(fp2node, fake_parent)
    assert ("An N-ary operation must have more than two arguments but found 1 "
            "for 'SUM(a)'" in str(err.value))
    # Break the 'items' tuple of this fparser node
    fp2node.items = (fp2node.items[0], Name('dummy'))
    with pytest.raises(InternalError) as err:
        processor._nary_op_handler(fp2node, fake_parent)
    assert ("Expected second 'item' of N-ary intrinsic 'SUM(dummy)' in fparser"
            " parse tree to be an Actual_Arg_Spec_List" in str(err.value))


@pytest.mark.usefixtures("disable_declaration_check", "f2008_parser")
def test_handling_nested_intrinsic():
    ''' Check that we correctly handle nested intrinsic functions.

    TODO #754 fix test so that 'disable_declaration_check' fixture is not
    required.
    '''
    processor = Fparser2Reader()
    fake_parent = Schedule()
    reader = FortranStringReader(
        "ze_z = SUM( e1t(:,:) * e2t(:,:) * zav_tide(:,:,jk) * "
        "tmask_i(:,:) ) &\n"
        "   &  / MAX( 1.e-20, SUM( e1t(:,:) * e2t(:,:) * wmask (:,:,jk) * "
        "tmask_i(:,:) ) )")
    fp2node = Execution_Part.match(reader)[0][0]
    processor.process_nodes(fake_parent, [fp2node])
    array_refs = fake_parent.walk(Reference)
    assert "sum" not in [str(ref.name) for ref in array_refs]
    reader = FortranStringReader(
        "zccc = SQRT(MAX(zbbb * zbbb - 4._wp * rcpi * rLfus * ztmelts, 0.0))")
    fp2node = Execution_Part(reader)
    # Check that the frontend does not produce any CodeBlocks
    processor.process_nodes(fake_parent, fp2node.content)
    cblocks = fake_parent.children[1].walk(CodeBlock)
    assert not cblocks


@pytest.mark.usefixtures("disable_declaration_check", "f2008_parser")
def test_array_section():
    ''' Check that we correctly handle an array section.

    TODO #754 fix test so that 'disable_declaration_check' fixture is not
    required.
    '''

    def _array_create(code):
        '''Utility function that takes the supplied Fortran code and returns
        its PSyIR representation.

        :param str code: the executable code as a string.

        :returns: the executable code as PSyIR nodes.
        :rtype: :py:class:`psyclone.psyir.nodes.Node`

        '''
        processor = Fparser2Reader()
        fake_parent = Schedule()
        reader = FortranStringReader(code)
        fp2node = Execution_Part.match(reader)[0][0]
        processor.process_nodes(fake_parent, [fp2node])
        return fake_parent.children[0].children[0]

    def _check_array(node, ndims):
        '''Utility function that checks that the supplied node is an array and
        has the expected number of dimensions.

        :param node: the node to check.
        :type node: :py:class:`psyclone.psyir.nodes.ArrayReference`
        :param int ndims: the number of expected array dimensions.

        '''
        assert isinstance(node, ArrayReference)
        assert len(node.children) == ndims

    def _check_range(array, dim):
        '''Utility function that checks that the "dim" index of the supplied
        array contains a range node. Assumes that the supplied
        argument "array" is an array.

        :param array: the node to check.
        :type array: :py:class:`psyclone.psyir.nodes.ArrayReference`
        :param int dim: the array dimension index to check.

        '''
        # Note, in Fortran the 1st dimension is 1, second is 2
        # etc. Therefore to obtain the correct child index we need to
        # subtract 1.
        range_node = array.children[dim-1]
        assert isinstance(range_node, Range)

    def _check_reference(node, dim, index, name):
        '''Utility function to check that the supplied array has a reference
        at dimension index "dim" and range index "index" with name
        "name".

        Assumes that the node argument is an array and that the
        supplied dimension index is a Range node and that the supplied
        range index is valid.

        :param array: the node to check.
        :type array: :py:class:`pysclone.psyir.node.ArrayReference`
        :param int dim: the dimension index to check.
        :param int index: the index of the range to check (0 is the \
            lower bound, 1 is the upper bound).
        :param str name: the expected name of the reference.

        '''
        # Note, in Fortran the 1st dimension is 1, second is 2
        # etc. Therefore to obtain the correct child index we need to
        # subtract 1.
        reference = node.children[dim-1].children[index]
        assert isinstance(reference, Reference)
        assert reference.name == name

    # Simple one-dimensional
    for code in ["a(:) = 0.0", "a(::) = 0.0"]:
        array_reference = _array_create(code)
        _check_array(array_reference, ndims=1)
        _check_range(array_reference, dim=1)
        assert _is_bound_full_extent(array_reference, 1,
                                     BinaryOperation.Operator.LBOUND)
        assert _is_bound_full_extent(array_reference, 1,
                                     BinaryOperation.Operator.UBOUND)
        assert _is_array_range_literal(
            array_reference, dim=1, index=2, value=1)
    # Simple multi-dimensional
    for code in ["a(:,:,:) = 0.0", "a(::,::,::) = 0.0"]:
        array_reference = _array_create(code)
        _check_array(array_reference, ndims=3)
        for dim in range(1, 4):
            # Check each of the 3 dimensions (1, 2, 3)
            _check_range(array_reference, dim=dim)
            assert _is_bound_full_extent(
                array_reference, dim,
                BinaryOperation.Operator.LBOUND)
            assert _is_bound_full_extent(
                array_reference, dim,
                BinaryOperation.Operator.UBOUND)
            assert _is_array_range_literal(
                array_reference, dim=dim, index=2, value=1)
    # Simple values
    code = "a(1:, 1:2, 1:2:3, :2, :2:3, ::3, 1::3) = 0.0"
    array_reference = _array_create(code)
    _check_array(array_reference, ndims=7)
    # dim 1
    _check_range(array_reference, dim=1)
    assert _is_array_range_literal(array_reference, dim=1, index=0, value=1)
    assert _is_bound_full_extent(array_reference, 1,
                                 BinaryOperation.Operator.UBOUND)
    assert _is_array_range_literal(array_reference, dim=1, index=2, value=1)
    # dim 2
    _check_range(array_reference, dim=2)
    assert _is_array_range_literal(array_reference, dim=2, index=0, value=1)
    assert _is_array_range_literal(array_reference, dim=2, index=1, value=2)
    assert _is_array_range_literal(array_reference, dim=2, index=2, value=1)
    # dim 3
    _check_range(array_reference, dim=3)
    assert _is_array_range_literal(array_reference, dim=3, index=0, value=1)
    assert _is_array_range_literal(array_reference, dim=3, index=1, value=2)
    assert _is_array_range_literal(array_reference, dim=3, index=2, value=3)
    # dim 4
    _check_range(array_reference, dim=4)
    assert _is_bound_full_extent(array_reference, 4,
                                 BinaryOperation.Operator.LBOUND)
    assert _is_array_range_literal(array_reference, dim=4, index=1, value=2)
    assert _is_array_range_literal(array_reference, dim=4, index=2, value=1)
    # dim 5
    _check_range(array_reference, dim=5)
    assert _is_bound_full_extent(array_reference, 5,
                                 BinaryOperation.Operator.LBOUND)
    assert _is_array_range_literal(array_reference, dim=5, index=1, value=2)
    assert _is_array_range_literal(array_reference, dim=5, index=2, value=3)
    # dim 6
    _check_range(array_reference, dim=6)
    assert _is_bound_full_extent(array_reference, 6,
                                 BinaryOperation.Operator.LBOUND)
    assert _is_bound_full_extent(array_reference, 6,
                                 BinaryOperation.Operator.UBOUND)
    assert _is_array_range_literal(array_reference, dim=6, index=2, value=3)
    # dim 7
    _check_range(array_reference, dim=7)
    assert _is_array_range_literal(array_reference, dim=7, index=0, value=1)
    assert _is_bound_full_extent(array_reference, 7,
                                 BinaryOperation.Operator.UBOUND)
    assert _is_array_range_literal(array_reference, dim=7, index=2, value=3)

    # Simple variables
    code = "a(b:, b:c, b:c:d) = 0.0"
    array_reference = _array_create(code)
    _check_array(array_reference, ndims=3)
    # dim 1
    _check_range(array_reference, dim=1)
    _check_reference(array_reference, dim=1, index=0, name="b")
    assert _is_bound_full_extent(array_reference, 1,
                                 BinaryOperation.Operator.UBOUND)
    assert _is_array_range_literal(array_reference, dim=1, index=2, value=1)
    # dim 2
    _check_range(array_reference, dim=2)
    _check_reference(array_reference, dim=2, index=0, name="b")
    _check_reference(array_reference, dim=2, index=1, name="c")
    assert _is_array_range_literal(array_reference, dim=2, index=2, value=1)
    # dim 3
    _check_range(array_reference, dim=3)
    _check_reference(array_reference, dim=3, index=0, name="b")
    _check_reference(array_reference, dim=3, index=1, name="c")
    _check_reference(array_reference, dim=3, index=2, name="d")

    # Expressions
    code = "a(b*c:b+c:b/c) = 0.0"
    array_reference = _array_create(code)
    _check_array(array_reference, ndims=1)
    _check_range(array_reference, dim=1)
    my_range = array_reference.children[0]
    assert isinstance(my_range.children[0], BinaryOperation)
    assert my_range.children[0].operator == BinaryOperation.Operator.MUL
    assert isinstance(my_range.children[1], BinaryOperation)
    assert my_range.children[1].operator == BinaryOperation.Operator.ADD
    assert isinstance(my_range.children[2], BinaryOperation)
    assert my_range.children[2].operator == BinaryOperation.Operator.DIV


@pytest.mark.usefixtures("disable_declaration_check", "f2008_parser")
def test_handling_array_product():
    ''' Check that we correctly handle array products.

    TODO #754 fix test so that 'disable_declaration_check' fixture is not
    required.
    '''
    processor = Fparser2Reader()
    fake_parent = Schedule()
    reader = FortranStringReader(
        "ze_z(:,:) = e1t(:,:) * e2t(:,:) * zav_tide(:,:,jk)")
    fp2node = Execution_Part.match(reader)
    processor.process_nodes(fake_parent, [fp2node[0][0]])
    assert not fake_parent.walk(CodeBlock)


@pytest.mark.usefixtures("f2008_parser")
def test_handling_if_stmt():
    ''' Test that fparser2 If_Stmt is converted to the expected PSyIR
    tree structure.

    '''
    reader = FortranStringReader("if(x==1)y=1")
    fparser2if_stmt = Execution_Part.match(reader)[0][0]

    fake_parent = Schedule()
    fake_parent.symbol_table.new_symbol("x", symbol_type=DataSymbol,
                                        datatype=INTEGER_TYPE)
    fake_parent.symbol_table.new_symbol("y", symbol_type=DataSymbol,
                                        datatype=INTEGER_TYPE)
    processor = Fparser2Reader()
    processor.process_nodes(fake_parent, [fparser2if_stmt])
    # Check a new node was generated and connected to parent
    assert len(fake_parent.children) == 1
    new_node = fake_parent.children[0]
    assert isinstance(new_node, IfBlock)
    assert len(new_node.children) == 2


@pytest.mark.usefixtures("f2008_parser")
def test_handling_labelled_if_stmt():
    ''' Test that a labelled fparser2 If_Stmt is converted to a CodeBlock.

    '''
    reader = FortranStringReader("200 if(x==1)y=1")
    fparser2if_stmt = Execution_Part.match(reader)[0][0]

    fake_parent = Schedule()
    fake_parent.symbol_table.new_symbol("x", symbol_type=DataSymbol,
                                        datatype=INTEGER_TYPE)
    fake_parent.symbol_table.new_symbol("y", symbol_type=DataSymbol,
                                        datatype=INTEGER_TYPE)
    processor = Fparser2Reader()
    processor.process_nodes(fake_parent, [fparser2if_stmt])
    # Check that a CodeBlock was created
    assert len(fake_parent.children) == 1
    assert isinstance(fake_parent[0], CodeBlock)


@pytest.mark.usefixtures("disable_declaration_check", "f2008_parser")
def test_handling_if_construct():
    ''' Test that fparser2 If_Construct is converted to the expected PSyIR
    tree structure.

    TODO #754 fix test so that 'disable_declaration_check' fixture is not
    required.
    '''
    reader = FortranStringReader(
        '''if (condition1 == 1) then
            branch1 = 1
            branch1 = 2
        elseif (condition2 == 2) then
            branch2 = 1
        else
            branch3 = 1
        endif''')
    fparser2if_construct = Execution_Part.match(reader)[0][0]

    fake_parent = Schedule()
    processor = Fparser2Reader()
    processor.process_nodes(fake_parent, [fparser2if_construct])

    # Check a new node was properly generated and connected to parent
    assert len(fake_parent.children) == 1
    ifnode = fake_parent.children[0]
    assert isinstance(ifnode, IfBlock)
    assert ifnode.ast is fparser2if_construct
    assert 'was_elseif' not in ifnode.annotations

    # First level contains: condition1, branch1 and elsebody
    assert len(ifnode.children) == 3
    assert ifnode.condition.children[0].name == 'condition1'
    assert isinstance(ifnode.children[1], Schedule)
    assert ifnode.children[1].parent is ifnode
    assert ifnode.children[1].ast is fparser2if_construct.content[1]
    assert ifnode.children[1].ast_end is fparser2if_construct.content[2]
    assert ifnode.if_body[0].children[0].name == 'branch1'
    assert isinstance(ifnode.children[2], Schedule)
    assert ifnode.children[2].parent is ifnode
    assert ifnode.children[2].ast is fparser2if_construct.content[3]

    # Second level contains condition2, branch2, elsebody
    ifnode = ifnode.else_body[0]
    assert 'was_elseif' in ifnode.annotations
    assert ifnode.condition.children[0].name == 'condition2'
    assert isinstance(ifnode.children[1], Schedule)
    assert ifnode.children[1].parent is ifnode
    assert ifnode.if_body[0].children[0].name == 'branch2'
    assert isinstance(ifnode.children[2], Schedule)
    assert ifnode.children[2].parent is ifnode

    # Third level is just branch3
    elsebody = ifnode.else_body[0]
    assert elsebody.children[0].name == 'branch3'
    assert elsebody.ast is fparser2if_construct.content[6]


@pytest.mark.usefixtures("disable_declaration_check", "f2008_parser")
def test_handling_if_construct_errors():
    ''' Test that unsupported If_Construct structures raise the proper
    errors.

    TODO #754 fix test so that 'disable_declaration_check' fixture is not
    required.
    '''
    reader = FortranStringReader(
        '''if (condition1) then
        elseif (condition2) then
        endif''')

    fake_parent = Schedule()
    processor = Fparser2Reader()

    # Test with no opening If_Then_Stmt
    fparser2if_construct = Execution_Part.match(reader)[0][0]
    del fparser2if_construct.content[0]
    with pytest.raises(InternalError) as error:
        processor.process_nodes(fake_parent, [fparser2if_construct])
    assert "Failed to find opening if then statement in:" in str(error.value)

    reader = FortranStringReader(
        '''if (condition1) then
        elseif (condition2) then
        endif''')

    # Test with no closing End_If_Stmt
    fparser2if_construct = Execution_Part.match(reader)[0][0]
    del fparser2if_construct.content[-1]
    with pytest.raises(InternalError) as error:
        processor.process_nodes(fake_parent, [fparser2if_construct])
    assert "Failed to find closing end if statement in:" in str(error.value)

    reader = FortranStringReader(
        '''if (condition1) then
        elseif (condition2) then
        else
        endif''')

    # Test with else clause before and elseif clause
    fparser2if_construct = Execution_Part.match(reader)[0][0]
    children = fparser2if_construct.content
    children[1], children[2] = children[2], children[1]  # Swap clauses
    with pytest.raises(InternalError) as error:
        processor.process_nodes(fake_parent, [fparser2if_construct])
    assert ("Else clause should only be found next to last clause, but "
            "found") in str(error.value)

    reader = FortranStringReader(
        '''if (condition1) then
        elseif (condition2) then
        else
        endif''')

    # Test with unexpected clause
    fparser2if_construct = Execution_Part.match(reader)[0][0]
    children = fparser2if_construct.content
    children[1] = children[-1]  # Add extra End_If_Stmt
    with pytest.raises(InternalError) as error:
        processor.process_nodes(fake_parent, [fparser2if_construct])
    assert ("Only fparser2 If_Then_Stmt, Else_If_Stmt and Else_Stmt are "
            "expected, but found") in str(error.value)


@pytest.mark.usefixtures("f2008_parser")
def test_handling_labelled_if_construct():
    ''' Test that a labelled if construct is captured as a CodeBlock.

    '''
    reader = FortranStringReader(
        '''181 if (condition1) then
        elseif (condition2) then
        endif''')

    fake_parent = Schedule()
    fake_parent.symbol_table.new_symbol("condition1", symbol_type=DataSymbol,
                                        datatype=BOOLEAN_TYPE)
    fake_parent.symbol_table.new_symbol("condition2", symbol_type=DataSymbol,
                                        datatype=BOOLEAN_TYPE)
    processor = Fparser2Reader()
    fparser2if_construct = Execution_Part.match(reader)[0][0]
    processor.process_nodes(fake_parent, [fparser2if_construct])
    assert len(fake_parent.children) == 1
    assert isinstance(fake_parent[0], CodeBlock)


@pytest.mark.usefixtures("disable_declaration_check", "f2008_parser")
def test_handling_complex_if_construct():
    ''' Test that nested If_Construct structures and empty bodies are
    handled properly.

    TODO #754 fix test so that 'disable_declaration_check' fixture is not
    required.
    '''
    reader = FortranStringReader(
        '''if (condition1) then
        elseif (condition2) then
            if (condition3) then
            elseif (condition4) then
                if (condition6) found = 1
            elseif (condition5) then
            else
            endif
        else
        endif''')
    fparser2if_construct = Execution_Part.match(reader)[0][0]

    fake_parent = Schedule()
    processor = Fparser2Reader()
    processor.process_nodes(fake_parent, [fparser2if_construct])

    elseif = fake_parent.children[0].children[2].children[0]
    assert 'was_elseif' in elseif.annotations
    nested_if = elseif.children[1].children[0]
    assert 'was_elseif' not in nested_if.annotations  # Was manually nested
    elseif2 = nested_if.children[2].children[0]
    assert 'was_elseif' in elseif2.annotations
    nested_if2 = elseif2.children[1].children[0]
    assert nested_if2.children[1].children[0].children[0].name == 'found'


@pytest.mark.usefixtures("disable_declaration_check", "f2008_parser")
def test_handling_case_construct():
    ''' Test that fparser2 Case_Construct is converted to the expected PSyIR
    tree structure.

    TODO #754 fix test so that 'disable_declaration_check' fixture is not
    required.
    '''
    reader = FortranStringReader(
        '''SELECT CASE (selector)
            CASE (label1)
                branch1 = 1
            CASE (label2)
                branch2 = 1
            END SELECT''')
    fparser2case_construct = Execution_Part.match(reader)[0][0]

    fake_parent = Schedule()
    processor = Fparser2Reader()
    processor.process_nodes(fake_parent, [fparser2case_construct])

    # Check a new node was properly generated and connected to parent
    assert len(fake_parent.children) == 1
    ifnode = fake_parent.children[0]
    assert isinstance(ifnode, IfBlock)
    assert ifnode.if_body.ast is fparser2case_construct.content[2]
    assert ifnode.if_body.ast_end is fparser2case_construct.content[2]
    assert 'was_case' in ifnode.annotations
    assert ifnode.condition.children[0].name == 'selector'
    assert ifnode.condition.children[1].name == 'label1'
    assert ifnode.if_body[0].children[0].name == 'branch1'
    assert isinstance(ifnode.else_body[0], IfBlock)
    assert ifnode.else_body[0].condition.children[1].name == 'label2'
    assert ifnode.else_body[0].if_body[0].children[0].name == 'branch2'
    assert ifnode.else_body[0].ast is \
        fparser2case_construct.content[4]
    assert ifnode.else_body[0].children[1].ast is \
        fparser2case_construct.content[4]
    assert ifnode.else_body[0].children[1].ast_end is \
        fparser2case_construct.content[4]
    assert len(ifnode.else_body[0].children) == 2  # SELECT CASE ends here


@pytest.mark.usefixtures("f2008_parser")
def test_case_default():
    ''' Check that the fparser2Reader handles SELECT blocks with
    a default clause.

    '''
    case_clauses = ["CASE default\nbranch3 = 1\nbranch3 = branch3 * 2\n",
                    "CASE (label1)\nbranch1 = 1\n",
                    "CASE (label2)\nbranch2 = 1\n"]

    # Create the symbols that the frontend will expect to already be
    # present in the symbol table.
    symbols = []
    for idx in [1, 2, 3]:
        symbols.append(DataSymbol(f"branch{idx}", INTEGER_TYPE))
    for var_name in ["selector", "label1", "label2"]:
        symbols.append(DataSymbol(var_name, INTEGER_TYPE))

    # Loop over the 3 possible locations for the 'default' clause
    for idx1, idx2, idx3 in [(0, 1, 2), (1, 0, 2), (1, 2, 0)]:
        fortran_text = (
            f"SELECT CASE (selector)\n"
            f"{case_clauses[idx1]}{case_clauses[idx2]}{case_clauses[idx3]}"
            f"END SELECT\n")
        reader = FortranStringReader(fortran_text)
        fparser2case_construct = Execution_Part.match(reader)[0][0]

        fake_parent = Schedule()
        # Ensure we have the necessary symbols in the symbol table.
        for sym in symbols:
            fake_parent.symbol_table.add(sym)

        processor = Fparser2Reader()
        processor.process_nodes(fake_parent, [fparser2case_construct])
        assigns = fake_parent.walk(Assignment)
        # Check that the assignment to 'branch 3' (in the default clause) is
        # the deepest in the tree
        assert "branch3" in str(assigns[2])
        assert isinstance(assigns[2].ast, Assignment_Stmt)
        assert isinstance(assigns[2].parent, Schedule)
        assert isinstance(assigns[2].parent.ast, Assignment_Stmt)
        assert "branch3 * 2" in str(assigns[2].parent.ast_end)
        assert isinstance(assigns[2].parent.parent, IfBlock)
        # Check that the if-body of the parent IfBlock also contains
        # an Assignment
        assert isinstance(assigns[2].parent.parent.children[1], Schedule)
        assert isinstance(assigns[2].parent.parent.children[1].children[0],
                          Assignment)


@pytest.mark.usefixtures("disable_declaration_check", "f2008_parser")
def test_handling_case_list():
    ''' Test that the Case_Construct handler correctly processes CASE
    statements involving a list of conditions.

    TODO #754 fix test so that 'disable_declaration_check' fixture is not
    required.
    '''
    reader = FortranStringReader(
        '''SELECT CASE (my_var)
            CASE (label2, label3)
                branch2 = 1
            END SELECT''')
    fparser2case_construct = Execution_Part.match(reader)[0][0]

    fake_parent = Schedule()
    processor = Fparser2Reader()
    processor.process_nodes(fake_parent, [fparser2case_construct])
    assert len(fake_parent.children) == 1
    ifnode = fake_parent.children[0]
    assert isinstance(ifnode, IfBlock)
    assert isinstance(ifnode.condition, BinaryOperation)
    assert ifnode.condition.operator == BinaryOperation.Operator.OR
    eqnode = ifnode.condition.children[0]
    assert eqnode.operator == BinaryOperation.Operator.EQ
    assert "my_var" in str(eqnode.children[0])
    assert "label2" in str(eqnode.children[1])
    eqnode = ifnode.children[0].children[1]
    assert eqnode.operator == BinaryOperation.Operator.EQ
    assert "my_var" in str(eqnode.children[0])
    assert "label3" in str(eqnode.children[1])

    assert "Reference[name:'branch2']" in str(ifnode.if_body[0].lhs)


@pytest.mark.usefixtures("disable_declaration_check", "f2008_parser")
def test_handling_case_range():
    ''' Test that the Case_Construct handler correctly processes CASE
    statements involving a range.

    TODO #754 fix test so that 'disable_declaration_check' fixture is not
    required.
    '''
    reader = FortranStringReader(
        '''SELECT CASE (my_var)
            CASE (label4:label5)
                branch3 = 1
            END SELECT''')
    fparser2case_construct = Execution_Part.match(reader)[0][0]

    fake_parent = Schedule()
    processor = Fparser2Reader()
    processor.process_nodes(fake_parent, [fparser2case_construct])
    assert len(fake_parent.children) == 1
    ifnode = fake_parent.children[0]
    assert isinstance(ifnode, IfBlock)
    assert isinstance(ifnode.children[0], BinaryOperation)
    assert ifnode.condition.operator == BinaryOperation.Operator.AND
    assert ifnode.condition.children[0].operator == BinaryOperation.Operator.GE
    assert ifnode.condition.children[1].operator == BinaryOperation.Operator.LE
    assert "branch3" in str(ifnode.if_body[0].lhs)


@pytest.mark.usefixtures("disable_declaration_check", "f2008_parser")
def test_handling_case_range_list():
    ''' Test that the Case_Construct handler correctly processes CASE
    statements involving a list of ranges.

    TODO #754 fix test so that 'disable_declaration_check' fixture is not
    required.
    '''
    reader = FortranStringReader(
        '''SELECT CASE (my_var)
            CASE (:label1, label5:, label6)
                branch4 = 1
            END SELECT''')
    # We should end up with:
    #    my_var <= label1 OR my_var >= label5 OR my_var == label6
    fparser2case_construct = Execution_Part.match(reader)[0][0]

    fake_parent = Schedule()
    processor = Fparser2Reader()
    processor.process_nodes(fake_parent, [fparser2case_construct])
    assert len(fake_parent.children) == 1
    ifnode = fake_parent.children[0]
    assert isinstance(ifnode, IfBlock)
    assert isinstance(ifnode.condition, BinaryOperation)
    assert ifnode.condition.operator == BinaryOperation.Operator.OR
    assert ifnode.condition.children[0].operator == BinaryOperation.Operator.LE
    assert "label1" in str(ifnode.condition.children[0].children[1])
    orop = ifnode.condition.children[1]
    assert orop.operator == BinaryOperation.Operator.OR
    assert orop.children[0].operator == BinaryOperation.Operator.GE
    assert "label5" in str(orop.children[0].children[1])
    assert orop.children[1].operator == BinaryOperation.Operator.EQ
    assert "label6" in str(orop.children[1].children[1])
    assert "branch4" in str(ifnode.if_body[0].lhs)


@pytest.mark.usefixtures("disable_declaration_check", "f2008_parser")
def test_handling_invalid_case_construct():
    ''' Test that the Case_Construct handler raises the proper errors when
    it parses invalid or unsupported fparser2 trees.

    TODO #754 fix test so that 'disable_declaration_check' fixture is not
    required.
    '''
    # CASE (default) is just a regular symbol named default
    reader = FortranStringReader(
        '''SELECT CASE (selector)
            CASE (default)
                branch3 = 1
            END SELECT''')
    fparser2case_construct = Execution_Part.match(reader)[0][0]

    fake_parent = Schedule()
    processor = Fparser2Reader()
    processor.process_nodes(fake_parent, [fparser2case_construct])
    assert isinstance(fake_parent.children[0], IfBlock)

    # Test with no opening Select_Case_Stmt
    reader = FortranStringReader(
        '''SELECT CASE (selector)
            CASE (label1)
                branch1 = 1
            CASE (label2)
                branch2 = 1
            END SELECT''')
    fparser2case_construct = Execution_Part.match(reader)[0][0]
    del fparser2case_construct.content[0]
    with pytest.raises(InternalError) as error:
        processor.process_nodes(fake_parent, [fparser2case_construct])
    assert "Failed to find opening case statement in:" in str(error.value)

    # Test with no closing End_Select_Stmt
    reader = FortranStringReader(
        '''SELECT CASE (selector)
            CASE (label1)
                branch1 = 1
            CASE (label2)
                branch2 = 1
            END SELECT''')
    fparser2case_construct = Execution_Part.match(reader)[0][0]
    del fparser2case_construct.content[-1]
    with pytest.raises(InternalError) as error:
        processor.process_nodes(fake_parent, [fparser2case_construct])
    assert "Failed to find closing case statement in:" in str(error.value)

    # Test when one clause is not of the expected type
    reader = FortranStringReader(
        '''SELECT CASE (selector)
            CASE (label1)
                branch1 = 1
            CASE (label2)
                branch2 = 1
            END SELECT''')
    fparser2case_construct = Execution_Part.match(reader)[0][0]
    fparser2case_construct.content[1].items = (Name("Fake"), None)
    with pytest.raises(InternalError) as error:
        processor.process_nodes(fake_parent, [fparser2case_construct])
    assert "to be a Case_Selector but got" in str(error.value)


@pytest.mark.usefixtures("parser")
def test_handling_labelled_case_construct():
    ''' Test that a labelled case construct results in a CodeBlock. '''
    reader = FortranStringReader(
        '''999 SELECT CASE (selector)
            CASE (pick_me)
                branch3 = 1
            END SELECT''')
    fparser2case_construct = Execution_Part.match(reader)[0][0]

    fake_parent = Schedule()
    fake_parent.symbol_table.new_symbol("selector", symbol_type=DataSymbol,
                                        datatype=INTEGER_TYPE)
    fake_parent.symbol_table.new_symbol("pick_me", symbol_type=DataSymbol,
                                        datatype=INTEGER_TYPE)
    fake_parent.symbol_table.new_symbol("branch3", symbol_type=DataSymbol,
                                        datatype=INTEGER_TYPE)
    processor = Fparser2Reader()
    processor.process_nodes(fake_parent, [fparser2case_construct])
    assert len(fake_parent.children) == 1
    assert isinstance(fake_parent.children[0], CodeBlock)


@pytest.mark.usefixtures("f2008_parser")
def test_case_default_only():
    ''' Check that we handle a select case that contains only a
    default clause and is thus redundant. The PSyIR should represent
    only the code that is within the default case.

    '''
    fake_parent = Schedule()
    fake_parent.symbol_table.add(Symbol("a"))
    processor = Fparser2Reader()
    reader = FortranStringReader(
        '''SELECT CASE ( jprstlib )
           CASE DEFAULT
             WRITE(numout,*) 'open ice restart NetCDF file: '
             a = 1
           END SELECT''')
    exe_part = Execution_Part.match(reader)
    processor.process_nodes(fake_parent, exe_part[0])
    # We should have no IfBlock in the resulting PSyIR
    assert len(fake_parent.children) == 2
    assert isinstance(fake_parent.children[0], CodeBlock)
    assert isinstance(fake_parent.children[1], Assignment)


@pytest.mark.usefixtures("disable_declaration_check", "f2008_parser")
def test_handling_binaryopbase():
    ''' Test that fparser2 BinaryOpBase is converted to the expected PSyIR
    tree structure.
    '''
    reader = FortranStringReader("x=1+4")
    fp2binaryop = Execution_Part.match(reader)[0][0]

    fake_parent = Schedule()
    processor = Fparser2Reader()
    processor.process_nodes(fake_parent, [fp2binaryop])
    # Check a new node was generated and connected to parent
    assert len(fake_parent.children) == 1
    new_node = fake_parent[0].rhs
    assert isinstance(new_node, BinaryOperation)
    assert len(new_node.children) == 2
    assert new_node._operator == BinaryOperation.Operator.ADD

    # Test parsing all supported binary operators.
    testlist = (('+', BinaryOperation.Operator.ADD),
                ('-', BinaryOperation.Operator.SUB),
                ('*', BinaryOperation.Operator.MUL),
                ('/', BinaryOperation.Operator.DIV),
                ('**', BinaryOperation.Operator.POW),
                ('==', BinaryOperation.Operator.EQ),
                ('.eq.', BinaryOperation.Operator.EQ),
                ('.EQ.', BinaryOperation.Operator.EQ),
                ('/=', BinaryOperation.Operator.NE),
                ('.ne.', BinaryOperation.Operator.NE),
                ('>', BinaryOperation.Operator.GT),
                ('.GT.', BinaryOperation.Operator.GT),
                ('<', BinaryOperation.Operator.LT),
                ('.lt.', BinaryOperation.Operator.LT),
                ('>=', BinaryOperation.Operator.GE),
                ('.ge.', BinaryOperation.Operator.GE),
                ('<=', BinaryOperation.Operator.LE),
                ('.LE.', BinaryOperation.Operator.LE),
                ('.and.', BinaryOperation.Operator.AND),
                ('.or.', BinaryOperation.Operator.OR))

    for opstring, expected in testlist:
        # Manipulate the fparser2 ParseTree so that it contains the operator
        # under test
        reader = FortranStringReader("x=1" + opstring + "4")
        fp2binaryop = Execution_Part.match(reader)[0][0]
        # And then translate it to PSyIR again.
        fake_parent = Schedule()
        processor.process_nodes(fake_parent, [fp2binaryop])
        assert len(fake_parent.children) == 1
        assert isinstance(fake_parent[0].rhs, BinaryOperation), \
            "Fails when parsing '" + opstring + "'"
        assert fake_parent[0].rhs._operator == expected, \
            "Fails when parsing '" + opstring + "'"

    # Test that an unsupported binary operator creates a CodeBlock
    fake_parent = Schedule()
    fp2binaryop.items = (fp2binaryop.items[0], fp2binaryop.items[1],
                         (fp2binaryop.items[2].items[0], 'unsupported',
                          fp2binaryop.items[2].items[2]))
    processor.process_nodes(fake_parent, [fp2binaryop])
    assert len(fake_parent.children) == 1
    assert isinstance(fake_parent[0].rhs, CodeBlock)


@pytest.mark.usefixtures("disable_declaration_check", "f2008_parser")
def test_handling_unaryopbase():
    ''' Test that fparser2 UnaryOpBase is converted to the expected PSyIR
    tree structure.
    '''
    reader = FortranStringReader("x=-4")
    fp2unaryop = Execution_Part.match(reader)[0][0]

    fake_parent = Schedule()
    processor = Fparser2Reader()
    processor.process_nodes(fake_parent, [fp2unaryop])
    # Check a new node was generated and connected to parent
    assert len(fake_parent.children) == 1
    new_node = fake_parent[0].rhs
    assert isinstance(new_node, UnaryOperation)
    assert len(new_node.children) == 1
    assert new_node._operator == UnaryOperation.Operator.MINUS

    # Test parsing all supported unary operators.
    testlist = (('+', UnaryOperation.Operator.PLUS),
                ('-', UnaryOperation.Operator.MINUS),
                ('.not.', UnaryOperation.Operator.NOT),
                ('.NOT.', UnaryOperation.Operator.NOT))

    for opstring, expected in testlist:
        # Manipulate the fparser2 ParseTree so that it contains the operator
        # under test
        reader = FortranStringReader("x=" + opstring + "4")
        fp2unaryop = Execution_Part.match(reader)[0][0]
        # And then translate it to PSyIR again.
        fake_parent = Schedule()
        processor.process_nodes(fake_parent, [fp2unaryop])
        assert len(fake_parent.children) == 1
        assert isinstance(fake_parent[0].rhs, UnaryOperation), \
            "Fails when parsing '" + opstring + "'"
        assert fake_parent[0].rhs._operator == expected, \
            "Fails when parsing '" + opstring + "'"

    # Test that an unsupported unary operator creates a CodeBlock
    fp2unaryop.items = (fp2unaryop.items[0], fp2unaryop.items[1],
                        ('unsupported', fp2unaryop.items[2].items[1]))
    fake_parent = Schedule()
    processor.process_nodes(fake_parent, [fp2unaryop])

    assert len(fake_parent.children) == 1
    new_node = fake_parent[0].rhs
    assert isinstance(new_node, CodeBlock)


@pytest.mark.usefixtures("f2008_parser")
def test_handling_return_stmt():
    ''' Test that fparser2 Return_Stmt is converted to the expected PSyIR
    tree structure.
    '''
    reader = FortranStringReader("return")
    return_stmt = Execution_Part.match(reader)[0][0]
    assert isinstance(return_stmt, Return_Stmt)

    fake_parent = Schedule()
    processor = Fparser2Reader()
    processor.process_nodes(fake_parent, [return_stmt])
    # Check a new node was generated and connected to parent
    assert len(fake_parent.children) == 1
    new_node = fake_parent.children[0]
    assert isinstance(new_node, Return)
    assert not new_node.children


@pytest.mark.usefixtures("f2008_parser")
def test_handling_labelled_return_stmt():
    ''' Test that a labelled fparser2 Return_Stmt is converted to a CodeBlock.
    '''
    reader = FortranStringReader("999 return")
    return_stmt = Execution_Part.match(reader)[0][0]
    assert isinstance(return_stmt, Return_Stmt)

    fake_parent = Schedule()
    processor = Fparser2Reader()
    processor.process_nodes(fake_parent, [return_stmt])
    # Check a new node was generated and connected to parent
    assert len(fake_parent.children) == 1
    assert isinstance(fake_parent[0], CodeBlock)


@pytest.mark.usefixtures("f2008_parser")
def test_handling_end_subroutine_stmt():
    ''' Test that fparser2 End_Subroutine_Stmt are ignored.'''
    reader = FortranStringReader('''
        subroutine dummy_code()
        end subroutine dummy_code
        ''')
    fparser2endsub = Subroutine_Subprogram.match(reader)[0][-1]

    fake_parent = Schedule()
    processor = Fparser2Reader()
    processor.process_nodes(fake_parent, [fparser2endsub])
    assert not fake_parent.children  # No new children created


# (1/3) fparser2reader::nodes_to_code_block
def test_nodes_to_code_block_1(f2008_parser):
    '''Check that a statement codeblock that is at the "top level" in the
    PSyIR has the structure property set to statement (as it has a
    schedule as parent).

    '''
    reader = FortranStringReader('''
        program test
        do while(a .gt. b)
            c = c + 1
        end do
        end program test
        ''')
    prog = f2008_parser(reader)
    psy = PSyFactory(api="nemo").create(prog)
    schedule = psy.invokes.invoke_list[0].schedule
    assert isinstance(schedule[0], CodeBlock)
    assert schedule[0].structure == CodeBlock.Structure.STATEMENT


# (2/3) fparser2reader::nodes_to_code_block
def test_nodes_to_code_block_2(f2008_parser):
    '''Check that a statement codeblock that is within another statement
    in the PSyIR has the structure property set to statement (as it
    has a schedule as parent).

    '''
    reader = FortranStringReader('''
        program test
        if (.true.) then
            do while(a .gt. b)
                c = c + 1
            end do
        end if
        end program test
        ''')
    prog = f2008_parser(reader)
    psy = PSyFactory(api="nemo").create(prog)
    schedule = psy.invokes.invoke_list[0].schedule
    assert isinstance(schedule[0].if_body[0], CodeBlock)
    assert schedule[0].if_body[0].structure == CodeBlock.Structure.STATEMENT


# (3/3) fparser2reader::nodes_to_code_block
@pytest.mark.usefixtures("f2008_parser")
def test_nodes_to_code_block_3():
    '''Check that a codeblock that has a directive as a parent causes the
    expected exception.
    All directives are now StandaloneDirective or RegionDirective children.
    '''
    with pytest.raises(InternalError) as excinfo:
        _ = Fparser2Reader.nodes_to_code_block(StandaloneDirective(), "hello")
    assert ("A CodeBlock with a Directive as parent is not yet supported."
            in str(excinfo.value))

    with pytest.raises(InternalError) as excinfo:
        _ = Fparser2Reader.nodes_to_code_block(RegionDirective(), "hello")
    assert ("A CodeBlock with a Directive as parent is not yet supported."
            in str(excinfo.value))


def test_loop_var_exception(parser):
    '''Checks that the expected exception is raised in class
    Fparser2Reader method generate_schedule if a loop variable is not
    declared and there is no unqualified use statement.

    '''
    code = ('''
      subroutine test()
        do i=1,10
        end do
      end subroutine test
    ''')
    reader = FortranStringReader(code)
    fparser_tree = parser(reader)
    fparser2psyir = Fparser2Reader()
    with pytest.raises(InternalError) as excinfo:
        _ = fparser2psyir.generate_schedule("test", fparser_tree)
    assert (
        "Loop-variable name 'i' is not declared and there are no unqualified "
        "use statements. This is currently unsupported."
        in str(excinfo.value))


def test_named_and_wildcard_use_var(f2008_parser):
    ''' Check that we handle the case where a variable is accessed first by
    a wildcard import and then by a named import. '''
    reader = FortranStringReader('''
        module test_mod
          use some_mod
        contains
          subroutine test_sub1()
            ! a_var here must be being brought into scope by the
            ! `use some_mod` in the module.
            a_var = 1.0
          end subroutine test_sub1
          subroutine test_sub2()
            use some_mod, only: a_var
            a_var = 2.0
          end subroutine test_sub2
        end module test_mod
        ''')
    prog = f2008_parser(reader)
    psy = PSyFactory(api="nemo").create(prog)
    # We should have an entry for "a_var" in the Container symbol table
    # due to the access in "test_sub1". The Container is the first child
    # of the FileContainer node.
    container = psy.container.children[0]
    avar1 = container.symbol_table.lookup("a_var")
    # It must be a generic Symbol since we don't know anything about it
    # pylint: disable=unidiomatic-typecheck
    assert type(avar1) == Symbol
    # There should be no entry for "a_var" in the symbol table for the
    # "test_sub1" routine as it is not declared there.
    schedule = psy.invokes.invoke_list[0].schedule
    assert "a_var" not in schedule.symbol_table
    # There should be another, distinct entry for "a_var" in the symbol table
    # for "test_sub2" as it has a use statement that imports it.
    schedule = psy.invokes.invoke_list[1].schedule
    avar2 = schedule.symbol_table.lookup("a_var")
    assert type(avar2) == Symbol
    assert avar2 is not avar1<|MERGE_RESOLUTION|>--- conflicted
+++ resolved
@@ -348,8 +348,6 @@
 # Class Fparser2Reader
 
 
-<<<<<<< HEAD
-=======
 def test_array_notation_rank():
     '''Test the static method _array_notation_rank in the fparser2reader
     class.
@@ -442,7 +440,6 @@
             "supported." in str(excinfo.value))
 
 
->>>>>>> 3ec0538b
 def test_generate_schedule_empty_subroutine(parser):
     ''' Tests the fp2Reader generate_schedule method with an empty
     subroutine.
