# -----------------------------------------------------------------------------
# BSD 3-Clause License
#
# Copyright (c) 2017-2024, Science and Technology Facilities Council.
# All rights reserved.
#
# Redistribution and use in source and binary forms, with or without
# modification, are permitted provided that the following conditions are met:
#
# * Redistributions of source code must retain the above copyright notice, this
#   list of conditions and the following disclaimer.
#
# * Redistributions in binary form must reproduce the above copyright notice,
#   this list of conditions and the following disclaimer in the documentation
#   and/or other materials provided with the distribution.
#
# * Neither the name of the copyright holder nor the names of its
#   contributors may be used to endorse or promote products derived from
#   this software without specific prior written permission.
#
# THIS SOFTWARE IS PROVIDED BY THE COPYRIGHT HOLDERS AND CONTRIBUTORS
# "AS IS" AND ANY EXPRESS OR IMPLIED WARRANTIES, INCLUDING, BUT NOT
# LIMITED TO, THE IMPLIED WARRANTIES OF MERCHANTABILITY AND FITNESS
# FOR A PARTICULAR PURPOSE ARE DISCLAIMED. IN NO EVENT SHALL THE
# COPYRIGHT HOLDER OR CONTRIBUTORS BE LIABLE FOR ANY DIRECT, INDIRECT,
# INCIDENTAL, SPECIAL, EXEMPLARY, OR CONSEQUENTIAL DAMAGES (INCLUDING,
# BUT NOT LIMITED TO, PROCUREMENT OF SUBSTITUTE GOODS OR SERVICES;
# LOSS OF USE, DATA, OR PROFITS; OR BUSINESS INTERRUPTION) HOWEVER
# CAUSED AND ON ANY THEORY OF LIABILITY, WHETHER IN CONTRACT, STRICT
# LIABILITY, OR TORT (INCLUDING NEGLIGENCE OR OTHERWISE) ARISING IN
# ANY WAY OUT OF THE USE OF THIS SOFTWARE, EVEN IF ADVISED OF THE
# POSSIBILITY OF SUCH DAMAGE.
# -----------------------------------------------------------------------------
# Authors: R. W. Ford, A. R. Porter, S. Siso and N. Nobre, STFC Daresbury Lab
# Modified I. Kavcic, Met Office
# -----------------------------------------------------------------------------

''' Performs py.test tests on the fparser2 PSyIR front-end '''

import pytest

import fparser
from fparser.common.readfortran import FortranStringReader
from fparser.common.sourceinfo import FortranFormat
from fparser.two import Fortran2003
from fparser.two.Fortran2003 import (
    Dimension_Attr_Spec, Execution_Part, Name, Return_Stmt,
    Specification_Part, Stmt_Function_Stmt, Subroutine_Subprogram,
    Type_Declaration_Stmt)
from fparser.two.utils import walk

from psyclone.errors import InternalError, GenerationError
from psyclone.psyir.frontend.fparser2 import (
    Fparser2Reader, default_precision, default_integer_type,
    default_real_type, _first_type_match, _get_arg_names)
from psyclone.psyir.nodes import (
    Schedule, CodeBlock, Assignment, Return, UnaryOperation, BinaryOperation,
    IfBlock, Reference, ArrayReference, Literal, KernelSchedule,
    RegionDirective, Routine, StandaloneDirective,
    Call, IntrinsicCall)
from psyclone.psyir.symbols import (
    DataSymbol, ContainerSymbol, ArgumentInterface, ArrayType,
    SymbolError, ScalarType, INTEGER_TYPE, REAL_TYPE, RoutineSymbol,
    UnsupportedFortranType, UnresolvedType, Symbol, UnresolvedInterface,
    ImportInterface, BOOLEAN_TYPE, StaticInterface, UnknownInterface,
    StructureType, DataTypeSymbol)

# pylint: disable=too-many-statements

# Tests

FAKE_KERNEL_METADATA = '''
module dummy_mod
  use argument_mod
  type, extends(kernel_type) :: dummy_type
     type(arg_type) meta_args(3) =                              &
          (/ arg_type(gh_field, gh_real, gh_write,     w3),     &
             arg_type(gh_field, gh_real, gh_readwrite, wtheta), &
             arg_type(gh_field, gh_real, gh_inc,       w1)      &
           /)
     integer :: operates_on = cell_column
   contains
     procedure, nopass :: code => dummy_code
  end type dummy_type
contains
  subroutine dummy_code()
  end subroutine dummy_code
end module dummy_mod
'''


def test_first_type_match():
    '''Test that the _first_type_match utility function returns the first
    instance of the specified type from a list and that it raises a
    ValueError exception if one is not found.

    '''
    assert _first_type_match([1, 2], int) == 1
    assert _first_type_match(["a", 1], int) == 1
    with pytest.raises(ValueError):
        _first_type_match(["a", "b"], int)


@pytest.mark.parametrize("value",
                         [ScalarType.Intrinsic.REAL,
                          ScalarType.Intrinsic.INTEGER,
                          ScalarType.Intrinsic.BOOLEAN,
                          ScalarType.Intrinsic.CHARACTER,
                          None])
def test_default_precision(value):
    '''Test the default_precision function returns the same precision
    irrespective of the argument passed to it'''
    assert default_precision(value) == ScalarType.Precision.UNDEFINED


def test_default_integer_type():
    '''Test the default_integer_type function returns the expected result'''
    result = default_integer_type()
    assert isinstance(result, ScalarType)
    assert result.intrinsic == ScalarType.Intrinsic.INTEGER
    assert result.precision == default_precision(ScalarType.Intrinsic.INTEGER)


def test_default_real_type():
    '''Test the default_real_type function returns the expected result'''
    result = default_real_type()
    assert isinstance(result, ScalarType)
    assert result.intrinsic == ScalarType.Intrinsic.REAL
    assert result.precision == default_precision(ScalarType.Intrinsic.REAL)


def test_get_arg_names(parser):
    '''Test the _get_arg_names utility function returns the expected
    results'''
    code = ("program test\n"
            "call sub(a, arg2=b, arg3=c)\n"
            "end program test\n")
    reader = FortranStringReader(code)
    ast = parser(reader)
    # pylint: disable=no-member
    arg_list = walk(ast, Fortran2003.Actual_Arg_Spec_List)[0].children
    args, names = _get_arg_names(arg_list)
    assert len(args) == 3
    for arg in args:
        assert isinstance(arg, Name)
    assert args[0].string == "a"
    assert args[1].string == "b"
    assert args[2].string == "c"
    assert names == [None, "arg2", "arg3"]


# Class Fparser2Reader


def test_get_routine_schedules_wrong_module(parser):
    '''Test that get_routine_schedules() raises the expected errors if there
    are no or too many modules in the supplied parse tree.'''
    reader = FortranStringReader("subroutine mine()\n"
                                 "end subroutine mine\n")
    ast = parser(reader)
    processor = Fparser2Reader()
    # Test without a module.
    with pytest.raises(GenerationError) as err:
        _ = processor.get_routine_schedules("dummy_code", ast)
    assert ("The parse tree supplied to get_routine_schedules() must contain "
            "a single module but found none when searching for kernel "
            "'dummy_code'" in str(err.value))
    reader = FortranStringReader("module my_mod1\n"
                                 "contains\n"
                                 "  subroutine mine()\n"
                                 "  end subroutine mine\n"
                                 "end module my_mod1\n"
                                 "module my_mod2\n"
                                 "end module my_mod2\n")
    ast = parser(reader)
    # Test with two modules.
    with pytest.raises(GenerationError) as err:
        _ = processor.get_routine_schedules("dummy_code", ast)
    assert ("The parse tree supplied to get_routine_schedules() must contain "
            "a single module but found more than one (['my_mod1', 'my_mod2']) "
            "when searching for kernel 'dummy_code'" in str(err.value))


def test_get_routine_schedules_empty_subroutine(parser):
    ''' Tests the fp2Reader get_routine_schedules method with an empty
    subroutine.
    '''
    reader = FortranStringReader(FAKE_KERNEL_METADATA)
    ast = parser(reader)
    processor = Fparser2Reader()
    # Test properly formed but empty kernel schedule
    schedule = processor.get_routine_schedules("dummy_code", ast)[0]
    assert isinstance(schedule, Routine)
    assert schedule.name == "dummy_code"

    # Test that we get an error for a nonexistent subroutine name
    with pytest.raises(GenerationError) as error:
        _ = processor.get_routine_schedules("nonexistent_code", ast)
    assert ("Could not find subroutine or interface 'nonexistent_code' in the "
            "module 'dummy_mod'" in str(error.value))

    # Test corrupting ast by deleting subroutine
    del ast.content[0].content[2]
    with pytest.raises(GenerationError) as error:
        schedule = processor.get_routine_schedules("dummy_code", ast)
    assert ("Could not find subroutine or interface 'dummy_code' in the "
            "module 'dummy_mod'" in str(error.value))


def test_get_routine_schedules_dummy_subroutine(parser):
    ''' Tests the fparser2Reader get_routine_schedules method with a simple
    subroutine.
    '''
    dummy_kernel_metadata = '''
    module dummy_mod
      use argument_mod
      type, extends(kernel_type) :: dummy_type
         type(arg_type) meta_args(3) =                              &
              (/ arg_type(gh_field, gh_real, gh_write,     w3),     &
                 arg_type(gh_field, gh_real, gh_readwrite, wtheta), &
                 arg_type(gh_field, gh_real, gh_inc,       w1)      &
               /)
         integer :: operates_on = cell_column
       contains
         procedure, nopass :: code => dummy_code
      end type dummy_type
    contains
     subroutine dummy_code(f1, f2, f3)
        real(wp), dimension(:,:), intent(in)  :: f1
        real(wp), dimension(:,:), intent(out)  :: f2
        real(wp), dimension(:,:) :: f3
        f2 = f1 + 1
      end subroutine dummy_code
    end module dummy_mod
    '''
    reader = FortranStringReader(dummy_kernel_metadata)
    ast = parser(reader)
    processor = Fparser2Reader()
    # Test properly formed kernel module
    schedules = processor.get_routine_schedules("dummy_code", ast)
    assert len(schedules) == 1
    assert isinstance(schedules[0], Routine)

    # Test that a kernel subroutine without Execution_Part still creates a
    # valid KernelSchedule
    del ast.content[0].content[2].content[1].content[2]
    schedules = processor.get_routine_schedules("dummy_code", ast)
    assert len(schedules) == 1
    assert isinstance(schedules[0], Routine)
    assert not schedules[0].children


def test_get_routine_schedules_no_args_subroutine(parser):
    ''' Tests the fparser2Reader get_routine_schedule method with a simple
    subroutine with no arguments.
    '''
    dummy_kernel_metadata = '''
    module dummy_mod
      use argument_mod
      type, extends(kernel_type) :: dummy_type
         type(arg_type) meta_args(3) =                              &
              (/ arg_type(gh_field, gh_real, gh_write,     w3),     &
                 arg_type(gh_field, gh_real, gh_readwrite, wtheta), &
                 arg_type(gh_field, gh_real, gh_inc,       w1)      &
               /)
         integer :: operates_on = cell_column
       contains
         procedure, nopass :: code => dummy_code
      end type dummy_type
    contains
     subroutine dummy_code()
        real(wp), dimension(:,:) :: f3
        f3 = f3 + 1
      end subroutine dummy_code
    end module dummy_mod
    '''
    reader = FortranStringReader(dummy_kernel_metadata)
    ast = parser(reader)
    processor = Fparser2Reader()
    # Test kernel with no arguments, should still proceed
    schedules = processor.get_routine_schedules("dummy_code", ast)
    assert isinstance(schedules[0], Routine)
    # TODO: In the future we could validate that metadata matches
    # the kernel arguments, then this test would fail. Issue #288


def test_get_routine_schedules_unmatching_arguments(parser):
    ''' Tests the fparser2Reader generate_schedule with unmatching kernel
    arguments and declarations raises the appropriate exception.
    '''
    dummy_kernel_metadata = '''
    module dummy_mod
      use kernel_mod
      type, extends(kernel_type) :: dummy_type
         type(arg_type) meta_args(3) =                              &
              (/ arg_type(gh_field, gh_real, gh_write,     w3),     &
                 arg_type(gh_field, gh_real, gh_readwrite, wtheta), &
                 arg_type(gh_field, gh_real, gh_inc,       w1)      &
               /)
         integer :: operates_on = cell_column
       contains
         procedure, nopass :: code => dummy_code
      end type dummy_type
    contains
     subroutine dummy_code(f1, f2, f3, f4)
        real(wp), dimension(:,:), intent(in)  :: f1
        real(wp), dimension(:,:), intent(out)  :: f2
        real(wp), dimension(:,:) :: f3
        f2 = f1 + 1
      end subroutine dummy_code
    end module dummy_mod
    '''
    reader = FortranStringReader(dummy_kernel_metadata)
    ast = parser(reader)
    processor = Fparser2Reader()
    # Test exception for unmatching argument list
    with pytest.raises(InternalError) as error:
        _ = processor.get_routine_schedules("dummy_code", ast)
    assert ("PSyclone internal error: The argument list ['f1', 'f2', 'f3', "
            "'f4'] for routine 'dummy_code' does not match the variable "
            "declarations:\n"
            "REAL(KIND = wp), DIMENSION(:, :), INTENT(IN) :: f1\n"
            "REAL(KIND = wp), DIMENSION(:, :), INTENT(OUT) :: f2\n"
            "REAL(KIND = wp), DIMENSION(:, :) :: f3\n"
            "(Note that PSyclone does not support implicit declarations.) "
            "Specific PSyIR error is \"Could not find 'f4' in the "
            "Symbol Table.\"." in str(error.value))


@pytest.mark.usefixtures("f2008_parser")
@pytest.mark.parametrize("interface_code",
                         ["        module procedure dummy_code_32\n"
                          "        module procedure dummy_CODE_64\n",
                          "        module procedure dummy_code_32, "
                          "dummy_codE_64\n",
                          "        procedure dummy_code_32\n"
                          "        procedure Dummy_Code_64\n"])
def test_get_routine_schedules_interface(interface_code, parser):
    '''
    Test that get_routine_schedules returns a schedule for each routine named
    in an interface. We test various ways of specifying the procedures in
    an interface.

    '''
    dummy_kernel_metadata = f'''
    module dummy_mod
      use kernel_mod
      type, extends(kernel_type) :: dummy_type
         type(arg_type) meta_args(3) =                              &
              (/ arg_type(gh_field, gh_real, gh_write,     w3),     &
                 arg_type(gh_field, gh_real, gh_readwrite, wtheta), &
                 arg_type(gh_field, gh_real, gh_inc,       w1)      &
               /)
         integer :: operates_on = cell_column
      end type dummy_type

      interface dummy_code
        {interface_code}
      end interface dummy_code

    contains
     subroutine dummy_CODE_32(f1)
        real*4, dimension(:,:), intent(in)  :: f1
      end subroutine dummy_code_32
     subroutine dummy_code_64(f1)
        real*8, dimension(:,:), intent(in)  :: f1
      end subroutine dummy_code_64
    end module dummy_mod
    '''
    reader = FortranStringReader(dummy_kernel_metadata)
    ast = parser(reader)
    processor = Fparser2Reader()
    scheds = processor.get_routine_schedules("dummy_code", ast)
    assert len(scheds) == 2
    assert scheds[0].name.lower() == "dummy_code_32"
    assert scheds[1].name.lower() == "dummy_code_64"


@pytest.mark.usefixtures("f2008_parser")
def test_get_partial_datatype():
    '''Test that the _get_partial_datatype method of Fparser2Reader
    works as expected.

    '''
    fake_parent = KernelSchedule.create("dummy_schedule")
    processor = Fparser2Reader()

    # Entry in symbol table with unmodified properties.
    reader = FortranStringReader("integer :: l1=2")
    node = Specification_Part(reader).content[0]
    ids = [id(entry) for entry in walk(node)]
    datatype, init = processor._get_partial_datatype(node, fake_parent, {})
    assert isinstance(datatype, ScalarType)
    assert isinstance(init, Literal)
    assert init.parent is None
    assert datatype.intrinsic is ScalarType.Intrinsic.INTEGER
    # Check fparser2 tree is unmodified
    assert ids == [id(entry) for entry in walk(node)]

    # Entry in symbol table with partial information. Example has one
    # unsupported attribute (and no others) and an unsupported assignment.
    reader = FortranStringReader("integer, asynchronous :: l1 => null()")
    node = Specification_Part(reader).content[0]
    ids = [id(entry) for entry in walk(node)]
    datatype, init = processor._get_partial_datatype(node, fake_parent, {})
    assert isinstance(datatype, ScalarType)
    assert isinstance(init, IntrinsicCall)
    assert init.parent is None
    assert datatype.intrinsic is ScalarType.Intrinsic.INTEGER
    # Check fparser2 tree is unmodified
    assert ids == [id(entry) for entry in walk(node)]

    # Entry in symbol table with partial information. Example has one
    # unsupported attribute and one supported attribute.
    reader = FortranStringReader("real*4, asynchronous, dimension(10,20):: l1")
    node = Specification_Part(reader).content[0]
    ids = [id(entry) for entry in walk(node)]
    datatype, init = processor._get_partial_datatype(node, fake_parent, {})
    assert isinstance(datatype, ArrayType)
    assert init is None
    assert datatype.intrinsic is ScalarType.Intrinsic.REAL
    assert datatype.precision == 4
    assert datatype.shape[0].upper.value == '10'
    assert datatype.shape[1].upper.value == '20'
    # Check fparser2 tree is unmodified
    assert ids == [id(entry) for entry in walk(node)]

    # No entry in symbol table.
    # Notice the space before complex keyword. This avoids it being
    # treated as a comment.
    reader = FortranStringReader(" complex :: c\n")
    node = Specification_Part(reader).content[0]
    ids = [id(entry) for entry in walk(node)]
    dtype, init = processor._get_partial_datatype(node, fake_parent, {})
    assert dtype is None
    assert init is None
    # Check fparser2 tree is unmodified
    assert ids == [id(entry) for entry in walk(node)]

    # Multiple variables in the declaration are also supported but are
    # not used by PSyclone at the moment.
    reader = FortranStringReader(
        "integer, asynchronous :: l1 => null(), l2 => null()")
    node = Specification_Part(reader).content[0]
    ids = [id(entry) for entry in walk(node)]
    datatype, init = processor._get_partial_datatype(node, fake_parent, {})
    assert isinstance(datatype, ScalarType)
    assert isinstance(init, IntrinsicCall)
    assert init.parent is None
    assert datatype.intrinsic is ScalarType.Intrinsic.INTEGER
    # Check fparser2 tree is unmodified
    assert ids == [id(entry) for entry in walk(node)]


@pytest.mark.usefixtures("f2008_parser")
def test_process_declarations():
    '''Test that process_declarations method of Fparser2Reader
    converts the fparser2 declarations to symbols in the provided
    parent Kernel Schedule.

    '''
    fake_parent = KernelSchedule.create("dummy_schedule")
    symtab = fake_parent.symbol_table
    processor = Fparser2Reader()

    # Test simple declarations
    reader = FortranStringReader("integer :: l1")
    fparser2spec = Specification_Part(reader).content[0]
    processor.process_declarations(fake_parent, [fparser2spec], [])
    l1_var = symtab.lookup("l1")
    assert l1_var.name == 'l1'
    assert isinstance(l1_var.datatype, ScalarType)
    assert l1_var.datatype.intrinsic == ScalarType.Intrinsic.INTEGER
    assert l1_var.datatype.precision == ScalarType.Precision.UNDEFINED
    assert l1_var.is_automatic

    reader = FortranStringReader("Real      ::      l2")
    fparser2spec = Specification_Part(reader).content[0]
    processor.process_declarations(fake_parent, [fparser2spec], [])
    l2_var = symtab.lookup("l2")
    assert l2_var.name == "l2"
    assert isinstance(l2_var.datatype, ScalarType)
    assert l2_var.datatype.intrinsic == ScalarType.Intrinsic.REAL
    assert l2_var.datatype.precision == ScalarType.Precision.UNDEFINED
    assert l2_var.is_automatic

    reader = FortranStringReader("LOGICAL      ::      b")
    fparser2spec = Specification_Part(reader).content[0]
    processor.process_declarations(fake_parent, [fparser2spec], [])
    b_var = symtab.lookup("b")
    assert b_var.name == "b"
    # Symbol should be public by default
    assert b_var.visibility == Symbol.Visibility.PUBLIC
    assert isinstance(b_var.datatype, ScalarType)
    assert b_var.datatype.intrinsic == ScalarType.Intrinsic.BOOLEAN
    assert b_var.datatype.precision == ScalarType.Precision.UNDEFINED
    assert b_var.is_automatic

    # public/private attribute
    reader = FortranStringReader("real, public :: p2")
    fparser2spec = Specification_Part(reader).content[0]
    processor.process_declarations(fake_parent, [fparser2spec], [])
    assert symtab.lookup("p2").visibility == Symbol.Visibility.PUBLIC
    reader = FortranStringReader("real, private :: p3, p4")
    fparser2spec = Specification_Part(reader).content[0]
    processor.process_declarations(fake_parent, [fparser2spec], [])
    assert symtab.lookup("p3").visibility == Symbol.Visibility.PRIVATE
    assert symtab.lookup("p4").visibility == Symbol.Visibility.PRIVATE

    # pointer/target attribute
    reader = FortranStringReader("real, pointer :: p5")
    fparser2spec = Specification_Part(reader).content[0]
    processor.process_declarations(fake_parent, [fparser2spec], [])
    assert symtab.lookup("p5").is_pointer
    assert not symtab.lookup("p5").is_target
    assert isinstance(symtab.lookup("p5").datatype, ScalarType)
    assert symtab.lookup("p5").datatype.intrinsic == ScalarType.Intrinsic.REAL
    reader = FortranStringReader("real, target :: p6")
    fparser2spec = Specification_Part(reader).content[0]
    processor.process_declarations(fake_parent, [fparser2spec], [])
    assert symtab.lookup("p6").is_target
    assert not symtab.lookup("p6").is_pointer
    assert isinstance(symtab.lookup("p6").datatype, ScalarType)
    assert symtab.lookup("p6").datatype.intrinsic == ScalarType.Intrinsic.REAL
    reader = FortranStringReader("real, dimension(5), pointer :: p7")
    fparser2spec = Specification_Part(reader).content[0]
    processor.process_declarations(fake_parent, [fparser2spec], [])
    assert symtab.lookup("p7").is_pointer
    assert not symtab.lookup("p7").is_target
    assert isinstance(symtab.lookup("p7").datatype, ArrayType)
    assert symtab.lookup("p7").datatype.intrinsic == ScalarType.Intrinsic.REAL
    assert not symtab.lookup("p7").datatype.datatype.is_pointer

    # Initialisations of static constant values (parameters)
    reader = FortranStringReader("integer, parameter :: i1 = 1")
    fparser2spec = Specification_Part(reader).content[0]
    processor.process_declarations(fake_parent, [fparser2spec], [])
    newsymbol = symtab.lookup("i1")
    assert newsymbol.is_constant
    assert isinstance(newsymbol.initial_value, Literal)
    assert newsymbol.initial_value.value == "1"

    reader = FortranStringReader("real, parameter :: i2 = 2.2, i3 = 3.3")
    fparser2spec = Specification_Part(reader).content[0]
    processor.process_declarations(fake_parent, [fparser2spec], [])
    assert symtab.lookup("i2").initial_value.value == "2.2"
    assert symtab.lookup("i3").initial_value.value == "3.3"

    # Initialisation with constant expressions
    reader = FortranStringReader("real, parameter :: i4 = 1.1, i5 = i4 * 2")
    fparser2spec = Specification_Part(reader).content[0]
    processor.process_declarations(fake_parent, [fparser2spec], [])
    assert symtab.lookup("i4").initial_value.value == "1.1"
    assert isinstance(symtab.lookup("i5").initial_value, BinaryOperation)

    # Initialisation with a constant expression (1) and with a symbol (val1)
    reader = FortranStringReader("integer, parameter :: val1 = 1, val2 = val1")
    fparser2spec = Specification_Part(reader).content[0]
    processor.process_declarations(fake_parent, [fparser2spec], [])
    assert fake_parent.symbol_table.lookup("val1").initial_value.value == "1"
    assert isinstance(
        fake_parent.symbol_table.lookup("val2").initial_value, Reference)
    assert fake_parent.symbol_table.lookup("val2").initial_value.symbol == \
        fake_parent.symbol_table.lookup("val1")

    # Initialisation with a complex constant expression
    symtab.add(DataSymbol("precisionkind", INTEGER_TYPE, is_constant=True,
                          initial_value=4))
    reader = FortranStringReader(
        "integer, parameter :: val3 = 2 * (val1 + val2) + 2_precisionkind")
    fparser2spec = Specification_Part(reader).content[0]
    processor.process_declarations(fake_parent, [fparser2spec], [])
    # Val3 has been given an initial_value expression
    val3 = fake_parent.symbol_table.lookup("val3")
    assert isinstance(val3.initial_value, BinaryOperation)
    assert val3.is_constant
    # The new symbol (precisionkind) has been added to the parent Symbol Table
    assert fake_parent.symbol_table.lookup("precisionkind")

    # Initialisation of a variable
    reader = FortranStringReader(
        "integer :: val4 = 2 * (val1 + val2) + 2_precisionkind")
    fparser2spec = Specification_Part(reader).content[0]
    processor.process_declarations(fake_parent, [fparser2spec], [])
    val4 = fake_parent.symbol_table.lookup("val4")
    assert val4.initial_value
    assert isinstance(val4.initial_value, BinaryOperation)
    assert val4.is_constant is False

    # Check we catch duplicated symbols
    reader = FortranStringReader("integer :: i2")
    fparser2spec = Specification_Part(reader).content[0]
    with pytest.raises(SymbolError) as error:
        processor.process_declarations(fake_parent, [fparser2spec], [])
    assert ("Symbol 'i2' already present in SymbolTable with a defined "
            "interface" in str(error.value))

    # Initialisation of a pointer.
    reader = FortranStringReader(
        "real, dimension(:), pointer :: dptr => null()")
    fparser2spec = Specification_Part(reader).content[0]
    processor.process_declarations(fake_parent, [fparser2spec], [])
    ptr_sym = fake_parent.symbol_table.lookup("dptr")
    assert isinstance(ptr_sym, DataSymbol)
<<<<<<< HEAD
    assert isinstance(ptr_sym.datatype, ArrayType)
    assert ptr_sym.datatype.intrinsic is ScalarType.Intrinsic.REAL
    assert ptr_sym.datatype.is_pointer
    assert isinstance(ptr_sym.initial_value, CodeBlock)
=======
    assert isinstance(ptr_sym.datatype, UnsupportedFortranType)
    assert isinstance(ptr_sym.initial_value, IntrinsicCall)
>>>>>>> 28f7608f


@pytest.mark.usefixtures("f2008_parser")
@pytest.mark.parametrize("decln_text",
                         ["integer, pointer :: l1 => null(), l2 => null()",
                          "integer, intent(in), optional :: l1, l2",
                          "integer, target :: l1, l2"])
def test_process_declarations_unsupportedfortrantype(decln_text):
    '''Test that process_declarations method of Fparser2Reader adds
    datatype information to an UnsupportedFortranType by
    calling the get_partial_datatype method, also from Fparser2Reader.

    '''
    fake_parent = KernelSchedule.create("dummy_schedule")
    symtab = fake_parent.symbol_table
    processor = Fparser2Reader()
<<<<<<< HEAD
    reader = FortranStringReader(
        "integer, asynchronous :: l1 => null(), l2 => null()")
=======
    reader = FortranStringReader(decln_text)
>>>>>>> 28f7608f
    fparser2spec = Specification_Part(reader).content[0]
    processor.process_declarations(fake_parent, [fparser2spec], [])
    for varname in ("l1", "l2"):
        var_symbol = symtab.lookup(varname)
        assert isinstance(var_symbol.datatype, UnsupportedFortranType)
        assert isinstance(var_symbol.datatype.partial_datatype, ScalarType)
        assert (var_symbol.datatype.partial_datatype.intrinsic is
                ScalarType.Intrinsic.INTEGER)


@pytest.mark.usefixtures("f2008_parser")
def test_process_declarations_errors():
    '''Test that process_declarations method of Fparser2Reader
    raises appropriate errors for fparser2 declarations that are not
    valid Fortran.

    TODO fparser/#413 could also fix these issues.

    '''
    fake_parent = KernelSchedule.create("dummy_schedule")
    processor = Fparser2Reader()

    reader = FortranStringReader("integer, parameter, save :: l1 = 1")
    fparser2spec = Specification_Part(reader).content[0]
    with pytest.raises(GenerationError) as error:
        processor.process_declarations(fake_parent, [fparser2spec], [])
    assert ("SAVE and PARAMETER attributes are not compatible but found:\n "
            "INTEGER, PARAMETER, SAVE :: l1 = 1" in str(error.value))

    reader = FortranStringReader("integer, parameter, intent(in) :: l1 = 1")
    fparser2spec = Specification_Part(reader).content[0]
    with pytest.raises(GenerationError) as error:
        processor.process_declarations(fake_parent, [fparser2spec], [])
    assert ("INTENT and PARAMETER attributes are not compatible but found:\n "
            "INTEGER, PARAMETER, INTENT(IN) :: l1 = 1" in str(error.value))

    reader = FortranStringReader("integer, parameter, allocatable :: l1 = 1")
    fparser2spec = Specification_Part(reader).content[0]
    with pytest.raises(GenerationError) as error:
        processor.process_declarations(fake_parent, [fparser2spec], [])
    assert ("ALLOCATABLE and PARAMETER attributes are not compatible but found"
            ":\n INTEGER, PARAMETER, ALLOCATABLE :: l1 = 1"
            in str(error.value))

    reader = FortranStringReader("integer, intent(inout), save :: l1")
    fparser2spec = Specification_Part(reader).content[0]
    with pytest.raises(GenerationError) as error:
        processor.process_declarations(fake_parent, [fparser2spec], [])
    assert ("Multiple or duplicated incompatible attributes found in "
            "declaration:\n INTEGER, INTENT(INOUT), SAVE :: l1"
            in str(error.value))

    reader = FortranStringReader("integer, intent(in), intent(out) :: l1")
    fparser2spec = Specification_Part(reader).content[0]
    with pytest.raises(GenerationError) as error:
        processor.process_declarations(fake_parent, [fparser2spec], [])
    assert ("Multiple or duplicated incompatible attributes found in "
            "declaration:\n INTEGER, INTENT(IN), INTENT(OUT) :: l1"
            in str(error.value))


@pytest.mark.usefixtures("f2008_parser")
def test_declarations_with_initialisations(fortran_reader):
    '''Test that Fparser2Reader keeps all the variable initialisation
    expressions.
    '''

    psyir = fortran_reader.psyir_from_source(
        """
        module test
            integer :: a = 1, aa = 4
            integer, save :: b = 1
            integer, parameter :: c = 1
            contains
            subroutine mysub()
                integer :: d = 1
                integer, save :: e = 1
                integer, parameter :: f = 1
            end subroutine mysub
        end module test
        """)

    inner_st = psyir.walk(Routine)[0].symbol_table
    asym = inner_st.lookup('a')
    aasym = inner_st.lookup('aa')
    bsym = inner_st.lookup('b')
    csym = inner_st.lookup('c')
    dsym = inner_st.lookup('d')
    esym = inner_st.lookup('e')
    fsym = inner_st.lookup('f')
    all_syms = [asym, aasym, bsym, csym, dsym, esym, fsym]

    # All initialisation variables are DataSymbols
    assert all(isinstance(sym, DataSymbol) for sym in all_syms)

    # All of the data symbols should have a StaticInterface (because they
    # either have an explicit 'save' or 'parameter' or are given an
    # initial_value with then implies 'save').
    assert all(isinstance(sym.interface, StaticInterface) for sym in all_syms)

    # All symbols should have a known data type.
    assert all(isinstance(sym.datatype, ScalarType) for sym in all_syms)

    # When it is a parameter the initial_value is defined and is_constant
    # is True.
    assert isinstance(csym.initial_value, Literal)
    assert csym.is_constant is True

    assert isinstance(fsym.initial_value, Literal)
    assert fsym.is_constant is True


@pytest.mark.usefixtures("f2008_parser")
def test_process_declarations_accessibility():
    ''' Check that process_declarations behaves as expected when a visibility
    map is or is not supplied. '''
    sched = KernelSchedule.create("dummy_schedule")
    processor = Fparser2Reader()
    reader = FortranStringReader("private :: x\n"
                                 "real :: x\n")
    fparser2spec = Specification_Part(reader).content
    _, vis_map = processor.process_access_statements(fparser2spec)
    processor.process_declarations(sched, fparser2spec, [], vis_map)
    xsym = sched.symbol_table.lookup("x")
    assert xsym.visibility == Symbol.Visibility.PRIVATE
    # Repeat but change the default visibility in the parent table
    reader = FortranStringReader("real :: y\n")
    fparser2spec = Specification_Part(reader).content
    sched.symbol_table.default_visibility = Symbol.Visibility.PRIVATE
    processor.process_declarations(sched, fparser2spec, [])
    ysym = sched.symbol_table.lookup("y")
    assert ysym.visibility == Symbol.Visibility.PRIVATE
    # Repeat but provide a visibility mapping
    reader = FortranStringReader("real :: z\n")
    fparser2spec = Specification_Part(reader).content
    processor.process_declarations(
        sched, fparser2spec, [],
        visibility_map={"z": Symbol.Visibility.PRIVATE})
    zsym = sched.symbol_table.lookup("z")
    assert zsym.visibility == Symbol.Visibility.PRIVATE


@pytest.mark.usefixtures("f2008_parser")
def test_process_multiple_access_statements():
    ''' Check that process_access_statements handles code containing multiple
    access statements. '''
    processor = Fparser2Reader()
    reader = FortranStringReader(
        "PUBLIC  fjb_typ\n"
        "private y\n"
        "PUBLIC  fbge_ctl_typ,  fbge_typ\n"
        "private :: x\n")
    fparser2spec = Specification_Part(reader).content
    _, vis_map = processor.process_access_statements(fparser2spec)
    assert vis_map["y"] == Symbol.Visibility.PRIVATE
    assert vis_map["x"] == Symbol.Visibility.PRIVATE
    assert vis_map["fjb_typ"] == Symbol.Visibility.PUBLIC
    assert vis_map["fbge_typ"] == Symbol.Visibility.PUBLIC


@pytest.mark.usefixtures("f2008_parser")
def test_process_unsupported_declarations(fortran_reader):
    ''' Check that the frontend handles unsupported declarations by
    creating symbols of UnsupportedFortranType. '''
    fake_parent = KernelSchedule.create("dummy_schedule")
    processor = Fparser2Reader()

    # Multiple symbols with a single attribute
    reader = FortranStringReader("integer, private, asynchronous :: d, e")
    fparser2spec = Specification_Part(reader).content[0]
    processor.process_declarations(fake_parent, [fparser2spec], [])
    dsym = fake_parent.symbol_table.lookup("d")
    assert isinstance(dsym.datatype, UnsupportedFortranType)
    assert dsym.datatype.declaration == "INTEGER, PRIVATE, ASYNCHRONOUS :: d"
    esym = fake_parent.symbol_table.lookup("e")
    assert isinstance(esym.datatype, UnsupportedFortranType)
    assert esym.datatype.declaration == "INTEGER, PRIVATE, ASYNCHRONOUS :: e"

    # Multiple attributes
    reader = FortranStringReader(
        "INTEGER, PRIVATE, DIMENSION(3), ASYNCHRONOUS :: f, g")
    fparser2spec = Specification_Part(reader).content[0]
    processor.process_declarations(fake_parent, [fparser2spec], [])
    fsym = fake_parent.symbol_table.lookup("f")
    assert isinstance(fsym.datatype, UnsupportedFortranType)
    assert (fsym.datatype.declaration ==
            "INTEGER, PRIVATE, DIMENSION(3), ASYNCHRONOUS :: f")
    gsym = fake_parent.symbol_table.lookup("g")
    assert isinstance(gsym.datatype, UnsupportedFortranType)
    assert (gsym.datatype.declaration ==
            "INTEGER, PRIVATE, DIMENSION(3), ASYNCHRONOUS :: g")

    # Test with unsupported intrinsic type. Note the space before complex
    # below which stops the line being treated as a comment.
    reader = FortranStringReader(" complex     ::      c2")
    fparser2spec = Specification_Part(reader).content[0]
    processor.process_declarations(fake_parent, [fparser2spec], [])
    c2sym = fake_parent.symbol_table.lookup("c2")
    assert isinstance(c2sym.datatype, UnsupportedFortranType)
    assert c2sym.datatype.declaration == "COMPLEX :: c2"

    # Char lengths are not supported
    psyir = fortran_reader.psyir_from_source("program dummy\n"
                                             "character :: l*4\n"
                                             "end program")
    assert isinstance(psyir.children[0].symbol_table.lookup("l").datatype,
                      UnsupportedFortranType)
    psyir = fortran_reader.psyir_from_source("program dummy\n"
                                             "character(len=4) :: l\n"
                                             "end program")
    assert isinstance(psyir.children[0].symbol_table.lookup("l").datatype,
                      UnsupportedFortranType)

    # Test that CodeBlocks and refernces to variables initialised with a
    # CodeBlock are handled correctly
    reader = FortranStringReader(
        "INTEGER, PARAMETER :: happy=1, fbsp=sin(1), "
        " sad=fbsp")
    fparser2spec = Specification_Part(reader).content[0]
    # We change SIN for something that creates a CodeBlock
    fparser2spec.items[2].items[1].items[3].items[1].items[0].string = "CBLOCK"
    processor.process_declarations(fake_parent, [fparser2spec], [])
    fbsym = fake_parent.symbol_table.lookup("fbsp")
    assert fbsym.datatype.intrinsic == ScalarType.Intrinsic.INTEGER
    assert isinstance(fbsym.initial_value, CodeBlock)
    # The first parameter should have been handled correctly
    hsym = fake_parent.symbol_table.lookup("happy")
    assert hsym.datatype.intrinsic == ScalarType.Intrinsic.INTEGER
    assert hsym.initial_value.value == "1"
    # As should the third
    ssym = fake_parent.symbol_table.lookup("sad")
    assert ssym.datatype.intrinsic == ScalarType.Intrinsic.INTEGER
    assert isinstance(ssym.initial_value, Reference)
    assert ssym.initial_value.symbol.name == "fbsp"


def test_unsupported_decln(fortran_reader):
    '''
    Check that the frontend raises the expected error if it hits trouble
    while creating a DataSymbol.

    '''
    code = '''
    module my_mod
    contains
    function problem()
      ! Deliberately broken Fortran - a PARAMETER without an initial value.
      real, parameter :: problem
    end function problem
    end module my_mod
    '''
    with pytest.raises(InternalError) as err:
        _ = fortran_reader.psyir_from_source(code)
    assert ("Invalid variable declaration found in _process_decln for "
            "'problem'" in str(err.value))

    reader = FortranStringReader("integer, intent(in) :: l1")
    fparser2spec = Specification_Part(reader).content[0]
    # Break the attribute-spec list for this declaration.
    attr_specs = fparser2spec.items[1]
    attr_specs.items = (attr_specs.items[0], "rubbish")
    fake_parent = KernelSchedule.create("dummy_schedule")
    symtab = fake_parent.symbol_table
    processor = Fparser2Reader()
    with pytest.raises(NotImplementedError) as error:
        processor._process_decln(fake_parent, symtab, fparser2spec)
    assert "Unrecognised attribute type 'str'" in str(error.value)


def test_unsupported_decln_structure_type(fortran_reader):
    '''
    Check that the frontend generated code for unsupported values when
    creating a DataSymbol.
    '''
    code = '''
    module my_mod
    use some_other_mod
    contains
    subroutine my_sub
       type(some_type), parameter :: x = func()
    end subroutine my_sub
    end module my_mod
    '''
    psyir = fortran_reader.psyir_from_source(code)
    routine = psyir.walk(Routine)[0]
    assert isinstance(routine.symbol_table.lookup('x').datatype,
                      UnsupportedFortranType)
    assert (routine.symbol_table.lookup('x').datatype.declaration ==
            "TYPE(some_type), PARAMETER :: x = func()")


@pytest.mark.usefixtures("f2008_parser")
def test_unsupported_decln_duplicate_symbol():
    ''' Check that we raise the expected error when an unsupported declaration
    of only one symbol clashes with an existing entry in the symbol table. '''
    fake_parent = KernelSchedule.create("dummy_schedule")
    fake_parent.symbol_table.add(Symbol("var"))
    processor = Fparser2Reader()
    # Note leading white space to ensure fparser doesn't identify a comment
    reader = FortranStringReader(" complex var")
    fparser2spec = Specification_Part(reader).content[0]
    with pytest.raises(SymbolError) as err:
        processor.process_declarations(fake_parent, [fparser2spec], [])
    assert "An entry for symbol 'var' is already in the" in str(err.value)


@pytest.mark.usefixtures("f2008_parser")
@pytest.mark.parametrize("precision", [1, 2, 4, 8, 16, 32])
@pytest.mark.parametrize("type_name,fort_name",
                         [(ScalarType.Intrinsic.INTEGER, "integer"),
                          (ScalarType.Intrinsic.REAL, "real"),
                          (ScalarType.Intrinsic.BOOLEAN, "logical")])
def test_process_declarations_precision(precision, type_name, fort_name):
    '''Test that process_declarations method of Fparser2Reader converts
    the fparser2 declarations with explicit precision of the form
    datatype*precision e.g. real*8, to symbols with the expected
    precision in the provided parent Kernel Schedule.

    '''
    fake_parent = KernelSchedule.create("dummy_schedule")
    processor = Fparser2Reader()

    reader = FortranStringReader(f"{fort_name}*{precision} :: l1")
    fparser2spec = Specification_Part(reader).content[0]
    processor.process_declarations(fake_parent, [fparser2spec], [])
    l1_var = fake_parent.symbol_table.lookup("l1")
    assert l1_var.name == 'l1'
    assert isinstance(l1_var.datatype, ScalarType)
    assert l1_var.datatype.intrinsic == type_name
    assert l1_var.datatype.precision == precision
    assert l1_var.is_automatic


@pytest.mark.usefixtures("f2008_parser")
def test_process_declarations_double_precision():
    '''Test that process_declarations method of Fparser2Reader converts
    the fparser2 declarations specified as double precision to symbols
    with the expected precision.

    '''
    fake_parent = KernelSchedule.create("dummy_schedule")
    processor = Fparser2Reader()

    reader = FortranStringReader("double precision :: x")
    fparser2spec = Specification_Part(reader).content[0]
    processor.process_declarations(fake_parent, [fparser2spec], [])
    x_var = fake_parent.symbol_table.lookup("x")
    assert x_var.name == 'x'
    assert isinstance(x_var.datatype, ScalarType)
    assert x_var.datatype.intrinsic == ScalarType.Intrinsic.REAL
    assert x_var.datatype.precision == ScalarType.Precision.DOUBLE
    assert x_var.is_automatic


@pytest.mark.usefixtures("f2008_parser")
def test_process_array_declarations():
    ''' Test that Fparser2Reader.process_declarations() handles various forms
    of array declaration.
    '''
    fake_parent = KernelSchedule.create("dummy_schedule")
    processor = Fparser2Reader()

    # RHS array specifications
    reader = FortranStringReader("integer :: l3(l1)")
    fparser2spec = Specification_Part(reader).content[0]
    processor.process_declarations(fake_parent, [fparser2spec], [])
    l3_var = fake_parent.symbol_table.lookup("l3")
    assert l3_var.name == 'l3'
    assert isinstance(l3_var.datatype, ArrayType)
    assert l3_var.datatype.intrinsic == ScalarType.Intrinsic.INTEGER
    assert len(l3_var.datatype.shape) == 1
    assert l3_var.datatype.precision == ScalarType.Precision.UNDEFINED

    reader = FortranStringReader("integer :: l4(l1, 2)")
    fparser2spec = Specification_Part(reader).content[0]
    processor.process_declarations(fake_parent, [fparser2spec], [])
    l4_var = fake_parent.symbol_table.lookup("l4")
    assert l4_var.name == 'l4'
    assert isinstance(l4_var.datatype, ArrayType)
    assert l4_var.datatype.intrinsic == ScalarType.Intrinsic.INTEGER
    assert len(l4_var.datatype.shape) == 2
    assert l4_var.datatype.precision == ScalarType.Precision.UNDEFINED

    reader = FortranStringReader("integer :: l5(2), l6(3)")
    fparser2spec = Specification_Part(reader).content[0]
    processor.process_declarations(fake_parent, [fparser2spec], [])
    l5_datatype = fake_parent.symbol_table.lookup("l5").datatype
    assert len(l5_datatype.shape) == 1
    assert isinstance(l5_datatype.shape[0], ArrayType.ArrayBounds)
    assert isinstance(l5_datatype.shape[0].lower, Literal)
    assert isinstance(l5_datatype.shape[0].upper, Literal)
    assert l5_datatype.shape[0].lower.value == '1'
    assert l5_datatype.shape[0].upper.value == '2'
    assert (l5_datatype.shape[0].upper.datatype.intrinsic ==
            ScalarType.Intrinsic.INTEGER)
    assert (l5_datatype.shape[0].upper.datatype.precision ==
            ScalarType.Precision.UNDEFINED)
    l6_datatype = fake_parent.symbol_table.lookup("l6").datatype
    assert len(l6_datatype.shape) == 1
    assert isinstance(l6_datatype.shape[0], ArrayType.ArrayBounds)
    assert isinstance(l6_datatype.shape[0].lower, Literal)
    assert isinstance(l6_datatype.shape[0].upper, Literal)
    assert l6_datatype.shape[0].lower.value == '1'
    assert l6_datatype.shape[0].upper.value == '3'
    assert (l6_datatype.shape[0].upper.datatype.intrinsic ==
            ScalarType.Intrinsic.INTEGER)
    assert (l6_datatype.shape[0].upper.datatype.precision ==
            ScalarType.Precision.UNDEFINED)

    # Test that component-array-spec has priority over dimension attribute
    reader = FortranStringReader("integer, dimension(2) :: l7(3, 2)")
    fparser2spec = Specification_Part(reader).content[0]
    processor.process_declarations(fake_parent, [fparser2spec], [])
    l7_datasymbol = fake_parent.symbol_table.lookup("l7")
    assert l7_datasymbol.name == 'l7'
    assert len(l7_datasymbol.shape) == 2
    l7_datatype = l7_datasymbol.datatype
    assert isinstance(l7_datatype.shape[0], ArrayType.ArrayBounds)
    assert isinstance(l7_datatype.shape[0].upper, Literal)
    assert l7_datatype.shape[0].upper.value == '3'
    assert (l7_datatype.shape[0].upper.datatype.intrinsic ==
            ScalarType.Intrinsic.INTEGER)
    assert (l7_datatype.shape[0].upper.datatype.precision ==
            ScalarType.Precision.UNDEFINED)
    assert isinstance(l7_datatype.shape[1], ArrayType.ArrayBounds)
    assert isinstance(l7_datatype.shape[1].upper, Literal)
    assert l7_datatype.shape[1].upper.value == '2'
    assert (l7_datatype.shape[1].upper.datatype.intrinsic ==
            ScalarType.Intrinsic.INTEGER)
    assert (l7_datatype.shape[1].upper.datatype.precision ==
            ScalarType.Precision.UNDEFINED)

    # Allocatable
    reader = FortranStringReader("integer, allocatable :: l8(:)")
    fparser2spec = Specification_Part(reader).content[0]
    processor.process_declarations(fake_parent, [fparser2spec], [])
    symbol = fake_parent.symbol_table.lookup("l8")
    assert symbol.name == "l8"
    assert symbol.datatype.precision == ScalarType.Precision.UNDEFINED
    assert symbol.shape == [ArrayType.Extent.DEFERRED]

    reader = FortranStringReader("integer, allocatable, dimension(:,:) :: l9")
    fparser2spec = Specification_Part(reader).content[0]
    processor.process_declarations(fake_parent, [fparser2spec], [])
    symbol = fake_parent.symbol_table.lookup("l9")
    assert symbol.name == "l9"
    assert symbol.shape == [ArrayType.Extent.DEFERRED,
                            ArrayType.Extent.DEFERRED]

    # Unknown extents but not allocatable
    reader = FortranStringReader("integer :: l10(:, :)")
    fparser2spec = Specification_Part(reader).content[0]
    processor.process_declarations(fake_parent, [fparser2spec], [])
    symbol = fake_parent.symbol_table.lookup("l10")
    assert symbol.name == "l10"
    assert symbol.shape == [ArrayType.Extent.ATTRIBUTE,
                            ArrayType.Extent.ATTRIBUTE]

    # Extent given by variable with UnsupportedFortranType
    udim = DataSymbol("udim", UnsupportedFortranType("integer :: udim"),
                      interface=UnresolvedInterface())
    fake_parent.symbol_table.add(udim)
    reader = FortranStringReader("integer :: l11(udim)")
    fparser2spec = Specification_Part(reader).content[0]
    processor.process_declarations(fake_parent, [fparser2spec], [])
    symbol = fake_parent.symbol_table.lookup("l11")
    assert symbol.name == "l11"
    assert len(symbol.shape) == 1
    # Upper bound of extent should be the udim Symbol
    reference = symbol.shape[0].upper
    assert isinstance(reference, Reference)
    assert reference.name == "udim"
    assert reference.symbol is udim
    assert isinstance(reference.symbol.datatype, UnsupportedFortranType)

    # Extent given by variable with UnresolvedType
    ddim = DataSymbol("ddim", UnresolvedType(),
                      interface=UnresolvedInterface())
    fake_parent.symbol_table.add(ddim)
    reader = FortranStringReader("integer :: l12(ddim)")
    fparser2spec = Specification_Part(reader).content[0]
    processor.process_declarations(fake_parent, [fparser2spec], [])
    symbol = fake_parent.symbol_table.lookup("l12")
    assert symbol.name == "l12"
    assert len(symbol.shape) == 1
    assert isinstance(symbol.shape[0].lower, Literal)
    # Upper bound of extent should now be the ddim Symbol
    reference = symbol.shape[0].upper
    assert reference.name == "ddim"
    assert reference.symbol is ddim
    assert isinstance(reference.symbol.datatype, UnresolvedType)

    # Extent given by range
    reader = FortranStringReader("integer :: var(2:4)")
    fparser2spec = Fortran2003.Specification_Part(reader).content[0]
    processor.process_declarations(fake_parent, [fparser2spec], [])
    symbol = fake_parent.symbol_table.lookup("var")
    assert len(symbol.shape) == 1
    assert symbol.datatype.shape[0].lower.value == "2"
    assert symbol.datatype.shape[0].upper.value == "4"

    reader = FortranStringReader("integer :: var1(2:ddim)")
    fparser2spec = Fortran2003.Specification_Part(reader).content[0]
    processor.process_declarations(fake_parent, [fparser2spec], [])
    symbol = fake_parent.symbol_table.lookup("var1")
    assert len(symbol.shape) == 1
    assert isinstance(symbol.datatype.shape[0], ArrayType.ArrayBounds)
    assert symbol.datatype.shape[0].lower.value == "2"
    assert symbol.datatype.shape[0].upper.symbol is ddim

    reader = FortranStringReader("integer :: var2(4:)")
    fparser2spec = Fortran2003.Specification_Part(reader).content[0]
    processor.process_declarations(fake_parent, [fparser2spec], [])
    symbol = fake_parent.symbol_table.lookup("var2")
    assert len(symbol.shape) == 1
    # Shape should be an ArrayBounds with known lower bound and ATTRIBUTE
    # upper.
    assert isinstance(symbol.datatype.shape[0], ArrayType.ArrayBounds)
    assert symbol.datatype.shape[0].lower.value == "4"
    assert symbol.datatype.shape[0].upper == ArrayType.Extent.ATTRIBUTE


@pytest.mark.usefixtures("f2008_parser")
def test_process_array_declarations_bound_expressions():
    ''' Test that Fparser2Reader.process_declarations() handles
    array declarations that use expressions to specify the bounds.
    '''
    fake_parent = KernelSchedule.create("dummy_schedule")
    processor = Fparser2Reader()

    # Simple expression for upper bound
    reader = FortranStringReader("integer :: l3(l1+1)")
    fparser2spec = Specification_Part(reader).content[0]
    processor.process_declarations(fake_parent, [fparser2spec], [])
    l3_var = fake_parent.symbol_table.lookup("l3")
    dtype = l3_var.datatype
    assert isinstance(dtype, ArrayType)
    assert isinstance(dtype.shape[0], ArrayType.ArrayBounds)
    assert dtype.shape[0].lower.value == "1"
    assert isinstance(dtype.shape[0].upper, BinaryOperation)
    # Complicated expressions using intrinsics.
    reader = FortranStringReader(
        "integer :: l5(nint(minval(l4)):nint(maxval(l4)))")
    fparser2spec = Specification_Part(reader).content[0]
    processor.process_declarations(fake_parent, [fparser2spec], [])
    l5_var = fake_parent.symbol_table.lookup("l5")
    l5dtype = l5_var.datatype
    assert isinstance(l5dtype, ArrayType)
    assert isinstance(l5dtype.shape[0], ArrayType.ArrayBounds)
    assert isinstance(l5dtype.shape[0].lower, IntrinsicCall)
    assert l5dtype.shape[0].lower.intrinsic is IntrinsicCall.Intrinsic.NINT
    assert isinstance(l5dtype.shape[0].upper, IntrinsicCall)
    assert l5dtype.shape[0].upper.intrinsic is IntrinsicCall.Intrinsic.NINT
    assert l5dtype.shape[0].upper.debug_string() == "NINT(MAXVAL(l4))"


@pytest.mark.usefixtures("f2008_parser")
def test_process_not_supported_declarations():
    '''Test that process_declarations method raises the proper errors when
    declarations contain unsupported attributes.
    '''
    fake_parent = KernelSchedule.create("dummy_schedule")
    processor = Fparser2Reader()

    reader = FortranStringReader("integer, external :: arg1")
    fparser2spec = Specification_Part(reader).content[0]
    processor.process_declarations(fake_parent, [fparser2spec], [])
    assert isinstance(fake_parent.symbol_table.lookup("arg1").datatype,
                      UnsupportedFortranType)

    reader = FortranStringReader("real, allocatable :: p3")
    fparser2spec = Specification_Part(reader).content[0]
    processor.process_declarations(fake_parent, [fparser2spec], [])
    assert isinstance(fake_parent.symbol_table.lookup("p3").datatype,
                      UnsupportedFortranType)

    reader = FortranStringReader("class(my_type), intent(in) :: carg")
    # Set reader to free format (otherwise this is a comment in fixed format)
    reader.set_format(FortranFormat(True, True))
    fparser2spec = Specification_Part(reader).content[0]
    processor.process_declarations(fake_parent, [fparser2spec], [])
    sym = fake_parent.symbol_table.lookup("carg")
    assert isinstance(sym.datatype, UnsupportedFortranType)
    assert (sym.datatype.declaration.lower() ==
            "class(my_type), intent(in) :: carg")

    # Allocatable but with specified extent. This is invalid Fortran but
    # fparser2 doesn't spot it (see fparser/#229).
    reader = FortranStringReader("integer, allocatable :: l10(5)")
    fparser2spec = Specification_Part(reader).content[0]
    with pytest.raises(InternalError) as err:
        processor.process_declarations(fake_parent, [fparser2spec], [])
    assert "An array with defined extent cannot have the ALLOCATABLE" \
        in str(err.value)

    reader = FortranStringReader("integer, allocatable, dimension(n) :: l10")
    fparser2spec = Specification_Part(reader).content[0]
    with pytest.raises(InternalError) as err:
        processor.process_declarations(fake_parent, [fparser2spec], [])
    assert "An array with defined extent cannot have the ALLOCATABLE" \
        in str(err.value)

    reader = FortranStringReader("integer :: l11")
    fparser2spec = Specification_Part(reader).content[0]
    # Break the parse tree
    fparser2spec.items = ("hello", fparser2spec.items[1],
                          fparser2spec.items[2])
    processor.process_declarations(fake_parent, [fparser2spec], [])
    l11sym = fake_parent.symbol_table.lookup("l11")
    assert isinstance(l11sym.datatype, UnsupportedFortranType)

    # Assumed-size array with specified upper bound. fparser2 does spot that
    # this is invalid so we have to break the parse tree it produces for
    # a valid case.
    reader = FortranStringReader("integer :: l12(:)")
    fparser2spec = Fortran2003.Specification_Part(reader).content[0]
    # Break the parse tree
    aspec = walk(fparser2spec, Fortran2003.Assumed_Shape_Spec)[0]
    aspec.items = (None, Fortran2003.Int_Literal_Constant('4', None))
    with pytest.raises(GenerationError) as err:
        processor.process_declarations(fake_parent, [fparser2spec], [])
    assert ("assumed-shape array declaration with only an upper bound (: 4). "
            "This is not valid Fortran" in str(err.value))


def test_process_save_attribute_declarations(parser):
    ''' Test that the SAVE attribute in a declaration is supported. '''

    fake_parent = KernelSchedule.create("dummy_schedule")
    processor = Fparser2Reader()

    # Test with no context about where the declaration. Not even that is
    # in the Specification_Part.
    reader = FortranStringReader("integer, save :: var1")
    fparser2spec = Type_Declaration_Stmt(reader)
    processor.process_declarations(fake_parent, [fparser2spec], [])
    assert isinstance(fake_parent.symbol_table.lookup("var1").datatype,
                      ScalarType)
    assert isinstance(fake_parent.symbol_table.lookup("var1").interface,
                      StaticInterface)

    # Test with no context about where the declaration is.
    reader = FortranStringReader("integer, save :: var2")
    fparser2spec = Specification_Part(reader).content[0]
    processor.process_declarations(fake_parent, [fparser2spec], [])
    assert isinstance(fake_parent.symbol_table.lookup("var2").datatype,
                      ScalarType)
    assert isinstance(fake_parent.symbol_table.lookup("var2").interface,
                      StaticInterface)

    # Test with a subroutine.
    reader = FortranStringReader(
        "subroutine name()\n"
        "integer, save :: var3\n"
        "end subroutine name")
    fparser2spec = parser(reader).content[0].content[1]
    processor.process_declarations(fake_parent, fparser2spec.children, [])
    assert isinstance(fake_parent.symbol_table.lookup("var3").datatype,
                      ScalarType)
    assert isinstance(fake_parent.symbol_table.lookup("var3").interface,
                      StaticInterface)

    # Test with a module.
    reader = FortranStringReader(
        "module modulename\n"
        "integer, save :: var4\n"
        "end module modulename")
    fparser2spec = parser(reader).content[0].content[1]
    processor.process_declarations(fake_parent, fparser2spec.children, [])
    var4 = fake_parent.symbol_table.lookup("var4")
    assert var4.datatype.intrinsic == ScalarType.Intrinsic.INTEGER
    assert isinstance(fake_parent.symbol_table.lookup("var4").interface,
                      StaticInterface)

    # Test that when it is part of an UnsupportedType (asynchronous attribute
    # in this case) it becomes an UnknownInterface.
    reader = FortranStringReader("integer, volatile, save :: var5")
    fparser2spec = Specification_Part(reader).content[0]
    processor.process_declarations(fake_parent, [fparser2spec], [])
    assert isinstance(fake_parent.symbol_table.lookup("var5").datatype,
                      UnsupportedFortranType)
    assert isinstance(fake_parent.symbol_table.lookup("var5").interface,
                      UnknownInterface)

    # Test that it works in combination with another attribute, here target.
    reader = FortranStringReader("integer, target, save :: var6")
    fparser2spec = Specification_Part(reader).content[0]
    processor.process_declarations(fake_parent, [fparser2spec], [])
    assert (fake_parent.symbol_table.lookup("var6").datatype.intrinsic
            == ScalarType.Intrinsic.INTEGER)
    assert fake_parent.symbol_table.lookup("var6").is_target
    assert isinstance(fake_parent.symbol_table.lookup("var6").interface,
                      StaticInterface)


@pytest.mark.usefixtures("f2008_parser")
def test_process_declarations_intent():
    '''Test that process_declarations method handles various different
    specifications of variable attributes.
    '''
    fake_parent = KernelSchedule.create("dummy_schedule")
    processor = Fparser2Reader()

    reader = FortranStringReader("integer, intent(in) :: arg1, arg1a")
    fparser2spec = Specification_Part(reader).content[0]
    arg_list = [Fortran2003.Name("arg1"), Fortran2003.Name("arg1a")]
    processor.process_declarations(fake_parent, [fparser2spec], arg_list)
    # Check that the interface is correct and distinct for each symbol.
    interface1 = fake_parent.symbol_table.lookup("arg1").interface
    assert interface1.access == ArgumentInterface.Access.READ
    interface1a = fake_parent.symbol_table.lookup("arg1a").interface
    assert interface1a.access == ArgumentInterface.Access.READ
    assert interface1a is not interface1

    reader = FortranStringReader("integer, intent( IN ) :: arg2")
    arg_list.append(Fortran2003.Name("arg2"))
    fparser2spec = Specification_Part(reader).content[0]
    processor.process_declarations(fake_parent, [fparser2spec], arg_list)
    assert fake_parent.symbol_table.lookup("arg2").interface.access == \
        ArgumentInterface.Access.READ

    reader = FortranStringReader("integer, intent( Out ) :: arg3")
    arg_list.append(Fortran2003.Name("arg3"))
    fparser2spec = Specification_Part(reader).content[0]
    processor.process_declarations(fake_parent, [fparser2spec], arg_list)
    assert fake_parent.symbol_table.lookup("arg3").interface.access == \
        ArgumentInterface.Access.WRITE

    reader = FortranStringReader("integer, intent ( InOut ) :: arg4")
    arg_list.append(Fortran2003.Name("arg4"))
    fparser2spec = Specification_Part(reader).content[0]
    processor.process_declarations(fake_parent, [fparser2spec], arg_list)
    assert fake_parent.symbol_table.lookup("arg4").interface.access is \
        ArgumentInterface.Access.READWRITE

    reader = FortranStringReader("integer, intent ( invalid ) :: arg5")
    arg_list.append(Fortran2003.Name("arg5"))
    fparser2spec = Specification_Part(reader).content[0]
    with pytest.raises(InternalError) as err:
        processor.process_declarations(
            fake_parent, [fparser2spec], arg_list, {})
    del arg_list[-1]
    assert "Could not process " in str(err.value)
    assert "Unexpected intent attribute " in str(err.value)

    # Test that argument intent is left as UNKNOWN when not available in the
    # declaration
    reader = FortranStringReader("integer :: arg6")
    arg_list.append(Fortran2003.Name("arg6"))
    fparser2spec = Specification_Part(reader).content[0]
    processor.process_declarations(fake_parent, [fparser2spec], arg_list)
    assert fake_parent.symbol_table.lookup("arg6").interface.access is \
        ArgumentInterface.Access.UNKNOWN


@pytest.mark.usefixtures("f2008_parser")
def test_process_declarations_stmt_functions():
    '''Test that process_declarations method handles statement functions
    appropriately.
    '''
    fake_parent = KernelSchedule.create("dummy_schedule")
    processor = Fparser2Reader()

    # If 'a' is not declared it could be a statement function, which are
    # unsupported and produce a NotImplementedError.
    reader = FortranStringReader("a(x) = 1")
    fparser2spec = Stmt_Function_Stmt(reader)
    with pytest.raises(NotImplementedError) as error:
        processor.process_declarations(fake_parent, [fparser2spec], [])
    assert "Could not process '" in str(error.value)
    assert "'. Statement Function declarations are not supported." \
        in str(error.value)

    # If 'a' is declared in the symbol table as an array, it is an array
    # assignment which belongs in the execution part.
    array_type = ArrayType(REAL_TYPE, [ArrayType.Extent.ATTRIBUTE])
    fake_parent.symbol_table.add(
        DataSymbol('a', array_type))
    fake_parent.symbol_table.add(DataSymbol('x', REAL_TYPE))
    processor.process_declarations(fake_parent, [fparser2spec], [])
    assert len(fake_parent.children) == 1
    array = fake_parent.children[0].children[0]
    assert isinstance(array, ArrayReference)
    assert array.name == "a"

    # Test that it works with multi-dimensional arrays
    fake_parent = KernelSchedule.create("dummy_schedule")
    reader = FortranStringReader("b(x, y) = 1")
    fparser2spec = Stmt_Function_Stmt(reader)
    array_type = ArrayType(REAL_TYPE, [ArrayType.Extent.ATTRIBUTE,
                                       ArrayType.Extent.ATTRIBUTE])
    fake_parent.symbol_table.add(DataSymbol('b', array_type))
    fake_parent.symbol_table.add(DataSymbol('x', INTEGER_TYPE))
    fake_parent.symbol_table.add(DataSymbol('y', INTEGER_TYPE))
    processor.process_declarations(fake_parent, [fparser2spec], [])
    assert len(fake_parent.children) == 1
    array = fake_parent.children[0].children[0]
    assert isinstance(array, ArrayReference)
    assert array.name == "b"

    # Test that if symbol is not an array, it raises InternalError
    fake_parent.symbol_table.lookup('b').datatype = INTEGER_TYPE
    with pytest.raises(InternalError) as error:
        processor.process_declarations(fake_parent, [fparser2spec], [])
    assert "Could not process '" in str(error.value)
    assert "'. Symbol 'b' is in the SymbolTable but it is not an array as " \
        "expected, so it can not be recovered as an array assignment." \
        in str(error.value)


@pytest.mark.usefixtures("f2008_parser")
def test_process_declarations_unsupported_node():
    ''' Check that process_declarations raises the expected error if it
    encounters an unsupported fparser2 node. '''
    fake_parent = KernelSchedule.create("dummy_schedule")
    processor = Fparser2Reader()
    reader = FortranStringReader("integer, parameter :: r_def = KIND(1.0D0)\n"
                                 "real(kind=r_def) :: var2")
    fparser2spec = Specification_Part(reader)
    # Append an fparser2 node that is not a valid/supported declaration
    fparser2spec.content.append(Fortran2003.Name("wrong"))
    with pytest.raises(NotImplementedError) as err:
        processor.process_declarations(
            fake_parent, fparser2spec.content, [], {})
    assert "fparser2 node of type 'Name' not supported" in str(err.value)


@pytest.mark.usefixtures("f2008_parser")
def test_parse_array_dimensions_attributes():
    '''Test that process_declarations method parses multiple specifications
    of array attributes.

    '''
    processor = Fparser2Reader()
    sched = KernelSchedule.create("a_test")
    sym_table = sched.symbol_table
    reader = FortranStringReader("dimension(:)")
    fparser2spec = Dimension_Attr_Spec(reader)
    shape = processor._parse_dimensions(fparser2spec, sym_table)
    assert shape == [None]

    reader = FortranStringReader("dimension(:,:,:)")
    fparser2spec = Dimension_Attr_Spec(reader)
    shape = processor._parse_dimensions(fparser2spec, sym_table)
    assert shape == [None, None, None]

    reader = FortranStringReader("dimension(3,5)")
    fparser2spec = Dimension_Attr_Spec(reader)
    shape = processor._parse_dimensions(fparser2spec, sym_table)
    assert len(shape) == 2
    assert shape[0][0].value == "1"
    assert shape[0][1].value == "3"
    assert shape[1][0].value == "1"
    assert shape[1][1].value == "5"

    sym_table.add(DataSymbol('var1', INTEGER_TYPE))
    sym_table.add(DataSymbol('var1_upper', INTEGER_TYPE))

    reader = FortranStringReader("dimension(var1)")
    fparser2spec = Dimension_Attr_Spec(reader)
    shape = processor._parse_dimensions(fparser2spec, sym_table)
    assert len(shape) == 1
    assert shape[0][0].value == "1"
    assert shape[0][1].symbol == sym_table.lookup('var1')

    reader = FortranStringReader("dimension(0:3,var1)")
    fparser2spec = Dimension_Attr_Spec(reader)
    shape = processor._parse_dimensions(fparser2spec, sym_table)
    # First dim is specified with both lower and upper bounds so should
    # have a tuple
    assert isinstance(shape[0], tuple)
    assert len(shape[0]) == 2
    assert shape[0][0].value == "0"
    assert shape[0][1].value == "3"
    assert shape[1][0].value == "1"
    assert shape[1][1].symbol is sym_table.lookup('var1')

    reader = FortranStringReader("dimension(0:3,var1:var1_upper)")
    fparser2spec = Dimension_Attr_Spec(reader)
    shape = processor._parse_dimensions(fparser2spec, sym_table)
    assert isinstance(shape[0], tuple)
    assert len(shape[0]) == 2
    assert shape[0][0].value == "0"
    assert shape[0][1].value == "3"
    assert isinstance(shape[1], tuple)
    assert len(shape[1]) == 2
    assert shape[1][0].symbol is sym_table.lookup('var1')
    assert shape[1][1].symbol is sym_table.lookup('var1_upper')

    # Assumed size arrays not supported
    reader = FortranStringReader("dimension(*)")
    fparser2spec = Dimension_Attr_Spec(reader)
    with pytest.raises(NotImplementedError) as error:
        _ = processor._parse_dimensions(fparser2spec, sym_table)
    assert "Could not process " in str(error.value)
    assert "Assumed-size arrays are not supported." in str(error.value)

    # Shape specified by an unknown Symbol
    reader = FortranStringReader("dimension(var3)")
    fparser2spec = Dimension_Attr_Spec(reader)
    csym = sym_table.new_symbol("some_mod", symbol_type=ContainerSymbol)
    vsym = sym_table.new_symbol("var3", interface=ImportInterface(csym))
    # pylint: disable=unidiomatic-typecheck
    assert type(vsym) is Symbol
    shape = processor._parse_dimensions(fparser2spec, sym_table)
    assert len(shape) == 1
    assert shape[0][0].value == "1"
    assert isinstance(shape[0][1], Reference)
    # Symbol is the same object.
    assert shape[0][1].symbol is vsym
    assert shape[0][1].symbol.name == "var3"
    assert isinstance(shape[0][1].symbol.interface, ImportInterface)

    # Test dimension and intent arguments together
    fake_parent = KernelSchedule.create("dummy_schedule")
    reader = FortranStringReader("real, intent(in), dimension(:) :: array3")
    fparser2spec = Specification_Part(reader).content[0]
    processor.process_declarations(fake_parent, [fparser2spec],
                                   [Name("array3")])
    array3 = fake_parent.symbol_table.lookup("array3")
    assert array3.name == "array3"
    assert array3.datatype.intrinsic == ScalarType.Intrinsic.REAL
    assert array3.shape == [ArrayType.Extent.ATTRIBUTE]
    assert array3.interface.access is ArgumentInterface.Access.READ


@pytest.mark.usefixtures("f2008_parser")
def test_deferred_array_size():
    ''' Check that we handle the case of an array being declared with an
    extent specified by a variable that is declared after it. '''
    fake_parent = KernelSchedule.create("dummy_schedule")
    processor = Fparser2Reader()
    reader = FortranStringReader("real, intent(in), dimension(n) :: array3\n"
                                 "integer, intent(in) :: n")
    fparser2spec = Specification_Part(reader).content
    processor.process_declarations(fake_parent, fparser2spec,
                                   [Name("array3"), Name("n")])
    dim_sym = fake_parent.symbol_table.lookup("n")
    assert isinstance(dim_sym.interface, ArgumentInterface)
    assert dim_sym.datatype.intrinsic == ScalarType.Intrinsic.INTEGER


@pytest.mark.usefixtures("f2008_parser")
def test_unresolved_array_size():
    ''' Check that we handle the case where we do not find an explicit
    declaration of a symbol used in the definition of an array extent. '''
    fake_parent = KernelSchedule.create("dummy_schedule")
    processor = Fparser2Reader()
    reader = FortranStringReader("real, dimension(n) :: array3")
    fparser2spec = Specification_Part(reader).content
    processor.process_declarations(fake_parent, fparser2spec, [])
    dim_sym = fake_parent.symbol_table.lookup("n")
    assert isinstance(dim_sym.interface, UnresolvedInterface)
    # Check that the lookup of the dimensioning symbol is not case sensitive
    reader = FortranStringReader("real, dimension(N) :: array4")
    fparser2spec = Specification_Part(reader).content
    processor.process_declarations(fake_parent, fparser2spec, [])
    assert (fake_parent.symbol_table.lookup("array4").shape[0].upper.symbol is
            dim_sym)


@pytest.mark.usefixtures("f2008_parser")
def test_process_use_stmts_with_default_visibility():
    ''' Check that SymbolTable entries are correctly created from
    module use statements. '''
    fake_parent = KernelSchedule.create("dummy_schedule")
    processor = Fparser2Reader()
    reader = FortranStringReader("use my_mod, only: some_var\n"
                                 "use this_mod\n"
                                 "use other_mod, only: var1, var2, sub1\n")
    fparser2spec = Specification_Part(reader)

    # In some cases we might already know that one of the symbols being
    # brought into scope is a Routine so include this situation.
    table = fake_parent.symbol_table
    table.add(RoutineSymbol("sub1"))

    processor._process_use_stmts(fake_parent, fparser2spec.content)

    symtab = fake_parent.symbol_table

    for module_name in ["my_mod", "this_mod", "other_mod"]:
        container = symtab.lookup(module_name)
        assert isinstance(container, ContainerSymbol)
        assert container.name == module_name
        # It is not evaluated unless explicitly requested
        assert not container._reference

    for var in ["some_var", "var1", "var2"]:
        assert symtab.lookup(var).name == var

    assert (symtab.lookup("some_var").interface.container_symbol ==
            symtab.lookup("my_mod"))
    assert (symtab.lookup("var2").interface.container_symbol ==
            symtab.lookup("other_mod"))
    # The existing RoutineSymbol should have had its interface updated.
    assert (symtab.lookup("sub1").interface.container_symbol ==
            symtab.lookup("other_mod"))

    assert symtab.lookup("this_mod").visibility == Symbol.Visibility.PUBLIC
    assert symtab.lookup("var1").visibility == Symbol.Visibility.PUBLIC
    assert symtab.lookup("other_mod").visibility == Symbol.Visibility.PUBLIC
    assert symtab.lookup("var2").visibility == Symbol.Visibility.PUBLIC
    assert symtab.lookup("my_mod").visibility == Symbol.Visibility.PUBLIC
    assert symtab.lookup("some_var").visibility == Symbol.Visibility.PUBLIC


def test_process_use_stmts_with_accessibility_statements(parser):
    ''' Same as the previous test, but now from a module with a Fortran
    accessibility statement. This will provide a visibility map to the
    use statement processor so the imported symbols and modules end up with
    the appropriate visibility attributes. '''
    processor = Fparser2Reader()
    reader = FortranStringReader('''
        module test
            use my_mod, only: some_var
            use this_mod
            use other_mod, only: var1, var2
            private this_mod, var1
        end module test
    ''')
    parse_tree = parser(reader)
    module = parse_tree.children[0]
    psyir = processor._module_handler(module, None)

    symtab = psyir.symbol_table

    assert symtab.lookup("this_mod").visibility == Symbol.Visibility.PRIVATE
    assert symtab.lookup("var1").visibility == Symbol.Visibility.PRIVATE
    assert symtab.lookup("other_mod").visibility == Symbol.Visibility.PUBLIC
    assert symtab.lookup("var2").visibility == Symbol.Visibility.PUBLIC
    assert symtab.lookup("my_mod").visibility == Symbol.Visibility.PUBLIC
    assert symtab.lookup("some_var").visibility == Symbol.Visibility.PUBLIC


def test_intrinsic_use_stmt(parser):
    ''' Tests that intrinsic value is set correctly for an intrinsic module
    use statement.'''
    processor = Fparser2Reader()
    reader = FortranStringReader('''
        module test
            use, intrinsic :: ieee_arithmetic, only: isnan =>ieee_is_nan
            use mymod
        end module test
    ''')
    parse_tree = parser(reader)
    module = parse_tree.children[0]
    psyir = processor._module_handler(module, None)
    symtab = psyir.symbol_table
    assert symtab.lookup("ieee_arithmetic").is_intrinsic
    assert not symtab.lookup("mymod").is_intrinsic

    processor = Fparser2Reader()
    reader = FortranStringReader('''
        module test
            use, non_intrinsic :: ieee_arithmetic, only: isnan =>ieee_is_nan
            use mymod
        end module test
    ''')
    parse_tree = parser(reader)
    module = parse_tree.children[0]
    psyir = processor._module_handler(module, None)
    symtab = psyir.symbol_table
    assert not symtab.lookup("ieee_arithmetic").is_intrinsic


@pytest.mark.usefixtures("f2008_parser")
def test_use_stmt_error(monkeypatch):
    ''' Check that we raise the expected error if the parse tree representing
    a USE statement doesn't have the expected structure. '''
    fake_parent = KernelSchedule.create("dummy_schedule")
    processor = Fparser2Reader()
    reader = FortranStringReader("use my_mod, only: some_var\n"
                                 "use this_mod\n"
                                 "use other_mod, only: var1, var2\n")
    fparser2spec = Specification_Part(reader)
    monkeypatch.setattr(fparser2spec.content[0], "items",
                        [None, "hello", None])
    with pytest.raises(GenerationError) as err:
        processor.process_declarations(
            fake_parent, fparser2spec.content, [], {})
    assert ("Expected the parse tree for a USE statement to contain 5 items "
            "but found 3 for 'hello'" in str(err.value))


@pytest.mark.usefixtures("f2008_parser")
def test_process_declarations_unrecognised_attribute():
    ''' Check that a declaration with an unrecognised attribute results in
    a symbol with UnsupportedFortranType and the correct visibility. '''
    fake_parent = KernelSchedule.create("dummy")
    processor = Fparser2Reader()
    reader = FortranStringReader("integer, private, volatile :: idx1\n")
    fparser2spec = Specification_Part(reader)
    processor.process_declarations(fake_parent, fparser2spec.children, [])
    sym = fake_parent.symbol_table.lookup("idx1")
    assert isinstance(sym.datatype, UnsupportedFortranType)
    assert sym.visibility == Symbol.Visibility.PRIVATE
    # No access statement so should be public (the default in Fortran)
    reader = FortranStringReader("integer, volatile :: idx2\n")
    fparser2spec = Specification_Part(reader)
    processor.process_declarations(fake_parent, fparser2spec.children, [])
    sym = fake_parent.symbol_table.lookup("idx2")
    assert isinstance(sym.datatype, UnsupportedFortranType)
    assert sym.visibility == Symbol.Visibility.PUBLIC
    # No access statement so should pick up the default visibility supplied
    # to the symbol table.
    fake_parent.symbol_table.default_visibility = Symbol.Visibility.PRIVATE
    reader = FortranStringReader("integer, volatile :: idx3\n")
    fparser2spec = Specification_Part(reader)
    processor.process_declarations(
        fake_parent, fparser2spec.children, [], {})
    sym = fake_parent.symbol_table.lookup("idx3")
    assert isinstance(sym.datatype, UnsupportedFortranType)
    assert sym.visibility == Symbol.Visibility.PRIVATE
    # No access statement but visibility provided in visibility_map argument
    # to process_declarations()
    reader = FortranStringReader("integer, volatile :: idx4\n")
    fparser2spec = Specification_Part(reader)
    processor.process_declarations(
        fake_parent, fparser2spec.children, [],
        {"idx4": Symbol.Visibility.PUBLIC})
    sym = fake_parent.symbol_table.lookup("idx4")
    assert isinstance(sym.datatype, UnsupportedFortranType)
    assert sym.visibility == Symbol.Visibility.PUBLIC


@pytest.mark.usefixtures("f2008_parser")
def test_parse_array_dimensions_unhandled(monkeypatch):
    '''Test that process_declarations method parses multiple specifications
    of array attributes.
    '''

    def walk_ast_return(_1, _2, _3=None, _4=None):
        '''Function that returns a unique object that will not be part
        of the implemented handling in the walk method caller.'''
        class Invalid():
            '''Class that would be invalid to return from an fparser2 parse
            tree.'''
        newobject = Invalid()
        return [newobject]

    monkeypatch.setattr(fparser.two.utils, 'walk', walk_ast_return)

    reader = FortranStringReader("dimension(:)")
    fparser2spec = Dimension_Attr_Spec(reader)
    with pytest.raises(InternalError) as error:
        _ = Fparser2Reader()._parse_dimensions(fparser2spec, None)
    assert ("Reached end of loop body and array-shape specification"
            in str(error.value))
    assert " has not been handled." in str(error.value)


@pytest.mark.usefixtures("f2008_parser")
def test_handling_assignment_stmt():
    ''' Test that fparser2 Assignment_Stmt is converted to the expected PSyIR
    tree structure.

    '''
    reader = FortranStringReader("x=1")
    fparser2assignment = Execution_Part.match(reader)[0][0]

    fake_parent = Schedule()
    fake_parent.symbol_table.new_symbol("x", symbol_type=DataSymbol,
                                        datatype=INTEGER_TYPE)
    processor = Fparser2Reader()
    processor.process_nodes(fake_parent, [fparser2assignment])
    # Check a new node was generated and connected to parent
    assert len(fake_parent.children) == 1
    new_node = fake_parent.children[0]
    assert isinstance(new_node, Assignment)
    assert len(new_node.children) == 2


@pytest.mark.usefixtures("f2008_parser")
def test_handling_labelled_assignment_stmt():
    ''' Test that a labelled assignment is represented by a CodeBlock. '''
    reader = FortranStringReader("111 x=1")
    fparser2assignment = Execution_Part.match(reader)[0][0]
    fake_parent = Schedule()
    fake_parent.symbol_table.new_symbol("x", symbol_type=DataSymbol,
                                        datatype=INTEGER_TYPE)
    processor = Fparser2Reader()
    processor.process_nodes(fake_parent, [fparser2assignment])
    assert len(fake_parent.children) == 1
    assert isinstance(fake_parent[0], CodeBlock)


@pytest.mark.usefixtures("f2008_parser")
def test_handling_name():
    ''' Test that fparser2 Name is converted to the expected PSyIR
    tree structure.
    '''
    reader = FortranStringReader("x=1")
    fparser2name = Execution_Part.match(reader)[0][0]

    fake_parent = KernelSchedule.create('kernel')
    processor = Fparser2Reader()

    fake_parent.symbol_table.add(DataSymbol('x', INTEGER_TYPE))
    processor.process_nodes(fake_parent, [fparser2name])
    assert len(fake_parent.children) == 1
    assignment = fake_parent.children[0]
    assert len(assignment.children) == 2
    new_ref = assignment.children[0]
    assert isinstance(new_ref, Reference)
    assert new_ref.name == "x"


@pytest.mark.usefixtures("disable_declaration_check", "f2008_parser")
def test_handling_parenthesis():
    ''' Test that fparser2 Parenthesis is converted to the expected PSyIR
    tree structure.

    TODO #754 fix test so that 'disable_declaration_check' fixture is not
    required.
    '''
    reader = FortranStringReader("x=(x+1)")
    fparser2parenthesis = Execution_Part.match(reader)[0][0]

    fake_parent = Schedule()
    processor = Fparser2Reader()
    processor.process_nodes(fake_parent, [fparser2parenthesis])
    # Check that a new node was generated, parenthesis are ignored and
    # the new node is connected directly to parent
    new_node = fake_parent[0].rhs
    assert isinstance(new_node, BinaryOperation)


@pytest.mark.usefixtures("disable_declaration_check", "f2008_parser")
def test_handling_array_product():
    ''' Check that we correctly handle array products.

    TODO #754 fix test so that 'disable_declaration_check' fixture is not
    required.
    '''
    processor = Fparser2Reader()
    fake_parent = Schedule()
    reader = FortranStringReader(
        "ze_z(:,:) = e1t(:,:) * e2t(:,:) * zav_tide(:,:,jk)")
    fp2node = Execution_Part.match(reader)
    processor.process_nodes(fake_parent, [fp2node[0][0]])
    assert not fake_parent.walk(CodeBlock)


@pytest.mark.usefixtures("f2008_parser")
def test_handling_if_stmt():
    ''' Test that fparser2 If_Stmt is converted to the expected PSyIR
    tree structure.

    '''
    reader = FortranStringReader("if(x==1)y=1")
    fparser2if_stmt = Execution_Part.match(reader)[0][0]

    fake_parent = Schedule()
    fake_parent.symbol_table.new_symbol("x", symbol_type=DataSymbol,
                                        datatype=INTEGER_TYPE)
    fake_parent.symbol_table.new_symbol("y", symbol_type=DataSymbol,
                                        datatype=INTEGER_TYPE)
    processor = Fparser2Reader()
    processor.process_nodes(fake_parent, [fparser2if_stmt])
    # Check a new node was generated and connected to parent
    assert len(fake_parent.children) == 1
    new_node = fake_parent.children[0]
    assert isinstance(new_node, IfBlock)
    assert len(new_node.children) == 2


@pytest.mark.usefixtures("f2008_parser")
def test_handling_labelled_if_stmt():
    ''' Test that a labelled fparser2 If_Stmt is converted to a CodeBlock.

    '''
    reader = FortranStringReader("200 if(x==1)y=1")
    fparser2if_stmt = Execution_Part.match(reader)[0][0]

    fake_parent = Schedule()
    fake_parent.symbol_table.new_symbol("x", symbol_type=DataSymbol,
                                        datatype=INTEGER_TYPE)
    fake_parent.symbol_table.new_symbol("y", symbol_type=DataSymbol,
                                        datatype=INTEGER_TYPE)
    processor = Fparser2Reader()
    processor.process_nodes(fake_parent, [fparser2if_stmt])
    # Check that a CodeBlock was created
    assert len(fake_parent.children) == 1
    assert isinstance(fake_parent[0], CodeBlock)


@pytest.mark.usefixtures("disable_declaration_check", "f2008_parser")
def test_handling_if_construct():
    ''' Test that fparser2 If_Construct is converted to the expected PSyIR
    tree structure.

    TODO #754 fix test so that 'disable_declaration_check' fixture is not
    required.
    '''
    reader = FortranStringReader(
        '''if (condition1 == 1) then
            branch1 = 1
            branch1 = 2
        elseif (condition2 == 2) then
            branch2 = 1
        else
            branch3 = 1
        endif''')
    fparser2if_construct = Execution_Part.match(reader)[0][0]

    fake_parent = Schedule()
    processor = Fparser2Reader()
    processor.process_nodes(fake_parent, [fparser2if_construct])

    # Check a new node was properly generated and connected to parent
    assert len(fake_parent.children) == 1
    ifnode = fake_parent.children[0]
    assert isinstance(ifnode, IfBlock)
    assert ifnode.ast is fparser2if_construct
    assert 'was_elseif' not in ifnode.annotations

    # First level contains: condition1, branch1 and elsebody
    assert len(ifnode.children) == 3
    assert ifnode.condition.children[0].name == 'condition1'
    assert isinstance(ifnode.children[1], Schedule)
    assert ifnode.children[1].parent is ifnode
    assert ifnode.children[1].ast is fparser2if_construct.content[1]
    assert ifnode.children[1].ast_end is fparser2if_construct.content[2]
    assert ifnode.if_body[0].children[0].name == 'branch1'
    assert isinstance(ifnode.children[2], Schedule)
    assert ifnode.children[2].parent is ifnode
    assert ifnode.children[2].ast is fparser2if_construct.content[3]

    # Second level contains condition2, branch2, elsebody
    ifnode = ifnode.else_body[0]
    assert 'was_elseif' in ifnode.annotations
    assert ifnode.condition.children[0].name == 'condition2'
    assert isinstance(ifnode.children[1], Schedule)
    assert ifnode.children[1].parent is ifnode
    assert ifnode.if_body[0].children[0].name == 'branch2'
    assert isinstance(ifnode.children[2], Schedule)
    assert ifnode.children[2].parent is ifnode

    # Third level is just branch3
    elsebody = ifnode.else_body[0]
    assert elsebody.children[0].name == 'branch3'
    assert elsebody.ast is fparser2if_construct.content[6]


@pytest.mark.usefixtures("disable_declaration_check", "f2008_parser")
def test_handling_if_construct_errors():
    ''' Test that unsupported If_Construct structures raise the proper
    errors.

    TODO #754 fix test so that 'disable_declaration_check' fixture is not
    required.
    '''
    reader = FortranStringReader(
        '''if (condition1) then
        elseif (condition2) then
        endif''')

    fake_parent = Schedule()
    processor = Fparser2Reader()

    # Test with no opening If_Then_Stmt
    fparser2if_construct = Execution_Part.match(reader)[0][0]
    del fparser2if_construct.content[0]
    with pytest.raises(InternalError) as error:
        processor.process_nodes(fake_parent, [fparser2if_construct])
    assert "Failed to find opening if then statement in:" in str(error.value)

    reader = FortranStringReader(
        '''if (condition1) then
        elseif (condition2) then
        endif''')

    # Test with no closing End_If_Stmt
    fparser2if_construct = Execution_Part.match(reader)[0][0]
    del fparser2if_construct.content[-1]
    with pytest.raises(InternalError) as error:
        processor.process_nodes(fake_parent, [fparser2if_construct])
    assert "Failed to find closing end if statement in:" in str(error.value)

    reader = FortranStringReader(
        '''if (condition1) then
        elseif (condition2) then
        else
        endif''')

    # Test with else clause before and elseif clause
    fparser2if_construct = Execution_Part.match(reader)[0][0]
    children = fparser2if_construct.content
    children[1], children[2] = children[2], children[1]  # Swap clauses
    with pytest.raises(InternalError) as error:
        processor.process_nodes(fake_parent, [fparser2if_construct])
    assert ("Else clause should only be found next to last clause, but "
            "found") in str(error.value)

    reader = FortranStringReader(
        '''if (condition1) then
        elseif (condition2) then
        else
        endif''')

    # Test with unexpected clause
    fparser2if_construct = Execution_Part.match(reader)[0][0]
    children = fparser2if_construct.content
    children[1] = children[-1]  # Add extra End_If_Stmt
    with pytest.raises(InternalError) as error:
        processor.process_nodes(fake_parent, [fparser2if_construct])
    assert ("Only fparser2 If_Then_Stmt, Else_If_Stmt and Else_Stmt are "
            "expected, but found") in str(error.value)


@pytest.mark.usefixtures("f2008_parser")
def test_handling_labelled_if_construct():
    ''' Test that a labelled if construct is captured as a CodeBlock.

    '''
    reader = FortranStringReader(
        '''181 if (condition1) then
        elseif (condition2) then
        endif''')

    fake_parent = Schedule()
    fake_parent.symbol_table.new_symbol("condition1", symbol_type=DataSymbol,
                                        datatype=BOOLEAN_TYPE)
    fake_parent.symbol_table.new_symbol("condition2", symbol_type=DataSymbol,
                                        datatype=BOOLEAN_TYPE)
    processor = Fparser2Reader()
    fparser2if_construct = Execution_Part.match(reader)[0][0]
    processor.process_nodes(fake_parent, [fparser2if_construct])
    assert len(fake_parent.children) == 1
    assert isinstance(fake_parent[0], CodeBlock)


@pytest.mark.usefixtures("disable_declaration_check", "f2008_parser")
def test_handling_complex_if_construct():
    ''' Test that nested If_Construct structures and empty bodies are
    handled properly.

    TODO #754 fix test so that 'disable_declaration_check' fixture is not
    required.
    '''
    reader = FortranStringReader(
        '''if (condition1) then
        elseif (condition2) then
            if (condition3) then
            elseif (condition4) then
                if (condition6) found = 1
            elseif (condition5) then
            else
            endif
        else
        endif''')
    fparser2if_construct = Execution_Part.match(reader)[0][0]

    fake_parent = Schedule()
    processor = Fparser2Reader()
    processor.process_nodes(fake_parent, [fparser2if_construct])

    elseif = fake_parent.children[0].children[2].children[0]
    assert 'was_elseif' in elseif.annotations
    nested_if = elseif.children[1].children[0]
    assert 'was_elseif' not in nested_if.annotations  # Was manually nested
    elseif2 = nested_if.children[2].children[0]
    assert 'was_elseif' in elseif2.annotations
    nested_if2 = elseif2.children[1].children[0]
    assert nested_if2.children[1].children[0].children[0].name == 'found'


@pytest.mark.usefixtures("disable_declaration_check", "f2008_parser")
def test_handling_binaryopbase():
    ''' Test that fparser2 BinaryOpBase is converted to the expected PSyIR
    tree structure.
    '''
    reader = FortranStringReader("x=1+4")
    fp2binaryop = Execution_Part.match(reader)[0][0]

    fake_parent = Schedule()
    processor = Fparser2Reader()
    processor.process_nodes(fake_parent, [fp2binaryop])
    # Check a new node was generated and connected to parent
    assert len(fake_parent.children) == 1
    new_node = fake_parent[0].rhs
    assert isinstance(new_node, BinaryOperation)
    assert len(new_node.children) == 2
    assert new_node._operator == BinaryOperation.Operator.ADD

    # Test parsing all supported arithmetic binary operators.
    testlist = (('+', BinaryOperation.Operator.ADD),
                ('-', BinaryOperation.Operator.SUB),
                ('*', BinaryOperation.Operator.MUL),
                ('/', BinaryOperation.Operator.DIV),
                ('**', BinaryOperation.Operator.POW),
                ('==', BinaryOperation.Operator.EQ),
                ('.eq.', BinaryOperation.Operator.EQ),
                ('.EQ.', BinaryOperation.Operator.EQ),
                ('/=', BinaryOperation.Operator.NE),
                ('.ne.', BinaryOperation.Operator.NE),
                ('>', BinaryOperation.Operator.GT),
                ('.GT.', BinaryOperation.Operator.GT),
                ('<', BinaryOperation.Operator.LT),
                ('.lt.', BinaryOperation.Operator.LT),
                ('>=', BinaryOperation.Operator.GE),
                ('.ge.', BinaryOperation.Operator.GE),
                ('<=', BinaryOperation.Operator.LE),
                ('.LE.', BinaryOperation.Operator.LE))

    for opstring, expected in testlist:
        # Manipulate the fparser2 ParseTree so that it contains the operator
        # under test
        reader = FortranStringReader("x=1" + opstring + "4")
        fp2binaryop = Execution_Part.match(reader)[0][0]
        # And then translate it to PSyIR again.
        fake_parent = Schedule()
        processor.process_nodes(fake_parent, [fp2binaryop])
        assert len(fake_parent.children) == 1
        assert isinstance(fake_parent[0].rhs, BinaryOperation), \
            "Fails when parsing '" + opstring + "'"
        assert fake_parent[0].rhs._operator == expected, \
            "Fails when parsing '" + opstring + "'"

    # Test parsing all supported logical binary operators.
    testlist = (('.and.', BinaryOperation.Operator.AND),
                ('.eqv.', BinaryOperation.Operator.EQV),
                ('.neqv.', BinaryOperation.Operator.NEQV),
                ('.or.', BinaryOperation.Operator.OR))
    for opstring, expected in testlist:
        # Manipulate the fparser2 ParseTree so that it contains the operator
        # under test
        reader = FortranStringReader("x=a" + opstring + ".true.")
        fp2binaryop = Execution_Part.match(reader)[0][0]
        # And then translate it to PSyIR again.
        fake_parent = Schedule()
        processor.process_nodes(fake_parent, [fp2binaryop])
        assert len(fake_parent.children) == 1
        assert isinstance(fake_parent[0].rhs, BinaryOperation), \
            "Fails when parsing '" + opstring + "'"
        assert fake_parent[0].rhs._operator == expected, \
            "Fails when parsing '" + opstring + "'"

    # Test that an unsupported binary operator creates a CodeBlock
    fake_parent = Schedule()
    fp2binaryop.items = (fp2binaryop.items[0], fp2binaryop.items[1],
                         (fp2binaryop.items[2].items[0], 'unsupported',
                          fp2binaryop.items[2].items[2]))
    processor.process_nodes(fake_parent, [fp2binaryop])
    assert len(fake_parent.children) == 1
    assert isinstance(fake_parent[0].rhs, CodeBlock)


@pytest.mark.usefixtures("disable_declaration_check", "f2008_parser")
def test_handling_unaryopbase():
    ''' Test that fparser2 UnaryOpBase is converted to the expected PSyIR
    tree structure.
    '''
    reader = FortranStringReader("x=-4")
    assign_stmt = Execution_Part.match(reader)[0][0]

    fake_parent = Schedule()
    processor = Fparser2Reader()
    processor.process_nodes(fake_parent, [assign_stmt])
    # Check a new node was generated and connected to parent
    assert len(fake_parent.children) == 1
    new_node = fake_parent[0].rhs
    assert isinstance(new_node, UnaryOperation)
    assert len(new_node.children) == 1
    assert new_node._operator == UnaryOperation.Operator.MINUS

    # Test parsing all supported unary operators.
    testlist = (('+', UnaryOperation.Operator.PLUS),
                ('-', UnaryOperation.Operator.MINUS),
                ('.not.', UnaryOperation.Operator.NOT),
                ('.NOT.', UnaryOperation.Operator.NOT))

    for opstring, expected in testlist:
        # Manipulate the fparser2 ParseTree so that it contains the operator
        # under test
        reader = FortranStringReader("x=" + opstring + "4")
        assign_stmt = Execution_Part.match(reader)[0][0]
        # And then translate it to PSyIR again.
        fake_parent = Schedule()
        processor.process_nodes(fake_parent, [assign_stmt])
        assert len(fake_parent.children) == 1
        assert isinstance(fake_parent[0].rhs, UnaryOperation), \
            "Fails when parsing '" + opstring + "'"
        assert fake_parent[0].rhs._operator == expected, \
            "Fails when parsing '" + opstring + "'"

    # Test that an unsupported unary operator creates a CodeBlock
    fp2unaryop = assign_stmt.children[2]
    fp2unaryop.items = ('unsupported', fp2unaryop.children[1])
    fake_parent = Schedule()
    processor.process_nodes(fake_parent, [assign_stmt])

    assert len(fake_parent.children) == 1
    new_node = fake_parent[0].rhs
    assert isinstance(new_node, CodeBlock)


@pytest.mark.usefixtures("f2008_parser")
def test_handling_return_stmt():
    ''' Test that fparser2 Return_Stmt is converted to the expected PSyIR
    tree structure.
    '''
    reader = FortranStringReader("return")
    return_stmt = Execution_Part.match(reader)[0][0]
    assert isinstance(return_stmt, Return_Stmt)

    fake_parent = Schedule()
    processor = Fparser2Reader()
    processor.process_nodes(fake_parent, [return_stmt])
    # Check a new node was generated and connected to parent
    assert len(fake_parent.children) == 1
    new_node = fake_parent.children[0]
    assert isinstance(new_node, Return)
    assert not new_node.children


@pytest.mark.usefixtures("f2008_parser")
def test_handling_labelled_return_stmt():
    ''' Test that a labelled fparser2 Return_Stmt is converted to a CodeBlock.
    '''
    reader = FortranStringReader("999 return")
    return_stmt = Execution_Part.match(reader)[0][0]
    assert isinstance(return_stmt, Return_Stmt)

    fake_parent = Schedule()
    processor = Fparser2Reader()
    processor.process_nodes(fake_parent, [return_stmt])
    # Check a new node was generated and connected to parent
    assert len(fake_parent.children) == 1
    assert isinstance(fake_parent[0], CodeBlock)


@pytest.mark.usefixtures("f2008_parser")
def test_handling_end_subroutine_stmt():
    ''' Test that fparser2 End_Subroutine_Stmt are ignored.'''
    reader = FortranStringReader('''
        subroutine dummy_code()
        end subroutine dummy_code
        ''')
    fparser2endsub = Subroutine_Subprogram.match(reader)[0][-1]

    fake_parent = Schedule()
    processor = Fparser2Reader()
    processor.process_nodes(fake_parent, [fparser2endsub])
    assert not fake_parent.children  # No new children created


# (1/3) fparser2reader::nodes_to_code_block
def test_nodes_to_code_block_1(f2008_parser):
    '''Check that a statement codeblock that is at the "top level" in the
    PSyIR has the structure property set to statement (as it has a
    schedule as parent).

    '''
    reader = FortranStringReader('''
        program test
        loop: do i = 0, 9
            do j = i, 9
                if (j == 5) exit loop
            end do
        end do loop
        end program test
        ''')
    prog = f2008_parser(reader)
    processor = Fparser2Reader()
    schedule = processor.generate_psyir(prog).walk(Routine)[0]
    assert isinstance(schedule[0], CodeBlock)
    assert schedule[0].structure == CodeBlock.Structure.STATEMENT
    # Check that the error message that generated the codeblock has been
    # added as a preceding comment by nodes_to_code_block
    assert (schedule[0].preceding_comment ==
            "PSyclone CodeBlock (unsupported code) reason:\n"
            " - Unsupported label reference within DO")


# (2/3) fparser2reader::nodes_to_code_block
def test_nodes_to_code_block_2(f2008_parser):
    '''Check that a statement codeblock that is within another statement
    in the PSyIR has the structure property set to statement (as it
    has a schedule as parent).

    '''
    reader = FortranStringReader('''
        program test
        if (.true.) then
            loop: do i = 0, 9
                do j = i, 9
                    if (j == 5) exit loop
                end do
            end do loop
        end if
        end program test
        ''')
    prog = f2008_parser(reader)
    processor = Fparser2Reader()
    schedule = processor.generate_psyir(prog).walk(Routine)[0]
    assert isinstance(schedule[0].if_body[0], CodeBlock)
    assert schedule[0].if_body[0].structure == CodeBlock.Structure.STATEMENT
    # Check that the error message that generated the codeblock has been
    # added as a preceding comment by nodes_to_code_block
    assert (schedule[0].if_body[0].preceding_comment ==
            "PSyclone CodeBlock (unsupported code) reason:\n"
            " - Unsupported label reference within DO")


# (3/3) fparser2reader::nodes_to_code_block
@pytest.mark.usefixtures("f2008_parser")
def test_nodes_to_code_block_3():
    '''Check that a codeblock that has a directive as a parent causes the
    expected exception.
    All directives are now StandaloneDirective or RegionDirective children.
    '''
    with pytest.raises(InternalError) as excinfo:
        _ = Fparser2Reader.nodes_to_code_block(StandaloneDirective(), "hello")
    assert ("A CodeBlock with a Directive as parent is not yet supported."
            in str(excinfo.value))

    with pytest.raises(InternalError) as excinfo:
        _ = Fparser2Reader.nodes_to_code_block(RegionDirective(), "hello")
    assert ("A CodeBlock with a Directive as parent is not yet supported."
            in str(excinfo.value))


def test_named_and_wildcard_use_var(f2008_parser):
    ''' Check that we handle the case where a variable is accessed first by
    a wildcard import and then by a named import. '''
    reader = FortranStringReader('''
        module test_mod
          use some_mod
        contains
          subroutine test_sub1()
            ! a_var here must be being brought into scope by the
            ! `use some_mod` in the module.
            a_var = 1.0
          end subroutine test_sub1
          subroutine test_sub2()
            use some_mod, only: a_var
            a_var = 2.0
          end subroutine test_sub2
        end module test_mod
        ''')
    prog = f2008_parser(reader)
    processor = Fparser2Reader()
    psyir = processor.generate_psyir(prog)
    # We should not have an entry for "a_var" in the Container symbol
    # table as we don't know whether the access in "test_sub1" comes
    # from the wildcard import ("some_mod"). The Container is the
    # first child of the FileContainer node.
    container = psyir.children[0]
    assert "a_var" not in container.symbol_table
    # There should be an entry for "a_var" in the symbol table for the
    # "test_sub1" routine as we do not yet know where it is declared.
    routine = container.children[0]
    avar1 = routine.symbol_table.lookup("a_var")
    # It must be a generic Symbol since we don't know anything about it
    # pylint: disable=unidiomatic-typecheck
    assert type(avar1) is Symbol

    # There should be another, distinct entry for "a_var" in the symbol table
    # for "test_sub2" as it has a use statement that imports it.
    routine = container.children[1]
    avar2 = routine.symbol_table.lookup("a_var")
    assert type(avar2) is Symbol
    assert avar2 is not avar1


# _process_args tests

def test_intrinsic_names_error(fortran_reader):
    '''In the _process_args method, check that the expected exception is
    raised if the intrinsic arguments do not follow the rule that all
    named arguments follow all positional arguments. Use the sum
    intrinsic as an example.

    '''
    code = '''
subroutine test_intrinsic(var1, var2, dim, mask)
  real, intent(in) :: var1(:)
  integer, intent(in) :: dim
  logical, intent(in) :: mask
  real, intent(out) :: var2
  var2 = sum(var1, dim=dim, mask)
end subroutine test_intrinsic
'''
    with pytest.raises(GenerationError) as info:
        _ = fortran_reader.psyir_from_source(code)
    assert ("In Fortran, all named arguments should follow all positional "
            "arguments, but found 'SUM(var1, dim = dim, mask)'."
            in str(info.value))


@pytest.mark.parametrize("args,arg_names", [
    ("1.0, a, (a+b)*2.0", [None, None, None]),
    ("1.0, arg2=a, arg3=(a+b)*2.0", [None, "arg2", "arg3"])])
def test_call_args(f2008_parser, args, arg_names):
    '''Test that fparser2reader _process_args method transforms the
    arguments of a Fortran subroutine call with into the equivalent
    PSyIR arguments. Test with and without named arguments.

    '''
    test_code = (
        f"subroutine test()\n"
        f"use my_mod, only : kernel\n"
        f"real :: a,b\n"
        f"  call kernel({args})\n"
        f"end subroutine")
    reader = FortranStringReader(test_code)
    ptree = f2008_parser(reader)
    # The fparser2 call hierarchy to find Call_Stmt is the following:
    # Program->Subroutine_SubProgram->Execution_Part->Call_Stmt
    fparser2_call_node = ptree.children[0].children[2].children[0]
    processor = Fparser2Reader()
    psyir = processor.generate_psyir(ptree)

    call_node = psyir.walk(Call)[0]
    assert isinstance(call_node, Call)
    assert call_node.ast == fparser2_call_node
    assert len(call_node._argument_names) == len(call_node.arguments)
    for idx, child in enumerate(call_node.arguments):
        assert call_node._argument_names[idx] == (id(child), arg_names[idx])
    assert call_node.argument_names == arg_names
    assert len(call_node.arguments) == 3
    assert isinstance(call_node.arguments[0], Literal)
    assert call_node.arguments[0].value == "1.0"
    assert isinstance(call_node.arguments[1], Reference)
    assert call_node.arguments[1].name == "a"
    assert isinstance(call_node.arguments[2], BinaryOperation)


def test_intrinsiccall_args(f2008_parser):
    '''Test that fparser2reader _process_args method transforms the
    arguments of a Fortran subroutine call with into the equivalent
    PSyIR arguments. Test with and without named arguments.

    '''
    test_code = (
        "subroutine test(a, d, m, result)\n"
        "  real, intent(in) :: a(:)\n"
        "  integer, intent(in) :: d\n"
        "  logical, intent(in) :: m\n"
        "  real, intent(out) :: result\n"
        "  result = minval(a, d, m)\n"
        "end subroutine")
    reader = FortranStringReader(test_code)
    ptree = f2008_parser(reader)
    processor = Fparser2Reader()
    psyir = processor.generate_psyir(ptree)

    intrinsic_node = psyir.walk(IntrinsicCall)[0]
    assert isinstance(intrinsic_node, IntrinsicCall)
    assert len(intrinsic_node._argument_names) == len(intrinsic_node.arguments)
    arg_names = [None, "dim", "mask"]
    for idx, child in enumerate(intrinsic_node.arguments):
        assert intrinsic_node._argument_names[idx] == (
            id(child), arg_names[idx])
    assert intrinsic_node.argument_names == arg_names
    assert len(intrinsic_node.arguments) == 3
    assert isinstance(intrinsic_node.arguments[0], Reference)
    assert intrinsic_node.arguments[0].name == "a"
    assert isinstance(intrinsic_node.arguments[1], Reference)
    assert intrinsic_node.arguments[1].name == "d"
    assert isinstance(intrinsic_node.arguments[2], Reference)
    assert intrinsic_node.arguments[2].name == "m"


def test_call_codeblock_args(fortran_reader):
    '''Test that we get one CodeBlock for each (unrecognised) argument
    when _process_args() calls process_nodes(), rather than a single
    CodeBlock containing all of them.

    '''
    test_code = (
        "subroutine test()\n"
        "  use my_mod, only : kernel\n"
        "  real :: a, b\n"
        "  call kernel(a, 'not'//'nice', 'at'//'all', b)\n"
        "end subroutine")
    psyir = fortran_reader.psyir_from_source(test_code)
    call_node = psyir.walk(Call)[0]
    assert isinstance(call_node, Call)
    assert len(call_node.arguments) == 4
    assert isinstance(call_node.arguments[0], Reference)
    assert call_node.arguments[0].name == "a"
    assert isinstance(call_node.arguments[1], CodeBlock)
    assert isinstance(call_node.arguments[2], CodeBlock)
    assert isinstance(call_node.arguments[3], Reference)
    assert call_node.arguments[3].name == "b"


def test_declarations_with_initialisations_errors(parser):
    ''' Test that Fparser2Reader propagates uncaught errors from
    declaration initialisations.
    '''

    def raise_value_error(_1, _2):
        raise ValueError("error to propagate")

    # We create a new parser(we don't want to pollute the cached one) and we
    # patch the integer literal handler (we need to do this by updating the
    # handlers map instead of monkeypatching the function)
    processor = Fparser2Reader()
    processor.handlers[Fortran2003.Int_Literal_Constant] = raise_value_error

    reader = FortranStringReader("""
    module test_mod
        integer, parameter :: b = 1
        contains
        subroutine a()
            integer :: var1
            integer, parameter :: b = 1
        end subroutine a
    end module test_mod
    """)
    ast = parser(reader)

    with pytest.raises(ValueError) as err:
        _ = processor.get_routine_schedules("a", ast)
    assert "error to propagate" in str(err.value)


def test_structures(fortran_reader, fortran_writer):
    '''Test that Fparser2Reader parses Fortran types correctly when there
    is a type declaration with one of the members being initialised,
    when there is a type declaration with an additional attribute
    (e.g. one that extends an existing type), when there is a type
    declaration that contains procedures and when there is a type
    declaration that both has an additional attribute and contains
    procedures.

    '''
    # derived-type with initial value (StructureType) and in-line visibility
    test_code = (
        "module test_mod\n"
        "    type, private :: my_type\n"
        "      integer :: i = 1\n"
        "      integer :: j\n"
        "    end type my_type\n"
        "end module test_mod\n")
    psyir = fortran_reader.psyir_from_source(test_code)
    sym_table = psyir.children[0].symbol_table
    symbol = sym_table.lookup("my_type")
    assert isinstance(symbol, DataTypeSymbol)
    assert isinstance(symbol.datatype, StructureType)
    result = fortran_writer(psyir)
    assert (
        "  type, private :: my_type\n"
        "    integer, public :: i = 1\n"
        "    integer, public :: j\n"
        "  end type my_type\n" in result)

    # Repeat but have visibility of symbol specified separately.
    test_code = (
        "module test_mod\n"
        "    private :: my_type\n"
        "    type :: my_type\n"
        "      integer :: i = 1\n"
        "      integer :: j\n"
        "    end type my_type\n"
        "end module test_mod\n")
    psyir = fortran_reader.psyir_from_source(test_code)
    sym_table = psyir.children[0].symbol_table
    symbol = sym_table.lookup("my_type")
    assert isinstance(symbol, DataTypeSymbol)
    assert isinstance(symbol.datatype, StructureType)
    result = fortran_writer(psyir)
    assert (
        "  type, private :: my_type\n"
        "    integer, public :: i = 1\n"
        "    integer, public :: j\n"
        "  end type my_type\n" in result)

    # type that extends another type (UnsupportedFortranType)
    test_code = (
        "module test_mod\n"
        "    use kernel_mod, only : kernel_type\n"
        "    type, extends(kernel_type) :: my_type\n"
        "      integer :: i = 1\n"
        "    end type my_type\n"
        "end module test_mod\n")
    psyir = fortran_reader.psyir_from_source(test_code)
    sym_table = psyir.children[0].symbol_table
    symbol = sym_table.lookup("my_type")
    assert isinstance(symbol, DataTypeSymbol)
    assert isinstance(symbol.datatype, UnsupportedFortranType)
    result = fortran_writer(psyir)
    assert (
        "  type, extends(kernel_type), public :: my_type\n"
        "  INTEGER :: i = 1\n"
        "END TYPE my_type\n" in result)

    # type that contains a procedure (UnsupportedFortranType)
    test_code = (
        "module test_mod\n"
        "    type :: test_type\n"
        "      integer :: i = 1\n"
        "      contains\n"
        "      procedure, nopass :: test_code\n"
        "    end type test_type\n"
        "    contains\n"
        "    subroutine test_code()\n"
        "    end subroutine\n"
        "end module test_mod\n")
    psyir = fortran_reader.psyir_from_source(test_code)
    sym_table = psyir.children[0].symbol_table
    symbol = sym_table.lookup("test_type")
    assert isinstance(symbol, DataTypeSymbol)
    assert isinstance(symbol.datatype, UnsupportedFortranType)
    result = fortran_writer(psyir)
    assert (
        "  type, public :: test_type\n"
        "  INTEGER :: i = 1\n"
        "  CONTAINS\n"
        "  PROCEDURE, NOPASS :: test_code\n"
        "END TYPE test_type\n" in result)

    # type that creates an abstract type and contains a procedure
    # (UnsupportedFortranType)
    test_code = (
        "module test_mod\n"
        "    type, abstract, private :: test_type\n"
        "      integer :: i = 1\n"
        "      contains\n"
        "      procedure, nopass :: test_code\n"
        "    end type test_type\n"
        "    contains\n"
        "    subroutine test_code()\n"
        "    end subroutine\n"
        "end module test_mod\n")
    psyir = fortran_reader.psyir_from_source(test_code)
    sym_table = psyir.children[0].symbol_table
    symbol = sym_table.lookup("test_type")
    assert isinstance(symbol, DataTypeSymbol)
    assert isinstance(symbol.datatype, UnsupportedFortranType)
    result = fortran_writer(psyir)
    assert (
        "  type, abstract, private :: test_type\n"
        "  INTEGER :: i = 1\n"
        "  CONTAINS\n"
        "  PROCEDURE, NOPASS :: test_code\n"
        "END TYPE test_type\n" in result)


def test_structures_constants(fortran_reader, fortran_writer):
    '''Test that Fparser2Reader parses Fortran types correctly when there
    is a type declaration with one of the members being initialised
    with constants that are declared outside of the type.

    '''
    test_code = (
        "module test_mod\n"
        "    integer, parameter :: N = 1, M = 2\n"
        "    type, private :: my_type\n"
        "      integer :: i = N + M\n"
        "      integer :: j\n"
        "    end type my_type\n"
        "end module test_mod\n")
    psyir = fortran_reader.psyir_from_source(test_code)
    sym_table = psyir.children[0].symbol_table
    n_symbol = sym_table.lookup("n")
    assert isinstance(n_symbol.interface, StaticInterface)
    m_symbol = sym_table.lookup("m")
    assert isinstance(m_symbol.interface, StaticInterface)
    symbol = sym_table.lookup("my_type")
    assert isinstance(symbol, DataTypeSymbol)
    assert isinstance(symbol.datatype, StructureType)
    i_symbol = symbol.datatype.lookup("i")
    n_reference = i_symbol.initial_value.children[0]
    assert n_reference.symbol is n_symbol
    m_reference = i_symbol.initial_value.children[1]
    assert m_reference.symbol is m_symbol
    result = fortran_writer(psyir)
    assert ("  integer, parameter, public :: N = 1\n"
            "  integer, parameter, public :: M = 2\n"
            "  type, private :: my_type\n"
            "    integer, public :: i = N + M\n"
            "    integer, public :: j\n"
            "  end type my_type\n" in result)


def test_structures_constant_scope(fortran_reader, fortran_writer):
    '''Test that Fparser2Reader parses Fortran types correctly when there
    is a type declaration with one of the members being initialised
    with constants that are declared outside of the type within a
    different symbol table.

    '''
    test_code = (
        "module test_mod\n"
        "  integer, parameter :: N = 1, M = 2\n"
        "  contains\n"
        "  subroutine test_code()\n"
        "    type, private :: my_type\n"
        "      integer :: i = N + M\n"
        "      integer :: j\n"
        "    end type my_type\n"
        "  end subroutine\n"
        "end module test_mod\n")
    psyir = fortran_reader.psyir_from_source(test_code)
    sym_table = psyir.children[0].symbol_table
    n_symbol = sym_table.lookup("n")
    assert isinstance(n_symbol.interface, StaticInterface)
    m_symbol = sym_table.lookup("m")
    assert isinstance(m_symbol.interface, StaticInterface)
    sym_table = psyir.children[0].children[0].symbol_table
    symbol = sym_table.lookup("my_type")
    assert isinstance(symbol, DataTypeSymbol)
    assert isinstance(symbol.datatype, StructureType)
    i_symbol = symbol.datatype.lookup("i")
    n_reference = i_symbol.initial_value.children[0]
    assert n_reference.symbol is n_symbol
    m_reference = i_symbol.initial_value.children[1]
    assert m_reference.symbol is m_symbol
    result = fortran_writer(psyir)
    assert (
        "module test_mod\n"
        "  implicit none\n"
        "  integer, parameter, public :: n = 1\n"
        "  integer, parameter, public :: m = 2\n"
        "  public\n\n"
        "  contains\n"
        "  subroutine test_code()\n"
        "    type :: my_type\n"
        "      integer :: i = n + m\n"
        "      integer :: j\n"
        "    end type my_type\n\n\n"
        "  end subroutine test_code\n\n"
        "end module test_mod" in result)


def test_structures_constant_use(fortran_reader, fortran_writer):
    '''Test that Fparser2Reader parses Fortran types correctly when there
    is a type declaration with one of the members being initialised
    with constants that are declared outside of the type within a
    different symbol table and there is a wildcard use statement.

    '''
    test_code = (
        "module test_mod\n"
        "  use wildcard\n"
        "  contains\n"
        "  subroutine test_code()\n"
        "    integer, parameter :: N = 1, M = 2\n"
        "    type :: my_type\n"
        "      integer :: i = N + M\n"
        "      integer :: j\n"
        "    end type my_type\n"
        "  end subroutine\n"
        "end module test_mod\n")
    psyir = fortran_reader.psyir_from_source(test_code)
    sym_table = psyir.children[0].children[0].symbol_table
    n_symbol = sym_table.lookup("n")
    assert isinstance(n_symbol.interface, StaticInterface)
    m_symbol = sym_table.lookup("m")
    assert isinstance(m_symbol.interface, StaticInterface)
    symbol = sym_table.lookup("my_type")
    assert isinstance(symbol, DataTypeSymbol)
    assert isinstance(symbol.datatype, StructureType)
    i_symbol = symbol.datatype.lookup("i")
    n_reference = i_symbol.initial_value.children[0]
    assert n_reference.symbol is n_symbol
    m_reference = i_symbol.initial_value.children[1]
    assert m_reference.symbol is m_symbol
    result = fortran_writer(psyir)
    assert (
        "    integer, parameter :: N = 1\n"
        "    integer, parameter :: M = 2\n"
        "    type :: my_type\n"
        "      integer :: i = N + M\n"
        "      integer :: j\n"
        "    end type my_type\n" in result)


def test_structures_duplicate_name(f2008_parser):
    '''
    Check that the datatype of a structure member correctly refers to
    a DataTypeSymbol in the parent scope.
    '''
    test_code = '''\
    subroutine test()
      integer, parameter :: nelem = 10
      type :: y
        integer, dimension(3) :: jp
      end type
      type :: x
        type(y), dimension(nelem) :: y
      end type
    end subroutine'''
    reader = FortranStringReader(test_code)
    ptree = f2008_parser(reader)
    processor = Fparser2Reader()
    psyir = processor.generate_psyir(ptree)
    routine = psyir.walk(Routine)[0]
    table = routine.symbol_table
    xsym = table.lookup("x")
    ysym = table.lookup("y")
    nelem = table.lookup("nelem")
    assert isinstance(xsym, DataTypeSymbol)
    dtype = xsym.datatype
    assert isinstance(dtype, StructureType)
    ycompt = dtype.components["y"]
    # The datatype of the member 'y' must be the 'y' DataTypeSymbol.
    assert isinstance(ycompt.datatype, ArrayType)
    assert ycompt.datatype.intrinsic is ysym
    # Its shape must refer to "nelem" in the table of the Routine.
    assert isinstance(ycompt.datatype.shape[0].upper, Reference)
    assert ycompt.datatype.shape[0].upper.symbol is nelem<|MERGE_RESOLUTION|>--- conflicted
+++ resolved
@@ -602,22 +602,17 @@
     processor.process_declarations(fake_parent, [fparser2spec], [])
     ptr_sym = fake_parent.symbol_table.lookup("dptr")
     assert isinstance(ptr_sym, DataSymbol)
-<<<<<<< HEAD
     assert isinstance(ptr_sym.datatype, ArrayType)
     assert ptr_sym.datatype.intrinsic is ScalarType.Intrinsic.REAL
     assert ptr_sym.datatype.is_pointer
-    assert isinstance(ptr_sym.initial_value, CodeBlock)
-=======
-    assert isinstance(ptr_sym.datatype, UnsupportedFortranType)
     assert isinstance(ptr_sym.initial_value, IntrinsicCall)
->>>>>>> 28f7608f
 
 
 @pytest.mark.usefixtures("f2008_parser")
 @pytest.mark.parametrize("decln_text",
-                         ["integer, pointer :: l1 => null(), l2 => null()",
+                         ["integer, asynchronous :: l1 => null(), l2 => null()",
                           "integer, intent(in), optional :: l1, l2",
-                          "integer, target :: l1, l2"])
+                          "integer, asynchronous :: l1, l2"])
 def test_process_declarations_unsupportedfortrantype(decln_text):
     '''Test that process_declarations method of Fparser2Reader adds
     datatype information to an UnsupportedFortranType by
@@ -627,12 +622,7 @@
     fake_parent = KernelSchedule.create("dummy_schedule")
     symtab = fake_parent.symbol_table
     processor = Fparser2Reader()
-<<<<<<< HEAD
-    reader = FortranStringReader(
-        "integer, asynchronous :: l1 => null(), l2 => null()")
-=======
     reader = FortranStringReader(decln_text)
->>>>>>> 28f7608f
     fparser2spec = Specification_Part(reader).content[0]
     processor.process_declarations(fake_parent, [fparser2spec], [])
     for varname in ("l1", "l2"):
