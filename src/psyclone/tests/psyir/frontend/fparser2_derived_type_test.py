--- conflicted
+++ resolved
@@ -155,12 +155,7 @@
     # This should raise an error because the Container symbol table should
     # already contain a RoutineSymbol named 'my_type'
     with pytest.raises(SymbolError) as err:
-<<<<<<< HEAD
-        processor.process_declarations(
-            fake_parent, fparser2spec.content, [], {})
-=======
-        processor.process_declarations(fake_parent, spec_part.children, [])
->>>>>>> cb1a2ea3
+        processor.process_declarations(fake_parent, spec_part.children, [], {})
     assert ("Search for a DataTypeSymbol named '{0}' (required by "
             "specification 'TYPE({0})') found a 'RoutineSymbol' instead".
             format(type_name) in str(err.value))
