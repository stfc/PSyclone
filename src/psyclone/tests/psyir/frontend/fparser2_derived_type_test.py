--- conflicted
+++ resolved
@@ -31,12 +31,8 @@
 # ANY WAY OUT OF THE USE OF THIS SOFTWARE, EVEN IF ADVISED OF THE
 # POSSIBILITY OF SUCH DAMAGE.
 # -----------------------------------------------------------------------------
-<<<<<<< HEAD
-# Authors: A. R. Porter and N. Nobre, STFC Daresbury Lab
+# Authors: A. R. Porter, N. Nobre and S. Siso, STFC Daresbury Lab
 # Modified: R. W. Ford, STFC Daresbury Lab
-=======
-# Authors: A. R. Porter, N. Nobre and S. Siso, STFC Daresbury Lab
->>>>>>> 0723edfe
 # -----------------------------------------------------------------------------
 
 ''' Performs py.test tests on the fparser2 PSyIR front-end support for
