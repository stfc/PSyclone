--- conflicted
+++ resolved
@@ -96,11 +96,7 @@
 
 def test_handling_part_ref_without_symbol_type(fortran_reader):
     '''Test that fparser2 Part_Ref is converted to a Call if the reference
-<<<<<<< HEAD
-    symbol if of unknown kind. Unless it is found on a specific location that
-=======
     symbol is of unknown kind unless it is found on a specific location that
->>>>>>> d17ea863
     we can infer it can only be an array (these rules are implemented in the
     _refine_symbols_with_usage_location method).
 
