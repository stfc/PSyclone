--- conflicted
+++ resolved
@@ -396,80 +396,6 @@
             in str(err.value))
 
 
-<<<<<<< HEAD
-def test_parallellooptrans_validate_dependencies(fortran_reader):
-    ''' Test that the parallellooptrans validation checks for loop carried
-    dependencies. '''
-
-    def create_loops(body):
-        psyir = fortran_reader.psyir_from_source(f'''
-        subroutine my_subroutine()
-            integer :: ji, jj, jk, jpkm1, jpjm1, jpim1
-            real, dimension(10, 10, 10) :: zwt, zwd, zwi, zws
-            real :: total
-            {body}
-        end subroutine''')
-        return psyir.walk(Loop)
-
-    # Use OMPLoopTrans as a concrete class of ParallelLoopTrans
-    omplooptrans = OMPLoopTrans()
-    # Example with a loop carried dependency in jk dimension
-    loops = create_loops('''
-        do jk = 2, jpkm1, 1
-          do jj = 2, jpjm1, 1
-            do ji = 2, jpim1, 1
-              zwt(ji,jj,jk) = zwd(ji,jj,jk) - zwi(ji,jj,jk) * &
-                              zws(ji,jj,jk - 1) / zwt(ji,jj,jk - 1)
-            enddo
-          enddo
-        enddo''')
-
-    # Check that the loop can not be parallelised due to the loop-carried
-    # dependency.
-    with pytest.raises(TransformationError) as err:
-        omplooptrans.validate(loops[0])
-    assert ("Transformation Error: Dependency analysis failed with the "
-            "following messages:\nError: The write access to 'zwt(ji,jj,jk)' "
-            "and the read access to 'zwt(ji,jj,jk - 1)' are dependent and "
-            "cannot be parallelised. Variable: 'zwt'." in str(err.value))
-
-    # However, the inner loop can be parallelised because the dependency is
-    # just with 'jk' and it is not modified in the inner loops
-    omplooptrans.validate(loops[1])
-
-    # Reductions also indicate a data dependency that needs to be handled, so
-    # we don't permit the parallelisation of the loop (until we support
-    # reduction clauses)
-    loops = create_loops('''
-        do jk = 2, jpkm1, 1
-          do jj = 2, jpjm1, 1
-            do ji = 2, jpim1, 1
-              total = total + zwt(ji,jj,jk)
-            enddo
-          enddo
-        enddo''')
-    with pytest.raises(TransformationError) as err:
-        omplooptrans.validate(loops[0])
-    assert ("Transformation Error: Dependency analysis failed with the "
-            "following messages:\nWarning: Variable 'total' is read first, "
-            "which indicates a reduction." in str(err.value))
-
-    # Shared scalars are race conditions but these are accepted because it
-    # can be manage with the appropriate clause
-    loops = create_loops('''
-        do jk = 2, jpkm1, 1
-          do jj = 2, jpjm1, 1
-            do ji = 2, jpim1, 1
-              total = zwt(ji,jj,jk)
-            enddo
-          enddo
-        enddo''')
-    assert not DependencyTools().can_loop_be_parallelised(loops[0])
-    omplooptrans.validate(loops[0])
-
-
-=======
->>>>>>> e9748d78
 def test_omplooptrans_apply_firstprivate(fortran_reader, fortran_writer,
                                          tmpdir):
     ''' Test applying the OMPLoopTrans in cases where a firstprivate
