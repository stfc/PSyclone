# -----------------------------------------------------------------------------
# BSD 3-Clause License
#
# Copyright (c) 2021, Science and Technology Facilities Council.
# All rights reserved.
#
# Redistribution and use in source and binary forms, with or without
# modification, are permitted provided that the following conditions are met:
#
# * Redistributions of source code must retain the above copyright notice, this
#   list of conditions and the following disclaimer.
#
# * Redistributions in binary form must reproduce the above copyright notice,
#   this list of conditions and the following disclaimer in the documentation
#   and/or other materials provided with the distribution.
#
# * Neither the name of the copyright holder nor the names of its
#   contributors may be used to endorse or promote products derived from
#   this software without specific prior written permission.
#
# THIS SOFTWARE IS PROVIDED BY THE COPYRIGHT HOLDERS AND CONTRIBUTORS
# "AS IS" AND ANY EXPRESS OR IMPLIED WARRANTIES, INCLUDING, BUT NOT
# LIMITED TO, THE IMPLIED WARRANTIES OF MERCHANTABILITY AND FITNESS
# FOR A PARTICULAR PURPOSE ARE DISCLAIMED. IN NO EVENT SHALL THE
# COPYRIGHT HOLDER OR CONTRIBUTORS BE LIABLE FOR ANY DIRECT, INDIRECT,
# INCIDENTAL, SPECIAL, EXEMPLARY, OR CONSEQUENTIAL DAMAGES (INCLUDING,
# BUT NOT LIMITED TO, PROCUREMENT OF SUBSTITUTE GOODS OR SERVICES;
# LOSS OF USE, DATA, OR PROFITS; OR BUSINESS INTERRUPTION) HOWEVER
# CAUSED AND ON ANY THEORY OF LIABILITY, WHETHER IN CONTRACT, STRICT
# LIABILITY, OR TORT (INCLUDING NEGLIGENCE OR OTHERWISE) ARISING IN
# ANY WAY OUT OF THE USE OF THIS SOFTWARE, EVEN IF ADVISED OF THE
# POSSIBILITY OF SUCH DAMAGE.
# ----------------------------------------------------------------------------
# Author: J. Henrichs, Bureau of Meteorology
# Modified by R. W. Ford, A. R. Porter and S. Siso, STFC Daresbury Lab
# Modified by I. Kavcic, Met Office

'''This module tests the loop fusion transformation.
'''

from __future__ import absolute_import, print_function

import pytest

from psyclone.domain.nemo.transformations import NemoLoopFuseTrans
from psyclone.psyir.nodes import Literal, Loop, Schedule, Return
from psyclone.psyir.symbols import DataSymbol, INTEGER_TYPE
from psyclone.psyir.transformations import LoopFuseTrans, TransformationError
from psyclone.tests.utilities import Compile


# ----------------------------------------------------------------------------
def test_fusetrans_error_incomplete():
    ''' Check that we reject attempts to fuse loops which are incomplete. '''
    sch = Schedule()
    loop1 = Loop(variable=DataSymbol("i", INTEGER_TYPE))
    loop2 = Loop(variable=DataSymbol("j", INTEGER_TYPE))
    sch.addchild(loop1)
    sch.addchild(loop2)

    fuse = LoopFuseTrans()

    # Check first loop
    with pytest.raises(TransformationError) as err:
        fuse.validate(loop1, loop2)
    assert ("Error in LoopFuseTrans transformation. The target loop must have "
            "four children but found: []" in str(err.value))

    loop1.addchild(Literal("start", INTEGER_TYPE))
    loop1.addchild(Literal("stop", INTEGER_TYPE))
    loop1.addchild(Literal("step", INTEGER_TYPE))
    loop1.addchild(Schedule())
    loop1.loop_body.addchild(Return())

    # Check second loop
    with pytest.raises(TransformationError) as err:
        fuse.validate(loop1, loop2)
    assert ("Error in LoopFuseTrans transformation. The target loop must have "
            "four children but found: []" in str(err.value))

    loop2.addchild(Literal("start", INTEGER_TYPE))
    loop2.addchild(Literal("stop", INTEGER_TYPE))
    loop2.addchild(Literal("step", INTEGER_TYPE))
    loop2.addchild(Schedule())
    loop2.loop_body.addchild(Return())

    # Validation should now pass
    fuse.validate(loop1, loop2)


# ----------------------------------------------------------------------------
def test_fusetrans_error_not_same_parent():
    ''' Check that we reject attempts to fuse loops which don't share the
    same parent '''

    loop1 = Loop.create(DataSymbol("i", INTEGER_TYPE),
                        Literal("1", INTEGER_TYPE),
                        Literal("10", INTEGER_TYPE),
                        Literal("1", INTEGER_TYPE), [Return()])
    sch1 = Schedule()
    sch1.addchild(loop1)

    sch2 = Schedule()
    loop2 = Loop.create(DataSymbol("j", INTEGER_TYPE),
                        Literal("1", INTEGER_TYPE),
                        Literal("10", INTEGER_TYPE),
                        Literal("1", INTEGER_TYPE), [Return()])

    sch2.addchild(loop2)

    fuse = LoopFuseTrans()

    # Try to fuse loops with different parents
    with pytest.raises(TransformationError) as err:
        fuse.validate(loop1, loop2)
    assert ("Error in LoopFuseTrans transformation. Loops do not have the "
            "same parent" in str(err.value))


# ----------------------------------------------------------------------------
def fuse_loops(fortran_code, fortran_reader, fortran_writer):
    '''Helper function that fuses the first two nodes in the given
    Fortran code, and returns the fused Fortran code as string.
    If an error is detected by the used NemoLoopFuseTrans transformation,
    it will raise a TransformationError.

    :param str fortran_code: the Fortran code to loop fuse.
    :param fortran_reader: the PSyIR Fortran frontend.
    :type fortran_reader: :py:class:`psyclone.psyir.frontend.fortran`
    :param fortran_writer: the PSyIR Fortran backend.
    :type fortran_writer: :py:class:`psyclone.psyir.backend.fortran`

    :returns: a 2-tuple of the fused Fortran code, and the PSyIR \
        representation of the supplied Fortran code.
    :rtype: 2-tuple of (str, :py:class:`psyclone.psyir.nodes.Container` or \
                             :py:class:`psyclone.psyir.nodes.Routine`)

    '''
    # TODO #1210: Apply transformation to convert PSyIR to Nemo PSY layer
    psyir = fortran_reader.psyir_from_source(fortran_code)
    loop1 = psyir.children[0].children[0]
    loop2 = psyir.children[0].children[1]
    fuse = NemoLoopFuseTrans()
    fuse.apply(loop1, loop2)

    return fortran_writer(psyir), psyir


# ----------------------------------------------------------------------------
def test_fuse_ok(tmpdir, fortran_reader, fortran_writer):
    '''This tests verifies that loop fusion can be successfully applied to
    conformant loops.

    '''
    code = '''subroutine sub()
              integer :: ji, jj, n
              integer, dimension(10,10) :: s, t
              do jj=1, n
                 do ji=1, 10
                    s(ji, jj)=t(ji, jj)+1
                 enddo
              enddo
              do jj=1, n
                 do ji=1, 10
                    s(ji, jj)=t(ji, jj)+1
                 enddo
              enddo
              end subroutine sub'''
    out, psyir = fuse_loops(code, fortran_reader, fortran_writer)

    expected = """  do jj = 1, n, 1
    do ji = 1, 10, 1
      s(ji,jj) = t(ji,jj) + 1
    enddo
    do ji = 1, 10, 1
      s(ji,jj) = t(ji,jj) + 1
    enddo
  enddo"""
    assert expected in out
    assert Compile(tmpdir).string_compiles(out)

    # Then fuse the inner ji loops
    fuse = NemoLoopFuseTrans()
    fuse.apply(psyir.children[0][0].loop_body[0],
               psyir.children[0][0].loop_body[1])

    out = fortran_writer(psyir)
    expected = """
  do jj = 1, n, 1
    do ji = 1, 10, 1
      s(ji,jj) = t(ji,jj) + 1
      s(ji,jj) = t(ji,jj) + 1
    enddo
  enddo"""
    assert expected in out
    assert Compile(tmpdir).string_compiles(out)

    # Test more complex loop boundaries. Note that
    # we might actually consider simplifying these
    # expressions
    code = '''subroutine sub()
              integer :: ji, jj, n
              integer, dimension(10,10) :: s, t
              do jj=2-1, n+1-1
                 do ji=1, 10
                    s(ji, jj)=t(ji, jj)+1
                 enddo
              enddo
              do jj=2-1, n+1-1
                 do ji=1, 10
                    s(ji, jj)=t(ji, jj)+1
                 enddo
              enddo
              end subroutine sub'''
    out, _ = fuse_loops(code, fortran_reader, fortran_writer)
    expected = """  do jj = 2 - 1, n + 1 - 1, 1
    do ji = 1, 10, 1
      s(ji,jj) = t(ji,jj) + 1
    enddo
    do ji = 1, 10, 1
      s(ji,jj) = t(ji,jj) + 1
    enddo
  enddo"""
    assert expected in out
    assert Compile(tmpdir).string_compiles(out)


# ----------------------------------------------------------------------------
def test_fuse_incorrect_bounds_step(tmpdir, fortran_reader, fortran_writer):
    '''
    Test that loop boundaries and step size must be identical.
    '''

    # Lower loop boundary
    code = '''subroutine sub()
              integer :: ji, jj, n
              integer, dimension(10,10) :: s, t
              do jj=1, n
                 do ji=1, 10
                    s(ji, jj)=t(ji, jj)+1
                 enddo
              enddo
              do jj=2, n
                 do ji=1, 10
                    s(ji, jj)=t(ji, jj)+1
                 enddo
              enddo
              end subroutine sub'''
    with pytest.raises(TransformationError) as err:
        fuse_loops(code, fortran_reader, fortran_writer)
    assert "Lower loop bounds must be identical, but are" in str(err.value)

    # Upper loop boundary
    code = '''subroutine sub()
              integer :: ji, jj, n
              integer, dimension(10,10) :: s, t
              do jj=1, n
                 do ji=1, 10
                    s(ji, jj)=t(ji, jj)+1
                 enddo
              enddo
              do jj=1, n+1
                 do ji=1, 10
                    s(ji, jj)=t(ji, jj)+1
                 enddo
              enddo
              end subroutine sub'''
    with pytest.raises(TransformationError) as err:
        fuse_loops(code, fortran_reader, fortran_writer)
    assert "Upper loop bounds must be identical, but are" in str(err.value)

    # Test step size:
    code = '''subroutine sub()
              integer :: ji, jj, n
              integer, dimension(10,10) :: s, t
              do jj=1, n, 2
                 do ji=1, 10
                    s(ji, jj)=t(ji, jj)+1
                 enddo
              enddo
              do jj=1, n
                 do ji=1, 10
                    s(ji, jj)=t(ji, jj)+1
                 enddo
              enddo
              end subroutine sub'''
    with pytest.raises(TransformationError) as err:
        fuse_loops(code, fortran_reader, fortran_writer)
    assert "Step size in loops must be identical, but are" in str(err.value)

    # Test step size - make sure it defaults to 1
    code = '''subroutine sub()
              integer :: ji, jj, n
              integer, dimension(10,10) :: s, t
              do jj=1, n, 1
                 do ji=1, 10
                    s(ji, jj)=t(ji, jj)+1
                 enddo
              enddo
              do jj=1, n
                 do ji=1, 10
                    s(ji, jj)=t(ji, jj)+1
                 enddo
              enddo
              end subroutine sub'''
    out, _ = fuse_loops(code, fortran_reader, fortran_writer)
    assert Compile(tmpdir).string_compiles(out)


# ----------------------------------------------------------------------------
def test_fuse_different_loop_vars(fortran_reader, fortran_writer):
    '''
    Test that loop variables are verified to be identical.

    '''
    code = '''subroutine sub()
              integer :: ji, jj, n
              integer, dimension(10,10) :: s, t
              do jj=1, n
                 do ji=1, 10
                    s(ji, jj)=t(ji, jj)+1
                 enddo
              enddo
              do ji=1, n
                 do jj=1, 10
                    s(ji, jj)=t(ji, jj)+1
                 enddo
              enddo
              end subroutine sub'''
    with pytest.raises(TransformationError) as err:
        fuse_loops(code, fortran_reader, fortran_writer)
    assert ("Loop variables must be the same, but are 'jj' and 'ji'"
            in str(err.value))


# ----------------------------------------------------------------------------
@pytest.mark.xfail(reason="Needs evaluation of constant expressions")
def test_fuse_correct_bounds(tmpdir, fortran_reader, fortran_writer):
    '''
    Test that loop boundaries must be identical.
    '''
    # TODO: This test needs evaluation
    # of constant expressions in PSyclone
    code = '''subroutine sub()
              integer :: ji, jj, n
              integer, dimension(10,10) :: s, t
              do jj=2, n
                 do ji=1, 10
                    s(ji, jj)=t(ji, jj)+1
                 enddo
              enddo
              do jj=2, n+1-1
                 do ji=1, 10
                    s(ji, jj)=t(ji, jj)+1
                 enddo
              enddo
              end subroutine sub'''
    out, _ = fuse_loops(code, fortran_reader, fortran_writer)
    assert Compile(tmpdir).string_compiles(out)


# ----------------------------------------------------------------------------
def test_fuse_dimension_change(tmpdir, fortran_reader, fortran_writer):
    '''Test that inconsistent use of dimemsions are detected, e.g.:
    loop1:  a(i,j)
    loop2:  a(j,i)
    when at least one operation is a write
    '''

    # The first example can be merged, since 't' is read-only,
    # so it doesn't matter that it is accessed differently
    code = '''subroutine sub()
              integer :: ji, jj, n
              integer, dimension(10,10) :: s, t
              do jj=1, n+1
                 do ji=1, 10
                    s(ji, jj)=t(ji, jj)+1
                 enddo
              enddo
              do jj=1, n+1
                 do ji=1, 10
                    s(ji, jj)=s(ji, jj) + t(jj, jj) + t(ji, ji)
                 enddo
              enddo
              end subroutine sub'''

    out, _ = fuse_loops(code, fortran_reader, fortran_writer)
    correct = """
  do jj = 1, n + 1, 1
    do ji = 1, 10, 1
      s(ji,jj) = t(ji,jj) + 1
    enddo
    do ji = 1, 10, 1
      s(ji,jj) = s(ji,jj) + t(jj,jj) + t(ji,ji)
    enddo
  enddo"""
    assert correct in out
    assert Compile(tmpdir).string_compiles(out)

    # This cannot be fused, since 's' is written in the
    # first iteration and read in the second.
    code = '''subroutine sub()
              integer :: ji, jj, n
              integer, dimension(10,10) :: s, t, u
              do jj=1, n+1
                 do ji=1, 10
                    s(ji, jj)=t(ji, jj)+1
                 enddo
              enddo
              do jj=1, n+1
                 do ji=1, 10
                    u(ji, jj)=s(jj, ji)+1
                 enddo
              enddo
              end subroutine sub'''

    with pytest.raises(TransformationError) as err:
        fuse_loops(code, fortran_reader, fortran_writer)
<<<<<<< HEAD
    assert "Variable 's' is written to and the "\
           "loop variable 'jj' is used differently: s(ji,jj) and s(jj,ji)." \
           in str(err.value)
=======
    assert ("Variable 's' is written to and the "
            "loop variable 'jj' is used in different index locations: "
            "s(ji,jj) and s(jj,ji)."
            in str(err.value))
>>>>>>> 10e57bbe

    # This cannot be fused, since 's' is read in the
    # first iteration and written in the second with
    # different indices.
    code = '''subroutine sub()
              integer :: ji, jj, n
              integer, dimension(10,10) :: s, t, u
              do jj=1, n+1
                 do ji=1, 10
                    u(ji, jj)=s(jj, ji)+1
                 enddo
              enddo
              do jj=1, n+1
                 do ji=1, 10
                    s(ji, jj)=t(ji, jj)+1
                 enddo
              enddo
              end subroutine sub'''

    with pytest.raises(TransformationError) as err:
        fuse_loops(code, fortran_reader, fortran_writer)
<<<<<<< HEAD
    assert "Variable 's' is written to and the loop variable 'jj' is " \
           "used differently: s(jj,ji) and s(ji,jj)." in str(err.value)
=======
    assert ("Variable 's' is written to and the loop variable 'jj' is "
            "used in different index locations: s(jj,ji) and s(ji,jj)."
            in str(err.value))
>>>>>>> 10e57bbe

    # Same test using a structure type:
    code = '''subroutine sub()
              use my_module
              integer :: ji, jj, n
              type(my_type) :: s, t, u
              do jj=1, n+1
                 do ji=1, 10
                    u%comp1(ji)%comp2(jj)=s%comp1(jj)%comp2(ji)+1
                 enddo
              enddo
              do jj=1, n+1
                 do ji=1, 10
                    s%comp1(ji)%comp2(jj)=t%comp1(ji)%comp2(jj)+1
                 enddo
              enddo
              end subroutine sub'''

    with pytest.raises(TransformationError) as err:
        fuse_loops(code, fortran_reader, fortran_writer)
<<<<<<< HEAD
    assert "Variable 's' is written to and the loop variable 'jj' is used " \
           "differently: s%comp1(jj)%comp2(ji) and s%comp1(ji)%comp2(jj)." \
           in str(err.value)
=======
    assert ("Variable 's' is written to and the loop variable 'jj' is used "
            "in different index locations: s%comp1(jj)%comp2(ji) and "
            "s%comp1(ji)%comp2(jj)."
            in str(err.value))
>>>>>>> 10e57bbe


# ----------------------------------------------------------------------------
def test_fuse_independent_array(fortran_reader, fortran_writer):
    '''Test that using arrays which are not dependent on the loop variable
    are handled correctly. Example:
    do j  ... a(1) = b(j) * c(j)
    do j ...  d(j) = a(1)
    '''

    # The first example can be merged, since 's' does not
    # depend on the loop variable, and it is written and read.
    code = '''subroutine sub()
              integer :: ji, jj, n
              integer, dimension(10,10) :: s, t
              do jj=1, n
                 do ji=1, 10
                    s(1, 1)=t(ji, jj)+1
                 enddo
              enddo
              do jj=1, n
                 do ji=1, 10
                    t(ji, jj) = s(1, 1) + t(ji, jj)
                 enddo
              enddo
              end subroutine sub'''

    with pytest.raises(TransformationError) as err:
        fuse_loops(code, fortran_reader, fortran_writer)
    assert ("Variable 's' does not depend on loop variable 'jj', but is "
            "read and written" in str(err.value))


# ----------------------------------------------------------------------------
def test_fuse_scalars(tmpdir, fortran_reader, fortran_writer):
    '''Test that using scalars work as expected in all combinations of
    being read/written in both loops.
    '''

    # First test: read/read of scalar variable
    code = '''subroutine sub()
              integer :: ji, jj, n
              real, dimension(10,10) :: s, t
              real                   :: a
              do jj=1, n
                 do ji=1, 10
                    s(ji, jj) = t(ji, jj) + a
                 enddo
              enddo
              do jj=1, n
                 do ji=1, 10
                    t(ji, jj) = t(ji, jj) - a
                 enddo
              enddo
              end subroutine sub'''
    out, _ = fuse_loops(code, fortran_reader, fortran_writer)
    assert Compile(tmpdir).string_compiles(out)

    # Second test: read/write of scalar variable
    code = '''subroutine sub()
              integer :: ji, jj, n
              real, dimension(10,10) :: s, t
              real                   :: a
              do jj=1, n
                 do ji=1, 10
                    s(ji, jj)=t(ji, jj)+a
                 enddo
              enddo
              do jj=1, n
                 do ji=1, 10
                    a = t(ji, jj) - 2
                    s(ji, jj)=t(ji, jj)+a
                 enddo
              enddo
              end subroutine sub'''

    with pytest.raises(TransformationError) as err:
        fuse_loops(code, fortran_reader, fortran_writer)
    assert ("Scalar variable 'a' is written in one loop, but only read in "
            "the other loop." in str(err.value))

    # Third test: write/read of scalar variable
    code = '''subroutine sub()
              integer :: ji, jj, n
              real, dimension(10,10) :: s, t
              real                   :: b
              do jj=1, n
                 do ji=1, 10
                    b = t(ji, jj) - 2
                    s(ji, jj )=t(ji, jj)+b
                 enddo
              enddo
              do jj=1, n
                 do ji=1, 10
                    s(ji, jj)=t(ji, jj)+b
                 enddo
              enddo
              end subroutine sub'''

    with pytest.raises(TransformationError) as err:
        fuse_loops(code, fortran_reader, fortran_writer)
    assert "Scalar variable 'b' is written in one loop, but only read in " \
           "the other loop." in str(err.value)

    # Fourth test: write/write of scalar variable - this is ok
    code = '''subroutine sub()
              integer :: ji, jj, n
              real, dimension(10,10) :: s, t
              real                   :: b
              do jj=1, n
                 do ji=1, 10
                    b = t(ji, jj) - 2
                    s(ji, jj )=t(ji, jj)+b
                 enddo
              enddo
              do jj=1, n
                 do ji=1, 10
                    b = sqrt(t(ji, jj))
                    s(ji, jj)=t(ji, jj)+b
                 enddo
              enddo
              end subroutine sub'''
    out, _ = fuse_loops(code, fortran_reader, fortran_writer)
    assert Compile(tmpdir).string_compiles(out)


@pytest.mark.xfail(reason="Variable usage does not handle conditional - #641")
def test_fuse_scalars_incorrect(fortran_reader, fortran_writer):
    '''This example incorrectly allows loop fusion due to known
    restrictions of the variable access detection. If t(1,1)
    would be < 0, the second loop would use ``t(10,10)-2`` as value
    for b (last value assigned to ``b`` in first loop). But after
    fusing the loop, b would be ``t(1,1)-2``
    '''
    code = '''subroutine sub()
              integer :: ji, jj, n
              real, dimension(10,10) :: s, t
              real                   :: b
              do jj=1, 10
                 do ji=1, 10
                    b = t(ji, jj) - 2
                    s(ji, jj )=t(ji, jj)+b
                 enddo
              enddo
              do jj=1, 10
                 do ji=1, 10
                    if (t(ji,jj) > 0) then
                        b = sqrt(t(ji, jj))
                    endif
                    s(ji, jj)=t(ji, jj)+b
                 enddo
              enddo
              end subroutine sub'''
    with pytest.raises(TransformationError) as err:
        fuse_loops(code, fortran_reader, fortran_writer)
    assert ("Scalar variable 'b' might not be written in one loop"
            in str(err.value))


# ----------------------------------------------------------------------------
def test_fuse_no_symbol(fortran_reader, fortran_writer):
    '''Tests what happens if a variable name is not in the symbol table,
    e.g. because of a wildcard import. It also checks if a name is defined
    in an outer module.
    '''
    # Case 1: assume that the array 't' is imported from mymod. In
    # this case the loop validation will find a Symbol (not a DataSymbol),
    # and cannot test if this variable is an array. It should fall back
    # to use the variable accesses information (which includes indices),
    # knowing this way that this is an array.
    code = '''subroutine sub()
              use mymod
              integer :: ji, jj, n
              integer, dimension(10,10) :: s
              do jj=1, n
                 do ji=1, 10
                    s(ji, jj)=t(ji, jj)+1
                 enddo
              enddo
              do jj=1, n
                 do ji=1, 10
                    t(ji, jj) = s(ji, jj) + t(ji, jj)
                 enddo
              enddo
              end subroutine sub'''
    out, psyir = fuse_loops(code, fortran_reader, fortran_writer)
    assert """
  do jj = 1, n, 1
    do ji = 1, 10, 1
      s(ji,jj) = t(ji,jj) + 1
    enddo
    do ji = 1, 10, 1
      t(ji,jj) = s(ji,jj) + t(ji,jj)
    enddo
  enddo""" in out

    fuse = NemoLoopFuseTrans()
    # Case 2: Symbol 't' is defined in outer module:
    code = '''
    module mymod
        integer, dimension(10, 10) :: t
    contains
        subroutine sub()
            integer :: ji, jj, n
            integer, dimension(10,10) :: s
            do jj=1, n
               do ji=1, 10
                  s(ji, jj)=t(ji, jj)+1
               enddo
            enddo
            do jj=1, n
               do ji=1, 10
                  t(ji, jj) = s(ji, jj) + t(ji, jj)
               enddo
            enddo
        end subroutine sub
    end module mymod'''
    psyir = fortran_reader.psyir_from_source(code)
    # First child is now the subroutine, which has
    # two children which are the two loops:
    loop1 = psyir.children[0].children[0][0]
    loop2 = psyir.children[0].children[0][1]
    fuse.apply(loop1, loop2)

    out = fortran_writer(psyir)
    assert """
    do jj = 1, n, 1
      do ji = 1, 10, 1
        s(ji,jj) = t(ji,jj) + 1
      enddo
      do ji = 1, 10, 1
        t(ji,jj) = s(ji,jj) + t(ji,jj)
      enddo
    enddo""" in out<|MERGE_RESOLUTION|>--- conflicted
+++ resolved
@@ -416,16 +416,10 @@
 
     with pytest.raises(TransformationError) as err:
         fuse_loops(code, fortran_reader, fortran_writer)
-<<<<<<< HEAD
-    assert "Variable 's' is written to and the "\
-           "loop variable 'jj' is used differently: s(ji,jj) and s(jj,ji)." \
-           in str(err.value)
-=======
     assert ("Variable 's' is written to and the "
             "loop variable 'jj' is used in different index locations: "
             "s(ji,jj) and s(jj,ji)."
             in str(err.value))
->>>>>>> 10e57bbe
 
     # This cannot be fused, since 's' is read in the
     # first iteration and written in the second with
@@ -447,14 +441,9 @@
 
     with pytest.raises(TransformationError) as err:
         fuse_loops(code, fortran_reader, fortran_writer)
-<<<<<<< HEAD
-    assert "Variable 's' is written to and the loop variable 'jj' is " \
-           "used differently: s(jj,ji) and s(ji,jj)." in str(err.value)
-=======
     assert ("Variable 's' is written to and the loop variable 'jj' is "
             "used in different index locations: s(jj,ji) and s(ji,jj)."
             in str(err.value))
->>>>>>> 10e57bbe
 
     # Same test using a structure type:
     code = '''subroutine sub()
@@ -475,16 +464,10 @@
 
     with pytest.raises(TransformationError) as err:
         fuse_loops(code, fortran_reader, fortran_writer)
-<<<<<<< HEAD
-    assert "Variable 's' is written to and the loop variable 'jj' is used " \
-           "differently: s%comp1(jj)%comp2(ji) and s%comp1(ji)%comp2(jj)." \
-           in str(err.value)
-=======
     assert ("Variable 's' is written to and the loop variable 'jj' is used "
             "in different index locations: s%comp1(jj)%comp2(ji) and "
             "s%comp1(ji)%comp2(jj)."
             in str(err.value))
->>>>>>> 10e57bbe
 
 
 # ----------------------------------------------------------------------------
