# -----------------------------------------------------------------------------
# BSD 3-Clause License
#
# Copyright (c) 2021-2024, Science and Technology Facilities Council.
# All rights reserved.
#
# Redistribution and use in source and binary forms, with or without
# modification, are permitted provided that the following conditions are met:
#
# * Redistributions of source code must retain the above copyright notice, this
#   list of conditions and the following disclaimer.
#
# * Redistributions in binary form must reproduce the above copyright notice,
#   this list of conditions and the following disclaimer in the documentation
#   and/or other materials provided with the distribution.
#
# * Neither the name of the copyright holder nor the names of its
#   contributors may be used to endorse or promote products derived from
#   this software without specific prior written permission.
#
# THIS SOFTWARE IS PROVIDED BY THE COPYRIGHT HOLDERS AND CONTRIBUTORS
# "AS IS" AND ANY EXPRESS OR IMPLIED WARRANTIES, INCLUDING, BUT NOT
# LIMITED TO, THE IMPLIED WARRANTIES OF MERCHANTABILITY AND FITNESS
# FOR A PARTICULAR PURPOSE ARE DISCLAIMED. IN NO EVENT SHALL THE
# COPYRIGHT HOLDER OR CONTRIBUTORS BE LIABLE FOR ANY DIRECT, INDIRECT,
# INCIDENTAL, SPECIAL, EXEMPLARY, OR CONSEQUENTIAL DAMAGES (INCLUDING,
# BUT NOT LIMITED TO, PROCUREMENT OF SUBSTITUTE GOODS OR SERVICES;
# LOSS OF USE, DATA, OR PROFITS; OR BUSINESS INTERRUPTION) HOWEVER
# CAUSED AND ON ANY THEORY OF LIABILITY, WHETHER IN CONTRACT, STRICT
# LIABILITY, OR TORT (INCLUDING NEGLIGENCE OR OTHERWISE) ARISING IN
# ANY WAY OUT OF THE USE OF THIS SOFTWARE, EVEN IF ADVISED OF THE
# POSSIBILITY OF SUCH DAMAGE.
# ----------------------------------------------------------------------------
# Author: J. Henrichs, Bureau of Meteorology
# Modified by R. W. Ford, A. R. Porter and S. Siso, STFC Daresbury Lab
# Modified by I. Kavcic, Met Office
# Modified by A. B. G. Chalk, STFC Daresbury Lab

'''This module tests the loop fusion transformation.
'''

<<<<<<< HEAD
=======
from unittest import mock

>>>>>>> 6cb559d1
import pytest

from psyclone.psyir.nodes import Literal, Loop, Schedule, Return
from psyclone.psyir.symbols import DataSymbol, INTEGER_TYPE
from psyclone.psyir.transformations import LoopFuseTrans, TransformationError
from psyclone.tests.utilities import Compile, get_invoke


# ----------------------------------------------------------------------------
def test_fusetrans_error_incomplete():
    ''' Check that we reject attempts to fuse loops which are incomplete. '''
    sch = Schedule()
    loop1 = Loop(variable=DataSymbol("i", INTEGER_TYPE))
    loop2 = Loop(variable=DataSymbol("j", INTEGER_TYPE))
    sch.addchild(loop1)
    sch.addchild(loop2)

    fuse = LoopFuseTrans()

    # Check first loop
    with pytest.raises(TransformationError) as err:
        fuse.validate(loop1, loop2)
    assert ("Error in LoopFuseTrans transformation. The target loop must have "
            "four children but found: []" in str(err.value))

    loop1.addchild(Literal("1", INTEGER_TYPE))
    loop1.addchild(Literal("3", INTEGER_TYPE))
    loop1.addchild(Literal("1", INTEGER_TYPE))
    loop1.addchild(Schedule())
    loop1.loop_body.addchild(Return())

    # Check second loop
    with pytest.raises(TransformationError) as err:
        fuse.validate(loop1, loop2)
    assert ("Error in LoopFuseTrans transformation. The target loop must have "
            "four children but found: []" in str(err.value))

    loop2.addchild(Literal("1", INTEGER_TYPE))
    loop2.addchild(Literal("3", INTEGER_TYPE))
    loop2.addchild(Literal("1", INTEGER_TYPE))
    loop2.addchild(Schedule())
    loop2.loop_body.addchild(Return())

    # Validation should now pass
    fuse.validate(loop1, loop2)


# ----------------------------------------------------------------------------
def test_fusetrans_error_not_same_parent():
    ''' Check that we reject attempts to fuse loops which don't share the
    same parent '''

    loop1 = Loop.create(DataSymbol("i", INTEGER_TYPE),
                        Literal("1", INTEGER_TYPE),
                        Literal("10", INTEGER_TYPE),
                        Literal("1", INTEGER_TYPE), [Return()])
    sch1 = Schedule()
    sch1.addchild(loop1)

    sch2 = Schedule()
    loop2 = Loop.create(DataSymbol("j", INTEGER_TYPE),
                        Literal("1", INTEGER_TYPE),
                        Literal("10", INTEGER_TYPE),
                        Literal("1", INTEGER_TYPE), [Return()])

    sch2.addchild(loop2)

    fuse = LoopFuseTrans()

    # Try to fuse loops with different parents
    with pytest.raises(TransformationError) as err:
        fuse.validate(loop1, loop2)
    assert ("Error in LoopFuseTrans transformation. Loops do not have the "
            "same parent" in str(err.value))


# ----------------------------------------------------------------------------
def fuse_loops(fortran_code, fortran_reader, fortran_writer):
    '''Helper function that fuses the first two nodes in the given
    Fortran code, and returns the fused Fortran code as string.
    If an error is detected by the used LoopFuseTrans transformation,
    it will raise a TransformationError.

    :param str fortran_code: the Fortran code to loop fuse.
    :param fortran_reader: the PSyIR Fortran frontend.
    :type fortran_reader: :py:class:`psyclone.psyir.frontend.fortran`
    :param fortran_writer: the PSyIR Fortran backend.
    :type fortran_writer: :py:class:`psyclone.psyir.backend.fortran`

    :returns: a 2-tuple of the fused Fortran code, and the PSyIR \
        representation of the supplied Fortran code.
    :rtype: 2-tuple of (str, :py:class:`psyclone.psyir.nodes.Container` or \
                             :py:class:`psyclone.psyir.nodes.Routine`)

    '''
    psyir = fortran_reader.psyir_from_source(fortran_code)
    fuse = LoopFuseTrans()
    # Raise the language-level PSyIR to NEMO PSyIR
    loop1 = psyir.children[0].children[0]
    loop2 = psyir.children[0].children[1]
    fuse.apply(loop1, loop2)

    return fortran_writer(psyir), psyir


# ----------------------------------------------------------------------------
def test_fuse_dependency_tools_called(fortran_reader):
    '''Make sure that DepencendyTools.can_loops_be_fused is indeed called
    from the loop fuse transformation with the right parameters.
    '''

    # First test: read/read of scalar variable
    code = '''subroutine sub()
              integer :: jj, n
              real, dimension(10) :: s, t
              real                :: a
              do jj=1, n
                 s(jj) = t(jj) + a
              enddo
              do jj=1, n
                 t(jj) = t(jj) - a
              enddo
              end subroutine sub'''
    psyir = fortran_reader.psyir_from_source(code)
    # Get the PSyIR of the original loops
    loop1 = psyir.children[0].children[0]
    loop2 = psyir.children[0].children[1]

    fuse = LoopFuseTrans()
    with mock.patch("psyclone.psyir.tools.dependency_tools.DependencyTools."
                    "can_loops_be_fused", result=True) as dep_fuse_check:
        fuse.apply(loop1, loop2)
    dep_fuse_check.assert_called_once_with(loop1, loop2)


# ----------------------------------------------------------------------------
def test_fuse_ok(tmpdir, fortran_reader, fortran_writer):
    '''This tests verifies that loop fusion can be successfully applied to
    conformant loops.

    '''
    code = '''subroutine sub()
              integer :: ji, jj, n
              integer, dimension(10,10) :: s, t
              do jj=1, n
                 do ji=1, 10
                    s(ji, jj)=t(ji, jj)+1
                 enddo
              enddo
              do jj=1, n
                 do ji=1, 10
                    s(ji, jj)=t(ji, jj)+1
                 enddo
              enddo
              end subroutine sub'''
    out, psyir = fuse_loops(code, fortran_reader, fortran_writer)

    expected = """  do jj = 1, n, 1
    do ji = 1, 10, 1
      s(ji,jj) = t(ji,jj) + 1
    enddo
    do ji = 1, 10, 1
      s(ji,jj) = t(ji,jj) + 1
    enddo
  enddo"""
    assert expected in out
    assert Compile(tmpdir).string_compiles(out)

    # Then fuse the inner ji loops
    fuse = LoopFuseTrans()
    fuse.apply(psyir.children[0][0].loop_body[0],
               psyir.children[0][0].loop_body[1])

    out = fortran_writer(psyir)
    expected = """
  do jj = 1, n, 1
    do ji = 1, 10, 1
      s(ji,jj) = t(ji,jj) + 1
      s(ji,jj) = t(ji,jj) + 1
    enddo
  enddo"""
    assert expected in out
    assert Compile(tmpdir).string_compiles(out)

    # Test more complex loop boundaries. Note that
    # we might actually consider simplifying these
    # expressions
    code = '''subroutine sub()
              integer :: ji, jj, n
              integer, dimension(10,10) :: s, t
              do jj=2-1, n+1-1
                 do ji=1, 10
                    s(ji, jj)=t(ji, jj)+1
                 enddo
              enddo
              do jj=2-1, n+1-1
                 do ji=1, 10
                    s(ji, jj)=t(ji, jj)+1
                 enddo
              enddo
              end subroutine sub'''
    out, _ = fuse_loops(code, fortran_reader, fortran_writer)
    expected = """  do jj = 2 - 1, n + 1 - 1, 1
    do ji = 1, 10, 1
      s(ji,jj) = t(ji,jj) + 1
    enddo
    do ji = 1, 10, 1
      s(ji,jj) = t(ji,jj) + 1
    enddo
  enddo"""
    assert expected in out
    assert Compile(tmpdir).string_compiles(out)


# ----------------------------------------------------------------------------
def test_fuse_incorrect_bounds_step(tmpdir, fortran_reader, fortran_writer):
    '''
    Test that loop boundaries and step size must be identical.
    '''

    # Lower loop boundary
    code = '''subroutine sub()
              integer :: ji, jj, n
              integer, dimension(10,10) :: s, t
              do jj=1, n
                 do ji=1, 10
                    s(ji, jj)=t(ji, jj)+1
                 enddo
              enddo
              do jj=2, n
                 do ji=1, 10
                    s(ji, jj)=t(ji, jj)+1
                 enddo
              enddo
              end subroutine sub'''
    with pytest.raises(TransformationError) as err:
        fuse_loops(code, fortran_reader, fortran_writer)
    assert "Loops do not have the same iteration space" in str(err.value)

    # Upper loop boundary
    code = '''subroutine sub()
              integer :: ji, jj, n
              integer, dimension(10,10) :: s, t
              do jj=1, n
                 do ji=1, 10
                    s(ji, jj)=t(ji, jj)+1
                 enddo
              enddo
              do jj=1, n+1
                 do ji=1, 10
                    s(ji, jj)=t(ji, jj)+1
                 enddo
              enddo
              end subroutine sub'''
    with pytest.raises(TransformationError) as err:
        fuse_loops(code, fortran_reader, fortran_writer)
    assert "Loops do not have the same iteration space" in str(err.value)

    # Test step size:
    code = '''subroutine sub()
              integer :: ji, jj, n
              integer, dimension(10,10) :: s, t
              do jj=1, n, 2
                 do ji=1, 10
                    s(ji, jj)=t(ji, jj)+1
                 enddo
              enddo
              do jj=1, n
                 do ji=1, 10
                    s(ji, jj)=t(ji, jj)+1
                 enddo
              enddo
              end subroutine sub'''
    with pytest.raises(TransformationError) as err:
        fuse_loops(code, fortran_reader, fortran_writer)
    assert "Loops do not have the same iteration space" in str(err.value)

    # Test step size - make sure it defaults to 1
    code = '''subroutine sub()
              integer :: ji, jj, n
              integer, dimension(10,10) :: s, t
              do jj=1, n, 1
                 do ji=1, 10
                    s(ji, jj)=t(ji, jj)+1
                 enddo
              enddo
              do jj=1, n
                 do ji=1, 10
                    s(ji, jj)=t(ji, jj)+1
                 enddo
              enddo
              end subroutine sub'''
    out, _ = fuse_loops(code, fortran_reader, fortran_writer)
    assert Compile(tmpdir).string_compiles(out)


# ----------------------------------------------------------------------------
def test_fuse_correct_bounds(tmpdir, fortran_reader, fortran_writer):
    '''
    Test that loop boundaries must be identical.
    '''
    code = '''subroutine sub()
              integer :: ji, jj, n
              integer, dimension(10,10) :: s, t
              do jj=2, n
                 do ji=1, 10
                    s(ji, jj)=t(ji, jj)+1
                 enddo
              enddo
              do jj=2, n+1-1
                 do ji=1, 10
                    s(ji, jj)=t(ji, jj)+1
                 enddo
              enddo
              end subroutine sub'''
    out, _ = fuse_loops(code, fortran_reader, fortran_writer)
    assert Compile(tmpdir).string_compiles(out)


# ----------------------------------------------------------------------------
def test_fuse_dimension_change(tmpdir, fortran_reader, fortran_writer):
    '''Test that inconsistent use of dimensions are detected, e.g.:
    loop1:  a(i,j)
    loop2:  a(j,i)
    when at least one operation is a write. The failure cases are all
    tested in the DependencyTools, the successes are here in order to
    also run compilation tests.
    '''

    # The first example can be merged, since 't' is read-only,
    # so it doesn't matter that it is accessed differently
    code = '''subroutine sub()
              integer :: ji, jj, n
              integer, dimension(10,10) :: s, t
              do jj=1, n+1
                 do ji=1, 10
                    s(ji, jj)=t(ji, jj)+1
                 enddo
              enddo
              do jj=1, n+1
                 do ji=1, 10
                    s(ji, jj)=s(ji, jj) + t(jj, jj) + t(ji, ji)
                 enddo
              enddo
              end subroutine sub'''

    out, _ = fuse_loops(code, fortran_reader, fortran_writer)
    correct = """
  do jj = 1, n + 1, 1
    do ji = 1, 10, 1
      s(ji,jj) = t(ji,jj) + 1
    enddo
    do ji = 1, 10, 1
      s(ji,jj) = s(ji,jj) + t(jj,jj) + t(ji,ji)
    enddo
  enddo"""
    assert correct in out
    assert Compile(tmpdir).string_compiles(out)


# ----------------------------------------------------------------------------
def test_fuse_scalars(tmpdir, fortran_reader, fortran_writer):
    '''Test that using scalars work as expected in all combinations of
    being read/written in both loops. Note that the dependency tools check
    more cases, this test is only her to check compilation of the fused
    loops.
    '''

    # First test: read/read of scalar variable
    code = '''subroutine sub()
              integer :: ji, jj, n
              real, dimension(10,10) :: s, t
              real                   :: a
              do jj=1, n
                 do ji=1, 10
                    s(ji, jj) = t(ji, jj) + a
                 enddo
              enddo
              do jj=1, n
                 do ji=1, 10
                    t(ji, jj) = t(ji, jj) - a
                 enddo
              enddo
              end subroutine sub'''
    out, _ = fuse_loops(code, fortran_reader, fortran_writer)
    assert Compile(tmpdir).string_compiles(out)

    # Second test: write/write of scalar variable - this is ok
    code = '''subroutine sub()
              integer :: ji, jj, n
              real, dimension(10,10) :: s, t
              real                   :: b
              do jj=1, n
                 do ji=1, 10
                    b = t(ji, jj) - 2
                    s(ji, jj )=t(ji, jj)+b
                 enddo
              enddo
              do jj=1, n
                 do ji=1, 10
                    b = sqrt(t(ji, jj))
                    s(ji, jj)=t(ji, jj)+b
                 enddo
              enddo
              end subroutine sub'''
    out, _ = fuse_loops(code, fortran_reader, fortran_writer)
    assert Compile(tmpdir).string_compiles(out)


@pytest.mark.xfail(reason="Variable usage does not handle conditional - #641")
def test_fuse_scalars_incorrect(fortran_reader, fortran_writer):
    '''This example incorrectly allows loop fusion due to known
    restrictions of the variable access detection. If t(1,1)
    would be < 0, the second loop would use ``t(10,10)-2`` as value
    for b (last value assigned to ``b`` in first loop). But after
    fusing the loop, b would be ``t(1,1)-2``
    '''
    code = '''subroutine sub()
              integer :: ji, jj, n
              real, dimension(10,10) :: s, t
              real                   :: b
              do jj=1, 10
                 do ji=1, 10
                    b = t(ji, jj) - 2
                    s(ji, jj )=t(ji, jj)+b
                 enddo
              enddo
              do jj=1, 10
                 do ji=1, 10
                    if (t(ji,jj) > 0) then
                        b = sqrt(t(ji, jj))
                    endif
                    s(ji, jj)=t(ji, jj)+b
                 enddo
              enddo
              end subroutine sub'''
    with pytest.raises(TransformationError) as err:
        fuse_loops(code, fortran_reader, fortran_writer)
    assert ("Scalar variable 'b' might not be written in one loop"
            in str(err.value))


# ----------------------------------------------------------------------------
def test_fuse_no_symbol(fortran_reader, fortran_writer):
    '''Tests what happens if a variable name is not in the symbol table,
    e.g. because of a wildcard import. It also checks if a name is defined
    in an outer module.
    '''
    # Case 1: assume that the array 't' is imported from mymod. In
    # this case the loop validation will find a Symbol (not a DataSymbol),
    # and cannot test if this variable is an array. It should fall back
    # to use the variable accesses information (which includes indices),
    # knowing this way that this is an array.
    code = '''subroutine sub()
              use mymod
              integer :: ji, jj, n
              integer, dimension(10,10) :: s
              do jj=1, n
                 do ji=1, 10
                    s(ji, jj)=t(ji, jj)+1
                 enddo
              enddo
              do jj=1, n
                 do ji=1, 10
                    t(ji, jj) = s(ji, jj) + t(ji, jj)
                 enddo
              enddo
              end subroutine sub'''
    out, psyir = fuse_loops(code, fortran_reader, fortran_writer)
    assert """
  do jj = 1, n, 1
    do ji = 1, 10, 1
      s(ji,jj) = t(ji,jj) + 1
    enddo
    do ji = 1, 10, 1
      t(ji,jj) = s(ji,jj) + t(ji,jj)
    enddo
  enddo""" in out

    fuse = LoopFuseTrans()
    # Case 2: Symbol 't' is defined in outer module:
    code = '''
    module mymod
        integer, dimension(10, 10) :: t
    contains
        subroutine sub()
            integer :: ji, jj, n
            integer, dimension(10,10) :: s
            do jj=1, n
               do ji=1, 10
                  s(ji, jj)=t(ji, jj)+1
               enddo
            enddo
            do jj=1, n
               do ji=1, 10
                  t(ji, jj) = s(ji, jj) + t(ji, jj)
               enddo
            enddo
        end subroutine sub
    end module mymod'''
    psyir = fortran_reader.psyir_from_source(code)
    # First child is now the subroutine, which has
    # two children which are the two loops:
    loop1 = psyir.children[0].children[0][0]
    loop2 = psyir.children[0].children[0][1]
    fuse.apply(loop1, loop2)

    out = fortran_writer(psyir)
    assert """
    do jj = 1, n, 1
      do ji = 1, 10, 1
        s(ji,jj) = t(ji,jj) + 1
      enddo
      do ji = 1, 10, 1
        t(ji,jj) = s(ji,jj) + t(ji,jj)
      enddo
    enddo""" in out


def test_loop_fuse_different_iterates_over(fortran_reader):
    ''' Test that an appropriate error is raised when we attempt to
    fuse two loops that have differing values of ITERATES_OVER '''
    _, invoke = get_invoke("test11_different_iterates_over_one_invoke.f90",
                           "gocean", idx=0, dist_mem=False)
    schedule = invoke.schedule
    fuse = LoopFuseTrans()

    # TODO 1731: For PSyLoops it currently only compares the iterates_over
    # attribute, but this could be just a computed property so comparing the
    # generic loop bounds would be enough. Otherwise this should be moved
    # into a PSyLoopFuseTrans specialization.
    with pytest.raises(TransformationError) as err:
        fuse.apply(schedule.children[0], schedule.children[1])
    assert "Loops do not have the same iteration space" in str(err.value)

    # Generic loops compare the loop bounds
    code = '''subroutine sub()
              integer :: ji, jj, n
              integer, dimension(10,10) :: s, t
              do jj=1, n
                 do ji=1, 10
                    s(ji, jj)=t(ji, jj)+1
                 enddo
              enddo
              do jj=2, n
                 do ji=1, 10
                    s(ji, jj)=t(ji, jj)+1
                 enddo
              enddo
              end subroutine sub'''
    psyir = fortran_reader.psyir_from_source(code)
    loop1 = psyir.children[0].children[0]
    loop2 = psyir.children[0].children[1]
    with pytest.raises(TransformationError) as err:
        fuse.apply(loop1, loop2)
    assert ("Error in LoopFuseTrans transformation. Loops do not have "
            "the same iteration space" in str(err.value))

    # But symbolic differences are handled properly
    code = '''subroutine sub()
              integer :: ji, jj, n
              integer, dimension(10,10) :: s, t
              do jj=1, n
                 do ji=1, 10
                    s(ji, jj)=t(ji, jj)+1
                 enddo
              enddo
              do jj=3-2, 1+n+n-n-1, (-1)*(-1)
                 do ji=1, 10
                    s(ji, jj)=t(ji, jj)+1
                 enddo
              enddo
              end subroutine sub'''
    psyir = fortran_reader.psyir_from_source(code)
    loop1 = psyir.children[0].children[0]
    loop2 = psyir.children[0].children[1]
    fuse.apply(loop1, loop2)


def test_loop_fuse_different_variables(fortran_reader, fortran_writer):
    '''Test that fusing loops with different variables is possible, and
    renaming works appropriately.'''
    code = '''subroutine sub()
    integer :: ji, jj, n, jk
    integer, dimension(10, 10) :: s, t
    do jj = 1, n
      do ji = 1, 10
        s(ji, jj) = t(ji, jj) + 1
      end do
      do jk = 1, 10
        s(jk, jj) = t(jk, jj) - 1
      end do
    end do
    end subroutine sub'''
    psyir = fortran_reader.psyir_from_source(code)
    loops = psyir.children[0].walk(Loop)
    fuse = LoopFuseTrans()
    fuse.apply(loops[1], loops[2])
    out = fortran_writer(psyir)
    correct = '''subroutine sub()
  integer :: ji
  integer :: jj
  integer :: n
  integer :: jk
  integer, dimension(10,10) :: s
  integer, dimension(10,10) :: t

  do jj = 1, n, 1
    do ji = 1, 10, 1
      s(ji,jj) = t(ji,jj) + 1
      s(ji,jj) = t(ji,jj) - 1
    enddo
  enddo

end subroutine sub'''
    assert correct in out

    # Now try to provide the loops in the wrong order. Recreate the PSyIR
    # by re-parsing the original code
    psyir = fortran_reader.psyir_from_source(code)
    loops = psyir.children[0].walk(Loop)
    fuse = LoopFuseTrans()
    with pytest.raises(TransformationError) as err:
        fuse.apply(loops[2], loops[1])
    assert ("Error in LoopFuseTrans transformation. The second loop comes "
            "before the first loop" in str(err.value))


def test_loop_fuse_different_variables_with_access(fortran_reader):
    '''Test that fusing loops with different variables is disallowed when
    either loop uses the other loops variable for any reason.'''
    code = '''subroutine sub()
    integer :: ji, jj, n, jk
    integer, dimension(10, 10) :: s, t
    do jj = 1, n
      do ji = 1, 10
        s(ji, jj) = t(ji, jj) + 1
      end do
      do jk = 1, 10
        ji = jk
        s(jk, jj) = t(jk, jj) + ji
      end do
    end do
    end subroutine sub'''
    psyir = fortran_reader.psyir_from_source(code)
    loops = psyir.children[0].walk(Loop)
    fuse = LoopFuseTrans()
    with pytest.raises(TransformationError) as excinfo:
        fuse.apply(loops[1], loops[2])
    assert ("LoopFuseTrans. Error: Second loop contains "
            "accesses to the first loop's variable: ji." in str(excinfo.value))

    code = '''subroutine sub()
    integer :: ji, jj, n, jk
    integer, dimension(10, 10) :: s, t
    do jj = 1, n
      do ji = 1, 10
        jk = ji
        s(ji, jj) = t(ji, jj) + jk
      end do
      do jk = 1, 10
        s(jk, jj) = t(jk, jj) + ji
      end do
    end do
    end subroutine sub'''
    psyir = fortran_reader.psyir_from_source(code)
    loops = psyir.children[0].walk(Loop)
    fuse = LoopFuseTrans()
    with pytest.raises(TransformationError) as excinfo:
        fuse.apply(loops[1], loops[2])
    assert ("LoopFuseTrans. Error: First loop contains "
            "accesses to the second loop's variable: jk."
            in str(excinfo.value))


# ----------------------------------------------------------------------------
def test_fuse_independent_array_stencil(fortran_reader, fortran_writer):
    '''Test that using arrays which are not dependent on the loop variable
    are handled correctly. Example:
    do j  ... a(1) = b(j) * c(j)
    do j ...  d(j) = a(1)
    '''

    # The first example can be merged, since 's' does not
    # depend on the loop variable, and it is written and read.
    code = '''subroutine sub()
              integer :: ji, jj, n
              integer, dimension(10,10) :: s, t
              do jj=1, n
                 do ji=1, 10
                    s(ji, jj)=t(ji, jj)+1
                 enddo
              enddo
              do jj=1, n
                 do ji=1, 10
                    t(ji, jj) = s(ji, jj+1) + t(ji, jj)
                 enddo
              enddo
              end subroutine sub'''

    with pytest.raises(TransformationError) as err:
        fuse_loops(code, fortran_reader, fortran_writer)
    assert ("Variable 's' is used with different indices: 's(ji,jj)' and "
            "'s(ji,jj + 1)" in str(err.value))<|MERGE_RESOLUTION|>--- conflicted
+++ resolved
@@ -39,11 +39,8 @@
 '''This module tests the loop fusion transformation.
 '''
 
-<<<<<<< HEAD
-=======
 from unittest import mock
 
->>>>>>> 6cb559d1
 import pytest
 
 from psyclone.psyir.nodes import Literal, Loop, Schedule, Return
@@ -716,35 +713,4 @@
         fuse.apply(loops[1], loops[2])
     assert ("LoopFuseTrans. Error: First loop contains "
             "accesses to the second loop's variable: jk."
-            in str(excinfo.value))
-
-
-# ----------------------------------------------------------------------------
-def test_fuse_independent_array_stencil(fortran_reader, fortran_writer):
-    '''Test that using arrays which are not dependent on the loop variable
-    are handled correctly. Example:
-    do j  ... a(1) = b(j) * c(j)
-    do j ...  d(j) = a(1)
-    '''
-
-    # The first example can be merged, since 's' does not
-    # depend on the loop variable, and it is written and read.
-    code = '''subroutine sub()
-              integer :: ji, jj, n
-              integer, dimension(10,10) :: s, t
-              do jj=1, n
-                 do ji=1, 10
-                    s(ji, jj)=t(ji, jj)+1
-                 enddo
-              enddo
-              do jj=1, n
-                 do ji=1, 10
-                    t(ji, jj) = s(ji, jj+1) + t(ji, jj)
-                 enddo
-              enddo
-              end subroutine sub'''
-
-    with pytest.raises(TransformationError) as err:
-        fuse_loops(code, fortran_reader, fortran_writer)
-    assert ("Variable 's' is used with different indices: 's(ji,jj)' and "
-            "'s(ji,jj + 1)" in str(err.value))+            in str(excinfo.value))