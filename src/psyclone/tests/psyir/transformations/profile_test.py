# -----------------------------------------------------------------------------
# BSD 3-Clause License
#
# Copyright (c) 2018-2024, Science and Technology Facilities Council.
# All rights reserved.
#
# Redistribution and use in source and binary forms, with or without
# modification, are permitted provided that the following conditions are met:
#
# * Redistributions of source code must retain the above copyright notice, this
#   list of conditions and the following disclaimer.
#
# * Redistributions in binary form must reproduce the above copyright notice,
#   this list of conditions and the following disclaimer in the documentation
#   and/or other materials provided with the distribution.
#
# * Neither the name of the copyright holder nor the names of its
#   contributors may be used to endorse or promote products derived from
#   this software without specific prior written permission.
#
# THIS SOFTWARE IS PROVIDED BY THE COPYRIGHT HOLDERS AND CONTRIBUTORS
# "AS IS" AND ANY EXPRESS OR IMPLIED WARRANTIES, INCLUDING, BUT NOT
# LIMITED TO, THE IMPLIED WARRANTIES OF MERCHANTABILITY AND FITNESS
# FOR A PARTICULAR PURPOSE ARE DISCLAIMED. IN NO EVENT SHALL THE
# COPYRIGHT HOLDER OR CONTRIBUTORS BE LIABLE FOR ANY DIRECT, INDIRECT,
# INCIDENTAL, SPECIAL, EXEMPLARY, OR CONSEQUENTIAL DAMAGES (INCLUDING,
# BUT NOT LIMITED TO, PROCUREMENT OF SUBSTITUTE GOODS OR SERVICES;
# LOSS OF USE, DATA, OR PROFITS; OR BUSINESS INTERRUPTION) HOWEVER
# CAUSED AND ON ANY THEORY OF LIABILITY, WHETHER IN CONTRACT, STRICT
# LIABILITY, OR TORT (INCLUDING NEGLIGENCE OR OTHERWISE) ARISING IN
# ANY WAY OUT OF THE USE OF THIS SOFTWARE, EVEN IF ADVISED OF THE
# POSSIBILITY OF SUCH DAMAGE.
# -----------------------------------------------------------------------------
# Author J. Henrichs, Bureau of Meteorology
# Modified by R. W. Ford, STFC Daresbury Lab
# Modified by A. R. Porter, STFC Daresbury Lab
# Modified by I. Kavcic, Met Office
# Modified by S. Siso, STFC Daresbury Lab

''' Module containing tests for generating monitoring hooks'''

import re
import pytest

from psyclone.configuration import Config
from psyclone.domain.lfric import LFRicKern
from psyclone.domain.lfric.transformations import LFRicLoopFuseTrans
from psyclone.gocean1p0 import GOInvokeSchedule
from psyclone.profiler import Profiler
from psyclone.psyir.nodes import (colored, ProfileNode, Loop, Literal,
                                  Assignment, Return, Reference,
                                  KernelSchedule, Routine, Schedule)
from psyclone.psyir.symbols import (SymbolTable, REAL_TYPE, DataSymbol)
from psyclone.psyir.transformations import ProfileTrans, TransformationError
from psyclone.tests.utilities import get_invoke
from psyclone.transformations import (ACCKernelsTrans, GOceanOMPLoopTrans,
                                      OMPParallelTrans)


# -----------------------------------------------------------------------------
def teardown_function():
    '''This function is called at the end of any test function. It disables
    any automatic profiling set. This is necessary in case of a test failure
    to make sure any further tests will not be run with profiling enabled.
    '''
    Profiler._options = []


# -----------------------------------------------------------------------------
def test_profile_basic():
    '''Check basic functionality: node names, schedule view.
    '''
    Profiler.set_options([Profiler.INVOKES], api="gocean1.0")
    _, invoke = get_invoke("test11_different_iterates_over_one_invoke.f90",
                           "gocean1.0", idx=0, dist_mem=False)
    Profiler.add_profile_nodes(invoke.schedule, Loop)

    assert isinstance(invoke.schedule[0], ProfileNode)

    out = invoke.schedule.view()

    gsched = colored("GOInvokeSchedule", GOInvokeSchedule._colour)
    sched = colored("Schedule", Schedule._colour)
    loop = Loop().coloured_name(True)
    profile = invoke.schedule[0].coloured_name(True)

    # Do one test based on schedule view, to make sure colouring
    # and indentation is correct
    expected = (
        gsched + "[invoke='invoke_0']\n"
        "    0: " + profile + "[]\n"
        "        " + sched + "[]\n"
        "            0: " + loop + "[type='outer', field_space='go_cv', "
        "it_space='go_internal_pts']\n")
    assert expected in out

    prt = ProfileTrans()

    # Insert a profile call between outer and inner loop.
    # This tests that we find the subroutine node even
    # if it is not the immediate parent.
    node = invoke.schedule[0].psy_data_body[0].loop_body[0]
    prt.apply(node)

    assert isinstance(invoke.schedule[0].psy_data_body[0].loop_body[0],
                      ProfileNode)
    assert invoke.schedule[0].psy_data_body[0].loop_body[0].children[0].\
        children[0] is node

    Profiler._options = []


# -----------------------------------------------------------------------------
def test_profile_errors2():
    '''Test various error handling.'''

    with pytest.raises(ValueError) as err:
        Profiler.set_options(["invalid"], "nemo")
    assert ("Options for automatic profiling must be one of 'invokes', "
            "'routines', 'kernels'" in str(err))
    with pytest.raises(ValueError) as err:
        Profiler.set_options(["kernels"], "nemo")
    assert ("The 'kernels' automatic profiling option is not compatible with "
            "the 'nemo' API." in str(err))


# -----------------------------------------------------------------------------
def test_profile_invokes_gocean1p0():
    '''Check that an invoke is instrumented correctly
    '''
    Profiler.set_options([Profiler.INVOKES], "gocean1.0")
    _, invoke = get_invoke("test11_different_iterates_over_one_invoke.f90",
                           "gocean1.0", idx=0)
    Profiler.add_profile_nodes(invoke.schedule, Loop)

    # Convert the invoke to code, and remove all new lines, to make
    # regex matching easier
    code = str(invoke.gen()).replace("\n", "")

    # First a simple test that the nesting is correct - the
    # profile regions include both loops. Note that indeed
    # the function 'compute_cv_code' is in the module file
    # kernel_ne_offset_mod.
    correct_re = ("subroutine invoke.*"
                  "use profile_psy_data_mod, ONLY: profile_PSyDataType.*"
                  r"TYPE\(profile_PsyDataType\), target, save :: profile_"
                  r"psy_data.*call profile_psy_data%PreStart\(\"psy_single_"
                  r"invoke_different_iterates_over\", \"invoke_0-r0\", 0, "
                  r"0\).*"
                  "do j.*"
                  "do i.*"
                  "call.*"
                  "end.*"
                  "end.*"
                  r"call profile_psy_data%PostEnd")
    assert re.search(correct_re, code, re.I) is not None

    # Check that if gen() is called more than once the same profile
    # variables and region names are created:
    code_again = str(invoke.gen()).replace("\n", "")
    assert code == code_again

    # Test that two kernels in one invoke get instrumented correctly.
    _, invoke = get_invoke("single_invoke_two_kernels.f90", "gocean1.0", 0,
                           dist_mem=False)
    Profiler.add_profile_nodes(invoke.schedule, Loop)

    # Convert the invoke to code, and remove all new lines, to make
    # regex matching easier
    code = str(invoke.gen()).replace("\n", "")

    correct_re = ("subroutine invoke.*"
                  "use profile_psy_data_mod, only: profile_PSyDataType.*"
                  r"TYPE\(profile_PSyDataType\), target, save :: "
                  "profile_psy_data.*"
                  r"call profile_psy_data%PreStart\(\"psy_single_invoke_two"
                  r"_kernels\", \"invoke_0-r0\", 0, 0\).*"
                  "do j.*"
                  "do i.*"
                  "call.*"
                  "end.*"
                  "end.*"
                  "do j.*"
                  "do i.*"
                  "call.*"
                  "end.*"
                  "end.*"
                  r"call profile_psy_data%PostEnd")
    assert re.search(correct_re, code, re.I) is not None
    Profiler._options = []


# -----------------------------------------------------------------------------
def test_unique_region_names():
    '''Test that unique region names are created even when the kernel
    names are identical.'''

    Profiler.set_options([Profiler.KERNELS], "gocean1.0")
    _, invoke = get_invoke("single_invoke_two_identical_kernels.f90",
                           "gocean1.0", 0, dist_mem=False)
    Profiler.add_profile_nodes(invoke.schedule, Loop)

    # Convert the invoke to code, and remove all new lines, to make
    # regex matching easier

    code = str(invoke.gen()).replace("\n", "")

    # This regular expression puts the region names into groups.
    # Make sure that the created regions have different names, even
    # though the kernels have the same name.
    correct_re = ("subroutine invoke.*"
                  "use profile_psy_Data_mod, only: profile_PSyDataType.*"
                  r"TYPE\(profile_PSyDataType\), target, save :: "
                  "profile_psy_data.*"
                  r"TYPE\(profile_PSyDataType\), target, save :: "
                  "profile_psy_data.*"
                  r"call profile_psy_data.*%PreStart\(\"psy_single_invoke_two"
                  r"_kernels\", "
                  r"\"invoke_0-compute_cu_code-r0\", 0, 0\).*"
                  "do j.*"
                  "do i.*"
                  "call compute_cu_code.*"
                  "end.*"
                  "end.*"
                  r"call profile_psy_data.*%PostEnd.*"
                  r"call profile_psy_data.*%PreStart\(\"psy_single_invoke_two_"
                  r"kernels\", \"invoke_0-compute_cu_code-r1\", 0, 0\).*"
                  "do j.*"
                  "do i.*"
                  "call compute_cu_code.*"
                  "end.*"
                  "end.*"
                  r"call profile_psy_data.*%PostEnd")

    assert re.search(correct_re, code, re.I) is not None


# -----------------------------------------------------------------------------
def test_profile_kernels_gocean1p0():
    '''Check that all kernels are instrumented correctly
    '''
    Profiler.set_options([Profiler.KERNELS], "gocean1.0")
    _, invoke = get_invoke("single_invoke_two_kernels.f90", "gocean1.0",
                           idx=0, dist_mem=False)
    Profiler.add_profile_nodes(invoke.schedule, Loop)

    # Convert the invoke to code, and remove all new lines, to make
    # regex matching easier
    code = str(invoke.gen()).replace("\n", "")

    # Test that kernel profiling works in case of two kernel calls
    # in a single invoke subroutine - i.e. we need to have one profile
    # start call before two nested loops, and one profile end call
    # after that.
    # Also note that the '.*' after compute_cu_code is necessary since
    # the name could be changed to avoid duplicates (depending on order
    # in which the tests are executed).
    correct_re = ("subroutine invoke.*"
                  "use profile_psy_data_mod, only: profile_PSyDataType.*"
                  r"TYPE\(profile_PSyDataType\), target, save :: "
                  "profile_psy_data.*"
                  r"TYPE\(profile_PSyDataType\), target, save :: "
                  "profile_psy_data.*"
                  r"call (?P<profile1>\w*)%PreStart\(\"psy_single_invoke_two"
                  r"_kernels\", \"invoke_0-compute_cu_code-r0\", 0, 0\).*"
                  "do j.*"
                  "do i.*"
                  "call.*"
                  "end.*"
                  "end.*"
                  r"call (?P=profile1)%PostEnd.*"
                  r"call (?P<profile2>\w*)%PreStart\(\"psy_single_invoke_two"
                  r"_kernels\", \"invoke_0-time_smooth_code-r1\", 0, 0\).*"
                  "do j.*"
                  "do i.*"
                  "call.*"
                  "end.*"
                  "end.*"
                  r"call (?P=profile2)%PostEnd")
    groups = re.search(correct_re, code, re.I)
    assert groups is not None
    assert groups.group(1) != groups.group(2)

    Profiler._options = []


# -----------------------------------------------------------------------------
def test_profile_named_gocean1p0():
    '''Check that the gocean 1.0 API is instrumented correctly when the
    profile name is supplied by the user.

    '''
    psy, invoke = get_invoke("test11_different_iterates_over_one_invoke.f90",
                             "gocean1.0", idx=0)
    schedule = invoke.schedule
    profile_trans = ProfileTrans()
    options = {"region_name": (psy.name, invoke.name)}
    profile_trans.apply(schedule.children, options=options)
    result = str(invoke.gen())
    assert ("CALL profile_psy_data%PreStart("
            "\"psy_single_invoke_different_iterates_over\", "
            "\"invoke_0\", 0, 0)") in result


# -----------------------------------------------------------------------------
def test_profile_invokes_dynamo0p3():
    '''Check that a Dynamo 0.3 invoke is instrumented correctly
    '''
    Profiler.set_options([Profiler.INVOKES], "dynamo0.3")

    # First test for a single invoke with a single kernel work as expected:
    _, invoke = get_invoke("1_single_invoke.f90", "dynamo0.3", idx=0)
    Profiler.add_profile_nodes(invoke.schedule, Loop)

    # Convert the invoke to code, and remove all new lines, to make
    # regex matching easier
    code = str(invoke.gen()).replace("\n", "")

    correct_re = ("subroutine invoke.*"
                  "use profile_psy_data_mod, only: profile_PSyDataType.*"
                  r"TYPE\(profile_PSyDataType\), target, save :: "
                  "profile_psy_data.*"
                  r"call profile_psy_data%PreStart\(\"single_invoke_psy\", "
                  r"\"invoke_0_testkern_type-testkern_code-r0\", 0, 0\).*"
                  "do cell.*"
                  "call.*"
                  "end.*"
                  r"call profile_psy_data%PostEnd")
    assert re.search(correct_re, code, re.I) is not None

    # Next test two kernels in one invoke:
    _, invoke = get_invoke("1.2_multi_invoke.f90", "dynamo0.3", idx=0)
    Profiler.add_profile_nodes(invoke.schedule, Loop)
    # Convert the invoke to code, and remove all new lines, to make
    # regex matching easier
    code = str(invoke.gen()).replace("\n", "")

    # The .* after testkern_code is necessary since the name can be changed
    # by PSyclone to avoid name duplications.
    correct_re = ("subroutine invoke.*"
                  "use profile_psy_data_mod, only: profile_PSyDataType.*"
                  r"TYPE\(profile_PSyDataType\), target, save :: "
                  "profile_psy_data.*"
                  r"call profile_psy_data%PreStart\(\"multi_invoke_psy\", "
                  r"\"invoke_0-r0.*\", 0, 0\).*"
                  "do cell.*"
                  "call.*"
                  "end.*"
                  "do cell.*"
                  "call.*"
                  "end.*"
                  r"call profile_psy_data%PostEnd")
    assert re.search(correct_re, code, re.I) is not None

    # Lastly, test an invoke whose first kernel is a builtin
    _, invoke = get_invoke("15.1.1_X_plus_Y_builtin.f90", "dynamo0.3", idx=0)
    Profiler.add_profile_nodes(invoke.schedule, Loop)
    code = str(invoke.gen())
    assert "USE profile_psy_data_mod, ONLY: profile_PSyDataType" in code
    assert "TYPE(profile_PSyDataType), target, save :: profile_psy_data" \
        in code
    assert "CALL profile_psy_data%PreStart(\"single_invoke_psy\", "\
           "\"invoke_0-x_plus_y-r0\", 0, 0)" in code
    assert "CALL profile_psy_data%PostEnd" in code

    Profiler._options = []


# -----------------------------------------------------------------------------
def test_profile_kernels_dynamo0p3():
    '''Check that all kernels are instrumented correctly in a
    Dynamo 0.3 invoke.
    '''
    Profiler.set_options([Profiler.KERNELS], "dynamo0.3")
    _, invoke = get_invoke("1_single_invoke.f90", "dynamo0.3", idx=0)
    Profiler.add_profile_nodes(invoke.schedule, Loop)

    # Convert the invoke to code, and remove all new lines, to make
    # regex matching easier
    code = str(invoke.gen()).replace("\n", "")

    correct_re = ("subroutine invoke.*"
                  "use profile_psy_data_mod, only: profile_PSyDataType.*"
                  r"TYPE\(profile_PSyDataType\), target, save :: "
                  "profile_psy_data.*"
                  r"call profile_psy_data%PreStart\(\"single_invoke_psy\", "
                  r"\"invoke_0_testkern_type-testkern_code-r0.*\", 0, 0\).*"
                  "do cell.*"
                  "call.*"
                  "end.*"
                  r"call profile_psy_data%PostEnd")
    assert re.search(correct_re, code, re.I) is not None

    _, invoke = get_invoke("1.2_multi_invoke.f90", "dynamo0.3", idx=0)
    Profiler.add_profile_nodes(invoke.schedule, Loop)

    # Convert the invoke to code, and remove all new lines, to make
    # regex matching easier
    code = str(invoke.gen()).replace("\n", "")

    correct_re = ("subroutine invoke.*"
                  "use profile_psy_data_mod, only: profile_PSyDataType.*"
                  r"TYPE\(profile_PSyDataType\), target, save :: "
                  r"(?P<profile2>\w*) .*"
                  r"TYPE\(profile_PSyDataType\), target, save :: "
                  r"(?P<profile1>\w*) .*"
                  r"call (?P=profile1)%PreStart\(\"multi_invoke_psy\", "
                  r"\"invoke_0-testkern_code-r0\", 0, 0\).*"
                  "do cell.*"
                  "call.*"
                  "end.*"
                  r"call (?P=profile1)%PostEnd.*"
                  r"call (?P=profile2)%PreStart\(\"multi_invoke_psy\", "
                  r"\"invoke_0-testkern_code-r1\", 0, 0\).*"
                  "do cell.*"
                  "call.*"
                  "end.*"
                  r"call (?P=profile2)%PostEnd")

    groups = re.search(correct_re, code, re.I)
    assert groups is not None
    # Check that the variables are different
    assert groups.group(1) != groups.group(2)

    Profiler._options = []


# -----------------------------------------------------------------------------
def test_profile_fused_kernels_dynamo0p3():
    '''Check that kernels are instrumented correctly in an LFRic
    (Dynamo 0.3) invoke which has had them fused (i.e. there is more than
    one Kernel inside a loop).
    '''
    Profiler.set_options([Profiler.KERNELS], "dynamo0.3")
    _, invoke = get_invoke("1.2_multi_invoke.f90", "dynamo0.3", idx=0,
                           dist_mem=False)

    fuse_trans = LFRicLoopFuseTrans()
    loops = invoke.schedule.walk(Loop)
    fuse_trans.apply(loops[0], loops[1])
    Profiler.add_profile_nodes(invoke.schedule, Loop)
    code = str(invoke.gen())
    expected = '''\
<<<<<<< HEAD
      CALL profile_psy_data%PreStart("multi_invoke_psy", "invoke_0-r0", 0, 0)
      DO cell=loop0_start,loop0_stop
        !
=======
      CALL profile_psy_data%PreStart("multi_invoke_psy", "invoke_0:r0", 0, 0)
      DO cell = loop0_start, loop0_stop, 1
>>>>>>> 9b918d39
        CALL testkern_code(nlayers, a, f1_data, f2_data, m1_data, m2_data, \
ndf_w1, undf_w1, map_w1(:,cell), ndf_w2, undf_w2, map_w2(:,cell), ndf_w3, \
undf_w3, map_w3(:,cell))
        CALL testkern_code(nlayers, a, f1_data, f3_data, m2_data, m1_data, \
ndf_w1, undf_w1, map_w1(:,cell), ndf_w2, undf_w2, map_w2(:,cell), ndf_w3, \
undf_w3, map_w3(:,cell))
      END DO
      CALL profile_psy_data%PostEnd
'''
    assert expected in code


# -----------------------------------------------------------------------------
def test_profile_kernels_without_loop_dynamo0p3():
    '''Check that kernels are instrumented correctly in an LFRic
    (Dynamo 0.3) invoke when there is no parent loop. This is currently
    impossible so we construct an artificial Schedule to test.

    '''
    Profiler.set_options([Profiler.KERNELS], "dynamo0.3")
    _, invoke = get_invoke("1.2_multi_invoke.f90", "dynamo0.3", idx=0,
                           dist_mem=False)

    # Create a new Routine and copy over the Kernels from the invoke schedule.
    new_sched = Routine("test_routine")
    for kern in invoke.schedule.walk(LFRicKern):
        new_sched.addchild(kern.copy())
    # Check that the profiling node is added as expected.
    Profiler.add_profile_nodes(new_sched, Loop)
    assert isinstance(new_sched[0], ProfileNode)
    assert isinstance(new_sched[0].children[0].children[0], LFRicKern)
    assert isinstance(new_sched[0].children[0].children[1], LFRicKern)


# -----------------------------------------------------------------------------
def test_profile_kernels_in_directive_dynamo0p3():
    '''
    Check that a kernel is instrumented correctly if it is within a directive.
    '''
    Profiler.set_options([Profiler.KERNELS], "dynamo0.3")
    _, invoke = get_invoke("1_single_invoke_w3.f90", "dynamo0.3", idx=0,
                           dist_mem=False)
    ktrans = ACCKernelsTrans()
    loop = invoke.schedule.walk(Loop)[0]
    ktrans.apply(loop)
    Profiler.add_profile_nodes(invoke.schedule, Loop)
    code = str(invoke.gen())
    expected = '''\
      CALL profile_psy_data%PreStart("single_invoke_w3_psy", \
"invoke_0_testkern_w3_type-testkern_w3_code-r0", 0, 0)
      !$acc kernels
      DO cell = loop0_start, loop0_stop, 1
'''
    assert expected in code


# -----------------------------------------------------------------------------
def test_profile_named_dynamo0p3():
    '''Check that the Dynamo 0.3 API is instrumented correctly when the
    profile name is supplied by the user.

    '''
    psy, invoke = get_invoke("1_single_invoke.f90", "dynamo0.3", idx=0)
    schedule = invoke.schedule
    profile_trans = ProfileTrans()
    options = {"region_name": (psy.name, invoke.name)}
    profile_trans.apply(schedule.children, options=options)
    result = str(invoke.gen())
    assert ("CALL profile_psy_data%PreStart(\"single_invoke_psy\", "
            "\"invoke_0_testkern_type\", 0, 0)") in result


# -----------------------------------------------------------------------------
def test_transform():
    '''Tests normal behaviour of profile region transformation.'''

    _, invoke = get_invoke("test27_loop_swap.f90", "gocean1.0",
                           name="invoke_loop1", dist_mem=False)
    schedule = invoke.schedule

    prt = ProfileTrans()
    assert str(prt) == "Create a sub-tree of the PSyIR that has " \
                       "a node of type ProfileNode at its root."
    assert prt.name == "ProfileTrans"

    # Try applying it to a list
    previous_first_node = schedule[0]
    prt.apply(schedule.children)

    # It has now a ProfileNode with the previous content inside
    assert isinstance(schedule[0], ProfileNode)
    assert isinstance(schedule[0].children[0], Schedule)
    assert schedule[0].children[0][0] is previous_first_node

    # Now only wrap a single node - the middle loop:
    previous_first_node = schedule[0].psy_data_body[1]
    prt.apply(schedule[0].psy_data_body[1])

    assert isinstance(schedule[0].psy_data_body[1], ProfileNode)
    assert isinstance(schedule[0].psy_data_body[1].children[0], Schedule)
    assert schedule[0].psy_data_body[1].children[0][0] is previous_first_node

    # Check that a sublist created from individual elements
    # can be wrapped
    sched = invoke.schedule
    prt.apply([sched[0].psy_data_body[0], sched[0].psy_data_body[1]])

    assert isinstance(schedule[0].psy_data_body[0], ProfileNode)
    content = schedule[0].psy_data_body[0].children[0].children
    assert len(content) == 2
    assert isinstance(content[0], Loop)
    assert isinstance(content[1], ProfileNode)


# -----------------------------------------------------------------------------
def test_transform_errors():
    '''Tests error handling of the profile region transformation. Most of
    it is already covered in PSyDataTrans, but we need also to verify
    that the right transformation and node name is used.'''

    # This has been imported and tested before, so we can assume
    # here that this all works as expected/
    _, invoke = get_invoke("test27_loop_swap.f90", "gocean1.0",
                           name="invoke_loop1", dist_mem=False)

    schedule = invoke.schedule
    prt = ProfileTrans()

    # Just to be sure: also check that the right order does indeed work!
    prt.apply([schedule.children[0],
               schedule.children[1],
               schedule.children[2]])
    out = schedule.view()
    # out is unicode, and has no replace function, so convert to string first
    out = str(out).replace("\n", "")

    correct_re = (".*GOInvokeSchedule.*?"
                  r"Profile.*?"
                  r"Loop.*\[type='outer'.*?"
                  r"Loop.*\[type='outer'.*?"
                  r"Loop.*\[type='outer'")
    assert re.search(correct_re, out)

    # Test that we don't add a profile node inside a OMP do loop (which
    # would be invalid syntax):
    _, invoke = get_invoke("test27_loop_swap.f90", "gocean1.0",
                           name="invoke_loop1", dist_mem=False)
    schedule = invoke.schedule

    prt = ProfileTrans()
    omp_loop = GOceanOMPLoopTrans()

    # Parallelise the first loop:
    omp_loop.apply(schedule[0])

    # Inserting a ProfileTrans inside a omp do loop is syntactically
    # incorrect, the inner part must be a do loop only:
    with pytest.raises(TransformationError) as excinfo:
        prt.apply(invoke.schedule[0].dir_body[0])

    assert "A PSyData node cannot be inserted between an OpenMP/ACC "\
           "directive and the loop(s) to which it applies!" \
           in str(excinfo.value)

    # Make sure the error message contains ProfileTrans
    with pytest.raises(TransformationError) as excinfo:
        prt.apply(invoke.schedule[0], {"region_name": "xx"})
    assert "Error in ProfileTrans. User-supplied region name must be a " \
        "tuple containing two non-empty strings" in str(excinfo.value)


# -----------------------------------------------------------------------------
def test_region():
    ''' Tests that the profiling transform works correctly when a region of
    code is specified that does not cover the full invoke and also
    contains multiple kernels.

    '''
    _, invoke = get_invoke("3.1_multi_functions_multi_invokes.f90",
                           "dynamo0.3", name="invoke_0", dist_mem=True)
    schedule = invoke.schedule
    prt = ProfileTrans()
    # Just halo exchanges.
    prt.apply(schedule[0:4])
    # Two loops.
    prt.apply(schedule[1:3])
    result = str(invoke.gen())
    assert ("CALL profile_psy_data%PreStart(\"multi_functions_multi_invokes_"
            "psy\", \"invoke_0-r0\", 0, 0)" in result)
    assert ("CALL profile_psy_data_1%PreStart(\"multi_functions_multi_"
            "invokes_psy\", \"invoke_0-r1\", 0, 0)" in result)
    # Make nested profiles.
    prt.apply(schedule[1].psy_data_body[1])
    prt.apply(schedule)
    result = str(invoke.gen())
    assert ("CALL profile_psy_data_3%PreStart(\"multi_functions_multi_"
            "invokes_psy\", \"invoke_0-r0\", 0, 0)" in result)
    assert ("CALL profile_psy_data%PreStart(\"multi_functions_multi_"
            "invokes_psy\", \"invoke_0-r1\", 0, 0)" in result)
    assert ("CALL profile_psy_data_1%PreStart(\"multi_functions_multi_"
            "invokes_psy\", \"invoke_0-r2\", 0, 0)" in result)
    assert ("CALL profile_psy_data_2%PreStart(\"multi_functions_multi_"
            "invokes_psy\", \"invoke_0-testkern_code-r3\", 0, 0)" in result)


# -----------------------------------------------------------------------------
def test_multi_prefix_profile(monkeypatch):
    ''' Tests that the profiling transform works correctly when we use two
    different profiling tools in the same invoke.

    '''
    _, invoke = get_invoke("3.1_multi_functions_multi_invokes.f90",
                           "dynamo0.3", name="invoke_0", dist_mem=True)
    schedule = invoke.schedule
    prt = ProfileTrans()
    config = Config.get()
    # Monkeypatch the list of recognised PSyData prefixes
    monkeypatch.setattr(config, "_valid_psy_data_prefixes",
                        ["profile", "tool1"])
    # Use the 'tool1' prefix for the region around the halo exchanges.
    prt.apply(schedule[0:4], options={"prefix": "tool1"})
    # Use the default prefix for the two loops.
    prt.apply(schedule[1:3])
    result = str(invoke.gen())

    assert ("      USE profile_psy_data_mod, ONLY: profile_PSyDataType\n" in
            result)
    assert "      USE tool1_psy_data_mod, ONLY: tool1_PSyDataType" in result
    assert ("      TYPE(profile_PSyDataType), target, save :: "
            "profile_psy_data\n"
            "      TYPE(tool1_PSyDataType), target, save :: tool1_psy_data"
            in result)
    assert ("      ! Call kernels and communication routines\n"
            "      !\n"
            "      CALL tool1_psy_data%PreStart(\"multi_functions_multi_"
            "invokes_psy\", \"invoke_0-r0\", 0, 0)\n"
            "      IF (f1_proxy%is_dirty(depth=1)) THEN\n" in result)
    assert "loop0_stop = mesh%get_last_halo_cell(1)\n" in result
    assert "loop2_stop = mesh%get_last_halo_cell(1)\n" in result
    assert ("      CALL tool1_psy_data%PostEnd\n"
            "      CALL profile_psy_data%PreStart(\"multi_functions_multi_"
<<<<<<< HEAD
            "invokes_psy\", \"invoke_0-r1\", 0, 0)\n"
            "      DO cell=loop0_start,loop0_stop\n" in result)
=======
            "invokes_psy\", \"invoke_0:r1\", 0, 0)\n"
            "      DO cell = loop0_start, loop0_stop, 1\n" in result)
>>>>>>> 9b918d39
    assert ("      CALL f1_proxy%set_dirty()\n"
            "      !\n"
            "      CALL profile_psy_data%PostEnd\n"
            "      DO cell = loop2_start, loop2_stop, 1\n" in result)


# -----------------------------------------------------------------------------
def test_omp_transform():
    '''Tests that the profiling transform works correctly with OMP
     parallelisation.'''

    _, invoke = get_invoke("test27_loop_swap.f90", "gocean1.0",
                           name="invoke_loop1", dist_mem=False)
    schedule = invoke.schedule

    prt = ProfileTrans()
    omp_loop = GOceanOMPLoopTrans()
    omp_par = OMPParallelTrans()

    # Parallelise the first loop:
    omp_loop.apply(schedule[0])
    omp_par.apply(schedule[0])
    prt.apply(schedule[0])

    correct = (
        "      CALL profile_psy_data%PreStart(\"psy_test27_loop_swap\", "
        "\"invoke_loop1-bc_ssh_code-r0\", 0, 0)\n"
        "      !$omp parallel default(shared), private(i,j)\n"
        "      !$omp do schedule(static)\n"
        "      DO j = t%internal%ystart, t%internal%ystop, 1\n"
        "        DO i = t%internal%xstart, t%internal%xstop, 1\n"
        "          CALL bc_ssh_code(i, j, 1, t%data, t%grid%tmask)\n"
        "        END DO\n"
        "      END DO\n"
        "      !$omp end do\n"
        "      !$omp end parallel\n"
        "      CALL profile_psy_data%PostEnd")
    code = str(invoke.gen())
    assert correct in code

    # Now add another profile node between the omp parallel and omp do
    # directives:
    prt.apply(schedule[0].psy_data_body[0].dir_body[0])

    code = str(invoke.gen())

    correct = \
        "CALL profile_psy_data%PreStart(\"psy_test27_loop_swap\", " + \
        '''"invoke_loop1-bc_ssh_code-r0", 0, 0)
      !$omp parallel default(shared), private(i,j)
      CALL profile_psy_data_1%PreStart("psy_test27_loop_swap", ''' + \
        '''"invoke_loop1-bc_ssh_code-r1", 0, 0)
      !$omp do schedule(static)
      DO j = t%internal%ystart, t%internal%ystop, 1
        DO i = t%internal%xstart, t%internal%xstop, 1
          CALL bc_ssh_code(i, j, 1, t%data, t%grid%tmask)
        END DO
      END DO
      !$omp end do
      CALL profile_psy_data_1%PostEnd
      !$omp end parallel
      CALL profile_psy_data%PostEnd'''

    assert correct in code


def test_auto_invoke_return_last_stmt():
    ''' Check that using the auto-invoke profiling option avoids including
    a return statement within the profiling region if it is the last statement
    in the routine. '''
    symbol_table = SymbolTable()
    arg1 = symbol_table.new_symbol(
        symbol_type=DataSymbol, datatype=REAL_TYPE)
    zero = Literal("0.0", REAL_TYPE)
    assign1 = Assignment.create(Reference(arg1), zero)
    kschedule = KernelSchedule.create(
        "work", symbol_table, [assign1, Return()])
    # Double-check that the tree is as we expect
    assert isinstance(kschedule[-1], Return)

    Profiler.set_options([Profiler.INVOKES], "nemo")
    Profiler.add_profile_nodes(kschedule, Loop)
    # The Return should be a sibling of the ProfileNode rather than a child
    assert isinstance(kschedule[0], ProfileNode)
    assert isinstance(kschedule[0].children[0].children[0], Assignment)
    assert isinstance(kschedule[1], Return)


def test_auto_invoke_no_return(capsys):
    ''' Check that using the auto-invoke profiling option does not add any
    profiling if the invoke contains a Return anywhere other than as the
    last statement. '''
    Profiler.set_options([Profiler.INVOKES], "nemo")
    symbol_table = SymbolTable()
    arg1 = symbol_table.new_symbol(
        symbol_type=DataSymbol, datatype=REAL_TYPE)
    zero = Literal("0.0", REAL_TYPE)
    assign1 = Assignment.create(Reference(arg1), zero)
    assign2 = Assignment.create(Reference(arg1), zero.copy())

    # Create Schedule with Return at the start.
    kschedule = KernelSchedule.create(
        "work1", symbol_table, [Return(), assign1, assign2])
    Profiler.add_profile_nodes(kschedule, Loop)
    # No profiling should have been added
    assert not kschedule.walk(ProfileNode)
    _, err = capsys.readouterr()
    assert ("Not adding profiling to routine 'work1' because it contains one "
            "or more Return statements" in err)

    # Create Schedule with Return in the middle.
    kschedule = KernelSchedule.create(
        "work1", symbol_table.deep_copy(),
        [assign1.copy(), Return(), assign2.copy()])
    Profiler.add_profile_nodes(kschedule, Loop)
    # No profiling should have been added
    assert not kschedule.walk(ProfileNode)
    _, err = capsys.readouterr()
    assert ("Not adding profiling to routine 'work1' because it contains one "
            "or more Return statements" in err)

    # Create Schedule with a Return at the end as well as in the middle.
    kschedule = KernelSchedule.create(
        "work1", symbol_table.deep_copy(),
        [assign1.copy(), Return(), assign2.copy(), Return()])
    Profiler.add_profile_nodes(kschedule, Loop)
    # No profiling should have been added
    assert not kschedule.walk(ProfileNode)
    _, err = capsys.readouterr()
    assert ("Not adding profiling to routine 'work1' because it contains one "
            "or more Return statements" in err)


def test_auto_invoke_empty_schedule(capsys):
    ''' Check the auto-invoke profiling option rejects an empty Schedule, i.e
    the routine has no statements. '''
    Profiler.set_options([Profiler.INVOKES], "nemo")
    symbol_table = SymbolTable()
    # Create Schedule with Return at the start.
    kschedule = KernelSchedule.create(
        "work1", symbol_table, [])
    Profiler.add_profile_nodes(kschedule, Loop)
    assert not kschedule.walk(ProfileNode)
    _, err = capsys.readouterr()
    assert ("Not adding profiling to routine 'work1' because it does not "
            "contain any statements." in err)<|MERGE_RESOLUTION|>--- conflicted
+++ resolved
@@ -441,14 +441,8 @@
     Profiler.add_profile_nodes(invoke.schedule, Loop)
     code = str(invoke.gen())
     expected = '''\
-<<<<<<< HEAD
       CALL profile_psy_data%PreStart("multi_invoke_psy", "invoke_0-r0", 0, 0)
-      DO cell=loop0_start,loop0_stop
-        !
-=======
-      CALL profile_psy_data%PreStart("multi_invoke_psy", "invoke_0:r0", 0, 0)
       DO cell = loop0_start, loop0_stop, 1
->>>>>>> 9b918d39
         CALL testkern_code(nlayers, a, f1_data, f2_data, m1_data, m2_data, \
 ndf_w1, undf_w1, map_w1(:,cell), ndf_w2, undf_w2, map_w2(:,cell), ndf_w3, \
 undf_w3, map_w3(:,cell))
@@ -690,13 +684,8 @@
     assert "loop2_stop = mesh%get_last_halo_cell(1)\n" in result
     assert ("      CALL tool1_psy_data%PostEnd\n"
             "      CALL profile_psy_data%PreStart(\"multi_functions_multi_"
-<<<<<<< HEAD
             "invokes_psy\", \"invoke_0-r1\", 0, 0)\n"
-            "      DO cell=loop0_start,loop0_stop\n" in result)
-=======
-            "invokes_psy\", \"invoke_0:r1\", 0, 0)\n"
             "      DO cell = loop0_start, loop0_stop, 1\n" in result)
->>>>>>> 9b918d39
     assert ("      CALL f1_proxy%set_dirty()\n"
             "      !\n"
             "      CALL profile_psy_data%PostEnd\n"
