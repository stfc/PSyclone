# -----------------------------------------------------------------------------
# BSD 3-Clause License
#
# Copyright (c) 2020-2025, Science and Technology Facilities Council
# All rights reserved.
#
# Redistribution and use in source and binary forms, with or without
# modification, are permitted provided that the following conditions are met:
#
# * Redistributions of source code must retain the above copyright notice, this
#   list of conditions and the following disclaimer.
#
# * Redistributions in binary form must reproduce the above copyright notice,
#   this list of conditions and the following disclaimer in the documentation
#   and/or other materials provided with the distribution.
#
# * Neither the name of the copyright holder nor the names of its
#   contributors may be used to endorse or promote products derived from
#   this software without specific prior written permission.
#
# THIS SOFTWARE IS PROVIDED BY THE COPYRIGHT HOLDERS AND CONTRIBUTORS
# "AS IS" AND ANY EXPRESS OR IMPLIED WARRANTIES, INCLUDING, BUT NOT
# LIMITED TO, THE IMPLIED WARRANTIES OF MERCHANTABILITY AND FITNESS
# FOR A PARTICULAR PURPOSE ARE DISCLAIMED. IN NO EVENT SHALL THE
# COPYRIGHT HOLDER OR CONTRIBUTORS BE LIABLE FOR ANY DIRECT, INDIRECT,
# INCIDENTAL, SPECIAL, EXEMPLARY, OR CONSEQUENTIAL DAMAGES (INCLUDING,
# BUT NOT LIMITED TO, PROCUREMENT OF SUBSTITUTE GOODS OR SERVICES;
# LOSS OF USE, DATA, OR PROFITS; OR BUSINESS INTERRUPTION) HOWEVER
# CAUSED AND ON ANY THEORY OF LIABILITY, WHETHER IN CONTRACT, STRICT
# LIABILITY, OR TORT (INCLUDING NEGLIGENCE OR OTHERWISE) ARISING IN
# ANY WAY OUT OF THE USE OF THIS SOFTWARE, EVEN IF ADVISED OF THE
# POSSIBILITY OF SUCH DAMAGE.
# -----------------------------------------------------------------------------
# Author: J. Henrichs, Bureau of Meteorology
# Modified: R. W. Ford, A. R. Porter, S. Siso and N. Nobre, STFC Daresbury Lab

''' Module containing tests for generating PSyData hooks'''

import pytest

from psyclone.configuration import Config
from psyclone.errors import InternalError
<<<<<<< HEAD
from psyclone.psyir.nodes import Assignment, Loop, PSyDataNode, Routine
from psyclone.psyir.transformations import (
    ExtractTrans, OMPLoopTrans, PSyDataTrans,
    ReadOnlyVerifyTrans, TransformationError)
=======
from psyclone.psyir.nodes import PSyDataNode
from psyclone.psyir.transformations import (PSyDataTrans,
                                            ReadOnlyVerifyTrans,
                                            TransformationError)
>>>>>>> c2ebc910
from psyclone.tests.utilities import get_invoke


# -----------------------------------------------------------------------------
def test_psy_data_trans_empty_list():
    ''' Check that the transformation rejects an empty list of nodes. '''
    data_trans = PSyDataTrans()
    with pytest.raises(TransformationError) as err:
        data_trans.apply([])
    assert "Cannot apply transformation to an empty list" in str(err.value)


# -----------------------------------------------------------------------------
def test_psy_data_trans_basic():
    '''Check basic functionality: node names, schedule view.
    '''
    _, invoke = get_invoke("test11_different_iterates_over_one_invoke.f90",
                           "gocean", idx=0, dist_mem=False)
    schedule = invoke.schedule

    data_trans = PSyDataTrans()
    assert "Create a sub-tree of the PSyIR that has a node of type " \
           "PSyDataNode at its root" in str(data_trans)

    assert data_trans.name == "PSyDataTrans"
    data_trans.apply(schedule)

    assert isinstance(invoke.schedule[0], PSyDataNode)

    # Insert a DataTrans call between outer and inner loop.
    # This tests that we find the subroutine node even
    # if it is not the immediate parent.
    node = invoke.schedule[0].psy_data_body[0].loop_body[0]
    data_trans.apply(node)

    assert isinstance(invoke.schedule[0].psy_data_body[0].loop_body[0],
                      PSyDataNode)
    assert invoke.schedule[0].psy_data_body[0].loop_body[0].children[0].\
        children[0] is node


def test_psy_data_trans_validate_not_inside_loop_directive(fortran_reader):
    '''
    Check that the transformation refuses to add caliper nodes between
    a loop-directive and the associated loop.

    '''
    otrans = OMPLoopTrans()
    psytrans = PSyDataTrans()
    psyir = fortran_reader.psyir_from_source('''\
    subroutine a_test()
      integer :: i, va(10)
      do i = 1, 10
        va(i) = 5
      end do
    end subroutine a_test''')
    loop = psyir.walk(Loop)[0]
    otrans.apply(loop)
    with pytest.raises(TransformationError) as err:
        psytrans.validate(loop)
    assert ("A PSyData node cannot be inserted between an OpenMP/ACC "
            "directive and the loop(s)" in str(err.value))


def test_psy_data_trans_validate_no_elemental(fortran_reader):
    '''Check that the transformation refuses to act on an elemental routine.'''
    data_trans = PSyDataTrans()
    psyir = fortran_reader.psyir_from_source('''\
    elemental real function a_test(var)
      real, intent(in) :: var
      a_test = var*var
    end function a_test''')
    assign = psyir.walk(Assignment)[0]
    with pytest.raises(TransformationError) as err:
        data_trans.validate(assign)
    assert ("Cannot add PSyData calls inside ELEMENTAL routine 'a_test' "
            "because it would change its semantics" in str(err.value))


def test_class_definitions(fortran_writer):
    '''Tests if the class-prefix can be set and behaves as expected.
    '''

    _, invoke = get_invoke("test11_different_iterates_over_one_invoke.f90",
                           "gocean", idx=0)
    schedule = invoke.schedule

    data_trans = PSyDataTrans()
    data_trans.apply(schedule)
    code = fortran_writer(schedule.root)

    # By default, no prefix should be used:
    assert "use psy_data_mod, only : PSyDataType" in code
    assert "type(PSyDataType), save, target :: psy_data" in code
    assert "CALL psy_data" in code

    # This puts the new PSyDataNode with prefix "extract" around the
    # previous PSyDataNode, but the prefix was not used previously.
    data_trans.apply(schedule, {"prefix": "extract"})
    code = fortran_writer(schedule.root)
    assert "use extract_psy_data_mod, only : extract_PSyDataType" in code
    assert ("type(extract_PSyDataType), save, target :: "
            "extract_psy_data" in code)
    assert "CALL extract_psy_data" in code
    # The old call must still be there (e.g. not somehow be changed
    # by setting the prefix)
    assert "use psy_data_mod, only : PSyDataType" in code
    assert "type(PSyDataType), save, target :: psy_data" in code
    assert "CALL psy_data" in code

    # Now add a third class: "profile", and make sure all previous
    # and new declarations and calls are there:
    data_trans.apply(schedule, {"prefix": "profile"})
    code = fortran_writer(schedule.root)
    assert "use psy_data_mod, only : PSyDataType" in code
    assert "use extract_psy_data_mod, only : extract_PSyDataType" in code
    assert "use profile_psy_data_mod, only : profile_PSyDataType" in code

    assert "type(PSyDataType), save, target :: psy_data" in code
    assert ("type(extract_PSyDataType), save, target :: "
            "extract_psy_data" in code)
    assert ("type(profile_PSyDataType), save, target :: "
            "profile_psy_data" in code)

    assert "CALL psy_data" in code
    assert "CALL extract_psy_data" in code
    assert "CALL profile_psy_data" in code

    with pytest.raises(TransformationError) as err:
        data_trans.apply(schedule, {"prefix": "invalid-prefix"})
    assert "Error in 'prefix' parameter: found 'invalid-prefix', while " \
        "one of " in str(err.value)
    assert "as defined in /" in str(err.value)


# -----------------------------------------------------------------------------
def test_psy_data_get_unique_region_names():
    '''Tests the get_unique_region_names function.'''
    data_trans = PSyDataTrans()
    region_name = data_trans.\
        get_unique_region_name([], {"region_name": ("a", "b")})
    assert region_name == ("a", "b")

    with pytest.raises(InternalError) as err:
        region_name = data_trans.\
            get_unique_region_name([], {"region_name": 1})
    assert "The name must be a tuple containing two non-empty strings." \
        in str(err.value)

    with pytest.raises(InternalError) as err:
        region_name = data_trans.\
            get_unique_region_name([], {"region_name": ("a", "")})
    assert "The name must be a tuple containing two non-empty strings." \
        in str(err.value)

    _, invoke = get_invoke("test11_different_iterates_over_one_invoke.f90",
                           "gocean", idx=0)
    region_name = data_trans.get_unique_region_name(invoke.schedule, {})
    assert region_name == ('psy_single_invoke_different_iterates_over',
                           'invoke_0-r0')

    region_name = data_trans.\
        get_unique_region_name([invoke.schedule[0]], {})
    assert region_name == ('psy_single_invoke_different_iterates_over',
                           'invoke_0-compute_cv_code-r0')


# -----------------------------------------------------------------------------
def test_trans_with_shape_function(monkeypatch, fortran_reader,
                                   fortran_writer):
    '''Tests that extraction of a region that uses an array-shape Fortran
    intrinsic like lbound, ubound, or size include these references.

    '''
    source = '''program test
                integer :: ji, jk
                integer, parameter :: jpi=10, jpk=10
                real, dimension(jpi,jpi,jpk) :: umask, dummy
                do jk = 1, ubound(dummy,1)
                  umask(1,1,jk) = -1.0d0
                end do
                end program test'''

    psyir = fortran_reader.psyir_from_source(source)
    # Child 0 is the program
    loop = psyir.children[0].children[0]

    # We need to disable distributed_memory for the extraction to work:
    config = Config.get()
    monkeypatch.setattr(config, "distributed_memory", False)

    ReadOnlyVerifyTrans().apply(loop)
    out = fortran_writer(psyir)
    assert 'PreDeclareVariable("dummy", dummy)' in out
    assert 'ProvideVariable("dummy", dummy)' in out


def test_psy_data_trans_remove_pure(fortran_reader):
    '''
    Test that applying the transformation to a pure routine causes that
    attribute to be removed.

    '''
    psyir = fortran_reader.psyir_from_source('''\
    pure subroutine so_clean(var)
      integer, intent(inout) :: var
      var = var*var
    end subroutine so_clean
    ''')
    routine = psyir.walk(Routine)[0]
    assert routine.symbol.is_pure
    psytrans = PSyDataTrans()
    psytrans.apply(routine.children)
    assert not routine.symbol.is_pure<|MERGE_RESOLUTION|>--- conflicted
+++ resolved
@@ -40,17 +40,9 @@
 
 from psyclone.configuration import Config
 from psyclone.errors import InternalError
-<<<<<<< HEAD
 from psyclone.psyir.nodes import Assignment, Loop, PSyDataNode, Routine
 from psyclone.psyir.transformations import (
-    ExtractTrans, OMPLoopTrans, PSyDataTrans,
-    ReadOnlyVerifyTrans, TransformationError)
-=======
-from psyclone.psyir.nodes import PSyDataNode
-from psyclone.psyir.transformations import (PSyDataTrans,
-                                            ReadOnlyVerifyTrans,
-                                            TransformationError)
->>>>>>> c2ebc910
+    OMPLoopTrans, PSyDataTrans, ReadOnlyVerifyTrans, TransformationError)
 from psyclone.tests.utilities import get_invoke
 
 
