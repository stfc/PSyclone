# -----------------------------------------------------------------------------
# BSD 3-Clause License
#
# Copyright (c) 2022, Science and Technology Facilities Council.
# All rights reserved.
#
# Redistribution and use in source and binary forms, with or without
# modification, are permitted provided that the following conditions are met:
#
# * Redistributions of source code must retain the above copyright notice, this
#   list of conditions and the following disclaimer.
#
# * Redistributions in binary form must reproduce the above copyright notice,
#   this list of conditions and the following disclaimer in the documentation
#   and/or other materials provided with the distribution.
#
# * Neither the name of the copyright holder nor the names of its
#   contributors may be used to endorse or promote products derived from
#   this software without specific prior written permission.
#
# THIS SOFTWARE IS PROVIDED BY THE COPYRIGHT HOLDERS AND CONTRIBUTORS
# "AS IS" AND ANY EXPRESS OR IMPLIED WARRANTIES, INCLUDING, BUT NOT
# LIMITED TO, THE IMPLIED WARRANTIES OF MERCHANTABILITY AND FITNESS
# FOR A PARTICULAR PURPOSE ARE DISCLAIMED. IN NO EVENT SHALL THE
# COPYRIGHT HOLDER OR CONTRIBUTORS BE LIABLE FOR ANY DIRECT, INDIRECT,
# INCIDENTAL, SPECIAL, EXEMPLARY, OR CONSEQUENTIAL DAMAGES (INCLUDING,
# BUT NOT LIMITED TO, PROCUREMENT OF SUBSTITUTE GOODS OR SERVICES;
# LOSS OF USE, DATA, OR PROFITS; OR BUSINESS INTERRUPTION) HOWEVER
# CAUSED AND ON ANY THEORY OF LIABILITY, WHETHER IN CONTRACT, STRICT
# LIABILITY, OR TORT (INCLUDING NEGLIGENCE OR OTHERWISE) ARISING IN
# ANY WAY OUT OF THE USE OF THIS SOFTWARE, EVEN IF ADVISED OF THE
# POSSIBILITY OF SUCH DAMAGE.
# ----------------------------------------------------------------------------
# Author: A. R. Porter, STFC Daresbury Lab
# Modified: R. W. Ford, STFC Daresbury Lab

'''This module tests the inlining transformation.
'''

import pytest

from psyclone.errors import InternalError
from psyclone.psyir.nodes import Call, Routine
from psyclone.psyir.transformations import (InlineTrans,
                                            TransformationError)
from psyclone.tests.utilities import Compile

<<<<<<< HEAD
MY_TYPE = ("  type other_type\n"
           "    real, dimension(10) :: data\n"
           "  end type other_type\n"
           "  type my_type\n"
           "    integer :: idx\n"
           "    real, dimension(10) :: data\n"
           "    type(other_type) :: local\n"
           "  end type my_type\n")

# init
=======
>>>>>>> ebb7f1aa

# init

def test_init():
    '''Test an InlineTrans transformation can be successfully created.'''
    inline_trans = InlineTrans()
    assert isinstance(inline_trans, InlineTrans)


# apply

def test_apply_empty_routine(fortran_reader, fortran_writer, tmpdir):
    '''Check that a call to an empty routine is simply removed.'''
    code = (
        "module test_mod\n"
        "contains\n"
        "  subroutine run_it()\n"
        "  integer :: i\n"
        "  i = 10\n"
        "  call sub(i)\n"
        "  end subroutine run_it\n"
        "  subroutine sub(idx)\n"
        "    integer :: idx\n"
        "  end subroutine sub\n"
        "end module test_mod\n")
    psyir = fortran_reader.psyir_from_source(code)
    routine = psyir.walk(Call)[0]
    inline_trans = InlineTrans()
    inline_trans.apply(routine)
    output = fortran_writer(psyir)
    assert ("    i = 10\n\n"
            "  end subroutine run_it\n" in output)
    assert Compile(tmpdir).string_compiles(output)


def test_apply_single_return(fortran_reader, fortran_writer, tmpdir):
    '''Check that a call to a routine containing only a return statement
    is removed. '''
    code = (
        "module test_mod\n"
        "contains\n"
        "  subroutine run_it()\n"
        "  integer :: i\n"
        "  i = 10\n"
        "  call sub(i)\n"
        "  end subroutine run_it\n"
        "  subroutine sub(idx)\n"
        "    integer :: idx\n"
        "    return\n"
        "  end subroutine sub\n"
        "end module test_mod\n")
    psyir = fortran_reader.psyir_from_source(code)
    routine = psyir.walk(Call)[0]
    inline_trans = InlineTrans()
    inline_trans.apply(routine)
    output = fortran_writer(psyir)
    assert ("    i = 10\n\n"
            "  end subroutine run_it\n" in output)
    assert Compile(tmpdir).string_compiles(output)


def test_apply_return_then_cb(fortran_reader, fortran_writer, tmpdir):
    '''Check that a call to a routine containing a return statement followed
    by a CodeBlock is removed.'''
    code = (
        "module test_mod\n"
        "contains\n"
        "  subroutine run_it()\n"
        "  integer :: i\n"
        "  i = 10\n"
        "  call sub(i)\n"
        "  end subroutine run_it\n"
        "  subroutine sub(idx)\n"
        "    integer :: idx\n"
        "    return\n"
        "    write(*,*) idx\n"
        "  end subroutine sub\n"
        "end module test_mod\n")
    psyir = fortran_reader.psyir_from_source(code)
    routine = psyir.walk(Call)[0]
    inline_trans = InlineTrans()
    inline_trans.apply(routine)
    output = fortran_writer(psyir)
    assert ("    i = 10\n\n"
            "  end subroutine run_it\n" in output)
    assert Compile(tmpdir).string_compiles(output)


def test_apply_array_arg(fortran_reader, fortran_writer, tmpdir):
    ''' Check that the apply() method works correctly for a very simple
    call to a routine with an array reference as argument. '''
    code = (
        "module test_mod\n"
        "contains\n"
        "  subroutine run_it()\n"
        "  integer :: i\n"
        "  real :: a(10)\n"
        "  do i=1,10\n"
        "    a(i) = 1.0\n"
        "    call sub(a(i))\n"
        "  end do\n"
        "  end subroutine run_it\n"
        "  subroutine sub(x)\n"
        "    real, intent(inout) :: x\n"
        "    x = 2.0*x\n"
        "  end subroutine sub\n"
        "end module test_mod\n")
    psyir = fortran_reader.psyir_from_source(code)
    routine = psyir.walk(Call)[0]
    inline_trans = InlineTrans()
    inline_trans.apply(routine)
    output = fortran_writer(psyir)
    assert ("    do i = 1, 10, 1\n"
            "      a(i) = 1.0\n"
            "      a(i) = 2.0 * a(i)\n"
            "    enddo\n" in output)
    assert Compile(tmpdir).string_compiles(output)


def test_apply_array_access(fortran_reader, fortran_writer, tmpdir):
    '''
    Check that the apply method works correctly when an array is passed
    into the routine and then indexed within it.

    '''
    code = (
        "module test_mod\n"
        "contains\n"
        "  subroutine run_it()\n"
        "  integer :: i\n"
        "  real :: a(10)\n"
        "  do i=1,10\n"
        "    call sub(a, i)\n"
        "  end do\n"
        "  end subroutine run_it\n"
        "  subroutine sub(x, ivar)\n"
        "    real, intent(inout), dimension(10) :: x\n"
        "    integer, intent(in) :: ivar\n"
        "    integer :: i\n"
        "    do i = 1, 10\n"
        "      x(i) = 2.0*ivar\n"
        "    end do\n"
        "  end subroutine sub\n"
        "end module test_mod\n")
    psyir = fortran_reader.psyir_from_source(code)
    routine = psyir.walk(Call)[0]
    inline_trans = InlineTrans()
    inline_trans.apply(routine)
    output = fortran_writer(psyir)
    assert ("    do i = 1, 10, 1\n"
            "      do i_1 = 1, 10, 1\n"
            "        a(i_1) = 2.0 * i\n"
            "      enddo\n" in output)
    assert Compile(tmpdir).string_compiles(output)


def test_apply_struct_arg(fortran_reader, fortran_writer, tmpdir):
    '''
    Check that the apply() method works correctly when the routine argument
    is a StructureReference containing an ArrayMember which is accessed inside
    the routine.

    '''
    code = (
        f"module test_mod\n"
        f"{MY_TYPE}"
        f"contains\n"
        f"  subroutine run_it()\n"
        f"  integer :: i\n"
        f"  type big_type\n"
        f"    type(my_type) :: local\n"
        f"  end type big_type\n"
        f"  type(my_type) :: var\n"
        f"  type(my_type) :: var_list(10)\n"
        f"  type(big_type) :: var2(5)\n"
        f"  do i=1,5\n"
        f"    call sub(var, i)\n"
        f"    call sub(var_list(i), i)\n"
        f"    call sub(var2(i)%local, i)\n"
        f"  end do\n"
        f"  end subroutine run_it\n"
        f"  subroutine sub(x, ivar)\n"
        f"    type(my_type), intent(inout) :: x\n"
        f"    integer, intent(in) :: ivar\n"
        f"    integer :: i\n"
        f"    do i = 1, 10\n"
        f"      x%data(i) = 2.0*ivar\n"
        f"    end do\n"
        f"  end subroutine sub\n"
        f"end module test_mod\n")
    psyir = fortran_reader.psyir_from_source(code)
    routines = psyir.walk(Call)
    inline_trans = InlineTrans()
    inline_trans.apply(routines[0])
    inline_trans.apply(routines[1])
    inline_trans.apply(routines[2])
    output = fortran_writer(psyir)
    assert ("    do i = 1, 5, 1\n"
            "      do i_3 = 1, 10, 1\n"
            "        var%data(i_3) = 2.0 * i\n"
            "      enddo\n"
            "      do i_1 = 1, 10, 1\n"
            "        var_list(i)%data(i_1) = 2.0 * i\n"
            "      enddo\n"
            "      do i_2 = 1, 10, 1\n"
            "        var2(i)%local%data(i_2) = 2.0 * i\n"
            "      enddo\n"
            "    enddo\n" in output)
    assert Compile(tmpdir).string_compiles(output)


def test_apply_array_slice_arg(fortran_reader, fortran_writer, tmpdir):
    '''
    Check that the apply() method works correctly when an array slice is
    passed to a routine and then accessed within it.

    '''
    code = (
        "module test_mod\n"
        "contains\n"
        "  subroutine run_it()\n"
        "  integer :: i\n"
        "  real :: a(5,10,10), b(10,10)\n"
        "  do i=1,10\n"
        "    call sub1(a(1,:,i))\n"
        "  end do\n"
        "  call sub1a(a(1,1,:))\n"
        "  call sub2(a(1,:,:))\n"
        "  call sub2(b)\n"
        "  end subroutine run_it\n"
        "  subroutine sub1(x)\n"
        "    real, intent(inout), dimension(10) :: x\n"
        "    integer :: i\n"
        "    do i = 1, 10\n"
        "      x(i) = 2.0*i\n"
        "    end do\n"
        "  end subroutine sub1\n"
        "  subroutine sub1a(x)\n"
        "    real, intent(inout), dimension(10) :: x\n"
        "    x(1:10) = 2.0 * x(1:10)\n"
        "  end subroutine sub1a\n"
        "  subroutine sub2(x)\n"
        "    real, intent(inout), dimension(10,10) :: x\n"
        "    integer :: i\n"
        "    x = 2.0 * x\n"
        "  end subroutine sub2\n"
        "end module test_mod\n")
    psyir = fortran_reader.psyir_from_source(code)
    inline_trans = InlineTrans()
    for call in psyir.walk(Call):
        inline_trans.apply(call)
    output = fortran_writer(psyir)
    assert ("    do i = 1, 10, 1\n"
            "      do i_3 = 1, 10, 1\n"
            "        a(1,i_3,i) = 2.0 * i_3\n"
            "      enddo\n"
            "    enddo\n"
            "    a(1,:,:) = 2.0 * a(1,:,:)\n"
            "    b = 2.0 * b\n" in output)
    assert Compile(tmpdir).string_compiles(output)


def test_apply_struct_array_arg(fortran_reader, fortran_writer, tmpdir):
    '''Check that apply works correctly when the actual argument is an
    array element within a structure.'''
    code = (
        f"module test_mod\n"
        f"{MY_TYPE}"
        f"contains\n"
        f"  subroutine run_it()\n"
        f"  integer :: i, ig\n"
        f"  real :: a(10)\n"
        f"  type(my_type) :: grid\n"
        f"  type(my_type), dimension(5) :: grid_list\n"
        f"  grid%data(:) = 1.0\n"
        f"  do i=1,10\n"
        f"    a(i) = 1.0\n"
        f"    call sub(grid%data(i))\n"
        f"  end do\n"
        f"  do i=1,10\n"
        f"    ig = min(i, 5)\n"
        f"    call sub(grid_list(ig)%data(i))\n"
        f"  end do\n"
        f"  do i=1,10\n"
        f"    ig = min(i, 5)\n"
        f"    call sub(grid_list(ig)%local%data(i))\n"
        f"  end do\n"
        f"  end subroutine run_it\n"
        f"  subroutine sub(x)\n"
        f"    real, intent(inout) :: x\n"
        f"    x = 2.0*x\n"
        f"  end subroutine sub\n"
        f"end module test_mod\n")
    psyir = fortran_reader.psyir_from_source(code)
    routines = psyir.walk(Call)
    inline_trans = InlineTrans()
    inline_trans.apply(routines[0])
    inline_trans.apply(routines[1])
    inline_trans.apply(routines[2])
    output = fortran_writer(psyir).lower()
    assert ("    do i = 1, 10, 1\n"
            "      a(i) = 1.0\n"
            "      grid%data(i) = 2.0 * grid%data(i)\n"
            "    enddo\n" in output)
    assert ("    do i = 1, 10, 1\n"
            "      ig = min(i, 5)\n"
            "      grid_list(ig)%data(i) = 2.0 * grid_list(ig)%data(i)\n"
            "    enddo\n" in output)
    assert ("    do i = 1, 10, 1\n"
            "      ig = min(i, 5)\n"
            "      grid_list(ig)%local%data(i) = 2.0 * "
            "grid_list(ig)%local%data(i)\n"
            "    enddo\n" in output)
    assert Compile(tmpdir).string_compiles(output)


def test_apply_struct_array_slice_arg(fortran_reader, fortran_writer, tmpdir):
    '''Check that apply works correctly when the actual argument is an
    array slice within a structure.'''
    code = (
        f"module test_mod\n"
        f"{MY_TYPE}"
        f"contains\n"
        f"  subroutine run_it()\n"
        f"  integer :: i\n"
        f"  real :: a(10)\n"
        f"  type(my_type) :: grid\n"
        f"  grid%data(:) = 1.0\n"
        f"  do i=1,10\n"
        f"    a(i) = 1.0\n"
        f"    call sub(grid%data(:))\n"
        f"  end do\n"
        f"  end subroutine run_it\n"
        f"  subroutine sub(x)\n"
        f"    real, dimension(:), intent(inout) :: x\n"
        f"    integer ji\n"
        f"    do ji = 1, 5\n"
        f"      x(ji) = 2.0*x(ji)\n"
        f"    end do\n"
        f"  end subroutine sub\n"
        f"end module test_mod\n")
    psyir = fortran_reader.psyir_from_source(code)
    routine = psyir.walk(Call)[0]
    inline_trans = InlineTrans()
    inline_trans.apply(routine)
    output = fortran_writer(psyir)
    assert ("    do i = 1, 10, 1\n"
            "      a(i) = 1.0\n"
            "      do ji = 1, 5, 1\n"
            "        grid%data(ji) = 2.0 * grid%data(ji)\n"
            "      enddo\n"
            "    enddo\n" in output)
    assert Compile(tmpdir).string_compiles(output)


def test_apply_ptr_arg(fortran_reader, fortran_writer, tmpdir):
    '''Check that apply works correctly when the routine has a pointer
    argument (which is captured as an UnknownFortranType). '''
    code = (
        "module test_mod\n"
        "contains\n"
        "subroutine main\n"
        "  real, target :: var = 0.0\n"
        "  real, pointer :: ptr => null()\n"
        "  ptr => var\n"
        "  call sub(ptr)\n"
        "end subroutine main\n"
        "subroutine sub(x)\n"
        "  real, pointer, intent(inout) :: x\n"
        "  x = x + 1.0\n"
        "end subroutine sub\n"
        "end module test_mod\n"
    )
    psyir = fortran_reader.psyir_from_source(code)
    call = psyir.walk(Call)[0]
    inline_trans = InlineTrans()
    inline_trans.apply(call)
    output = fortran_writer(psyir)
    assert ("    ptr => var\n"
            "    ptr = ptr + 1.0\n\n"
            "  end subroutine main\n" in output)
    assert Compile(tmpdir).string_compiles(output)


def test_apply_saved_var(fortran_reader, fortran_writer, tmpdir):
    '''
    Test that a subroutine with a 'save'd variable is inlined correctly.
    '''
    code = (
        "module test_mod\n"
        "contains\n"
        "  subroutine run_it()\n"
        "  integer :: i\n"
        "  real :: a(10)\n"
        "  do i=1,10\n"
        "    a(i) = 1.0\n"
        "    call sub(a(i))\n"
        "  end do\n"
        "  end subroutine run_it\n"
        "  subroutine sub(x)\n"
        "    real, intent(inout) :: x\n"
        "    real, save :: state = 0.0\n"
        "    state = state + x\n"
        "    x = 2.0*x + state\n"
        "  end subroutine sub\n"
        "end module test_mod\n")
    psyir = fortran_reader.psyir_from_source(code)
    routine = psyir.walk(Call)[0]
    inline_trans = InlineTrans()
    inline_trans.apply(routine)
    output = fortran_writer(psyir).lower()
    assert ("  subroutine run_it()\n"
            "    integer :: i\n"
            "    real, dimension(10) :: a\n"
            "    real, save :: state = 0.0\n" in output)
    assert ("      a(i) = 1.0\n"
            "      state = state + a(i)\n"
            "      a(i) = 2.0 * a(i) + state\n"
            "    enddo\n" in output)
    assert Compile(tmpdir).string_compiles(output)


def test_apply_name_clash(fortran_reader, fortran_writer, tmpdir):
    ''' Check that apply() correctly handles the case where a symbol
    in the routine to be in-lined clashes with an existing symbol. '''
    code = (
        "module test_mod\n"
        "contains\n"
        "  subroutine run_it()\n"
        "    integer :: i\n"
        "    real :: y\n"
        "    i = 10\n"
        "    y = 1.0\n"
        "    call sub(y)\n"
        "  end subroutine run_it\n"
        "  subroutine sub(x)\n"
        "    real, intent(inout) :: x\n"
        "    real :: i\n"
        "    i = 3.0\n"
        "    x = 2.0*x + i\n"
        "  end subroutine sub\n"
        "end module test_mod\n")
    psyir = fortran_reader.psyir_from_source(code)
    routine = psyir.walk(Call)[0]
    inline_trans = InlineTrans()
    inline_trans.apply(routine)
    output = fortran_writer(psyir)
    assert ("    i = 10\n"
            "    y = 1.0\n"
            "    i_1 = 3.0\n"
            "    y = 2.0 * y + i_1\n" in output)
    assert Compile(tmpdir).string_compiles(output)


def test_apply_imported_symbols(fortran_reader, fortran_writer):
    '''Test that the apply method correctly handles imported symbols in the
    routine being inlined. '''
    code = (
        "module test_mod\n"
        "contains\n"
        "  subroutine run_it()\n"
        "  integer :: i\n"
        "  i = 10\n"
        "  call sub(i)\n"
        "  end subroutine run_it\n"
        "  subroutine sub(idx)\n"
        "    use some_mod, only: var2\n"
        "    integer, intent(inout) :: idx\n"
        "    idx = 3*var2\n"
        "  end subroutine sub\n"
        "end module test_mod\n")
    psyir = fortran_reader.psyir_from_source(code)
    routine = psyir.walk(Call)[0]
    inline_trans = InlineTrans()
    inline_trans.apply(routine)
    output = fortran_writer(psyir)
    assert ("  subroutine run_it()\n"
            "    use some_mod, only : var2\n"
            "    integer :: i\n\n"
            "    i = 10\n"
            "    i = 3 * var2\n" in output)
    # We can't check this with compilation because of the import of some_mod.


def test_apply_last_stmt_is_return(fortran_reader, fortran_writer, tmpdir):
    '''Test that the apply method correctly omits any final 'return'
    statement that may be present in the routine to be inlined.'''
    code = (
        "module test_mod\n"
        "contains\n"
        "  subroutine run_it()\n"
        "  integer :: i\n"
        "  i = 10\n"
        "  call sub(i)\n"
        "  end subroutine run_it\n"
        "  subroutine sub(idx)\n"
        "    integer :: idx\n"
        "    idx = idx + 3\n"
        "    return\n"
        "  end subroutine sub\n"
        "end module test_mod\n")
    psyir = fortran_reader.psyir_from_source(code)
    routine = psyir.walk(Call)[0]
    inline_trans = InlineTrans()
    inline_trans.apply(routine)
    output = fortran_writer(psyir)
    assert ("    i = 10\n"
            "    i = i + 3\n\n"
            "  end subroutine run_it\n" in output)
    assert Compile(tmpdir).string_compiles(output)


def test_apply_call_args(fortran_reader, fortran_writer):
    '''Check that apply works correctly if any of the actual
    arguments are not simple references.'''
    code = (
        "module test_mod\n"
        " use kinds_mod, only: i_def\n"
        "contains\n"
        "  subroutine run_it()\n"
        "  integer :: i\n"
        "  i = 10\n"
        "  call sub(i, 2*i, 5_i_def)\n"
        "  end subroutine run_it\n"
        "  subroutine sub(idx, incr1, incr2)\n"
        "    integer, intent(inout) :: idx\n"
        "    integer, intent(in) :: incr1\n"
        "    integer(kind=i_def), intent(in) :: incr2\n"
        "    idx = idx + incr1 * incr2\n"
        "  end subroutine sub\n"
        "end module test_mod\n")
    psyir = fortran_reader.psyir_from_source(code)
    call = psyir.walk(Call)[0]
    inline_trans = InlineTrans()
    inline_trans.apply(call)
    output = fortran_writer(psyir)
    assert ("    i = 10\n"
            "    i = i + 2 * i * 5_i_def\n\n"
            "  end subroutine run_it\n" in output)
    # Cannot test for compilation because of 'kinds_mod'.


def test_apply_duplicate_imports(fortran_reader, fortran_writer):
    '''Check that apply works correctly when the routine to be inlined
    imports symbols from a container that is also accessed in the
    calling routine.'''
    code = (
        "module test_mod\n"
        "contains\n"
        "  subroutine run_it()\n"
        "  use kinds_mod, only: i_def\n"
        "  integer :: i\n"
        "  i = 10_i_def\n"
        "  call sub(i)\n"
        "  end subroutine run_it\n"
        "  subroutine sub(idx)\n"
        "    use kinds_mod, only: i_def\n"
        "    integer, intent(inout) :: idx\n"
        "    idx = idx + 5_i_def\n"
        "  end subroutine sub\n"
        "end module test_mod\n")
    psyir = fortran_reader.psyir_from_source(code)
    call = psyir.walk(Call)[0]
    inline_trans = InlineTrans()
    inline_trans.apply(call)
    output = fortran_writer(psyir)
    assert ("  subroutine run_it()\n"
            "    use kinds_mod, only : i_def\n"
            "    integer :: i\n\n" in output)
    assert ("    i = 10_i_def\n"
            "    i = i + 5_i_def\n\n"
            "  end subroutine run_it\n" in output)
    # Cannot test for compilation because of 'kinds_mod'.


def test_apply_wildcard_import(fortran_reader, fortran_writer):
    '''Check that apply works correctly when a wildcard import is present
    in the routine to be inlined.'''
    code = (
        "module test_mod\n"
        "contains\n"
        "  subroutine run_it()\n"
        "  use kinds_mod, only: i_def\n"
        "  integer :: i\n"
        "  i = 10_i_def\n"
        "  call sub(i)\n"
        "  end subroutine run_it\n"
        "  subroutine sub(idx)\n"
        "    use kinds_mod\n"
        "    integer, intent(inout) :: idx\n"
        "    idx = idx + 5_i_def\n"
        "  end subroutine sub\n"
        "end module test_mod\n")
    psyir = fortran_reader.psyir_from_source(code)
    call = psyir.walk(Call)[0]
    inline_trans = InlineTrans()
    inline_trans.apply(call)
    output = fortran_writer(psyir)
    assert ("  subroutine run_it()\n"
            "    use kinds_mod\n"
            "    integer :: i\n\n" in output)
    # Cannot test for compilation because of 'kinds_mod'.


def test_apply_import_union(fortran_reader, fortran_writer):
    '''Test that the apply method works correctly when the set of symbols
    imported from a given container is not the same as that imported into
    the scope of the call site.'''
    code = (
        "module test_mod\n"
        "contains\n"
        "  subroutine run_it()\n"
        "  use kinds_mod, only: r_def\n"
        "  integer :: i\n"
        "  i = 10.0_r_def\n"
        "  call sub(i)\n"
        "  end subroutine run_it\n"
        "  subroutine sub(idx)\n"
        "    use kinds_mod, only: i_def\n"
        "    integer, intent(inout) :: idx\n"
        "    idx = idx + 5_i_def\n"
        "  end subroutine sub\n"
        "end module test_mod\n")
    psyir = fortran_reader.psyir_from_source(code)
    call = psyir.walk(Call)[0]
    inline_trans = InlineTrans()
    inline_trans.apply(call)
    output = fortran_writer(psyir)
    assert ("  subroutine run_it()\n"
            "    use kinds_mod, only : i_def, r_def\n"
            "    integer :: i\n\n" in output)
    assert ("    i = 10.0_r_def\n"
            "    i = i + 5_i_def\n" in output)
    # Cannot test for compilation because of 'kinds_mod'.


def test_apply_callsite_rename(fortran_reader, fortran_writer):
    '''Check that a symbol import in the routine causes a
    rename of a symbol that is local to the *calling* scope.'''
    code = (
        "module test_mod\n"
        "contains\n"
        "  subroutine run_it()\n"
        "  use kinds_mod, only: r_def\n"
        "  integer :: i, a_clash\n"
        "  a_clash = 2\n"
        "  i = 10.0_r_def\n"
        "  call sub(i)\n"
        "  i = i * a_clash\n"
        "  end subroutine run_it\n"
        "  subroutine sub(idx)\n"
        "    use a_mod, only: a_clash\n"
        "    use kinds_mod, only: i_def\n"
        "    integer, intent(inout) :: idx\n"
        "    idx = idx + 5_i_def + a_clash\n"
        "  end subroutine sub\n"
        "end module test_mod\n")
    psyir = fortran_reader.psyir_from_source(code)
    call = psyir.walk(Call)[0]
    inline_trans = InlineTrans()
    inline_trans.apply(call)
    output = fortran_writer(psyir)
    assert ("  subroutine run_it()\n"
            "    use kinds_mod, only : i_def, r_def\n"
            "    use a_mod, only : a_clash\n"
            "    integer :: i\n"
            "    integer :: a_clash_1\n\n"
            "    a_clash_1 = 2\n"
            "    i = 10.0_r_def\n"
            "    i = i + 5_i_def + a_clash\n"
            "    i = i * a_clash_1\n" in output)


def test_apply_callsite_rename_container(fortran_reader, fortran_writer):
    '''Check that an import from a container in the routine causes a
    rename of a symbol that is local to the *calling* scope.'''
    code = (
        "module test_mod\n"
        "contains\n"
        "  subroutine run_it()\n"
        "  use kinds_mod, only: r_def\n"
        "  integer :: i, a_mod\n"
        "  a_mod = 2\n"
        "  i = 10.0_r_def\n"
        "  call sub(i)\n"
        "  i = i * a_mod\n"
        "  end subroutine run_it\n"
        "  subroutine sub(idx)\n"
        "    use a_mod, only: a_clash\n"
        "    use kinds_mod, only: i_def\n"
        "    integer, intent(inout) :: idx\n"
        "    idx = idx + 5_i_def + a_clash\n"
        "  end subroutine sub\n"
        "end module test_mod\n")
    psyir = fortran_reader.psyir_from_source(code)
    call = psyir.walk(Call)[0]
    inline_trans = InlineTrans()
    inline_trans.apply(call)
    output = fortran_writer(psyir)
    assert ("  subroutine run_it()\n"
            "    use kinds_mod, only : i_def, r_def\n"
            "    use a_mod, only : a_clash\n"
            "    integer :: i\n"
            "    integer :: a_mod_1\n\n"
            "    a_mod_1 = 2\n"
            "    i = 10.0_r_def\n"
            "    i = i + 5_i_def + a_clash\n"
            "    i = i * a_mod_1\n" in output)


def test_inline_symbols_check(fortran_reader):
    '''Test the internal consistency check within _inline_symbols.'''
    code = (
        "module test_mod\n"
        "contains\n"
        "  subroutine run_it()\n"
        "    use a_mod, only: a_clash\n"
        "    use kinds_mod, only: r_def\n"
        "    integer :: i, a_var\n"
        "    a_var = a_clash\n"
        "    i = 10.0_r_def\n"
        "    call sub(i)\n"
        "    i = i * a_var\n"
        "  end subroutine run_it\n"
        "  subroutine sub(idx)\n"
        "    use a_mod, only: a_clash\n"
        "    use kinds_mod, only: i_def\n"
        "    integer, intent(inout) :: idx\n"
        "    idx = idx + 5_i_def + a_clash\n"
        "  end subroutine sub\n"
        "end module test_mod\n")
    psyir = fortran_reader.psyir_from_source(code)
    routines = psyir.walk(Routine)
    caller = routines[0]
    callee = routines[1]
    inline_trans = InlineTrans()
    with pytest.raises(InternalError) as err:
        inline_trans._inline_symbols(caller.symbol_table,
                                     callee.symbol_table, {})
    assert ("Symbol 'a_clash' imported from 'a_mod' has not been updated to "
            "refer to that container at the call site." in str(err.value))


def test_inline_non_local_import(fortran_reader, fortran_writer):
    '''Test that we correctly handle the case where the routine to be
    inlined accesses a symbol from an import in its parent container.'''
    code = (
        "module test_mod\n"
        "  use some_mod, only: trouble\n"
        "contains\n"
        "  subroutine run_it()\n"
        "    integer :: i\n"
        "    i = 10\n"
        "    call sub(i)\n"
        "  end subroutine run_it\n"
        "  subroutine sub(idx)\n"
        "    integer :: idx\n"
        "    idx = idx + trouble\n"
        "  end subroutine sub\n"
        "end module test_mod\n")
    psyir = fortran_reader.psyir_from_source(code)
    call = psyir.walk(Call)[0]
    inline_trans = InlineTrans()
    inline_trans.apply(call)
    output = fortran_writer(psyir)
    assert ("  subroutine run_it()\n"
            "    integer :: i\n\n"
            "    i = 10\n"
            "    i = i + trouble\n" in output)


def test_apply_function(fortran_reader, fortran_writer, tmpdir):
    '''Check that the apply() method works correctly for a simple call to
    a function.

    '''
    code = (
        "module test_mod\n"
        "contains\n"
        "  subroutine run_it()\n"
        "  real :: a,b\n"
        "  a = func(b)\n"
        "  end subroutine run_it\n"
        "  real function func(b)\n"
        "    real :: b\n"
        "    func = 2.0\n"
        "  end function\n"
        "end module test_mod\n")
    psyir = fortran_reader.psyir_from_source(code)
    routine = psyir.walk(Call)[0]
    inline_trans = InlineTrans()
    inline_trans.apply(routine)
    output = fortran_writer(psyir)
    expected = (
        "  subroutine run_it()\n"
        "    real :: a\n"
        "    real :: b\n"
        "    real :: inlined_func\n\n"
        "    inlined_func = 2.0\n"
        "    a = inlined_func")
    assert expected in output
    assert Compile(tmpdir).string_compiles(output)


# Try two different forms of function declaration.
@pytest.mark.parametrize("function_header", [
    "  function func(b) result(x)\n    real :: x\n",
    "  real function func(b) result(x)\n"])
def test_apply_function_declare_name(
        fortran_reader, fortran_writer, tmpdir, function_header):
    '''Check that the apply() method works correctly for a simple call to
    a function where the name of the return name differs from the
    function name.

    '''
    code = (
        f"module test_mod\n"
        f"contains\n"
        f"  subroutine run_it()\n"
        f"  real :: a,b\n"
        f"  a = func(b)\n"
        f"  end subroutine run_it\n"
        f"{function_header}"
        f"    real :: b\n"
        f"    x = 2.0\n"
        f"  end function\n"
        f"end module test_mod\n")
    psyir = fortran_reader.psyir_from_source(code)
    routine = psyir.walk(Call)[0]
    inline_trans = InlineTrans()
    inline_trans.apply(routine)
    output = fortran_writer(psyir)

    expected = (
        "  subroutine run_it()\n"
        "    real :: a\n"
        "    real :: b\n"
        "    real :: inlined_x\n\n"
        "    inlined_x = 2.0\n"
        "    a = inlined_x")
    assert expected in output
    assert Compile(tmpdir).string_compiles(output)


def test_apply_function_expression(fortran_reader, fortran_writer, tmpdir):
    '''Check that the apply() method works correctly for a call to a
    function that is within an expression.

    '''
    code = (
        "module test_mod\n"
        "contains\n"
        "  subroutine run_it()\n"
        "  real :: a,b\n"
        "  a = (a*func(b)+2.0)/a\n"
        "  end subroutine run_it\n"
        "  real function func(b) result(x)\n"
        "    real :: b\n"
        "    b = b + 3.0\n"
        "    x = b * 2.0\n"
        "  end function\n"
        "end module test_mod\n")
    psyir = fortran_reader.psyir_from_source(code)
    routine = psyir.walk(Call)[0]
    inline_trans = InlineTrans()
    inline_trans.apply(routine)
    output = fortran_writer(psyir)
    assert (
        "    real :: b\n"
        "    real :: inlined_x\n\n"
        "    b = b + 3.0\n"
        "    inlined_x = b * 2.0\n"
        "    a = (a * inlined_x + 2.0) / a\n" in output)
    assert Compile(tmpdir).string_compiles(output)


def test_apply_multi_function(fortran_reader, fortran_writer, tmpdir):
    '''Check that the apply() method works correctly when a function is
    called twice but only one of these function calls is inlined.

    '''
    code = (
        "module test_mod\n"
        "contains\n"
        "  subroutine run_it()\n"
        "  real :: a,b,c\n"
        "  a = func(b)\n"
        "  c = func(a)\n"
        "  end subroutine run_it\n"
        "  real function func(b)\n"
        "    real :: b\n"
        "    func = 2.0\n"
        "  end function\n"
        "end module test_mod\n")
    psyir = fortran_reader.psyir_from_source(code)
    routine = psyir.walk(Call)[0]
    inline_trans = InlineTrans()
    inline_trans.apply(routine)
    output = fortran_writer(psyir)
    expected = (
        "  subroutine run_it()\n"
        "    real :: a\n"
        "    real :: b\n"
        "    real :: c\n"
        "    real :: inlined_func\n\n"
        "    inlined_func = 2.0\n"
        "    a = inlined_func\n"
        "    c = func(a)")
    assert expected in output
    assert Compile(tmpdir).string_compiles(output)

    # inline again
    routine = psyir.walk(Call)[0]
    inline_trans.apply(routine)
    output = fortran_writer(psyir)
    expected = (
        "    real :: inlined_func\n"
        "    real :: inlined_func_1\n\n"
        "    inlined_func = 2.0\n"
        "    a = inlined_func\n"
        "    inlined_func_1 = 2.0\n"
        "    c = inlined_func_1")
    assert expected in output


@pytest.mark.parametrize("start, end, indent", [
    ("", "", ""),
    ("module test_mod\ncontains\n", "end module test_mod\n", "  "),
    ("module test_mod\nuse dummy\ncontains\n", "end module test_mod\n", "  ")])
def test_apply_raw_subroutine(
        fortran_reader, fortran_writer, tmpdir, start, end, indent):
    '''Test the apply method works correctly when the routine to be
    inlined is a raw subroutine and is called directly from another
    raw subroutine, a subroutine within a module but without a use
    statement and a subroutine within a module with a wildcard use
    statement.

    '''
    code = (
        f"{start}"
        f"  subroutine run_it()\n"
        f"    real :: a\n"
        f"    call sub(a)\n"
        f"  end subroutine run_it\n"
        f"{end}"
        f"subroutine sub(x)\n"
        f"  real, intent(inout) :: x\n"
        f"  x = 2.0*x\n"
        f"end subroutine sub\n")
    psyir = fortran_reader.psyir_from_source(code)
    routine = psyir.walk(Call)[0]
    inline_trans = InlineTrans()
    inline_trans.apply(routine)
    output = fortran_writer(psyir)
    expected = (
        f"{indent}subroutine run_it()\n"
        f"{indent}  real :: a\n\n"
        f"{indent}  a = 2.0 * a\n\n"
        f"{indent}end subroutine run_it\n")
    assert expected in output
    if "use dummy" not in output:
        # Compilation will not work with "use dummy" as there is no
        # mod file.
        assert Compile(tmpdir).string_compiles(output)


@pytest.mark.parametrize("use1, use2", [
    ("use inline_mod, only : sub\n", ""), ("use inline_mod\n", ""),
    ("", "use inline_mod, only : sub\n"), ("", "use inline_mod\n")])
def test_apply_container_subroutine(
        fortran_reader, fortran_writer, tmpdir, use1, use2):
    '''Test the apply method works correctly when the routine to be
    inlined is in a different container and is within a module (so
    a use statement is required).

    '''
    code = (
        f"module inline_mod\n"
        f"contains\n"
        f"  subroutine sub(x)\n"
        f"    real, intent(inout) :: x\n"
        f"    x = 2.0*x\n"
        f"  end subroutine sub\n"
        f"end module inline_mod\n"
        f"module test_mod\n"
        f"{use1}"
        f"contains\n"
        f"  subroutine run_it()\n"
        f"    {use2}"
        f"    real :: a\n"
        f"    call sub(a)\n"
        f"  end subroutine run_it\n"
        f"end module test_mod\n")
    psyir = fortran_reader.psyir_from_source(code)
    routine = psyir.walk(Call)[0]
    inline_trans = InlineTrans()
    inline_trans.apply(routine)
    output = fortran_writer(psyir)
    assert (
        "    real :: a\n\n"
        "    a = 2.0 * a\n\n"
        "  end subroutine run_it" in output)
    assert Compile(tmpdir).string_compiles(output)


def test_apply_validate():
    '''Test the apply method calls the validate method.'''
    inline_trans = InlineTrans()
    with pytest.raises(TransformationError) as info:
        inline_trans.apply(None)
    assert ("The target of the InlineTrans transformation should be "
            "a Call but found 'NoneType'." in str(info.value))


# validate

def test_validate_node():
    ''' Test the expected exception is raised if an invalid node is
    supplied to the transformation. '''
    inline_trans = InlineTrans()
    with pytest.raises(TransformationError) as info:
        inline_trans.validate(None)
    assert ("The target of the InlineTrans transformation should be "
            "a Call but found 'NoneType'." in str(info.value))


def test_validate_calls_find_routine(fortran_reader):
    '''Test that validate() calls the _find_routine method. Use an example
    where an exception is raised as the source of the routine to be
    inlined cannot be found.

    '''
    code = (
        "module test_mod\n"
        "  use some_mod\n"
        "contains\n"
        "  subroutine run_it()\n"
        "  integer :: i\n"
        "  i = 10\n"
        "  call sub(i)\n"
        "  end subroutine run_it\n"
        "end module test_mod\n")
    psyir = fortran_reader.psyir_from_source(code)
    call = psyir.walk(Call)[0]
    inline_trans = InlineTrans()
    with pytest.raises(TransformationError) as err:
        inline_trans.validate(call)
    assert ("Failed to find the source code of the unresolved routine 'sub' "
            "after trying wildcard imports from ['some_mod'] and all "
            "routines that are not in containers." in str(err.value))


def test_validate_return_stmt(fortran_reader):
    '''Test that validate() raises the expected error if the target routine
    contains one or more Returns which that aren't either the very first
    statement or very last statement.'''
    code = (
        "module test_mod\n"
        "contains\n"
        "  subroutine run_it()\n"
        "  integer :: i\n"
        "  i = 10\n"
        "  call sub(i)\n"
        "  end subroutine run_it\n"
        "  subroutine sub(idx)\n"
        "    integer :: idx\n"
        "    idx = 3\n"
        "    return\n"
        "    idx = idx + 3\n"
        "  end subroutine sub\n"
        "end module test_mod\n")
    psyir = fortran_reader.psyir_from_source(code)
    call = psyir.walk(Call)[0]
    inline_trans = InlineTrans()
    with pytest.raises(TransformationError) as err:
        inline_trans.validate(call)
    assert ("Routine 'sub' contains one or more Return statements and "
            "therefore cannot be inlined" in str(err.value))


def test_validate_codeblock(fortran_reader):
    '''Test that validate() raises the expected error for a routine that
    contains a CodeBlock.'''
    code = (
        "module test_mod\n"
        "contains\n"
        "  subroutine run_it()\n"
        "  integer :: i\n"
        "  i = 10\n"
        "  call sub(i)\n"
        "  end subroutine run_it\n"
        "  subroutine sub(idx)\n"
        "    integer :: idx\n"
        "    write(*,*) idx\n"
        "  end subroutine sub\n"
        "end module test_mod\n")
    psyir = fortran_reader.psyir_from_source(code)
    call = psyir.walk(Call)[0]
    inline_trans = InlineTrans()
    with pytest.raises(TransformationError) as err:
        inline_trans.validate(call)
    assert ("Routine 'sub' contains one or more CodeBlocks and therefore "
            "cannot be inlined" in str(err.value))


def test_validate_import_clash(fortran_reader):
    '''Test that validate() raises the expected error when two symbols of the
    same name are imported from different containers at the call site and
    within the routine.'''
    code = (
        "module test_mod\n"
        "contains\n"
        "  subroutine run_it()\n"
        "    use some_mod, only: trouble\n"
        "    integer :: i\n"
        "    i = 10\n"
        "    call sub(i)\n"
        "  end subroutine run_it\n"
        "  subroutine sub(idx)\n"
        "    use other_mod, only: trouble\n"
        "    integer :: idx\n"
        "    idx = idx + trouble\n"
        "  end subroutine sub\n"
        "end module test_mod\n")
    psyir = fortran_reader.psyir_from_source(code)
    call = psyir.walk(Call)[0]
    inline_trans = InlineTrans()
    with pytest.raises(TransformationError) as err:
        inline_trans.validate(call)
    assert ("Routine 'sub' imports 'trouble' from Container 'other_mod' but "
            "the call site has an import of a symbol with the same name from "
            "Container 'some_mod'" in str(err.value))


def test_validate_non_local_symbol(fortran_reader):
    '''Test that validate() raises the expected error when the routine to be
    inlined accesses a symbol from its parent container.'''
    code = (
        "module test_mod\n"
        "  integer :: trouble\n"
        "contains\n"
        "  subroutine run_it()\n"
        "    integer :: i\n"
        "    i = 10\n"
        "    call sub(i)\n"
        "  end subroutine run_it\n"
        "  subroutine sub(idx)\n"
        "    integer :: idx\n"
        "    idx = idx + trouble\n"
        "  end subroutine sub\n"
        "end module test_mod\n")
    psyir = fortran_reader.psyir_from_source(code)
    call = psyir.walk(Call)[0]
    inline_trans = InlineTrans()
    with pytest.raises(TransformationError) as err:
        inline_trans.validate(call)
    assert ("Routine 'sub' cannot be inlined because it accesses variable "
            "'trouble' from its parent container" in str(err.value))


def test_validate_unresolved_import(fortran_reader):
    '''Test that validate rejects a routine that accesses a symbol which
    is unresolved.'''
    code = (
        "module test_mod\n"
        "  use some_mod\n"
        "contains\n"
        "  subroutine run_it()\n"
        "    integer :: i\n"
        "    i = 10\n"
        "    call sub(i)\n"
        "  end subroutine run_it\n"
        "  subroutine sub(idx)\n"
        "    integer :: idx\n"
        "    idx = idx + trouble\n"
        "  end subroutine sub\n"
        "end module test_mod\n")
    psyir = fortran_reader.psyir_from_source(code)
    call = psyir.walk(Call)[0]
    inline_trans = InlineTrans()
    with pytest.raises(TransformationError) as err:
        inline_trans.validate(call)
    assert ("Routine 'sub' cannot be inlined because it accesses an "
            "un-resolved variable 'trouble'" in str(err.value))


def test_validate_array_subsection(fortran_reader):
    '''Test that the validate method rejects an attempt to inline a routine
    if any of its arguments are array subsections.'''
    code = (
        f"module test_mod\n"
        f"{MY_TYPE}"
        f"contains\n"
        f"subroutine main\n"
        f"  real A(100, 100)\n"
        f"  type(my_type) :: var\n"
        f"  call S(A(26:,2:))\n"
        f"  call s(var%data(3:10,3:10))\n"
        f"  call s( A(var%data(3:10), var%data(2:9)) )\n"
        f"end subroutine\n"
        f"subroutine s(x)\n"
        f"  real :: x(:, :)\n"
        f"  x(:,:) = 0.0\n"
        f"end subroutine\n"
        f"end module\n")
    psyir = fortran_reader.psyir_from_source(code)
    calls = psyir.walk(Call)
    inline_trans = InlineTrans()
    with pytest.raises(TransformationError) as err:
        inline_trans.apply(calls[0])
    assert ("Cannot inline routine 's' because argument 'a(26:,2:)' is an "
            "array subsection (TODO #924)" in str(err.value))
    with pytest.raises(TransformationError) as err:
        inline_trans.apply(calls[1])
    assert ("Cannot inline routine 's' because argument 'var%data(3:10,3:10)' "
            "is an array subsection (TODO #924)" in str(err.value))
    with pytest.raises(TransformationError) as err:
        inline_trans.apply(calls[2])
    assert ("Cannot inline routine 's' because argument 'a(var%data(3:10),"
            "var%data(2:9))' has an array range in an indirect access (TODO "
            "#924)" in str(err.value))


def test_validate_assumed_shape(fortran_reader):
    '''Test that the validate method rejects an attempt to inline a routine
    if any of its dummy arguments are declared to be a different shape from
    those at the call site.'''
    code = (
        "module test_mod\n"
        "contains\n"
        "subroutine main\n"
        "  REAL A(100, 100)\n"
        "  CALL S(A(:,:),10)\n"
        "end subroutine\n"
        "subroutine s(x,m)\n"
        "  integer, intent(in) :: m\n"
        "  real :: x(m)\n"
        "  integer :: i\n"
        "  do i = 1, m\n"
        "     x(i) = x(i) + m\n"
        "  enddo\n"
        "end subroutine\n"
        "end module\n")
    psyir = fortran_reader.psyir_from_source(code)
    call = psyir.walk(Call)[0]
    inline_trans = InlineTrans()
    with pytest.raises(TransformationError) as err:
        inline_trans.apply(call)
    assert ("Cannot inline routine 's' because it reshapes an argument: actual"
            " argument 'a(:,:)' has rank 2 but the corresponding dummy "
            "argument, 'x', has rank 1" in str(err.value))


def test_validate_named_arg(fortran_reader):
    '''Test that the validate method rejects an attempt to inline a routine
    that has a named argument.'''
    # In reality, the routine with a named argument would almost certainly
    # use the 'present' intrinsic but, since that gives a CodeBlock that itself
    # prevents inlining, out test example omits it.
    code = (
        "module test_mod\n"
        "contains\n"
        "subroutine main\n"
        "  real :: var = 0.0\n"
        "  call sub(var, opt=1.0)\n"
        "end subroutine main\n"
        "subroutine sub(x, opt)\n"
        "  real, intent(inout) :: x\n"
        "  real, optional :: opt\n"
        "  !if( present(opt) )then\n"
        "  !  x = x + opt\n"
        "  !end if\n"
        "  x = x + 1.0\n"
        "end subroutine sub\n"
        "end module test_mod\n"
    )
    psyir = fortran_reader.psyir_from_source(code)
    call = psyir.walk(Call)[0]
    inline_trans = InlineTrans()
    with pytest.raises(TransformationError) as err:
        inline_trans.apply(call)
    assert ("Routine 'sub' cannot be inlined because it has a named argument "
            "'opt' (TODO #924)" in str(err.value))


CALL_IN_SUB_USE = (
    "subroutine run_it()\n"
    "  use inline_mod, only : sub\n"
    "  real :: a\n"
    "  call sub(a)\n"
    "end subroutine run_it\n")
CALL_IN_SUB = CALL_IN_SUB_USE.replace(
    "  use inline_mod, only : sub\n", "")
SUB = (
    "subroutine sub(x)\n"
    "  real :: x\n"
    "  x = 1.0\n"
    "end subroutine sub\n")
SUB_IN_MODULE = (
    f"module inline_mod\n"
    f"contains\n"
    f"{SUB}"
    f"end module inline_mod\n")


# _find_routine

def test_find_routine_local(fortran_reader):
    '''Test that the PSyIR of the Routine is returned when it is local to
    the associated call.

    '''
    code = (
        f"module test_mod\n"
        f"contains\n"
        f"{CALL_IN_SUB}"
        f"{SUB}"
        f"end module test_mod\n")
    psyir = fortran_reader.psyir_from_source(code)
    call = psyir.walk(Call)[0]
    inline_trans = InlineTrans()
    result = inline_trans._find_routine(call)
    assert call.routine.is_local
    assert isinstance(result, Routine)
    assert result.name == "sub"


def test_find_routine_missing_exception(fortran_reader):
    '''Test that the expected exception is raised if the Call's Routine
    symbol has a local interface but the Routine can't be found in the
    PSyIR.

    '''
    code = (
        f"module test_mod\n"
        f"contains\n"
        f"{CALL_IN_SUB}"
        f"{SUB}"
        f"end module test_mod\n")
    psyir = fortran_reader.psyir_from_source(code)
    # remove the subroutine 'sub' from the PSyIR tree.
    psyir.children[0].children[1].detach()
    call = psyir.walk(Call)[0]
    inline_trans = InlineTrans()
    assert call.routine.is_local
    with pytest.raises(InternalError) as info:
        _ = inline_trans._find_routine(call)
    assert ("Failed to find the source code of the local routine 'sub'."
            in str(info.value))


def test_find_routine_unresolved_wildcard(fortran_reader):
    '''Test that the routine can be found via a wildcard use statement.'''

    wildcard_use = CALL_IN_SUB_USE.replace(", only : sub", "")
    code = f"{wildcard_use}{SUB_IN_MODULE}"
    psyir = fortran_reader.psyir_from_source(code)
    call = psyir.walk(Call)[0]
    inline_trans = InlineTrans()
    assert call.routine.is_unresolved
    result = inline_trans._find_routine(call)
    assert isinstance(result, Routine)
    assert result.name == "sub"


def test_find_routine_unresolved(fortran_reader):
    '''Test that the routine can be found when there are no use statements
    and there is a 'raw' subroutine.

    '''
    code = f"{CALL_IN_SUB}{SUB}"
    psyir = fortran_reader.psyir_from_source(code)
    call = psyir.walk(Call)[0]
    inline_trans = InlineTrans()
    assert call.routine.is_unresolved
    result = inline_trans._find_routine(call)
    assert isinstance(result, Routine)
    assert result.name == "sub"


def test_find_routine_raw_to_module_exception(fortran_reader):
    '''Test that the routine is not found and an exception is raised if
    there is no use statement and the code for another routine with
    the same name is specified within a module.

    '''
    code = f"{CALL_IN_SUB}{SUB_IN_MODULE}"
    psyir = fortran_reader.psyir_from_source(code)
    call = psyir.walk(Call)[0]
    inline_trans = InlineTrans()
    assert call.routine.is_unresolved
    with pytest.raises(TransformationError) as info:
        _ = inline_trans._find_routine(call)
    assert ("Failed to find the source code of the unresolved routine 'sub' "
            "after trying wildcard imports from [] and all routines that are "
            "not in containers." in str(info.value))


def test_find_routine_unresolved_exception(fortran_reader):
    '''Test that the expected exception is raised if the routine is
    unresolved and can't be found in any wildcard imports or any 'raw'
    subroutines.

    '''
    wildcard_use = CALL_IN_SUB_USE.replace(", only : sub", "")
    code = (
        f"{wildcard_use}"
        f"module inline_mod\n"
        f"end module inline_mod\n"
        f"subroutine sub2()\n"
        f"end subroutine sub2\n")
    psyir = fortran_reader.psyir_from_source(code)
    call = psyir.walk(Call)[0]
    inline_trans = InlineTrans()
    assert call.routine.is_unresolved
    with pytest.raises(TransformationError) as info:
        _ = inline_trans._find_routine(call)
    assert ("Failed to find the source code of the unresolved routine 'sub' "
            "after trying wildcard imports from ['inline_mod'] and all "
            "routines that are not in containers." in str(info.value))


def test_find_routine_import(fortran_reader):
    '''Test that the routine can be found when there is a use statement
    and the subroutine can be found in the associated module.

    '''
    code = f"{CALL_IN_SUB_USE}{SUB_IN_MODULE}"
    psyir = fortran_reader.psyir_from_source(code)
    call = psyir.walk(Call)[0]
    inline_trans = InlineTrans()
    assert call.routine.is_import
    result = inline_trans._find_routine(call)
    assert isinstance(result, Routine)
    assert result.name == "sub"


def test_find_routine_import_exception(fortran_reader):
    '''Test that the routine raises the expected exception if the imported
    module can't be found.

    '''
    code = f"{CALL_IN_SUB_USE}"
    psyir = fortran_reader.psyir_from_source(code)
    call = psyir.walk(Call)[0]
    inline_trans = InlineTrans()
    assert call.routine.is_import
    with pytest.raises(TransformationError) as info:
        _ = inline_trans._find_routine(call)
    assert ("Failed to find the source for routine 'sub' imported from "
            "'inline_mod' and therefore cannot inline it." in str(info.value))


def test_find_routine_module_to_raw_exception(fortran_reader):
    '''Test that the routine raises the expected exception if the call
    imports the routine and the routine can't be found, even in the
    presence of a 'raw' subroutine with the same name.

    '''
    code = f"{CALL_IN_SUB_USE}{SUB}"
    psyir = fortran_reader.psyir_from_source(code)
    call = psyir.walk(Call)[0]
    inline_trans = InlineTrans()
    assert call.routine.is_import
    with pytest.raises(TransformationError) as info:
        _ = inline_trans._find_routine(call)
    assert ("Failed to find the source for routine 'sub' imported from "
            "'inline_mod' and therefore cannot inline it." in str(info.value))


def test_find_routine_exception(fortran_reader, monkeypatch):
    '''Test that the routine raises the expected exception if the call's
    routine symbol is not local, unresolved or import. Need to
    monkeypatch as this exception is not something that should happen.

    '''
    code = f"{CALL_IN_SUB}"
    psyir = fortran_reader.psyir_from_source(code)
    call = psyir.walk(Call)[0]
    # Set the interface to None so it is not local, unresolved or import.
    monkeypatch.setattr(call.routine, "_interface", None)
    inline_trans = InlineTrans()
    with pytest.raises(InternalError) as info:
        _ = inline_trans._find_routine(call)
    assert ("Routine Symbol 'sub' is not local, unresolved or imported."
            in str(info.value))


# _find_routine_in_container

def test_find_routine_in_container_no_container(fortran_reader):
    '''Test that None is returned when the Container associated with the
    supplied container symbol is not found in the PSyIR.

    '''
    psyir = fortran_reader.psyir_from_source(CALL_IN_SUB_USE)
    call_node = psyir.walk(Call)[0]
    inline_trans = InlineTrans()
    result = inline_trans._find_routine_in_container(
            call_node, call_node.routine.interface.container_symbol)
    assert result is None


def test_find_routine_in_container_no_file_container(fortran_reader):
    '''Test that None is returned when the Container associated with the
    supplied container symbol is not found in the PSyIR and the root
    is not a FileContainer.

    '''
    psyir = fortran_reader.psyir_from_source(CALL_IN_SUB_USE)
    # Remove the FileContainer from the PSyIR tree
    psyir = psyir.children[0]
    psyir.detach()
    call_node = psyir.walk(Call)[0]
    inline_trans = InlineTrans()
    result = inline_trans._find_routine_in_container(
            call_node, call_node.routine.interface.container_symbol)
    assert result is None


def test_find_routine_in_container_routine_not_found(fortran_reader):
    '''Test that None is returned when the required Routine is not found
    in the Container associated with the supplied container symbol, as
    it does not exist.

    '''
    code = (
        f"module inline_mod\n"
        f"end module inline_mod\n"
        f"{CALL_IN_SUB_USE}")
    psyir = fortran_reader.psyir_from_source(code)
    call_node = psyir.walk(Call)[0]
    inline_trans = InlineTrans()
    result = inline_trans._find_routine_in_container(
            call_node, call_node.routine.interface.container_symbol)
    assert result is None


def test_find_routine_in_container_recurse_named(fortran_reader):
    '''Test that when a container does not contain the required routine,
    any imported containers within this container are also
    searched. In this case the test is for a container within the
    original container that explicitly names the routine. The PSyIR of
    the routine is returned when it is found in the second container.

    '''
    code = (
        f"{CALL_IN_SUB_USE}"
        f"module inline_mod\n"
        f"use inline_mod2, only : sub\n"
        f"end module inline_mod\n"
        f"module inline_mod2\n"
        f"contains\n"
        f"{SUB}\n"
        f"end module inline_mod2\n")
    psyir = fortran_reader.psyir_from_source(code)
    call_node = psyir.walk(Call)[0]
    inline_trans = InlineTrans()
    result = inline_trans._find_routine_in_container(
            call_node, call_node.routine.interface.container_symbol)
    assert isinstance(result, Routine)
    assert result.name == "sub"


def test_find_routine_in_container_recurse_wildcard(fortran_reader):
    '''Test that when a container does not contain the required routine,
    any imported containers within this container are also
    searched. In this case the test is for a wildcard container within
    the original container. The PSyIR of the routine is returned when
    it is found in the second container.

    '''
    code = (
        f"{CALL_IN_SUB_USE}"
        f"module inline_mod\n"
        f"use inline_mod2\n"
        f"end module inline_mod\n"
        f"module inline_mod2\n"
        f"contains\n"
        f"{SUB}\n"
        f"end module inline_mod2\n")
    psyir = fortran_reader.psyir_from_source(code)
    call_node = psyir.walk(Call)[0]
    inline_trans = InlineTrans()
    result = inline_trans._find_routine_in_container(
            call_node, call_node.routine.interface.container_symbol)
    assert isinstance(result, Routine)
    assert result.name == "sub"


def test_find_routine_in_container_private_routine_not_found(fortran_reader):
    '''Test that None is returned when the required Routine is not found
    in the Container associated with the supplied container symbol, as
    it is private. This situation should not arise as it is invalid to
    try to import a private routine. However, there are currrently no
    checks for this when creating PSyIR.

    '''
    private_sub_in_module = SUB_IN_MODULE.replace(
        "contains\n", "  private :: sub\ncontains\n")
    code = f"{private_sub_in_module}{CALL_IN_SUB_USE}"
    psyir = fortran_reader.psyir_from_source(code)
    call_node = psyir.walk(Call)[0]
    inline_trans = InlineTrans()
    result = inline_trans._find_routine_in_container(
            call_node, call_node.routine.interface.container_symbol)
    assert result is None


def test_find_routine_in_container(fortran_reader):
    '''Test that the PSyIR of the Routine is returned when it is found
    in the Container associated with the supplied container symbol.

    '''
    code = f"{SUB_IN_MODULE}{CALL_IN_SUB_USE}"
    psyir = fortran_reader.psyir_from_source(code)
    call_node = psyir.walk(Call)[0]
    inline_trans = InlineTrans()
    result = inline_trans._find_routine_in_container(
            call_node, call_node.routine.interface.container_symbol)
    assert isinstance(result, Routine)
    assert result.name == "sub"<|MERGE_RESOLUTION|>--- conflicted
+++ resolved
@@ -45,7 +45,6 @@
                                             TransformationError)
 from psyclone.tests.utilities import Compile
 
-<<<<<<< HEAD
 MY_TYPE = ("  type other_type\n"
            "    real, dimension(10) :: data\n"
            "  end type other_type\n"
@@ -54,10 +53,6 @@
            "    real, dimension(10) :: data\n"
            "    type(other_type) :: local\n"
            "  end type my_type\n")
-
-# init
-=======
->>>>>>> ebb7f1aa
 
 # init
 
