--- conflicted
+++ resolved
@@ -1161,8 +1161,7 @@
     assert "module newname\n" in new_code
 
 
-<<<<<<< HEAD
-def test_code_transformation_fixed_form(tmpdir, capsys):
+def test_code_transformation_fixed_form(tmpdir, capsys, caplog):
     ''' Test that the fixed-form option works for code transformation.'''
     code = '''
       subroutine test
@@ -1184,7 +1183,50 @@
 
 end subroutine test"""
     assert correct in captured
-=======
+
+    with pytest.raises(SystemExit) as error:
+        main([inputfile])
+    with open(inputfile, "w", encoding='utf-8') as my_file:
+        my_file.write(code)
+    assert error.value.code == 1
+    out, err = capsys.readouterr()
+    assert ("Failed to create PSyIR from file " in err)
+
+    # Check that if we use a fixed form file extension we get the expected
+    # behaviour.
+    code = '''
+      subroutine test
+c     Comment here.
+      integer n
+
+      n = 3 +
+     &4
+      end subroutine'''
+    inputfile = str(tmpdir.join("fixed_form.f"))
+    with open(inputfile, "w", encoding='utf-8') as my_file:
+        my_file.write(code)
+    main([inputfile])
+    captured, _ = capsys.readouterr()
+    correct = """subroutine test()
+  integer :: n
+
+  n = 3 + 4
+
+end subroutine test"""
+    assert correct in captured
+
+    # Check an unknown file extension gives a log message and fails for a
+    # fixed form input.
+    inputfile = str(tmpdir.join("fixed_form.1s2"))
+    with open(inputfile, "w", encoding='utf-8') as my_file:
+        my_file.write(code)
+    with pytest.raises(SystemExit) as error:
+        main([inputfile])
+    assert error.value.code == 1
+    out, err = capsys.readouterr()
+    assert ("Failed to create PSyIR from file " in err)
+
+
 @pytest.mark.parametrize("validate", [True, False])
 def test_code_transformation_backend_validation(validate: bool,
                                                 monkeypatch) -> None:
@@ -1217,7 +1259,6 @@
         option = "disable-validation"
     main([str(input_file), "--backend", option])
     # The actual assert is in the dummy_fortran_writer function above
->>>>>>> 64db8058
 
 
 def test_code_transformation_parse_failure(tmpdir, caplog, capsys):
