--- conflicted
+++ resolved
@@ -48,13 +48,8 @@
 from psyclone.generator import GenerationError
 from psyclone.configuration import Config
 
-<<<<<<< HEAD
-from .dynamo0p3_build import Dynamo0p3Build
-from .psyclone_test_utils import get_invoke
-=======
 from psyclone.tests.dynamo0p3_build import Dynamo0p3Build
 from psyclone.tests.utilities import get_invoke
->>>>>>> 609ece47
 
 
 def setup_module():
@@ -197,11 +192,7 @@
             break
     assert found
 
-<<<<<<< HEAD
-    from .gocean1p0_build import GOcean1p0Build
-=======
     from psyclone.tests.gocean1p0_build import GOcean1p0Build
->>>>>>> 609ece47
     # If compilation fails this will raise an exception
     GOcean1p0Build(kernel_outputdir).compile_file(filename)
 
