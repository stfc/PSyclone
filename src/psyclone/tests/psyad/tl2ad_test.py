# -----------------------------------------------------------------------------
# BSD 3-Clause License
#
# Copyright (c) 2021-2022, Science and Technology Facilities Council.
# All rights reserved.
#
# Redistribution and use in source and binary forms, with or without
# modification, are permitted provided that the following conditions are met:
#
# * Redistributions of source code must retain the above copyright notice, this
#   list of conditions and the following disclaimer.
#
# * Redistributions in binary form must reproduce the above copyright notice,
#   this list of conditions and the following disclaimer in the documentation
#   and/or other materials provided with the distribution.
#
# * Neither the name of the copyright holder nor the names of its
#   contributors may be used to endorse or promote products derived from
#   this software without specific prior written permission.
#
# THIS SOFTWARE IS PROVIDED BY THE COPYRIGHT HOLDERS AND CONTRIBUTORS
# "AS IS" AND ANY EXPRESS OR IMPLIED WARRANTIES, INCLUDING, BUT NOT
# LIMITED TO, THE IMPLIED WARRANTIES OF MERCHANTABILITY AND FITNESS
# FOR A PARTICULAR PURPOSE ARE DISCLAIMED. IN NO EVENT SHALL THE
# COPYRIGHT HOLDER OR CONTRIBUTORS BE LIABLE FOR ANY DIRECT, INDIRECT,
# INCIDENTAL, SPECIAL, EXEMPLARY, OR CONSEQUENTIAL DAMAGES (INCLUDING,
# BUT NOT LIMITED TO, PROCUREMENT OF SUBSTITUTE GOODS OR SERVICES;
# LOSS OF USE, DATA, OR PROFITS; OR BUSINESS INTERRUPTION) HOWEVER
# CAUSED AND ON ANY THEORY OF LIABILITY, WHETHER IN CONTRACT, STRICT
# LIABILITY, OR TORT (INCLUDING NEGLIGENCE OR OTHERWISE) ARISING IN
# ANY WAY OUT OF THE USE OF THIS SOFTWARE, EVEN IF ADVISED OF THE
# POSSIBILITY OF SUCH DAMAGE.
# -----------------------------------------------------------------------------
# Authors R. W. Ford and A. R. Porter, STFC Daresbury Lab

'''A module to perform pytest tests on the code in the tl2ad.py file
within the psyad directory.

'''
import logging
import pytest

from psyclone.errors import InternalError
from psyclone.psyad import generate_adjoint_str, generate_adjoint, \
    generate_adjoint_test
<<<<<<< HEAD
from psyclone.psyad.tl2ad import _create_adjoint_name, _find_container, \
    _create_inner_product, _create_array_inner_product, \
    _get_active_variables_datatype
=======
from psyclone.psyad.tl2ad import _find_container, _create_inner_product, \
    _create_array_inner_product, _get_active_variables_datatype, \
    _add_precision_symbol
>>>>>>> bc8a6312
from psyclone.psyir.backend.fortran import FortranWriter
from psyclone.psyir.frontend.fortran import FortranReader
from psyclone.psyir.nodes import Container, FileContainer, Return, Routine, \
    Assignment, BinaryOperation, Reference, Literal
from psyclone.psyir.symbols import (
    DataSymbol, SymbolTable, REAL_DOUBLE_TYPE, INTEGER_TYPE, REAL_TYPE,
    ArrayType, RoutineSymbol, ImportInterface, ScalarType, ContainerSymbol,
    ArgumentInterface, UnknownFortranType, DeferredType)


# _generate_adjoint_name function

def test_generate_adjoint_name():
    '''Test that the _generate_adjoint_name() function works as
    expected.

    '''
    assert _create_adjoint_name("name") == "adj_name"
    assert _create_adjoint_name("NAME") == "adj_name"
    assert _create_adjoint_name("tl_name") == "adj_name"
    assert _create_adjoint_name("Tl_NaMe") == "adj_name"


# generate_adjoint_str function

# expected output
@pytest.mark.xfail(reason="issue #1235: caplog returns an empty string in "
                   "github actions.", strict=False)
def test_generate_adjoint_str(caplog):
    '''Test that the generate_adjoint_str() function works as expected
    including logging.

    '''
    tl_code = (
        "program test\n"
        "integer :: a,b\n"
        "a = b\n"
        "end program test\n")
    expected = (
        "program test_adj\n"
        "  integer :: a\n"
        "  integer :: b\n\n"
        "  b = b + a\n"
        "  a = 0.0\n\n"
        "end program test_adj\n")

    with caplog.at_level(logging.INFO):
        result, test_harness = generate_adjoint_str(tl_code, ["a", "b"])

    assert caplog.text == ""
    assert expected in result
    assert test_harness == ""

    with caplog.at_level(logging.DEBUG):
        result, test_harness = generate_adjoint_str(tl_code, ["a", "b"])

    assert tl_code in caplog.text
    assert ("PSyIR\n"
            "FileContainer[None]\n"
            "    Routine[name:'test']\n"
            "        0: Assignment[]\n"
            "            Reference[name:'a']\n"
            "            Reference[name:'b']\n" in caplog.text)
    assert "Preprocessing\n" in caplog.text
    assert ("PSyIR after TL preprocessing\n"
            "FileContainer[None]\n"
            "    Routine[name:'test']\n"
            "        0: Assignment[]\n"
            "            Reference[name:'a']\n"
            "            Reference[name:'b']\n" in caplog.text)
    assert "Translating from TL to AD." in caplog.text
    assert expected in result
    assert test_harness == ""


def test_generate_adjoint_str_trans():
    '''Test that the generate_adjoint_str() function successfully calls
    the kern_trans() function.

    '''
    tl_code = (
        "program test\n"
        "real :: a, b(10), c(10)\n"
        "a = dot_product(b(:), c(:))\n"
        "end program test\n")
    expected = (
        "program adj_test\n"
        "  real :: a\n"
        "  real, dimension(10) :: b\n"
        "  real, dimension(10) :: c\n"
        "  integer :: i\n"
        "  real :: res_dot_product\n\n"
        "  a = 0.0\n  b = 0.0\n  res_dot_product = 0.0\n"
        "  res_dot_product = res_dot_product + a\n"
        "  a = 0.0\n"
        "  do i = 10, 1, -1\n"
        "    b(i) = b(i) + res_dot_product * c(i)\n"
        "  enddo\n"
        "  res_dot_product = 0.0\n\n"
        "end program adj_test\n")
    result, test_harness = generate_adjoint_str(
        tl_code, ["a", "b", "res_dot_product"])
    assert expected in result
    assert not test_harness


def test_generate_adjoint_str_generate_harness():
    ''' Test the create_test option to generate_adjoint_str(). '''
    tl_code = (
        "module my_mod\n"
        "  contains\n"
        "  subroutine kern(field)\n"
        "    real, intent(inout) :: field\n"
        "    field = 0.0\n"
        "  end subroutine kern\n"
        "end module my_mod\n"
    )
    result, harness = generate_adjoint_str(
        tl_code, ["field"], create_test=True)
    assert "subroutine adj_kern(field)\n" in result
    assert "program adj_test\n" in harness
    assert "! Call the tangent-linear kernel\n" in harness
    assert "end program adj_test\n" in harness


@pytest.mark.xfail(reason="issue #1235: caplog returns an empty string in "
                   "github actions.", strict=False)
def test_generate_adjoint_str_generate_harness_logging(caplog):
    ''' Test the create_test option to generate_adjoint_str() produces the
    expected logging output. '''
    tl_code = (
        "module my_mod\n"
        "  contains\n"
        "  subroutine kern(field, n)\n"
        "    integer, intent(in) :: n\n"
        "    real, intent(inout), dimension(n) :: field\n"
        "    field = 0.0\n"
        "  end subroutine kern\n"
        "end module my_mod\n"
    )
    with caplog.at_level(logging.INFO):
        _ = generate_adjoint_str(tl_code, ["field"], create_test=True)
    assert caplog.text == ""
    with caplog.at_level(logging.DEBUG):
        _, harness = generate_adjoint_str(tl_code, ["field"], create_test=True)
    assert ("Creating test harness for TL kernel 'kern' and AD kernel "
            "'kern_adj'" in caplog.text)
    assert ("Kernel 'kern' has the following dimensioning arguments: ['n']" in
            caplog.text)
    assert ("Generated symbols for new argument list: ['field', 'n']" in
            caplog.text)
    assert "Created test-harness program named 'adj_test'" in caplog.text
    assert harness in caplog.text


#  _find_container function

def test_find_container():
    ''' Tests for the internal, helper function _find_container(). '''
    assert _find_container(Return()) is None
    assert _find_container(FileContainer("test")) is None
    cont = Container("my_mod")
    assert _find_container(cont) is cont
    cont.addchild(FileContainer("test"))
    with pytest.raises(InternalError) as err:
        _find_container(cont)
    assert ("The supplied PSyIR contains two Containers but the innermost is "
            "a FileContainer. This should not be possible" in str(err.value))
    cont = Container("my_mod")
    cont.addchild(Container("another_mod"))
    with pytest.raises(NotImplementedError) as err:
        _find_container(cont)
    assert ("supplied PSyIR contains two Containers and the outermost one is "
            "not a FileContainer. This is not supported." in str(err.value))
    file_cont = FileContainer("test")
    cont = Container("my_mod")
    file_cont.addchild(cont)
    assert _find_container(file_cont) is cont
    file_cont.addchild(cont.copy())
    with pytest.raises(NotImplementedError) as err:
        _find_container(file_cont)
    assert ("The supplied PSyIR contains more than two Containers. This is "
            "not supported." in str(err.value))


# _get_active_variables_datatype function

def test_get_active_variables_datatype_error(fortran_reader):
    ''' Test that the _get_active_variables_datatype raises the expected
    errors if no active variables are supplied or if they are of different
    type or precision. '''
    tl_fortran_str = (
        "program test\n"
        "use kinds_mod, only: wp\n"
        "real :: a, b\n"
        "real(kind=wp) :: c\n"
        "integer :: idx\n"
        "a = b + c + idx\n"
        "end program test\n")
    prog_psyir = fortran_reader.psyir_from_source(tl_fortran_str)
    tl_psyir = prog_psyir.children[0]
    with pytest.raises(InternalError) as err:
        _get_active_variables_datatype(tl_psyir, [])
    assert "No active variables have been supplied." in str(err.value)

    with pytest.raises(NotImplementedError) as err:
        _get_active_variables_datatype(tl_psyir, ["a", "c"])
    assert ("active variables of different datatype: 'a' is of intrinsic "
            "type 'Intrinsic.REAL' and precision 'Precision.UNDEFINED' while "
            "'c' is of intrinsic type 'Intrinsic.REAL' and precision 'wp: "
            in str(err.value))

    with pytest.raises(NotImplementedError) as err:
        _get_active_variables_datatype(tl_psyir, ["a", "idx"])
    assert ("active variables of different datatype: 'a' is of intrinsic "
            "type 'Intrinsic.REAL' and precision 'Precision.UNDEFINED' while "
            "'idx' is of intrinsic type 'Intrinsic.INTEGER' and precision "
            "'Precision.UNDEFINED'" in str(err.value))


def test_get_active_variables_datatype(fortran_reader):
    ''' Test that _get_active_variables_datatype() works as expected. '''
    tl_fortran_str = (
        "program test\n"
        "use kind_mod, only: wp, i_def\n"
        "real :: a, b, c\n"
        "real(wp) :: d, e\n"
        "integer(i_def) :: ii, jj, kk\n"
        "a = b + c\n"
        "d = 2.0*e\n"
        "ii = jj + kk\n"
        "end program test\n")
    prog_psyir = fortran_reader.psyir_from_source(tl_fortran_str)
    tl_psyir = prog_psyir.children[0]
    # Real, default precision
    atype = _get_active_variables_datatype(tl_psyir, ["a", "b"])
    assert isinstance(atype, ScalarType)
    assert atype.intrinsic == ScalarType.Intrinsic.REAL
    assert atype.precision == ScalarType.Precision.UNDEFINED
    # Real, specified KIND
    atype = _get_active_variables_datatype(tl_psyir, ["d", "e"])
    assert atype.intrinsic == ScalarType.Intrinsic.REAL
    assert isinstance(atype.precision, DataSymbol)
    assert atype.precision.name == "wp"
    # Integer, specified KIND
    atype = _get_active_variables_datatype(tl_psyir, ["ii", "jj", "kk"])
    assert atype.intrinsic == ScalarType.Intrinsic.INTEGER
    assert isinstance(atype.precision, DataSymbol)
    assert atype.precision.name == "i_def"


# generate_adjoint function

def test_generate_adjoint(fortran_reader):
    '''Test that the generate_adjoint() function works as expected.'''

    tl_fortran_str = (
        "program test\n"
        "real :: a, b, c\n"
        "a = b + c\n"
        "end program test\n")
    expected_ad_fortran_str = (
        "program adj_test\n"
        "  real :: a\n  real :: b\n  real :: c\n\n"
        "  a = 0.0\n  b = 0.0\n  c = 0.0\n"
        "  b = b + a\n"
        "  c = c + a\n"
        "  a = 0.0\n\n"
        "end program adj_test\n")
    tl_psyir = fortran_reader.psyir_from_source(tl_fortran_str)

    ad_psyir = generate_adjoint(tl_psyir, ["a", "b", "c"])

    writer = FortranWriter()
    ad_fortran_str = writer(ad_psyir)
    assert ad_fortran_str in expected_ad_fortran_str


def test_generate_adjoint_kind(fortran_reader):
    '''Test that the generate_adjoint() function works as expected when
    the active variables have a kind.'''

    tl_fortran_str = (
        "program test\n"
        "use kinds_mod, only: r_def\n"
        "real(kind=r_def) :: a, b, c\n"
        "a = b + c\n"
        "end program test\n")
    expected_ad_fortran_str = (
        "program adj_test\n"
        "  use kinds_mod, only : r_def\n"
        "  real(kind=r_def) :: a\n  real(kind=r_def) :: b\n  "
        "real(kind=r_def) :: c\n\n"
        "  a = 0.0_r_def\n  b = 0.0_r_def\n  c = 0.0_r_def\n"
        "  b = b + a\n"
        "  c = c + a\n"
        "  a = 0.0\n\n"
        "end program adj_test\n")
    tl_psyir = fortran_reader.psyir_from_source(tl_fortran_str)

    ad_psyir = generate_adjoint(tl_psyir, ["a", "b", "c"])

    writer = FortranWriter()
    ad_fortran_str = writer(ad_psyir)
    assert ad_fortran_str in expected_ad_fortran_str


def test_generate_adjoint_errors():
    ''' Check that generate_adjoint() raises the expected exceptions when
    given invalid input. '''
    # Only a FileContainer
    psyir = FileContainer("test_file")
    with pytest.raises(InternalError) as err:
        generate_adjoint(psyir, ["dummy"])
    assert ("The supplied PSyIR does not contain any routines." in
            str(err.value))
    with pytest.raises(InternalError) as err:
        generate_adjoint(Container.create("test_mod", SymbolTable(),
                                          [psyir.copy()]), ["dummy"])
    assert ("The supplied PSyIR contains two Containers but the innermost is "
            "a FileContainer. This should not be possible" in str(err.value))
    # No kernel code
    cont = Container("test_mod")
    with pytest.raises(InternalError) as err:
        generate_adjoint(cont, ["dummy"])
    assert ("The supplied PSyIR does not contain any routines." in
            str(err.value))
    # Multiple routines
    symbol_table = SymbolTable()
    symbol = symbol_table.new_symbol(
        symbol_type=DataSymbol, datatype=REAL_TYPE)
    assignment = Assignment.create(
        Reference(symbol), Literal("0.0", REAL_TYPE))
    routine1 = Routine.create("my_kern1", symbol_table, [assignment])
    routine2 = routine1.copy()
    routine2.name = "my_kern2"
    cont.addchild(routine1)
    cont.addchild(routine2)
    with pytest.raises(NotImplementedError) as err:
        generate_adjoint(cont, [symbol.name])
    assert ("The supplied Fortran must contain one and only one routine but "
            "found: ['my_kern1', 'my_kern2']" in str(err.value))


@pytest.mark.xfail(reason="issue #1235: caplog returns an empty string in "
                   "github actions.", strict=False)
def test_generate_adjoint_logging(caplog):
    '''Test that logging works as expected in the generate_adjoint()
    function.

    '''
    tl_fortran_str = (
        "program test\n"
        "real :: a\n"
        "a = 0.0\n"
        "end program test\n")
    expected_ad_fortran_str = (
        "program test_adj\n"
        "  real :: a\n\n"
        "  a = 0.0\n\n"
        "end program test_adj\n")
    reader = FortranReader()
    tl_psyir = reader.psyir_from_source(tl_fortran_str)

    with caplog.at_level(logging.INFO):
        ad_psyir = generate_adjoint(tl_psyir, ["a"])
    assert caplog.text == ""

    writer = FortranWriter()
    ad_fortran_str = writer(ad_psyir)
    assert ad_fortran_str in expected_ad_fortran_str

    with caplog.at_level(logging.DEBUG):
        ad_psyir = generate_adjoint(tl_psyir, ["a"])
    assert "Translating from TL to AD." in caplog.text
    assert "AD kernel will be named 'test_adj'" in caplog.text

    ad_fortran_str = writer(ad_psyir)
    assert expected_ad_fortran_str in ad_fortran_str


# generate_adjoint_test

def test_generate_adjoint_test_errors():
    ''' Check that generate_adjoint_test() raises the expected exceptions if
    the input is not valid for test-harness generation. '''
    with pytest.raises(NotImplementedError) as err:
        generate_adjoint_test(FileContainer("test_file"),
                              FileContainer("test_adj_file"), ['field'])
    assert ("Generation of a test harness is only supported for a TL kernel "
            "implemented as a subroutine within a module but failed to find "
            "enclosing module." in str(err.value))
    cont = Container("test_mod")
    # Only one routine is permitted
    kern1 = Routine.create("my_kern1", SymbolTable(), [Return()])
    cont.addchild(kern1)
    cont.addchild(Routine.create("my_kern2", SymbolTable(), [Return()]))
    with pytest.raises(NotImplementedError) as err:
        generate_adjoint_test(cont, cont.copy(), ['field'])
    assert ("The supplied Fortran must contain one and only one subroutine "
            "but found: ['my_kern1', 'my_kern2']" in str(err.value))
    cont.pop_all_children()
    kern1._is_program = True
    cont.addchild(kern1)
    with pytest.raises(NotImplementedError) as err:
        generate_adjoint_test(cont, cont.copy(), ['field'])
    assert ("Generation of a test harness for a kernel defined as a Program "
            "(as opposed to a Subroutine) is not currently supported. (Found "
            "'my_kern1' which is a Program.)" in str(err.value))


def test_generate_adjoint_test(fortran_reader, fortran_writer):
    ''' Full test for generating test harness for the adjoint created
    from a supplied subroutine within a module. The subroutine has one
    array argument with extent supplied as a second argument. '''
    tl_code = (
        "module my_mod\n"
        "  contains\n"
        "  subroutine kern(field, npts)\n"
        "    integer, intent(in) :: npts\n"
        "    real, intent(inout) :: field(npts)\n"
        "    field = 0.0\n"
        "  end subroutine kern\n"
        "end module my_mod\n"
    )
    tl_psyir = fortran_reader.psyir_from_source(tl_code)
    ad_psyir = generate_adjoint(tl_psyir, ["field"])
    test_psyir = generate_adjoint_test(tl_psyir, ad_psyir, ["field"])
    assert isinstance(test_psyir, Routine)
    assert test_psyir.is_program is True
    sym_table = test_psyir.symbol_table
    tl_kern = sym_table.lookup("kern")
    adj_kern = sym_table.lookup("adj_kern")
    assert isinstance(tl_kern, RoutineSymbol)
    assert isinstance(adj_kern, RoutineSymbol)
    assert isinstance(tl_kern.interface, ImportInterface)
    assert isinstance(adj_kern.interface, ImportInterface)
    assert tl_kern.interface.container_symbol.name == "my_mod"
    assert adj_kern.interface.container_symbol.name == "adj_my_mod"
    harness = fortran_writer(test_psyir)
    assert ("  real, dimension(npts) :: field\n"
            "  real, dimension(npts) :: field_input" in harness)
    assert ("  CALL random_number(field)\n"
            "  field_input = field\n"
            "  ! Call the tangent-linear kernel\n"
            "  call kern(field, npts)\n"
            "  ! Compute the inner product of the results of the tangent-"
            "linear kernel\n"
            "  inner1 = 0.0\n"
            "  inner1 = inner1 + DOT_PRODUCT(field, field)\n"
            "  ! Call the adjoint of the kernel\n"
            "  call adj_kern(field, npts)\n"
            "  ! Compute inner product of results of adjoint kernel with "
            "the original inputs to the tangent-linear kernel\n"
            "  inner2 = 0.0\n"
            "  inner2 = inner2 + DOT_PRODUCT(field, field_input)\n"
            "  ! Test the inner-product values for equality, allowing for "
            "the precision of the active variables\n"
            "  MachineTol = SPACING(MAX(ABS(inner1), ABS(inner2)))\n"
            in harness)
    # Ideally we would test that the generated harness code compiles
    # but, since it depends on the TL and adjoint kernels, we can't
    # currently do that (see #284).
    # assert Compile(tmpdir).string_compiles(harness)


def test_generate_adjoint_test_no_extent(fortran_reader, fortran_writer):
    ''' Full test for generating test harness for the adjoint created
    from a supplied subroutine within a module. The subroutine has two
    array arguments which are of assumed size. '''
    tl_code = (
        "module my_mod\n"
        "  contains\n"
        "  subroutine kern(field1, field2)\n"
        "    real, intent(inout) :: field1(:), field2(:,:)\n"
        "    field1(:) = 0.0\n"
        "    field2(:,:) = 0.0\n"
        "  end subroutine kern\n"
        "end module my_mod\n"
    )
    tl_psyir = fortran_reader.psyir_from_source(tl_code)
    ad_psyir = generate_adjoint(tl_psyir, ["field1", "field2"])
    test_psyir = generate_adjoint_test(tl_psyir, ad_psyir,
                                       ["field1", "field2"])
    harness = fortran_writer(test_psyir)
    assert "integer, parameter :: array_extent = 20\n" in harness
    assert "real, dimension(array_extent) :: field1\n" in harness
    assert "real, dimension(array_extent) :: field1_input\n" in harness
    assert "real, dimension(array_extent,array_extent) :: field2\n" in harness
    assert ("real, dimension(array_extent,array_extent) :: field2_input\n" in
            harness)
    # Ideally we would test that the generated harness code compiles
    # but, since it depends on the TL and adjoint kernels, we can't
    # currently do that (see #284).
    # assert Compile(tmpdir).string_compiles(harness)


def test_add_precision_symbol():
    ''' Tests for the _add_precision_symbol() utility function. '''
    table = SymbolTable()
    sym = DataSymbol("i_def", INTEGER_TYPE)
    _add_precision_symbol(sym, table)
    # A local symbol should just be copied into the table.
    new_sym = table.lookup("i_def")
    assert new_sym is not sym
    # Calling _add_precision a second time should do nothing.
    _add_precision_symbol(sym, table)
    assert table.lookup("i_def") is new_sym
    # An imported symbol should have its originating Container copied
    # over too.
    csym = ContainerSymbol("some_mod")
    rdef = DataSymbol("r_def", INTEGER_TYPE, interface=ImportInterface(csym))
    _add_precision_symbol(rdef, table)
    csym_copy = table.lookup("some_mod")
    assert isinstance(csym_copy, ContainerSymbol)
    assert csym_copy is not csym
    rdef_copy = table.lookup("r_def")
    assert rdef_copy.interface.container_symbol is csym_copy
    # A precision symbol must be either local or imported
    arg_sym = DataSymbol("wrong", INTEGER_TYPE, interface=ArgumentInterface())
    table.specify_argument_list([arg_sym])
    with pytest.raises(NotImplementedError) as err:
        _add_precision_symbol(arg_sym, table)
    assert ("One or more variables have a precision specified by symbol "
            "'wrong' which is not local or explicitly imported" in
            str(err.value))
    # A precision symbol must be a scalar integer or of deferred/unknown type
    isym = DataSymbol("iwrong", REAL_TYPE)
    with pytest.raises(TypeError) as err:
        _add_precision_symbol(isym, table)
    assert ("integer type but 'iwrong' has type 'Scalar<REAL, UNDEFINED>'." in
            str(err.value))
    arr_sym = DataSymbol("iarray", ArrayType(INTEGER_TYPE, [10]))
    with pytest.raises(TypeError) as err:
        _add_precision_symbol(arr_sym, table)
    assert ("integer type but 'iarray' has type 'Array<Scalar<INTEGER, "
            "UNDEFINED>, shape=[10]>'." in str(err.value))
    def_sym = DataSymbol("my_def",
                         UnknownFortranType("integer, parameter :: my_def"))
    _add_precision_symbol(def_sym, table)
    assert table.lookup("my_def")
    odef_sym = DataSymbol("o_def", DeferredType(),
                          interface=ImportInterface(csym))
    _add_precision_symbol(odef_sym, table)
    assert table.lookup("o_def")


def test_generate_harness_extent_name_clash(fortran_reader, fortran_writer):
    ''' Test that we don't get a name clash when one of the kernel arguments
    matches the name we will give (internally) to the extent of the test
    arrays. '''
    tl_code = (
        "module my_mod\n"
        "  contains\n"
        "  subroutine kern(field1, array_extent)\n"
        "    integer, intent(in) :: array_extent\n"
        "    real, intent(inout) :: field1(array_extent)\n"
        "    field1(:) = 0.0\n"
        "  end subroutine kern\n"
        "end module my_mod\n"
    )
    tl_psyir = fortran_reader.psyir_from_source(tl_code)
    ad_psyir = generate_adjoint(tl_psyir, ["field1"])
    test_psyir = generate_adjoint_test(tl_psyir, ad_psyir, ["field1"])
    prog = test_psyir.walk(Routine)[0]
    assert "array_extent" in prog.symbol_table
    assert "array_extent_1" in prog.symbol_table
    harness = fortran_writer(test_psyir)
    # The re-named argument should be used to dimension the test arrays and
    # be passed to the kernels.
    assert "real, dimension(array_extent_1) :: field1" in harness
    assert "real, dimension(array_extent_1) :: field1_input" in harness
    assert "call kern(field1, array_extent_1)" in harness
    assert "call adj_kern(field1, array_extent_1)" in harness


def test_generate_harness_arg_name_clash(fortran_reader, fortran_writer):
    ''' Test that we don't get a name clash when one of the kernel field
    arguments matches the name we will give (internally) to the extent of the
    test arrays. '''
    tl_code = (
        "module my_mod\n"
        "  contains\n"
        "  subroutine kern(array_extent, extent)\n"
        "    integer, intent(in) :: extent\n"
        "    real, intent(inout) :: array_extent(extent)\n"
        "    array_extent(:) = 0.0\n"
        "  end subroutine kern\n"
        "end module my_mod\n"
    )
    tl_psyir = fortran_reader.psyir_from_source(tl_code)
    ad_psyir = generate_adjoint(tl_psyir, ["array_extent"])
    test_psyir = generate_adjoint_test(tl_psyir, ad_psyir, ["array_extent"])
    prog = test_psyir.walk(Routine)[0]
    assert "array_extent" in prog.symbol_table
    assert "array_extent_1" in prog.symbol_table
    harness = fortran_writer(test_psyir)
    # The re-named argument should be used to dimension the test arrays and
    # be passed to the kernels.
    assert "integer, parameter :: extent = array_extent" in harness
    assert "real, dimension(extent) :: array_extent_1" in harness
    assert "real, dimension(extent) :: array_extent_1_input" in harness
    assert "call kern(array_extent_1, extent)" in harness
    assert "call adj_kern(array_extent_1, extent)" in harness


def test_generate_harness_routine_name_clash(fortran_reader, fortran_writer):
    ''' Test that we don't get a name clash when one of the kernel arguments
    matches the name we will give (internally) to the extent of the test
    arrays. '''
    tl_code = (
        "module my_mod\n"
        "  contains\n"
        "  subroutine array_extent(field1, extent)\n"
        "    integer, intent(in) :: extent\n"
        "    real, intent(inout) :: field1(extent)\n"
        "    field1(:) = 0.0\n"
        "  end subroutine array_extent\n"
        "end module my_mod\n"
    )
    tl_psyir = fortran_reader.psyir_from_source(tl_code)
    ad_psyir = generate_adjoint(tl_psyir, ["field1"])
    test_psyir = generate_adjoint_test(tl_psyir, ad_psyir, ["field1"])
    harness = fortran_writer(test_psyir)
    assert "integer, parameter :: array_extent_1 = 20" in harness
    assert "integer, parameter :: extent = array_extent_1" in harness


def test_generate_harness_kernel_arg_static_shape(fortran_reader,
                                                  fortran_writer):
    ''' Test that we generate the correct array extents when a kernel
    defines the extent of an argument with a literal value. '''
    tl_code = (
        "module my_mod\n"
        "  contains\n"
        "  subroutine array_extent(field1, npts)\n"
        "    integer, intent(in) :: npts\n"
        "    real, intent(inout) :: field1(10, npts)\n"
        "    field1(:,:) = 0.0\n"
        "  end subroutine array_extent\n"
        "end module my_mod\n"
    )
    tl_psyir = fortran_reader.psyir_from_source(tl_code)
    ad_psyir = generate_adjoint(tl_psyir, ["field1"])
    test_psyir = generate_adjoint_test(tl_psyir, ad_psyir, ["field1"])
    harness = fortran_writer(test_psyir)
    assert "integer, parameter :: npts = array_extent_1" in harness
    assert "real, dimension(10,npts) :: field1" in harness
    assert "real, dimension(10,npts) :: field1_input" in harness


def test_generate_harness_kernel_arg_shape_error(fortran_reader):
    ''' Test that we raise the expected error if the shape of a kernel
    argument is a variable that is not passed as an argument. '''
    tl_code = (
        "module my_mod\n"
        "  contains\n"
        "  subroutine array_extent(field1)\n"
        "    use some_mod, only: npts\n"
        "    real, intent(inout) :: field1(10, npts)\n"
        "    field1(:,:) = 0.0\n"
        "  end subroutine array_extent\n"
        "end module my_mod\n"
    )
    tl_psyir = fortran_reader.psyir_from_source(tl_code)
    ad_psyir = generate_adjoint(tl_psyir, ["field1"])
    with pytest.raises(NotImplementedError) as err:
        generate_adjoint_test(tl_psyir, ad_psyir, ["field1"])
    assert ("Found argument 'field1' to kernel 'array_extent' which has a "
            "reference to 'npts' in its shape. However, 'npts' is not passed "
            "as an argument. This is not supported." in str(err.value))


def test_generate_harness_kernel_arg_invalid_shape(fortran_reader):
    ''' Test that the test-harness generation raises the expected error if
    a kernel argument's shape is invalid. '''
    tl_code = (
        "module my_mod\n"
        "  contains\n"
        "  subroutine kernel(field1, npts)\n"
        "    integer, intent(in) :: npts\n"
        "    real, intent(inout) :: field1(10, npts)\n"
        "    field1(:,:) = 0.0\n"
        "  end subroutine kernel\n"
        "end module my_mod\n"
    )
    tl_psyir = fortran_reader.psyir_from_source(tl_code)
    ad_psyir = generate_adjoint(tl_psyir, ["field1"])
    # Get hold of the kernel argument
    kernel = tl_psyir.walk(Routine)[0]
    fld_arg = kernel.symbol_table.argument_list[0]
    # Break one of the bounds in the Range inside the argument shape by making
    # it into a Return node.
    fld_arg.datatype._shape[0] = ArrayType.ArrayBounds(
        lower=Return(), upper=fld_arg.datatype._shape[0].upper)
    with pytest.raises(NotImplementedError) as err:
        generate_adjoint_test(tl_psyir, ad_psyir, ["field1"])
    assert ("Found argument 'field1' to kernel 'kernel' which has an array "
            "bound specified by a 'Return' node. Only Literals or References "
            "are supported" in str(err.value))
    # Break the argument shape.
    fld_arg.datatype._shape = [1] + fld_arg.datatype._shape[1:]
    with pytest.raises(InternalError) as err:
        generate_adjoint_test(tl_psyir, ad_psyir, ["field1"])
    assert ("Argument 'field1' to kernel 'kernel' contains a 'int' in its "
            "shape definition but expected an ArrayType.Extent or "
            "ArrayType.ArrayBound" in str(err.value))


def test_generate_harness_kind_import(fortran_reader, fortran_writer):
    ''' Check that the test harness that is generated correctly declares
    any imported kind parameter that is used to define the precision of the
    active variable(s).
    '''
    tl_code = (
        "module my_mod\n"
        "  use kinds_mod, only: r_def, i_def\n"
        "  use precision_mod, only: i32\n"
        "  contains\n"
        "  subroutine kern(field, npts, iflag)\n"
        "    integer(kind=i_def), intent(in) :: npts\n"
        "    real(kind=r_def), intent(inout) :: field(npts)\n"
        "    integer(kind=i32), intent(in) :: iflag\n"
        "    field = 0.0\n"
        "  end subroutine kern\n"
        "end module my_mod\n"
    )
    tl_psyir = fortran_reader.psyir_from_source(tl_code)
    ad_psyir = generate_adjoint(tl_psyir, ["field"])
    test_psyir = generate_adjoint_test(tl_psyir, ad_psyir, ["field"])
    harness = fortran_writer(test_psyir)
    assert ("  real(kind=r_def), dimension(npts) :: field\n"
            "  real(kind=r_def), dimension(npts) :: field_input" in harness)
    assert "real(kind=r_def) :: inner1\n" in harness
    assert "use kinds_mod, only : i_def, r_def" in harness
    assert "use precision_mod, only : i32" in harness
    assert ("real(kind=r_def), parameter :: overall_tolerance = "
            "1500.0_r_def" in harness)


def test_generate_harness_constant_kind(fortran_reader, fortran_writer):
    ''' Check that the test harness that is generated correctly declares
    a constant, local kind parameter that is used to define the precision
    of the active variable(s).
    '''
    tl_code = (
        "module my_mod\n"
        "  integer, parameter :: r_def=8\n"
        "  contains\n"
        "  subroutine kern(field, npts)\n"
        "    integer, intent(in) :: npts\n"
        "    real(kind=r_def), intent(inout) :: field(npts)\n"
        "    field = 0.0\n"
        "  end subroutine kern\n"
        "end module my_mod\n"
    )
    tl_psyir = fortran_reader.psyir_from_source(tl_code)
    ad_psyir = generate_adjoint(tl_psyir, ["field"])
    test_psyir = generate_adjoint_test(tl_psyir, ad_psyir, ["field"])
    harness = fortran_writer(test_psyir)
    assert ("  use adj_my_mod, only : adj_kern\n"
            "  integer, parameter :: r_def = 8\n" in harness)
    assert ("  real(kind=r_def), dimension(npts) :: field\n"
            "  real(kind=r_def), dimension(npts) :: field_input" in harness)
    assert "real(kind=r_def) :: inner1\n" in harness
    assert ("real(kind=r_def), parameter :: overall_tolerance = "
            "1500.0_r_def" in harness)


def test_generate_harness_unknown_kind_error(fortran_reader):
    ''' Check that generate_adjoint_test() raises the expected error if the
    kind of the active variables is of an unsupported form.
    '''
    tl_code = (
        "module my_mod\n"
        "  use kinds_mod\n"
        "  contains\n"
        "  subroutine kern(field, npts)\n"
        "    integer, intent(in) :: npts\n"
        "    real(kind=r_def), intent(inout) :: field(npts)\n"
        "    field = 0.0\n"
        "  end subroutine kern\n"
        "end module my_mod\n"
    )
    tl_psyir = fortran_reader.psyir_from_source(tl_code)
    ad_psyir = generate_adjoint(tl_psyir, ["field"])
    with pytest.raises(NotImplementedError) as err:
        generate_adjoint_test(tl_psyir, ad_psyir, ["field"])
    assert ("One or more variables have a precision specified by "
            "symbol 'r_def' which is not local or explicitly imported" in
            str(err.value))


# _create_inner_product and _create_array_inner_product

def test_create_inner_product_errors():
    ''' Check that the _create_inner_product() utility raises the expected
    exceptions if given invalid inputs. '''
    accum = DataSymbol("result", REAL_DOUBLE_TYPE)
    var1 = DataSymbol("var1", REAL_DOUBLE_TYPE)
    var2 = DataSymbol("var2", INTEGER_TYPE)
    with pytest.raises(TypeError) as err:
        _create_inner_product(accum, [(var1, var2)])
    assert ("Cannot compute inner product of Symbols 'var1' and 'var2' "
            "because they represent different datatypes (Scalar" in
            str(err.value))
    var3 = DataSymbol("var3", ArrayType(REAL_DOUBLE_TYPE, [10]))
    with pytest.raises(TypeError) as err:
        _create_inner_product(accum, [(var1, var3)])
    assert ("Cannot compute inner product of Symbols 'var1' and 'var3' "
            "because they represent different datatypes (Scalar" in
            str(err.value))
    var4 = DataSymbol("var4", ArrayType(REAL_TYPE, [10]))
    with pytest.raises(TypeError) as err:
        _create_inner_product(accum, [(var4, var3)])
    assert ("Cannot compute inner product of Symbols 'var4' and 'var3' "
            "because they represent different datatypes (Array" in
            str(err.value))
    var5 = DataSymbol("var5", ArrayType(REAL_TYPE, [10, 10]))
    with pytest.raises(TypeError) as err:
        _create_inner_product(accum, [(var4, var5)])
    assert ("Cannot compute inner product of Symbols 'var4' and 'var5' "
            "because they represent different datatypes (Array" in
            str(err.value))


def test_create_array_inner_product_errors():
    ''' Tests for the checks in _create_array_inner_product function. '''
    accum = DataSymbol("result", REAL_DOUBLE_TYPE)
    array_type = ArrayType(INTEGER_TYPE, [10])
    var1 = DataSymbol("var1", INTEGER_TYPE)
    var2 = DataSymbol("var2", array_type)
    with pytest.raises(TypeError) as err:
        _create_array_inner_product(accum, var1, var2)
    assert ("Symbols 'var1' and 'var2' because they represent different "
            "datatypes" in str(err.value))
    var2 = DataSymbol("var2", INTEGER_TYPE)
    with pytest.raises(TypeError) as err:
        _create_array_inner_product(accum, var1, var2)
    assert ("Supplied Symbols must represent arrays but got 'Scalar<INTEGER, "
            "UNDEFINED>' for 'var1'" in str(err.value))


def test_create_inner_product_scalars(fortran_writer):
    ''' Test for utility that creates PSyIR for computing an
    inner product when given scalars. '''
    accum = DataSymbol("result", REAL_DOUBLE_TYPE)
    var1 = DataSymbol("var1", INTEGER_TYPE)
    var2 = DataSymbol("var2", INTEGER_TYPE)
    nodes = _create_inner_product(accum, [(var1, var2)])
    assert len(nodes) == 2
    assert isinstance(nodes[0], Assignment)
    assert nodes[0].lhs.symbol is accum
    assert nodes[0].rhs.value == "0.0"
    assert isinstance(nodes[1], Assignment)
    assert nodes[1].lhs.symbol is accum
    assert isinstance(nodes[1].rhs, BinaryOperation)
    assert nodes[1].rhs.operator == BinaryOperation.Operator.ADD
    code = fortran_writer(nodes[1])
    assert "result = result + var1 * var2" in code


def test_create_inner_product_1d_arrays(fortran_writer):
    ''' Test for utility that creates PSyIR for computing an
    inner product when given rank-1 arrays. '''
    accum = DataSymbol("result", REAL_DOUBLE_TYPE)
    array_type = ArrayType(INTEGER_TYPE, [10])
    var1 = DataSymbol("var1", array_type)
    var2 = DataSymbol("var2", array_type)
    nodes = _create_inner_product(accum, [(var1, var2)])
    assert len(nodes) == 2
    assert isinstance(nodes[0], Assignment)
    assert nodes[0].lhs.symbol is accum
    assert nodes[0].rhs.value == "0.0"
    assert isinstance(nodes[1], Assignment)
    assert nodes[1].lhs.symbol is accum
    assert isinstance(nodes[1].rhs, BinaryOperation)
    assert nodes[1].rhs.operator == BinaryOperation.Operator.ADD
    code = fortran_writer(nodes[1])
    assert "result = result + DOT_PRODUCT(var1, var2)" in code


def test_create_inner_product_arrays(fortran_writer):
    ''' Test for utility that creates PSyIR for computing an
    inner product when given arrays with rank > 1. '''
    accum = DataSymbol("result", REAL_DOUBLE_TYPE)
    array_type = ArrayType(INTEGER_TYPE, [10, 10, 10])
    var1 = DataSymbol("var1", array_type)
    var2 = DataSymbol("var2", array_type)
    nodes = _create_inner_product(accum, [(var1, var2)])
    assert len(nodes) == 2
    assert isinstance(nodes[0], Assignment)
    assert nodes[0].lhs.symbol is accum
    assert nodes[0].rhs.value == "0.0"
    assert isinstance(nodes[1], Assignment)
    assert nodes[1].lhs.symbol is accum
    assert isinstance(nodes[1].rhs, BinaryOperation)
    assert nodes[1].rhs.operator == BinaryOperation.Operator.ADD
    code = fortran_writer(nodes[1])
    assert "result = result + SUM(var1(:,:,:) * var2(:,:,:))" in code


def test_inner_product_scalars_and_arrays(fortran_writer):
    ''' Test for utility that creates PSyIR for computing an
    inner product when given arrays and scalars. '''
    accum = DataSymbol("result", REAL_DOUBLE_TYPE)
    array3d_type = ArrayType(INTEGER_TYPE, [10, 10, 10])
    vars3d = DataSymbol("var1", array3d_type), DataSymbol("var2", array3d_type)
    array1d_type = ArrayType(INTEGER_TYPE, [5])
    vecs = DataSymbol("vec1", array1d_type), DataSymbol("vec2", array1d_type)
    scals = DataSymbol("a1", REAL_TYPE), DataSymbol("a2", REAL_TYPE)
    nodes = _create_inner_product(accum, [vars3d, vecs, scals])
    assert len(nodes) == 4
    assert all(isinstance(node, Assignment) for node in nodes)
    assert fortran_writer(nodes[0]) == "result = 0.0\n"
    assert (fortran_writer(nodes[1]) ==
            "result = result + SUM(var1(:,:,:) * var2(:,:,:))\n")
    assert (fortran_writer(nodes[2]) ==
            "result = result + DOT_PRODUCT(vec1, vec2)\n")
    assert fortran_writer(nodes[3]) == "result = result + a1 * a2\n"<|MERGE_RESOLUTION|>--- conflicted
+++ resolved
@@ -43,15 +43,9 @@
 from psyclone.errors import InternalError
 from psyclone.psyad import generate_adjoint_str, generate_adjoint, \
     generate_adjoint_test
-<<<<<<< HEAD
 from psyclone.psyad.tl2ad import _create_adjoint_name, _find_container, \
     _create_inner_product, _create_array_inner_product, \
-    _get_active_variables_datatype
-=======
-from psyclone.psyad.tl2ad import _find_container, _create_inner_product, \
-    _create_array_inner_product, _get_active_variables_datatype, \
-    _add_precision_symbol
->>>>>>> bc8a6312
+    _get_active_variables_datatype, _add_precision_symbol
 from psyclone.psyir.backend.fortran import FortranWriter
 from psyclone.psyir.frontend.fortran import FortranReader
 from psyclone.psyir.nodes import Container, FileContainer, Return, Routine, \
