--- conflicted
+++ resolved
@@ -357,11 +357,7 @@
     sym4 = DataSymbol("my_var", LFRicTypes("LFRicRealScalarDataType")())
 
     class BrokenType:
-<<<<<<< HEAD
-        '''Utility class to test init_scalar_value error.'''
-=======
         '''Utility class to provide an unsupported type.'''
->>>>>>> 2ceb0e78
         def __init__(self):
             self.name = "wrong"
     monkeypatch.setattr(sym4.datatype, "intrinsic", BrokenType())
