# -----------------------------------------------------------------------------
# BSD 3-Clause License
#
# Copyright (c) 2019-2025 Science and Technology Facilities Council.
# All rights reserved.
#
# Redistribution and use in source and binary forms, with or without
# modification, are permitted provided that the following conditions are met:
#
# * Redistributions of source code must retain the above copyright notice, this
#   list of conditions and the following disclaimer.
#
# * Redistributions in binary form must reproduce the above copyright notice,
#   this list of conditions and the following disclaimer in the documentation
#   and/or other materials provided with the distribution.
#
# * Neither the name of the copyright holder nor the names of its
#   contributors may be used to endorse or promote products derived from
#   this software without specific prior written permission.
#
# THIS SOFTWARE IS PROVIDED BY THE COPYRIGHT HOLDERS AND CONTRIBUTORS
# "AS IS" AND ANY EXPRESS OR IMPLIED WARRANTIES, INCLUDING, BUT NOT
# LIMITED TO, THE IMPLIED WARRANTIES OF MERCHANTABILITY AND FITNESS
# FOR A PARTICULAR PURPOSE ARE DISCLAIMED. IN NO EVENT SHALL THE
# COPYRIGHT HOLDER OR CONTRIBUTORS BE LIABLE FOR ANY DIRECT, INDIRECT,
# INCIDENTAL, SPECIAL, EXEMPLARY, OR CONSEQUENTIAL DAMAGES (INCLUDING,
# BUT NOT LIMITED TO, PROCUREMENT OF SUBSTITUTE GOODS OR SERVICES;
# LOSS OF USE, DATA, OR PROFITS; OR BUSINESS INTERRUPTION) HOWEVER
# CAUSED AND ON ANY THEORY OF LIABILITY, WHETHER IN CONTRACT, STRICT
# LIABILITY, OR TORT (INCLUDING NEGLIGENCE OR OTHERWISE) ARISING IN
# ANY WAY OUT OF THE USE OF THIS SOFTWARE, EVEN IF ADVISED OF THE
# POSSIBILITY OF SUCH DAMAGE.
# -----------------------------------------------------------------------------
# Authors R. W. Ford, A. R. Porter and N. Nobre, STFC Daresbury Lab
# Modified I. Kavcic and L. Turner, Met Office
# Modified J. Henrichs, Bureau of Meteorology

''' This module tests the support for LMA operators in the LFRic (Dynamo 0.3)
    API using pytest.

'''

import copy
import os
import pytest

from fparser import api as fpapi

from psyclone.configuration import Config
from psyclone.core.access_type import AccessType
from psyclone.domain.lfric import (LFRicArgDescriptor, LFRicConstants,
                                   LFRicKern, LFRicKernMetadata)
from psyclone.dynamo0p3 import DynFuncDescriptor03, FunctionSpace
from psyclone.errors import GenerationError, InternalError
from psyclone.parse.algorithm import parse
from psyclone.parse.utils import ParseError
from psyclone.psyGen import PSyFactory, args_filter
from psyclone.tests.lfric_build import LFRicBuild
from psyclone.psyir.backend.visitor import VisitorError
from psyclone.psyir import symbols

# Constants
BASE_PATH = os.path.join(os.path.dirname(os.path.abspath(__file__)),
                         "test_files", "dynamo0p3")

TEST_API = "lfric"

CODE = '''
module testkern_qr
  type, extends(kernel_type) :: testkern_qr_type
     type(arg_type), meta_args(6) =                              &
          (/ arg_type(gh_scalar,   gh_real,    gh_read),         &
             arg_type(gh_field,    gh_real,    gh_inc,  w1),     &
             arg_type(gh_field,    gh_real,    gh_read, w2),     &
             arg_type(gh_operator, gh_real,    gh_read, w2, w2), &
             arg_type(gh_field,    gh_real,    gh_read, w3),     &
             arg_type(gh_scalar,   gh_integer, gh_read)          &
           /)
     type(func_type), dimension(3) :: meta_funcs =   &
          (/ func_type(w1, gh_basis),                &
             func_type(w2, gh_diff_basis),           &
             func_type(w3, gh_basis, gh_diff_basis)  &
           /)
     integer :: operates_on = cell_column
     integer :: gh_shape = gh_quadrature_XYoZ
   contains
     procedure, nopass :: code => testkern_qr_code
  end type testkern_qr_type
contains
  subroutine testkern_qr_code(a, b ,c, d)
  end subroutine testkern_qr_code
end module testkern_qr
'''


@pytest.fixture(scope="function", autouse=True)
def setup():
    '''Make sure that all tests here use Dynamo0.3 as API.'''
    Config.get().api = "lfric"


def test_get_op_wrong_name():
    ''' Tests that the get_operator_name() utility raises an error
    if passed the name of something that is not a valid operator '''
    with pytest.raises(GenerationError) as err:
        FunctionSpace("w3", None).get_operator_name("not_an_op")
    assert "Unsupported name 'not_an_op' found" in str(err.value)


def test_ad_op_type_invalid_data_type():
    ''' Tests that an error is raised when the argument descriptor
    metadata for an operator has an invalid data type. '''
    code = CODE.replace(
        "arg_type(gh_operator, gh_real,    gh_read, w2, w2)",
        "arg_type(gh_operator, gh_clear,    gh_read, w2)", 1)
    ast = fpapi.parse(code, ignore_comments=False)
    name = "testkern_qr_type"
    const = LFRicConstants()
    with pytest.raises(ParseError) as excinfo:
        _ = LFRicKernMetadata(ast, name=name)
    assert (f"In the LFRic API the 2nd argument of a 'meta_arg' entry should "
            f"be a valid data type (one of {const.VALID_SCALAR_DATA_TYPES}), "
            f"but found 'gh_clear' in 'arg_type(gh_operator, gh_clear, "
            f"gh_read, w2)'." in str(excinfo.value))


def test_ad_op_type_too_few_args():
    ''' Tests that an error is raised when the operator descriptor
    metadata has fewer than 5 args. '''
    code = CODE.replace(
        "arg_type(gh_operator, gh_real,    gh_read, w2, w2)",
        "arg_type(gh_operator, gh_real,    gh_read, w2)", 1)
    ast = fpapi.parse(code, ignore_comments=False)
    name = "testkern_qr_type"
    with pytest.raises(ParseError) as excinfo:
        _ = LFRicKernMetadata(ast, name=name)
    const = LFRicConstants()
    assert (f"'meta_arg' entry must have 5 arguments if its first "
            f"argument is an operator (one of {const.VALID_OPERATOR_NAMES})"
            in str(excinfo.value))


def test_ad_op_type_too_many_args():
    ''' Tests that an error is raised when the operator descriptor
    metadata has more than 5 args. '''
    code = CODE.replace(
        "arg_type(gh_operator, gh_real,    gh_read, w2, w2)",
        "arg_type(gh_operator, gh_real,    gh_read, w2, w2, w2)", 1)
    ast = fpapi.parse(code, ignore_comments=False)
    name = "testkern_qr_type"
    with pytest.raises(ParseError) as excinfo:
        _ = LFRicKernMetadata(ast, name=name)
    assert "'meta_arg' entry must have 5 arguments" in str(excinfo.value)


def test_ad_op_type_4th_arg_not_space():
    ''' Tests that an error is raised when the 4th entry in the operator
    metadata contains something that is not a valid function space. '''
    code = CODE.replace(
        "arg_type(gh_operator, gh_real,    gh_read, w2, w2)",
        "arg_type(gh_operator, gh_real,    gh_read, wbroke, w2)", 1)
    ast = fpapi.parse(code, ignore_comments=False)
    name = "testkern_qr_type"
    with pytest.raises(ParseError) as excinfo:
        _ = LFRicKernMetadata(ast, name=name)
    assert ("LFRic API argument 4 of a 'meta_arg' operator entry "
            "must be a valid function-space name" in str(excinfo.value))


def test_ad_op_type_5th_arg_not_space():
    ''' Tests that an error is raised when the 5th entry in the operator
    metadata contains something that is not a valid function space. '''
    code = CODE.replace(
        "arg_type(gh_operator, gh_real,    gh_read, w2, w2)",
        "arg_type(gh_operator, gh_real,    gh_read, w2, wbroke)", 1)
    ast = fpapi.parse(code, ignore_comments=False)
    name = "testkern_qr_type"
    with pytest.raises(ParseError) as excinfo:
        _ = LFRicKernMetadata(ast, name=name)
    assert ("LFRic API argument 5 of a 'meta_arg' operator entry "
            "must be a valid function-space name" in str(excinfo.value))


def test_no_vector_operator():
    ''' Test that we raise an error when kernel metadata erroneously
    specifies a vector operator argument. '''
    code = CODE.replace(
        "arg_type(gh_operator, gh_real,    gh_read, w2, w2)",
        "arg_type(gh_operator*3, gh_real,    gh_read, w2, w2)", 1)
    ast = fpapi.parse(code, ignore_comments=False)
    name = "testkern_qr_type"
    with pytest.raises(ParseError) as excinfo:
        _ = LFRicKernMetadata(ast, name=name)
    assert ("vector notation is only supported for ['gh_field'] "
            "argument types but found 'gh_operator * 3'" in
            str(excinfo.value))


def test_ad_op_type_init_wrong_argument_type():
    ''' Test that an error is raised if something other than an operator
    is passed to the LFRicArgDescriptor._init_operator() method. '''
    ast = fpapi.parse(CODE, ignore_comments=False)
    name = "testkern_qr_type"
    metadata = LFRicKernMetadata(ast, name=name)
    # Get an argument which is not an operator
    wrong_arg = metadata._inits[1]
    with pytest.raises(InternalError) as excinfo:
        LFRicArgDescriptor(
            wrong_arg, metadata.iterates_over, 0)._init_operator(wrong_arg)
    assert ("Expected an operator argument but got an argument of type "
            "'gh_field'." in str(excinfo.value))


def test_ad_op_type_init_wrong_data_type():
    ''' Test that an error is raised if an invalid data type
    is passed to the LFRicArgDescriptor._init_operator() method. '''
    ast = fpapi.parse(CODE, ignore_comments=False)
    name = "testkern_qr_type"
    metadata = LFRicKernMetadata(ast, name=name)
    # Get an operator argument descriptor and set a wrong data type
    op_arg = metadata._inits[3]
    op_arg.args[1].name = "gh_integer"
    with pytest.raises(ParseError) as excinfo:
        LFRicArgDescriptor(
            op_arg, metadata.iterates_over, 0)._init_operator(op_arg)
    const = LFRicConstants()
    assert (f"In the LFRic API the allowed data types for operator "
            f"arguments are one of {const.VALID_OPERATOR_DATA_TYPES}, but "
            f"found 'gh_integer' in 'arg_type(gh_operator, gh_integer, "
            f"gh_read, w2, w2)'." in str(excinfo.value))


def test_ad_op_type_wrong_access():
    ''' Test that an error is raised if an operator has 'gh_inc' access. '''
    code = CODE.replace(
        "arg_type(gh_operator, gh_real,    gh_read, w2, w2)",
        "arg_type(gh_operator, gh_real,    gh_inc, w2, w2)", 1)
    ast = fpapi.parse(code, ignore_comments=False)
    name = "testkern_qr_type"
    with pytest.raises(ParseError) as excinfo:
        _ = LFRicKernMetadata(ast, name=name)
    assert ("In the LFRic API, allowed accesses for operators are "
            "['gh_read', 'gh_write', 'gh_readwrite'] because they behave "
            "as discontinuous quantities, but found 'gh_inc'" in
            str(excinfo.value))


def test_ad_op_invalid_field_data_type():
    ''' Check that we raise the expected error if the metadata for a kernel
    that has an LMA operator argument contains a field argument with an
    invalid data type (other than 'gh_real'). '''
    code = CODE.replace(
        "arg_type(gh_field,    gh_real,    gh_read, w3)",
        "arg_type(gh_field,    gh_integer, gh_read, w3)", 1)
    ast = fpapi.parse(code, ignore_comments=False)
    name = "testkern_qr_type"
    with pytest.raises(ParseError) as excinfo:
        _ = LFRicKernMetadata(ast, name=name)
    assert ("In the LFRic API a kernel that has an LMA operator argument "
            "must only have field arguments with 'gh_real' data type but "
            "kernel 'testkern_qr_type' has a field argument with "
            "'gh_integer' data type." in str(excinfo.value))


def test_arg_descriptor_op():
    ''' Test that the LFRicArgDescriptor argument representation works
    as expected when we have an operator. '''
    ast = fpapi.parse(CODE, ignore_comments=False)
    name = "testkern_qr_type"
    metadata = LFRicKernMetadata(ast, name=name)
    operator_descriptor = metadata.arg_descriptors[3]

    # Assert correct string representation from LFRicArgDescriptor
    result = str(operator_descriptor)
    expected_output = (
        "LFRicArgDescriptor object\n"
        "  argument_type[0]='gh_operator'\n"
        "  data_type[1]='gh_real'\n"
        "  access_descriptor[2]='gh_read'\n"
        "  function_space_to[3]='w2'\n"
        "  function_space_from[4]='w2'\n")
    assert expected_output in result

    # Check LFRicArgDescriptor argument properties
    assert operator_descriptor.argument_type == "gh_operator"
    assert operator_descriptor.data_type == "gh_real"
    assert operator_descriptor.function_space_to == "w2"
    assert operator_descriptor.function_space_from == "w2"
    assert operator_descriptor.function_space == "w2"
    assert operator_descriptor.function_spaces == ['w2', 'w2']
    assert str(operator_descriptor.access) == "READ"
    assert operator_descriptor.mesh is None
    assert operator_descriptor.stencil is None
    assert operator_descriptor.vector_size == 1


def test_fs_descriptor_wrong_type():
    ''' Tests that an error is raised when the function space descriptor
    metadata is not of type func_type. '''
    code = CODE.replace("func_type(w2", "funced_up_type(w2", 1)
    ast = fpapi.parse(code, ignore_comments=False)
    name = "testkern_qr_type"
    with pytest.raises(ParseError) as excinfo:
        _ = LFRicKernMetadata(ast, name=name)
    assert ("'meta_funcs' metadata must consist of an array of structure "
            "constructors, all of type 'func_type'" in str(excinfo.value))
    # Check that the DynFuncDescriptor03 rejects it too

    class FakeCls():
        ''' Class that just has a name property (which is not "func_type") '''
        name = "not-func-type"

    with pytest.raises(ParseError) as excinfo:
        DynFuncDescriptor03(FakeCls())
    assert ("each meta_func entry must be of type 'func_type' but found "
            in str(excinfo.value))


def test_fs_descriptor_too_few_args():
    ''' Tests that an error is raised when there are two few arguments in
    the function space descriptor metadata (must be at least 2). '''
    code = CODE.replace("w1, gh_basis", "w1", 1)
    ast = fpapi.parse(code, ignore_comments=False)
    name = "testkern_qr_type"
    with pytest.raises(ParseError) as excinfo:
        _ = LFRicKernMetadata(ast, name=name)
    assert 'meta_func entry must have at least 2 args' in str(excinfo.value)


def test_fs_desc_invalid_fs_type():
    ''' Tests that an error is raised when an invalid function space name
    is provided as the first argument. '''
    code = CODE.replace("w3, gh_basis", "w4, gh_basis", 1)
    ast = fpapi.parse(code, ignore_comments=False)
    name = "testkern_qr_type"
    with pytest.raises(ParseError) as excinfo:
        _ = LFRicKernMetadata(ast, name=name)
    assert '1st argument of a meta_func entry should be a valid function ' + \
        'space name' in str(excinfo.value)


def test_fs_desc_replicated_fs_type():
    ''' Tests that an error is raised when a function space name
    is replicated. '''
    code = CODE.replace("w3, gh_basis", "w1, gh_basis", 1)
    ast = fpapi.parse(code, ignore_comments=False)
    name = "testkern_qr_type"
    with pytest.raises(ParseError) as excinfo:
        _ = LFRicKernMetadata(ast, name=name)
    assert "function spaces specified in 'meta_funcs' must be unique" \
        in str(excinfo.value)


def test_fs_desc_invalid_op_type():
    ''' Tests that an error is raised when an invalid function space
    operator name is provided as an argument. '''
    code = CODE.replace("w2, gh_diff_basis", "w2, gh_dif_basis", 1)
    ast = fpapi.parse(code, ignore_comments=False)
    name = "testkern_qr_type"
    with pytest.raises(ParseError) as excinfo:
        _ = LFRicKernMetadata(ast, name=name)
    assert '2nd argument and all subsequent arguments of a meta_func ' + \
        'entry should be one of' in str(excinfo.value)


def test_fs_desc_replicated_op_type():
    ''' Tests that an error is raised when a function space
    operator name is replicated as an argument. '''
    code = CODE.replace("w3, gh_basis, gh_diff_basis",
                        "w3, gh_basis, gh_basis", 1)
    ast = fpapi.parse(code, ignore_comments=False)
    name = "testkern_qr_type"
    with pytest.raises(ParseError) as excinfo:
        _ = LFRicKernMetadata(ast, name=name)
    assert 'error to specify an operator name more than once' \
        in str(excinfo.value)


def test_fsdesc_fs_not_in_argdesc():
    ''' Tests that an error is raised when a function space
    name is provided that has not been used in the arg descriptor. '''
    code = CODE.replace("w3, gh_basis", "w0, gh_basis", 1)
    ast = fpapi.parse(code, ignore_comments=False)
    name = "testkern_qr_type"
    with pytest.raises(ParseError) as excinfo:
        _ = LFRicKernMetadata(ast, name=name)
    assert "function spaces specified in 'meta_funcs' must exist in " + \
        "'meta_args'" in str(excinfo.value)


def test_invoke_uniq_declns_valid_access_op():
    ''' Tests that all valid access modes for user-defined LMA operator
    arguments (AccessType.READ, AccessType.WRITE, AccessType.READWRITE)
    are accepted by Invoke.unique_declarations(). Also tests the
    correctness of names of arguments and their proxies.

    '''
    # Test READ
    _, invoke_info = parse(
        os.path.join(BASE_PATH, "4.5.2_multikernel_invokes.f90"),
        api=TEST_API)
    psy = PSyFactory(TEST_API, distributed_memory=True).create(invoke_info)
    ops_read_args = (psy.invokes.invoke_list[0].unique_declarations(
        ["gh_operator"], access=AccessType.READ))
    ops_read = [arg.declaration_name for arg in ops_read_args]
    ops_proxy_read = [arg.proxy_declaration_name for arg in ops_read_args]
    assert ops_read == ["op", "op3", "op4", "op5"]
    assert ops_proxy_read == ["op_proxy", "op3_proxy",
                              "op4_proxy", "op5_proxy"]

    # Test READWRITE
    ops_readwritten_args = (psy.invokes.invoke_list[0].unique_declarations(
        ["gh_operator"], access=AccessType.READWRITE))
    ops_readwritten = [arg.declaration_name for arg in ops_readwritten_args]
    ops_proxy_readwritten = [arg.proxy_declaration_name for arg in
                             ops_readwritten_args]
    assert ops_readwritten == ["op", "op2"]
    assert ops_proxy_readwritten == ["op_proxy", "op2_proxy"]

    # Test WRITE
    _, invoke_info = parse(
        os.path.join(BASE_PATH, "11.4_any_discontinuous_space.f90"),
        api=TEST_API)
    psy = PSyFactory(TEST_API, distributed_memory=True).create(invoke_info)
    ops_written_args = (psy.invokes.invoke_list[0].unique_declarations(
        ["gh_operator"], access=AccessType.WRITE))
    ops_written = [arg.declaration_name for arg in ops_written_args]
    ops_proxy_written = [arg.proxy_declaration_name for arg
                         in ops_written_args]
    assert ops_written == ["op4"]
    assert ops_proxy_written == ["op4_proxy"]


def test_operator_arg_lfricconst_properties(monkeypatch):
    ''' Tests that properties of supported LMA operator arguments
    ('real'-valued 'operator_type') defined in LFRicConstants are
    correctly set up in the DynKernelArgument class.

    '''
    ast = fpapi.parse(CODE, ignore_comments=False)
    name = "testkern_qr_type"
    metadata = LFRicKernMetadata(ast, name=name)
    kernel = LFRicKern()
    kernel.load_meta(metadata)

    op_arg = kernel.arguments.args[3]
    assert op_arg.module_name == "operator_mod"
    assert op_arg.data_type == "operator_type"
    assert op_arg.proxy_data_type == "operator_proxy_type"
    assert op_arg.intrinsic_type == "real"
    assert op_arg.precision == "r_def"

    # Monkeypatch to check with an invalid argument type of an
    # operator argument. The LFRicConstants class needs to be
    # initialised before the monkeypatch.
    _ = LFRicConstants()
    monkeypatch.setattr(LFRicConstants, "VALID_OPERATOR_NAMES",
                        ["tuxedo"])
    monkeypatch.setattr(op_arg, "_argument_type", "tuxedo")
    with pytest.raises(InternalError) as err:
        op_arg._init_data_type_properties(None, check=False)
    assert ("Expected 'gh_operator' or 'gh_columnwise_operator' "
            "argument type but found 'tuxedo'." in str(err.value))


def test_operator(tmpdir):
    ''' Tests that an LMA operator is implemented correctly in the PSy
    layer. '''
    _, invoke_info = parse(os.path.join(BASE_PATH, "10_operator.f90"),
                           api=TEST_API)
    psy = PSyFactory(TEST_API, distributed_memory=True).create(invoke_info)
    generated_code = str(psy.gen)

    assert LFRicBuild(tmpdir).code_compiles(psy)

    assert (
        "subroutine invoke_0_testkern_operator_type(mm_w0, coord, a, qr)"
        in generated_code)
    assert "type(operator_type), intent(in) :: mm_w0" in generated_code
    assert "type(operator_proxy_type) :: mm_w0_proxy" in generated_code
    assert "mm_w0_proxy = mm_w0%get_proxy()" in generated_code
    assert ("call testkern_operator_code(cell, nlayers_mm_w0, "
            "mm_w0_proxy%ncell_3d, mm_w0_local_stencil, coord_1_data, "
            "coord_2_data, coord_3_data, a, ndf_w0, undf_w0, "
            "map_w0(:,cell), basis_w0_qr, diff_basis_w0_qr, np_xy_qr, "
            "np_z_qr, weights_xy_qr, weights_z_qr)") in generated_code


def test_operator_different_spaces(tmpdir):
    ''' Tests that an operator with different to and from spaces is
    implemented correctly in the PSy layer.

    '''
    _, invoke_info = parse(os.path.join(BASE_PATH,
                                        "10.3_operator_different_spaces.f90"),
                           api=TEST_API)
    psy = PSyFactory(TEST_API, distributed_memory=True).create(invoke_info)
    generated_code = str(psy.gen)

    assert LFRicBuild(tmpdir).code_compiles(psy)

    assert """\
module operator_example_psy
  use constants_mod
  use operator_mod, only : operator_proxy_type, operator_type
  use field_mod, only : field_proxy_type, field_type
  implicit none
  public

  contains
  subroutine invoke_0_assemble_weak_derivative_w3_w2_kernel_type(mapping, \
coord, qr)
    use mesh_mod, only : mesh_type
    use function_space_mod, only : BASIS, DIFF_BASIS
    use quadrature_xyoz_mod, only : quadrature_xyoz_proxy_type, \
quadrature_xyoz_type
    use assemble_weak_derivative_w3_w2_kernel_mod, only : \
assemble_weak_derivative_w3_w2_kernel_code
    type(operator_type), intent(in) :: mapping
    type(field_type), dimension(3), intent(in) :: coord
    type(quadrature_xyoz_type), intent(in) :: qr
    integer(kind=i_def) :: cell
    integer(kind=i_def) :: loop0_start
    integer(kind=i_def) :: loop0_stop
    type(mesh_type), pointer :: mesh => null()
    integer(kind=i_def) :: max_halo_depth_mesh
    real(kind=r_def), pointer, dimension(:) :: coord_1_data => null()
    real(kind=r_def), pointer, dimension(:) :: coord_2_data => null()
    real(kind=r_def), pointer, dimension(:) :: coord_3_data => null()
    real(kind=r_def), pointer, dimension(:,:,:) :: mapping_local_stencil => \
null()
    integer(kind=i_def) :: nlayers_mapping
    integer(kind=i_def) :: ndf_w3
    integer(kind=i_def) :: ndf_w2
    integer(kind=i_def) :: ndf_w0
    integer(kind=i_def) :: undf_w0
    integer(kind=i_def), pointer :: map_w0(:,:) => null()
    type(field_proxy_type), dimension(3) :: coord_proxy
    type(operator_proxy_type) :: mapping_proxy
    integer(kind=i_def) :: np_xy_qr
    integer(kind=i_def) :: np_z_qr
    real(kind=r_def), pointer :: weights_xy_qr(:) => null()
    real(kind=r_def), pointer :: weights_z_qr(:) => null()
    type(quadrature_xyoz_proxy_type) :: qr_proxy
    integer(kind=i_def) :: diff_dim_w0
    integer(kind=i_def) :: dim_w3
    integer(kind=i_def) :: diff_dim_w2
    real(kind=r_def), allocatable :: diff_basis_w0_qr(:,:,:,:)
    real(kind=r_def), allocatable :: basis_w3_qr(:,:,:,:)
    real(kind=r_def), allocatable :: diff_basis_w2_qr(:,:,:,:)

    ! Initialise field and/or operator proxies
    mapping_proxy = mapping%get_proxy()
    mapping_local_stencil => mapping_proxy%local_stencil
    coord_proxy(1) = coord(1)%get_proxy()
    coord_1_data => coord_proxy(1)%data
    coord_proxy(2) = coord(2)%get_proxy()
    coord_2_data => coord_proxy(2)%data
    coord_proxy(3) = coord(3)%get_proxy()
    coord_3_data => coord_proxy(3)%data

    ! Initialise number of layers
    nlayers_mapping = mapping_proxy%fs_from%get_nlayers()

    ! Create a mesh object
    mesh => mapping_proxy%fs_from%get_mesh()
    max_halo_depth_mesh = mesh%get_halo_depth()

    ! Look-up dofmaps for each function space
    map_w0 => coord_proxy(1)%vspace%get_whole_dofmap()

    ! Initialise number of DoFs for w3
    ndf_w3 = mapping_proxy%fs_to%get_ndf()

    ! Initialise number of DoFs for w2
    ndf_w2 = mapping_proxy%fs_from%get_ndf()

    ! Initialise number of DoFs for w0
    ndf_w0 = coord_proxy(1)%vspace%get_ndf()
    undf_w0 = coord_proxy(1)%vspace%get_undf()

    ! Look-up quadrature variables
    qr_proxy = qr%get_quadrature_proxy()
    np_xy_qr = qr_proxy%np_xy
    np_z_qr = qr_proxy%np_z
    weights_xy_qr => qr_proxy%weights_xy
    weights_z_qr => qr_proxy%weights_z

    ! Allocate basis/diff-basis arrays
    diff_dim_w0 = coord_proxy(1)%vspace%get_dim_space_diff()
    dim_w3 = mapping_proxy%fs_to%get_dim_space()
    diff_dim_w2 = mapping_proxy%fs_from%get_dim_space_diff()
    ALLOCATE(diff_basis_w0_qr(diff_dim_w0,ndf_w0,np_xy_qr,np_z_qr))
    ALLOCATE(basis_w3_qr(dim_w3,ndf_w3,np_xy_qr,np_z_qr))
    ALLOCATE(diff_basis_w2_qr(diff_dim_w2,ndf_w2,np_xy_qr,np_z_qr))

    ! Compute basis/diff-basis arrays
    call qr%compute_function(DIFF_BASIS, coord_proxy(1)%vspace, diff_dim_w0, \
ndf_w0, diff_basis_w0_qr)
    call qr%compute_function(BASIS, mapping_proxy%fs_to, dim_w3, ndf_w3, \
basis_w3_qr)
    call qr%compute_function(DIFF_BASIS, mapping_proxy%fs_from, diff_dim_w2, \
ndf_w2, diff_basis_w2_qr)

    ! Set-up all of the loop bounds
    loop0_start = 1
    loop0_stop = mesh%get_last_halo_cell(1)
<<<<<<< HEAD
=======

    ! Call kernels and communication routines
>>>>>>> 17b73c1c
    if (coord_proxy(1)%is_dirty(depth=1)) then
      call coord_proxy(1)%halo_exchange(depth=1)
    end if
    if (coord_proxy(2)%is_dirty(depth=1)) then
      call coord_proxy(2)%halo_exchange(depth=1)
    end if
    if (coord_proxy(3)%is_dirty(depth=1)) then
      call coord_proxy(3)%halo_exchange(depth=1)
    end if
    do cell = loop0_start, loop0_stop, 1
      call assemble_weak_derivative_w3_w2_kernel_code(cell, nlayers_mapping, \
mapping_proxy%ncell_3d, mapping_local_stencil, coord_1_data, coord_2_data, \
coord_3_data, ndf_w3, basis_w3_qr, ndf_w2, diff_basis_w2_qr, ndf_w0, undf_w0, \
map_w0(:,cell), diff_basis_w0_qr, np_xy_qr, np_z_qr, weights_xy_qr, \
weights_z_qr)
    enddo

    ! Deallocate basis arrays
    DEALLOCATE(basis_w3_qr, diff_basis_w0_qr, diff_basis_w2_qr)

  end subroutine invoke_0_assemble_weak_derivative_w3_w2_kernel_type

end module operator_example_psy
""" == generated_code


def test_operator_nofield(tmpdir):
    ''' Tests that an operator with no field on the same space is
    implemented correctly in the PSy layer. '''
    _, invoke_info = parse(os.path.join(BASE_PATH,
                                        "10.1_operator_nofield.f90"),
                           api=TEST_API)
    psy = PSyFactory(TEST_API, distributed_memory=True).create(invoke_info)
    code_str = str(psy.gen)

    assert LFRicBuild(tmpdir).code_compiles(psy)

    assert (
        "subroutine invoke_0_testkern_operator_nofield_type(mm_w2, coord, qr)"
        in code_str)
    assert "type(operator_type), intent(in) :: mm_w2" in code_str
    assert "type(operator_proxy_type) :: mm_w2_proxy" in code_str
    assert "mm_w2_proxy = mm_w2%get_proxy()" in code_str
    assert "mm_w2_local_stencil => mm_w2_proxy%local_stencil" in code_str
    assert "undf_w2" not in code_str
    assert "map_w2" not in code_str
    assert ("call testkern_operator_nofield_code(cell, nlayers_mm_w2, "
            "mm_w2_proxy%ncell_3d, mm_w2_local_stencil, "
            "coord_1_data, coord_2_data, coord_3_data, "
            "ndf_w2, basis_w2_qr, ndf_w0, undf_w0, "
            "map_w0(:,cell), diff_basis_w0_qr, np_xy_qr, np_z_qr, "
            "weights_xy_qr, weights_z_qr)" in code_str)


def test_operator_nofield_different_space(tmpdir):
    ''' Tests that an operator with no field on different spaces is
    implemented correctly in the PSy layer. '''
    _, invoke_info = parse(os.path.join(BASE_PATH,
                                        "10.5_operator_no_field_different_"
                                        "space.f90"),
                           api=TEST_API)
    psy = PSyFactory(TEST_API, distributed_memory=True).create(invoke_info)
    gen = str(psy.gen)

    assert LFRicBuild(tmpdir).code_compiles(psy)

    assert "mesh => my_mapping_proxy%fs_from%get_mesh()" in gen
    assert "nlayers_my_mapping = my_mapping_proxy%fs_from%get_nlayers()" in gen
    assert "ndf_w3 = my_mapping_proxy%fs_from%get_ndf()" in gen
    assert "ndf_w2 = my_mapping_proxy%fs_to%get_ndf()" in gen
    # We compute operators redundantly (out to the L1 halo)
    assert "loop0_stop = mesh%get_last_halo_cell(1)" in gen
    assert ("(cell, nlayers_my_mapping, my_mapping_proxy%ncell_3d, "
            "my_mapping_local_stencil, ndf_w2, ndf_w3)" in gen)


def test_operator_nofield_scalar(tmpdir):
    ''' Tests that an operator with no field and a
    scalar argument is implemented correctly in the PSy layer '''
    _, invoke_info = parse(os.path.join(BASE_PATH,
                                        "10.6_operator_no_field_scalar.f90"),
                           api=TEST_API)
    psy = PSyFactory(TEST_API, distributed_memory=True).create(invoke_info)
    gen = str(psy.gen)

    assert LFRicBuild(tmpdir).code_compiles(psy)
    assert "mesh => my_mapping_proxy%fs_from%get_mesh()" in gen
    assert "nlayers_my_mapping = my_mapping_proxy%fs_from%get_nlayers()" in gen
    assert "ndf_w2 = my_mapping_proxy%fs_from%get_ndf()" in gen
    assert "loop0_stop = mesh%get_last_halo_cell(1)" in gen
    assert ("(cell, nlayers_my_mapping, my_mapping_proxy%ncell_3d, my_mapping_"
            "local_stencil, b, ndf_w2, basis_w2_qr, np_xy_qr, np_z_qr, "
            "weights_xy_qr, weights_z_qr)" in gen)


def test_operator_no_dofmap_lookup():
    ''' Check that we use a field rather than an operator to look-up
    a dofmap, even when the operator precedes the field in the argument
    list. '''
    _, invoke_info = parse(os.path.join(BASE_PATH,
                                        "10.9_operator_first.f90"),
                           api=TEST_API)
    psy = PSyFactory(TEST_API, distributed_memory=True).create(invoke_info)
    code = str(psy.gen)
    # Check that we use the field and not the operator to look-up the dofmap
    assert "theta_proxy%vspace%get_whole_dofmap()" in code
    assert code.count("get_whole_dofmap") == 1


def test_operator_read_level1_halo(tmpdir):
    ''' Check that we raise an error if a kernel attempts to read from an
    operator beyond the level-1 halo. '''
    _, invoke_info = parse(os.path.join(BASE_PATH,
                                        "10.7_operator_read.f90"),
                           api=TEST_API)
    psy = PSyFactory(TEST_API, distributed_memory=True).create(invoke_info)

    assert LFRicBuild(tmpdir).code_compiles(psy)

    schedule = psy.invokes.invoke_list[0].schedule
    loop = schedule.children[0]
    # Modify the loop bound so that we attempt to read from the L2 halo
    # (of the operator)
    loop.set_upper_bound("cell_halo", halo_depth=2)
    # Attempt to generate the code
    with pytest.raises(VisitorError) as excinfo:
        _ = psy.gen
    assert ("Kernel 'testkern_operator_read_code' reads from an operator and "
            "therefore cannot be used for cells beyond the level 1 halo. "
            "However the containing loop goes out to level 2"
            in str(excinfo.value))


def test_operator_bc_kernel(tmpdir):
    ''' Tests that a kernel with a particular name (starting by
    'bounday_dofs_') is recognised as a kernel that applies boundary conditions
    to operators and that appropriate code is added to support this: the
    function space to get the boundary_dofs is the fs_to of the associated
    operator).

    '''
    _, invoke_info = parse(os.path.join(BASE_PATH,
                                        "12.4_enforce_op_bc_kernel.f90"),
                           api=TEST_API)
    psy = PSyFactory(TEST_API, distributed_memory=True).create(invoke_info)
    generated_code = str(psy.gen)
    output1 = (
        "integer(kind=i_def), pointer :: boundary_dofs_op_a(:,:) => null()")
    assert output1 in generated_code
    output2 = "boundary_dofs_op_a => op_a_proxy%fs_from%get_boundary_dofs()"
    assert output2 in generated_code
    output3 = (
        "call enforce_operator_bc_code(cell, nlayers_op_a, "
        "op_a_proxy%ncell_3d, op_a_local_stencil, ndf_aspc1_op_a, "
        "ndf_aspc2_op_a, boundary_dofs_op_a)")
    assert output3 in generated_code

    assert LFRicBuild(tmpdir).code_compiles(psy)


def test_operator_bc_kernel_fld_err(monkeypatch, dist_mem):
    ''' Test that we reject the recognised operator boundary conditions
    kernel if its argument is not an operator '''
    _, invoke_info = parse(os.path.join(BASE_PATH,
                                        "12.4_enforce_op_bc_kernel.f90"),
                           api=TEST_API)
    psy = PSyFactory(TEST_API,
                     distributed_memory=dist_mem).create(invoke_info)
    schedule = psy.invokes.invoke_list[0].schedule
    loop = schedule.children[0]
    call = loop.loop_body[0]
    arg = call.arguments.args[0]
    # Monkeypatch the argument object so that it thinks it is a
    # field rather than an operator
    monkeypatch.setattr(arg, "_argument_type", value="gh_field")
    # We have to populate the Symbol table to get to the desired error.
    schedule.symbol_table.find_or_create_tag("op_a:data")
    schedule.symbol_table.find_or_create("undf_aspc1_op_a",
                                         symbol_type=symbols.DataSymbol,
                                         datatype=symbols.UnresolvedType())
    with pytest.raises(VisitorError) as excinfo:
        _ = psy.gen
    assert ("Expected an LMA operator from which to look-up boundary dofs "
            "but kernel enforce_operator_bc_code has argument gh_field") \
        in str(excinfo.value)


def test_operator_bc_kernel_multi_args_err(dist_mem):
    ''' Test that we reject the recognised operator boundary conditions
    kernel if it has more than one argument '''
    _, invoke_info = parse(os.path.join(BASE_PATH,
                                        "12.4_enforce_op_bc_kernel.f90"),
                           api=TEST_API)
    psy = PSyFactory(TEST_API,
                     distributed_memory=dist_mem).create(invoke_info)
    schedule = psy.invokes.invoke_list[0].schedule
    loop = schedule.children[0]
    call = loop.loop_body[0]
    arg = call.arguments.args[0]
    # We have to populate the Symbol table to get to the desired error.
    schedule.symbol_table.find_or_create_tag("op_a:data")
    schedule.symbol_table.find_or_create("undf_aspc1_op_a",
                                         symbol_type=symbols.DataSymbol,
                                         datatype=symbols.UnresolvedType())
    # Make the list of arguments invalid by duplicating (a copy of)
    # this argument. We take a copy because otherwise, when we change
    # the type of arg 1 below, we change it for both.
    call.arguments.args.append(copy.copy(arg))
    with pytest.raises(VisitorError) as excinfo:
        _ = psy.gen
    assert ("Kernel enforce_operator_bc_code has 2 arguments when it "
            "should only have 1 (an LMA operator)") in str(excinfo.value)
    # And again but make the second argument a field this time
    call.arguments.args[1]._argument_type = "gh_field"
    with pytest.raises(VisitorError) as excinfo:
        _ = psy.gen
    assert ("Kernel enforce_operator_bc_code has 2 arguments when it "
            "should only have 1 (an LMA operator)") in str(excinfo.value)


def test_operator_bc_kernel_wrong_access_err(dist_mem, monkeypatch):
    ''' Test that we reject the recognised operator boundary conditions
    kernel if its operator argument has the wrong access type '''
    _, invoke_info = parse(os.path.join(BASE_PATH,
                                        "12.4_enforce_op_bc_kernel.f90"),
                           api=TEST_API)
    psy = PSyFactory(TEST_API,
                     distributed_memory=dist_mem).create(invoke_info)
    schedule = psy.invokes.invoke_list[0].schedule
    loop = schedule.children[0]
    call = loop.loop_body[0]
    arg = call.arguments.args[0]
    monkeypatch.setattr(arg, "_access", AccessType.READ)
    # We have to monkeypatch iteration_space_arg() too to reach the error
    # we want to exercise.
    monkeypatch.setattr(call.arguments, "iteration_space_arg",
                        lambda: symbols.Symbol("var"))
    with pytest.raises(VisitorError) as excinfo:
        _ = psy.gen
    assert ("applies boundary conditions to an operator. However its "
            "operator argument has access gh_read rather than "
            "gh_readwrite") in str(excinfo.value)


# Operators : spaces and intent (except for Wchi space as the fields on
# this space are read-only).
OPERATORS = '''
module dummy_mod
  type, extends(kernel_type) :: dummy_type
     type(arg_type), meta_args(13) =                                 &
          (/ arg_type(gh_operator, gh_real, gh_write,     w0, w0),   &
             arg_type(gh_operator, gh_real, gh_readwrite, w1, w1),   &
             arg_type(gh_operator, gh_real, gh_read,      w2, w2),   &
             arg_type(gh_operator, gh_real, gh_read,      w2h, w2h), &
             arg_type(gh_operator, gh_real, gh_readwrite, w2v, w2v), &
             arg_type(gh_operator, gh_real, gh_write,     w2broken,  &
                                                          w2broken), &
             arg_type(gh_operator, gh_real, gh_read,      w2trace,   &
                                                          w2trace),  &
             arg_type(gh_operator, gh_real, gh_read,      w2htrace,  &
                                                          w2htrace), &
             arg_type(gh_operator, gh_real, gh_readwrite, w2vtrace,  &
                                                          w2vtrace), &
             arg_type(gh_operator, gh_real, gh_write,     w3, w3),   &
             arg_type(gh_operator, gh_real, gh_write,     wtheta,    &
                                                          wtheta),   &
             arg_type(gh_operator, gh_real, gh_read,                 &
                                          any_space_1, any_space_1), &
             arg_type(gh_operator, gh_real, gh_read,                 &
               any_discontinuous_space_1, any_discontinuous_space_1) &
           /)
     integer :: operates_on = cell_column
   contains
     procedure, nopass :: code => dummy_code
  end type dummy_type
contains
  subroutine dummy_code()
  end subroutine dummy_code
end module dummy_mod
'''


def test_operators(fortran_writer):
    ''' Test that operators are handled correctly for kernel stubs (except
    for Wchi space as the fields on this space are read-only).

    '''
    ast = fpapi.parse(OPERATORS, ignore_comments=False)
    metadata = LFRicKernMetadata(ast)
    kernel = LFRicKern()
    kernel.load_meta(metadata)
    generated_code = fortran_writer(kernel.gen_stub)
    assert """\
module dummy_mod
  implicit none
  public

  contains
  subroutine dummy_code(cell, nlayers, op_1_ncell_3d, op_1, op_2_ncell_3d, \
op_2, op_3_ncell_3d, op_3, op_4_ncell_3d, op_4, op_5_ncell_3d, op_5, \
op_6_ncell_3d, op_6, op_7_ncell_3d, op_7, op_8_ncell_3d, op_8, op_9_ncell_3d, \
op_9, op_10_ncell_3d, op_10, op_11_ncell_3d, op_11, op_12_ncell_3d, op_12, \
op_13_ncell_3d, op_13, ndf_w0, ndf_w1, ndf_w2, ndf_w2h, ndf_w2v, \
ndf_w2broken, ndf_w2trace, ndf_w2htrace, ndf_w2vtrace, ndf_w3, ndf_wtheta, \
ndf_aspc1_op_12, ndf_adspc1_op_13)
    use constants_mod
    integer(kind=i_def), intent(in) :: nlayers
    integer(kind=i_def), intent(in) :: ndf_w0
    integer(kind=i_def), intent(in) :: ndf_w1
    integer(kind=i_def), intent(in) :: ndf_w2
    integer(kind=i_def), intent(in) :: ndf_w2h
    integer(kind=i_def), intent(in) :: ndf_w2v
    integer(kind=i_def), intent(in) :: ndf_w2broken
    integer(kind=i_def), intent(in) :: ndf_w2trace
    integer(kind=i_def), intent(in) :: ndf_w2htrace
    integer(kind=i_def), intent(in) :: ndf_w2vtrace
    integer(kind=i_def), intent(in) :: ndf_w3
    integer(kind=i_def), intent(in) :: ndf_wtheta
    integer(kind=i_def), intent(in) :: ndf_aspc1_op_12
    integer(kind=i_def), intent(in) :: ndf_adspc1_op_13
    integer(kind=i_def), intent(in) :: cell
    integer(kind=i_def), intent(in) :: op_1_ncell_3d
    real(kind=r_def), dimension(op_1_ncell_3d,ndf_w0,ndf_w0), intent(inout) \
:: op_1
    integer(kind=i_def), intent(in) :: op_2_ncell_3d
    real(kind=r_def), dimension(op_2_ncell_3d,ndf_w1,ndf_w1), intent(inout) \
:: op_2
    integer(kind=i_def), intent(in) :: op_3_ncell_3d
    real(kind=r_def), dimension(op_3_ncell_3d,ndf_w2,ndf_w2), intent(in) \
:: op_3
    integer(kind=i_def), intent(in) :: op_4_ncell_3d
    real(kind=r_def), dimension(op_4_ncell_3d,ndf_w2h,ndf_w2h), intent(in) \
:: op_4
    integer(kind=i_def), intent(in) :: op_5_ncell_3d
    real(kind=r_def), dimension(op_5_ncell_3d,ndf_w2v,ndf_w2v), \
intent(inout) :: op_5
    integer(kind=i_def), intent(in) :: op_6_ncell_3d
    real(kind=r_def), dimension(op_6_ncell_3d,ndf_w2broken,ndf_w2broken), \
intent(inout) :: op_6
    integer(kind=i_def), intent(in) :: op_7_ncell_3d
    real(kind=r_def), dimension(op_7_ncell_3d,ndf_w2trace,ndf_w2trace), \
intent(in) :: op_7
    integer(kind=i_def), intent(in) :: op_8_ncell_3d
    real(kind=r_def), dimension(op_8_ncell_3d,ndf_w2htrace,ndf_w2htrace), \
intent(in) :: op_8
    integer(kind=i_def), intent(in) :: op_9_ncell_3d
    real(kind=r_def), dimension(op_9_ncell_3d,ndf_w2vtrace,ndf_w2vtrace), \
intent(inout) :: op_9
    integer(kind=i_def), intent(in) :: op_10_ncell_3d
    real(kind=r_def), dimension(op_10_ncell_3d,ndf_w3,ndf_w3), intent(inout) \
:: op_10
    integer(kind=i_def), intent(in) :: op_11_ncell_3d
    real(kind=r_def), dimension(op_11_ncell_3d,ndf_wtheta,ndf_wtheta\
), intent(inout) :: op_11
    integer(kind=i_def), intent(in) :: op_12_ncell_3d
    real(kind=r_def), dimension(op_12_ncell_3d,ndf_aspc1_op_12,\
ndf_aspc1_op_12), intent(in) :: op_12
    integer(kind=i_def), intent(in) :: op_13_ncell_3d
    real(kind=r_def), dimension(op_13_ncell_3d,ndf_adspc1_op_13,\
ndf_adspc1_op_13), intent(in) :: op_13


  end subroutine dummy_code

end module dummy_mod
""" == generated_code

    # Try with unsupported types
    lma_args = args_filter(kernel.arguments.args, arg_types=["gh_operator"])
    lma_args[0]._intrinsic_type = "logical"
    with pytest.raises(NotImplementedError) as err:
        _ = kernel.gen_stub
<<<<<<< HEAD
    assert ("Only REAL and INTEGER LMAOperator types are supported, but found"
=======
    assert ("Only REAL and INTEGER LMA Operator types are supported, but found"
>>>>>>> 17b73c1c
            " 'logical'" in str(err.value))


OPERATOR_DIFFERENT_SPACES = '''
module dummy_mod
  type, extends(kernel_type) :: dummy_type
     type(arg_type), meta_args(1) =                           &
          (/ arg_type(gh_operator, gh_real, gh_write, w0, w1) &
           /)
     integer :: operates_on = cell_column
   contains
     procedure, nopass :: code => dummy_code
  end type dummy_type
contains
  subroutine dummy_code()
  end subroutine dummy_code
end module dummy_mod
'''


def test_stub_operator_different_spaces(fortran_writer):
    ''' Test that the correct function spaces are provided in the
    correct order when generating a kernel stub with an operator on
    different spaces.

    '''
    # Check the original code (to- and from- spaces both continuous)
    ast = fpapi.parse(OPERATOR_DIFFERENT_SPACES, ignore_comments=False)
    metadata = LFRicKernMetadata(ast)
    kernel = LFRicKern()
    kernel.load_meta(metadata)
    result = fortran_writer(kernel.gen_stub)
    assert "(cell, nlayers, op_1_ncell_3d, op_1, ndf_w0, ndf_w1)" in result
    assert "dimension(op_1_ncell_3d,ndf_w0,ndf_w1)" in result
    # Check for discontinuous to- and from- spaces
    code = OPERATOR_DIFFERENT_SPACES.replace(
        "(gh_operator, gh_real, gh_write, w0, w1)",
        "(gh_operator, gh_real, gh_write, w3, any_discontinuous_space_2)", 1)
    ast = fpapi.parse(code, ignore_comments=False)
    metadata = LFRicKernMetadata(ast)
    kernel = LFRicKern()
    kernel.load_meta(metadata)
    result = fortran_writer(kernel.gen_stub)
    assert ("(cell, nlayers, op_1_ncell_3d, op_1, ndf_w3, ndf_adspc2_op_1)"
            in result)
    assert "dimension(op_1_ncell_3d,ndf_w3,ndf_adspc2_op_1)" in result
    field_descriptor = metadata.arg_descriptors[0]
    result = str(field_descriptor)
    assert "function_space_to[3]='w3'" in result
    assert "function_space_from[4]='any_discontinuous_space_2'" in result<|MERGE_RESOLUTION|>--- conflicted
+++ resolved
@@ -605,11 +605,8 @@
     ! Set-up all of the loop bounds
     loop0_start = 1
     loop0_stop = mesh%get_last_halo_cell(1)
-<<<<<<< HEAD
-=======
 
     ! Call kernels and communication routines
->>>>>>> 17b73c1c
     if (coord_proxy(1)%is_dirty(depth=1)) then
       call coord_proxy(1)%halo_exchange(depth=1)
     end if
@@ -759,7 +756,7 @@
     output1 = (
         "integer(kind=i_def), pointer :: boundary_dofs_op_a(:,:) => null()")
     assert output1 in generated_code
-    output2 = "boundary_dofs_op_a => op_a_proxy%fs_from%get_boundary_dofs()"
+    output2 = "boundary_dofs_op_a => op_a_proxy%fs_to%get_boundary_dofs()"
     assert output2 in generated_code
     output3 = (
         "call enforce_operator_bc_code(cell, nlayers_op_a, "
@@ -982,11 +979,7 @@
     lma_args[0]._intrinsic_type = "logical"
     with pytest.raises(NotImplementedError) as err:
         _ = kernel.gen_stub
-<<<<<<< HEAD
-    assert ("Only REAL and INTEGER LMAOperator types are supported, but found"
-=======
     assert ("Only REAL and INTEGER LMA Operator types are supported, but found"
->>>>>>> 17b73c1c
             " 'logical'" in str(err.value))
 
 
