# -----------------------------------------------------------------------------
# BSD 3-Clause License
#
# Copyright (c) 2017-2024, Science and Technology Facilities Council.
# All rights reserved.
#
# Redistribution and use in source and binary forms, with or without
# modification, are permitted provided that the following conditions are met:
#
# * Redistributions of source code must retain the above copyright notice, this
#   list of conditions and the following disclaimer.
#
# * Redistributions in binary form must reproduce the above copyright notice,
#   this list of conditions and the following disclaimer in the documentation
#   and/or other materials provided with the distribution.
#
# * Neither the name of the copyright holder nor the names of its
#   contributors may be used to endorse or promote products derived from
#   this software without specific prior written permission.
#
# THIS SOFTWARE IS PROVIDED BY THE COPYRIGHT HOLDERS AND CONTRIBUTORS
# "AS IS" AND ANY EXPRESS OR IMPLIED WARRANTIES, INCLUDING, BUT NOT
# LIMITED TO, THE IMPLIED WARRANTIES OF MERCHANTABILITY AND FITNESS
# FOR A PARTICULAR PURPOSE ARE DISCLAIMED. IN NO EVENT SHALL THE
# COPYRIGHT HOLDER OR CONTRIBUTORS BE LIABLE FOR ANY DIRECT, INDIRECT,
# INCIDENTAL, SPECIAL, EXEMPLARY, OR CONSEQUENTIAL DAMAGES (INCLUDING,
# BUT NOT LIMITED TO, PROCUREMENT OF SUBSTITUTE GOODS OR SERVICES;
# LOSS OF USE, DATA, OR PROFITS; OR BUSINESS INTERRUPTION) HOWEVER
# CAUSED AND ON ANY THEORY OF LIABILITY, WHETHER IN CONTRACT, STRICT
# LIABILITY, OR TORT (INCLUDING NEGLIGENCE OR OTHERWISE) ARISING IN
# ANY WAY OUT OF THE USE OF THIS SOFTWARE, EVEN IF ADVISED OF THE
# POSSIBILITY OF SUCH DAMAGE.
# -----------------------------------------------------------------------------
# Authors R. W. Ford, A. R. Porter and S. Siso, STFC Daresbury Lab
# Modified I. Kavcic, A. Coughtrie, L. Turner and O. Brunt, Met Office,
#          C. M. Maynard, Met Office/University of Reading,
#          J. Henrichs, Bureau of Meteorology.

''' This module tests the Dynamo 0.3 API using pytest. '''

import copy
import os
import pytest

import fparser
from fparser import api as fpapi

from psyclone.configuration import Config
from psyclone.core.access_type import AccessType
from psyclone.domain.lfric import (FunctionSpace, LFRicArgDescriptor,
                                   LFRicConstants, LFRicKern,
                                   LFRicKernMetadata, LFRicLoop)
from psyclone.domain.lfric.transformations import LFRicLoopFuseTrans
from psyclone.dynamo0p3 import (
    DynACCEnterDataDirective, DynBoundaryConditions, DynGlobalSum,
    DynKernelArguments, DynProxies, HaloReadAccess, KernCallArgList)
from psyclone.errors import FieldNotFoundError, GenerationError, InternalError
from psyclone.f2pygen import ModuleGen
from psyclone.gen_kernel_stub import generate
from psyclone.parse.algorithm import Arg, parse
from psyclone.parse.utils import ParseError
from psyclone.psyGen import PSyFactory, InvokeSchedule, HaloExchange, BuiltIn
from psyclone.psyir.nodes import (colored, BinaryOperation, UnaryOperation,
                                  Reference, Routine)
from psyclone.psyir.symbols import (ArrayType, ScalarType, DataTypeSymbol,
                                    UnsupportedFortranType)
from psyclone.tests.lfric_build import LFRicBuild
from psyclone.psyir.backend.visitor import VisitorError

# constants
BASE_PATH = os.path.join(os.path.dirname(os.path.abspath(__file__)),
                         "test_files", "dynamo0p3")
# Get the root directory of this PSyclone distribution
ROOT_PATH = os.path.dirname(os.path.dirname(os.path.dirname(
    os.path.dirname(os.path.abspath(__file__)))))
# Construct the path to the default configuration file
DEFAULT_CFG_FILE = os.path.join(ROOT_PATH, "config", "psyclone.cfg")

TEST_API = "lfric"


@pytest.fixture(scope="function", autouse=True)
def setup():
    '''Make sure that all tests here use lfric as API.'''
    Config.get().api = "lfric"


CODE = '''
module testkern_qr
  type, extends(kernel_type) :: testkern_qr_type
     type(arg_type), meta_args(6) =                              &
          (/ arg_type(gh_scalar,   gh_real,    gh_read),         &
             arg_type(gh_field,    gh_real,    gh_inc,  w1),     &
             arg_type(gh_field,    gh_real,    gh_read, w2),     &
             arg_type(gh_operator, gh_real,    gh_read, w2, w2), &
             arg_type(gh_field,    gh_real,    gh_read, w3),     &
             arg_type(gh_scalar,   gh_integer, gh_read)          &
           /)
     type(func_type), dimension(3) :: meta_funcs =  &
          (/ func_type(w1, gh_basis),               &
             func_type(w2, gh_diff_basis),          &
             func_type(w3, gh_basis, gh_diff_basis) &
           /)
     integer :: operates_on = cell_column
     integer :: gh_shape = gh_quadrature_XYoZ
   contains
     procedure, nopass :: code => testkern_qr_code
  end type testkern_qr_type
contains
  subroutine testkern_qr_code(a, b, c, d)
  end subroutine testkern_qr_code
end module testkern_qr
'''

# Functions


def test_arg_descriptor_wrong_type():
    ''' Tests that an error is raised when the argument descriptor
    metadata is not of type arg_type. '''
    fparser.logging.disable(fparser.logging.CRITICAL)
    code = CODE.replace("arg_type(gh_field,    gh_real,    gh_read, w2)",
                        "arg_typ(gh_field,    gh_real,    gh_read, w2)", 1)
    ast = fpapi.parse(code, ignore_comments=False)
    name = "testkern_qr_type"
    with pytest.raises(ParseError) as excinfo:
        _ = LFRicKernMetadata(ast, name=name)
    assert ("each 'meta_arg' entry must be of type 'arg_type'" in
            str(excinfo.value))


def test_ad_invalid_type():
    ''' Tests that an error is raised when an invalid descriptor type
    name is provided as the first argument (parsing arguments other than
    field vectors). '''
    fparser.logging.disable(fparser.logging.CRITICAL)

    # Check a FunctionVar expression but with a wrong argument type name
    code = CODE.replace("gh_operator", "gh_operato", 1)
    ast = fpapi.parse(code, ignore_comments=False)
    name = "testkern_qr_type"
    const = LFRicConstants()

    with pytest.raises(ParseError) as excinfo:
        _ = LFRicKernMetadata(ast, name=name)
    assert (f"the 1st argument of a 'meta_arg' entry should be a valid "
            f"argument type (one of {const.VALID_ARG_TYPE_NAMES}), "
            f"but found 'gh_operato'" in str(excinfo.value))

    # Check other type of expression (here array Slicing)
    code = CODE.replace("gh_operator", ":", 1)
    ast = fpapi.parse(code, ignore_comments=False)
    name = "testkern_qr_type"
    with pytest.raises(ParseError) as excinfo:
        _ = LFRicKernMetadata(ast, name=name)
    assert (f"the 1st argument of a 'meta_arg' entry should be a valid "
            f"argument type (one of {const.VALID_ARG_TYPE_NAMES}), "
            f"but found ':'" in str(excinfo.value))


def test_ad_invalid_access_type():
    ''' Tests that an error is raised when an invalid access
    name is provided as the second argument. '''
    fparser.logging.disable(fparser.logging.CRITICAL)
    code = CODE.replace("(gh_scalar,   gh_integer, gh_read)",
                        "(gh_scalar,   gh_integer, gh_ead)", 1)
    ast = fpapi.parse(code, ignore_comments=False)
    name = "testkern_qr_type"
    api_config = Config.get().api_conf("lfric")
    valid_access_names = api_config.get_valid_accesses_api()
    with pytest.raises(ParseError) as excinfo:
        _ = LFRicKernMetadata(ast, name=name)
    assert (f"argument 3 of a 'meta_arg' entry must be a valid "
            f"access descriptor (one of {valid_access_names}), "
            "but found 'gh_ead'" in str(excinfo.value))


def test_ad_invalid_iteration_space():
    ''' Tests that an error is raised in LFRicArgDescriptor
    when passing an invalid iteration space to constructor
    (other than "cells" or "dofs"). '''
    fparser.logging.disable(fparser.logging.CRITICAL)
    ast = fpapi.parse(CODE, ignore_comments=False)
    metadata = LFRicKernMetadata(ast, name="testkern_qr_type")
    field_descriptor = metadata.arg_descriptors[1]
    # Extract an arg_type object that we can use to create an
    # LFRicArgDescriptor object
    arg_type = field_descriptor._arg_type
    with pytest.raises(InternalError) as excinfo:
        _ = LFRicArgDescriptor(arg_type, "colours", 0)
    assert ("Expected operates_on in the kernel metadata to be one of "
            "['cell_column', 'domain', 'dof'] but got "
            "'colours'." in str(excinfo.value))


# Testing that an error is raised when a vector value is not provided is
# not required here as it causes a parse error in the generic code.


def test_missing_shape_both():
    ''' Check that we raise the correct error if a kernel requiring
    quadrature/evaluator fails to specify the shape of the evaluator '''
    fparser.logging.disable(fparser.logging.CRITICAL)
    # Remove the line specifying the shape of the evaluator
    code = CODE.replace(
        "     integer :: gh_shape = gh_quadrature_XYoZ\n",
        "", 1)
    ast = fpapi.parse(code, ignore_comments=False)
    name = "testkern_qr_type"
    with pytest.raises(ParseError) as excinfo:
        _ = LFRicKernMetadata(ast, name=name)
    assert ("must also supply the shape of that evaluator by setting "
            "'gh_shape' in the kernel metadata but this is missing "
            "for kernel 'testkern_qr_type'" in str(excinfo.value))


def test_missing_shape_basis_only():
    ''' Check that we raise the correct error if a kernel specifying
    that it needs gh_basis fails to specify the shape of the evaluator '''
    fparser.logging.disable(fparser.logging.CRITICAL)
    # Alter metadata so only requires gh_basis
    code1 = CODE.replace(
        "     type(func_type), dimension(3) :: meta_funcs =  &\n"
        "          (/ func_type(w1, gh_basis),               &\n"
        "             func_type(w2, gh_diff_basis),          &\n"
        "             func_type(w3, gh_basis, gh_diff_basis) &\n",
        "     type(func_type), dimension(1) :: meta_funcs =  &\n"
        "          (/ func_type(w1, gh_basis)                &\n", 1)
    # Remove the line specifying the shape of the evaluator
    code = code1.replace(
        "     integer :: gh_shape = gh_quadrature_XYoZ\n",
        "", 1)
    ast = fpapi.parse(code, ignore_comments=False)
    name = "testkern_qr_type"
    with pytest.raises(ParseError) as excinfo:
        _ = LFRicKernMetadata(ast, name=name)
    assert ("must also supply the shape of that evaluator by setting "
            "'gh_shape' in the kernel metadata but this is missing "
            "for kernel 'testkern_qr_type'" in str(excinfo.value))


def test_missing_eval_shape_diff_basis_only():
    ''' Check that we raise the correct error if a kernel specifying
    that it needs gh_diff_basis fails to specify the shape of the evaluator '''
    fparser.logging.disable(fparser.logging.CRITICAL)
    # Alter metadata so only requires gh_diff_basis
    code1 = CODE.replace(
        "     type(func_type), dimension(3) :: meta_funcs =  &\n"
        "          (/ func_type(w1, gh_basis),               &\n"
        "             func_type(w2, gh_diff_basis),          &\n"
        "             func_type(w3, gh_basis, gh_diff_basis) &\n",
        "     type(func_type), dimension(1) :: meta_funcs =  &\n"
        "          (/ func_type(w1, gh_diff_basis)           &\n", 1)
    # Remove the line specifying the shape of the evaluator
    code = code1.replace(
        "     integer :: gh_shape = gh_quadrature_XYoZ\n",
        "", 1)
    ast = fpapi.parse(code, ignore_comments=False)
    name = "testkern_qr_type"
    with pytest.raises(ParseError) as excinfo:
        _ = LFRicKernMetadata(ast, name=name)
    assert ("must also supply the shape of that evaluator by setting "
            "'gh_shape' in the kernel metadata but this is missing "
            "for kernel 'testkern_qr_type'" in str(excinfo.value))


def test_invalid_shape():
    ''' Check that we raise the correct error if a kernel requiring
    quadrature/evaluator specifies an unrecognised shape for the evaluator '''
    fparser.logging.disable(fparser.logging.CRITICAL)
    # Specify an invalid shape for the evaluator
    code = CODE.replace(
        "gh_shape = gh_quadrature_XYoZ",
        "gh_shape = quadrature_wrong", 1)
    ast = fpapi.parse(code, ignore_comments=False)
    name = "testkern_qr_type"
    with pytest.raises(ParseError) as excinfo:
        _ = LFRicKernMetadata(ast, name=name)
    assert ("request one or more valid 'gh_shapes' (one of "
            "['gh_quadrature_xyoz', 'gh_quadrature_face', "
            "'gh_quadrature_edge', 'gh_evaluator']) but got "
            "'['quadrature_wrong']' for kernel 'testkern_qr_type'"
            in str(excinfo.value))


def test_unnecessary_shape():
    ''' Check that we raise the correct error if a kernel metadata specifies
    an evaluator shape but does not require quadrature or an evaluator '''
    fparser.logging.disable(fparser.logging.CRITICAL)
    # Remove the need for basis or diff-basis functions
    code = CODE.replace(
        "     type(func_type), dimension(3) :: meta_funcs =  &\n"
        "          (/ func_type(w1, gh_basis),               &\n"
        "             func_type(w2, gh_diff_basis),          &\n"
        "             func_type(w3, gh_basis, gh_diff_basis) &\n"
        "           /)\n",
        "", 1)
    ast = fpapi.parse(code, ignore_comments=False)
    name = "testkern_qr_type"
    with pytest.raises(ParseError) as excinfo:
        _ = LFRicKernMetadata(ast, name=name)
    assert ("Kernel 'testkern_qr_type' specifies one or more 'gh_shapes' "
            "(['gh_quadrature_xyoz']) but does not need an evaluator because "
            "no basis or differential basis functions are required"
            in str(excinfo.value))


def test_kernel_call_invalid_iteration_space():
    ''' Check that we raise an exception if we attempt to generate kernel
    call for a kernel with an unsupported iteration space.
    '''
    ast = fpapi.parse(os.path.join(BASE_PATH,
                                   "testkern_dofs_mod.f90"),
                      ignore_comments=False)
    metadata = LFRicKernMetadata(ast)
    kernel = LFRicKern()
    kernel.load_meta(metadata)
    # set iterates_over to something unsupported
    kernel._iterates_over = "vampires"
    with pytest.raises(GenerationError) as excinfo:
        _ = kernel.validate_global_constraints()
    assert ("The LFRic API supports calls to user-supplied kernels that "
            "operate on one of ['cell_column', 'domain', 'dof'], but "
            "kernel 'testkern_dofs_code' operates on 'vampires'."
            in str(excinfo.value))


def test_any_space_1(tmpdir):
    ''' Tests that any_space is implemented correctly in the PSy
    layer. Includes more than one type of any_space declaration
    and func_type basis functions on any_space.

    '''
    _, invoke_info = parse(os.path.join(BASE_PATH, "11_any_space.f90"),
                           api=TEST_API)
    psy = PSyFactory(TEST_API, distributed_memory=True).create(invoke_info)
    code = str(psy.gen)

    assert LFRicBuild(tmpdir).code_compiles(psy)

<<<<<<< HEAD
    assert "integer(kind=i_def), pointer :: map_aspc1_a(:,:) => null()" in code
    assert "integer(kind=i_def), pointer :: map_aspc2_b(:,:) => null()" in code
    assert "integer(kind=i_def), pointer :: map_w0(:,:) => null()" in code
    assert "real(kind=r_def), allocatable :: basis_aspc1_a_qr(:,:,:,:)" in code
    assert "real(kind=r_def), allocatable :: basis_aspc2_b_qr(:,:,:,:)" in code
    assert ("ALLOCATE(basis_aspc1_a_qr(dim_aspc1_a,ndf_aspc1_a,"
            "np_xy_qr,np_z_qr))" in code)
    assert ("ALLOCATE(basis_aspc2_b_qr(dim_aspc2_b,ndf_aspc2_b,"
            "np_xy_qr,np_z_qr))" in code)
    assert "map_aspc1_a => a_proxy%vspace%get_whole_dofmap()" in code
    assert "map_aspc2_b => b_proxy%vspace%get_whole_dofmap()" in code
    assert ("call testkern_any_space_1_code(nlayers, a_data, rdt, "
=======
    assert ("INTEGER(KIND=i_def), pointer :: map_aspc1_a(:,:) => null(), "
            "map_aspc2_b(:,:) => null(), map_w0(:,:) => null()\n"
            in generated_code)
    assert ("REAL(KIND=r_def), allocatable :: basis_aspc1_a_qr(:,:,:,:),"
            " basis_aspc2_b_qr(:,:,:,:)" in generated_code)
    assert ("ALLOCATE (basis_aspc1_a_qr(dim_aspc1_a, ndf_aspc1_a, "
            "np_xy_qr, np_z_qr))" in generated_code)
    assert ("ALLOCATE (basis_aspc2_b_qr(dim_aspc2_b, ndf_aspc2_b, "
            "np_xy_qr, np_z_qr))" in generated_code)
    assert ("map_aspc1_a => a_proxy%vspace%get_whole_dofmap()" in
            generated_code)
    assert ("map_aspc2_b => b_proxy%vspace%get_whole_dofmap()" in
            generated_code)
    assert ("CALL testkern_any_space_1_code(nlayers_a, a_data, rdt, "
>>>>>>> dd350006
            "b_data, c_1_data, c_2_data, c_3_data, "
            "ndf_aspc1_a, undf_aspc1_a, map_aspc1_a(:,cell), "
            "basis_aspc1_a_qr, ndf_aspc2_b, undf_aspc2_b, "
            "map_aspc2_b(:,cell), basis_aspc2_b_qr, ndf_w0, undf_w0, "
            "map_w0(:,cell), diff_basis_w0_qr, np_xy_qr, np_z_qr, "
            "weights_xy_qr, weights_z_qr)" in code)
    assert ("DEALLOCATE(basis_aspc1_a_qr, basis_aspc2_b_qr, diff_basis_w0_qr)"
            in code)


def test_any_space_2(tmpdir):
    ''' Tests that any_space is implemented correctly in the PSy
    layer. Includes multiple declarations of the same space, no
    func_type declarations and any_space used with an operator.

    '''
    _, invoke_info = parse(os.path.join(BASE_PATH, "11.1_any_space.f90"),
                           api=TEST_API)
    psy = PSyFactory(TEST_API, distributed_memory=True).create(invoke_info)
    generated_code = str(psy.gen)

    assert LFRicBuild(tmpdir).code_compiles(psy)

    assert "integer(kind=i_def), intent(in) :: istp" in generated_code
    assert ("integer(kind=i_def), pointer :: map_aspc1_a(:,:) => null()"
            in generated_code)
    assert "integer(kind=i_def) :: ndf_aspc1_a" in generated_code
    assert "integer(kind=i_def) :: undf_aspc1_a" in generated_code
    assert "ndf_aspc1_a = a_proxy%vspace%get_ndf()" in generated_code
    assert "undf_aspc1_a = a_proxy%vspace%get_undf()" in generated_code
    assert ("map_aspc1_a => a_proxy%vspace%get_whole_dofmap()"
            in generated_code)
<<<<<<< HEAD
    assert ("call testkern_any_space_2_code(cell, nlayers, a_data, "
=======
    assert ("CALL testkern_any_space_2_code(cell, nlayers_a, a_data, "
>>>>>>> dd350006
            "b_data, c_proxy%ncell_3d, c_local_stencil, istp, "
            "ndf_aspc1_a, undf_aspc1_a, map_aspc1_a(:,cell))"
            in generated_code)


def test_op_any_space_different_space_1(tmpdir):
    ''' Tests that any_space is implemented correctly in the PSy layer.
    Includes different spaces for an operator and no other fields.

    '''
    _, invoke_info = parse(os.path.join(BASE_PATH, "11.2_any_space.f90"),
                           api=TEST_API)
    psy = PSyFactory(TEST_API, distributed_memory=True).create(invoke_info)
    generated_code = str(psy.gen)

    assert LFRicBuild(tmpdir).code_compiles(psy)

    assert "ndf_aspc2_a = a_proxy%fs_from%get_ndf()" in generated_code
    assert "ndf_aspc1_a = a_proxy%fs_to%get_ndf()" in generated_code


def test_op_any_space_different_space_2(tmpdir):
    ''' Tests that any_space is implemented correctly in the PSy
    layer in a more complicated example.

    '''
    _, invoke_info = parse(os.path.join(BASE_PATH, "11.3_any_space.f90"),
                           api=TEST_API)
    psy = PSyFactory(TEST_API, distributed_memory=True).create(invoke_info)
    generated_code = str(psy.gen)

    assert LFRicBuild(tmpdir).code_compiles(psy)

    assert "ndf_aspc1_b = b_proxy%fs_to%get_ndf()" in generated_code
    assert "dim_aspc1_b = b_proxy%fs_to%get_dim_space()" in generated_code
    assert "ndf_aspc2_b = b_proxy%fs_from%get_ndf()" in generated_code
    assert "ndf_aspc3_c = c_proxy%fs_to%get_ndf()" in generated_code
    assert "ndf_aspc4_d = d_proxy%fs_from%get_ndf()" in generated_code
    assert "undf_aspc4_d = d_proxy%fs_from%get_undf()" in generated_code
    assert "dim_aspc4_d = d_proxy%fs_from%get_dim_space()" in generated_code
    assert "ndf_aspc5_a = a_proxy%vspace%get_ndf()" in generated_code
    assert "undf_aspc5_a = a_proxy%vspace%get_undf()" in generated_code
    assert "call qr%compute_function(BASIS, b_proxy%fs_to, " in generated_code
    assert ("call qr%compute_function(BASIS, d_proxy%fs_from, " in
            generated_code)
    assert ("call qr%compute_function(DIFF_BASIS, d_proxy%fs_from, " in
            generated_code)
    assert "map_aspc5_a => a_proxy%vspace%get_whole_dofmap()" in generated_code
    assert "map_aspc4_d => f_proxy%vspace%get_whole_dofmap()" in generated_code


def test_op_any_discontinuous_space_1(tmpdir):
    ''' Tests that any_discontinuous_space is implemented correctly
    in the PSy layer. Includes multiple declarations of the same space,
    field vectors and any_discontinuous_space used with operators
    (same and different "to" and "from" spaces).

    '''
    _, invoke_info = parse(
        os.path.join(BASE_PATH, "11.4_any_discontinuous_space.f90"),
        api=TEST_API)
    psy = PSyFactory(TEST_API, distributed_memory=True).create(invoke_info)
    generated_code = str(psy.gen)

    assert LFRicBuild(tmpdir).code_compiles(psy)

    assert "real(kind=r_def), intent(in) :: rdt" in generated_code
    assert ("integer(kind=i_def), pointer :: map_adspc1_f1(:,:) => null()"
            in generated_code)
    assert "integer(kind=i_def) :: ndf_adspc1_f1" in generated_code
    assert "integer(kind=i_def) :: undf_adspc1_f1" in generated_code
    assert "ndf_adspc1_f1 = f1_proxy(1)%vspace%get_ndf()" in generated_code
    assert "undf_adspc1_f1 = f1_proxy(1)%vspace%get_undf()" in generated_code
    assert ("map_adspc1_f1 => f1_proxy(1)%vspace%get_whole_dofmap()"
            in generated_code)
    assert "ndf_adspc3_op4 = op4_proxy%fs_to%get_ndf()" in generated_code
    assert "ndf_adspc7_op4 = op4_proxy%fs_from%get_ndf()" in generated_code
<<<<<<< HEAD
    assert ("call testkern_any_discontinuous_space_op_1_code(cell, nlayers, "
            "f1_1_data, f1_2_data, f1_3_data, "
=======
    assert ("CALL testkern_any_discontinuous_space_op_1_code(cell, "
            "nlayers_op4, f1_1_data, f1_2_data, f1_3_data, "
>>>>>>> dd350006
            "f2_data, op3_proxy%ncell_3d, op3_local_stencil, "
            "op4_proxy%ncell_3d, op4_local_stencil, rdt, "
            "ndf_adspc1_f1, undf_adspc1_f1, map_adspc1_f1(:,cell), "
            "ndf_adspc2_f2, undf_adspc2_f2, map_adspc2_f2(:,cell), "
            "ndf_adspc3_op4, ndf_adspc7_op4)" in generated_code)


def test_op_any_discontinuous_space_2(tmpdir):
    ''' Tests that any_discontinuous_space is implemented correctly in the
    PSy layer when including multiple spaces, operators on same and different
    "to" and "from" spaces and basis/differential basis functions.

    '''
    _, invoke_info = parse(
        os.path.join(BASE_PATH, "11.5_any_discontinuous_space.f90"),
        api=TEST_API)
    psy = PSyFactory(TEST_API, distributed_memory=True).create(invoke_info)
    generated_code = str(psy.gen)

    assert LFRicBuild(tmpdir).code_compiles(psy)

    assert "ndf_adspc4_f1 = f1_proxy%vspace%get_ndf()" in generated_code
    assert "undf_adspc4_f1 = f1_proxy%vspace%get_undf()" in generated_code
    assert ("map_adspc4_f1 => f1_proxy%vspace%get_whole_dofmap()"
            in generated_code)
    assert "ndf_adspc1_op1 = op1_proxy%fs_to%get_ndf()" in generated_code
    assert "ndf_adspc2_op1 = op1_proxy%fs_from%get_ndf()" in generated_code
    assert "dim_adspc4_f1 = f1_proxy%vspace%get_dim_space()" in generated_code
    assert ("diff_dim_adspc4_f1 = f1_proxy%vspace%get_dim_space_diff()"
            in generated_code)
    assert ("ALLOCATE(basis_adspc1_op1_qr(dim_adspc1_op1,ndf_adspc1_op1"
            in generated_code)
    assert ("ALLOCATE(diff_basis_adspc4_f1_qr(diff_dim_adspc4_f1,"
            "ndf_adspc4_f1" in generated_code)
    assert ("call qr%compute_function(BASIS, op1_proxy%fs_to, dim_adspc1_op1, "
            "ndf_adspc1_op1, basis_adspc1_op1_qr)" in generated_code)
    assert ("call qr%compute_function(DIFF_BASIS, f1_proxy%vspace, "
            "diff_dim_adspc4_f1, ndf_adspc4_f1, diff_basis_adspc4_f1_qr)"
            in generated_code)


def test_invoke_uniq_declns_invalid_argtype():
    ''' Tests that we raise an error when Invoke.unique_declarations() is
    called with at least one invalid argument type. '''
    _, invoke_info = parse(os.path.join(BASE_PATH,
                                        "1.7_single_invoke_3scalar.f90"),
                           api=TEST_API)
    psy = PSyFactory(TEST_API, distributed_memory=True).create(invoke_info)
    with pytest.raises(InternalError) as excinfo:
        psy.invokes.invoke_list[0].unique_declarations(["not_a_type"])
    const = LFRicConstants()
    assert (f"Invoke.unique_declarations() called with at least one invalid "
            f"argument type. Expected one of {const.VALID_ARG_TYPE_NAMES} "
            f"but found ['not_a_type']." in str(excinfo.value))


def test_invoke_uniq_declns_invalid_access():
    ''' Tests that we raise an error when Invoke.unique_declarations() is
    called for an invalid access type. '''
    _, invoke_info = parse(os.path.join(BASE_PATH,
                                        "1.7_single_invoke_3scalar.f90"),
                           api=TEST_API)
    psy = PSyFactory(TEST_API, distributed_memory=True).create(invoke_info)
    with pytest.raises(InternalError) as excinfo:
        psy.invokes.invoke_list[0].unique_declarations(["gh_field"],
                                                       access="invalid_acc")
    assert ("Invoke.unique_declarations() called with an invalid access "
            "type. Type is 'invalid_acc' instead of AccessType."
            in str(excinfo.value))


def test_invoke_uniq_declns_invalid_intrinsic():
    ''' Tests that we raise an error when Invoke.unique_declarations() is
    called for an invalid intrinsic type. '''
    _, invoke_info = parse(os.path.join(BASE_PATH,
                                        "1.7_single_invoke_3scalar.f90"),
                           api=TEST_API)
    psy = PSyFactory(TEST_API, distributed_memory=True).create(invoke_info)
    with pytest.raises(InternalError) as excinfo:
        psy.invokes.invoke_list[0].unique_declarations(
            ["gh_scalar"], intrinsic_type="double")
    const = LFRicConstants()
    assert (f"Invoke.unique_declarations() called with an invalid intrinsic "
            f"argument data type. Expected one of "
            f"{const.VALID_INTRINSIC_TYPES} but found 'double'."
            in str(excinfo.value))


def test_invoke_uniq_declns_valid_access():
    ''' Tests that all valid access modes for user-defined arguments
    (AccessType.READ, AccessType.INC, AccessType.WRITE, AccessType.READWRITE)
    are accepted by Invoke.unique_declarations(). Also tests the correctness
    of names of field arguments and their proxies.

    '''
    # Test READ and INC
    _, invoke_info = parse(os.path.join(BASE_PATH,
                                        "1.7_single_invoke_3scalar.f90"),
                           api=TEST_API)
    psy = PSyFactory(TEST_API, distributed_memory=True).create(invoke_info)
    fields_read_args = (psy.invokes.invoke_list[0].unique_declarations(
        ["gh_field"], access=AccessType.READ))
    fields_read = [arg.declaration_name for arg in fields_read_args]
    fields_proxy_read = [arg.proxy_declaration_name for arg in
                         fields_read_args]
    assert fields_read == ["f2", "m1", "m2"]
    assert fields_proxy_read == ["f2_proxy", "m1_proxy", "m2_proxy"]
    fields_incremented_args = (psy.invokes.invoke_list[0].unique_declarations(
        ["gh_field"], access=AccessType.INC))
    fields_incremented = [arg.declaration_name for arg in
                          fields_incremented_args]
    fields_proxy_incremented = [arg.proxy_declaration_name for arg in
                                fields_incremented_args]
    assert fields_incremented == ["f1"]
    assert fields_proxy_incremented == ["f1_proxy"]

    # Test WRITE
    _, invoke_info = parse(os.path.join(BASE_PATH,
                                        "1_single_invoke_w3_only_vector.f90"),
                           api=TEST_API)
    psy = PSyFactory(TEST_API, distributed_memory=True).create(invoke_info)
    fields_written_args = (psy.invokes.invoke_list[0].unique_declarations(
        ["gh_field"], access=AccessType.WRITE))
    fields_written = [arg.declaration_name for arg in fields_written_args]
    fields_proxy_written = [arg.proxy_declaration_name for arg in
                            fields_written_args]
    assert fields_written == ["f1(3)"]
    assert fields_proxy_written == ["f1_proxy(3)"]

    # Test READWRITE
    _, invoke_info = parse(os.path.join(BASE_PATH,
                                        "1_single_invoke_w2v.f90"),
                           api=TEST_API)
    psy = PSyFactory(TEST_API, distributed_memory=True).create(invoke_info)
    fields_readwritten_args = (psy.invokes.invoke_list[0].unique_declarations(
        ["gh_field"], access=AccessType.READWRITE))
    fields_readwritten = [arg.declaration_name for arg in
                          fields_readwritten_args]
    fields_proxy_readwritten = [arg.proxy_declaration_name for arg in
                                fields_readwritten_args]
    assert fields_readwritten == ["f1"]
    assert fields_proxy_readwritten == ["f1_proxy"]


def test_lfricinvoke_first_access():
    ''' Tests that we raise an error if LFRicInvoke.first_access(name) is
    called for an argument name that doesn't exist '''
    _, invoke_info = parse(os.path.join(BASE_PATH,
                                        "1.7_single_invoke_3scalar.f90"),
                           api=TEST_API)
    psy = PSyFactory(TEST_API, distributed_memory=True).create(invoke_info)
    with pytest.raises(GenerationError) as excinfo:
        psy.invokes.invoke_list[0].first_access("not_an_arg")
    assert ("Failed to find any kernel argument with name"
            in str(excinfo.value))


def test_lfricinvoke_uniq_declns_intent_inv_argtype():
    ''' Tests that we raise an error when LFRicInvoke.unique_declns_by_intent()
    is called with at least one invalid argument type. '''
    _, invoke_info = parse(os.path.join(BASE_PATH,
                                        "1.7_single_invoke_3scalar.f90"),
                           api=TEST_API)
    psy = PSyFactory(TEST_API, distributed_memory=True).create(invoke_info)
    with pytest.raises(InternalError) as excinfo:
        psy.invokes.invoke_list[0].unique_declns_by_intent(["gh_invalid"])
    const = LFRicConstants()
    assert (f"Invoke.unique_declns_by_intent() called with at least one "
            f"invalid argument type. Expected one of "
            f"{const.VALID_ARG_TYPE_NAMES} but found ['gh_invalid']."
            in str(excinfo.value))


def test_lfricinvoke_uniq_declns_intent_invalid_intrinsic():
    ''' Tests that we raise an error when Invoke.unique_declns_by_intent()
    is called for an invalid intrinsic type. '''
    _, invoke_info = parse(os.path.join(BASE_PATH,
                                        "1.7_single_invoke_3scalar.f90"),
                           api=TEST_API)
    psy = PSyFactory(TEST_API, distributed_memory=True).create(invoke_info)
    with pytest.raises(InternalError) as excinfo:
        psy.invokes.invoke_list[0].unique_declns_by_intent(
            ["gh_scalar"], intrinsic_type="triple")
    const = LFRicConstants()
    assert (f"Invoke.unique_declns_by_intent() called with an invalid "
            f"intrinsic argument data type. Expected one of "
            f"{const.VALID_INTRINSIC_TYPES} but found 'triple'."
            in str(excinfo.value))


def test_lfricinvoke_uniq_declns_intent_ops(tmpdir):
    ''' Tests that LFRicInvoke.unique_declns_by_intent() returns the correct
    list of arguments for operator arguments. '''
    _, invoke_info = parse(os.path.join(BASE_PATH,
                                        "4.4_multikernel_invokes.f90"),
                           api=TEST_API)
    psy = PSyFactory(TEST_API, distributed_memory=True).create(invoke_info)
    args = psy.invokes.invoke_list[0].unique_declns_by_intent(["gh_operator"])
    assert args['inout'] == []
    args_out = [arg.declaration_name for arg in args['out']]
    assert args_out == ['op']
    assert args['in'] == []

    assert LFRicBuild(tmpdir).code_compiles(psy)


def test_lfricinvoke_uniq_declns_intent_cma_ops(tmpdir):
    ''' Tests that LFRicInvoke.unique_declns_by_intent() returns the correct
    list of arguments for columnwise operator arguments. '''
    _, invoke_info = parse(os.path.join(BASE_PATH,
                                        "20.5_multi_cma_invoke.f90"),
                           api=TEST_API)
    psy = PSyFactory(TEST_API, distributed_memory=True).create(invoke_info)
    args = psy.invokes.invoke_list[0]\
        .unique_declns_by_intent(["gh_columnwise_operator"])
    args_out = [arg.declaration_name for arg in args['out']]
    assert args_out == ['cma_op1']
    args_inout = [arg.declaration_name for arg in args['inout']]
    assert args_inout == ['cma_opc']
    args_in = [arg.declaration_name for arg in args['in']]
    assert args_in == ['cma_opb']

    assert LFRicBuild(tmpdir).code_compiles(psy)


def test_lfricinvoke_arg_for_fs():
    ''' Tests that we raise an error when LFRicInvoke.arg_for_funcspace() is
    called for an unused space. '''
    _, invoke_info = parse(os.path.join(BASE_PATH,
                                        "1.7_single_invoke_3scalar.f90"),
                           api=TEST_API)
    psy = PSyFactory(TEST_API, distributed_memory=True).create(invoke_info)
    with pytest.raises(GenerationError) as excinfo:
        psy.invokes.invoke_list[0].arg_for_funcspace(FunctionSpace("wtheta",
                                                                   None))
    assert "No argument found on 'wtheta' space" in str(excinfo.value)


def test_kernel_specific(tmpdir):
    ''' Test that a call to enforce boundary conditions is *not* added
    following a call to the matrix_vector_kernel_type kernel. Boundary
    conditions are now explicitly specified in the Algorithm as required.

    '''
    _, invoke_info = parse(os.path.join(BASE_PATH, "12_kernel_specific.f90"),
                           api=TEST_API)
    psy = PSyFactory(TEST_API, distributed_memory=True).create(invoke_info)
    generated_code = str(psy.gen)
    output0 = "use enforce_bc_kernel_mod, only : enforce_bc_code"
    assert output0 not in generated_code
    output1 = "use function_space_mod, only : w1, w2, w2h, w2v\n"
    assert output1 not in generated_code
    output2 = "integer(kind=i_def) fs"
    assert output2 not in generated_code
    output3 = "integer(kind=i_def), pointer :: boundary_dofs(:,:) => null()"
    assert output3 not in generated_code
    output4 = "fs = f1%which_function_space()"
    assert output4 not in generated_code
    # We only call enforce_bc if the field is on a vector space
    output5 = (
        "if (fs == w1 .or. fs == w2 .or. fs == w2h .or. fs == w2v .or. "
        "fs == any_w2) then\n"
        "        boundary_dofs => f1_proxy%vspace%get_boundary_dofs()\n"
        "      end if")
    assert output5 not in generated_code
    output6 = (
        "if (fs == w1 .or. fs == w2 .or. fs == w2h .or. fs == w2v .or. "
        "fs == any_w2) then\n"
        "          call enforce_bc_code(nlayers, f1_proxy%data, "
        "ndf_anyspc1_f1, undf_anyspc1_f1, map_anyspc1_f1(:,cell), "
        "boundary_dofs)")
    assert output6 not in generated_code

    assert LFRicBuild(tmpdir).code_compiles(psy)


def test_multi_kernel_specific(tmpdir):
    ''' Test that a call to enforce boundary conditions is *not* added
    following multiple calls to the matrix_vector_kernel_type kernel.
    Boundary conditions must now be explicitly specified as part of the
    Algorithm.

    '''
    _, invoke_info = parse(os.path.join(BASE_PATH,
                                        "12.3_multi_kernel_specific.f90"),
                           api=TEST_API)
    psy = PSyFactory(TEST_API, distributed_memory=True).create(invoke_info)
    generated_code = str(psy.gen)

    # Output must not contain any bc-related code
    output0 = "use enforce_bc_kernel_mod, only : enforce_bc_code"
    assert generated_code.count(output0) == 0
    output1 = "use function_space_mod, only : w1, w2, w2h, w2v, any_w2\n"
    assert generated_code.count(output1) == 0

    # first loop
    output1 = "integer(kind=i_def) fs\n"
    assert output1 not in generated_code
    output2 = "integer(kind=i_def), pointer :: boundary_dofs(:,:) => null()"
    assert output2 not in generated_code
    output3 = "fs = f1%which_function_space()"
    assert output3 not in generated_code
    # We only call enforce_bc if the field is on a vector space
    output4 = (
        "if (fs == w1 .or. fs == w2 .or. fs == w2h .or. fs == w2v .or. "
        "fs == any_w2) then\n"
        "        boundary_dofs => f1_proxy%vspace%get_boundary_dofs()\n"
        "      end if")
    assert output4 not in generated_code
    output5 = (
        "if (fs == w1 .or. fs == w2 .or. fs == w2h .or. fs == w2v .or. "
        "fs == any_w2) then\n"
        "          call enforce_bc_code(nlayers, f1_proxy%data, "
        "ndf_anyspc1_f1, undf_anyspc1_f1, map_anyspc1_f1(:,cell), "
        "boundary_dofs)")
    assert output5 not in generated_code

    # second loop
    output6 = "integer(kind=i_def) fs_1\n"
    assert output6 not in generated_code
    output7 = "integer(kind=i_def), pointer :: boundary_dofs_1(:,:) => null()"
    assert output7 not in generated_code
    output8 = "fs_1 = f1%which_function_space()"
    assert output8 not in generated_code
    output9 = (
        "if (fs_1 == w1 .or. fs_1 == w2 .or. fs_1 == w2h .or. fs_1 == w2v "
        ".or. fs_1 == any_w2) "
        "then\n"
        "        boundary_dofs_1 => f1_proxy%vspace%get_boundary_dofs()\n"
        "      end if")
    assert output9 not in generated_code
    output10 = (
        "if (fs_1 == w1 .or. fs_1 == w2 .or. fs_1 == w2h .or. fs_1 == w2v "
        ".or. fs_1 == any_w2) then\n"
        "          call enforce_bc_code(nlayers, f1_proxy%data, "
        "ndf_anyspc1_f1, undf_anyspc1_f1, map_anyspc1_f1(:,cell), "
        "boundary_dofs_1)")
    assert output10 not in generated_code

    assert LFRicBuild(tmpdir).code_compiles(psy)


def test_field_bc_kernel(tmpdir):
    ''' Tests that a kernel with a particular name is recognised as a
    boundary condition kernel and that appropriate code is added to
    support this. This code is required as the lfric api does not
    know about boundary conditions but this kernel requires them. This
    "hack" is only supported to get PSyclone to generate correct code
    for the current implementation of LFRic. Future APIs will not
    support any hacks.

    '''
    _, invoke_info = parse(os.path.join(BASE_PATH,
                                        "12.2_enforce_bc_kernel.f90"),
                           api=TEST_API)
    psy = PSyFactory(TEST_API, distributed_memory=True).create(invoke_info)
    gen_code = str(psy.gen)
    print(gen_code)
    assert ("integer(kind=i_def), pointer :: boundary_dofs_a(:,:) => "
            "null()" in gen_code)
    assert "boundary_dofs_a => a_proxy%vspace%get_boundary_dofs()" in gen_code
<<<<<<< HEAD
    assert ("call enforce_bc_code(nlayers, a_data, ndf_aspc1_a, "
=======
    assert ("CALL enforce_bc_code(nlayers_a, a_data, ndf_aspc1_a, "
>>>>>>> dd350006
            "undf_aspc1_a, map_aspc1_a(:,cell), boundary_dofs_a)"
            in gen_code)

    assert LFRicBuild(tmpdir).code_compiles(psy)


def test_bc_kernel_field_only(monkeypatch, annexed, dist_mem):
    ''' Tests that the recognised boundary-condition kernel is rejected
    if it has an operator as argument instead of a field. Test with and
    without annexed as different numbers of halo exchanges are
    produced.

    '''
    config = Config.get()
    dyn_config = config.api_conf("lfric")
    monkeypatch.setattr(dyn_config, "_compute_annexed_dofs", annexed)
    _, invoke_info = parse(os.path.join(BASE_PATH,
                                        "12.2_enforce_bc_kernel.f90"),
                           api=TEST_API)
    if dist_mem and not annexed:
        idx = 1
    else:
        idx = 0
    psy = PSyFactory(TEST_API,
                     distributed_memory=dist_mem).create(invoke_info)
    schedule = psy.invokes.invoke_list[0].schedule
    loop = schedule.children[idx]
    call = loop.loop_body[0]
    arg = call.arguments.args[0]
    # Monkeypatch the argument object so that it thinks it is an
    # operator rather than a field
    monkeypatch.setattr(arg, "_argument_type", value="gh_operator")
    # Have to add a tag to the symbol table to get to the error.
    schedule.symbol_table.find_or_create_tag("a:local_stencil")
    # We have to monkey-patch the arg.ref_name() function too as
    # otherwise the first monkey-patch causes it to break. Since
    # it is a function we have to patch it with a temporary
    # function which we create using lambda.
    monkeypatch.setattr(arg, "ref_name",
                        lambda function_space=None: "vspace")
    with pytest.raises(VisitorError) as excinfo:
        _ = psy.gen
    const = LFRicConstants()
    assert (f"Expected an argument of {const.VALID_FIELD_NAMES} type "
            f"from which to look-up boundary dofs for kernel "
            "enforce_bc_code but got 'gh_operator'" in str(excinfo.value))


def test_bc_kernel_anyspace1_only():
    ''' Tests that the recognised boundary-condition kernel is rejected
    if its argument is not specified as being on ANY_SPACE_1.

    '''
    _, invoke_info = parse(os.path.join(BASE_PATH,
                                        "12.2_enforce_bc_kernel.f90"),
                           api=TEST_API)
    psy = PSyFactory(TEST_API, distributed_memory=False).create(invoke_info)
    invoke = psy.invokes.invoke_list[0]
    schedule = invoke.schedule
    kernels = schedule.walk(LFRicKern)
    assert kernels[0].base_name == "enforce_bc"
    # Ensure that none of the arguments are listed as being on ANY_SPACE_1
    for fspace in kernels[0].arguments._unique_fss:
        fspace._orig_name = "W2"
    with pytest.raises(GenerationError) as err:
        _ = DynBoundaryConditions(invoke)
    assert ("enforce_bc_code kernel must have an argument on ANY_SPACE_1 but "
            "failed to find such an argument" in str(err.value))


def test_bc_op_kernel_wrong_args():
    '''Tests that the recognised operator boundary-condition kernel is
    rejected if it does not have exactly one argument.

    '''
    _, invoke_info = parse(os.path.join(BASE_PATH,
                                        "12.4_enforce_op_bc_kernel.f90"),
                           api=TEST_API)
    psy = PSyFactory(TEST_API, distributed_memory=False).create(invoke_info)
    invoke = psy.invokes.invoke_list[0]
    kernels = invoke.schedule.walk(LFRicKern)
    # Ensure that the kernel has the wrong number of arguments - duplicate
    # the existing argument in the list
    kernels[0].arguments.args.append(kernels[0].arguments.args[0])
    # Have to add a tag to the symbol table to get to the error.
    invoke.schedule.symbol_table.find_or_create_tag("a_local_stencil")
    with pytest.raises(GenerationError) as err:
        _ = DynBoundaryConditions(invoke)
    assert ("enforce_operator_bc_code kernel must have exactly one argument "
            "but found 2" in str(err.value))


def test_multikernel_invoke_1(tmpdir):
    ''' Test that correct code is produced when there are multiple
    kernels within an invoke. We test the parts of the code that
    are incorrect at the time of writing.

    '''
    _, invoke_info = parse(os.path.join(BASE_PATH,
                                        "4_multikernel_invokes.f90"),
                           api=TEST_API)
    psy = PSyFactory(TEST_API, distributed_memory=True).create(invoke_info)
    generated_code = str(psy.gen)

    assert LFRicBuild(tmpdir).code_compiles(psy)

    # Check that argument names are not replicated
    assert "subroutine invoke_0(a, f1, f2, m1, m2)" in generated_code
    # Check that only one proxy initialisation is produced
    assert "f1_proxy = f1%get_proxy()" in generated_code
    # Check that we only initialise dofmaps once
    assert "map_w2 => f2_proxy%vspace%get_whole_dofmap()" in generated_code


def test_multikernel_invoke_qr(tmpdir):
    ''' Test that correct code is produced when there are multiple
    kernels with (the same) QR within an invoke. '''
    _, invoke_info = parse(os.path.join(BASE_PATH,
                                        "4.1_multikernel_invokes.f90"),
                           api=TEST_API)
    psy = PSyFactory(TEST_API, distributed_memory=True).create(invoke_info)

    assert LFRicBuild(tmpdir).code_compiles(psy)

    generated_code = psy.gen
    # simple check that two kernel calls exist
    assert str(generated_code).count("call testkern_qr_code") == 2


def test_multikern_invoke_oper():
    ''' Test that correct code is produced when there are multiple
    kernels within an invoke with operators '''
    _, invoke_info = parse(os.path.join(BASE_PATH,
                                        "4.4_multikernel_invokes.f90"),
                           api=TEST_API)
    psy = PSyFactory(TEST_API, distributed_memory=True).create(invoke_info)
    generated_code = str(psy.gen)
    # 1st test for duplication of name vector-field declaration
    assert "type(field_type), intent(in) :: f1(3), f1(3)" not in generated_code
    # 2nd test for duplication of name vector-field declaration
    assert "type(field_proxy_type) f1_proxy(3), f1_proxy(3)" not in \
        generated_code


def test_2kern_invoke_any_space(tmpdir):
    ''' Test correct code is generated when there are just two same
    kernels within an invoke with kernel fields declared as any_space.

    '''
    _, invoke_info = parse(os.path.join(BASE_PATH,
                                        "4.5.1_multikernel_invokes.f90"),
                           api=TEST_API)
    psy = PSyFactory(TEST_API, distributed_memory=True).create(invoke_info)
    gen = str(psy.gen)

    assert LFRicBuild(tmpdir).code_compiles(psy)

    assert "integer(kind=i_def), pointer :: map_aspc1_f1(:,:) => null()" in gen
    assert "integer(kind=i_def), pointer :: map_aspc1_f2(:,:) => null()" in gen
    assert "map_aspc1_f1 => f1_proxy%vspace%get_whole_dofmap()\n" in gen
    assert "map_aspc1_f2 => f2_proxy%vspace%get_whole_dofmap()\n" in gen
    assert (
<<<<<<< HEAD
        "      call testkern_any_space_2_code(cell, nlayers, f1_data,"
=======
        "        CALL testkern_any_space_2_code(cell, nlayers_f1, f1_data,"
>>>>>>> dd350006
        " f2_data, op_proxy%ncell_3d, op_local_stencil, scalar, "
        "ndf_aspc1_f1, undf_aspc1_f1, map_aspc1_f1(:,cell))\n" in gen)
    assert "map_aspc1_f2 => f2_proxy%vspace%get_whole_dofmap()\n" in gen
    assert (
<<<<<<< HEAD
        "      call testkern_any_space_2_code(cell, nlayers, f2_data,"
=======
        "        CALL testkern_any_space_2_code(cell, nlayers_f2, f2_data,"
>>>>>>> dd350006
        " f1_data, op_proxy%ncell_3d, op_local_stencil, scalar, "
        "ndf_aspc1_f2, undf_aspc1_f2, map_aspc1_f2(:,cell))\n" in gen)


def test_multikern_invoke_any_space(tmpdir):
    ''' Test that we generate correct code when there are multiple
    kernels within an invoke with kernel fields declared as any_space.

    '''
    _, invoke_info = parse(os.path.join(BASE_PATH,
                                        "4.5_multikernel_invokes.f90"),
                           api=TEST_API)
    psy = PSyFactory(TEST_API, distributed_memory=True).create(invoke_info)
    gen = str(psy.gen)

    assert LFRicBuild(tmpdir).code_compiles(psy)

    assert "integer(kind=i_def), pointer :: map_aspc1_f1(:,:) => null()" in gen
    assert "integer(kind=i_def), pointer :: map_aspc1_f2(:,:) => null()" in gen
    assert "integer(kind=i_def), pointer :: map_aspc2_f1(:,:) => null()" in gen
    assert "integer(kind=i_def), pointer :: map_w0(:,:) => null()" in gen
    assert (
        "real(kind=r_def), allocatable :: basis_aspc1_f1_qr(:,:,:,:)") in gen
    assert (
        "real(kind=r_def), allocatable :: basis_aspc1_f2_qr(:,:,:,:)") in gen
    assert (
        "real(kind=r_def), allocatable :: basis_aspc2_f1_qr(:,:,:,:)") in gen
    assert (
        "real(kind=r_def), allocatable :: basis_aspc2_f2_qr(:,:,:,:)") in gen
    assert (
        "real(kind=r_def), allocatable :: diff_basis_w0_qr(:,:,:,:)") in gen
    assert "ndf_aspc1_f1 = f1_proxy%vspace%get_ndf()" in gen
    assert "ndf_aspc2_f2 = f2_proxy%vspace%get_ndf()" in gen
    assert "ndf_w0 = f3_proxy(1)%vspace%get_ndf()" in gen
    assert "ndf_aspc1_f2 = f2_proxy%vspace%get_ndf()" in gen
    assert ("call qr%compute_function(BASIS, f2_proxy%vspace, "
            "dim_aspc1_f2, ndf_aspc1_f2, basis_aspc1_f2_qr)" in gen)
    assert (
        "    map_aspc1_f1 => f1_proxy%vspace%get_whole_dofmap()\n"
        "    map_aspc2_f2 => f2_proxy%vspace%get_whole_dofmap()\n"
        "    map_w0 => f3_proxy(1)%vspace%get_whole_dofmap()\n"
        "    map_aspc1_f2 => f2_proxy%vspace%get_whole_dofmap()\n"
        "    map_aspc2_f1 => f1_proxy%vspace%get_whole_dofmap()\n"
        in gen)
<<<<<<< HEAD
    assert ("call testkern_any_space_1_code(nlayers, f1_data, rdt, "
=======
    assert ("CALL testkern_any_space_1_code(nlayers_f1, f1_data, rdt, "
>>>>>>> dd350006
            "f2_data, f3_1_data, f3_2_data, "
            "f3_3_data, ndf_aspc1_f1, undf_aspc1_f1, "
            "map_aspc1_f1(:,cell), basis_aspc1_f1_qr, ndf_aspc2_f2, "
            "undf_aspc2_f2, map_aspc2_f2(:,cell), basis_aspc2_f2_qr, ndf_w0, "
            "undf_w0, map_w0(:,cell), diff_basis_w0_qr, np_xy_qr, np_z_qr, "
            "weights_xy_qr, weights_z_qr" in gen)


def test_mkern_invoke_multiple_any_spaces(tmpdir):
    ''' Test that we generate correct code when there are multiple
    kernels within an invoke with kernel fields declared as any_space.

    '''
    _, invoke_info = parse(os.path.join(BASE_PATH,
                                        "4.5.2_multikernel_invokes.f90"),
                           api=TEST_API)
    psy = PSyFactory(TEST_API, distributed_memory=True).create(invoke_info)
    gen = str(psy.gen)

    assert LFRicBuild(tmpdir).code_compiles(psy)

    assert "ndf_aspc1_f1 = f1_proxy%vspace%get_ndf()" in gen
    assert ("call qr%compute_function(BASIS, f1_proxy%vspace, "
            "dim_aspc1_f1, ndf_aspc1_f1, basis_aspc1_f1_qr)" in gen)
    assert "ndf_aspc2_f2 = f2_proxy%vspace%get_ndf()" in gen
    assert ("call qr%compute_function(BASIS, f2_proxy%vspace, "
            "dim_aspc2_f2, ndf_aspc2_f2, basis_aspc2_f2_qr)" in gen)
    assert "ndf_aspc1_f2 = f2_proxy%vspace%get_ndf()" in gen
    assert "ndf_aspc1_op = op_proxy%fs_to%get_ndf()" in gen
    assert "ndf_aspc5_f2 = f2_proxy%vspace%get_ndf()" in gen
    assert "ndf_aspc1_op2 = op2_proxy%fs_to%get_ndf()" in gen
    assert "ndf_aspc3_op3 = op3_proxy%fs_to%get_ndf()" in gen
    assert gen.count("ndf_aspc4_op4 = op4_proxy%fs_from%get_ndf()") == 1
    assert "ndf_aspc3_op5" not in gen
    assert "ndf_aspc4_f1" not in gen
    # testkern_any_space_1_type requires GH_BASIS on ANY_SPACE_1 and 2 and
    # DIFF_BASIS on w0
    # f1 is on ANY_SPACE_1 and f2 is on ANY_SPACE_2. f3 is on W0.
    assert ("call qr%compute_function(BASIS, f1_proxy%vspace, "
            "dim_aspc1_f1, ndf_aspc1_f1, basis_aspc1_f1_qr)" in gen)
    assert ("call qr%compute_function(BASIS, f2_proxy%vspace, "
            "dim_aspc2_f2, ndf_aspc2_f2, basis_aspc2_f2_qr)" in gen)
    # testkern_any_space_4_type needs GH_BASIS on ANY_SPACE_1 which is the
    # to-space of op2
    assert ("call qr%compute_function(BASIS, op2_proxy%fs_to, "
            "dim_aspc1_op2, ndf_aspc1_op2, basis_aspc1_op2_qr)" in gen)
    # Need GH_BASIS and DIFF_BASIS on ANY_SPACE_4 which is to/from-space
    # of op4
    assert ("call qr%compute_function(BASIS, op4_proxy%fs_from, "
            "dim_aspc4_op4, ndf_aspc4_op4, basis_aspc4_op4_qr)" in gen)
    assert ("call qr%compute_function(DIFF_BASIS, op4_proxy%fs_from, "
            "diff_dim_aspc4_op4, ndf_aspc4_op4, diff_basis_aspc4_op4_qr)"
            in gen)


def test_loopfuse(dist_mem, tmpdir):
    ''' Tests whether loop fuse actually fuses and whether
    multiple maps are produced or not. Multiple maps are not an
    error but it would be nicer if there were only one '''
    _, invoke_info = parse(os.path.join(BASE_PATH,
                                        "4_multikernel_invokes.f90"),
                           api=TEST_API)
    psy = PSyFactory(TEST_API, distributed_memory=dist_mem).create(invoke_info)
    invoke = psy.invokes.get("invoke_0")
    schedule = invoke.schedule
    index = 0
    if dist_mem:
        index = 4
    loop1 = schedule.children[index]
    loop2 = schedule.children[index+1]
    trans = LFRicLoopFuseTrans()
    trans.apply(loop1, loop2)
    generated_code = psy.gen
    # only one loop
    assert str(generated_code).count("do cell") == 1
    # only one map for each space
    assert str(generated_code).count("map_w1 =>") == 1
    assert str(generated_code).count("map_w2 =>") == 1
    assert str(generated_code).count("map_w3 =>") == 1
    # kernel call tests
    kern_idxs = []
    for idx, line in enumerate(str(generated_code).split('\n')):
        if "do cell" in line:
            do_idx = idx
        if "call testkern_code(" in line:
            kern_idxs.append(idx)
        if "enddo" in line:
            enddo_idx = idx
    # two kernel calls
    assert len(kern_idxs) == 2
    # both kernel calls are within the loop
    for kern_id in kern_idxs:
        assert enddo_idx > kern_id > do_idx

    assert LFRicBuild(tmpdir).code_compiles(psy)


def test_named_psy_routine(dist_mem, tmpdir):
    ''' Check that we generate a subroutine with the expected name
    if an invoke is named. '''
    _, invoke_info = parse(os.path.join(BASE_PATH,
                                        "1.0.1_single_named_invoke.f90"),
                           api=TEST_API)
    psy = PSyFactory(TEST_API,
                     distributed_memory=dist_mem).create(invoke_info)
    gen_code = str(psy.gen)

    assert LFRicBuild(tmpdir).code_compiles(psy)

    # Name should be all lower-case and with spaces replaced by underscores
    assert "subroutine invoke_important_invoke" in gen_code

# Tests for LFRic stub generator


def test_stub_non_existent_filename():
    ''' Fail if the file does not exist '''
    with pytest.raises(IOError) as excinfo:
        generate("non_existent_file.f90", api=TEST_API)
    assert "File 'non_existent_file.f90' not found" in str(excinfo.value)


def test_stub_invalid_api():
    ''' fail if the specified api is not supported '''
    with pytest.raises(GenerationError) as excinfo:
        generate(os.path.join(BASE_PATH, "ru_kernel_mod.f90"), api="nemo")
    assert "Unsupported API 'nemo' specified" in str(excinfo.value)


def test_stub_file_content_not_fortran():
    ''' fail if the kernel file does not contain fortran '''
    with pytest.raises(ParseError) as excinfo:
        generate(os.path.join(os.path.dirname(os.path.abspath(__file__)),
                              "dynamo0p3_test.py"), api=TEST_API)
    assert 'no parse pattern found' \
        in str(excinfo.value)


def test_stub_file_fortran_invalid():
    ''' fail if the fortran in the kernel is not valid '''
    with pytest.raises(ParseError) as excinfo:
        generate(os.path.join(BASE_PATH, "testkern_invalid_fortran_mod.f90"),
                 api=TEST_API)
    assert 'contain <== no parse pattern found' in str(excinfo.value)


def test_file_fortran_not_kernel():
    ''' fail if file is valid fortran but is not a kernel file '''
    with pytest.raises(ParseError) as excinfo:
        generate(os.path.join(BASE_PATH, "1_single_invoke.f90"),
                 api=TEST_API)
    assert 'file does not contain a module. Is it a Kernel file?' \
        in str(excinfo.value)


def test_module_name_too_short():
    ''' fail if length of kernel module name is too short '''
    with pytest.raises(ParseError) as excinfo:
        generate(os.path.join(BASE_PATH, "testkern_short_name_mod.f90"),
                 api=TEST_API)
    assert "too short to have '_mod' as an extension" in str(excinfo.value)


def test_module_name_convention():
    ''' Fail if kernel module name does not have _mod at end. '''
    with pytest.raises(ParseError) as excinfo:
        generate(os.path.join(BASE_PATH, "testkern_wrong_mod_name.F90"),
                 api=TEST_API)
    assert "does not have '_mod' as an extension" in str(excinfo.value)


def test_kernel_datatype_not_found():
    ''' fail if kernel datatype is not found '''
    with pytest.raises(ParseError) as excinfo:
        generate(os.path.join(BASE_PATH, "testkern_no_datatype_mod.f90"),
                 api=TEST_API)
    assert ('Kernel type testkern_no_datatype_type does not exist' in
            str(excinfo.value))


def test_arg_descriptor_funcs_method_error():
    ''' Tests that an internal error is raised in LFRicArgDescriptor
    when function_spaces is called and the internal type is an
    unexpected value. It should not be possible to get to here so we
    need to mess about with internal values to trip this.

    '''
    fparser.logging.disable(fparser.logging.CRITICAL)
    ast = fpapi.parse(CODE, ignore_comments=False)
    metadata = LFRicKernMetadata(ast, name="testkern_qr_type")
    field_descriptor = metadata.arg_descriptors[0]
    field_descriptor._argument_type = "gh_fire_starter"
    with pytest.raises(InternalError) as excinfo:
        _ = field_descriptor.function_spaces
    assert ("Expected a valid argument type but got 'gh_fire_starter'."
            in str(excinfo.value))


def test_dynkernmetadata_read_fs_error():
    '''Tests that an exception is raised if a field on a read only
    function space is specified as being written to by the kernel
    metadata.

    '''
    code = (
        "module testkern_chi_write_mod\n"
        "  use argument_mod\n"
        "  use kernel_mod\n"
        "  use constants_mod\n"
        "  type, extends(kernel_type) :: testkern_chi_write_type\n"
        "     type(arg_type), dimension(2) :: meta_args =          &\n"
        "          (/ arg_type(gh_field, gh_real, gh_write, wchi), &\n"
        "             arg_type(gh_field, gh_real, gh_read,  wchi)  &\n"
        "           /)\n"
        "     integer :: operates_on = cell_column\n"
        "   contains\n"
        "     procedure, nopass :: code => testkern_chi_write_code\n"
        "  end type testkern_chi_write_type\n"
        "contains\n"
        "  subroutine testkern_chi_write_code()\n"
        "  end subroutine testkern_chi_write_code\n"
        "end module testkern_chi_write_mod\n")
    ast = fpapi.parse(code, ignore_comments=False)
    with pytest.raises(ParseError) as info:
        _ = LFRicKernMetadata(ast)
    assert ("Found kernel metadata in 'testkern_chi_write_type' that "
            "specifies writing to the read-only function space 'wchi'."
            in str(info.value))

# DynKernelArgument tests


def test_dynkernelargument_intent_invalid(dist_mem):
    ''' Tests that an error is raised in DynKernelArgument when an invalid
    intent value is found. Tests with and without distributed memory. '''
    _, invoke_info = parse(os.path.join(BASE_PATH, "1_single_invoke.f90"),
                           api=TEST_API)
    if dist_mem:
        idx = 4
    else:
        idx = 0
    psy = PSyFactory(TEST_API,
                     distributed_memory=dist_mem).create(invoke_info)
    invoke = psy.invokes.invoke_list[0]
    schedule = invoke.schedule
    loop = schedule.children[idx]
    call = loop.loop_body[0]
    arg = call.arguments.args[0]
    arg._access = "invalid"
    with pytest.raises(GenerationError) as excinfo:
        _ = arg.intent
    valid = ([AccessType.READ.api_specific_name()] +
             [access.api_specific_name()
              for access in AccessType.all_write_accesses()])
    assert (f"In the LFRic API the argument access must be one of "
            f"{str(valid)}, but found 'invalid'" in str(excinfo.value))


@pytest.mark.parametrize("proxy", [True, False])
def test_dynkernelargument_infer_scalar_datatype(monkeypatch, proxy):
    '''
    Tests for the DynKernelArgument.infer_datatype() method for scalar
    arguments.

    '''
    _, invoke_info = parse(os.path.join(BASE_PATH, "1_single_invoke.f90"),
                           api=TEST_API)
    psy = PSyFactory(TEST_API,
                     distributed_memory=False).create(invoke_info)
    invoke = psy.invokes.invoke_list[0]
    schedule = invoke.schedule
    container_table = schedule.parent.symbol_table
    call = schedule[0].loop_body[0]
    arg = call.arguments.args[0]
    # Real, scalar argument.
    dtype = arg.infer_datatype(proxy)
    assert isinstance(dtype, ScalarType)
    assert dtype.intrinsic == ScalarType.Intrinsic.REAL
    # Repeat when the root symbol table is missing the 'r_def' kind symbol.
    old_r_def = container_table._symbols.pop("r_def")
    dtype = arg.infer_datatype(proxy)
    assert isinstance(dtype, ScalarType)
    assert dtype.intrinsic == ScalarType.Intrinsic.REAL
    assert old_r_def is not container_table.lookup("r_def")
    # Repeat when the root symbol table is missing both 'r_def' and the
    # ContainerSymbol 'constants_mod'.
    del container_table._symbols["r_def"]
    del container_table._symbols["constants_mod"]
    dtype = arg.infer_datatype(proxy)
    assert isinstance(dtype, ScalarType)
    assert dtype.intrinsic == ScalarType.Intrinsic.REAL
    monkeypatch.setattr(arg, "_intrinsic_type", "integer")
    dtype = arg.infer_datatype(proxy)
    assert dtype.intrinsic == ScalarType.Intrinsic.INTEGER
    monkeypatch.setattr(arg, "_intrinsic_type", "logical")
    dtype = arg.infer_datatype(proxy)
    assert dtype.intrinsic == ScalarType.Intrinsic.BOOLEAN
    # Monkeypatch to check with an invalid type of scalar argument.
    monkeypatch.setattr(arg, "_intrinsic_type", "foo")
    with pytest.raises(NotImplementedError) as err:
        arg.infer_datatype(proxy)
    assert "Unsupported scalar type 'foo'" in str(err.value)


@pytest.mark.parametrize("proxy", [True, False])
def test_dynkernelargument_infer_field_datatype(monkeypatch, proxy):
    # pylint: disable=too-many-statements
    '''
    Tests for the DynKernelArgument.infer_datatype() method for field and
    operator arguments.

    '''
    if proxy:
        proxy_str = "_proxy"
    else:
        proxy_str = ""

    _, invoke_info = parse(os.path.join(BASE_PATH, "1_single_invoke.f90"),
                           api=TEST_API)
    psy = PSyFactory(TEST_API,
                     distributed_memory=False).create(invoke_info)
    invoke = psy.invokes.invoke_list[0]
    schedule = invoke.schedule
    container_table = schedule.parent.symbol_table
    call = schedule[0].loop_body[0]
    # Field argument.
    arg = call.arguments.args[1]
    dtype = arg.infer_datatype(proxy)
    assert isinstance(dtype, DataTypeSymbol)
    assert dtype.name == f"field{proxy_str}_type"
    # Repeat when the field(_proxy)_type symbol is missing.
    old_dtype = container_table._symbols.pop(dtype.name)
    dtype = arg.infer_datatype(proxy)
    assert dtype is not old_dtype
    assert isinstance(dtype, DataTypeSymbol)
    assert dtype.name == f"field{proxy_str}_type"
    # Repeat when both the field (proxy) type and associated container are
    # missing.
    old_dtype = container_table._symbols.pop(dtype.name)
    old_fld_mod = container_table._symbols.pop("field_mod")
    dtype3 = arg.infer_datatype(proxy)
    assert isinstance(dtype3, DataTypeSymbol)
    assert dtype3.name == f"field{proxy_str}_type"
    assert dtype3 is not old_dtype
    assert old_fld_mod is not container_table.lookup("field_mod")
    # Integer field argument.
    monkeypatch.setattr(arg, "_data_type", "integer_field_type")
    monkeypatch.setattr(arg, "_proxy_data_type", "integer_field_proxy_type")
    monkeypatch.setattr(arg, "_module_name", "integer_field_mod")
    dtype = arg.infer_datatype(proxy)
    assert isinstance(dtype, DataTypeSymbol)
    assert dtype.name == f"integer_field{proxy_str}_type"
    # Repeat when the integer_field(_proxy)_type symbol is missing.
    del container_table._symbols[dtype.name]
    dtype = arg.infer_datatype(proxy)
    assert isinstance(dtype, DataTypeSymbol)
    assert dtype.name == f"integer_field{proxy_str}_type"
    # Repeat when both the field (proxy) type and associated container are
    # missing.
    old_dtype = container_table._symbols.pop(dtype.name)
    old_fld_mod = container_table._symbols.pop("integer_field_mod")
    dtype = arg.infer_datatype(proxy)
    assert isinstance(dtype, DataTypeSymbol)
    assert dtype is not old_dtype
    assert old_fld_mod is not container_table.lookup("integer_field_mod")
    assert dtype.name == f"integer_field{proxy_str}_type"
    # Valid operator types
    for op_name in ["gh_operator", "gh_columnwise_operator"]:
        monkeypatch.setattr(arg, "_argument_type", op_name)
        monkeypatch.setattr(arg, "_data_type", f"{op_name[3:]}_type")
        monkeypatch.setattr(
            arg, "_proxy_data_type", f"{op_name[3:]}_proxy_type")
        monkeypatch.setattr(arg, "_module_name", "operator_mod")
        dtype = arg.infer_datatype(proxy)
        assert isinstance(dtype, DataTypeSymbol)
        assert dtype.name == op_name[3:] + proxy_str + "_type"
        # Repeat, ensuring that type symbol is deleted first.
        old_dtype = container_table._symbols.pop(dtype.name)
        dtype = arg.infer_datatype(proxy)
        assert isinstance(dtype, DataTypeSymbol)
        assert dtype.name == f"{op_name[3:]}{proxy_str}_type"
        assert old_dtype is not dtype
        # Repeat, ensuring both type and container symbols deleted first.
        old_dtype = container_table._symbols.pop(dtype.name)
        old_mod = container_table._symbols.pop("operator_mod")
        dtype = arg.infer_datatype(proxy)
        assert isinstance(dtype, DataTypeSymbol)
        assert dtype.name == f"{op_name[3:]}{proxy_str}_type"
        assert dtype is not old_dtype
        assert container_table.lookup("operator_mod") is not old_mod

    # We should get an exception for an unrecognised argument type
    monkeypatch.setattr(arg, "_argument_type", "foo")
    with pytest.raises(NotImplementedError) as err:
        arg.infer_datatype(proxy)
    assert "'f1' is not a scalar, field or operator argument" in str(err.value)


def test_dynkernelargument_psyir_expression(monkeypatch):
    ''' Tests for the psyir_expression() method of DynKernelArgument. '''
    _, invoke_info = parse(os.path.join(BASE_PATH, "1_single_invoke.f90"),
                           api=TEST_API)
    psy = PSyFactory(TEST_API, distributed_memory=True).create(invoke_info)
    first_invoke = psy.invokes.invoke_list[0]
    first_kernel = first_invoke.schedule.coded_kernels()[0]
    # First argument should be a real scalar variable
    first_arg = first_kernel.arguments.args[0]
    psyir = first_arg.psyir_expression()
    assert isinstance(psyir, Reference)
    assert psyir.symbol.name == "a"
    assert isinstance(psyir.symbol.datatype, ScalarType)
    assert psyir.symbol.datatype.intrinsic == ScalarType.Intrinsic.REAL
    # Repeat but force the symbol for 'a' to be created
    del first_invoke.schedule.symbol_table._symbols["a"]
    psyir = first_arg.psyir_expression()
    assert isinstance(psyir, Reference)
    assert psyir.symbol.name == "a"
    # Second argument is a real-valued field
    second_arg = first_kernel.arguments.args[1]
    psyir = second_arg.psyir_expression()
    assert isinstance(psyir, Reference)
    assert psyir.symbol.name == "f1_data"
    assert isinstance(psyir.symbol.datatype, UnsupportedFortranType)
    assert isinstance(psyir.symbol.datatype.partial_datatype, ArrayType)
    assert (psyir.symbol.datatype.partial_datatype.intrinsic ==
            ScalarType.Intrinsic.REAL)
    assert len(psyir.symbol.datatype.partial_datatype.shape) == 1
    # Break the argument type
    monkeypatch.setattr(second_arg, "_argument_type", "gh_wrong")
    with pytest.raises(NotImplementedError) as err:
        second_arg.psyir_expression()
    assert ("Unsupported kernel argument type: 'f1' is of type 'gh_wrong'"
            in str(err))
    # Second argument to the (builtin) kernel is a literal expression
    _, invoke_info = parse(os.path.join(BASE_PATH,
                                        "15.6.2_inc_X_powint_n_builtin.f90"),
                           api=TEST_API)
    psy = PSyFactory(TEST_API, distributed_memory=True).create(invoke_info)
    first_invoke = psy.invokes.invoke_list[0]
    kern = first_invoke.schedule.walk(BuiltIn)[1]
    psyir = kern.arguments.args[1].psyir_expression()
    assert isinstance(psyir, UnaryOperation)
    assert psyir.operator == UnaryOperation.Operator.MINUS
    # Test an expression involving only literals
    monkeypatch.setattr(kern.arguments.args[1], "_name", "3.0 + 1.0")
    psyir = kern.arguments.args[1].psyir_expression()
    assert isinstance(psyir, BinaryOperation)
    assert psyir.operator == BinaryOperation.Operator.ADD
    # Test that we catch invalid literal expressions
    monkeypatch.setattr(kern.arguments.args[1], "_name", "3.0 + f1")
    with pytest.raises(InternalError) as err:
        _ = kern.arguments.args[1].psyir_expression()
    assert ("Expected argument '3.0 + f1' to kernel 'inc_x_powint_n' to be a "
            "literal but the created PSyIR contains one or more References"
            in str(err.value))
    # Test for an LMA operator argument.
    _, invoke_info = parse(os.path.join(BASE_PATH, "10_operator.f90"),
                           api=TEST_API)
    psy = PSyFactory(TEST_API, distributed_memory=True).create(invoke_info)
    first_invoke = psy.invokes.invoke_list[0]
    kern = first_invoke.schedule.walk(LFRicKern)[0]
    psyir = kern.arguments.args[0].psyir_expression()
    assert isinstance(psyir, Reference)
    assert psyir.symbol.name == "mm_w0_local_stencil"
    assert isinstance(psyir.symbol.datatype, UnsupportedFortranType)
    assert isinstance(psyir.symbol.datatype.partial_datatype, ArrayType)
    assert len(psyir.symbol.datatype.partial_datatype.shape) == 3
    # Test for a CMA operator argument.
    _, invoke_info = parse(os.path.join(BASE_PATH,
                                        "20.0.1_cma_assembly_scalar.f90"),
                           api=TEST_API)
    psy = PSyFactory(TEST_API, distributed_memory=True).create(invoke_info)
    first_invoke = psy.invokes.invoke_list[0]
    kern = first_invoke.schedule.walk(LFRicKern)[0]
    psyir = kern.arguments.args[1].psyir_expression()
    assert isinstance(psyir, Reference)
    assert psyir.symbol.name == "cma_op1_cma_matrix"
    assert isinstance(psyir.symbol.datatype, UnsupportedFortranType)
    assert isinstance(psyir.symbol.datatype.partial_datatype, ArrayType)
    assert len(psyir.symbol.datatype.partial_datatype.shape) == 3


def test_arg_ref_name_method_error1():
    ''' Tests that an internal error is raised in DynKernelArgument
    when ref_name() is called with a function space that is not
    associated with this field'''
    _, invoke_info = parse(os.path.join(BASE_PATH, "1_single_invoke.f90"),
                           api=TEST_API)
    psy = PSyFactory(TEST_API, distributed_memory=True).create(invoke_info)
    first_invoke = psy.invokes.invoke_list[0]
    first_kernel = first_invoke.schedule.coded_kernels()[0]
    first_argument = first_kernel.arguments.args[1]
    with pytest.raises(GenerationError) as excinfo:
        # the argument is a field and is on "w1"
        _ = first_argument.ref_name(FunctionSpace("w3", None))
    assert 'not one of the function spaces associated with this argument' \
        in str(excinfo.value)


def test_arg_ref_name_method_error2():
    ''' Tests that an internal error is raised in DynKernelArgument
    when ref_name() is called when the argument type is not a field
    or an operator.

    '''
    _, invoke_info = parse(os.path.join(BASE_PATH, "1_single_invoke.f90"),
                           api=TEST_API)
    psy = PSyFactory(TEST_API, distributed_memory=True).create(invoke_info)
    first_invoke = psy.invokes.invoke_list[0]
    first_kernel = first_invoke.schedule.coded_kernels()[0]
    first_argument = first_kernel.arguments.args[1]
    first_argument._argument_type = "gh_funky_instigator"
    with pytest.raises(GenerationError) as excinfo:
        _ = first_argument.ref_name()
    assert ("DynKernelArgument.ref_name(fs): Found unsupported argument "
            "type 'gh_funky_instigator'" in str(excinfo.value))


def test_arg_intent_error():
    ''' Tests that an internal error is raised in DynKernelArgument
    when intent() is called and the argument access property is not one of
    gh_{read,write,inc,readwrite} '''
    _, invoke_info = parse(os.path.join(BASE_PATH, "1_single_invoke.f90"),
                           api=TEST_API)
    psy = PSyFactory(TEST_API, distributed_memory=True).create(invoke_info)
    first_invoke = psy.invokes.invoke_list[0]
    first_kernel = first_invoke.schedule.coded_kernels()[0]
    first_argument = first_kernel.arguments.args[0]
    # Mess with the internal state of this argument object
    first_argument._access = "gh_not_an_intent"
    with pytest.raises(GenerationError) as excinfo:
        _ = first_argument.intent()
    valid = ([AccessType.READ.api_specific_name()] +
             [access.api_specific_name()
              for access in AccessType.all_write_accesses()])
    assert (f"In the LFRic API the argument access must be one of {valid}, "
            f"but found 'gh_not_an_intent'." in str(excinfo.value))


def test_arg_intrinsic_type_error():
    ''' Tests that an internal error is raised in creating argument
    'intrinsic_type' property when an invalid 'data_type' property is
    passed from the LFRicArgDescriptor class.

    '''
    _, invoke_info = parse(os.path.join(BASE_PATH, "1_single_invoke.f90"),
                           api=TEST_API)
    call = invoke_info.calls[0].kcalls[0]
    kernel_metadata = call.ktype
    # Mess with the internal state of this argument descriptor
    # data type to trigger the internal error for intrinsic type
    kernel_metadata._arg_descriptors[0]._data_type = "gh_unreal"
    expected_descriptor = (
        "LFRicArgDescriptor object\n"
        "  argument_type[0]='gh_scalar'\n"
        "  data_type[1]='gh_unreal'\n"
        "  access_descriptor[2]='gh_read'\n")
    with pytest.raises(InternalError) as excinfo:
        _ = DynKernelArguments(call, None)
    assert (f"DynKernelArgument.__init__(): Found unsupported data "
            f"type 'gh_unreal' in the kernel argument descriptor "
            f"'{expected_descriptor}'." in str(excinfo.value))

# Test DynKernelArgument _init_data_type_properties()


def test_dynkernelargument_idtp_error(monkeypatch):
    '''Test the _init_data_type_properties method in the DynKernelArgument
    class raises the expected exception if the argument is not a
    supported type (one of scalar, field or operator)

    '''
    # Use one of the examples to create an instance of
    # DynKernelArgument.
    _, invoke_info = parse(os.path.join(BASE_PATH, "1_single_invoke.f90"),
                           api=TEST_API)
    psy = PSyFactory(TEST_API, distributed_memory=False).create(invoke_info)
    scalar_argument = psy.invokes.invoke_list[0].schedule.args[0]
    monkeypatch.setattr(scalar_argument, "_argument_type", "invalid")
    assert not scalar_argument.is_scalar
    with pytest.raises(InternalError) as info:
        scalar_argument._init_data_type_properties(None)
    assert ("Supported argument types are scalar, field and operator, but "
            "the argument 'a' in kernel 'testkern_code' is none of these."
            in str(info.value))


def test_dynkernelargument_idtp_scalar():
    '''Test the _init_data_type_properties method in the DynKernelArgument
    class for a scalar.

    '''
    # Use one of the examples to create an instance of
    # DynKernelArgument that describes a scalar.
    _, invoke_info = parse(os.path.join(BASE_PATH, "1_single_invoke.f90"),
                           api=TEST_API)
    psy = PSyFactory(TEST_API, distributed_memory=False).create(invoke_info)
    scalar_argument = psy.invokes.invoke_list[0].schedule.args[0]
    assert scalar_argument.is_scalar

    # No algorithm information - use default precision
    scalar_argument._init_data_type_properties(None)
    assert scalar_argument._precision == "r_def"
    assert scalar_argument._data_type is None
    assert scalar_argument._proxy_data_type is None
    assert scalar_argument._module_name is None

    # Algorithm information - use supplied precision
    arg = Arg("variable", None, None, ("real", "roo_def"))
    scalar_argument._init_data_type_properties(arg)
    assert scalar_argument._precision == "roo_def"
    assert scalar_argument._data_type is None
    assert scalar_argument._proxy_data_type is None
    assert scalar_argument._module_name is None

    # Inconsistent datatype
    arg = Arg("variable", None, None, ("integer", "i_def"))
    with pytest.raises(GenerationError) as info:
        scalar_argument._init_data_type_properties(arg)
    assert ("The kernel metadata for argument 'a' in kernel 'testkern_code' "
            "specifies this argument should be a scalar of type 'real' but "
            "in the algorithm layer it is defined as a 'integer'."
            in str(info.value))

    # Inconsistent datatype - no check - use default precision
    arg = Arg("variable", None, None, ("integer", "roo_def"))
    scalar_argument._init_data_type_properties(arg, check=False)
    assert scalar_argument._precision == "r_def"
    assert scalar_argument._data_type is None
    assert scalar_argument._proxy_data_type is None
    assert scalar_argument._module_name is None

    # Algorithm information - no precision
    arg = Arg("variable", None, None, ("real", None))
    with pytest.raises(GenerationError) as info:
        scalar_argument._init_data_type_properties(arg)
    assert ("LFRic coding standards require scalars to have their precision "
            "defined in the algorithm layer but 'a' in 'testkern_code' does "
            "not." in str(info.value))


def test_dynkernelargument_idtp_reduction():
    '''Test the _init_data_type_properties method in the DynKernelArgument
    class for a scalar reduction.

    '''
    # Use one of the examples to create an instance of
    # DynKernelArgument that describes a scalar.
    _, invoke_info = parse(
        os.path.join(
            BASE_PATH, "15.17.1_one_reduction_one_standard_builtin.f90"),
        api=TEST_API)
    psy = PSyFactory(TEST_API, distributed_memory=False).create(invoke_info)
    schedule = psy.invokes.invoke_list[0].schedule
    builtin = schedule[0].loop_body[0]
    reduction = builtin.args[0]
    assert reduction.is_scalar

    # No algorithm information - use default precision
    reduction._init_data_type_properties(None)
    assert reduction._precision == "r_def"
    assert reduction._data_type == "scalar_type"
    assert reduction._proxy_data_type is None
    assert reduction._module_name == "scalar_mod"

    # Consistent algorithm information
    arg = Arg("variable", None, None, ("real", "r_def"))
    reduction._init_data_type_properties(arg)
    assert reduction._precision == "r_def"
    assert reduction._data_type == "scalar_type"
    assert reduction._proxy_data_type is None
    assert reduction._module_name == "scalar_mod"

    # Scalar reduction with inconsistent precision (expects 'r_def')
    arg = Arg("variable", None, None, ("real", "i_def"))
    with pytest.raises(GenerationError) as info:
        reduction._init_data_type_properties(arg)
    assert ("This scalar is a reduction which assumes precision of type "
            "'r_def' but the algorithm declares this scalar with precision "
            "'i_def'" in str(info.value))

    # Invalid reduction type (not a 'real')
    arg = Arg("variable", None, None, ("integer", "i_def"))
    with pytest.raises(GenerationError) as info:
        reduction._init_data_type_properties(arg)
    assert ("The kernel metadata for argument 'asum' in kernel "
            "'x_innerproduct_y' specifies this argument should be a scalar "
            "of type 'real' but in the algorithm layer it is defined as a "
            "'integer'." in str(info.value))
    # Only real datatypes supported. Need to modify the internal state
    # and set check to False to force this exception.
    reduction._intrinsic_type = "integer"
    with pytest.raises(NotImplementedError) as info:
        reduction._init_data_type_properties(arg, check=False)
    assert ("Reductions for datatypes other than real are not yet supported "
            "in PSyclone." in str(info.value))


def test_dynkernelargument_idtp_real_field():
    '''Test the _init_data_type_properties method in the DynKernelArgument
    class for a real field.

    '''
    # Use one of the examples to create an instance of
    # DynKernelArgument that describes a field.
    _, invoke_info = parse(os.path.join(BASE_PATH, "1_single_invoke.f90"),
                           api=TEST_API)
    psy = PSyFactory(TEST_API, distributed_memory=False).create(invoke_info)
    field_argument = psy.invokes.invoke_list[0].schedule.args[1]
    assert field_argument.is_field
    assert field_argument._precision == "r_def"
    assert field_argument._data_type == "field_type"
    assert field_argument._proxy_data_type == "field_proxy_type"
    assert field_argument._module_name == "field_mod"

    # No algorithm information - exception
    with pytest.raises(GenerationError) as info:
        field_argument._init_data_type_properties(None)
    assert ("It was not possible to determine the field type from the "
            "algorithm layer for argument 'f1' in kernel 'testkern_code'"
            in str(info.value))

    # Algorithm information - same as default
    arg = Arg("variable", None, None, ("field_type", None))
    field_argument._init_data_type_properties(arg)
    assert field_argument._precision == "r_def"
    assert field_argument._data_type == "field_type"
    assert field_argument._proxy_data_type == "field_proxy_type"
    assert field_argument._module_name == "field_mod"

    # Algorithm information - different to default
    arg = Arg("variable", None, None, ("r_solver_field_type", None))
    field_argument._init_data_type_properties(arg)
    assert field_argument._precision == "r_solver"
    assert field_argument._data_type == "r_solver_field_type"
    assert field_argument._proxy_data_type == "r_solver_field_proxy_type"
    assert field_argument._module_name == "r_solver_field_mod"

    # Inconsistent datatype
    arg = Arg("variable", None, None, ("integer_field_type", None))
    with pytest.raises(GenerationError) as info:
        field_argument._init_data_type_properties(arg)
    assert ("The metadata for argument 'f1' in kernel 'testkern_code' "
            "specifies that this is a real field, however it is declared as "
            "a 'integer_field_type' in the algorithm code." in str(info.value))

    # Inconsistent datatype - no check - use metadata
    arg = Arg("variable", None, None, ("integer", "roo_def"))
    field_argument._init_data_type_properties(arg, check=False)
    assert field_argument._precision == "r_def"
    assert field_argument._data_type == "field_type"
    assert field_argument._proxy_data_type == "field_proxy_type"
    assert field_argument._module_name == "field_mod"


def test_dynkernelargument_idtp_integer_field():
    '''Test the _init_data_type_properties method in the DynKernelArgument
    class for a real field.

    '''
    # Use one of the examples to create an instance of
    # DynKernelArgument that describes a field.
    _, invoke_info = parse(
        os.path.join(BASE_PATH, "15.10.3_real_to_int_X_builtin.f90"),
        api=TEST_API)
    psy = PSyFactory(TEST_API, distributed_memory=False).create(invoke_info)
    field_argument = psy.invokes.invoke_list[0].schedule.args[0]
    assert field_argument.is_field
    assert field_argument._precision == "i_def"
    assert field_argument._data_type == "integer_field_type"
    assert field_argument._proxy_data_type == "integer_field_proxy_type"
    assert field_argument._module_name == "integer_field_mod"

    # Algorithm information - use supplied type
    arg = Arg("variable", None, None, ("integer_field_type", None))
    field_argument._init_data_type_properties(arg)
    assert field_argument._precision == "i_def"
    assert field_argument._data_type == "integer_field_type"
    assert field_argument._proxy_data_type == "integer_field_proxy_type"
    assert field_argument._module_name == "integer_field_mod"

    # Inconsistent algorithm datatype declaration
    arg = Arg("variable", None, None, ("field_type", None))
    with pytest.raises(GenerationError) as info:
        field_argument._init_data_type_properties(arg)
    assert ("The metadata for argument 'f2' in kernel 'real_to_int_x' "
            "specifies that this is an integer field, however it is "
            "declared as a 'field_type' in the algorithm code."
            in str(info.value))


def test_dynkernelargument_idtp_vector_field():
    '''Test the _init_data_type_properties method in the DynKernelArgument
    class for a field that is part of a vector_field (a collection of
    fields) in the algorithm layer and is de-referenced to a field in
    an invoke argument list.

    '''
    _, invoke_info = parse(
        os.path.join(BASE_PATH, "26.6_mixed_precision_solver_vector.f90"),
        api=TEST_API)
    psy = PSyFactory(TEST_API, distributed_memory=False).create(invoke_info)
    for index in range(1, 3):
        field_argument = psy.invokes.invoke_list[0].schedule.args[index]
        assert field_argument.is_field
        assert field_argument._precision == "r_def"
        assert field_argument._data_type == "field_type"
        assert field_argument._proxy_data_type == "field_proxy_type"
        assert field_argument._module_name == "field_mod"


@pytest.mark.parametrize("filename,kind_name", [
    ("26.6.2_mixed_precision_rsolver_vector.f90", "r_solver"),
    ("26.6.3_mixed_precision_rtran_vector.f90", "r_tran"),
    ("26.6.4_mixed_precision_rbl_vector.f90", "r_bl"),
    ("26.6.5_mixed_precision_rphys_vector.f90", "r_phys")])
def test_dynkernelargument_idtp_vector_field_kind(filename, kind_name):
    '''Test the '_init_data_type_properties' method in the
    DynKernelArgument class for a field that is part of a
    non-default-precision vector_field (a collection of fields) in the
    algorithm layer and is de-referenced to the expected specific
    field in an invoke argument list.

    '''
    _, invoke_info = parse(os.path.join(BASE_PATH, filename), api=TEST_API)
    psy = PSyFactory(TEST_API, distributed_memory=False).create(invoke_info)
    for index in range(1, 3):
        field_argument = psy.invokes.invoke_list[0].schedule.args[index]
        assert field_argument.is_field
        assert field_argument._precision == kind_name
        assert field_argument._data_type == f"{kind_name}_field_type"
        assert (field_argument._proxy_data_type ==
                f"{kind_name}_field_proxy_type")
        assert field_argument._module_name == f"{kind_name}_field_mod"


def test_dynkernelargument_idtp_abstract_vector_field():
    '''Test the _init_data_type_properties method in the DynKernelArgument
    class for a field that is part of an abstract_vector_field (a
    collection of fields used in the solver code) in the algorithm
    layer and is de-referenced to a field in an invoke argument
    list. This raises an exception as PSyclone is not able to
    determine the type (it only sees abstract_vector_type, see issue
    #1614).

    '''
    _, invoke_info = parse(
        os.path.join(
            BASE_PATH, "26.7_mixed_precision_abstract_solver_vector.f90"),
        api=TEST_API)
    with pytest.raises(GenerationError) as info:
        _ = PSyFactory(
            TEST_API, distributed_memory=False).create(invoke_info)
    assert ("It was not possible to determine the field type from the "
            "algorithm layer for argument 'x_vector' in kernel "
            "'testkern_code'." in str(info.value))


def test_dynkernelargument_idtp_r_solver_operator(tmpdir):
    '''
    Test the _init_data_type_properties method in the DynKernelArgument
    class for an r_solver_operator.

    '''
    # Use one of the test algorithms to create an instance of
    # DynKernelArgument that describes an r_solver_operator.
    _, invoke_info = parse(
        os.path.join(BASE_PATH, "26.2_mixed_precision_self.f90"), api=TEST_API)
    psy = PSyFactory(TEST_API, distributed_memory=False).create(invoke_info)
    operator_argument = psy.invokes.invoke_list[0].schedule.args[0]
    assert operator_argument.is_operator
    assert operator_argument._precision == "r_solver"
    assert operator_argument._data_type == "r_solver_operator_type"
    assert operator_argument._proxy_data_type == "r_solver_operator_proxy_type"
    assert operator_argument._module_name == "r_solver_operator_mod"

    # Test compilation
    assert LFRicBuild(tmpdir).code_compiles(psy)

    # No algorithm information - raise exception
    with pytest.raises(GenerationError) as info:
        operator_argument._init_data_type_properties(None)
    assert ("It was not possible to determine the operator type from the "
            "algorithm layer for argument 'self_mm_w0' in kernel "
            "'testkern_operator_code'." in str(info.value))

    # Inconsistent datatype
    arg = Arg("variable", None, None, ("columnwise_operator_type", None))
    with pytest.raises(GenerationError) as info:
        operator_argument._init_data_type_properties(arg)
    assert ("The metadata for argument 'self_mm_w0' in kernel "
            "'testkern_operator_code' specifies that this is an operator, "
            "however it is declared as a 'columnwise_operator_type' in the "
            "algorithm code." in str(info.value))


def test_dynkernelargument_idtp_r_tran_operator(tmpdir):
    '''
    Test the _init_data_type_properties method in the DynKernelArgument
    class for an r_tran_operator.

    '''
    # Use one of the test algorithms to create an instance of
    # DynKernelArgument that describes an r_tran_operator.
    _, invoke_info = parse(
        os.path.join(BASE_PATH, "26.8_mixed_precision_args.f90"), api=TEST_API)
    psy = PSyFactory(TEST_API, distributed_memory=False).create(invoke_info)
    operator_argument = psy.invokes.invoke_list[0].schedule.args[8]
    assert operator_argument.is_operator
    assert operator_argument._precision == "r_tran"
    assert operator_argument._data_type == "r_tran_operator_type"
    assert operator_argument._proxy_data_type == "r_tran_operator_proxy_type"
    assert operator_argument._module_name == "r_tran_operator_mod"

    # Test compilation
    assert LFRicBuild(tmpdir).code_compiles(psy)

    # No algorithm information - raise exception
    with pytest.raises(GenerationError) as info:
        operator_argument._init_data_type_properties(None)
    assert ("It was not possible to determine the operator type from the "
            "algorithm layer for argument 'operator_r_tran' in kernel "
            "'mixed_code'." in str(info.value))

    # Inconsistent datatype
    arg = Arg("variable", None, None, ("columnwise_operator_type", None))
    with pytest.raises(GenerationError) as info:
        operator_argument._init_data_type_properties(arg)
    assert ("The metadata for argument 'operator_r_tran' in kernel "
            "'mixed_code' specifies that this is an operator, "
            "however it is declared as a 'columnwise_operator_type' in the "
            "algorithm code." in str(info.value))


def test_dynkernelargument_idtp_operator():
    '''Test the _init_data_type_properties method in the DynKernelArgument
    class for an operator of type operator_type.

    '''
    # Use one of the test algorithms to create an instance of
    # DynKernelArgument that describes an operator.
    _, invoke_info = parse(os.path.join(BASE_PATH, "10_operator.f90"),
                           api=TEST_API)
    psy = PSyFactory(TEST_API, distributed_memory=False).create(invoke_info)
    operator_argument = psy.invokes.invoke_list[0].schedule.args[0]
    assert operator_argument.is_operator
    assert operator_argument._precision == "r_def"
    assert operator_argument._data_type == "operator_type"
    assert operator_argument._proxy_data_type == "operator_proxy_type"
    assert operator_argument._module_name == "operator_mod"

    # No algorithm information - raise exception
    with pytest.raises(GenerationError) as info:
        operator_argument._init_data_type_properties(None)
    assert ("It was not possible to determine the operator type from the "
            "algorithm layer for argument 'mm_w0' in kernel "
            "'testkern_operator_code'." in str(info.value))

    # Algorithm information - same as default
    arg = Arg("variable", None, None, ("operator_type", None))
    operator_argument._init_data_type_properties(arg)
    assert operator_argument._precision == "r_def"
    assert operator_argument._data_type == "operator_type"
    assert operator_argument._proxy_data_type == "operator_proxy_type"
    assert operator_argument._module_name == "operator_mod"

    # Inconsistent datatype
    arg = Arg("variable", None, None, ("columnwise_operator_type", None))
    with pytest.raises(GenerationError) as info:
        operator_argument._init_data_type_properties(arg)
    assert ("The metadata for argument 'mm_w0' in kernel "
            "'testkern_operator_code' specifies that this is an operator, "
            "however it is declared as a 'columnwise_operator_type' in the "
            "algorithm code." in str(info.value))

    # Inconsistent datatype - no check - use metadata
    arg = Arg("variable", None, None, ("integer", "roo_def"))
    operator_argument._init_data_type_properties(arg, check=False)
    assert operator_argument._precision == "r_def"
    assert operator_argument._data_type == "operator_type"
    assert operator_argument._proxy_data_type == "operator_proxy_type"
    assert operator_argument._module_name == "operator_mod"


def test_dynkernelargument_idtp_columnwise_operator():
    '''Test the _init_data_type_properties method in the DynKernelArgument
    class for a columnwise operator.

    '''
    # Use one of the test algorithms to create an instance of
    # DynKernelArgument that describes a columnwise operator.
    _, invoke_info = parse(os.path.join(BASE_PATH, "20.1_cma_apply.f90"),
                           api=TEST_API)
    psy = PSyFactory(TEST_API, distributed_memory=False).create(invoke_info)
    operator_argument = psy.invokes.invoke_list[0].schedule.args[2]
    assert operator_argument.is_operator
    assert operator_argument._precision == "r_solver"
    assert operator_argument._data_type == "columnwise_operator_type"
    assert (operator_argument._proxy_data_type ==
            "columnwise_operator_proxy_type")
    assert operator_argument._module_name == "columnwise_operator_mod"

    # No algorithm information - use default
    operator_argument._init_data_type_properties(None)
    assert operator_argument._precision == "r_solver"
    assert operator_argument._data_type == "columnwise_operator_type"
    assert (operator_argument._proxy_data_type ==
            "columnwise_operator_proxy_type")
    assert operator_argument._module_name == "columnwise_operator_mod"

    # Algorithm information - same as default
    arg = Arg("variable", None, None, ("columnwise_operator_type", None))
    operator_argument._init_data_type_properties(arg)
    assert operator_argument._precision == "r_solver"
    assert operator_argument._data_type == "columnwise_operator_type"
    assert (operator_argument._proxy_data_type ==
            "columnwise_operator_proxy_type")
    assert operator_argument._module_name == "columnwise_operator_mod"

    # Inconsistent datatype
    arg = Arg("variable", None, None, ("operator_type", None))
    with pytest.raises(GenerationError) as info:
        operator_argument._init_data_type_properties(arg)
    assert ("The metadata for argument 'cma_op1' in kernel "
            "'columnwise_op_app_kernel_code' specifies that this is a "
            "columnwise operator, however it is declared as a 'operator_type' "
            "in the algorithm code." in str(info.value))


def test_initdatatypeproperties_unknown_field_type():
    '''Test that DynKernelArgument._init_data_type_properties raises the
    expected exception when the type of a field can not be determined
    from the algorithm layer. In this case this is because a
    field_collection is dereferenced.

    '''
    _, invoke_info = parse(
        os.path.join(BASE_PATH, "8.1_vector_field_deref.f90"),
        api=TEST_API)
    with pytest.raises(GenerationError) as info:
        _ = PSyFactory(TEST_API, distributed_memory=True).create(invoke_info)
    assert ("It was not possible to determine the field type from the "
            "algorithm layer for argument 'box_chi' in kernel "
            "'testkern_coord_w0_code'." in str(info.value))


# Functional tests


# DynKernelArguments tests


def test_no_arg_on_space(monkeypatch):
    ''' Tests that DynKernelArguments.get_arg_on_space[,_name] raise
    the appropriate error when there is no kernel argument on the
    supplied space. '''
    _, invoke_info = parse(os.path.join(BASE_PATH, "1_single_invoke.f90"),
                           api=TEST_API)
    psy = PSyFactory(TEST_API, distributed_memory=True).create(invoke_info)
    first_invoke = psy.invokes.invoke_list[0]
    first_kernel = first_invoke.schedule.coded_kernels()[0]
    kernel_args = first_kernel.arguments
    # Test getting the argument by the metadata name for the function space
    arg, fspace = kernel_args.get_arg_on_space_name("w2")
    assert arg.name == "f2"
    assert fspace.orig_name == "w2"
    with pytest.raises(FieldNotFoundError) as excinfo:
        _ = kernel_args.get_arg_on_space_name("not_a_space")
    assert ("there is no field or operator with function space not_a_space" in
            str(excinfo.value))
    # Now test get_arg_on_space - we need a FunctionSpace object for this
    fspace = arg.function_space
    arg = kernel_args.get_arg_on_space(fspace)
    assert arg.name == "f2"
    # Copy of the function space object so that we get a new one whose state
    # we can monkeypatch
    fspace = copy.copy(arg.function_space)
    monkeypatch.setattr(fspace, "_mangled_name", "not_a_space_name")
    with pytest.raises(FieldNotFoundError) as excinfo:
        _ = kernel_args.get_arg_on_space(fspace)
    assert ("there is no field or operator with function space w2 (mangled "
            "name = 'not_a_space_name')" in str(excinfo.value))


def test_arg_descriptor_func_method_error():
    ''' Tests that an internal error is raised in LFRicArgDescriptor
    when function_space is called and the internal type is an
    unexpected value. It should not be possible to get to here so we
    need to mess about with internal values to trip this.

    '''
    fparser.logging.disable(fparser.logging.CRITICAL)
    ast = fpapi.parse(CODE, ignore_comments=False)
    metadata = LFRicKernMetadata(ast, name="testkern_qr_type")
    scalar_descriptor = metadata.arg_descriptors[0]
    scalar_descriptor._argument_type = "gh_fire_starter"
    with pytest.raises(InternalError) as excinfo:
        _ = scalar_descriptor.function_space
    assert ("Expected a valid argument type but got 'gh_fire_starter'."
            in str(excinfo.value))


@pytest.mark.usefixtures("lfric_config")
def test_arg_descriptor_str_error():
    ''' Tests that an internal error is raised in LFRicArgDescriptor
    when __str__() is called and the internal type is an unexpected
    value. It should not be possible to get to here so we need to
    mess about with internal values to trip this.

    '''
    fparser.logging.disable(fparser.logging.CRITICAL)
    ast = fpapi.parse(CODE, ignore_comments=False)
    metadata = LFRicKernMetadata(ast, name="testkern_qr_type")
    scalar_descriptor = metadata.arg_descriptors[0]
    scalar_descriptor._argument_type = "gh_fire_starter"
    with pytest.raises(InternalError) as excinfo:
        _ = str(scalar_descriptor)
    assert ("Expected a valid argument type but got 'gh_fire_starter'."
            in str(excinfo.value))


def test_arg_desc_func_space_tofrom_err():
    ''' Tests that an internal error is raised in LFRicArgDescriptor
    when function_space_to or function_space_from is called and the
    internal type is not an operator argument.

    '''
    fparser.logging.disable(fparser.logging.CRITICAL)
    ast = fpapi.parse(CODE, ignore_comments=False)
    metadata = LFRicKernMetadata(ast, name="testkern_qr_type")
    scalar_descriptor = metadata.arg_descriptors[0]
    with pytest.raises(InternalError) as excinfo:
        _ = scalar_descriptor.function_space_to
    assert ("In the LFRic API 'function_space_to' only makes sense "
            "for one of ['gh_operator', 'gh_columnwise_operator'], but "
            "this is a 'gh_scalar'") in str(excinfo.value)
    with pytest.raises(InternalError) as excinfo:
        _ = scalar_descriptor.function_space_from
    assert ("In the LFRic API 'function_space_from' only makes sense "
            "for one of ['gh_operator', 'gh_columnwise_operator'], but "
            "this is a 'gh_scalar'") in str(excinfo.value)


def test_unrecognised_fspace_error():
    ''' Tests that an error is raised in FunctionSpace initialisation when
    an unrecognised function space is supplied.

    '''
    _, invoke_info = parse(os.path.join(BASE_PATH,
                                        "4.5.2_multikernel_invokes.f90"),
                           api=TEST_API)
    psy = PSyFactory(TEST_API, distributed_memory=True).create(invoke_info)
    first_invoke = psy.invokes.invoke_list[0]
    first_kernel = first_invoke.schedule.coded_kernels()[0]
    with pytest.raises(InternalError) as excinfo:
        _ = FunctionSpace("not_a_space", first_kernel.arguments)
    const = LFRicConstants()
    assert (f"Unrecognised function space 'not_a_space'. The supported "
            f"spaces are {const.VALID_FUNCTION_SPACE_NAMES}" in
            str(excinfo.value))


def test_mangle_no_space_error():
    ''' Tests that an error is raised in FunctionSpace.mangled_name when
    none of the provided kernel arguments are on the specified space.

    '''
    _, invoke_info = parse(os.path.join(BASE_PATH,
                                        "4.5.2_multikernel_invokes.f90"),
                           api=TEST_API)
    psy = PSyFactory(TEST_API, distributed_memory=True).create(invoke_info)
    first_invoke = psy.invokes.invoke_list[0]
    first_kernel = first_invoke.schedule.coded_kernels()[0]
    with pytest.raises(FieldNotFoundError) as excinfo:
        _ = FunctionSpace("any_space_7", first_kernel.arguments).mangled_name
    assert ("No kernel argument found for function space 'any_space_7'"
            in str(excinfo.value))


def test_mangle_function_space():
    ''' Tests that we correctly mangle the function space name, including
    the creation of its short name.

    '''
    # Test any_space
    _, invoke_info = parse(
        os.path.join(BASE_PATH, "4.5.2_multikernel_invokes.f90"),
        api=TEST_API)
    psy = PSyFactory(TEST_API, distributed_memory=True).create(invoke_info)
    first_invoke = psy.invokes.invoke_list[0]
    first_kernel = first_invoke.schedule.coded_kernels()[0]
    fs_name = "any_space_2"
    mangled_name = FunctionSpace(fs_name, first_kernel.arguments).mangled_name
    short_name = FunctionSpace(fs_name, first_kernel.arguments).short_name
    assert mangled_name == "aspc2_f2"
    assert short_name == "aspc2"
    # Test any_discontinuous_space
    _, invoke_info = parse(
        os.path.join(BASE_PATH, "11.4_any_discontinuous_space.f90"),
        api=TEST_API)
    psy = PSyFactory(TEST_API, distributed_memory=True).create(invoke_info)
    first_invoke = psy.invokes.invoke_list[0]
    first_kernel = first_invoke.schedule.coded_kernels()[0]
    fs_name = "any_discontinuous_space_1"
    mangled_name = FunctionSpace(fs_name, first_kernel.arguments).mangled_name
    short_name = FunctionSpace(fs_name, first_kernel.arguments).short_name
    assert mangled_name == "adspc1_f1"
    assert short_name == "adspc1"


def test_no_mangle_specified_function_space():
    ''' Test that we do not name-mangle a function space that is not
    any_space or any_discontinuous_space. Also test that an attempt to
    create a short name for such a space will fail.

    '''
    _, invoke_info = parse(os.path.join(BASE_PATH,
                                        "1_single_invoke.f90"),
                           api=TEST_API)
    psy = PSyFactory(TEST_API, distributed_memory=True).create(invoke_info)
    first_invoke = psy.invokes.invoke_list[0]
    first_kernel = first_invoke.schedule.coded_kernels()[0]
    fs_name = "w2"
    mangled_name = FunctionSpace(fs_name, first_kernel.arguments).mangled_name
    short_name = FunctionSpace(fs_name, first_kernel.arguments).short_name
    assert mangled_name == fs_name
    assert short_name == fs_name
    # Try to call the internal _mangle_fs_name function with a FS name other
    # than any_*_space name (not allowed)
    with pytest.raises(InternalError) as excinfo:
        _ = FunctionSpace(fs_name, first_kernel.arguments)._mangle_fs_name()
    const = LFRicConstants()
    assert (f"_mangle_fs_name: function space '{fs_name}' is not one of "
            f"{const.VALID_ANY_SPACE_NAMES} or "
            f"{const.VALID_ANY_DISCONTINUOUS_SPACE_NAMES} spaces."
            in str(excinfo.value))
    # Try to create a short name for this function space (not allowed)
    with pytest.raises(InternalError) as excinfo:
        _ = FunctionSpace(fs_name, first_kernel.arguments)._shorten_fs_name()
    assert (f"_shorten_fs_name: function space '{fs_name}' is not one of "
            f"{const.VALID_ANY_SPACE_NAMES} or "
            f"{const.VALID_ANY_DISCONTINUOUS_SPACE_NAMES} spaces."
            in str(excinfo.value))


def test_fsdescriptors_get_descriptor():
    ''' Test that FSDescriptors.get_descriptor() raises the expected error
    when passed a function space for which there is no corresponding kernel
    argument '''
    _, invoke_info = parse(os.path.join(BASE_PATH,
                                        "1_single_invoke.f90"),
                           api=TEST_API)
    psy = PSyFactory(TEST_API, distributed_memory=True).create(invoke_info)
    first_invoke = psy.invokes.invoke_list[0]
    first_kernel = first_invoke.schedule.coded_kernels()[0]
    fspace = FunctionSpace("w0", None)
    with pytest.raises(GenerationError) as excinfo:
        first_kernel.fs_descriptors.get_descriptor(fspace)
    assert "there is no descriptor for function space w0" in str(excinfo.value)


def test_arg_descriptor_init_error(monkeypatch):
    ''' Tests that an internal error is raised in LFRicArgDescriptor
    when an invalid argument type is provided. However, this error never
    gets tripped due to an earlier test so we need to force the error by
    changing the internal state.

    '''
    fparser.logging.disable(fparser.logging.CRITICAL)
    ast = fpapi.parse(CODE, ignore_comments=False)
    metadata = LFRicKernMetadata(ast, name="testkern_qr_type")
    field_descriptor = metadata.arg_descriptors[1]
    # Extract an arg_type object that we can use to create an
    # LFRicArgDescriptor object
    arg_type = field_descriptor._arg_type
    # Now try to trip the error by making the initial test think
    # that 'GH_INVALID' is actually valid
    const = LFRicConstants()
    monkeypatch.setattr(
        target=LFRicConstants, name="VALID_ARG_TYPE_NAMES",
        value=const.VALID_ARG_TYPE_NAMES + ["GH_INVALID"])
    arg_type.args[0].name = "GH_INVALID"
    with pytest.raises(InternalError) as excinfo:
        _ = LFRicArgDescriptor(arg_type, metadata.iterates_over, 0)
    assert ("Failed argument validation for the 'meta_arg' entry "
            "'arg_type(GH_INVALID, gh_real, gh_inc, w1)', should not "
            "get to here." in str(excinfo.value))


def test_func_descriptor_repr():
    ''' Tests the __repr__ output of a func_descriptor '''
    fparser.logging.disable(fparser.logging.CRITICAL)
    ast = fpapi.parse(CODE, ignore_comments=False)
    metadata = LFRicKernMetadata(ast, name="testkern_qr_type")
    func_descriptor = metadata.func_descriptors[0]
    func_str = repr(func_descriptor)
    assert "DynFuncDescriptor03(func_type(w1, gh_basis))" in func_str


def test_func_descriptor_str():
    ''' Tests the __str__ output of a func_descriptor '''
    fparser.logging.disable(fparser.logging.CRITICAL)
    ast = fpapi.parse(CODE, ignore_comments=False)
    metadata = LFRicKernMetadata(ast, name="testkern_qr_type")
    func_descriptor = metadata.func_descriptors[0]
    func_str = str(func_descriptor)
    output = (
        "DynFuncDescriptor03 object\n"
        "  name='func_type'\n"
        "  nargs=2\n"
        "  function_space_name[0] = 'w1'\n"
        "  operator_name[1] = 'gh_basis'")
    assert output in func_str


def test_lfrickern_arg_for_fs():
    ''' Test that LFRicInvoke.arg_for_funcspace() raises an error if
    passed an invalid function space.

    '''
    _, invoke_info = parse(os.path.join(BASE_PATH, "1_single_invoke.f90"),
                           api=TEST_API)
    psy = PSyFactory(TEST_API, distributed_memory=True).create(invoke_info)
    first_invoke = psy.invokes.invoke_list[0]
    with pytest.raises(InternalError) as err:
        _ = first_invoke.arg_for_funcspace(FunctionSpace("waah", "waah"))
    const = LFRicConstants()
    assert (f"Unrecognised function space 'waah'. The supported spaces are "
            f"{const.VALID_FUNCTION_SPACE_NAMES}" in str(err.value))


def test_dist_memory_true():
    ''' Test that the distributed memory flag is on by default. '''
    Config._instance = None
    config = Config()
    config.load(config_file=DEFAULT_CFG_FILE)
    assert config.distributed_memory


def test_halo_dirty_1():
    ''' check halo_dirty call is added correctly with a simple example '''
    _, invoke_info = parse(os.path.join(BASE_PATH, "1_single_invoke.f90"),
                           api=TEST_API)
    psy = PSyFactory(TEST_API, distributed_memory=True).create(invoke_info)
    generated_code = str(psy.gen)
    expected = (
        "    enddo\n"
        # "\n"
        # "    ! Set halos dirty/clean for fields modified in the above loop\n"
        "    call f1_proxy%set_dirty()\n")
    assert expected in generated_code


def test_halo_dirty_2(tmpdir):
    ''' Check halo_dirty calls only for field "writers", that is fields with
    write, readwrite and inc access (not for read). '''
    _, invoke_info = parse(os.path.join(BASE_PATH, "14.1_halo_writers.f90"),
                           api=TEST_API)
    psy = PSyFactory(TEST_API, distributed_memory=True).create(invoke_info)
    generated_code = str(psy.gen)
    expected = (
        "    enddo\n"
        # "\n"
        # "    ! Set halos dirty/clean for fields modified in the above loop\n"
        "    call f1_proxy%set_dirty()\n"
        "    call f1_proxy%set_clean(1)\n"
        "    call f3_proxy%set_dirty()\n"
        "    call f5_proxy%set_dirty()\n"
        "    call f5_proxy%set_clean(1)\n"
        "    call f6_proxy%set_dirty()\n"
        "    call f6_proxy%set_clean(1)\n"
        "    call f7_proxy%set_dirty()\n"
        "    call f8_proxy%set_dirty()\n")

    assert expected in generated_code

    assert LFRicBuild(tmpdir).code_compiles(psy)


def test_halo_dirty_3():
    ''' check halo_dirty calls with multiple kernel calls '''
    _, invoke_info = parse(os.path.join(BASE_PATH,
                                        "4_multikernel_invokes.f90"),
                           api=TEST_API)
    psy = PSyFactory(TEST_API, distributed_memory=True).create(invoke_info)
    generated_code = psy.gen
    assert str(generated_code).count("call f1_proxy%set_dirty()") == 2


def test_halo_dirty_4():
    ''' Check halo_dirty calls with field vectors. '''
    _, invoke_info = parse(os.path.join(BASE_PATH, "8_vector_field_2.f90"),
                           api=TEST_API)
    psy = PSyFactory(TEST_API, distributed_memory=True).create(invoke_info)
    generated_code = str(psy.gen)
    expected = (
        "    enddo\n"
        # "\n"
        # "    ! Set halos dirty/clean for fields modified in the above loop\n"
        "    call chi_proxy(1)%set_dirty()\n"
        "    call chi_proxy(2)%set_dirty()\n"
        "    call chi_proxy(3)%set_dirty()\n"
        "    call f1_proxy%set_dirty()\n")
    assert expected in generated_code


def test_halo_dirty_5():
    ''' Check no halo_dirty calls for operators. '''
    _, invoke_info = parse(os.path.join(BASE_PATH,
                                        "10.1_operator_nofield.f90"),
                           api=TEST_API)
    psy = PSyFactory(TEST_API, distributed_memory=True).create(invoke_info)
    generated_code = str(psy.gen)
    assert "set_dirty()" not in generated_code
    assert "! Set halos dirty/clean" not in generated_code


def test_no_halo_dirty():
    '''check that no halo_dirty code is produced if distributed_memory is
    set to False'''
    _, invoke_info = parse(os.path.join(BASE_PATH, "1_single_invoke.f90"),
                           api=TEST_API)
    psy = PSyFactory(TEST_API, distributed_memory=False).create(invoke_info)
    generated_code = str(psy.gen)
    assert "set_dirty()" not in generated_code
    assert "! Set halos dirty/clean" not in generated_code


def test_halo_exchange(tmpdir):
    ''' Test that a halo_exchange call is added for a loop with a
    stencil operation. '''
    _, invoke_info = parse(os.path.join(BASE_PATH, "14.2_halo_readers.f90"),
                           api=TEST_API)
    psy = PSyFactory(TEST_API, distributed_memory=True).create(invoke_info)
    generated_code = str(psy.gen)
    output1 = (
        "    if (f2_proxy%is_dirty(depth=f2_extent + 1)) then\n"
        "      call f2_proxy%halo_exchange(depth=f2_extent + 1)\n"
        "    end if\n")
    assert output1 in generated_code
    assert "loop0_stop = mesh%get_last_halo_cell(1)\n" in generated_code
    assert "do cell = loop0_start, loop0_stop, 1\n" in generated_code

    assert LFRicBuild(tmpdir).code_compiles(psy)


def test_halo_exchange_inc(monkeypatch, annexed):
    '''test that appropriate halo exchange calls are added if we have a
    gh_inc operation and that the loop bounds included computation in
    the l1 halo. Test when annexed is False and True as a different
    number of halo exchanges are produced.

    '''
    config = Config.get()
    dyn_config = config.api_conf("lfric")
    monkeypatch.setattr(dyn_config, "_compute_annexed_dofs", annexed)
    _, invoke_info = parse(os.path.join(BASE_PATH,
                                        "4.6_multikernel_invokes.f90"),
                           api=TEST_API)
    psy = PSyFactory(TEST_API, distributed_memory=True).create(invoke_info)
    result = str(psy.gen)

    output0 = (
        "    if (a_proxy%is_dirty(depth=1)) then\n"
        "      call a_proxy%halo_exchange(depth=1)\n"
        "    end if\n")
    output1 = (
        "    if (b_proxy%is_dirty(depth=1)) then\n"
        "      call b_proxy%halo_exchange(depth=1)\n"
        "    end if\n"
        "    if (d_proxy%is_dirty(depth=1)) then\n"
        "      call d_proxy%halo_exchange(depth=1)\n"
        "    end if\n"
        "    if (e_proxy(1)%is_dirty(depth=1)) then\n"
        "      call e_proxy(1)%halo_exchange(depth=1)\n"
        "    end if\n"
        "    if (e_proxy(2)%is_dirty(depth=1)) then\n"
        "      call e_proxy(2)%halo_exchange(depth=1)\n"
        "    end if\n"
        "    if (e_proxy(3)%is_dirty(depth=1)) then\n"
        "      call e_proxy(3)%halo_exchange(depth=1)\n"
        "    end if\n"
        "    do cell = loop0_start, loop0_stop, 1\n")
    output2 = (
        "    if (f_proxy%is_dirty(depth=1)) then\n"
        "      call f_proxy%halo_exchange(depth=1)\n"
        "    end if\n"
        "    do cell = loop1_start, loop1_stop, 1\n")
    assert "loop0_stop = mesh%get_last_halo_cell(1)\n" in result
    assert "loop1_stop = mesh%get_last_halo_cell(1)\n" in result
    assert output1 in result
    if annexed:
        assert result.count("halo_exchange") == 5
    else:
        assert output0 in result
        assert output2 in result
        assert result.count("halo_exchange") == 7


def test_no_halo_exchange_for_operator():
    ''' Test that no halo exchange is generated before a kernel that reads
    from an operator and updates a discontinuous field. '''
    _, invoke_info = parse(os.path.join(BASE_PATH,
                                        "10.7_operator_read.f90"),
                           api=TEST_API)
    psy = PSyFactory(TEST_API, distributed_memory=True).create(invoke_info)
    result = str(psy.gen)
    # This kernel reads from an operator and a scalar and these
    # do not require halos to be updated.
    assert "halo_exchange" not in result


def test_no_set_dirty_for_operator():
    ''' Test that we do not call set_dirty for an operator that is written
    by a kernel. '''
    _, invoke_info = parse(os.path.join(BASE_PATH,
                                        "10.6_operator_no_field_scalar.f90"),
                           api=TEST_API)
    psy = PSyFactory(TEST_API, distributed_memory=True).create(invoke_info)
    result = str(psy.gen)
    # This kernel only writes to an operator and since operators are
    # cell-local this does not require us to call the is_dirty() method.
    assert "is_dirty" not in result


def test_halo_exchange_different_spaces(tmpdir):
    ''' Test that all of our different function spaces with a stencil
    access result in halo calls including any_space, any_w2 and
    any_discontinuous_space.

    '''
    _, invoke_info = parse(os.path.join(BASE_PATH,
                                        "14.3_halo_readers_all_fs.f90"),
                           api=TEST_API)
    psy = PSyFactory(TEST_API, distributed_memory=True).create(invoke_info)
    result = str(psy.gen)
    assert result.count("halo_exchange") == 16
    # Check compilation
    assert LFRicBuild(tmpdir).code_compiles(psy)


def test_halo_exchange_vectors_1(monkeypatch, annexed, tmpdir):
    ''' Test that halo exchange produces correct code for vector fields
    including a field with a gh_inc access. Test when annexed = False
    and True as halo exchanges are only produced when annexed = False.

    '''
    config = Config.get()
    dyn_config = config.api_conf("lfric")
    monkeypatch.setattr(dyn_config, "_compute_annexed_dofs", annexed)

    _, invoke_info = parse(os.path.join(BASE_PATH,
                                        "14.4.1_halo_vector.f90"),
                           api=TEST_API)
    psy = PSyFactory(TEST_API, distributed_memory=True).create(invoke_info)
    result = str(psy.gen)

    assert LFRicBuild(tmpdir).code_compiles(psy)

    if annexed:
        assert result.count("halo_exchange(") == 0
    else:
        assert result.count("halo_exchange(") == 3
        for idx in range(1, 4):
            assert "f1_proxy("+str(idx)+")%halo_exchange(depth=1)" in result
        assert "loop0_stop = mesh%get_last_halo_cell(1)\n" in result
        expected = ("    if (f1_proxy(3)%is_dirty(depth=1)) then\n"
                    "      call f1_proxy(3)%halo_exchange(depth=1)\n"
                    "    end if\n"
                    "    do cell = loop0_start, loop0_stop, 1\n")
        assert expected in result


def test_halo_exchange_vectors(monkeypatch, annexed):
    '''Test that halo exchange produces correct code for vector
    fields. Test both a field with a stencil and a field with
    gh_inc. Test when annexed = False and True as a different number
    of halo exchanges are produced.

    '''
    config = Config.get()
    dyn_config = config.api_conf("lfric")
    monkeypatch.setattr(dyn_config, "_compute_annexed_dofs", annexed)
    _, invoke_info = parse(os.path.join(BASE_PATH,
                                        "14.4_halo_vector.f90"),
                           api=TEST_API)
    psy = PSyFactory(TEST_API, distributed_memory=True).create(invoke_info)
    result = str(psy.gen)
    if annexed:
        assert result.count("halo_exchange(") == 4
    else:
        assert result.count("halo_exchange(") == 7
        for idx in range(1, 4):
            assert "f1_proxy("+str(idx)+")%halo_exchange(depth=1)" in result
    for idx in range(1, 4):
        assert ("f2_proxy("+str(idx)+")%halo_exchange("
                "depth=f2_extent + 1)" in result)
    expected = ("    if (f2_proxy(4)%is_dirty(depth=f2_extent + 1)) then\n"
                "      call f2_proxy(4)%halo_exchange(depth=f2_extent + 1)\n"
                "    end if\n"
                "    do cell = loop0_start, loop0_stop, 1\n")
    assert expected in result


def test_halo_exchange_depths(tmpdir):
    ''' Test that halo exchange includes the correct halo depth with
    gh_write.

    '''
    _, invoke_info = parse(os.path.join(BASE_PATH,
                                        "14.5_halo_depth.f90"),
                           api=TEST_API)
    psy = PSyFactory(TEST_API, distributed_memory=True).create(invoke_info)
    result = str(psy.gen)

    assert "loop0_stop = mesh%get_last_edge_cell()" in result

    expected = ("    if (f2_proxy%is_dirty(depth=extent)) then\n"
                "      call f2_proxy%halo_exchange(depth=extent)\n"
                "    end if\n"
                "    if (f3_proxy%is_dirty(depth=extent)) then\n"
                "      call f3_proxy%halo_exchange(depth=extent)\n"
                "    end if\n"
                "    if (f4_proxy%is_dirty(depth=extent)) then\n"
                "      call f4_proxy%halo_exchange(depth=extent)\n"
                "    end if\n"
                "    do cell = loop0_start, loop0_stop, 1\n")
    assert expected in result

    assert LFRicBuild(tmpdir).code_compiles(psy)


def test_halo_exchange_depths_gh_inc(tmpdir, monkeypatch, annexed):
    ''' Test that halo exchange includes the correct halo depth when we
    have a gh_inc as this increases the required depth by 1 (as
    redundant computation is performed in the l1 halo). Test when
    annexed = False and True as a different number of halo exchanges
    are produced.

    '''

    config = Config.get()
    dyn_config = config.api_conf("lfric")
    monkeypatch.setattr(dyn_config, "_compute_annexed_dofs", annexed)
    _, invoke_info = parse(os.path.join(BASE_PATH,
                                        "14.6_halo_depth_2.f90"),
                           api=TEST_API)
    psy = PSyFactory(TEST_API, distributed_memory=True).create(invoke_info)
    result = str(psy.gen)

    expected1 = (
        "    if (f1_proxy%is_dirty(depth=1)) then\n"
        "      call f1_proxy%halo_exchange(depth=1)\n"
        "    end if\n")
    expected2 = (
        "    if (f2_proxy%is_dirty(depth=f2_extent + 1)) then\n"
        "      call f2_proxy%halo_exchange(depth=f2_extent + 1)\n"
        "    end if\n"
        "    if (f3_proxy%is_dirty(depth=f3_extent + 1)) then\n"
        "      call f3_proxy%halo_exchange(depth=f3_extent + 1)\n"
        "    end if\n"
        "    if (f4_proxy%is_dirty(depth=f4_extent + 1)) then\n"
        "      call f4_proxy%halo_exchange(depth=f4_extent + 1)\n"
        "    end if\n"
        "    do cell = loop0_start, loop0_stop, 1\n")
    if not annexed:
        assert expected1 in result
    assert expected2 in result

    assert LFRicBuild(tmpdir).code_compiles(psy)


def test_halo_exchange_view():
    '''Test that the halo exchange view method returns what we expect.

    '''
    _, invoke_info = parse(os.path.join(BASE_PATH, "14.2_halo_readers.f90"),
                           api=TEST_API)
    psy = PSyFactory(TEST_API, distributed_memory=True).create(invoke_info)
    schedule = psy.invokes.get('invoke_0_testkern_stencil_type').schedule
    result = schedule.view()

    # Ensure we test for text containing the correct (colour) control codes
    sched = colored("InvokeSchedule", InvokeSchedule._colour)
    exch = colored("HaloExchange", HaloExchange._colour)

    expected = (
        sched + "[invoke='invoke_0_testkern_stencil_type', dm=True]\n"
        "    0: " + exch + "[field='f1', type='region', depth=1, "
        "check_dirty=True]\n"
        "    1: " + exch + "[field='f2', type='region', depth=f2_extent+1, "
        "check_dirty=True]\n"
        "    2: " + exch + "[field='f3', type='region', depth=1, "
        "check_dirty=True]\n"
        "    3: " + exch + "[field='f4', type='region', depth=1, "
        "check_dirty=True]\n")
    assert expected in result


def test_no_mesh_mod(tmpdir):
    '''test that we do not add a mesh module to the PSy layer if one is
    not required. '''
    _, invoke_info = parse(os.path.join(BASE_PATH,
                                        "4.6_multikernel_invokes.f90"),
                           api=TEST_API)
    psy = PSyFactory(TEST_API, distributed_memory=False).create(invoke_info)
    result = str(psy.gen)

    assert LFRicBuild(tmpdir).code_compiles(psy)
    assert "use mesh_mod, only : mesh_type" not in result
    assert "type(mesh_type), pointer :: mesh => null()" not in result
    assert "mesh => a_proxy%vspace%get_mesh()" not in result


def test_mesh_mod(tmpdir):
    '''test that a mesh module is added to the PSy layer and a mesh object
    is created when required. One is required when we determine loop
    bounds for distributed memory '''
    _, invoke_info = parse(os.path.join(BASE_PATH,
                                        "4.6_multikernel_invokes.f90"),
                           api=TEST_API)
    psy = PSyFactory(TEST_API, distributed_memory=True).create(invoke_info)
    result = str(psy.gen)
    assert LFRicBuild(tmpdir).code_compiles(psy)
    assert "use mesh_mod, only : mesh_type" in result
    assert "type(mesh_type), pointer :: mesh => null()" in result
    output = ("\n"
              "    ! Create a mesh object\n"
              "    mesh => a_proxy%vspace%get_mesh()\n")
    assert output in result

# When we add build tests we should test that we can we get the mesh
# object from an operator


def test_operator_gh_sum_invalid():
    ''' Tests that an error is raised when an operator is specified with
    access type 'gh_sum'. '''
    fparser.logging.disable(fparser.logging.CRITICAL)
    code = CODE.replace(
        "arg_type(gh_operator, gh_real,    gh_read, w2, w2)",
        "arg_type(gh_operator, gh_real,    gh_sum,  w2, w2)", 1)
    ast = fpapi.parse(code, ignore_comments=False)
    name = "testkern_qr_type"
    with pytest.raises(ParseError) as excinfo:
        _ = LFRicKernMetadata(ast, name=name)
    assert ("allowed accesses for operators are ['gh_read', 'gh_write', "
            "'gh_readwrite'] because they behave as discontinuous "
            "quantities, but found 'gh_sum'" in str(excinfo.value))


def test_derived_type_arg(dist_mem, tmpdir):
    ''' Test that we generate a suitable name for a dummy variable
    in the PSy layer when its value in the algorithm layer is
    obtained from the component of a derived type or from a type-bound
    procedure call. '''
    _, invoke_info = parse(
        os.path.join(BASE_PATH,
                     "1.6.2_single_invoke_1_int_from_derived_type.f90"),
        api=TEST_API)
    psy = PSyFactory(TEST_API,
                     distributed_memory=dist_mem).create(invoke_info)
    gen = str(psy.gen)

    assert LFRicBuild(tmpdir).code_compiles(psy)

    # Check the four integer variables are named and declared correctly
    expected = (
        "  subroutine invoke_0(f1, my_obj_iflag, f2, m1, m2, "
        "my_obj_get_flag, my_obj_get_flag_1, my_obj_get_flag_2)\n")
    assert expected in gen
    assert "integer(kind=i_def), intent(in) :: my_obj_iflag" in gen
    assert "integer(kind=i_def), intent(in) :: my_obj_get_flag" in gen
    assert "integer(kind=i_def), intent(in) :: my_obj_get_flag_1" in gen
    assert "integer(kind=i_def), intent(in) :: my_obj_get_flag_2" in gen
    # Check that they are still named correctly when passed to the
    # kernels
    assert (
<<<<<<< HEAD
        "call testkern_one_int_scalar_code(nlayers, f1_data, "
=======
        "CALL testkern_one_int_scalar_code(nlayers_f1, f1_data, "
>>>>>>> dd350006
        "my_obj_iflag, f2_data, m1_data, m2_data, "
        "ndf_w1, undf_w1, map_w1(:,cell), ndf_w2, undf_w2, map_w2(:,cell), "
        "ndf_w3, undf_w3, map_w3(:,cell))" in gen)
    assert (
<<<<<<< HEAD
        "call testkern_one_int_scalar_code(nlayers, f1_data, "
=======
        "CALL testkern_one_int_scalar_code(nlayers_f1, f1_data, "
>>>>>>> dd350006
        "my_obj_get_flag, f2_data, m1_data, m2_data, "
        "ndf_w1, undf_w1, map_w1(:,cell), ndf_w2, undf_w2, map_w2(:,cell), "
        "ndf_w3, undf_w3, map_w3(:,cell))" in gen)
    assert (
<<<<<<< HEAD
        "call testkern_one_int_scalar_code(nlayers, f1_data, "
=======
        "CALL testkern_one_int_scalar_code(nlayers_f1, f1_data, "
>>>>>>> dd350006
        "my_obj_get_flag_1, f2_data, m1_data, m2_data, "
        "ndf_w1, undf_w1, map_w1(:,cell), ndf_w2, undf_w2, map_w2(:,cell), "
        "ndf_w3, undf_w3, map_w3(:,cell))" in gen)
    assert (
<<<<<<< HEAD
        "call testkern_one_int_scalar_code(nlayers, f1_data, "
=======
        "CALL testkern_one_int_scalar_code(nlayers_f1, f1_data, "
>>>>>>> dd350006
        "my_obj_get_flag_2, f2_data, m1_data, m2_data, "
        "ndf_w1, undf_w1, map_w1(:,cell), ndf_w2, undf_w2, map_w2(:,cell), "
        "ndf_w3, undf_w3, map_w3(:,cell))" in gen)


def test_multiple_derived_type_args(dist_mem, tmpdir):
    ''' Test that we generate correct code when kernel arguments are
    supplied from the algorithm layer as different components of the
    same derived type object. '''
    _, invoke_info = parse(
        os.path.join(BASE_PATH,
                     "1.6.3_single_invoke_multiple_derived_types.f90"),
        api=TEST_API)
    psy = PSyFactory(TEST_API,
                     distributed_memory=dist_mem).create(invoke_info)
    gen = str(psy.gen)

    assert LFRicBuild(tmpdir).code_compiles(psy)

    # Check the four integer variables are named and declared correctly
    expected = (
        "  subroutine invoke_0(f1, obj_a_iflag, f2, m1, m2, "
        "obj_b_iflag, obj_a_obj_b_iflag, obj_b_obj_a_iflag)\n")
    assert expected in gen
    assert "integer(kind=i_def), intent(in) :: obj_a_iflag" in gen
    assert "integer(kind=i_def), intent(in) :: obj_b_iflag" in gen
    assert "integer(kind=i_def), intent(in) :: obj_a_obj_b_iflag" in gen
    assert "integer(kind=i_def), intent(in) :: obj_b_obj_a_iflag" in gen
    # Check that they are still named correctly when passed to the
    # kernels
    assert (
<<<<<<< HEAD
        "call testkern_one_int_scalar_code(nlayers, f1_data, "
=======
        "CALL testkern_one_int_scalar_code(nlayers_f1, f1_data, "
>>>>>>> dd350006
        "obj_a_iflag, f2_data, m1_data, m2_data, ndf_w1, "
        "undf_w1, map_w1(:,cell), ndf_w2, undf_w2, map_w2(:,cell), ndf_w3, "
        "undf_w3, map_w3(:,cell))" in gen)
    assert (
<<<<<<< HEAD
        "call testkern_one_int_scalar_code(nlayers, f1_data, "
=======
        "CALL testkern_one_int_scalar_code(nlayers_f1, f1_data, "
>>>>>>> dd350006
        "obj_b_iflag, f2_data, m1_data, m2_data, ndf_w1, "
        "undf_w1, map_w1(:,cell), ndf_w2, undf_w2, map_w2(:,cell), ndf_w3, "
        "undf_w3, map_w3(:,cell))" in gen)
    assert (
<<<<<<< HEAD
        "call testkern_one_int_scalar_code(nlayers, f1_data, "
=======
        "CALL testkern_one_int_scalar_code(nlayers_f1, f1_data, "
>>>>>>> dd350006
        "obj_a_obj_b_iflag, f2_data, m1_data, m2_data, "
        "ndf_w1, undf_w1, map_w1(:,cell), ndf_w2, undf_w2, map_w2(:,cell), "
        "ndf_w3, undf_w3, map_w3(:,cell))" in gen)
    assert (
<<<<<<< HEAD
        "call testkern_one_int_scalar_code(nlayers, f1_data, "
=======
        "CALL testkern_one_int_scalar_code(nlayers_f1, f1_data, "
>>>>>>> dd350006
        "obj_b_obj_a_iflag, f2_data, m1_data, m2_data, "
        "ndf_w1, undf_w1, map_w1(:,cell), ndf_w2, undf_w2, map_w2(:,cell), "
        "ndf_w3, undf_w3, map_w3(:,cell))" in gen)


def test_haloexchange_unknown_halo_depth():
    ''' If a stencil extent is provided in the kernel metadata then the
    value is stored in an instance of the LFRicHaloExchange class. This test
    checks that the value is stored as expected (although stencil extents
    in metadata are not currently supported in PSyclone).

    '''
    # load an example with an argument that has stencil metadata
    _, invoke_info = parse(
        os.path.join(BASE_PATH, "19.1_single_stencil.f90"),
        api=TEST_API)
    psy = PSyFactory(TEST_API, distributed_memory=True).create(invoke_info)
    # access the argument with stencil metadata
    schedule = psy.invokes.invoke_list[0].schedule
    kernel = schedule.children[4].loop_body[0]
    stencil_arg = kernel.arguments.args[1]
    # artificially add an extent to the stencil metadata info
    stencil_arg.descriptor.stencil['extent'] = 10
    halo_exchange = schedule.children[1]
    assert halo_exchange._compute_halo_depth() == '11'


def test_haloexchange_correct_parent():
    '''Test that a dynamo haloexchange has the correct parent once it has
    been added to a schedule.'''
    _, invoke_info = parse(
        os.path.join(BASE_PATH, "1_single_invoke.f90"),
        api=TEST_API)
    psy = PSyFactory(TEST_API, distributed_memory=True).create(invoke_info)
    schedule = psy.invokes.invoke_list[0].schedule
    for child in schedule.children:
        assert child.parent == schedule


def test_dynglobalsum_unsupported_argument():
    ''' Check that an instance of the DynGlobalSum class raises an
    exception for an unsupported argument type. '''
    # Get an instance of a non-scalar argument
    _, invoke_info = parse(
        os.path.join(BASE_PATH,
                     "1.6.1_single_invoke_1_int_scalar.f90"),
        api=TEST_API)
    psy = PSyFactory(TEST_API, distributed_memory=True).create(invoke_info)
    schedule = psy.invokes.invoke_list[0].schedule
    loop = schedule.children[4]
    kernel = loop.loop_body[0]
    argument = kernel.arguments.args[0]
    with pytest.raises(InternalError) as err:
        _ = DynGlobalSum(argument)
    assert ("DynGlobalSum.init(): A global sum argument should be a scalar "
            "but found argument of type 'gh_field'." in str(err.value))


def test_dynglobalsum_unsupported_scalar():
    ''' Check that an instance of the DynGlobalSum class raises an
    exception if an unsupported scalar type is provided when distributed
    memory is enabled (dm=True).

    '''
    # Get an instance of an integer scalar
    _, invoke_info = parse(
        os.path.join(BASE_PATH,
                     "1.6.1_single_invoke_1_int_scalar.f90"),
        api=TEST_API)
    psy = PSyFactory(TEST_API, distributed_memory=True).create(invoke_info)
    schedule = psy.invokes.invoke_list[0].schedule
    loop = schedule.children[4]
    kernel = loop.loop_body[0]
    argument = kernel.arguments.args[1]
    with pytest.raises(GenerationError) as err:
        _ = DynGlobalSum(argument)
    assert ("DynGlobalSum currently only supports real scalars, but "
            "argument 'iflag' in Kernel 'testkern_one_int_scalar_code' "
            "has 'integer' intrinsic type." in str(err.value))


def test_dynglobalsum_nodm_error():
    ''' Check that an instance of the DynGlobalSum class raises an
    exception if it is instantiated with no distributed memory enabled
    (dm=False).

    '''
    # Get an instance of a real scalar
    _, invoke_info = parse(
        os.path.join(BASE_PATH,
                     "1.9_single_invoke_2_real_scalars.f90"),
        api=TEST_API)
    psy = PSyFactory(TEST_API, distributed_memory=False).create(invoke_info)
    schedule = psy.invokes.invoke_list[0].schedule
    loop = schedule.children[0]
    kernel = loop.loop_body[0]
    argument = kernel.arguments.args[0]
    with pytest.raises(GenerationError) as err:
        _ = DynGlobalSum(argument)
    assert ("It makes no sense to create a DynGlobalSum object when "
            "distributed memory is not enabled (dm=False)."
            in str(err.value))


def test_no_updated_args():
    ''' Check that we raise the expected exception when we encounter a
    kernel that does not write to any of its arguments '''
    fparser.logging.disable(fparser.logging.CRITICAL)
    code = CODE.replace("arg_type(gh_field,    gh_real,    gh_inc,  w1)",
                        "arg_type(gh_field,    gh_real,    gh_read, w1)", 1)
    ast = fpapi.parse(code, ignore_comments=False)
    name = "testkern_qr_type"
    with pytest.raises(ParseError) as excinfo:
        _ = LFRicKernMetadata(ast, name=name)
    assert ("An LFRic kernel must have at least one argument that is "
            "updated (written to) but found none for kernel "
            "'testkern_qr_type'." in str(excinfo.value))


def test_scalars_only_invalid():
    ''' Check that we raise the expected exception if we encounter a
    kernel that only has (read-only) scalar arguments '''
    fparser.logging.disable(fparser.logging.CRITICAL)
    code = '''
module testkern
  type, extends(kernel_type) :: testkern_type
     type(arg_type), meta_args(2) =                    &
          (/ arg_type(gh_scalar, gh_real,    gh_read), &
             arg_type(gh_scalar, gh_integer, gh_read)  &
           /)
     integer :: operates_on = cell_column
   contains
     procedure, nopass :: code => testkern_code
  end type testkern_type
contains
  subroutine testkern_code(a, b)
  end subroutine testkern_code
end module testkern
'''
    ast = fpapi.parse(code, ignore_comments=False)
    name = "testkern_type"
    with pytest.raises(ParseError) as excinfo:
        _ = LFRicKernMetadata(ast, name=name)
    assert ("An LFRic kernel must have at least one argument that is "
            "updated (written to) but found none for kernel "
            "'testkern_type'." in str(excinfo.value))


def test_multiple_updated_op_args():
    ''' Check that we successfully parse the metadata for a kernel that
    writes to more than one of its field and operator arguments '''
    fparser.logging.disable(fparser.logging.CRITICAL)
    code = CODE.replace(
        "arg_type(gh_operator, gh_real,    gh_read, w2, w2)",
        "arg_type(gh_operator, gh_real,    gh_write, w1, w1)", 1)
    ast = fpapi.parse(code, ignore_comments=False)
    name = "testkern_qr_type"
    metadata = LFRicKernMetadata(ast, name=name)
    count = 0
    for descriptor in metadata.arg_descriptors:
        if (descriptor.argument_type in ["gh_field", "gh_operator"] and
                descriptor.access != AccessType.READ):
            count += 1
    assert count == 2


def test_kernel_args_has_op():
    ''' Check that we raise an exception if the arg. type supplied to
    DynKernelArguments.has_operator() is not a valid operator. '''
    _, invoke_info = parse(
        os.path.join(BASE_PATH, "19.1_single_stencil.f90"),
        api=TEST_API)
    # Find the parsed code's Call class
    call = invoke_info.calls[0].kcalls[0]
    dka = DynKernelArguments(call, None)
    with pytest.raises(GenerationError) as excinfo:
        _ = dka.has_operator(op_type="gh_field")
    assert "'op_type' must be a valid operator type" in str(excinfo.value)


def test_kerncallarglist_quad_rule_error(dist_mem, tmpdir):
    ''' Check that we raise the expected exception if we encounter an
    unsupported quadrature shape in the quad_rule() method. '''
    _, invoke_info = parse(
        os.path.join(BASE_PATH, "6_multiple_QR_per_invoke.f90"),
        api=TEST_API)
    psy = PSyFactory(TEST_API,
                     distributed_memory=dist_mem).create(invoke_info)

    assert LFRicBuild(tmpdir).code_compiles(psy)

    schedule = psy.invokes.invoke_list[0].schedule
    loop = schedule.walk(LFRicLoop)[0]
    create_arg_list = KernCallArgList(loop.loop_body[0])
    # Add an invalid shape to the dict of qr rules
    create_arg_list._kern.qr_rules["broken"] = None
    with pytest.raises(NotImplementedError) as err:
        create_arg_list.quad_rule()
    assert ("no support implemented for quadrature with a shape of 'broken'"
            in str(err.value))


def test_multi_anyw2(dist_mem, tmpdir):
    ''' Check generated code works correctly when we have multiple any_w2
    fields. Particularly check that we only generate a single lookup.

    '''
    _, invoke_info = parse(
        os.path.join(BASE_PATH, "21.1_single_invoke_multi_anyw2.f90"),
        api=TEST_API)
    psy = PSyFactory(TEST_API,
                     distributed_memory=dist_mem).create(invoke_info)
    generated_code = str(psy.gen)

    assert LFRicBuild(tmpdir).code_compiles(psy)

    if dist_mem:
        output = (
<<<<<<< HEAD
            "    ! Look-up dofmaps for each function space\n"
            "    map_any_w2 => f1_proxy%vspace%get_whole_dofmap()\n"
            "\n"
            "    ! Initialise number of DoFs for any_w2\n"
            "    ndf_any_w2 = f1_proxy%vspace%get_ndf()\n"
            "    undf_any_w2 = f1_proxy%vspace%get_undf()\n"
            "\n"
            "    ! Set-up all of the loop bounds\n"
            "    loop0_start = 1\n"
            "    loop0_stop = mesh%get_last_halo_cell(1)\n"
            # "\n"
            # "    ! Call kernels and communication routines\n"
            "    if (f1_proxy%is_dirty(depth=1)) then\n"
            "      call f1_proxy%halo_exchange(depth=1)\n"
            "    end if\n"
            "    if (f2_proxy%is_dirty(depth=1)) then\n"
            "      call f2_proxy%halo_exchange(depth=1)\n"
            "    end if\n"
            "    if (f3_proxy%is_dirty(depth=1)) then\n"
            "      call f3_proxy%halo_exchange(depth=1)\n"
            "    end if\n"
            "    do cell = loop0_start, loop0_stop, 1\n"
            "      call testkern_multi_anyw2_code(nlayers, "
=======
            "      ! Look-up dofmaps for each function space\n"
            "      !\n"
            "      map_any_w2 => f1_proxy%vspace%get_whole_dofmap()\n"
            "      !\n"
            "      ! Initialise number of DoFs for any_w2\n"
            "      !\n"
            "      ndf_any_w2 = f1_proxy%vspace%get_ndf()\n"
            "      undf_any_w2 = f1_proxy%vspace%get_undf()\n"
            "      !\n"
            "      ! Set-up all of the loop bounds\n"
            "      !\n"
            "      loop0_start = 1\n"
            "      loop0_stop = mesh%get_last_halo_cell(1)\n"
            "      !\n"
            "      ! Call kernels and communication routines\n"
            "      !\n"
            "      IF (f1_proxy%is_dirty(depth=1)) THEN\n"
            "        CALL f1_proxy%halo_exchange(depth=1)\n"
            "      END IF\n"
            "      IF (f2_proxy%is_dirty(depth=1)) THEN\n"
            "        CALL f2_proxy%halo_exchange(depth=1)\n"
            "      END IF\n"
            "      IF (f3_proxy%is_dirty(depth=1)) THEN\n"
            "        CALL f3_proxy%halo_exchange(depth=1)\n"
            "      END IF\n"
            "      DO cell = loop0_start, loop0_stop, 1\n"
            "        CALL testkern_multi_anyw2_code(nlayers_f1, "
>>>>>>> dd350006
            "f1_data, f2_data, f3_data, ndf_any_w2, "
            "undf_any_w2, map_any_w2(:,cell))\n"
            "    enddo\n"
            # "\n"
            # "    ! Set halos dirty/clean for fields modified in the "
            # "above loop\n"
            "    call f1_proxy%set_dirty()")
        assert output in generated_code
    else:
        output = (
<<<<<<< HEAD
            "    ! Look-up dofmaps for each function space\n"
            "    map_any_w2 => f1_proxy%vspace%get_whole_dofmap()\n"
            "\n"
            "    ! Initialise number of DoFs for any_w2\n"
            "    ndf_any_w2 = f1_proxy%vspace%get_ndf()\n"
            "    undf_any_w2 = f1_proxy%vspace%get_undf()\n"
            "\n"
            "    ! Set-up all of the loop bounds\n"
            "    loop0_start = 1\n"
            "    loop0_stop = f1_proxy%vspace%get_ncell()\n"
            "\n"
            "    ! Call kernels\n"
            "    do cell = loop0_start, loop0_stop, 1\n"
            "      call testkern_multi_anyw2_code(nlayers, "
=======
            "      ! Look-up dofmaps for each function space\n"
            "      !\n"
            "      map_any_w2 => f1_proxy%vspace%get_whole_dofmap()\n"
            "      !\n"
            "      ! Initialise number of DoFs for any_w2\n"
            "      !\n"
            "      ndf_any_w2 = f1_proxy%vspace%get_ndf()\n"
            "      undf_any_w2 = f1_proxy%vspace%get_undf()\n"
            "      !\n"
            "      ! Set-up all of the loop bounds\n"
            "      !\n"
            "      loop0_start = 1\n"
            "      loop0_stop = f1_proxy%vspace%get_ncell()\n"
            "      !\n"
            "      ! Call our kernels\n"
            "      !\n"
            "      DO cell = loop0_start, loop0_stop, 1\n"
            "        CALL testkern_multi_anyw2_code(nlayers_f1, "
>>>>>>> dd350006
            "f1_data, f2_data, f3_data, ndf_any_w2, "
            "undf_any_w2, map_any_w2(:,cell))\n"
            "    enddo")
        assert output in generated_code


@pytest.mark.xfail(reason="FIXME")
def test_anyw2_vectors():
    '''Check generated code works correctly when we have any_w2 field
    vectors'''
    _, invoke_info = parse(
        os.path.join(BASE_PATH, "21.3_single_invoke_anyw2_vector.f90"),
        api=TEST_API)
    for dist_mem in [False, True]:
        psy = PSyFactory(TEST_API,
                         distributed_memory=dist_mem).create(invoke_info)
        generated_code = str(psy.gen)
        print(generated_code)
        assert "f3_proxy(1) = f3(1)%get_proxy()" in generated_code
        assert "f3_proxy(2) = f3(2)%get_proxy()" in generated_code
        assert "f3_1_data, f3_2_data" in generated_code


def test_anyw2_operators(dist_mem, tmpdir):
    ''' Check generated code works correctly when we have any_w2 fields
    with operators.

    '''
    _, invoke_info = parse(
        os.path.join(BASE_PATH, "21.4_single_invoke_anyw2_operator.f90"),
        api=TEST_API)
    psy = PSyFactory(TEST_API,
                     distributed_memory=dist_mem).create(invoke_info)
    generated_code = str(psy.gen)

    assert LFRicBuild(tmpdir).code_compiles(psy)

    output = (
        "    ! Initialise number of DoFs for any_w2\n"
        "    ndf_any_w2 = mm_w2_proxy%fs_from%get_ndf()\n"
        "    undf_any_w2 = mm_w2_proxy%fs_from%get_undf()\n")
    assert output in generated_code
    output = (
        "    dim_any_w2 = mm_w2_proxy%fs_from%get_dim_space()\n"
        "    ALLOCATE(basis_any_w2_qr(dim_any_w2,ndf_any_w2,"
        "np_xy_qr,np_z_qr))\n"
        "\n"
        "    ! Compute basis/diff-basis arrays\n"
        "    call qr%compute_function(BASIS, mm_w2_proxy%fs_from, "
        "dim_any_w2, ndf_any_w2, basis_any_w2_qr)")
    assert output in generated_code


def test_anyw2_stencils(dist_mem, tmpdir):
    ''' Check generated code works correctly when we have any_w2 fields
    with stencils. '''
    _, invoke_info = parse(
        os.path.join(BASE_PATH, "21.5_single_invoke_anyw2_stencil.f90"),
        api=TEST_API)
    psy = PSyFactory(TEST_API,
                     distributed_memory=dist_mem).create(invoke_info)
    generated_code = str(psy.gen)

    assert LFRicBuild(tmpdir).code_compiles(psy)

    output = (
        "    ! Initialise stencil dofmaps\n"
        "    f2_stencil_map => f2_proxy%vspace%get_stencil_dofmap"
        "(STENCIL_CROSS, extent)\n"
        "    f2_stencil_dofmap => f2_stencil_map%get_whole_dofmap()\n"
        "    f2_stencil_size => f2_stencil_map%get_stencil_sizes()\n"
        "\n")
    assert output in generated_code


def test_halo_stencil_redundant_computation():
    '''If a loop contains a kernel with a stencil access and the loop
    computes redundantly into the halo then the value of the stencil
    in the associated halo exchange is returned as type region
    irrespective of the type of kernel stencil. This is because the
    redundant computation will be performed all points (equivalent
    to a full halo) and there is no support for mixing accesses at
    different levels. In this example the kernel stencil is cross.'''

    _, info = parse(os.path.join(BASE_PATH,
                                 "19.1_single_stencil.f90"),
                    api=TEST_API)
    psy = PSyFactory(TEST_API, distributed_memory=True).create(info)
    schedule = psy.invokes.invoke_list[0].schedule
    stencil_halo_exchange = schedule.children[0]
    assert stencil_halo_exchange._compute_stencil_type() == "region"


def test_halo_same_stencils_no_red_comp(tmpdir):
    ''' If a halo has two or more different halo reads associated with it
    and the type of stencils are the same and the loops do not
    redundantly compute into the halo then the chosen stencil type for
    the halo exchange is the same as the kernel stencil type. In this
    case both are cross.

    '''
    _, info = parse(os.path.join(BASE_PATH,
                                 "14.8_halo_same_stencils.f90"),
                    api=TEST_API)
    psy = PSyFactory(TEST_API, distributed_memory=True).create(info)
    schedule = psy.invokes.invoke_list[0].schedule
    stencil_halo_exchange = schedule.children[1]
    assert stencil_halo_exchange._compute_stencil_type() == "cross"

    assert LFRicBuild(tmpdir).code_compiles(psy)


def test_halo_different_stencils_no_red_comp(tmpdir):
    ''' If a halo has two or more different halo reads associated with it
    and the type of stencils are different and the loops do not
    redundantly compute into the halo then the chosen stencil type is
    region. In this case, one is xory and the other is cross, We could
    try to be more clever here in the future as the actual minimum is
    cross!

    '''
    _, info = parse(os.path.join(BASE_PATH,
                                 "14.9_halo_different_stencils.f90"),
                    api=TEST_API)
    psy = PSyFactory(TEST_API, distributed_memory=True).create(info)
    schedule = psy.invokes.invoke_list[0].schedule
    stencil_halo_exchange = schedule.children[1]
    assert stencil_halo_exchange._compute_stencil_type() == "region"

    assert LFRicBuild(tmpdir).code_compiles(psy)


def test_comp_halo_intern_err(monkeypatch):
    '''Check that we raise an exception if the compute_halo_read_info method in
    LFRicHaloExchange does not find any read dependencies. This should
    never be the case. We use monkeypatch to force the exception to be
    raised'''
    _, invoke_info = parse(os.path.join(BASE_PATH, "1_single_invoke.f90"),
                           api=TEST_API)
    psy = PSyFactory(TEST_API, distributed_memory=True).create(invoke_info)
    schedule = psy.invokes.invoke_list[0].schedule
    halo_exchange = schedule.children[0]
    field = halo_exchange.field
    monkeypatch.setattr(field, "forward_read_dependencies", lambda: [])
    with pytest.raises(InternalError) as excinfo:
        halo_exchange._compute_halo_read_info()
    assert ("Internal logic error. There should be at least one read "
            "dependence for a halo exchange") in str(excinfo.value)


def test_halo_exch_1_back_dep(monkeypatch):
    '''Check that an internal error is raised if a halo exchange returns
    with more than one write dependency. It should only ever be 0 or 1.'''
    _, invoke_info = parse(os.path.join(BASE_PATH, "1_single_invoke.f90"),
                           api=TEST_API)
    psy = PSyFactory(TEST_API, distributed_memory=True).create(invoke_info)
    schedule = psy.invokes.invoke_list[0].schedule
    halo_exchange = schedule.children[0]
    field = halo_exchange.field

    monkeypatch.setattr(field, "backward_write_dependencies",
                        lambda ignore_halos=False: [1, 1])
    with pytest.raises(GenerationError) as excinfo:
        halo_exchange._compute_halo_write_info()
    assert ("Internal logic error. There should be at most one "
            "write dependence for a halo exchange. Found "
            "'2'") in str(excinfo.value)

    monkeypatch.setattr(field, "backward_write_dependencies",
                        lambda ignore_halos=False: [])
    assert not halo_exchange._compute_halo_write_info()


def test_halo_ex_back_dep_no_call(monkeypatch):
    '''Check that an internal error is raised if a halo exchange
    write dependency is not a call.'''
    _, invoke_info = parse(os.path.join(BASE_PATH,
                                        "14.9_halo_different_stencils.f90"),
                           api=TEST_API)
    psy = PSyFactory(TEST_API, distributed_memory=True).create(invoke_info)
    schedule = psy.invokes.invoke_list[0].schedule
    halo_exchange = schedule.children[1]
    field = halo_exchange.field
    write_dependencies = field.backward_write_dependencies()
    write_dependency = write_dependencies[0]
    monkeypatch.setattr(write_dependency, "_call", halo_exchange)

    with pytest.raises(GenerationError) as excinfo:
        halo_exchange._compute_halo_write_info()
    assert (f"Generation Error: In HaloInfo class, field 'f2' should be "
            f"from a call but found {type(halo_exchange)}"
            in str(excinfo.value))


def test_HaloReadAccess_input_field():
    # pylint: disable=invalid-name
    '''The HaloReadAccess class expects a DynKernelArgument or equivalent
    object as input. If this is not the case an exception is raised. This
    test checks that this exception is raised correctly.'''
    with pytest.raises(GenerationError) as excinfo:
        _ = HaloReadAccess(None, None)
    assert (
        f"Generation Error: HaloInfo class expects an argument of type "
        f"DynArgument, or equivalent, on initialisation, but found, "
        f"'{type(None)}'" in str(excinfo.value))


def test_HaloReadAccess_field_in_call():
    # pylint: disable=invalid-name
    ''' The field passed to HaloReadAccess should be within a kernel or
    builtin. If it is not then an exception is raised. This test
    checks that this exception is raised correctly.

    '''
    _, invoke_info = parse(os.path.join(BASE_PATH, "1_single_invoke.f90"),
                           api=TEST_API)
    psy = PSyFactory(TEST_API, distributed_memory=True).create(invoke_info)
    schedule = psy.invokes.invoke_list[0].schedule
    halo_exchange = schedule.children[0]
    field = halo_exchange.field
    with pytest.raises(GenerationError) as excinfo:
        _ = HaloReadAccess(field, None)
    assert ("field 'f1' should be from a call but found "
            "<class 'psyclone.dynamo0p3.LFRicHaloExchange'>"
            in str(excinfo.value))


def test_HaloReadAccess_field_not_reader():
    # pylint: disable=invalid-name
    ''' The field passed to HaloReadAccess should be read within its
    associated kernel or builtin. If it is not then an exception is raised.
    This test checks that this exception is raised correctly

    '''
    _, invoke_info = parse(os.path.join(BASE_PATH,
                                        "1_single_invoke_wtheta.f90"),
                           api=TEST_API)
    psy = PSyFactory(TEST_API, distributed_memory=True).create(invoke_info)
    schedule = psy.invokes.invoke_list[0].schedule
    loop = schedule.children[0]
    kernel = loop.loop_body[0]
    argument = kernel.arguments.args[0]
    with pytest.raises(GenerationError) as excinfo:
        _ = HaloReadAccess(argument, None)
    assert (
        "In HaloInfo class, field 'f1' should be one of ['gh_read', "
        "'gh_readwrite', 'gh_inc', 'gh_readinc'], but found 'gh_write'"
        in str(excinfo.value))


def test_HaloRead_inv_loop_upper(monkeypatch):
    # pylint: disable=invalid-name
    '''The upper bound of a loop in the compute_halo_read_info method within
    the HaloReadAccesss class should be recognised by the logic. If not an
    exception is raised and this test checks that this exception is
    raised correctly
    '''
    _, invoke_info = parse(os.path.join(BASE_PATH, "1_single_invoke.f90"),
                           api=TEST_API)
    psy = PSyFactory(TEST_API, distributed_memory=True).create(invoke_info)
    schedule = psy.invokes.invoke_list[0].schedule
    halo_exchange = schedule.children[0]
    field = halo_exchange.field
    read_dependencies = field.forward_read_dependencies()
    read_dependency = read_dependencies[0]
    loop = read_dependency.call.parent.parent
    monkeypatch.setattr(loop, "_upper_bound_name", "invalid")
    with pytest.raises(GenerationError) as excinfo:
        halo_exchange._compute_halo_read_info()
    assert ("Internal error in HaloReadAccess._compute_from_field. Found "
            "unexpected loop upper bound name 'invalid'") in str(excinfo.value)


def test_HaloReadAccess_discontinuous_field(tmpdir):
    # pylint: disable=invalid-name
    ''' When a discontinuous argument is read in a loop with an iteration
    space over 'ncells' then it only accesses local dofs. This test
    checks that HaloReadAccess works correctly in this situation '''
    _, info = parse(os.path.join(BASE_PATH,
                                 "1_single_invoke_wtheta.f90"),
                    api=TEST_API)
    psy = PSyFactory(TEST_API, distributed_memory=True).create(info)
    schedule = psy.invokes.invoke_list[0].schedule
    loop = schedule.children[0]
    kernel = loop.loop_body[0]
    arg = kernel.arguments.args[1]
    halo_access = HaloReadAccess(arg, schedule.symbol_table)
    assert not halo_access.max_depth
    assert halo_access.var_depth is None
    assert halo_access.literal_depth == 0
    assert halo_access.stencil_type is None

    assert LFRicBuild(tmpdir).code_compiles(psy)


def test_new_halo_exch_vect_field(monkeypatch):
    '''If a field requires (or may require) a halo exchange before it is
    accessed and it has more than one backward write dependency then it
    must be a vector (as a vector field requiring a halo exchange
    should have a halo exchange for each vector). The method
    create_halo_exchanges raises an exception if this is not the
    case. This test checks that the exception is raised
    correctly. This test relies on annexed = False as the required
    halo exchanges are not generated when annexed = True.

    '''
    config = Config.get()
    dyn_config = config.api_conf("lfric")
    monkeypatch.setattr(dyn_config, "_compute_annexed_dofs", False)
    _, invoke_info = parse(os.path.join(BASE_PATH,
                                        "14.4_halo_vector.f90"),
                           api=TEST_API)
    psy = PSyFactory(TEST_API, distributed_memory=True).create(invoke_info)
    invoke = psy.invokes.invoke_list[0]
    schedule = invoke.schedule
    loop = schedule.children[7]
    kernel = loop.loop_body[0]
    f1_field = kernel.arguments.args[0]
    # by changing vector size we change
    # backward_write_dependencies. Therefore also patch this function
    # to return 3 arguments
    monkeypatch.setattr(f1_field, "backward_write_dependencies",
                        lambda ignore_halos=False: [1, 1, 1])
    monkeypatch.setattr(f1_field, "_vector_size", 1)
    with pytest.raises(GenerationError) as excinfo:
        loop.create_halo_exchanges()
    assert ("Error in create_halo_exchanges. Expecting field 'f1' to "
            "be a vector as it has multiple previous dependencies"
            in str(excinfo.value))


def test_new_halo_exch_vect_deps(monkeypatch):
    '''if a field requires (or may require) a halo exchange before it is
    called and it has more than one backward write dependencies then
    it must be a vector (as a vector field requiring a halo exchange
    should have a halo exchange for each vector) and its vector size
    must equal the number of dependencies. The method
    create_halo_exchanges raises an exception if this is not the
    case. This test checks that the exception is raised
    correctly. This test relies on annexed = False as the required
    halo exchanges are not generated when annexed = True.

    '''
    config = Config.get()
    dyn_config = config.api_conf("lfric")
    monkeypatch.setattr(dyn_config, "_compute_annexed_dofs", False)
    _, invoke_info = parse(os.path.join(BASE_PATH,
                                        "14.4_halo_vector.f90"),
                           api=TEST_API)
    psy = PSyFactory(TEST_API, distributed_memory=True).create(invoke_info)
    invoke = psy.invokes.invoke_list[0]
    schedule = invoke.schedule
    loop = schedule.children[7]
    kernel = loop.loop_body[0]
    f1_field = kernel.arguments.args[0]
    # by changing vector size we change
    # backward_write_dependencies. Therefore also patch this function
    # to return 3 arguments
    monkeypatch.setattr(f1_field, "backward_write_dependencies",
                        lambda ignore_halos=False: [1, 1, 1])
    monkeypatch.setattr(f1_field, "_vector_size", 2)
    with pytest.raises(GenerationError) as excinfo:
        loop.create_halo_exchanges()
    assert (
        "Error in create_halo_exchanges. Expecting a dependence for each "
        "vector index for field 'f1' but the number of dependencies is '2' "
        "and the vector size is '3'." in str(excinfo.value))


def test_new_halo_exch_vect_deps2(monkeypatch):
    '''if a field requires (or may require) a halo exchange before it is
    called and it has more than one backward write dependencies then
    it must be a vector (as a vector field requiring a halo exchange
    should have a halo exchange for each component) and each
    dependency should be a halo exchange. The method
    create_halo_exchanges raises an exception if this is not the
    case. This test checks that the exception is raised
    correctly. This test relies on annexed = False as the required
    halo exchanges are not generated when annexed = True.

    '''
    config = Config.get()
    dyn_config = config.api_conf("lfric")
    monkeypatch.setattr(dyn_config, "_compute_annexed_dofs", False)
    _, invoke_info = parse(os.path.join(BASE_PATH,
                                        "14.4_halo_vector.f90"),
                           api=TEST_API)
    psy = PSyFactory(TEST_API, distributed_memory=True).create(invoke_info)
    invoke = psy.invokes.invoke_list[0]
    schedule = invoke.schedule
    loop = schedule.children[7]
    kernel = loop.loop_body[0]
    f1_field = kernel.arguments.args[0]
    dependencies = f1_field.backward_write_dependencies()
    new_dependencies = []
    new_dependencies.extend(dependencies)
    # make one of the dependencies be me (an argument from a kernel)
    new_dependencies[2] = f1_field
    monkeypatch.setattr(f1_field, "backward_write_dependencies",
                        lambda ignore_halos=False: new_dependencies)
    with pytest.raises(GenerationError) as excinfo:
        loop.create_halo_exchanges()
    assert (
        "Error in create_halo_exchanges. Expecting all dependent nodes to be "
        "halo exchanges" in str(excinfo.value))


def test_halo_req_no_read_deps(monkeypatch):
    '''If the required method in a halo exchange object does not find any
    read dependencies then there has been an internal error and an
    exception will be raised. This test checks that this exception is
    raised correctly.'''

    _, invoke_info = parse(os.path.join(BASE_PATH, "1_single_invoke.f90"),
                           api=TEST_API)
    psy = PSyFactory(TEST_API, distributed_memory=True).create(invoke_info)
    schedule = psy.invokes.invoke_list[0].schedule
    halo_exchange = schedule.children[0]
    field = halo_exchange.field

    monkeypatch.setattr(field, "_name", "unique")

    with pytest.raises(InternalError) as excinfo:
        _, _ = halo_exchange.required()
    assert ("Internal logic error. There should be at least one read "
            "dependence for a halo exchange" in str(excinfo.value))


def test_no_halo_exchange_annex_dofs(tmpdir, monkeypatch,
                                     annexed):
    ''' If a kernel writes to a discontinuous field and also reads from a
    continuous field then that fields annexed dofs are read (but not
    the rest of its level1 halo). If the previous modification of this
    continuous field makes the annexed dofs valid then no halo
    exchange is required. This is the case when the previous loop
    iterates over cells as it computes into the l1 halo by default
    precisely in order to ensure that the annexed dofs are correct for
    subsequent reading (whilst the rest of the l1 halo ends up being
    dirty).

    We test that this is True both when annexed dofs are computed by
    default and when they are not. In the former case we also get one
    fewer halo exchange call generated.

    '''
    api_config = Config.get().api_conf(TEST_API)
    monkeypatch.setattr(api_config, "_compute_annexed_dofs", annexed)
    _, invoke_info = parse(os.path.join(BASE_PATH,
                                        "14.7.1_halo_annexed.f90"),
                           api=TEST_API)
    psy = PSyFactory(TEST_API, distributed_memory=True).create(invoke_info)
    result = str(psy.gen)

    assert LFRicBuild(tmpdir).code_compiles(psy)

    if annexed:
        assert "call f1_proxy%halo_exchange" not in result
        assert "call f2_proxy%halo_exchange" not in result
    else:
        assert "call f1_proxy%halo_exchange" in result
        assert "call f2_proxy%halo_exchange" in result


def test_annexed_default():
    ''' Test that we do not compute annexed dofs by default (i.e. when
    using the default configuration file). '''
    Config._instance = None
    config = Config()
    config.load(config_file=DEFAULT_CFG_FILE)
    assert not config.api_conf(TEST_API).compute_annexed_dofs


def test_haloex_not_required(monkeypatch):
    '''The dynamic halo exchange required() logic should always return
    False if read dependencies are to annexed dofs and
    Config.compute_annexed_dofs is True, as they are computed by
    default when iterating over dofs and kept up-to-date by redundant
    computation when iterating over cells. However, it should return
    True if there are no previous write dependencies and
    Config.compute_annexed_dofs is False, as a previous writer may
    have iterated over dofs and only written to its own dofs, leaving
    the annexed dofs dirty. This test checks these two cases. Note the
    former case should currently never happen in real code as a halo
    exchange would not be added in the first place.
    '''
    api_config = Config.get().api_conf(TEST_API)
    monkeypatch.setattr(api_config, "_compute_annexed_dofs", False)
    _, info = parse(os.path.join(
        BASE_PATH, "1_single_invoke_w3.f90"),
                    api=TEST_API)
    psy = PSyFactory(TEST_API, distributed_memory=True).create(info)
    invoke = psy.invokes.invoke_list[0]
    schedule = invoke.schedule
    for index in range(3):
        haloex = schedule.children[index]
        assert haloex.required() == (True, False)
    monkeypatch.setattr(api_config, "_compute_annexed_dofs", True)
    for index in range(3):
        haloex = schedule.children[index]
        assert haloex.required() == (False, True)


def test_lfriccollection_err1():
    ''' Check that the LFRicCollection constructor raises the expected
    error if it is not provided with an LFRicKern or LFRicInvoke. '''
    with pytest.raises(InternalError) as err:
        _ = DynProxies(None)
    assert ("LFRicCollection takes only an LFRicInvoke or an LFRicKern but"
            in str(err.value))


def test_lfriccollection_err2(monkeypatch):
    ''' Check that the LFRicCollection constructor raises the expected
    error if it is not provided with an LFRicKern or LFRicInvoke. '''

    _, info = parse(os.path.join(BASE_PATH, "1_single_invoke.f90"),
                    api=TEST_API)
    psy = PSyFactory(TEST_API, distributed_memory=True).create(info)
    invoke = psy.invokes.invoke_list[0]
    # Obtain a valid sub-class of a LFRicCollection
    proxies = invoke.proxies
    # Monkeypatch it to break internal state
    monkeypatch.setattr(proxies, "_invoke", None)
    with pytest.raises(InternalError) as err:
        proxies.declarations(ModuleGen(name="testmodule"))
    assert "LFRicCollection has neither a Kernel nor an Invoke" \
        in str(err.value)

# tests for class kerncallarglist position methods


def test_kerncallarglist_positions_noquad(dist_mem):
    ''' Check that the positions methods (nlayers_positions, nqp_positions,
    ndf_positions) return the expected values when a kernel has no
    quadrature.

    '''
    _, invoke_info = parse(os.path.join(BASE_PATH, "1_single_invoke.f90"),
                           api=TEST_API)
    psy = PSyFactory(TEST_API,
                     distributed_memory=dist_mem).create(invoke_info)
    schedule = psy.invokes.invoke_list[0].schedule
    index = 0
    if dist_mem:
        index = 4
    loop = schedule.children[index]
    kernel = loop.loop_body[0]
    create_arg_list = KernCallArgList(kernel)
    create_arg_list.generate()
    assert create_arg_list.nlayers_positions == [1]
    assert not create_arg_list.nqp_positions
    assert len(create_arg_list.ndf_positions) == 3
    assert create_arg_list.ndf_positions[0] == (7, "w1")
    assert create_arg_list.ndf_positions[1] == (10, "w2")
    assert create_arg_list.ndf_positions[2] == (13, "w3")


def test_kerncallarglist_positions_quad(dist_mem):
    ''' Check that the positions methods (nlayers_positions,
    nqp_positions, nqp_positions, ndf_positions) return the
    expected values when a kernel has xyoz quadrature.

    '''
    _, invoke_info = parse(
        os.path.join(BASE_PATH, "1.1.0_single_invoke_xyoz_qr.f90"),
        api=TEST_API)
    psy = PSyFactory(TEST_API,
                     distributed_memory=dist_mem).create(invoke_info)
    schedule = psy.invokes.invoke_list[0].schedule
    index = 0
    if dist_mem:
        index = 4
    loop = schedule.children[index]
    kernel = loop.loop_body[0]
    create_arg_list = KernCallArgList(kernel)
    create_arg_list.generate()
    assert create_arg_list.nlayers_positions == [1]
    assert len(create_arg_list.nqp_positions) == 1
    assert create_arg_list.nqp_positions[0]["horizontal"] == 21
    assert create_arg_list.nqp_positions[0]["vertical"] == 22
    assert len(create_arg_list.ndf_positions) == 3
    assert create_arg_list.ndf_positions[0] == (8, "w1")
    assert create_arg_list.ndf_positions[1] == (12, "w2")
    assert create_arg_list.ndf_positions[2] == (16, "w3")

# Class DynKernelArguments start


# (1/5) Method acc_args
def test_dynkernelarguments_acc_args_1():
    '''Test that the acc_args method in the DynKernelArguments class
    returns the expected arguments.

    '''
    _, info = parse(
        os.path.join(BASE_PATH, "1_single_invoke.f90"),
        api=TEST_API)
    psy = PSyFactory(TEST_API, distributed_memory=False).create(info)
    sched = psy.invokes.get('invoke_0_testkern_type').schedule
    kern = sched.kernels()[0]
    kern_args = kern.arguments
    acc_args = kern_args.acc_args
    assert acc_args == [
        'nlayers_f1', 'f1_data', 'f2_data', 'm1_data', 'm2_data', 'ndf_w1',
        'undf_w1', 'map_w1', 'ndf_w2', 'undf_w2',
        'map_w2', 'ndf_w3', 'undf_w3', 'map_w3']


# (2/5) Method acc_args
def test_dynkernelarguments_acc_args_2():
    '''Test that the acc_args method in the DynKernelArguments class
    returns the expected arguments when there is a field vector.

    '''
    _, info = parse(
        os.path.join(BASE_PATH, "1_single_invoke_w3_only_vector.f90"),
        api=TEST_API)
    psy = PSyFactory(TEST_API, distributed_memory=False).create(info)
    sched = psy.invokes.get('invoke_0_testkern_w3_only_vector_type').schedule
    kern = sched.kernels()[0]
    kern_args = kern.arguments
    acc_args = kern_args.acc_args
    assert acc_args == [
        'nlayers_f1', 'f1_1_data', 'f1_2_data', 'f1_3_data',
        'f2_1_data', 'f2_2_data', 'f2_3_data',
        'ndf_w3', 'undf_w3', 'map_w3']


# (3/5) Method acc_args
def test_dynkernelarguments_acc_args_3():
    '''Test that the acc_args method in the DynKernelArguments class
    returns the expected arguments when there is a stencil.

    '''
    _, info = parse(
        os.path.join(BASE_PATH, "19.1_single_stencil.f90"),
        api=TEST_API)
    psy = PSyFactory(TEST_API, distributed_memory=False).create(info)
    sched = psy.invokes.get('invoke_0_testkern_stencil_type').schedule
    kern = sched.kernels()[0]
    kern_args = kern.arguments
    acc_args = kern_args.acc_args
    assert acc_args == [
        'nlayers_f1', 'f1_data', 'f2_data',
        'f2_stencil_size', 'f2_stencil_dofmap', 'f3_data',
        'f4_data', 'ndf_w1', 'undf_w1', 'map_w1', 'ndf_w2',
        'undf_w2', 'map_w2', 'ndf_w3', 'undf_w3', 'map_w3']


# (4/5) Method acc_args
def test_dynkernelarguments_acc_args_4():
    '''Test that the acc_args method in the DynKernelArguments class
    returns the expected arguments when there is a stencil.

    '''
    _, info = parse(
        os.path.join(BASE_PATH, "19.26_single_stencil_cross2d.f90"),
        api=TEST_API)
    psy = PSyFactory(TEST_API, distributed_memory=False).create(info)
    sched = psy.invokes.get('invoke_0_testkern_stencil_cross2d_type').schedule
    kern = sched.kernels()[0]
    kern_args = kern.arguments
    acc_args = kern_args.acc_args
    assert acc_args == [
        'nlayers_f1', 'f1_data', 'f2_data', 'f2_stencil_size',
        'f2_max_branch_length', 'f2_stencil_dofmap',
        'f3_data', 'f4_data', 'ndf_w1',
        'undf_w1', 'map_w1', 'ndf_w2', 'undf_w2', 'map_w2', 'ndf_w3',
        'undf_w3', 'map_w3']


# (5/5) Method acc_args
def test_dynkernelarguments_acc_args_5():
    ''' Test that the acc_args method in the DynKernelArguments class
    returns the expected arguments when there is an operator.

    '''
    _, info = parse(
        os.path.join(BASE_PATH, "10_operator.f90"),
        api=TEST_API)
    psy = PSyFactory(TEST_API, distributed_memory=False).create(info)
    sched = psy.invokes.get('invoke_0_testkern_operator_type').schedule
    kern = sched.kernels()[0]
    kern_args = kern.arguments
    acc_args = kern_args.acc_args
    assert acc_args == [
        'cell', 'nlayers_mm_w0', 'mm_w0_proxy', 'mm_w0_proxy%ncell_3d',
        'mm_w0_local_stencil', 'coord_1_data', 'coord_2_data',
        'coord_3_data', 'ndf_w0', 'undf_w0', 'map_w0',
        'basis_w0_qr', 'diff_basis_w0_qr', 'np_xy_qr', 'np_z_qr',
        'weights_xy_qr', 'weights_z_qr']


# (1/1) Method scalars
def test_dynkernelarguments_scalars():
    '''Test that the scalars method in the DynKernelArguments class
    returns an empty string. This is because dynamo0p3 currently does
    nothing with scalars when adding in OpenACC directives (which is
    where this method is used).

    '''
    _, info = parse(
        os.path.join(BASE_PATH, "1_single_invoke.f90"),
        api=TEST_API)
    psy = PSyFactory(TEST_API, distributed_memory=False).create(info)
    sched = psy.invokes.get('invoke_0_testkern_type').schedule
    kern = sched.kernels()[0]
    kern_args = kern.arguments
    assert kern_args.scalars == []


# (1/1) Method data_on_device
def test_dynaccenterdatadirective_dataondevice():
    '''Test that the data_on_device method in the DynACCEnterDataDirective
    class returns None. This is because dynamo0p3 currently does not
    make use of this option.

    '''
    directive = DynACCEnterDataDirective()
    assert directive.data_on_device(None) is None

# Class DynKernelArguments end


def test_lfricinvoke_runtime(tmpdir, monkeypatch):
    '''Test that run-time checks are added to the PSy-layer via LFRicInvoke
    in the expected way (correct location and correct code).

    '''
    # run-time checks are off by default so switch them on
    config = Config.get()
    dyn_config = config.api_conf("lfric")
    monkeypatch.setattr(dyn_config, "_run_time_checks", True)
    _, invoke_info = parse(os.path.join(BASE_PATH, "1_single_invoke.f90"),
                           api=TEST_API)
    psy = PSyFactory(TEST_API, distributed_memory=True).create(invoke_info)
    assert LFRicBuild(tmpdir).code_compiles(psy)
    generated_code = str(psy.gen)
    assert "use testkern_mod, only : testkern_code" in generated_code
    assert "use log_mod, only : LOG_LEVEL_ERROR, log_event" in generated_code
    # assert "use fs_continuity_mod" in generated_code
    assert "use mesh_mod, only : mesh_type" in generated_code
    expected = (
        # FIXME
        # "    m2_proxy = m2%get_proxy()\n"
        # "    m2_data => m2_proxy%data\n"
        # "\n"
        "    ! Perform run-time checks\n"
        "    ! Check field function space and kernel metadata function spac"
        "es are compatible\n"
        "    if (f1%which_function_space() /= W1) then\n"
        "      call log_event(\"In alg 'single_invoke' invoke 'invoke_0_tes"
        "tkern_type', the field 'f1' is passed to kernel 'testkern_code' but "
        "its function space is not compatible with the function space specifi"
        "ed in the kernel metadata 'w1'.\", LOG_LEVEL_ERROR)\n"
        "    end if\n"
        "    if (f2%which_function_space() /= W2) then\n"
        "      call log_event(\"In alg 'single_invoke' invoke 'invoke_0_tes"
        "tkern_type', the field 'f2' is passed to kernel 'testkern_code' but "
        "its function space is not compatible with the function space specifi"
        "ed in the kernel metadata 'w2'.\", LOG_LEVEL_ERROR)\n"
        "    end if\n"
        "    if (m1%which_function_space() /= W2) then\n"
        "      call log_event(\"In alg 'single_invoke' invoke 'invoke_0_tes"
        "tkern_type', the field 'm1' is passed to kernel 'testkern_code' but "
        "its function space is not compatible with the function space specifi"
        "ed in the kernel metadata 'w2'.\", LOG_LEVEL_ERROR)\n"
        "    end if\n"
        "    if (m2%which_function_space() /= W3) then\n"
        "      call log_event(\"In alg 'single_invoke' invoke 'invoke_0_tes"
        "tkern_type', the field 'm2' is passed to kernel 'testkern_code' but "
        "its function space is not compatible with the function space specifi"
        "ed in the kernel metadata 'w3'.\", LOG_LEVEL_ERROR)\n"
        "    end if\n"
        "\n"
        "    ! Check that read-only fields are not modified\n"
        "    if (f1_proxy%vspace%is_readonly()) then\n"
        "      call log_event(\"In alg 'single_invoke' invoke 'invoke_0_tes"
        "tkern_type', field 'f1' is on a read-only function space but is modi"
        "fied by kernel 'testkern_code'.\", LOG_LEVEL_ERROR)\n"
        "    end if\n"
        "\n"
        "    ! Initialise number of layers\n")
    assert expected in generated_code


def test_dynruntimechecks_anyspace(tmpdir, monkeypatch):
    '''Test that run-time checks are not added for fields where the kernel
    metadata specifies anyspace.

    '''
    # run-time checks are off by default so switch them on
    config = Config.get()
    dyn_config = config.api_conf("lfric")
    monkeypatch.setattr(dyn_config, "_run_time_checks", True)
    _, invoke_info = parse(os.path.join(BASE_PATH, "11_any_space.f90"),
                           api=TEST_API)
    psy = PSyFactory(TEST_API, distributed_memory=True).create(invoke_info)
    assert LFRicBuild(tmpdir).code_compiles(psy)
    generated_code = str(psy.gen)
    assert "use function_space_mod, only : BASIS, DIFF_BASIS" in generated_code
    assert "use log_mod, only : LOG_LEVEL_ERROR, log_event" in generated_code
    # assert "use fs_continuity_mod\n" in generated_code  # FIXME
    assert "use mesh_mod, only : mesh_type" in generated_code
    expected2 = (
        # "    c_proxy(3) = c(3)%get_proxy()\n"
        # "    c_3_data => c_proxy(3)%data\n"
        # "\n"
        "    ! Perform run-time checks\n"
        "    ! Check field function space and kernel metadata function spac"
        "es are compatible\n"
        "    if (c(1)%which_function_space() /= W0) then\n"
        "      call log_event(\"In alg 'any_space_example' invoke 'invoke_0"
        "_testkern_any_space_1_type', the field 'c' is passed to kernel 'test"
        "kern_any_space_1_code' but its function space is not compatible with"
        " the function space specified in the kernel metadata 'w0'.\", LOG_LE"
        "VEL_ERROR)\n"
        "    end if\n"
        "\n"
        "    ! Check that read-only fields are not modified\n"
        "    if (a_proxy%vspace%is_readonly()) then\n"
        "      call log_event(\"In alg 'any_space_example' invoke 'invoke_0"
        "_testkern_any_space_1_type', field 'a' is on a read-only function sp"
        "ace but is modified by kernel 'testkern_any_space_1_code'.\", LOG_LE"
        "VEL_ERROR)\n"
        "    end if\n"
        "\n"
        "    ! Initialise number of layers\n")
    assert expected2 in generated_code


def test_dynruntimechecks_vector(tmpdir, monkeypatch):
    ''' Test that run-time checks work for vector fields. '''
    # run-time checks are off by default so switch them on
    config = Config.get()
    dyn_config = config.api_conf("lfric")
    monkeypatch.setattr(dyn_config, "_run_time_checks", True)
    _, invoke_info = parse(os.path.join(BASE_PATH, "8_vector_field_2.f90"),
                           api=TEST_API)
    psy = PSyFactory(TEST_API, distributed_memory=True).create(invoke_info)

    assert LFRicBuild(tmpdir).code_compiles(psy)

    generated_code = str(psy.gen)
    assert ("use testkern_coord_w0_2_mod, only : testkern_coord_w0_2_code"
            in generated_code)
    assert "use log_mod, only : LOG_LEVEL_ERROR, log_event" in generated_code
    # assert "use fs_continuity_mod\n" in generated_code  # FIXME
    assert "use mesh_mod, only : mesh_type" in generated_code
    expected2 = (
        # FIXME
        # "    f1_proxy = f1%get_proxy()\n"
        # "    f1_data => f1_proxy%data\n"
        # "\n"
        "    ! Perform run-time checks\n"
        "    ! Check field function space and kernel metadata function spac"
        "es are compatible\n"
        "    if (chi(1)%which_function_space() /= W0) then\n"
        "      call log_event(\"In alg 'vector_field' invoke 'invoke_0_test"
        "kern_coord_w0_2_type', the field 'chi' is passed to kernel 'testkern"
        "_coord_w0_2_code' but its function space is not compatible with the "
        "function space specified in the kernel metadata 'w0'.\", "
        "LOG_LEVEL_ERROR)\n"
        "    end if\n"
        "    if (f1%which_function_space() /= W0) then\n"
        "      call log_event(\"In alg 'vector_field' invoke 'invoke_0_test"
        "kern_coord_w0_2_type', the field 'f1' is passed to kernel 'testkern_"
        "coord_w0_2_code' but its function space is not compatible with the "
        "function space specified in the kernel metadata 'w0'.\", "
        "LOG_LEVEL_ERROR)\n"
        "    end if\n"
        "\n"
        "    ! Check that read-only fields are not modified\n"
        "    if (chi_proxy(1)%vspace%is_readonly()) then\n"
        "      call log_event(\"In alg 'vector_field' invoke 'invoke_0_test"
        "kern_coord_w0_2_type', field 'chi' is on a read-only function space "
        "but is modified by kernel 'testkern_coord_w0_2_code'.\", "
        "LOG_LEVEL_ERROR)\n"
        "    end if\n"
        "    if (f1_proxy%vspace%is_readonly()) then\n"
        "      call log_event(\"In alg 'vector_field' invoke 'invoke_0_test"
        "kern_coord_w0_2_type', field 'f1' is on a read-only function space "
        "but is modified by kernel 'testkern_coord_w0_2_code'.\", "
        "LOG_LEVEL_ERROR)\n"
        "    end if\n"
        "\n"
        "    ! Initialise number of layers\n")
    assert expected2 in generated_code


def test_dynruntimechecks_multikern(tmpdir, monkeypatch):
    ''' Test that run-time checks work when there are multiple kernels and
    at least one field is specified as being on a given function space
    more than once. In this case we want to avoid checking the same
    thing twice.

    '''
    # run-time checks are off by default so switch them on
    config = Config.get()
    dyn_config = config.api_conf("lfric")
    monkeypatch.setattr(dyn_config, "_run_time_checks", True)
    _, invoke_info = parse(os.path.join(BASE_PATH, "1.2_multi_invoke.f90"),
                           api=TEST_API)
    psy = PSyFactory(TEST_API, distributed_memory=True).create(invoke_info)
    assert LFRicBuild(tmpdir).code_compiles(psy)
    generated_code = str(psy.gen)
    assert "use testkern_mod, only : testkern_code" in generated_code
    assert "use log_mod, only : LOG_LEVEL_ERROR, log_event" in generated_code
    # assert "use fs_continuity_mod"  # FIXME
    assert "use mesh_mod, only : mesh_type" in generated_code
    expected2 = (
        # FIXME
        # "    f3_proxy = f3%get_proxy()\n"
        # "    f3_data => f3_proxy%data\n"
        # "\n"
        "    ! Perform run-time checks\n"
        "    ! Check field function space and kernel metadata function spac"
        "es are compatible\n"
        "    if (f1%which_function_space() /= W1) then\n"
        "      call log_event(\"In alg 'multi_invoke' invoke 'invoke_0', th"
        "e field 'f1' is passed to kernel 'testkern_code' but its function sp"
        "ace is not compatible with the function space specified in the kerne"
        "l metadata 'w1'.\", LOG_LEVEL_ERROR)\n"
        "    end if\n"
        "    if (f2%which_function_space() /= W2) then\n"
        "      call log_event(\"In alg 'multi_invoke' invoke 'invoke_0', th"
        "e field 'f2' is passed to kernel 'testkern_code' but its function sp"
        "ace is not compatible with the function space specified in the kerne"
        "l metadata 'w2'.\", LOG_LEVEL_ERROR)\n"
        "    end if\n"
        "    if (m1%which_function_space() /= W2) then\n"
        "      call log_event(\"In alg 'multi_invoke' invoke 'invoke_0', th"
        "e field 'm1' is passed to kernel 'testkern_code' but its function sp"
        "ace is not compatible with the function space specified in the kerne"
        "l metadata 'w2'.\", LOG_LEVEL_ERROR)\n"
        "    end if\n"
        "    if (m2%which_function_space() /= W3) then\n"
        "      call log_event(\"In alg 'multi_invoke' invoke 'invoke_0', th"
        "e field 'm2' is passed to kernel 'testkern_code' but its function sp"
        "ace is not compatible with the function space specified in the kerne"
        "l metadata 'w3'.\", LOG_LEVEL_ERROR)\n"
        "    end if\n"
        "    if (f3%which_function_space() /= W2) then\n"
        "      call log_event(\"In alg 'multi_invoke' invoke 'invoke_0', th"
        "e field 'f3' is passed to kernel 'testkern_code' but its function sp"
        "ace is not compatible with the function space specified in the kerne"
        "l metadata 'w2'.\", LOG_LEVEL_ERROR)\n"
        "    end if\n"
        "    if (m2%which_function_space() /= W2) then\n"
        "      call log_event(\"In alg 'multi_invoke' invoke 'invoke_0', th"
        "e field 'm2' is passed to kernel 'testkern_code' but its function sp"
        "ace is not compatible with the function space specified in the kerne"
        "l metadata 'w2'.\", LOG_LEVEL_ERROR)\n"
        "    end if\n"
        "    if (m1%which_function_space() /= W3) then\n"
        "      call log_event(\"In alg 'multi_invoke' invoke 'invoke_0', th"
        "e field 'm1' is passed to kernel 'testkern_code' but its function sp"
        "ace is not compatible with the function space specified in the kerne"
        "l metadata 'w3'.\", LOG_LEVEL_ERROR)\n"
        "    end if\n"
        "\n"
        "    ! Check that read-only fields are not modified\n"
        "    if (f1_proxy%vspace%is_readonly()) then\n"
        "      call log_event(\"In alg 'multi_invoke' invoke 'invoke_0', fi"
        "eld 'f1' is on a read-only function space but is modified by kernel "
        "'testkern_code'.\", LOG_LEVEL_ERROR)\n"
        "    end if\n"
        "\n"
        "    ! Initialise number of layers\n")
    assert expected2 in generated_code


def test_dynruntimechecks_builtins(tmpdir, monkeypatch):
    '''Test that run-time checks work when there are builtins.'''
    # run-time checks are off by default so switch them on
    config = Config.get()
    dyn_config = config.api_conf("lfric")
    monkeypatch.setattr(dyn_config, "_run_time_checks", True)
    _, invoke_info = parse(os.path.join(BASE_PATH,
                                        "15.1.1_X_plus_Y_builtin.f90"),
                           api=TEST_API)
    psy = PSyFactory(TEST_API, distributed_memory=True).create(invoke_info)
    assert LFRicBuild(tmpdir).code_compiles(psy)
    generated_code = str(psy.gen)
    assert "use log_mod, only : LOG_LEVEL_ERROR, log_event" in generated_code
    # assert "use fs_continuity_mod\n"
    assert "use mesh_mod, only : mesh_type" in generated_code
    assert "type(field_type), intent(in) :: f3" in generated_code
    expected_code2 = (
        # "      f2_proxy = f2%get_proxy()\n"
        # "      f2_data => f2_proxy%data\n"
        # "      !\n"
        "    ! Perform run-time checks\n"
        "    ! Check that read-only fields are not modified\n"
        "    if (f3_proxy%vspace%is_readonly()) then\n"
        "      call log_event(\"In alg 'single_invoke' invoke 'invoke_0', f"
        "ield 'f3' is on a read-only function space but is modified by kernel"
        " 'x_plus_y'.\", LOG_LEVEL_ERROR)\n"
        "    end if\n"
        "\n"
        "    ! Create a mesh object\n")
    assert expected_code2 in generated_code


def test_dynruntimechecks_anydiscontinuous(tmpdir, monkeypatch):
    '''Test that run-time checks work when we have checks for a field
    function space being consistent with an any_discontinuous_*
    function space.

    '''
    # run-time checks are off by default so switch them on
    config = Config.get()
    dyn_config = config.api_conf("lfric")
    monkeypatch.setattr(dyn_config, "_run_time_checks", True)
    _, invoke_info = parse(os.path.join(BASE_PATH,
                                        "11.4_any_discontinuous_space.f90"),
                           api=TEST_API)
    psy = PSyFactory(TEST_API, distributed_memory=True).create(invoke_info)
    assert LFRicBuild(tmpdir).code_compiles(psy)
    generated_code = str(psy.gen)
    assert ("use testkern_any_discontinuous_space_op_1_mod, only : testkern_"
        "any_discontinuous_space_op_1_code") in generated_code
    assert "use log_mod, only : LOG_LEVEL_ERROR, log_event" in generated_code
    assert "use mesh_mod, only : mesh_type" in generated_code
    expected2 = (
        # "    op4_proxy = op4%get_proxy()\n"
        # "    op4_local_stencil => op4_proxy%local_stencil\n"
        "\n"
        "    ! Perform run-time checks\n"
        "    ! Check field function space and kernel metadata function spac"
        "es are compatible\n"
        "    if (f1(1)%which_function_space() /= W3 .AND. f1(1)%which_funct"
        "ion_space() /= WTHETA .AND. f1(1)%which_function_space() /= W2V .AND"
        ". f1(1)%which_function_space() /= W2VTRACE .AND. f1(1)%which_funct"
        "ion_space() /= W2BROKEN) then\n"
        "      call log_event(\"In alg 'any_discontinuous_space_op_example_"
        "1' invoke 'invoke_0_testkern_any_discontinuous_space_op_1_type', the"
        " field 'f1' is passed to kernel 'testkern_any_discontinuous_space_op"
        "_1_code' but its function space is not compatible with the function "
        "space specified in the kernel metadata 'any_discontinuous_space_1'."
        "\", LOG_LEVEL_ERROR)\n"
        "    end if\n"
        "    if (f2%which_function_space() /= W3 .AND. f2%which_function_sp"
        "ace() /= WTHETA .AND. f2%which_function_space() /= W2V .AND. f2%whic"
        "h_function_space() /= W2VTRACE .AND. f2%which_function_space() /= "
        "W2BROKEN) then\n"
        "      call log_event(\"In alg 'any_discontinuous_space_op_example_"
        "1' invoke 'invoke_0_testkern_any_discontinuous_space_op_1_type', the"
        " field 'f2' is passed to kernel 'testkern_any_discontinuous_space_op"
        "_1_code' but its function space is not compatible with the function "
        "space specified in the kernel metadata 'any_discontinuous_space_2'."
        "\", LOG_LEVEL_ERROR)\n"
        "    end if\n"
        "\n"
        "    ! Check that read-only fields are not modified\n"
        "    if (f2_proxy%vspace%is_readonly()) then\n"
        "      call log_event(\"In alg 'any_discontinuous_space_op_example_"
        "1' invoke 'invoke_0_testkern_any_discontinuous_space_op_1_type', fie"
        "ld 'f2' is on a read-only function space but is modified by kernel '"
        "testkern_any_discontinuous_space_op_1_code'.\", LOG_LEVEL_ERROR)\n"
        "    end if\n"
        "\n"
        "    ! Initialise number of layers\n")
    assert expected2 in generated_code


def test_dynruntimechecks_anyw2(tmpdir, monkeypatch):
    '''Test that run-time checks work when we have checks for a field
    function space being consistent with an anyw2 function
    space.

    '''
    # run-time checks are off by default so switch them on
    config = Config.get()
    dyn_config = config.api_conf("lfric")
    monkeypatch.setattr(dyn_config, "_run_time_checks", True)
    _, invoke_info = parse(os.path.join(BASE_PATH,
                                        "21.1_single_invoke_multi_anyw2.f90"),
                           api=TEST_API)
    psy = PSyFactory(TEST_API, distributed_memory=True).create(invoke_info)
    assert LFRicBuild(tmpdir).code_compiles(psy)
    generated_code = str(psy.gen)
    assert ("use testkern_multi_anyw2_mod, only : testkern_multi_anyw2_code\n"
            in generated_code)
    assert "use log_mod, only : LOG_LEVEL_ERROR, log_event" in generated_code
    expected2 = (
        "\n"
        "    ! Perform run-time checks\n"
        "    ! Check field function space and kernel metadata function spac"
        "es are compatible\n"
        "    if (f1%which_function_space() /= W2 .AND. f1%which_function_sp"
        "ace() /= W2H .AND. f1%which_function_space() /= W2V .AND. f1%which_f"
        "unction_space() /= W2BROKEN) then\n"
        "      call log_event(\"In alg 'single_invoke_multi_anyw2' invoke '"
        "invoke_0_testkern_multi_anyw2_type', the field 'f1' is passed to ker"
        "nel 'testkern_multi_anyw2_code' but its function space is not compat"
        "ible with the function space specified in the kernel metadata 'any_w"
        "2'.\", LOG_LEVEL_ERROR)\n"
        "    end if\n"
        "    if (f2%which_function_space() /= W2 .AND. f2%which_function_sp"
        "ace() /= W2H .AND. f2%which_function_space() /= W2V .AND. f2%which_f"
        "unction_space() /= W2BROKEN) then\n"
        "      call log_event(\"In alg 'single_invoke_multi_anyw2' invoke '"
        "invoke_0_testkern_multi_anyw2_type', the field 'f2' is passed to ker"
        "nel 'testkern_multi_anyw2_code' but its function space is not compat"
        "ible with the function space specified in the kernel metadata 'any_w"
        "2'.\", LOG_LEVEL_ERROR)\n"
        "    end if\n"
        "    if (f3%which_function_space() /= W2 .AND. f3%which_function_sp"
        "ace() /= W2H .AND. f3%which_function_space() /= W2V .AND. f3%which_f"
        "unction_space() /= W2BROKEN) then\n"
        "      call log_event(\"In alg 'single_invoke_multi_anyw2' invoke '"
        "invoke_0_testkern_multi_anyw2_type', the field 'f3' is passed to ker"
        "nel 'testkern_multi_anyw2_code' but its function space is not compat"
        "ible with the function space specified in the kernel metadata 'any_w"
        "2'.\", LOG_LEVEL_ERROR)\n"
        "    end if\n"
        "\n"
        "    ! Check that read-only fields are not modified\n"
        "    if (f1_proxy%vspace%is_readonly()) then\n"
        "      call log_event(\"In alg 'single_invoke_multi_anyw2' invoke '"
        "invoke_0_testkern_multi_anyw2_type', field 'f1' is on a read-only fu"
        "nction space but is modified by kernel 'testkern_multi_anyw2_code'."
        "\", LOG_LEVEL_ERROR)\n"
        "    end if\n"
        "\n"
        "    ! Initialise number of layers\n")
    assert expected2 in generated_code


def test_read_only_fields_hex(tmpdir):
    '''Test that halo exchange code is produced for read-only fields.'''

    _, invoke_info = parse(os.path.join(BASE_PATH,
                                        "24.1_read_fs.f90"),
                           api=TEST_API)
    psy = PSyFactory(TEST_API, distributed_memory=True).create(invoke_info)
    assert LFRicBuild(tmpdir).code_compiles(psy)
    generated_code = str(psy.gen)
    expected = (
        "    if (f2_proxy(1)%is_dirty(depth=1)) then\n"
        "      call f2_proxy(1)%halo_exchange(depth=1)\n"
        "    end if\n"
        "    if (f2_proxy(2)%is_dirty(depth=1)) then\n"
        "      call f2_proxy(2)%halo_exchange(depth=1)\n"
        "    end if\n"
        "    if (f2_proxy(3)%is_dirty(depth=1)) then\n"
        "      call f2_proxy(3)%halo_exchange(depth=1)\n"
        "    end if\n")
    assert expected in generated_code


@pytest.mark.xfail(reason="FIXME")
def test_mixed_precision_args(tmpdir):
    '''
    Test that correct code is generated for the PSy-layer when there
    are scalars, fields and operators with different precision
    declared in the algorithm layer.

    '''
    _, invoke_info = parse(
        os.path.join(BASE_PATH, "26.8_mixed_precision_args.f90"),
        api=TEST_API)
    psy = PSyFactory(TEST_API, distributed_memory=True).create(invoke_info)
    generated_code = str(psy.gen)

    assert "use constants_mod\n" in generated_code
    assert (
        "    use field_mod, only : field_type, field_proxy_type\n"
        "    use r_solver_field_mod, only : r_solver_field_type, "
        "r_solver_field_proxy_type\n"
        "    use r_tran_field_mod, only : r_tran_field_type, "
        "r_tran_field_proxy_type\n"
        "    use r_bl_field_mod, only : r_bl_field_type, "
        "r_bl_field_proxy_type\n"
        "    use r_phys_field_mod, only : r_phys_field_type, "
        "r_phys_field_proxy_type\n"
        "    use operator_mod, only : operator_type, operator_proxy_type\n"
        "    use r_solver_operator_mod, only : r_solver_operator_type, "
        "r_solver_operator_proxy_type\n"
        "    use r_tran_operator_mod, only : r_tran_operator_type, "
        "r_tran_operator_proxy_type\n"
        "    IMPLICIT NONE\n"
        "    CONTAINS\n"
        "    subroutine invoke_0(scalar_r_def, field_r_def, operator_r_def, "
        "scalar_r_solver, field_r_solver, operator_r_solver, scalar_r_tran, "
        "field_r_tran, operator_r_tran, scalar_r_bl, field_r_bl, "
        "scalar_r_phys, field_r_phys)\n"
<<<<<<< HEAD
        "      use mixed_kernel_mod, only : mixed_code\n"
        "      use mesh_mod, only : mesh_type\n"
        "      real(kind=r_def), intent(in) :: scalar_r_def\n"
        "      real(kind=r_solver), intent(in) :: scalar_r_solver\n"
        "      real(kind=r_tran), intent(in) :: scalar_r_tran\n"
        "      real(kind=r_bl), intent(in) :: scalar_r_bl\n"
        "      real(kind=r_phys), intent(in) :: scalar_r_phys\n"
        "      type(field_type), intent(in) :: field_r_def\n"
        "      type(r_solver_field_type), intent(in) :: field_r_solver\n"
        "      type(r_tran_field_type), intent(in) :: field_r_tran\n"
        "      type(r_bl_field_type), intent(in) :: field_r_bl\n"
        "      type(r_phys_field_type), intent(in) :: field_r_phys\n"
        "      type(operator_type), intent(in) :: operator_r_def\n"
        "      type(r_solver_operator_type), intent(in) :: operator_r_solver\n"
        "      type(r_tran_operator_type), intent(in) :: operator_r_tran\n"
        "      integer(kind=i_def) cell\n"
        "      integer(kind=i_def) loop4_start, loop4_stop\n"
        "      integer(kind=i_def) loop3_start, loop3_stop\n"
        "      integer(kind=i_def) loop2_start, loop2_stop\n"
        "      integer(kind=i_def) loop1_start, loop1_stop\n"
        "      integer(kind=i_def) loop0_start, loop0_stop\n"
        "      integer(kind=i_def) nlayers\n"
        "      real(kind=r_tran), pointer, dimension(:,:,:) :: "
=======
        "      USE mixed_kernel_mod, ONLY: mixed_code\n"
        "      USE mesh_mod, ONLY: mesh_type\n"
        "      REAL(KIND=r_def), intent(in) :: scalar_r_def\n"
        "      REAL(KIND=r_solver), intent(in) :: scalar_r_solver\n"
        "      REAL(KIND=r_tran), intent(in) :: scalar_r_tran\n"
        "      REAL(KIND=r_bl), intent(in) :: scalar_r_bl\n"
        "      REAL(KIND=r_phys), intent(in) :: scalar_r_phys\n"
        "      TYPE(field_type), intent(in) :: field_r_def\n"
        "      TYPE(r_solver_field_type), intent(in) :: field_r_solver\n"
        "      TYPE(r_tran_field_type), intent(in) :: field_r_tran\n"
        "      TYPE(r_bl_field_type), intent(in) :: field_r_bl\n"
        "      TYPE(r_phys_field_type), intent(in) :: field_r_phys\n"
        "      TYPE(operator_type), intent(in) :: operator_r_def\n"
        "      TYPE(r_solver_operator_type), intent(in) :: operator_r_solver\n"
        "      TYPE(r_tran_operator_type), intent(in) :: operator_r_tran\n"
        "      INTEGER(KIND=i_def) cell\n"
        "      INTEGER(KIND=i_def) loop4_start, loop4_stop\n"
        "      INTEGER(KIND=i_def) loop3_start, loop3_stop\n"
        "      INTEGER(KIND=i_def) loop2_start, loop2_stop\n"
        "      INTEGER(KIND=i_def) loop1_start, loop1_stop\n"
        "      INTEGER(KIND=i_def) loop0_start, loop0_stop\n"
        "      INTEGER(KIND=i_def) nlayers_field_r_bl, nlayers_field_r_def, "
        "nlayers_field_r_phys, nlayers_field_r_solver, nlayers_field_r_tran\n"
        "      REAL(KIND=r_tran), pointer, dimension(:,:,:) :: "
>>>>>>> dd350006
        "operator_r_tran_local_stencil => null()\n"
        "      type(r_tran_operator_proxy_type) operator_r_tran_proxy\n"
        "      real(kind=r_solver), pointer, dimension(:,:,:) :: "
        "operator_r_solver_local_stencil => null()\n"
        "      type(r_solver_operator_proxy_type) operator_r_solver_proxy\n"
        "      real(kind=r_def), pointer, dimension(:,:,:) :: "
        "operator_r_def_local_stencil => null()\n"
        "      type(operator_proxy_type) operator_r_def_proxy\n"
        "      real(kind=r_phys), pointer, dimension(:) :: field_r_phys_data "
        "=> null()\n"
        "      type(r_phys_field_proxy_type) field_r_phys_proxy\n"
        "      real(kind=r_bl), pointer, dimension(:) :: field_r_bl_data => "
        "null()\n"
        "      type(r_bl_field_proxy_type) field_r_bl_proxy\n"
        "      real(kind=r_tran), pointer, dimension(:) :: field_r_tran_data "
        "=> null()\n"
        "      type(r_tran_field_proxy_type) field_r_tran_proxy\n"
        "      real(kind=r_solver), pointer, dimension(:) :: "
        "field_r_solver_data => null()\n"
        "      type(r_solver_field_proxy_type) field_r_solver_proxy\n"
        "      real(kind=r_def), pointer, dimension(:) :: field_r_def_data "
        "=> null()\n"
        "      type(field_proxy_type) field_r_def_proxy\n"
        "      integer(kind=i_def), pointer :: map_w3(:,:) => null()\n"
        "      integer(kind=i_def) ndf_w3, undf_w3, ndf_w0\n"
        "      integer(kind=i_def) max_halo_depth_mesh\n"
        "      type(mesh_type), pointer :: mesh => null()\n")
    assert expected in generated_code

    # Test compilation
    assert LFRicBuild(tmpdir).code_compiles(psy)


def test_dynpsy_gen_container_routines(tmpdir):
    ''' Tests that routines outside the InvokeSchedule are generated when
    the code_gen method is called.

    '''
    _, invoke_info = parse(os.path.join(BASE_PATH, "11_any_space.f90"),
                           api=TEST_API)
    psy = PSyFactory(TEST_API, distributed_memory=True).create(invoke_info)

    # Manually add a new top-level routine
    psy.invokes.invoke_list[0].schedule.root.addchild(
            Routine.create("new_routine"))

    # Search the routine in the code_gen output
    generated_code = str(psy.gen)
    searchstring = "subroutine new_routine("
    assert generated_code.count(searchstring) == 1

    # Make sure that after a second code generation call the routine is still
    # only once in the output
    generated_code = str(psy.gen)
    searchstring = "subroutine new_routine("
    assert generated_code.count(searchstring) == 1

    # Test compilation
    assert LFRicBuild(tmpdir).code_compiles(psy)<|MERGE_RESOLUTION|>--- conflicted
+++ resolved
@@ -338,7 +338,6 @@
 
     assert LFRicBuild(tmpdir).code_compiles(psy)
 
-<<<<<<< HEAD
     assert "integer(kind=i_def), pointer :: map_aspc1_a(:,:) => null()" in code
     assert "integer(kind=i_def), pointer :: map_aspc2_b(:,:) => null()" in code
     assert "integer(kind=i_def), pointer :: map_w0(:,:) => null()" in code
@@ -350,23 +349,7 @@
             "np_xy_qr,np_z_qr))" in code)
     assert "map_aspc1_a => a_proxy%vspace%get_whole_dofmap()" in code
     assert "map_aspc2_b => b_proxy%vspace%get_whole_dofmap()" in code
-    assert ("call testkern_any_space_1_code(nlayers, a_data, rdt, "
-=======
-    assert ("INTEGER(KIND=i_def), pointer :: map_aspc1_a(:,:) => null(), "
-            "map_aspc2_b(:,:) => null(), map_w0(:,:) => null()\n"
-            in generated_code)
-    assert ("REAL(KIND=r_def), allocatable :: basis_aspc1_a_qr(:,:,:,:),"
-            " basis_aspc2_b_qr(:,:,:,:)" in generated_code)
-    assert ("ALLOCATE (basis_aspc1_a_qr(dim_aspc1_a, ndf_aspc1_a, "
-            "np_xy_qr, np_z_qr))" in generated_code)
-    assert ("ALLOCATE (basis_aspc2_b_qr(dim_aspc2_b, ndf_aspc2_b, "
-            "np_xy_qr, np_z_qr))" in generated_code)
-    assert ("map_aspc1_a => a_proxy%vspace%get_whole_dofmap()" in
-            generated_code)
-    assert ("map_aspc2_b => b_proxy%vspace%get_whole_dofmap()" in
-            generated_code)
-    assert ("CALL testkern_any_space_1_code(nlayers_a, a_data, rdt, "
->>>>>>> dd350006
+    assert ("call testkern_any_space_1_code(nlayers_a, a_data, rdt, "
             "b_data, c_1_data, c_2_data, c_3_data, "
             "ndf_aspc1_a, undf_aspc1_a, map_aspc1_a(:,cell), "
             "basis_aspc1_a_qr, ndf_aspc2_b, undf_aspc2_b, "
@@ -399,11 +382,7 @@
     assert "undf_aspc1_a = a_proxy%vspace%get_undf()" in generated_code
     assert ("map_aspc1_a => a_proxy%vspace%get_whole_dofmap()"
             in generated_code)
-<<<<<<< HEAD
-    assert ("call testkern_any_space_2_code(cell, nlayers, a_data, "
-=======
-    assert ("CALL testkern_any_space_2_code(cell, nlayers_a, a_data, "
->>>>>>> dd350006
+    assert ("call testkern_any_space_2_code(cell, nlayers_a, a_data, "
             "b_data, c_proxy%ncell_3d, c_local_stencil, istp, "
             "ndf_aspc1_a, undf_aspc1_a, map_aspc1_a(:,cell))"
             in generated_code)
@@ -481,13 +460,8 @@
             in generated_code)
     assert "ndf_adspc3_op4 = op4_proxy%fs_to%get_ndf()" in generated_code
     assert "ndf_adspc7_op4 = op4_proxy%fs_from%get_ndf()" in generated_code
-<<<<<<< HEAD
-    assert ("call testkern_any_discontinuous_space_op_1_code(cell, nlayers, "
-            "f1_1_data, f1_2_data, f1_3_data, "
-=======
-    assert ("CALL testkern_any_discontinuous_space_op_1_code(cell, "
+    assert ("call testkern_any_discontinuous_space_op_1_code(cell, "
             "nlayers_op4, f1_1_data, f1_2_data, f1_3_data, "
->>>>>>> dd350006
             "f2_data, op3_proxy%ncell_3d, op3_local_stencil, "
             "op4_proxy%ncell_3d, op4_local_stencil, rdt, "
             "ndf_adspc1_f1, undf_adspc1_f1, map_adspc1_f1(:,cell), "
@@ -849,11 +823,7 @@
     assert ("integer(kind=i_def), pointer :: boundary_dofs_a(:,:) => "
             "null()" in gen_code)
     assert "boundary_dofs_a => a_proxy%vspace%get_boundary_dofs()" in gen_code
-<<<<<<< HEAD
-    assert ("call enforce_bc_code(nlayers, a_data, ndf_aspc1_a, "
-=======
-    assert ("CALL enforce_bc_code(nlayers_a, a_data, ndf_aspc1_a, "
->>>>>>> dd350006
+    assert ("call enforce_bc_code(nlayers_a, a_data, ndf_aspc1_a, "
             "undf_aspc1_a, map_aspc1_a(:,cell), boundary_dofs_a)"
             in gen_code)
 
@@ -1016,20 +986,12 @@
     assert "map_aspc1_f1 => f1_proxy%vspace%get_whole_dofmap()\n" in gen
     assert "map_aspc1_f2 => f2_proxy%vspace%get_whole_dofmap()\n" in gen
     assert (
-<<<<<<< HEAD
-        "      call testkern_any_space_2_code(cell, nlayers, f1_data,"
-=======
-        "        CALL testkern_any_space_2_code(cell, nlayers_f1, f1_data,"
->>>>>>> dd350006
+        "      call testkern_any_space_2_code(cell, nlayers_f1, f1_data,"
         " f2_data, op_proxy%ncell_3d, op_local_stencil, scalar, "
         "ndf_aspc1_f1, undf_aspc1_f1, map_aspc1_f1(:,cell))\n" in gen)
     assert "map_aspc1_f2 => f2_proxy%vspace%get_whole_dofmap()\n" in gen
     assert (
-<<<<<<< HEAD
-        "      call testkern_any_space_2_code(cell, nlayers, f2_data,"
-=======
-        "        CALL testkern_any_space_2_code(cell, nlayers_f2, f2_data,"
->>>>>>> dd350006
+        "      call testkern_any_space_2_code(cell, nlayers_f2, f2_data,"
         " f1_data, op_proxy%ncell_3d, op_local_stencil, scalar, "
         "ndf_aspc1_f2, undf_aspc1_f2, map_aspc1_f2(:,cell))\n" in gen)
 
@@ -1074,11 +1036,7 @@
         "    map_aspc1_f2 => f2_proxy%vspace%get_whole_dofmap()\n"
         "    map_aspc2_f1 => f1_proxy%vspace%get_whole_dofmap()\n"
         in gen)
-<<<<<<< HEAD
-    assert ("call testkern_any_space_1_code(nlayers, f1_data, rdt, "
-=======
-    assert ("CALL testkern_any_space_1_code(nlayers_f1, f1_data, rdt, "
->>>>>>> dd350006
+    assert ("call testkern_any_space_1_code(nlayers_f1, f1_data, rdt, "
             "f2_data, f3_1_data, f3_2_data, "
             "f3_3_data, ndf_aspc1_f1, undf_aspc1_f1, "
             "map_aspc1_f1(:,cell), basis_aspc1_f1_qr, ndf_aspc2_f2, "
@@ -2857,38 +2815,22 @@
     # Check that they are still named correctly when passed to the
     # kernels
     assert (
-<<<<<<< HEAD
-        "call testkern_one_int_scalar_code(nlayers, f1_data, "
-=======
-        "CALL testkern_one_int_scalar_code(nlayers_f1, f1_data, "
->>>>>>> dd350006
+        "call testkern_one_int_scalar_code(nlayers_f1, f1_data, "
         "my_obj_iflag, f2_data, m1_data, m2_data, "
         "ndf_w1, undf_w1, map_w1(:,cell), ndf_w2, undf_w2, map_w2(:,cell), "
         "ndf_w3, undf_w3, map_w3(:,cell))" in gen)
     assert (
-<<<<<<< HEAD
-        "call testkern_one_int_scalar_code(nlayers, f1_data, "
-=======
-        "CALL testkern_one_int_scalar_code(nlayers_f1, f1_data, "
->>>>>>> dd350006
+        "call testkern_one_int_scalar_code(nlayers_f1, f1_data, "
         "my_obj_get_flag, f2_data, m1_data, m2_data, "
         "ndf_w1, undf_w1, map_w1(:,cell), ndf_w2, undf_w2, map_w2(:,cell), "
         "ndf_w3, undf_w3, map_w3(:,cell))" in gen)
     assert (
-<<<<<<< HEAD
-        "call testkern_one_int_scalar_code(nlayers, f1_data, "
-=======
-        "CALL testkern_one_int_scalar_code(nlayers_f1, f1_data, "
->>>>>>> dd350006
+        "call testkern_one_int_scalar_code(nlayers_f1, f1_data, "
         "my_obj_get_flag_1, f2_data, m1_data, m2_data, "
         "ndf_w1, undf_w1, map_w1(:,cell), ndf_w2, undf_w2, map_w2(:,cell), "
         "ndf_w3, undf_w3, map_w3(:,cell))" in gen)
     assert (
-<<<<<<< HEAD
-        "call testkern_one_int_scalar_code(nlayers, f1_data, "
-=======
-        "CALL testkern_one_int_scalar_code(nlayers_f1, f1_data, "
->>>>>>> dd350006
+        "call testkern_one_int_scalar_code(nlayers_f1, f1_data, "
         "my_obj_get_flag_2, f2_data, m1_data, m2_data, "
         "ndf_w1, undf_w1, map_w1(:,cell), ndf_w2, undf_w2, map_w2(:,cell), "
         "ndf_w3, undf_w3, map_w3(:,cell))" in gen)
@@ -2920,38 +2862,22 @@
     # Check that they are still named correctly when passed to the
     # kernels
     assert (
-<<<<<<< HEAD
-        "call testkern_one_int_scalar_code(nlayers, f1_data, "
-=======
-        "CALL testkern_one_int_scalar_code(nlayers_f1, f1_data, "
->>>>>>> dd350006
+        "call testkern_one_int_scalar_code(nlayers_f1, f1_data, "
         "obj_a_iflag, f2_data, m1_data, m2_data, ndf_w1, "
         "undf_w1, map_w1(:,cell), ndf_w2, undf_w2, map_w2(:,cell), ndf_w3, "
         "undf_w3, map_w3(:,cell))" in gen)
     assert (
-<<<<<<< HEAD
-        "call testkern_one_int_scalar_code(nlayers, f1_data, "
-=======
-        "CALL testkern_one_int_scalar_code(nlayers_f1, f1_data, "
->>>>>>> dd350006
+        "call testkern_one_int_scalar_code(nlayers_f1, f1_data, "
         "obj_b_iflag, f2_data, m1_data, m2_data, ndf_w1, "
         "undf_w1, map_w1(:,cell), ndf_w2, undf_w2, map_w2(:,cell), ndf_w3, "
         "undf_w3, map_w3(:,cell))" in gen)
     assert (
-<<<<<<< HEAD
-        "call testkern_one_int_scalar_code(nlayers, f1_data, "
-=======
-        "CALL testkern_one_int_scalar_code(nlayers_f1, f1_data, "
->>>>>>> dd350006
+        "call testkern_one_int_scalar_code(nlayers_f1, f1_data, "
         "obj_a_obj_b_iflag, f2_data, m1_data, m2_data, "
         "ndf_w1, undf_w1, map_w1(:,cell), ndf_w2, undf_w2, map_w2(:,cell), "
         "ndf_w3, undf_w3, map_w3(:,cell))" in gen)
     assert (
-<<<<<<< HEAD
-        "call testkern_one_int_scalar_code(nlayers, f1_data, "
-=======
-        "CALL testkern_one_int_scalar_code(nlayers_f1, f1_data, "
->>>>>>> dd350006
+        "call testkern_one_int_scalar_code(nlayers_f1, f1_data, "
         "obj_b_obj_a_iflag, f2_data, m1_data, m2_data, "
         "ndf_w1, undf_w1, map_w1(:,cell), ndf_w2, undf_w2, map_w2(:,cell), "
         "ndf_w3, undf_w3, map_w3(:,cell))" in gen)
@@ -3170,7 +3096,6 @@
 
     if dist_mem:
         output = (
-<<<<<<< HEAD
             "    ! Look-up dofmaps for each function space\n"
             "    map_any_w2 => f1_proxy%vspace%get_whole_dofmap()\n"
             "\n"
@@ -3193,36 +3118,7 @@
             "      call f3_proxy%halo_exchange(depth=1)\n"
             "    end if\n"
             "    do cell = loop0_start, loop0_stop, 1\n"
-            "      call testkern_multi_anyw2_code(nlayers, "
-=======
-            "      ! Look-up dofmaps for each function space\n"
-            "      !\n"
-            "      map_any_w2 => f1_proxy%vspace%get_whole_dofmap()\n"
-            "      !\n"
-            "      ! Initialise number of DoFs for any_w2\n"
-            "      !\n"
-            "      ndf_any_w2 = f1_proxy%vspace%get_ndf()\n"
-            "      undf_any_w2 = f1_proxy%vspace%get_undf()\n"
-            "      !\n"
-            "      ! Set-up all of the loop bounds\n"
-            "      !\n"
-            "      loop0_start = 1\n"
-            "      loop0_stop = mesh%get_last_halo_cell(1)\n"
-            "      !\n"
-            "      ! Call kernels and communication routines\n"
-            "      !\n"
-            "      IF (f1_proxy%is_dirty(depth=1)) THEN\n"
-            "        CALL f1_proxy%halo_exchange(depth=1)\n"
-            "      END IF\n"
-            "      IF (f2_proxy%is_dirty(depth=1)) THEN\n"
-            "        CALL f2_proxy%halo_exchange(depth=1)\n"
-            "      END IF\n"
-            "      IF (f3_proxy%is_dirty(depth=1)) THEN\n"
-            "        CALL f3_proxy%halo_exchange(depth=1)\n"
-            "      END IF\n"
-            "      DO cell = loop0_start, loop0_stop, 1\n"
-            "        CALL testkern_multi_anyw2_code(nlayers_f1, "
->>>>>>> dd350006
+            "      call testkern_multi_anyw2_code(nlayers_f1, "
             "f1_data, f2_data, f3_data, ndf_any_w2, "
             "undf_any_w2, map_any_w2(:,cell))\n"
             "    enddo\n"
@@ -3233,7 +3129,6 @@
         assert output in generated_code
     else:
         output = (
-<<<<<<< HEAD
             "    ! Look-up dofmaps for each function space\n"
             "    map_any_w2 => f1_proxy%vspace%get_whole_dofmap()\n"
             "\n"
@@ -3247,27 +3142,7 @@
             "\n"
             "    ! Call kernels\n"
             "    do cell = loop0_start, loop0_stop, 1\n"
-            "      call testkern_multi_anyw2_code(nlayers, "
-=======
-            "      ! Look-up dofmaps for each function space\n"
-            "      !\n"
-            "      map_any_w2 => f1_proxy%vspace%get_whole_dofmap()\n"
-            "      !\n"
-            "      ! Initialise number of DoFs for any_w2\n"
-            "      !\n"
-            "      ndf_any_w2 = f1_proxy%vspace%get_ndf()\n"
-            "      undf_any_w2 = f1_proxy%vspace%get_undf()\n"
-            "      !\n"
-            "      ! Set-up all of the loop bounds\n"
-            "      !\n"
-            "      loop0_start = 1\n"
-            "      loop0_stop = f1_proxy%vspace%get_ncell()\n"
-            "      !\n"
-            "      ! Call our kernels\n"
-            "      !\n"
-            "      DO cell = loop0_start, loop0_stop, 1\n"
-            "        CALL testkern_multi_anyw2_code(nlayers_f1, "
->>>>>>> dd350006
+            "      call testkern_multi_anyw2_code(nlayers_f1, "
             "f1_data, f2_data, f3_data, ndf_any_w2, "
             "undf_any_w2, map_any_w2(:,cell))\n"
             "    enddo")
@@ -4456,7 +4331,6 @@
         "scalar_r_solver, field_r_solver, operator_r_solver, scalar_r_tran, "
         "field_r_tran, operator_r_tran, scalar_r_bl, field_r_bl, "
         "scalar_r_phys, field_r_phys)\n"
-<<<<<<< HEAD
         "      use mixed_kernel_mod, only : mixed_code\n"
         "      use mesh_mod, only : mesh_type\n"
         "      real(kind=r_def), intent(in) :: scalar_r_def\n"
@@ -4478,34 +4352,9 @@
         "      integer(kind=i_def) loop2_start, loop2_stop\n"
         "      integer(kind=i_def) loop1_start, loop1_stop\n"
         "      integer(kind=i_def) loop0_start, loop0_stop\n"
-        "      integer(kind=i_def) nlayers\n"
-        "      real(kind=r_tran), pointer, dimension(:,:,:) :: "
-=======
-        "      USE mixed_kernel_mod, ONLY: mixed_code\n"
-        "      USE mesh_mod, ONLY: mesh_type\n"
-        "      REAL(KIND=r_def), intent(in) :: scalar_r_def\n"
-        "      REAL(KIND=r_solver), intent(in) :: scalar_r_solver\n"
-        "      REAL(KIND=r_tran), intent(in) :: scalar_r_tran\n"
-        "      REAL(KIND=r_bl), intent(in) :: scalar_r_bl\n"
-        "      REAL(KIND=r_phys), intent(in) :: scalar_r_phys\n"
-        "      TYPE(field_type), intent(in) :: field_r_def\n"
-        "      TYPE(r_solver_field_type), intent(in) :: field_r_solver\n"
-        "      TYPE(r_tran_field_type), intent(in) :: field_r_tran\n"
-        "      TYPE(r_bl_field_type), intent(in) :: field_r_bl\n"
-        "      TYPE(r_phys_field_type), intent(in) :: field_r_phys\n"
-        "      TYPE(operator_type), intent(in) :: operator_r_def\n"
-        "      TYPE(r_solver_operator_type), intent(in) :: operator_r_solver\n"
-        "      TYPE(r_tran_operator_type), intent(in) :: operator_r_tran\n"
-        "      INTEGER(KIND=i_def) cell\n"
-        "      INTEGER(KIND=i_def) loop4_start, loop4_stop\n"
-        "      INTEGER(KIND=i_def) loop3_start, loop3_stop\n"
-        "      INTEGER(KIND=i_def) loop2_start, loop2_stop\n"
-        "      INTEGER(KIND=i_def) loop1_start, loop1_stop\n"
-        "      INTEGER(KIND=i_def) loop0_start, loop0_stop\n"
         "      INTEGER(KIND=i_def) nlayers_field_r_bl, nlayers_field_r_def, "
         "nlayers_field_r_phys, nlayers_field_r_solver, nlayers_field_r_tran\n"
-        "      REAL(KIND=r_tran), pointer, dimension(:,:,:) :: "
->>>>>>> dd350006
+        "      real(kind=r_tran), pointer, dimension(:,:,:) :: "
         "operator_r_tran_local_stencil => null()\n"
         "      type(r_tran_operator_proxy_type) operator_r_tran_proxy\n"
         "      real(kind=r_solver), pointer, dimension(:,:,:) :: "
