# -----------------------------------------------------------------------------
# BSD 3-Clause License
#
# Copyright (c) 2017-2024, Science and Technology Facilities Council.
# All rights reserved.
#
# Redistribution and use in source and binary forms, with or without
# modification, are permitted provided that the following conditions are met:
#
# * Redistributions of source code must retain the above copyright notice, this
#   list of conditions and the following disclaimer.
#
# * Redistributions in binary form must reproduce the above copyright notice,
#   this list of conditions and the following disclaimer in the documentation
#   and/or other materials provided with the distribution.
#
# * Neither the name of the copyright holder nor the names of its
#   contributors may be used to endorse or promote products derived from
#   this software without specific prior written permission.
#
# THIS SOFTWARE IS PROVIDED BY THE COPYRIGHT HOLDERS AND CONTRIBUTORS
# "AS IS" AND ANY EXPRESS OR IMPLIED WARRANTIES, INCLUDING, BUT NOT
# LIMITED TO, THE IMPLIED WARRANTIES OF MERCHANTABILITY AND FITNESS
# FOR A PARTICULAR PURPOSE ARE DISCLAIMED. IN NO EVENT SHALL THE
# COPYRIGHT HOLDER OR CONTRIBUTORS BE LIABLE FOR ANY DIRECT, INDIRECT,
# INCIDENTAL, SPECIAL, EXEMPLARY, OR CONSEQUENTIAL DAMAGES (INCLUDING,
# BUT NOT LIMITED TO, PROCUREMENT OF SUBSTITUTE GOODS OR SERVICES;
# LOSS OF USE, DATA, OR PROFITS; OR BUSINESS INTERRUPTION) HOWEVER
# CAUSED AND ON ANY THEORY OF LIABILITY, WHETHER IN CONTRACT, STRICT
# LIABILITY, OR TORT (INCLUDING NEGLIGENCE OR OTHERWISE) ARISING IN
# ANY WAY OUT OF THE USE OF THIS SOFTWARE, EVEN IF ADVISED OF THE
# POSSIBILITY OF SUCH DAMAGE.
# -----------------------------------------------------------------------------
# Authors R. W. Ford, A. R. Porter and S. Siso, STFC Daresbury Lab
# Modified I. Kavcic, A. Coughtrie, L. Turner and O. Brunt, Met Office,
#          C. M. Maynard, Met Office/University of Reading,
#          J. Henrichs, Bureau of Meteorology.

''' This module tests the Dynamo 0.3 API using pytest. '''

import copy
import os
import pytest

import fparser
from fparser import api as fpapi

from psyclone.configuration import Config
from psyclone.core.access_type import AccessType
from psyclone.domain.lfric import (FunctionSpace, LFRicArgDescriptor,
                                   LFRicConstants, LFRicKern,
                                   LFRicKernMetadata, LFRicLoop)
from psyclone.dynamo0p3 import (DynACCEnterDataDirective,
                                DynBoundaryConditions, DynCellIterators,
                                DynGlobalSum, DynKernelArguments, DynProxies,
                                HaloReadAccess, KernCallArgList)
from psyclone.errors import FieldNotFoundError, GenerationError, InternalError
from psyclone.f2pygen import ModuleGen
from psyclone.gen_kernel_stub import generate
from psyclone.parse.algorithm import Arg, parse
from psyclone.parse.utils import ParseError
from psyclone.psyGen import PSyFactory, InvokeSchedule, HaloExchange, BuiltIn
from psyclone.psyir.nodes import (colored, BinaryOperation, UnaryOperation,
                                  Reference, Routine)
from psyclone.psyir.symbols import (ArrayType, ScalarType, DataTypeSymbol,
                                    UnsupportedFortranType)
from psyclone.psyir.transformations import LoopFuseTrans
from psyclone.tests.lfric_build import LFRicBuild
from psyclone.psyir.backend.visitor import VisitorError

# constants
BASE_PATH = os.path.join(os.path.dirname(os.path.abspath(__file__)),
                         "test_files", "dynamo0p3")
# Get the root directory of this PSyclone distribution
ROOT_PATH = os.path.dirname(os.path.dirname(os.path.dirname(
    os.path.dirname(os.path.abspath(__file__)))))
# Construct the path to the default configuration file
DEFAULT_CFG_FILE = os.path.join(ROOT_PATH, "config", "psyclone.cfg")

TEST_API = "dynamo0.3"


@pytest.fixture(scope="module", autouse=True)
def setup():
    '''Make sure that all tests here use dynamo0.3 as API.'''
    Config.get().api = "dynamo0.3"
    yield
    Config._instance = None


CODE = '''
module testkern_qr
  type, extends(kernel_type) :: testkern_qr_type
     type(arg_type), meta_args(6) =                              &
          (/ arg_type(gh_scalar,   gh_real,    gh_read),         &
             arg_type(gh_field,    gh_real,    gh_inc,  w1),     &
             arg_type(gh_field,    gh_real,    gh_read, w2),     &
             arg_type(gh_operator, gh_real,    gh_read, w2, w2), &
             arg_type(gh_field,    gh_real,    gh_read, w3),     &
             arg_type(gh_scalar,   gh_integer, gh_read)          &
           /)
     type(func_type), dimension(3) :: meta_funcs =  &
          (/ func_type(w1, gh_basis),               &
             func_type(w2, gh_diff_basis),          &
             func_type(w3, gh_basis, gh_diff_basis) &
           /)
     integer :: operates_on = cell_column
     integer :: gh_shape = gh_quadrature_XYoZ
   contains
     procedure, nopass :: code => testkern_qr_code
  end type testkern_qr_type
contains
  subroutine testkern_qr_code(a, b, c, d)
  end subroutine testkern_qr_code
end module testkern_qr
'''

# Functions


def test_arg_descriptor_wrong_type():
    ''' Tests that an error is raised when the argument descriptor
    metadata is not of type arg_type. '''
    fparser.logging.disable(fparser.logging.CRITICAL)
    code = CODE.replace("arg_type(gh_field,    gh_real,    gh_read, w2)",
                        "arg_typ(gh_field,    gh_real,    gh_read, w2)", 1)
    ast = fpapi.parse(code, ignore_comments=False)
    name = "testkern_qr_type"
    with pytest.raises(ParseError) as excinfo:
        _ = LFRicKernMetadata(ast, name=name)
    assert ("each 'meta_arg' entry must be of type 'arg_type'" in
            str(excinfo.value))


def test_ad_invalid_type():
    ''' Tests that an error is raised when an invalid descriptor type
    name is provided as the first argument (parsing arguments other than
    field vectors). '''
    fparser.logging.disable(fparser.logging.CRITICAL)

    # Check a FunctionVar expression but with a wrong argument type name
    code = CODE.replace("gh_operator", "gh_operato", 1)
    ast = fpapi.parse(code, ignore_comments=False)
    name = "testkern_qr_type"
    const = LFRicConstants()

    with pytest.raises(ParseError) as excinfo:
        _ = LFRicKernMetadata(ast, name=name)
    assert (f"the 1st argument of a 'meta_arg' entry should be a valid "
            f"argument type (one of {const.VALID_ARG_TYPE_NAMES}), "
            f"but found 'gh_operato'" in str(excinfo.value))

    # Check other type of expression (here array Slicing)
    code = CODE.replace("gh_operator", ":", 1)
    ast = fpapi.parse(code, ignore_comments=False)
    name = "testkern_qr_type"
    with pytest.raises(ParseError) as excinfo:
        _ = LFRicKernMetadata(ast, name=name)
    assert (f"the 1st argument of a 'meta_arg' entry should be a valid "
            f"argument type (one of {const.VALID_ARG_TYPE_NAMES}), "
            f"but found ':'" in str(excinfo.value))


def test_ad_invalid_access_type():
    ''' Tests that an error is raised when an invalid access
    name is provided as the second argument. '''
    fparser.logging.disable(fparser.logging.CRITICAL)
    code = CODE.replace("(gh_scalar,   gh_integer, gh_read)",
                        "(gh_scalar,   gh_integer, gh_ead)", 1)
    ast = fpapi.parse(code, ignore_comments=False)
    name = "testkern_qr_type"
    api_config = Config.get().api_conf("dynamo0.3")
    valid_access_names = api_config.get_valid_accesses_api()
    with pytest.raises(ParseError) as excinfo:
        _ = LFRicKernMetadata(ast, name=name)
    assert (f"argument 3 of a 'meta_arg' entry must be a valid "
            f"access descriptor (one of {valid_access_names}), "
            "but found 'gh_ead'" in str(excinfo.value))


def test_ad_invalid_iteration_space():
    ''' Tests that an error is raised in LFRicArgDescriptor
    when passing an invalid iteration space to constructor
    (other than "cells" or "dofs"). '''
    fparser.logging.disable(fparser.logging.CRITICAL)
    ast = fpapi.parse(CODE, ignore_comments=False)
    metadata = LFRicKernMetadata(ast, name="testkern_qr_type")
    field_descriptor = metadata.arg_descriptors[1]
    # Extract an arg_type object that we can use to create an
    # LFRicArgDescriptor object
    arg_type = field_descriptor._arg_type
    with pytest.raises(InternalError) as excinfo:
        _ = LFRicArgDescriptor(arg_type, "colours", 0)
    assert ("Expected operates_on in the kernel metadata to be one of "
            "['cell_column', 'domain', 'dof'] but got "
            "'colours'." in str(excinfo.value))


# Testing that an error is raised when a vector value is not provided is
# not required here as it causes a parse error in the generic code.


def test_missing_shape_both():
    ''' Check that we raise the correct error if a kernel requiring
    quadrature/evaluator fails to specify the shape of the evaluator '''
    fparser.logging.disable(fparser.logging.CRITICAL)
    # Remove the line specifying the shape of the evaluator
    code = CODE.replace(
        "     integer :: gh_shape = gh_quadrature_XYoZ\n",
        "", 1)
    ast = fpapi.parse(code, ignore_comments=False)
    name = "testkern_qr_type"
    with pytest.raises(ParseError) as excinfo:
        _ = LFRicKernMetadata(ast, name=name)
    assert ("must also supply the shape of that evaluator by setting "
            "'gh_shape' in the kernel metadata but this is missing "
            "for kernel 'testkern_qr_type'" in str(excinfo.value))


def test_missing_shape_basis_only():
    ''' Check that we raise the correct error if a kernel specifying
    that it needs gh_basis fails to specify the shape of the evaluator '''
    fparser.logging.disable(fparser.logging.CRITICAL)
    # Alter metadata so only requires gh_basis
    code1 = CODE.replace(
        "     type(func_type), dimension(3) :: meta_funcs =  &\n"
        "          (/ func_type(w1, gh_basis),               &\n"
        "             func_type(w2, gh_diff_basis),          &\n"
        "             func_type(w3, gh_basis, gh_diff_basis) &\n",
        "     type(func_type), dimension(1) :: meta_funcs =  &\n"
        "          (/ func_type(w1, gh_basis)                &\n", 1)
    # Remove the line specifying the shape of the evaluator
    code = code1.replace(
        "     integer :: gh_shape = gh_quadrature_XYoZ\n",
        "", 1)
    ast = fpapi.parse(code, ignore_comments=False)
    name = "testkern_qr_type"
    with pytest.raises(ParseError) as excinfo:
        _ = LFRicKernMetadata(ast, name=name)
    assert ("must also supply the shape of that evaluator by setting "
            "'gh_shape' in the kernel metadata but this is missing "
            "for kernel 'testkern_qr_type'" in str(excinfo.value))


def test_missing_eval_shape_diff_basis_only():
    ''' Check that we raise the correct error if a kernel specifying
    that it needs gh_diff_basis fails to specify the shape of the evaluator '''
    fparser.logging.disable(fparser.logging.CRITICAL)
    # Alter metadata so only requires gh_diff_basis
    code1 = CODE.replace(
        "     type(func_type), dimension(3) :: meta_funcs =  &\n"
        "          (/ func_type(w1, gh_basis),               &\n"
        "             func_type(w2, gh_diff_basis),          &\n"
        "             func_type(w3, gh_basis, gh_diff_basis) &\n",
        "     type(func_type), dimension(1) :: meta_funcs =  &\n"
        "          (/ func_type(w1, gh_diff_basis)           &\n", 1)
    # Remove the line specifying the shape of the evaluator
    code = code1.replace(
        "     integer :: gh_shape = gh_quadrature_XYoZ\n",
        "", 1)
    ast = fpapi.parse(code, ignore_comments=False)
    name = "testkern_qr_type"
    with pytest.raises(ParseError) as excinfo:
        _ = LFRicKernMetadata(ast, name=name)
    assert ("must also supply the shape of that evaluator by setting "
            "'gh_shape' in the kernel metadata but this is missing "
            "for kernel 'testkern_qr_type'" in str(excinfo.value))


def test_invalid_shape():
    ''' Check that we raise the correct error if a kernel requiring
    quadrature/evaluator specifies an unrecognised shape for the evaluator '''
    fparser.logging.disable(fparser.logging.CRITICAL)
    # Specify an invalid shape for the evaluator
    code = CODE.replace(
        "gh_shape = gh_quadrature_XYoZ",
        "gh_shape = quadrature_wrong", 1)
    ast = fpapi.parse(code, ignore_comments=False)
    name = "testkern_qr_type"
    with pytest.raises(ParseError) as excinfo:
        _ = LFRicKernMetadata(ast, name=name)
    assert ("request one or more valid 'gh_shapes' (one of "
            "['gh_quadrature_xyoz', 'gh_quadrature_face', "
            "'gh_quadrature_edge', 'gh_evaluator']) but got "
            "'['quadrature_wrong']' for kernel 'testkern_qr_type'"
            in str(excinfo.value))


def test_unnecessary_shape():
    ''' Check that we raise the correct error if a kernel metadata specifies
    an evaluator shape but does not require quadrature or an evaluator '''
    fparser.logging.disable(fparser.logging.CRITICAL)
    # Remove the need for basis or diff-basis functions
    code = CODE.replace(
        "     type(func_type), dimension(3) :: meta_funcs =  &\n"
        "          (/ func_type(w1, gh_basis),               &\n"
        "             func_type(w2, gh_diff_basis),          &\n"
        "             func_type(w3, gh_basis, gh_diff_basis) &\n"
        "           /)\n",
        "", 1)
    ast = fpapi.parse(code, ignore_comments=False)
    name = "testkern_qr_type"
    with pytest.raises(ParseError) as excinfo:
        _ = LFRicKernMetadata(ast, name=name)
    assert ("Kernel 'testkern_qr_type' specifies one or more 'gh_shapes' "
            "(['gh_quadrature_xyoz']) but does not need an evaluator because "
            "no basis or differential basis functions are required"
            in str(excinfo.value))


def test_kernel_call_invalid_iteration_space():
    ''' Check that we raise an exception if we attempt to generate kernel
    call for a kernel with an unsupported iteration space.

    '''
    _, invoke_info = parse(os.path.join(
        BASE_PATH, "1.14_single_invoke_dofs.f90"), api=TEST_API)
<<<<<<< HEAD

    code = CODE.replace("operates_on = cell_column",
                        "operates_on = dof",
                        1)
    print(code)
    ast = fpapi.parse(code, ignore_comments=False)
    name = "testkern_qr_type"
    metadata = LFRicKernMetadata(ast, name=name)


    # psy = PSyFactory(TEST_API, distributed_memory=False).create(invoke_info)
    # with pytest.raises(ParseError) as excinfo:
    #     _ = psy.gen
    # assert ("The LFRic API supports calls to user-supplied kernels that "
    #         "operate on one of ['cell_column', 'domain'], but "
    #         "kernel 'testkern_dofs_code' operates on 'dof'."
    #         in str(excinfo.value))

    # print(str(psy.gen))
=======
    psy = PSyFactory(TEST_API, distributed_memory=False).create(invoke_info)
    with pytest.raises(VisitorError) as excinfo:
        _ = psy.gen
    assert ("The LFRic API supports calls to user-supplied kernels that "
            "operate on one of ['cell_column', 'domain'], but "
            "kernel 'testkern_dofs_code' operates on 'dof'."
            in str(excinfo.value))
>>>>>>> cff382dc


def test_any_space_1(tmpdir):
    ''' Tests that any_space is implemented correctly in the PSy
    layer. Includes more than one type of any_space declaration
    and func_type basis functions on any_space.

    '''
    _, invoke_info = parse(os.path.join(BASE_PATH, "11_any_space.f90"),
                           api=TEST_API)
    psy = PSyFactory(TEST_API, distributed_memory=True).create(invoke_info)
    generated_code = str(psy.gen)

    assert LFRicBuild(tmpdir).code_compiles(psy)

    assert ("INTEGER(KIND=i_def), pointer :: map_aspc1_a(:,:) => null(), "
            "map_aspc2_b(:,:) => null(), map_w0(:,:) => null()\n"
            in generated_code)
    assert ("REAL(KIND=r_def), allocatable :: basis_aspc1_a_qr(:,:,:,:),"
            " basis_aspc2_b_qr(:,:,:,:)" in generated_code)
    assert ("ALLOCATE (basis_aspc1_a_qr(dim_aspc1_a, ndf_aspc1_a, "
            "np_xy_qr, np_z_qr))" in generated_code)
    assert ("ALLOCATE (basis_aspc2_b_qr(dim_aspc2_b, ndf_aspc2_b, "
            "np_xy_qr, np_z_qr))" in generated_code)
    assert ("map_aspc1_a => a_proxy%vspace%get_whole_dofmap()" in
            generated_code)
    assert ("map_aspc2_b => b_proxy%vspace%get_whole_dofmap()" in
            generated_code)
    assert ("CALL testkern_any_space_1_code(nlayers, a_data, rdt, "
            "b_data, c_1_data, c_2_data, c_3_data, "
            "ndf_aspc1_a, undf_aspc1_a, map_aspc1_a(:,cell), "
            "basis_aspc1_a_qr, ndf_aspc2_b, undf_aspc2_b, "
            "map_aspc2_b(:,cell), basis_aspc2_b_qr, ndf_w0, undf_w0, "
            "map_w0(:,cell), diff_basis_w0_qr, np_xy_qr, np_z_qr, "
            "weights_xy_qr, weights_z_qr)" in generated_code)
    assert ("DEALLOCATE (basis_aspc1_a_qr, basis_aspc2_b_qr, diff_basis_w0_qr)"
            in generated_code)


def test_any_space_2(tmpdir):
    ''' Tests that any_space is implemented correctly in the PSy
    layer. Includes multiple declarations of the same space, no
    func_type declarations and any_space used with an operator.

    '''
    _, invoke_info = parse(os.path.join(BASE_PATH, "11.1_any_space.f90"),
                           api=TEST_API)
    psy = PSyFactory(TEST_API, distributed_memory=True).create(invoke_info)
    generated_code = str(psy.gen)

    assert LFRicBuild(tmpdir).code_compiles(psy)

    assert "INTEGER(KIND=i_def), intent(in) :: istp" in generated_code
    assert ("INTEGER(KIND=i_def), pointer :: map_aspc1_a(:,:) => null()"
            in generated_code)
    assert "INTEGER(KIND=i_def) ndf_aspc1_a, undf_aspc1_a" in generated_code
    assert "ndf_aspc1_a = a_proxy%vspace%get_ndf()" in generated_code
    assert "undf_aspc1_a = a_proxy%vspace%get_undf()" in generated_code
    assert ("map_aspc1_a => a_proxy%vspace%get_whole_dofmap()"
            in generated_code)
    assert ("CALL testkern_any_space_2_code(cell, nlayers, a_data, "
            "b_data, c_proxy%ncell_3d, c_local_stencil, istp, "
            "ndf_aspc1_a, undf_aspc1_a, map_aspc1_a(:,cell))"
            in generated_code)


def test_op_any_space_different_space_1(tmpdir):
    ''' Tests that any_space is implemented correctly in the PSy layer.
    Includes different spaces for an operator and no other fields.

    '''
    _, invoke_info = parse(os.path.join(BASE_PATH, "11.2_any_space.f90"),
                           api=TEST_API)
    psy = PSyFactory(TEST_API, distributed_memory=True).create(invoke_info)
    generated_code = str(psy.gen)

    assert LFRicBuild(tmpdir).code_compiles(psy)

    assert "ndf_aspc2_a = a_proxy%fs_from%get_ndf()" in generated_code
    assert "ndf_aspc1_a = a_proxy%fs_to%get_ndf()" in generated_code


def test_op_any_space_different_space_2(tmpdir):
    ''' Tests that any_space is implemented correctly in the PSy
    layer in a more complicated example.

    '''
    _, invoke_info = parse(os.path.join(BASE_PATH, "11.3_any_space.f90"),
                           api=TEST_API)
    psy = PSyFactory(TEST_API, distributed_memory=True).create(invoke_info)
    generated_code = str(psy.gen)

    assert LFRicBuild(tmpdir).code_compiles(psy)

    assert "ndf_aspc1_b = b_proxy%fs_to%get_ndf()" in generated_code
    assert "dim_aspc1_b = b_proxy%fs_to%get_dim_space()" in generated_code
    assert "ndf_aspc2_b = b_proxy%fs_from%get_ndf()" in generated_code
    assert "ndf_aspc3_c = c_proxy%fs_to%get_ndf()" in generated_code
    assert "ndf_aspc4_d = d_proxy%fs_from%get_ndf()" in generated_code
    assert "undf_aspc4_d = d_proxy%fs_from%get_undf()" in generated_code
    assert "dim_aspc4_d = d_proxy%fs_from%get_dim_space()" in generated_code
    assert "ndf_aspc5_a = a_proxy%vspace%get_ndf()" in generated_code
    assert "undf_aspc5_a = a_proxy%vspace%get_undf()" in generated_code
    assert "CALL qr%compute_function(BASIS, b_proxy%fs_to, " in generated_code
    assert ("CALL qr%compute_function(BASIS, d_proxy%fs_from, " in
            generated_code)
    assert ("CALL qr%compute_function(DIFF_BASIS, d_proxy%fs_from, " in
            generated_code)
    assert "map_aspc5_a => a_proxy%vspace%get_whole_dofmap()" in generated_code
    assert "map_aspc4_d => f_proxy%vspace%get_whole_dofmap()" in generated_code


def test_op_any_discontinuous_space_1(tmpdir):
    ''' Tests that any_discontinuous_space is implemented correctly
    in the PSy layer. Includes multiple declarations of the same space,
    field vectors and any_discontinuous_space used with operators
    (same and different "to" and "from" spaces).

    '''
    _, invoke_info = parse(
        os.path.join(BASE_PATH, "11.4_any_discontinuous_space.f90"),
        api=TEST_API)
    psy = PSyFactory(TEST_API, distributed_memory=True).create(invoke_info)
    generated_code = str(psy.gen)

    assert LFRicBuild(tmpdir).code_compiles(psy)

    assert "REAL(KIND=r_def), intent(in) :: rdt" in generated_code
    assert ("INTEGER(KIND=i_def), pointer :: map_adspc1_f1(:,:) => null()"
            in generated_code)
    assert ("INTEGER(KIND=i_def) ndf_adspc1_f1, undf_adspc1_f1"
            in generated_code)
    assert "ndf_adspc1_f1 = f1_proxy(1)%vspace%get_ndf()" in generated_code
    assert "undf_adspc1_f1 = f1_proxy(1)%vspace%get_undf()" in generated_code
    assert ("map_adspc1_f1 => f1_proxy(1)%vspace%get_whole_dofmap()"
            in generated_code)
    assert "ndf_adspc3_op4 = op4_proxy%fs_to%get_ndf()" in generated_code
    assert "ndf_adspc7_op4 = op4_proxy%fs_from%get_ndf()" in generated_code
    assert ("CALL testkern_any_discontinuous_space_op_1_code(cell, nlayers, "
            "f1_1_data, f1_2_data, f1_3_data, "
            "f2_data, op3_proxy%ncell_3d, op3_local_stencil, "
            "op4_proxy%ncell_3d, op4_local_stencil, rdt, "
            "ndf_adspc1_f1, undf_adspc1_f1, map_adspc1_f1(:,cell), "
            "ndf_adspc2_f2, undf_adspc2_f2, map_adspc2_f2(:,cell), "
            "ndf_adspc3_op4, ndf_adspc7_op4)" in generated_code)


def test_op_any_discontinuous_space_2(tmpdir):
    ''' Tests that any_discontinuous_space is implemented correctly in the
    PSy layer when including multiple spaces, operators on same and different
    "to" and "from" spaces and basis/differential basis functions.

    '''
    _, invoke_info = parse(
        os.path.join(BASE_PATH, "11.5_any_discontinuous_space.f90"),
        api=TEST_API)
    psy = PSyFactory(TEST_API, distributed_memory=True).create(invoke_info)
    generated_code = str(psy.gen)

    assert LFRicBuild(tmpdir).code_compiles(psy)

    assert "ndf_adspc4_f1 = f1_proxy%vspace%get_ndf()" in generated_code
    assert "undf_adspc4_f1 = f1_proxy%vspace%get_undf()" in generated_code
    assert ("map_adspc4_f1 => f1_proxy%vspace%get_whole_dofmap()"
            in generated_code)
    assert "ndf_adspc1_op1 = op1_proxy%fs_to%get_ndf()" in generated_code
    assert "ndf_adspc2_op1 = op1_proxy%fs_from%get_ndf()" in generated_code
    assert "dim_adspc4_f1 = f1_proxy%vspace%get_dim_space()" in generated_code
    assert ("diff_dim_adspc4_f1 = f1_proxy%vspace%get_dim_space_diff()"
            in generated_code)
    assert ("ALLOCATE (basis_adspc1_op1_qr(dim_adspc1_op1, ndf_adspc1_op1"
            in generated_code)
    assert ("ALLOCATE (diff_basis_adspc4_f1_qr(diff_dim_adspc4_f1, "
            "ndf_adspc4_f1" in generated_code)
    assert ("CALL qr%compute_function(BASIS, op1_proxy%fs_to, dim_adspc1_op1, "
            "ndf_adspc1_op1, basis_adspc1_op1_qr)" in generated_code)
    assert ("CALL qr%compute_function(DIFF_BASIS, f1_proxy%vspace, "
            "diff_dim_adspc4_f1, ndf_adspc4_f1, diff_basis_adspc4_f1_qr)"
            in generated_code)


def test_invoke_uniq_declns_invalid_argtype():
    ''' Tests that we raise an error when Invoke.unique_declarations() is
    called with at least one invalid argument type. '''
    _, invoke_info = parse(os.path.join(BASE_PATH,
                                        "1.7_single_invoke_3scalar.f90"),
                           api=TEST_API)
    psy = PSyFactory(TEST_API, distributed_memory=True).create(invoke_info)
    with pytest.raises(InternalError) as excinfo:
        psy.invokes.invoke_list[0].unique_declarations(["not_a_type"])
    const = LFRicConstants()
    assert (f"Invoke.unique_declarations() called with at least one invalid "
            f"argument type. Expected one of {const.VALID_ARG_TYPE_NAMES} "
            f"but found ['not_a_type']." in str(excinfo.value))


def test_invoke_uniq_declns_invalid_access():
    ''' Tests that we raise an error when Invoke.unique_declarations() is
    called for an invalid access type. '''
    _, invoke_info = parse(os.path.join(BASE_PATH,
                                        "1.7_single_invoke_3scalar.f90"),
                           api=TEST_API)
    psy = PSyFactory(TEST_API, distributed_memory=True).create(invoke_info)
    with pytest.raises(InternalError) as excinfo:
        psy.invokes.invoke_list[0].unique_declarations(["gh_field"],
                                                       access="invalid_acc")
    assert ("Invoke.unique_declarations() called with an invalid access "
            "type. Type is 'invalid_acc' instead of AccessType."
            in str(excinfo.value))


def test_invoke_uniq_declns_invalid_intrinsic():
    ''' Tests that we raise an error when Invoke.unique_declarations() is
    called for an invalid intrinsic type. '''
    _, invoke_info = parse(os.path.join(BASE_PATH,
                                        "1.7_single_invoke_3scalar.f90"),
                           api=TEST_API)
    psy = PSyFactory(TEST_API, distributed_memory=True).create(invoke_info)
    with pytest.raises(InternalError) as excinfo:
        psy.invokes.invoke_list[0].unique_declarations(
            ["gh_scalar"], intrinsic_type="double")
    const = LFRicConstants()
    assert (f"Invoke.unique_declarations() called with an invalid intrinsic "
            f"argument data type. Expected one of "
            f"{const.VALID_INTRINSIC_TYPES} but found 'double'."
            in str(excinfo.value))


def test_invoke_uniq_declns_valid_access():
    ''' Tests that all valid access modes for user-defined arguments
    (AccessType.READ, AccessType.INC, AccessType.WRITE, AccessType.READWRITE)
    are accepted by Invoke.unique_declarations(). Also tests the correctness
    of names of field arguments and their proxies.

    '''
    # Test READ and INC
    _, invoke_info = parse(os.path.join(BASE_PATH,
                                        "1.7_single_invoke_3scalar.f90"),
                           api=TEST_API)
    psy = PSyFactory(TEST_API, distributed_memory=True).create(invoke_info)
    fields_read_args = (psy.invokes.invoke_list[0].unique_declarations(
        ["gh_field"], access=AccessType.READ))
    fields_read = [arg.declaration_name for arg in fields_read_args]
    fields_proxy_read = [arg.proxy_declaration_name for arg in
                         fields_read_args]
    assert fields_read == ["f2", "m1", "m2"]
    assert fields_proxy_read == ["f2_proxy", "m1_proxy", "m2_proxy"]
    fields_incremented_args = (psy.invokes.invoke_list[0].unique_declarations(
        ["gh_field"], access=AccessType.INC))
    fields_incremented = [arg.declaration_name for arg in
                          fields_incremented_args]
    fields_proxy_incremented = [arg.proxy_declaration_name for arg in
                                fields_incremented_args]
    assert fields_incremented == ["f1"]
    assert fields_proxy_incremented == ["f1_proxy"]

    # Test WRITE
    _, invoke_info = parse(os.path.join(BASE_PATH,
                                        "1_single_invoke_w3_only_vector.f90"),
                           api=TEST_API)
    psy = PSyFactory(TEST_API, distributed_memory=True).create(invoke_info)
    fields_written_args = (psy.invokes.invoke_list[0].unique_declarations(
        ["gh_field"], access=AccessType.WRITE))
    fields_written = [arg.declaration_name for arg in fields_written_args]
    fields_proxy_written = [arg.proxy_declaration_name for arg in
                            fields_written_args]
    assert fields_written == ["f1(3)"]
    assert fields_proxy_written == ["f1_proxy(3)"]

    # Test READWRITE
    _, invoke_info = parse(os.path.join(BASE_PATH,
                                        "1_single_invoke_w2v.f90"),
                           api=TEST_API)
    psy = PSyFactory(TEST_API, distributed_memory=True).create(invoke_info)
    fields_readwritten_args = (psy.invokes.invoke_list[0].unique_declarations(
        ["gh_field"], access=AccessType.READWRITE))
    fields_readwritten = [arg.declaration_name for arg in
                          fields_readwritten_args]
    fields_proxy_readwritten = [arg.proxy_declaration_name for arg in
                                fields_readwritten_args]
    assert fields_readwritten == ["f1"]
    assert fields_proxy_readwritten == ["f1_proxy"]


def test_lfricinvoke_first_access():
    ''' Tests that we raise an error if LFRicInvoke.first_access(name) is
    called for an argument name that doesn't exist '''
    _, invoke_info = parse(os.path.join(BASE_PATH,
                                        "1.7_single_invoke_3scalar.f90"),
                           api=TEST_API)
    psy = PSyFactory(TEST_API, distributed_memory=True).create(invoke_info)
    with pytest.raises(GenerationError) as excinfo:
        psy.invokes.invoke_list[0].first_access("not_an_arg")
    assert ("Failed to find any kernel argument with name"
            in str(excinfo.value))


def test_lfricinvoke_uniq_declns_intent_inv_argtype():
    ''' Tests that we raise an error when LFRicInvoke.unique_declns_by_intent()
    is called with at least one invalid argument type. '''
    _, invoke_info = parse(os.path.join(BASE_PATH,
                                        "1.7_single_invoke_3scalar.f90"),
                           api=TEST_API)
    psy = PSyFactory(TEST_API, distributed_memory=True).create(invoke_info)
    with pytest.raises(InternalError) as excinfo:
        psy.invokes.invoke_list[0].unique_declns_by_intent(["gh_invalid"])
    const = LFRicConstants()
    assert (f"Invoke.unique_declns_by_intent() called with at least one "
            f"invalid argument type. Expected one of "
            f"{const.VALID_ARG_TYPE_NAMES} but found ['gh_invalid']."
            in str(excinfo.value))


def test_lfricinvoke_uniq_declns_intent_invalid_intrinsic():
    ''' Tests that we raise an error when Invoke.unique_declns_by_intent()
    is called for an invalid intrinsic type. '''
    _, invoke_info = parse(os.path.join(BASE_PATH,
                                        "1.7_single_invoke_3scalar.f90"),
                           api=TEST_API)
    psy = PSyFactory(TEST_API, distributed_memory=True).create(invoke_info)
    with pytest.raises(InternalError) as excinfo:
        psy.invokes.invoke_list[0].unique_declns_by_intent(
            ["gh_scalar"], intrinsic_type="triple")
    const = LFRicConstants()
    assert (f"Invoke.unique_declns_by_intent() called with an invalid "
            f"intrinsic argument data type. Expected one of "
            f"{const.VALID_INTRINSIC_TYPES} but found 'triple'."
            in str(excinfo.value))


def test_lfricinvoke_uniq_declns_intent_ops(tmpdir):
    ''' Tests that LFRicInvoke.unique_declns_by_intent() returns the correct
    list of arguments for operator arguments. '''
    _, invoke_info = parse(os.path.join(BASE_PATH,
                                        "4.4_multikernel_invokes.f90"),
                           api=TEST_API)
    psy = PSyFactory(TEST_API, distributed_memory=True).create(invoke_info)
    args = psy.invokes.invoke_list[0].unique_declns_by_intent(["gh_operator"])
    assert args['inout'] == []
    args_out = [arg.declaration_name for arg in args['out']]
    assert args_out == ['op']
    assert args['in'] == []

    assert LFRicBuild(tmpdir).code_compiles(psy)


def test_lfricinvoke_uniq_declns_intent_cma_ops(tmpdir):
    ''' Tests that LFRicInvoke.unique_declns_by_intent() returns the correct
    list of arguments for columnwise operator arguments. '''
    _, invoke_info = parse(os.path.join(BASE_PATH,
                                        "20.5_multi_cma_invoke.f90"),
                           api=TEST_API)
    psy = PSyFactory(TEST_API, distributed_memory=True).create(invoke_info)
    args = psy.invokes.invoke_list[0]\
        .unique_declns_by_intent(["gh_columnwise_operator"])
    args_out = [arg.declaration_name for arg in args['out']]
    assert args_out == ['cma_op1']
    args_inout = [arg.declaration_name for arg in args['inout']]
    assert args_inout == ['cma_opc']
    args_in = [arg.declaration_name for arg in args['in']]
    assert args_in == ['cma_opb']

    assert LFRicBuild(tmpdir).code_compiles(psy)


def test_lfricinvoke_arg_for_fs():
    ''' Tests that we raise an error when LFRicInvoke.arg_for_funcspace() is
    called for an unused space. '''
    _, invoke_info = parse(os.path.join(BASE_PATH,
                                        "1.7_single_invoke_3scalar.f90"),
                           api=TEST_API)
    psy = PSyFactory(TEST_API, distributed_memory=True).create(invoke_info)
    with pytest.raises(GenerationError) as excinfo:
        psy.invokes.invoke_list[0].arg_for_funcspace(FunctionSpace("wtheta",
                                                                   None))
    assert "No argument found on 'wtheta' space" in str(excinfo.value)


def test_kernel_specific(tmpdir):
    ''' Test that a call to enforce boundary conditions is *not* added
    following a call to the matrix_vector_kernel_type kernel. Boundary
    conditions are now explicitly specified in the Algorithm as required.

    '''
    _, invoke_info = parse(os.path.join(BASE_PATH, "12_kernel_specific.f90"),
                           api=TEST_API)
    psy = PSyFactory(TEST_API, distributed_memory=True).create(invoke_info)
    generated_code = str(psy.gen)
    output0 = "USE enforce_bc_kernel_mod, ONLY: enforce_bc_code"
    assert output0 not in generated_code
    output1 = "USE function_space_mod, ONLY: w1, w2, w2h, w2v\n"
    assert output1 not in generated_code
    output2 = "INTEGER(KIND=i_def) fs"
    assert output2 not in generated_code
    output3 = "INTEGER(KIND=i_def), pointer :: boundary_dofs(:,:) => null()"
    assert output3 not in generated_code
    output4 = "fs = f1%which_function_space()"
    assert output4 not in generated_code
    # We only call enforce_bc if the field is on a vector space
    output5 = (
        "IF (fs == w1 .or. fs == w2 .or. fs == w2h .or. fs == w2v .or. "
        "fs == any_w2) THEN\n"
        "        boundary_dofs => f1_proxy%vspace%get_boundary_dofs()\n"
        "      END IF")
    assert output5 not in generated_code
    output6 = (
        "IF (fs == w1 .or. fs == w2 .or. fs == w2h .or. fs == w2v .or. "
        "fs == any_w2) THEN\n"
        "          CALL enforce_bc_code(nlayers, f1_proxy%data, "
        "ndf_anyspc1_f1, undf_anyspc1_f1, map_anyspc1_f1(:,cell), "
        "boundary_dofs)")
    assert output6 not in generated_code

    assert LFRicBuild(tmpdir).code_compiles(psy)


def test_multi_kernel_specific(tmpdir):
    ''' Test that a call to enforce boundary conditions is *not* added
    following multiple calls to the matrix_vector_kernel_type kernel.
    Boundary conditions must now be explicitly specified as part of the
    Algorithm.

    '''
    _, invoke_info = parse(os.path.join(BASE_PATH,
                                        "12.3_multi_kernel_specific.f90"),
                           api=TEST_API)
    psy = PSyFactory(TEST_API, distributed_memory=True).create(invoke_info)
    generated_code = str(psy.gen)

    # Output must not contain any bc-related code
    output0 = "USE enforce_bc_kernel_mod, ONLY: enforce_bc_code"
    assert generated_code.count(output0) == 0
    output1 = "USE function_space_mod, ONLY: w1, w2, w2h, w2v, any_w2\n"
    assert generated_code.count(output1) == 0

    # first loop
    output1 = "INTEGER(KIND=i_def) fs\n"
    assert output1 not in generated_code
    output2 = "INTEGER(KIND=i_def), pointer :: boundary_dofs(:,:) => null()"
    assert output2 not in generated_code
    output3 = "fs = f1%which_function_space()"
    assert output3 not in generated_code
    # We only call enforce_bc if the field is on a vector space
    output4 = (
        "IF (fs == w1 .or. fs == w2 .or. fs == w2h .or. fs == w2v .or. "
        "fs == any_w2) THEN\n"
        "        boundary_dofs => f1_proxy%vspace%get_boundary_dofs()\n"
        "      END IF")
    assert output4 not in generated_code
    output5 = (
        "IF (fs == w1 .or. fs == w2 .or. fs == w2h .or. fs == w2v .or. "
        "fs == any_w2) THEN\n"
        "          CALL enforce_bc_code(nlayers, f1_proxy%data, "
        "ndf_anyspc1_f1, undf_anyspc1_f1, map_anyspc1_f1(:,cell), "
        "boundary_dofs)")
    assert output5 not in generated_code

    # second loop
    output6 = "INTEGER(KIND=i_def) fs_1\n"
    assert output6 not in generated_code
    output7 = "INTEGER(KIND=i_def), pointer :: boundary_dofs_1(:,:) => null()"
    assert output7 not in generated_code
    output8 = "fs_1 = f1%which_function_space()"
    assert output8 not in generated_code
    output9 = (
        "IF (fs_1 == w1 .or. fs_1 == w2 .or. fs_1 == w2h .or. fs_1 == w2v "
        ".or. fs_1 == any_w2) "
        "THEN\n"
        "        boundary_dofs_1 => f1_proxy%vspace%get_boundary_dofs()\n"
        "      END IF")
    assert output9 not in generated_code
    output10 = (
        "IF (fs_1 == w1 .or. fs_1 == w2 .or. fs_1 == w2h .or. fs_1 == w2v "
        ".or. fs_1 == any_w2) THEN\n"
        "          CALL enforce_bc_code(nlayers, f1_proxy%data, "
        "ndf_anyspc1_f1, undf_anyspc1_f1, map_anyspc1_f1(:,cell), "
        "boundary_dofs_1)")
    assert output10 not in generated_code

    assert LFRicBuild(tmpdir).code_compiles(psy)


def test_field_bc_kernel(tmpdir):
    ''' Tests that a kernel with a particular name is recognised as a
    boundary condition kernel and that appropriate code is added to
    support this. This code is required as the dynamo0.3 api does not
    know about boundary conditions but this kernel requires them. This
    "hack" is only supported to get PSyclone to generate correct code
    for the current implementation of LFRic. Future APIs will not
    support any hacks.

    '''
    _, invoke_info = parse(os.path.join(BASE_PATH,
                                        "12.2_enforce_bc_kernel.f90"),
                           api=TEST_API)
    psy = PSyFactory(TEST_API, distributed_memory=True).create(invoke_info)
    gen_code = str(psy.gen)
    assert ("INTEGER(KIND=i_def), pointer :: boundary_dofs_a(:,:) => "
            "null()" in gen_code)
    assert "boundary_dofs_a => a_proxy%vspace%get_boundary_dofs()" in gen_code
    assert ("CALL enforce_bc_code(nlayers, a_data, ndf_aspc1_a, "
            "undf_aspc1_a, map_aspc1_a(:,cell), boundary_dofs_a)"
            in gen_code)

    assert LFRicBuild(tmpdir).code_compiles(psy)


def test_bc_kernel_field_only(monkeypatch, annexed, dist_mem):
    ''' Tests that the recognised boundary-condition kernel is rejected
    if it has an operator as argument instead of a field. Test with and
    without annexed as different numbers of halo exchanges are
    produced.

    '''
    config = Config.get()
    dyn_config = config.api_conf("dynamo0.3")
    monkeypatch.setattr(dyn_config, "_compute_annexed_dofs", annexed)
    _, invoke_info = parse(os.path.join(BASE_PATH,
                                        "12.2_enforce_bc_kernel.f90"),
                           api=TEST_API)
    if dist_mem and not annexed:
        idx = 1
    else:
        idx = 0
    psy = PSyFactory(TEST_API,
                     distributed_memory=dist_mem).create(invoke_info)
    schedule = psy.invokes.invoke_list[0].schedule
    loop = schedule.children[idx]
    call = loop.loop_body[0]
    arg = call.arguments.args[0]
    # Monkeypatch the argument object so that it thinks it is an
    # operator rather than a field
    monkeypatch.setattr(arg, "_argument_type", value="gh_operator")
    # Have to add a tag to the symbol table to get to the error.
    schedule.symbol_table.find_or_create_tag("a:local_stencil")
    # We have to monkey-patch the arg.ref_name() function too as
    # otherwise the first monkey-patch causes it to break. Since
    # it is a function we have to patch it with a temporary
    # function which we create using lambda.
    monkeypatch.setattr(arg, "ref_name",
                        lambda function_space=None: "vspace")
    with pytest.raises(VisitorError) as excinfo:
        _ = psy.gen
    const = LFRicConstants()
    assert (f"Expected an argument of {const.VALID_FIELD_NAMES} type "
            f"from which to look-up boundary dofs for kernel "
            "enforce_bc_code but got 'gh_operator'" in str(excinfo.value))


def test_bc_kernel_anyspace1_only():
    ''' Tests that the recognised boundary-condition kernel is rejected
    if its argument is not specified as being on ANY_SPACE_1.

    '''
    _, invoke_info = parse(os.path.join(BASE_PATH,
                                        "12.2_enforce_bc_kernel.f90"),
                           api=TEST_API)
    psy = PSyFactory(TEST_API, distributed_memory=False).create(invoke_info)
    invoke = psy.invokes.invoke_list[0]
    schedule = invoke.schedule
    kernels = schedule.walk(LFRicKern)
    assert kernels[0].base_name == "enforce_bc"
    # Ensure that none of the arguments are listed as being on ANY_SPACE_1
    for fspace in kernels[0].arguments._unique_fss:
        fspace._orig_name = "W2"
    with pytest.raises(GenerationError) as err:
        _ = DynBoundaryConditions(invoke)
    assert ("enforce_bc_code kernel must have an argument on ANY_SPACE_1 but "
            "failed to find such an argument" in str(err.value))


def test_bc_op_kernel_wrong_args():
    '''Tests that the recognised operator boundary-condition kernel is
    rejected if it does not have exactly one argument.

    '''
    _, invoke_info = parse(os.path.join(BASE_PATH,
                                        "12.4_enforce_op_bc_kernel.f90"),
                           api=TEST_API)
    psy = PSyFactory(TEST_API, distributed_memory=False).create(invoke_info)
    invoke = psy.invokes.invoke_list[0]
    kernels = invoke.schedule.walk(LFRicKern)
    # Ensure that the kernel has the wrong number of arguments - duplicate
    # the existing argument in the list
    kernels[0].arguments.args.append(kernels[0].arguments.args[0])
    # Have to add a tag to the symbol table to get to the error.
    invoke.schedule.symbol_table.find_or_create_tag("a_local_stencil")
    with pytest.raises(GenerationError) as err:
        _ = DynBoundaryConditions(invoke)
    assert ("enforce_operator_bc_code kernel must have exactly one argument "
            "but found 2" in str(err.value))


def test_multikernel_invoke_1(tmpdir):
    ''' Test that correct code is produced when there are multiple
    kernels within an invoke. We test the parts of the code that
    are incorrect at the time of writing.

    '''
    _, invoke_info = parse(os.path.join(BASE_PATH,
                                        "4_multikernel_invokes.f90"),
                           api=TEST_API)
    psy = PSyFactory(TEST_API, distributed_memory=True).create(invoke_info)
    generated_code = str(psy.gen)

    assert LFRicBuild(tmpdir).code_compiles(psy)

    # Check that argument names are not replicated
    assert "SUBROUTINE invoke_0(a, f1, f2, m1, m2)" in generated_code
    # Check that only one proxy initialisation is produced
    assert "f1_proxy = f1%get_proxy()" in generated_code
    # Check that we only initialise dofmaps once
    assert "map_w2 => f2_proxy%vspace%get_whole_dofmap()" in generated_code


def test_multikernel_invoke_qr(tmpdir):
    ''' Test that correct code is produced when there are multiple
    kernels with (the same) QR within an invoke. '''
    _, invoke_info = parse(os.path.join(BASE_PATH,
                                        "4.1_multikernel_invokes.f90"),
                           api=TEST_API)
    psy = PSyFactory(TEST_API, distributed_memory=True).create(invoke_info)

    assert LFRicBuild(tmpdir).code_compiles(psy)

    generated_code = psy.gen
    # simple check that two kernel calls exist
    assert str(generated_code).count("CALL testkern_qr_code") == 2


def test_multikern_invoke_oper():
    ''' Test that correct code is produced when there are multiple
    kernels within an invoke with operators '''
    _, invoke_info = parse(os.path.join(BASE_PATH,
                                        "4.4_multikernel_invokes.f90"),
                           api=TEST_API)
    psy = PSyFactory(TEST_API, distributed_memory=True).create(invoke_info)
    generated_code = str(psy.gen)
    # 1st test for duplication of name vector-field declaration
    assert "TYPE(field_type), intent(in) :: f1(3), f1(3)" not in generated_code
    # 2nd test for duplication of name vector-field declaration
    assert "TYPE(field_proxy_type) f1_proxy(3), f1_proxy(3)" not in \
        generated_code


def test_2kern_invoke_any_space(tmpdir):
    ''' Test correct code is generated when there are just two same
    kernels within an invoke with kernel fields declared as any_space.

    '''
    _, invoke_info = parse(os.path.join(BASE_PATH,
                                        "4.5.1_multikernel_invokes.f90"),
                           api=TEST_API)
    psy = PSyFactory(TEST_API, distributed_memory=True).create(invoke_info)
    gen = str(psy.gen)

    assert LFRicBuild(tmpdir).code_compiles(psy)

    assert ("INTEGER(KIND=i_def), pointer :: map_aspc1_f1(:,:) => null(), "
            "map_aspc1_f2(:,:) => null()\n" in gen)
    assert "map_aspc1_f1 => f1_proxy%vspace%get_whole_dofmap()\n" in gen
    assert "map_aspc1_f2 => f2_proxy%vspace%get_whole_dofmap()\n" in gen
    assert (
        "        CALL testkern_any_space_2_code(cell, nlayers, f1_data,"
        " f2_data, op_proxy%ncell_3d, op_local_stencil, scalar, "
        "ndf_aspc1_f1, undf_aspc1_f1, map_aspc1_f1(:,cell))\n" in gen)
    assert "map_aspc1_f2 => f2_proxy%vspace%get_whole_dofmap()\n" in gen
    assert (
        "        CALL testkern_any_space_2_code(cell, nlayers, f2_data,"
        " f1_data, op_proxy%ncell_3d, op_local_stencil, scalar, "
        "ndf_aspc1_f2, undf_aspc1_f2, map_aspc1_f2(:,cell))\n" in gen)


def test_multikern_invoke_any_space(tmpdir):
    ''' Test that we generate correct code when there are multiple
    kernels within an invoke with kernel fields declared as any_space.

    '''
    _, invoke_info = parse(os.path.join(BASE_PATH,
                                        "4.5_multikernel_invokes.f90"),
                           api=TEST_API)
    psy = PSyFactory(TEST_API, distributed_memory=True).create(invoke_info)
    gen = str(psy.gen)

    assert LFRicBuild(tmpdir).code_compiles(psy)

    assert ("INTEGER(KIND=i_def), pointer :: map_aspc1_f1(:,:) => null(), "
            "map_aspc1_f2(:,:) => null(), map_aspc2_f1(:,:) => null(), "
            "map_aspc2_f2(:,:) => null(), map_w0(:,:) => null()" in gen)
    assert (
        "REAL(KIND=r_def), allocatable :: basis_aspc1_f1_qr(:,:,:,:), "
        "basis_aspc2_f2_qr(:,:,:,:), diff_basis_w0_qr(:,:,:,:), "
        "basis_aspc1_f2_qr(:,:,:,:), basis_aspc2_f1_qr(:,:,:,:)" in gen)
    assert "ndf_aspc1_f1 = f1_proxy%vspace%get_ndf()" in gen
    assert "ndf_aspc2_f2 = f2_proxy%vspace%get_ndf()" in gen
    assert "ndf_w0 = f3_proxy(1)%vspace%get_ndf()" in gen
    assert "ndf_aspc1_f2 = f2_proxy%vspace%get_ndf()" in gen
    assert ("CALL qr%compute_function(BASIS, f2_proxy%vspace, "
            "dim_aspc1_f2, ndf_aspc1_f2, basis_aspc1_f2_qr)" in gen)
    assert (
        "      map_aspc1_f1 => f1_proxy%vspace%get_whole_dofmap()\n"
        "      map_aspc2_f2 => f2_proxy%vspace%get_whole_dofmap()\n"
        "      map_w0 => f3_proxy(1)%vspace%get_whole_dofmap()\n"
        "      map_aspc1_f2 => f2_proxy%vspace%get_whole_dofmap()\n"
        "      map_aspc2_f1 => f1_proxy%vspace%get_whole_dofmap()\n"
        in gen)
    assert ("CALL testkern_any_space_1_code(nlayers, f1_data, rdt, "
            "f2_data, f3_1_data, f3_2_data, "
            "f3_3_data, ndf_aspc1_f1, undf_aspc1_f1, "
            "map_aspc1_f1(:,cell), basis_aspc1_f1_qr, ndf_aspc2_f2, "
            "undf_aspc2_f2, map_aspc2_f2(:,cell), basis_aspc2_f2_qr, ndf_w0, "
            "undf_w0, map_w0(:,cell), diff_basis_w0_qr, np_xy_qr, np_z_qr, "
            "weights_xy_qr, weights_z_qr" in gen)


def test_mkern_invoke_multiple_any_spaces(tmpdir):
    ''' Test that we generate correct code when there are multiple
    kernels within an invoke with kernel fields declared as any_space.

    '''
    _, invoke_info = parse(os.path.join(BASE_PATH,
                                        "4.5.2_multikernel_invokes.f90"),
                           api=TEST_API)
    psy = PSyFactory(TEST_API, distributed_memory=True).create(invoke_info)
    gen = str(psy.gen)

    assert LFRicBuild(tmpdir).code_compiles(psy)

    assert "ndf_aspc1_f1 = f1_proxy%vspace%get_ndf()" in gen
    assert ("CALL qr%compute_function(BASIS, f1_proxy%vspace, "
            "dim_aspc1_f1, ndf_aspc1_f1, basis_aspc1_f1_qr)" in gen)
    assert "ndf_aspc2_f2 = f2_proxy%vspace%get_ndf()" in gen
    assert ("CALL qr%compute_function(BASIS, f2_proxy%vspace, "
            "dim_aspc2_f2, ndf_aspc2_f2, basis_aspc2_f2_qr)" in gen)
    assert "ndf_aspc1_f2 = f2_proxy%vspace%get_ndf()" in gen
    assert "ndf_aspc1_op = op_proxy%fs_to%get_ndf()" in gen
    assert "ndf_aspc5_f2 = f2_proxy%vspace%get_ndf()" in gen
    assert "ndf_aspc1_op2 = op2_proxy%fs_to%get_ndf()" in gen
    assert "ndf_aspc3_op3 = op3_proxy%fs_to%get_ndf()" in gen
    assert gen.count("ndf_aspc4_op4 = op4_proxy%fs_from%get_ndf()") == 1
    assert "ndf_aspc3_op5" not in gen
    assert "ndf_aspc4_f1" not in gen
    # testkern_any_space_1_type requires GH_BASIS on ANY_SPACE_1 and 2 and
    # DIFF_BASIS on w0
    # f1 is on ANY_SPACE_1 and f2 is on ANY_SPACE_2. f3 is on W0.
    assert ("CALL qr%compute_function(BASIS, f1_proxy%vspace, "
            "dim_aspc1_f1, ndf_aspc1_f1, basis_aspc1_f1_qr)" in gen)
    assert ("CALL qr%compute_function(BASIS, f2_proxy%vspace, "
            "dim_aspc2_f2, ndf_aspc2_f2, basis_aspc2_f2_qr)" in gen)
    # testkern_any_space_4_type needs GH_BASIS on ANY_SPACE_1 which is the
    # to-space of op2
    assert ("CALL qr%compute_function(BASIS, op2_proxy%fs_to, "
            "dim_aspc1_op2, ndf_aspc1_op2, basis_aspc1_op2_qr)" in gen)
    # Need GH_BASIS and DIFF_BASIS on ANY_SPACE_4 which is to/from-space
    # of op4
    assert ("CALL qr%compute_function(BASIS, op4_proxy%fs_from, "
            "dim_aspc4_op4, ndf_aspc4_op4, basis_aspc4_op4_qr)" in gen)
    assert ("CALL qr%compute_function(DIFF_BASIS, op4_proxy%fs_from, "
            "diff_dim_aspc4_op4, ndf_aspc4_op4, diff_basis_aspc4_op4_qr)"
            in gen)


def test_loopfuse(dist_mem, tmpdir):
    ''' Tests whether loop fuse actually fuses and whether
    multiple maps are produced or not. Multiple maps are not an
    error but it would be nicer if there were only one '''
    _, invoke_info = parse(os.path.join(BASE_PATH,
                                        "4_multikernel_invokes.f90"),
                           api=TEST_API)
    psy = PSyFactory(TEST_API, distributed_memory=dist_mem).create(invoke_info)
    invoke = psy.invokes.get("invoke_0")
    schedule = invoke.schedule
    index = 0
    if dist_mem:
        index = 4
    loop1 = schedule.children[index]
    loop2 = schedule.children[index+1]
    trans = LoopFuseTrans()
    trans.apply(loop1, loop2)
    generated_code = psy.gen
    # only one loop
    assert str(generated_code).count("DO cell") == 1
    # only one map for each space
    assert str(generated_code).count("map_w1 =>") == 1
    assert str(generated_code).count("map_w2 =>") == 1
    assert str(generated_code).count("map_w3 =>") == 1
    # kernel call tests
    kern_idxs = []
    for idx, line in enumerate(str(generated_code).split('\n')):
        if "DO cell" in line:
            do_idx = idx
        if "CALL testkern_code(" in line:
            kern_idxs.append(idx)
        if "END DO" in line:
            enddo_idx = idx
    # two kernel calls
    assert len(kern_idxs) == 2
    # both kernel calls are within the loop
    for kern_id in kern_idxs:
        assert enddo_idx > kern_id > do_idx

    assert LFRicBuild(tmpdir).code_compiles(psy)


def test_named_psy_routine(dist_mem, tmpdir):
    ''' Check that we generate a subroutine with the expected name
    if an invoke is named. '''
    _, invoke_info = parse(os.path.join(BASE_PATH,
                                        "1.0.1_single_named_invoke.f90"),
                           api=TEST_API)
    psy = PSyFactory(TEST_API,
                     distributed_memory=dist_mem).create(invoke_info)
    gen_code = str(psy.gen)

    assert LFRicBuild(tmpdir).code_compiles(psy)

    # Name should be all lower-case and with spaces replaced by underscores
    assert "SUBROUTINE invoke_important_invoke" in gen_code

# Tests for LFRic stub generator


def test_stub_non_existent_filename():
    ''' Fail if the file does not exist '''
    with pytest.raises(IOError) as excinfo:
        generate("non_existent_file.f90", api=TEST_API)
    assert "File 'non_existent_file.f90' not found" in str(excinfo.value)


def test_stub_invalid_api():
    ''' fail if the specified api is not supported '''
    with pytest.raises(GenerationError) as excinfo:
        generate(os.path.join(BASE_PATH, "ru_kernel_mod.f90"), api="nemo")
    assert "Unsupported API 'nemo' specified" in str(excinfo.value)


def test_stub_file_content_not_fortran():
    ''' fail if the kernel file does not contain fortran '''
    with pytest.raises(ParseError) as excinfo:
        generate(os.path.join(os.path.dirname(os.path.abspath(__file__)),
                              "dynamo0p3_test.py"), api=TEST_API)
    assert 'no parse pattern found' \
        in str(excinfo.value)


def test_stub_file_fortran_invalid():
    ''' fail if the fortran in the kernel is not valid '''
    with pytest.raises(ParseError) as excinfo:
        generate(os.path.join(BASE_PATH, "testkern_invalid_fortran_mod.f90"),
                 api=TEST_API)
    assert 'contain <== no parse pattern found' in str(excinfo.value)


def test_file_fortran_not_kernel():
    ''' fail if file is valid fortran but is not a kernel file '''
    with pytest.raises(ParseError) as excinfo:
        generate(os.path.join(BASE_PATH, "1_single_invoke.f90"),
                 api=TEST_API)
    assert 'file does not contain a module. Is it a Kernel file?' \
        in str(excinfo.value)


def test_module_name_too_short():
    ''' fail if length of kernel module name is too short '''
    with pytest.raises(ParseError) as excinfo:
        generate(os.path.join(BASE_PATH, "testkern_short_name_mod.f90"),
                 api=TEST_API)
    assert "too short to have '_mod' as an extension" in str(excinfo.value)


def test_module_name_convention():
    ''' Fail if kernel module name does not have _mod at end. '''
    with pytest.raises(ParseError) as excinfo:
        generate(os.path.join(BASE_PATH, "testkern_wrong_mod_name.F90"),
                 api=TEST_API)
    assert "does not have '_mod' as an extension" in str(excinfo.value)


def test_kernel_datatype_not_found():
    ''' fail if kernel datatype is not found '''
    with pytest.raises(ParseError) as excinfo:
        generate(os.path.join(BASE_PATH, "testkern_no_datatype_mod.f90"),
                 api=TEST_API)
    assert 'Kernel type testkern_type does not exist' in str(excinfo.value)


def test_arg_descriptor_funcs_method_error():
    ''' Tests that an internal error is raised in LFRicArgDescriptor
    when function_spaces is called and the internal type is an
    unexpected value. It should not be possible to get to here so we
    need to mess about with internal values to trip this.

    '''
    fparser.logging.disable(fparser.logging.CRITICAL)
    ast = fpapi.parse(CODE, ignore_comments=False)
    metadata = LFRicKernMetadata(ast, name="testkern_qr_type")
    field_descriptor = metadata.arg_descriptors[0]
    field_descriptor._argument_type = "gh_fire_starter"
    with pytest.raises(InternalError) as excinfo:
        _ = field_descriptor.function_spaces
    assert ("Expected a valid argument type but got 'gh_fire_starter'."
            in str(excinfo.value))


def test_dynkernmetadata_read_fs_error():
    '''Tests that an exception is raised if a field on a read only
    function space is specified as being written to by the kernel
    metadata.

    '''
    code = (
        "module testkern_chi_write_mod\n"
        "  use argument_mod\n"
        "  use kernel_mod\n"
        "  use constants_mod\n"
        "  type, extends(kernel_type) :: testkern_chi_write_type\n"
        "     type(arg_type), dimension(2) :: meta_args =          &\n"
        "          (/ arg_type(gh_field, gh_real, gh_write, wchi), &\n"
        "             arg_type(gh_field, gh_real, gh_read,  wchi)  &\n"
        "           /)\n"
        "     integer :: operates_on = cell_column\n"
        "   contains\n"
        "     procedure, nopass :: code => testkern_chi_write_code\n"
        "  end type testkern_chi_write_type\n"
        "contains\n"
        "  subroutine testkern_chi_write_code()\n"
        "  end subroutine testkern_chi_write_code\n"
        "end module testkern_chi_write_mod\n")
    ast = fpapi.parse(code, ignore_comments=False)
    with pytest.raises(ParseError) as info:
        _ = LFRicKernMetadata(ast)
    assert ("Found kernel metadata in 'testkern_chi_write_type' that "
            "specifies writing to the read-only function space 'wchi'."
            in str(info.value))

# DynKernelArgument tests


def test_dynkernelargument_intent_invalid(dist_mem):
    ''' Tests that an error is raised in DynKernelArgument when an invalid
    intent value is found. Tests with and without distributed memory. '''
    _, invoke_info = parse(os.path.join(BASE_PATH, "1_single_invoke.f90"),
                           api=TEST_API)
    if dist_mem:
        idx = 4
    else:
        idx = 0
    psy = PSyFactory(TEST_API,
                     distributed_memory=dist_mem).create(invoke_info)
    invoke = psy.invokes.invoke_list[0]
    schedule = invoke.schedule
    loop = schedule.children[idx]
    call = loop.loop_body[0]
    arg = call.arguments.args[0]
    arg._access = "invalid"
    with pytest.raises(GenerationError) as excinfo:
        _ = arg.intent
    valid = ([AccessType.READ.api_specific_name()] +
             [access.api_specific_name()
              for access in AccessType.all_write_accesses()])
    assert (f"In the LFRic API the argument access must be one of "
            f"{str(valid)}, but found 'invalid'" in str(excinfo.value))


@pytest.mark.parametrize("proxy", [True, False])
def test_dynkernelargument_infer_scalar_datatype(monkeypatch, proxy):
    '''
    Tests for the DynKernelArgument.infer_datatype() method for scalar
    arguments.

    '''
    _, invoke_info = parse(os.path.join(BASE_PATH, "1_single_invoke.f90"),
                           api=TEST_API)
    psy = PSyFactory(TEST_API,
                     distributed_memory=False).create(invoke_info)
    invoke = psy.invokes.invoke_list[0]
    schedule = invoke.schedule
    container_table = schedule.parent.symbol_table
    call = schedule[0].loop_body[0]
    arg = call.arguments.args[0]
    # Real, scalar argument.
    dtype = arg.infer_datatype(proxy)
    assert isinstance(dtype, ScalarType)
    assert dtype.intrinsic == ScalarType.Intrinsic.REAL
    # Repeat when the root symbol table is missing the 'r_def' kind symbol.
    old_r_def = container_table._symbols.pop("r_def")
    dtype = arg.infer_datatype(proxy)
    assert isinstance(dtype, ScalarType)
    assert dtype.intrinsic == ScalarType.Intrinsic.REAL
    assert old_r_def is not container_table.lookup("r_def")
    # Repeat when the root symbol table is missing both 'r_def' and the
    # ContainerSymbol 'constants_mod'.
    del container_table._symbols["r_def"]
    del container_table._symbols["constants_mod"]
    dtype = arg.infer_datatype(proxy)
    assert isinstance(dtype, ScalarType)
    assert dtype.intrinsic == ScalarType.Intrinsic.REAL
    monkeypatch.setattr(arg, "_intrinsic_type", "integer")
    dtype = arg.infer_datatype(proxy)
    assert dtype.intrinsic == ScalarType.Intrinsic.INTEGER
    monkeypatch.setattr(arg, "_intrinsic_type", "logical")
    dtype = arg.infer_datatype(proxy)
    assert dtype.intrinsic == ScalarType.Intrinsic.BOOLEAN
    # Monkeypatch to check with an invalid type of scalar argument.
    monkeypatch.setattr(arg, "_intrinsic_type", "foo")
    with pytest.raises(NotImplementedError) as err:
        arg.infer_datatype(proxy)
    assert "Unsupported scalar type 'foo'" in str(err.value)


@pytest.mark.parametrize("proxy", [True, False])
def test_dynkernelargument_infer_field_datatype(monkeypatch, proxy):
    # pylint: disable=too-many-statements
    '''
    Tests for the DynKernelArgument.infer_datatype() method for field and
    operator arguments.

    '''
    if proxy:
        proxy_str = "_proxy"
    else:
        proxy_str = ""

    _, invoke_info = parse(os.path.join(BASE_PATH, "1_single_invoke.f90"),
                           api=TEST_API)
    psy = PSyFactory(TEST_API,
                     distributed_memory=False).create(invoke_info)
    invoke = psy.invokes.invoke_list[0]
    schedule = invoke.schedule
    container_table = schedule.parent.symbol_table
    call = schedule[0].loop_body[0]
    # Field argument.
    arg = call.arguments.args[1]
    dtype = arg.infer_datatype(proxy)
    assert isinstance(dtype, DataTypeSymbol)
    assert dtype.name == f"field{proxy_str}_type"
    # Repeat when the field(_proxy)_type symbol is missing.
    old_dtype = container_table._symbols.pop(dtype.name)
    dtype = arg.infer_datatype(proxy)
    assert dtype is not old_dtype
    assert isinstance(dtype, DataTypeSymbol)
    assert dtype.name == f"field{proxy_str}_type"
    # Repeat when both the field (proxy) type and associated container are
    # missing.
    old_dtype = container_table._symbols.pop(dtype.name)
    old_fld_mod = container_table._symbols.pop("field_mod")
    dtype3 = arg.infer_datatype(proxy)
    assert isinstance(dtype3, DataTypeSymbol)
    assert dtype3.name == f"field{proxy_str}_type"
    assert dtype3 is not old_dtype
    assert old_fld_mod is not container_table.lookup("field_mod")
    # Integer field argument.
    monkeypatch.setattr(arg, "_data_type", "integer_field_type")
    monkeypatch.setattr(arg, "_proxy_data_type", "integer_field_proxy_type")
    monkeypatch.setattr(arg, "_module_name", "integer_field_mod")
    dtype = arg.infer_datatype(proxy)
    assert isinstance(dtype, DataTypeSymbol)
    assert dtype.name == f"integer_field{proxy_str}_type"
    # Repeat when the integer_field(_proxy)_type symbol is missing.
    del container_table._symbols[dtype.name]
    dtype = arg.infer_datatype(proxy)
    assert isinstance(dtype, DataTypeSymbol)
    assert dtype.name == f"integer_field{proxy_str}_type"
    # Repeat when both the field (proxy) type and associated container are
    # missing.
    old_dtype = container_table._symbols.pop(dtype.name)
    old_fld_mod = container_table._symbols.pop("integer_field_mod")
    dtype = arg.infer_datatype(proxy)
    assert isinstance(dtype, DataTypeSymbol)
    assert dtype is not old_dtype
    assert old_fld_mod is not container_table.lookup("integer_field_mod")
    assert dtype.name == f"integer_field{proxy_str}_type"
    # Valid operator types
    for op_name in ["gh_operator", "gh_columnwise_operator"]:
        monkeypatch.setattr(arg, "_argument_type", op_name)
        monkeypatch.setattr(arg, "_data_type", f"{op_name[3:]}_type")
        monkeypatch.setattr(
            arg, "_proxy_data_type", f"{op_name[3:]}_proxy_type")
        monkeypatch.setattr(arg, "_module_name", "operator_mod")
        dtype = arg.infer_datatype(proxy)
        assert isinstance(dtype, DataTypeSymbol)
        assert dtype.name == op_name[3:] + proxy_str + "_type"
        # Repeat, ensuring that type symbol is deleted first.
        old_dtype = container_table._symbols.pop(dtype.name)
        dtype = arg.infer_datatype(proxy)
        assert isinstance(dtype, DataTypeSymbol)
        assert dtype.name == f"{op_name[3:]}{proxy_str}_type"
        assert old_dtype is not dtype
        # Repeat, ensuring both type and container symbols deleted first.
        old_dtype = container_table._symbols.pop(dtype.name)
        old_mod = container_table._symbols.pop("operator_mod")
        dtype = arg.infer_datatype(proxy)
        assert isinstance(dtype, DataTypeSymbol)
        assert dtype.name == f"{op_name[3:]}{proxy_str}_type"
        assert dtype is not old_dtype
        assert container_table.lookup("operator_mod") is not old_mod

    # We should get an exception for an unrecognised argument type
    monkeypatch.setattr(arg, "_argument_type", "foo")
    with pytest.raises(NotImplementedError) as err:
        arg.infer_datatype(proxy)
    assert "'f1' is not a scalar, field or operator argument" in str(err.value)


def test_dynkernelargument_psyir_expression(monkeypatch):
    ''' Tests for the psyir_expression() method of DynKernelArgument. '''
    _, invoke_info = parse(os.path.join(BASE_PATH, "1_single_invoke.f90"),
                           api=TEST_API)
    psy = PSyFactory(TEST_API, distributed_memory=True).create(invoke_info)
    first_invoke = psy.invokes.invoke_list[0]
    first_kernel = first_invoke.schedule.coded_kernels()[0]
    # First argument should be a real scalar variable
    first_arg = first_kernel.arguments.args[0]
    psyir = first_arg.psyir_expression()
    assert isinstance(psyir, Reference)
    assert psyir.symbol.name == "a"
    assert isinstance(psyir.symbol.datatype, ScalarType)
    assert psyir.symbol.datatype.intrinsic == ScalarType.Intrinsic.REAL
    # Repeat but force the symbol for 'a' to be created
    del first_invoke.schedule.symbol_table._symbols["a"]
    psyir = first_arg.psyir_expression()
    assert isinstance(psyir, Reference)
    assert psyir.symbol.name == "a"
    # Second argument is a real-valued field
    second_arg = first_kernel.arguments.args[1]
    psyir = second_arg.psyir_expression()
    assert isinstance(psyir, Reference)
    assert psyir.symbol.name == "f1_data"
    assert isinstance(psyir.symbol.datatype, UnsupportedFortranType)
    assert isinstance(psyir.symbol.datatype.partial_datatype, ArrayType)
    assert (psyir.symbol.datatype.partial_datatype.intrinsic ==
            ScalarType.Intrinsic.REAL)
    assert len(psyir.symbol.datatype.partial_datatype.shape) == 1
    # Break the argument type
    monkeypatch.setattr(second_arg, "_argument_type", "gh_wrong")
    with pytest.raises(NotImplementedError) as err:
        second_arg.psyir_expression()
    assert ("Unsupported kernel argument type: 'f1' is of type 'gh_wrong'"
            in str(err))
    # Second argument to the (builtin) kernel is a literal expression
    _, invoke_info = parse(os.path.join(BASE_PATH,
                                        "15.6.2_inc_X_powint_n_builtin.f90"),
                           api=TEST_API)
    psy = PSyFactory(TEST_API, distributed_memory=True).create(invoke_info)
    first_invoke = psy.invokes.invoke_list[0]
    kern = first_invoke.schedule.walk(BuiltIn)[1]
    psyir = kern.arguments.args[1].psyir_expression()
    assert isinstance(psyir, UnaryOperation)
    assert psyir.operator == UnaryOperation.Operator.MINUS
    # Test an expression involving only literals
    monkeypatch.setattr(kern.arguments.args[1], "_name", "3.0 + 1.0")
    psyir = kern.arguments.args[1].psyir_expression()
    assert isinstance(psyir, BinaryOperation)
    assert psyir.operator == BinaryOperation.Operator.ADD
    # Test that we catch invalid literal expressions
    monkeypatch.setattr(kern.arguments.args[1], "_name", "3.0 + f1")
    with pytest.raises(InternalError) as err:
        _ = kern.arguments.args[1].psyir_expression()
    assert ("Expected argument '3.0 + f1' to kernel 'inc_x_powint_n' to be a "
            "literal but the created PSyIR contains one or more References"
            in str(err.value))
    # Test for an LMA operator argument.
    _, invoke_info = parse(os.path.join(BASE_PATH, "10_operator.f90"),
                           api=TEST_API)
    psy = PSyFactory(TEST_API, distributed_memory=True).create(invoke_info)
    first_invoke = psy.invokes.invoke_list[0]
    kern = first_invoke.schedule.walk(LFRicKern)[0]
    psyir = kern.arguments.args[0].psyir_expression()
    assert isinstance(psyir, Reference)
    assert psyir.symbol.name == "mm_w0_local_stencil"
    assert isinstance(psyir.symbol.datatype, UnsupportedFortranType)
    assert isinstance(psyir.symbol.datatype.partial_datatype, ArrayType)
    assert len(psyir.symbol.datatype.partial_datatype.shape) == 3
    # Test for a CMA operator argument.
    _, invoke_info = parse(os.path.join(BASE_PATH,
                                        "20.0.1_cma_assembly_scalar.f90"),
                           api=TEST_API)
    psy = PSyFactory(TEST_API, distributed_memory=True).create(invoke_info)
    first_invoke = psy.invokes.invoke_list[0]
    kern = first_invoke.schedule.walk(LFRicKern)[0]
    psyir = kern.arguments.args[1].psyir_expression()
    assert isinstance(psyir, Reference)
    assert psyir.symbol.name == "cma_op1_cma_matrix"
    assert isinstance(psyir.symbol.datatype, UnsupportedFortranType)
    assert isinstance(psyir.symbol.datatype.partial_datatype, ArrayType)
    assert len(psyir.symbol.datatype.partial_datatype.shape) == 3


def test_arg_ref_name_method_error1():
    ''' Tests that an internal error is raised in DynKernelArgument
    when ref_name() is called with a function space that is not
    associated with this field'''
    _, invoke_info = parse(os.path.join(BASE_PATH, "1_single_invoke.f90"),
                           api=TEST_API)
    psy = PSyFactory(TEST_API, distributed_memory=True).create(invoke_info)
    first_invoke = psy.invokes.invoke_list[0]
    first_kernel = first_invoke.schedule.coded_kernels()[0]
    first_argument = first_kernel.arguments.args[1]
    with pytest.raises(GenerationError) as excinfo:
        # the argument is a field and is on "w1"
        _ = first_argument.ref_name(FunctionSpace("w3", None))
    assert 'not one of the function spaces associated with this argument' \
        in str(excinfo.value)


def test_arg_ref_name_method_error2():
    ''' Tests that an internal error is raised in DynKernelArgument
    when ref_name() is called when the argument type is not a field
    or an operator.

    '''
    _, invoke_info = parse(os.path.join(BASE_PATH, "1_single_invoke.f90"),
                           api=TEST_API)
    psy = PSyFactory(TEST_API, distributed_memory=True).create(invoke_info)
    first_invoke = psy.invokes.invoke_list[0]
    first_kernel = first_invoke.schedule.coded_kernels()[0]
    first_argument = first_kernel.arguments.args[1]
    first_argument._argument_type = "gh_funky_instigator"
    with pytest.raises(GenerationError) as excinfo:
        _ = first_argument.ref_name()
    assert ("DynKernelArgument.ref_name(fs): Found unsupported argument "
            "type 'gh_funky_instigator'" in str(excinfo.value))


def test_arg_intent_error():
    ''' Tests that an internal error is raised in DynKernelArgument
    when intent() is called and the argument access property is not one of
    gh_{read,write,inc,readwrite} '''
    _, invoke_info = parse(os.path.join(BASE_PATH, "1_single_invoke.f90"),
                           api=TEST_API)
    psy = PSyFactory(TEST_API, distributed_memory=True).create(invoke_info)
    first_invoke = psy.invokes.invoke_list[0]
    first_kernel = first_invoke.schedule.coded_kernels()[0]
    first_argument = first_kernel.arguments.args[0]
    # Mess with the internal state of this argument object
    first_argument._access = "gh_not_an_intent"
    with pytest.raises(GenerationError) as excinfo:
        _ = first_argument.intent()
    valid = ([AccessType.READ.api_specific_name()] +
             [access.api_specific_name()
              for access in AccessType.all_write_accesses()])
    assert (f"In the LFRic API the argument access must be one of {valid}, "
            f"but found 'gh_not_an_intent'." in str(excinfo.value))


def test_arg_intrinsic_type_error():
    ''' Tests that an internal error is raised in creating argument
    'intrinsic_type' property when an invalid 'data_type' property is
    passed from the LFRicArgDescriptor class.

    '''
    _, invoke_info = parse(os.path.join(BASE_PATH, "1_single_invoke.f90"),
                           api=TEST_API)
    call = invoke_info.calls[0].kcalls[0]
    kernel_metadata = call.ktype
    # Mess with the internal state of this argument descriptor
    # data type to trigger the internal error for intrinsic type
    kernel_metadata._arg_descriptors[0]._data_type = "gh_unreal"
    expected_descriptor = (
        "LFRicArgDescriptor object\n"
        "  argument_type[0]='gh_scalar'\n"
        "  data_type[1]='gh_unreal'\n"
        "  access_descriptor[2]='gh_read'\n")
    with pytest.raises(InternalError) as excinfo:
        _ = DynKernelArguments(call, None)
    assert (f"DynKernelArgument.__init__(): Found unsupported data "
            f"type 'gh_unreal' in the kernel argument descriptor "
            f"'{expected_descriptor}'." in str(excinfo.value))

# Test DynKernelArgument _init_data_type_properties()


def test_dynkernelargument_idtp_error(monkeypatch):
    '''Test the _init_data_type_properties method in the DynKernelArgument
    class raises the expected exception if the argument is not a
    supported type (one of scalar, field or operator)

    '''
    # Use one of the examples to create an instance of
    # DynKernelArgument.
    _, invoke_info = parse(os.path.join(BASE_PATH, "1_single_invoke.f90"),
                           api=TEST_API)
    psy = PSyFactory(TEST_API, distributed_memory=False).create(invoke_info)
    scalar_argument = psy.invokes.invoke_list[0].schedule.args[0]
    monkeypatch.setattr(scalar_argument, "_argument_type", "invalid")
    assert not scalar_argument.is_scalar
    with pytest.raises(InternalError) as info:
        scalar_argument._init_data_type_properties(None)
    assert ("Supported argument types are scalar, field and operator, but "
            "the argument 'a' in kernel 'testkern_code' is none of these."
            in str(info.value))


def test_dynkernelargument_idtp_scalar():
    '''Test the _init_data_type_properties method in the DynKernelArgument
    class for a scalar.

    '''
    # Use one of the examples to create an instance of
    # DynKernelArgument that describes a scalar.
    _, invoke_info = parse(os.path.join(BASE_PATH, "1_single_invoke.f90"),
                           api=TEST_API)
    psy = PSyFactory(TEST_API, distributed_memory=False).create(invoke_info)
    scalar_argument = psy.invokes.invoke_list[0].schedule.args[0]
    assert scalar_argument.is_scalar

    # No algorithm information - use default precision
    scalar_argument._init_data_type_properties(None)
    assert scalar_argument._precision == "r_def"
    assert scalar_argument._data_type is None
    assert scalar_argument._proxy_data_type is None
    assert scalar_argument._module_name is None

    # Algorithm information - use supplied precision
    arg = Arg("variable", None, None, ("real", "roo_def"))
    scalar_argument._init_data_type_properties(arg)
    assert scalar_argument._precision == "roo_def"
    assert scalar_argument._data_type is None
    assert scalar_argument._proxy_data_type is None
    assert scalar_argument._module_name is None

    # Inconsistent datatype
    arg = Arg("variable", None, None, ("integer", "i_def"))
    with pytest.raises(GenerationError) as info:
        scalar_argument._init_data_type_properties(arg)
    assert ("The kernel metadata for argument 'a' in kernel 'testkern_code' "
            "specifies this argument should be a scalar of type 'real' but "
            "in the algorithm layer it is defined as a 'integer'."
            in str(info.value))

    # Inconsistent datatype - no check - use default precision
    arg = Arg("variable", None, None, ("integer", "roo_def"))
    scalar_argument._init_data_type_properties(arg, check=False)
    assert scalar_argument._precision == "r_def"
    assert scalar_argument._data_type is None
    assert scalar_argument._proxy_data_type is None
    assert scalar_argument._module_name is None

    # Algorithm information - no precision
    arg = Arg("variable", None, None, ("real", None))
    with pytest.raises(GenerationError) as info:
        scalar_argument._init_data_type_properties(arg)
    assert ("LFRic coding standards require scalars to have their precision "
            "defined in the algorithm layer but 'a' in 'testkern_code' does "
            "not." in str(info.value))


def test_dynkernelargument_idtp_reduction():
    '''Test the _init_data_type_properties method in the DynKernelArgument
    class for a scalar reduction.

    '''
    # Use one of the examples to create an instance of
    # DynKernelArgument that describes a scalar.
    _, invoke_info = parse(
        os.path.join(
            BASE_PATH, "15.17.1_one_reduction_one_standard_builtin.f90"),
        api=TEST_API)
    psy = PSyFactory(TEST_API, distributed_memory=False).create(invoke_info)
    schedule = psy.invokes.invoke_list[0].schedule
    builtin = schedule[0].loop_body[0]
    reduction = builtin.args[0]
    assert reduction.is_scalar

    # No algorithm information - use default precision
    reduction._init_data_type_properties(None)
    assert reduction._precision == "r_def"
    assert reduction._data_type == "scalar_type"
    assert reduction._proxy_data_type is None
    assert reduction._module_name == "scalar_mod"

    # Consistent algorithm information
    arg = Arg("variable", None, None, ("real", "r_def"))
    reduction._init_data_type_properties(arg)
    assert reduction._precision == "r_def"
    assert reduction._data_type == "scalar_type"
    assert reduction._proxy_data_type is None
    assert reduction._module_name == "scalar_mod"

    # Scalar reduction with inconsistent precision (expects 'r_def')
    arg = Arg("variable", None, None, ("real", "i_def"))
    with pytest.raises(GenerationError) as info:
        reduction._init_data_type_properties(arg)
    assert ("This scalar is a reduction which assumes precision of type "
            "'r_def' but the algorithm declares this scalar with precision "
            "'i_def'" in str(info.value))

    # Invalid reduction type (not a 'real')
    arg = Arg("variable", None, None, ("integer", "i_def"))
    with pytest.raises(GenerationError) as info:
        reduction._init_data_type_properties(arg)
    assert ("The kernel metadata for argument 'asum' in kernel "
            "'x_innerproduct_y' specifies this argument should be a scalar "
            "of type 'real' but in the algorithm layer it is defined as a "
            "'integer'." in str(info.value))
    # Only real datatypes supported. Need to modify the internal state
    # and set check to False to force this exception.
    reduction._intrinsic_type = "integer"
    with pytest.raises(NotImplementedError) as info:
        reduction._init_data_type_properties(arg, check=False)
    assert ("Reductions for datatypes other than real are not yet supported "
            "in PSyclone." in str(info.value))


def test_dynkernelargument_idtp_real_field():
    '''Test the _init_data_type_properties method in the DynKernelArgument
    class for a real field.

    '''
    # Use one of the examples to create an instance of
    # DynKernelArgument that describes a field.
    _, invoke_info = parse(os.path.join(BASE_PATH, "1_single_invoke.f90"),
                           api=TEST_API)
    psy = PSyFactory(TEST_API, distributed_memory=False).create(invoke_info)
    field_argument = psy.invokes.invoke_list[0].schedule.args[1]
    assert field_argument.is_field
    assert field_argument._precision == "r_def"
    assert field_argument._data_type == "field_type"
    assert field_argument._proxy_data_type == "field_proxy_type"
    assert field_argument._module_name == "field_mod"

    # No algorithm information - exception
    with pytest.raises(GenerationError) as info:
        field_argument._init_data_type_properties(None)
    assert ("It was not possible to determine the field type from the "
            "algorithm layer for argument 'f1' in kernel 'testkern_code'"
            in str(info.value))

    # Algorithm information - same as default
    arg = Arg("variable", None, None, ("field_type", None))
    field_argument._init_data_type_properties(arg)
    assert field_argument._precision == "r_def"
    assert field_argument._data_type == "field_type"
    assert field_argument._proxy_data_type == "field_proxy_type"
    assert field_argument._module_name == "field_mod"

    # Algorithm information - different to default
    arg = Arg("variable", None, None, ("r_solver_field_type", None))
    field_argument._init_data_type_properties(arg)
    assert field_argument._precision == "r_solver"
    assert field_argument._data_type == "r_solver_field_type"
    assert field_argument._proxy_data_type == "r_solver_field_proxy_type"
    assert field_argument._module_name == "r_solver_field_mod"

    # Inconsistent datatype
    arg = Arg("variable", None, None, ("integer_field_type", None))
    with pytest.raises(GenerationError) as info:
        field_argument._init_data_type_properties(arg)
    assert ("The metadata for argument 'f1' in kernel 'testkern_code' "
            "specifies that this is a real field, however it is declared as "
            "a 'integer_field_type' in the algorithm code." in str(info.value))

    # Inconsistent datatype - no check - use metadata
    arg = Arg("variable", None, None, ("integer", "roo_def"))
    field_argument._init_data_type_properties(arg, check=False)
    assert field_argument._precision == "r_def"
    assert field_argument._data_type == "field_type"
    assert field_argument._proxy_data_type == "field_proxy_type"
    assert field_argument._module_name == "field_mod"


def test_dynkernelargument_idtp_integer_field():
    '''Test the _init_data_type_properties method in the DynKernelArgument
    class for a real field.

    '''
    # Use one of the examples to create an instance of
    # DynKernelArgument that describes a field.
    _, invoke_info = parse(
        os.path.join(BASE_PATH, "15.10.3_real_to_int_X_builtin.f90"),
        api=TEST_API)
    psy = PSyFactory(TEST_API, distributed_memory=False).create(invoke_info)
    field_argument = psy.invokes.invoke_list[0].schedule.args[0]
    assert field_argument.is_field
    assert field_argument._precision == "i_def"
    assert field_argument._data_type == "integer_field_type"
    assert field_argument._proxy_data_type == "integer_field_proxy_type"
    assert field_argument._module_name == "integer_field_mod"

    # Algorithm information - use supplied type
    arg = Arg("variable", None, None, ("integer_field_type", None))
    field_argument._init_data_type_properties(arg)
    assert field_argument._precision == "i_def"
    assert field_argument._data_type == "integer_field_type"
    assert field_argument._proxy_data_type == "integer_field_proxy_type"
    assert field_argument._module_name == "integer_field_mod"

    # Inconsistent algorithm datatype declaration
    arg = Arg("variable", None, None, ("field_type", None))
    with pytest.raises(GenerationError) as info:
        field_argument._init_data_type_properties(arg)
    assert ("The metadata for argument 'f2' in kernel 'real_to_int_x' "
            "specifies that this is an integer field, however it is "
            "declared as a 'field_type' in the algorithm code."
            in str(info.value))


def test_dynkernelargument_idtp_vector_field():
    '''Test the _init_data_type_properties method in the DynKernelArgument
    class for a field that is part of a vector_field (a collection of
    fields) in the algorithm layer and is de-referenced to a field in
    an invoke argument list.

    '''
    _, invoke_info = parse(
        os.path.join(BASE_PATH, "26.6_mixed_precision_solver_vector.f90"),
        api=TEST_API)
    psy = PSyFactory(TEST_API, distributed_memory=False).create(invoke_info)
    for index in range(1, 3):
        field_argument = psy.invokes.invoke_list[0].schedule.args[index]
        assert field_argument.is_field
        assert field_argument._precision == "r_def"
        assert field_argument._data_type == "field_type"
        assert field_argument._proxy_data_type == "field_proxy_type"
        assert field_argument._module_name == "field_mod"


@pytest.mark.parametrize("filename,kind_name", [
    ("26.6.2_mixed_precision_rsolver_vector.f90", "r_solver"),
    ("26.6.3_mixed_precision_rtran_vector.f90", "r_tran"),
    ("26.6.4_mixed_precision_rbl_vector.f90", "r_bl"),
    ("26.6.5_mixed_precision_rphys_vector.f90", "r_phys")])
def test_dynkernelargument_idtp_vector_field_kind(filename, kind_name):
    '''Test the '_init_data_type_properties' method in the
    DynKernelArgument class for a field that is part of a
    non-default-precision vector_field (a collection of fields) in the
    algorithm layer and is de-referenced to the expected specific
    field in an invoke argument list.

    '''
    _, invoke_info = parse(os.path.join(BASE_PATH, filename), api=TEST_API)
    psy = PSyFactory(TEST_API, distributed_memory=False).create(invoke_info)
    for index in range(1, 3):
        field_argument = psy.invokes.invoke_list[0].schedule.args[index]
        assert field_argument.is_field
        assert field_argument._precision == kind_name
        assert field_argument._data_type == f"{kind_name}_field_type"
        assert (field_argument._proxy_data_type ==
                f"{kind_name}_field_proxy_type")
        assert field_argument._module_name == f"{kind_name}_field_mod"


def test_dynkernelargument_idtp_abstract_vector_field():
    '''Test the _init_data_type_properties method in the DynKernelArgument
    class for a field that is part of an abstract_vector_field (a
    collection of fields used in the solver code) in the algorithm
    layer and is de-referenced to a field in an invoke argument
    list. This raises an exception as PSyclone is not able to
    determine the type (it only sees abstract_vector_type, see issue
    #1614).

    '''
    _, invoke_info = parse(
        os.path.join(
            BASE_PATH, "26.7_mixed_precision_abstract_solver_vector.f90"),
        api=TEST_API)
    with pytest.raises(GenerationError) as info:
        _ = PSyFactory(
            TEST_API, distributed_memory=False).create(invoke_info)
    assert ("It was not possible to determine the field type from the "
            "algorithm layer for argument 'x_vector' in kernel "
            "'testkern_code'." in str(info.value))


def test_dynkernelargument_idtp_r_solver_operator(tmpdir):
    '''
    Test the _init_data_type_properties method in the DynKernelArgument
    class for an r_solver_operator.

    '''
    # Use one of the test algorithms to create an instance of
    # DynKernelArgument that describes an r_solver_operator.
    _, invoke_info = parse(
        os.path.join(BASE_PATH, "26.2_mixed_precision_self.f90"), api=TEST_API)
    psy = PSyFactory(TEST_API, distributed_memory=False).create(invoke_info)
    operator_argument = psy.invokes.invoke_list[0].schedule.args[0]
    assert operator_argument.is_operator
    assert operator_argument._precision == "r_solver"
    assert operator_argument._data_type == "r_solver_operator_type"
    assert operator_argument._proxy_data_type == "r_solver_operator_proxy_type"
    assert operator_argument._module_name == "r_solver_operator_mod"

    # Test compilation
    assert LFRicBuild(tmpdir).code_compiles(psy)

    # No algorithm information - raise exception
    with pytest.raises(GenerationError) as info:
        operator_argument._init_data_type_properties(None)
    assert ("It was not possible to determine the operator type from the "
            "algorithm layer for argument 'self_mm_w0' in kernel "
            "'testkern_operator_code'." in str(info.value))

    # Inconsistent datatype
    arg = Arg("variable", None, None, ("columnwise_operator_type", None))
    with pytest.raises(GenerationError) as info:
        operator_argument._init_data_type_properties(arg)
    assert ("The metadata for argument 'self_mm_w0' in kernel "
            "'testkern_operator_code' specifies that this is an operator, "
            "however it is declared as a 'columnwise_operator_type' in the "
            "algorithm code." in str(info.value))


def test_dynkernelargument_idtp_r_tran_operator(tmpdir):
    '''
    Test the _init_data_type_properties method in the DynKernelArgument
    class for an r_tran_operator.

    '''
    # Use one of the test algorithms to create an instance of
    # DynKernelArgument that describes an r_tran_operator.
    _, invoke_info = parse(
        os.path.join(BASE_PATH, "26.8_mixed_precision_args.f90"), api=TEST_API)
    psy = PSyFactory(TEST_API, distributed_memory=False).create(invoke_info)
    operator_argument = psy.invokes.invoke_list[0].schedule.args[8]
    assert operator_argument.is_operator
    assert operator_argument._precision == "r_tran"
    assert operator_argument._data_type == "r_tran_operator_type"
    assert operator_argument._proxy_data_type == "r_tran_operator_proxy_type"
    assert operator_argument._module_name == "r_tran_operator_mod"

    # Test compilation
    assert LFRicBuild(tmpdir).code_compiles(psy)

    # No algorithm information - raise exception
    with pytest.raises(GenerationError) as info:
        operator_argument._init_data_type_properties(None)
    assert ("It was not possible to determine the operator type from the "
            "algorithm layer for argument 'operator_r_tran' in kernel "
            "'mixed_code'." in str(info.value))

    # Inconsistent datatype
    arg = Arg("variable", None, None, ("columnwise_operator_type", None))
    with pytest.raises(GenerationError) as info:
        operator_argument._init_data_type_properties(arg)
    assert ("The metadata for argument 'operator_r_tran' in kernel "
            "'mixed_code' specifies that this is an operator, "
            "however it is declared as a 'columnwise_operator_type' in the "
            "algorithm code." in str(info.value))


def test_dynkernelargument_idtp_operator():
    '''Test the _init_data_type_properties method in the DynKernelArgument
    class for an operator of type operator_type.

    '''
    # Use one of the test algorithms to create an instance of
    # DynKernelArgument that describes an operator.
    _, invoke_info = parse(os.path.join(BASE_PATH, "10_operator.f90"),
                           api=TEST_API)
    psy = PSyFactory(TEST_API, distributed_memory=False).create(invoke_info)
    operator_argument = psy.invokes.invoke_list[0].schedule.args[0]
    assert operator_argument.is_operator
    assert operator_argument._precision == "r_def"
    assert operator_argument._data_type == "operator_type"
    assert operator_argument._proxy_data_type == "operator_proxy_type"
    assert operator_argument._module_name == "operator_mod"

    # No algorithm information - raise exception
    with pytest.raises(GenerationError) as info:
        operator_argument._init_data_type_properties(None)
    assert ("It was not possible to determine the operator type from the "
            "algorithm layer for argument 'mm_w0' in kernel "
            "'testkern_operator_code'." in str(info.value))

    # Algorithm information - same as default
    arg = Arg("variable", None, None, ("operator_type", None))
    operator_argument._init_data_type_properties(arg)
    assert operator_argument._precision == "r_def"
    assert operator_argument._data_type == "operator_type"
    assert operator_argument._proxy_data_type == "operator_proxy_type"
    assert operator_argument._module_name == "operator_mod"

    # Inconsistent datatype
    arg = Arg("variable", None, None, ("columnwise_operator_type", None))
    with pytest.raises(GenerationError) as info:
        operator_argument._init_data_type_properties(arg)
    assert ("The metadata for argument 'mm_w0' in kernel "
            "'testkern_operator_code' specifies that this is an operator, "
            "however it is declared as a 'columnwise_operator_type' in the "
            "algorithm code." in str(info.value))

    # Inconsistent datatype - no check - use metadata
    arg = Arg("variable", None, None, ("integer", "roo_def"))
    operator_argument._init_data_type_properties(arg, check=False)
    assert operator_argument._precision == "r_def"
    assert operator_argument._data_type == "operator_type"
    assert operator_argument._proxy_data_type == "operator_proxy_type"
    assert operator_argument._module_name == "operator_mod"


def test_dynkernelargument_idtp_columnwise_operator():
    '''Test the _init_data_type_properties method in the DynKernelArgument
    class for a columnwise operator.

    '''
    # Use one of the test algorithms to create an instance of
    # DynKernelArgument that describes a columnwise operator.
    _, invoke_info = parse(os.path.join(BASE_PATH, "20.1_cma_apply.f90"),
                           api=TEST_API)
    psy = PSyFactory(TEST_API, distributed_memory=False).create(invoke_info)
    operator_argument = psy.invokes.invoke_list[0].schedule.args[2]
    assert operator_argument.is_operator
    assert operator_argument._precision == "r_solver"
    assert operator_argument._data_type == "columnwise_operator_type"
    assert (operator_argument._proxy_data_type ==
            "columnwise_operator_proxy_type")
    assert operator_argument._module_name == "columnwise_operator_mod"

    # No algorithm information - use default
    operator_argument._init_data_type_properties(None)
    assert operator_argument._precision == "r_solver"
    assert operator_argument._data_type == "columnwise_operator_type"
    assert (operator_argument._proxy_data_type ==
            "columnwise_operator_proxy_type")
    assert operator_argument._module_name == "columnwise_operator_mod"

    # Algorithm information - same as default
    arg = Arg("variable", None, None, ("columnwise_operator_type", None))
    operator_argument._init_data_type_properties(arg)
    assert operator_argument._precision == "r_solver"
    assert operator_argument._data_type == "columnwise_operator_type"
    assert (operator_argument._proxy_data_type ==
            "columnwise_operator_proxy_type")
    assert operator_argument._module_name == "columnwise_operator_mod"

    # Inconsistent datatype
    arg = Arg("variable", None, None, ("operator_type", None))
    with pytest.raises(GenerationError) as info:
        operator_argument._init_data_type_properties(arg)
    assert ("The metadata for argument 'cma_op1' in kernel "
            "'columnwise_op_app_kernel_code' specifies that this is a "
            "columnwise operator, however it is declared as a 'operator_type' "
            "in the algorithm code." in str(info.value))


def test_initdatatypeproperties_unknown_field_type():
    '''Test that DynKernelArgument._init_data_type_properties raises the
    expected exception when the type of a field can not be determined
    from the algorithm layer. In this case this is because a
    field_collection is dereferenced.

    '''
    _, invoke_info = parse(
        os.path.join(BASE_PATH, "8.1_vector_field_deref.f90"),
        api=TEST_API)
    with pytest.raises(GenerationError) as info:
        _ = PSyFactory(TEST_API, distributed_memory=True).create(invoke_info)
    assert ("It was not possible to determine the field type from the "
            "algorithm layer for argument 'box_chi' in kernel "
            "'testkern_coord_w0_code'." in str(info.value))


# Functional tests


# DynKernelArguments tests


def test_no_arg_on_space(monkeypatch):
    ''' Tests that DynKernelArguments.get_arg_on_space[,_name] raise
    the appropriate error when there is no kernel argument on the
    supplied space. '''
    _, invoke_info = parse(os.path.join(BASE_PATH, "1_single_invoke.f90"),
                           api=TEST_API)
    psy = PSyFactory(TEST_API, distributed_memory=True).create(invoke_info)
    first_invoke = psy.invokes.invoke_list[0]
    first_kernel = first_invoke.schedule.coded_kernels()[0]
    kernel_args = first_kernel.arguments
    # Test getting the argument by the metadata name for the function space
    arg, fspace = kernel_args.get_arg_on_space_name("w2")
    assert arg.name == "f2"
    assert fspace.orig_name == "w2"
    with pytest.raises(FieldNotFoundError) as excinfo:
        _ = kernel_args.get_arg_on_space_name("not_a_space")
    assert ("there is no field or operator with function space not_a_space" in
            str(excinfo.value))
    # Now test get_arg_on_space - we need a FunctionSpace object for this
    fspace = arg.function_space
    arg = kernel_args.get_arg_on_space(fspace)
    assert arg.name == "f2"
    # Copy of the function space object so that we get a new one whose state
    # we can monkeypatch
    fspace = copy.copy(arg.function_space)
    monkeypatch.setattr(fspace, "_mangled_name", "not_a_space_name")
    with pytest.raises(FieldNotFoundError) as excinfo:
        _ = kernel_args.get_arg_on_space(fspace)
    assert ("there is no field or operator with function space w2 (mangled "
            "name = 'not_a_space_name')" in str(excinfo.value))


def test_arg_descriptor_func_method_error():
    ''' Tests that an internal error is raised in LFRicArgDescriptor
    when function_space is called and the internal type is an
    unexpected value. It should not be possible to get to here so we
    need to mess about with internal values to trip this.

    '''
    fparser.logging.disable(fparser.logging.CRITICAL)
    ast = fpapi.parse(CODE, ignore_comments=False)
    metadata = LFRicKernMetadata(ast, name="testkern_qr_type")
    scalar_descriptor = metadata.arg_descriptors[0]
    scalar_descriptor._argument_type = "gh_fire_starter"
    with pytest.raises(InternalError) as excinfo:
        _ = scalar_descriptor.function_space
    assert ("Expected a valid argument type but got 'gh_fire_starter'."
            in str(excinfo.value))


def test_arg_descriptor_str_error():
    ''' Tests that an internal error is raised in LFRicArgDescriptor
    when __str__() is called and the internal type is an unexpected
    value. It should not be possible to get to here so we need to
    mess about with internal values to trip this.

    '''
    fparser.logging.disable(fparser.logging.CRITICAL)
    ast = fpapi.parse(CODE, ignore_comments=False)
    metadata = LFRicKernMetadata(ast, name="testkern_qr_type")
    scalar_descriptor = metadata.arg_descriptors[0]
    scalar_descriptor._argument_type = "gh_fire_starter"
    with pytest.raises(InternalError) as excinfo:
        _ = str(scalar_descriptor)
    assert ("Expected a valid argument type but got 'gh_fire_starter'."
            in str(excinfo.value))


def test_arg_desc_func_space_tofrom_err():
    ''' Tests that an internal error is raised in LFRicArgDescriptor
    when function_space_to or function_space_from is called and the
    internal type is not an operator argument.

    '''
    fparser.logging.disable(fparser.logging.CRITICAL)
    ast = fpapi.parse(CODE, ignore_comments=False)
    metadata = LFRicKernMetadata(ast, name="testkern_qr_type")
    scalar_descriptor = metadata.arg_descriptors[0]
    with pytest.raises(InternalError) as excinfo:
        _ = scalar_descriptor.function_space_to
    assert ("In the LFRic API 'function_space_to' only makes sense "
            "for one of ['gh_operator', 'gh_columnwise_operator'], but "
            "this is a 'gh_scalar'") in str(excinfo.value)
    with pytest.raises(InternalError) as excinfo:
        _ = scalar_descriptor.function_space_from
    assert ("In the LFRic API 'function_space_from' only makes sense "
            "for one of ['gh_operator', 'gh_columnwise_operator'], but "
            "this is a 'gh_scalar'") in str(excinfo.value)


def test_unrecognised_fspace_error():
    ''' Tests that an error is raised in FunctionSpace initialisation when
    an unrecognised function space is supplied.

    '''
    _, invoke_info = parse(os.path.join(BASE_PATH,
                                        "4.5.2_multikernel_invokes.f90"),
                           api=TEST_API)
    psy = PSyFactory(TEST_API, distributed_memory=True).create(invoke_info)
    first_invoke = psy.invokes.invoke_list[0]
    first_kernel = first_invoke.schedule.coded_kernels()[0]
    with pytest.raises(InternalError) as excinfo:
        _ = FunctionSpace("not_a_space", first_kernel.arguments)
    const = LFRicConstants()
    assert (f"Unrecognised function space 'not_a_space'. The supported "
            f"spaces are {const.VALID_FUNCTION_SPACE_NAMES}" in
            str(excinfo.value))


def test_mangle_no_space_error():
    ''' Tests that an error is raised in FunctionSpace.mangled_name when
    none of the provided kernel arguments are on the specified space.

    '''
    _, invoke_info = parse(os.path.join(BASE_PATH,
                                        "4.5.2_multikernel_invokes.f90"),
                           api=TEST_API)
    psy = PSyFactory(TEST_API, distributed_memory=True).create(invoke_info)
    first_invoke = psy.invokes.invoke_list[0]
    first_kernel = first_invoke.schedule.coded_kernels()[0]
    with pytest.raises(FieldNotFoundError) as excinfo:
        _ = FunctionSpace("any_space_7", first_kernel.arguments).mangled_name
    assert ("No kernel argument found for function space 'any_space_7'"
            in str(excinfo.value))


def test_mangle_function_space():
    ''' Tests that we correctly mangle the function space name, including
    the creation of its short name.

    '''
    # Test any_space
    _, invoke_info = parse(
        os.path.join(BASE_PATH, "4.5.2_multikernel_invokes.f90"),
        api=TEST_API)
    psy = PSyFactory(TEST_API, distributed_memory=True).create(invoke_info)
    first_invoke = psy.invokes.invoke_list[0]
    first_kernel = first_invoke.schedule.coded_kernels()[0]
    fs_name = "any_space_2"
    mangled_name = FunctionSpace(fs_name, first_kernel.arguments).mangled_name
    short_name = FunctionSpace(fs_name, first_kernel.arguments).short_name
    assert mangled_name == "aspc2_f2"
    assert short_name == "aspc2"
    # Test any_discontinuous_space
    _, invoke_info = parse(
        os.path.join(BASE_PATH, "11.4_any_discontinuous_space.f90"),
        api=TEST_API)
    psy = PSyFactory(TEST_API, distributed_memory=True).create(invoke_info)
    first_invoke = psy.invokes.invoke_list[0]
    first_kernel = first_invoke.schedule.coded_kernels()[0]
    fs_name = "any_discontinuous_space_1"
    mangled_name = FunctionSpace(fs_name, first_kernel.arguments).mangled_name
    short_name = FunctionSpace(fs_name, first_kernel.arguments).short_name
    assert mangled_name == "adspc1_f1"
    assert short_name == "adspc1"


def test_no_mangle_specified_function_space():
    ''' Test that we do not name-mangle a function space that is not
    any_space or any_discontinuous_space. Also test that an attempt to
    create a short name for such a space will fail.

    '''
    _, invoke_info = parse(os.path.join(BASE_PATH,
                                        "1_single_invoke.f90"),
                           api=TEST_API)
    psy = PSyFactory(TEST_API, distributed_memory=True).create(invoke_info)
    first_invoke = psy.invokes.invoke_list[0]
    first_kernel = first_invoke.schedule.coded_kernels()[0]
    fs_name = "w2"
    mangled_name = FunctionSpace(fs_name, first_kernel.arguments).mangled_name
    short_name = FunctionSpace(fs_name, first_kernel.arguments).short_name
    assert mangled_name == fs_name
    assert short_name == fs_name
    # Try to call the internal _mangle_fs_name function with a FS name other
    # than any_*_space name (not allowed)
    with pytest.raises(InternalError) as excinfo:
        _ = FunctionSpace(fs_name, first_kernel.arguments)._mangle_fs_name()
    const = LFRicConstants()
    assert (f"_mangle_fs_name: function space '{fs_name}' is not one of "
            f"{const.VALID_ANY_SPACE_NAMES} or "
            f"{const.VALID_ANY_DISCONTINUOUS_SPACE_NAMES} spaces."
            in str(excinfo.value))
    # Try to create a short name for this function space (not allowed)
    with pytest.raises(InternalError) as excinfo:
        _ = FunctionSpace(fs_name, first_kernel.arguments)._shorten_fs_name()
    assert (f"_shorten_fs_name: function space '{fs_name}' is not one of "
            f"{const.VALID_ANY_SPACE_NAMES} or "
            f"{const.VALID_ANY_DISCONTINUOUS_SPACE_NAMES} spaces."
            in str(excinfo.value))


def test_fsdescriptors_get_descriptor():
    ''' Test that FSDescriptors.get_descriptor() raises the expected error
    when passed a function space for which there is no corresponding kernel
    argument '''
    _, invoke_info = parse(os.path.join(BASE_PATH,
                                        "1_single_invoke.f90"),
                           api=TEST_API)
    psy = PSyFactory(TEST_API, distributed_memory=True).create(invoke_info)
    first_invoke = psy.invokes.invoke_list[0]
    first_kernel = first_invoke.schedule.coded_kernels()[0]
    fspace = FunctionSpace("w0", None)
    with pytest.raises(GenerationError) as excinfo:
        first_kernel.fs_descriptors.get_descriptor(fspace)
    assert "there is no descriptor for function space w0" in str(excinfo.value)


def test_arg_descriptor_init_error(monkeypatch):
    ''' Tests that an internal error is raised in LFRicArgDescriptor
    when an invalid argument type is provided. However, this error never
    gets tripped due to an earlier test so we need to force the error by
    changing the internal state.

    '''
    fparser.logging.disable(fparser.logging.CRITICAL)
    ast = fpapi.parse(CODE, ignore_comments=False)
    metadata = LFRicKernMetadata(ast, name="testkern_qr_type")
    field_descriptor = metadata.arg_descriptors[1]
    # Extract an arg_type object that we can use to create an
    # LFRicArgDescriptor object
    arg_type = field_descriptor._arg_type
    # Now try to trip the error by making the initial test think
    # that 'GH_INVALID' is actually valid
    const = LFRicConstants()
    monkeypatch.setattr(
        target=LFRicConstants, name="VALID_ARG_TYPE_NAMES",
        value=const.VALID_ARG_TYPE_NAMES + ["GH_INVALID"])
    arg_type.args[0].name = "GH_INVALID"
    with pytest.raises(InternalError) as excinfo:
        _ = LFRicArgDescriptor(arg_type, metadata.iterates_over, 0)
    assert ("Failed argument validation for the 'meta_arg' entry "
            "'arg_type(GH_INVALID, gh_real, gh_inc, w1)', should not "
            "get to here." in str(excinfo.value))


def test_func_descriptor_repr():
    ''' Tests the __repr__ output of a func_descriptor '''
    fparser.logging.disable(fparser.logging.CRITICAL)
    ast = fpapi.parse(CODE, ignore_comments=False)
    metadata = LFRicKernMetadata(ast, name="testkern_qr_type")
    func_descriptor = metadata.func_descriptors[0]
    func_str = repr(func_descriptor)
    assert "DynFuncDescriptor03(func_type(w1, gh_basis))" in func_str


def test_func_descriptor_str():
    ''' Tests the __str__ output of a func_descriptor '''
    fparser.logging.disable(fparser.logging.CRITICAL)
    ast = fpapi.parse(CODE, ignore_comments=False)
    metadata = LFRicKernMetadata(ast, name="testkern_qr_type")
    func_descriptor = metadata.func_descriptors[0]
    func_str = str(func_descriptor)
    output = (
        "DynFuncDescriptor03 object\n"
        "  name='func_type'\n"
        "  nargs=2\n"
        "  function_space_name[0] = 'w1'\n"
        "  operator_name[1] = 'gh_basis'")
    assert output in func_str


def test_lfrickern_arg_for_fs():
    ''' Test that LFRicInvoke.arg_for_funcspace() raises an error if
    passed an invalid function space.

    '''
    _, invoke_info = parse(os.path.join(BASE_PATH, "1_single_invoke.f90"),
                           api=TEST_API)
    psy = PSyFactory(TEST_API, distributed_memory=True).create(invoke_info)
    first_invoke = psy.invokes.invoke_list[0]
    with pytest.raises(InternalError) as err:
        _ = first_invoke.arg_for_funcspace(FunctionSpace("waah", "waah"))
    const = LFRicConstants()
    assert (f"Unrecognised function space 'waah'. The supported spaces are "
            f"{const.VALID_FUNCTION_SPACE_NAMES}" in str(err.value))


def test_dist_memory_true():
    ''' Test that the distributed memory flag is on by default. '''
    Config._instance = None
    config = Config()
    config.load(config_file=DEFAULT_CFG_FILE)
    assert config.distributed_memory


def test_halo_dirty_1():
    ''' check halo_dirty call is added correctly with a simple example '''
    _, invoke_info = parse(os.path.join(BASE_PATH, "1_single_invoke.f90"),
                           api=TEST_API)
    psy = PSyFactory(TEST_API, distributed_memory=True).create(invoke_info)
    generated_code = str(psy.gen)
    expected = (
        "     END DO\n"
        "      !\n"
        "      ! Set halos dirty/clean for fields modified in the above loop\n"
        "      !\n"
        "      CALL f1_proxy%set_dirty()\n")
    assert expected in generated_code


def test_halo_dirty_2(tmpdir):
    ''' Check halo_dirty calls only for field "writers", that is fields with
    write, readwrite and inc access (not for read). '''
    _, invoke_info = parse(os.path.join(BASE_PATH, "14.1_halo_writers.f90"),
                           api=TEST_API)
    psy = PSyFactory(TEST_API, distributed_memory=True).create(invoke_info)
    generated_code = str(psy.gen)
    expected = (
        "      END DO\n"
        "      !\n"
        "      ! Set halos dirty/clean for fields modified in the above loop\n"
        "      !\n"
        "      CALL f1_proxy%set_dirty()\n"
        "      CALL f1_proxy%set_clean(1)\n"
        "      CALL f3_proxy%set_dirty()\n"
        "      CALL f5_proxy%set_dirty()\n"
        "      CALL f5_proxy%set_clean(1)\n"
        "      CALL f6_proxy%set_dirty()\n"
        "      CALL f6_proxy%set_clean(1)\n"
        "      CALL f7_proxy%set_dirty()\n"
        "      CALL f8_proxy%set_dirty()\n")

    assert expected in generated_code

    assert LFRicBuild(tmpdir).code_compiles(psy)


def test_halo_dirty_3():
    ''' check halo_dirty calls with multiple kernel calls '''
    _, invoke_info = parse(os.path.join(BASE_PATH,
                                        "4_multikernel_invokes.f90"),
                           api=TEST_API)
    psy = PSyFactory(TEST_API, distributed_memory=True).create(invoke_info)
    generated_code = psy.gen
    assert str(generated_code).count("CALL f1_proxy%set_dirty()") == 2


def test_halo_dirty_4():
    ''' Check halo_dirty calls with field vectors. '''
    _, invoke_info = parse(os.path.join(BASE_PATH, "8_vector_field_2.f90"),
                           api=TEST_API)
    psy = PSyFactory(TEST_API, distributed_memory=True).create(invoke_info)
    generated_code = str(psy.gen)
    expected = (
        "      END DO\n"
        "      !\n"
        "      ! Set halos dirty/clean for fields modified in the above loop\n"
        "      !\n"
        "      CALL chi_proxy(1)%set_dirty()\n"
        "      CALL chi_proxy(2)%set_dirty()\n"
        "      CALL chi_proxy(3)%set_dirty()\n"
        "      CALL f1_proxy%set_dirty()\n")
    assert expected in generated_code


def test_halo_dirty_5():
    ''' Check no halo_dirty calls for operators. '''
    _, invoke_info = parse(os.path.join(BASE_PATH,
                                        "10.1_operator_nofield.f90"),
                           api=TEST_API)
    psy = PSyFactory(TEST_API, distributed_memory=True).create(invoke_info)
    generated_code = str(psy.gen)
    assert "set_dirty()" not in generated_code
    assert "! Set halos dirty/clean" not in generated_code


def test_no_halo_dirty():
    '''check that no halo_dirty code is produced if distributed_memory is
    set to False'''
    _, invoke_info = parse(os.path.join(BASE_PATH, "1_single_invoke.f90"),
                           api=TEST_API)
    psy = PSyFactory(TEST_API, distributed_memory=False).create(invoke_info)
    generated_code = str(psy.gen)
    assert "set_dirty()" not in generated_code
    assert "! Set halos dirty/clean" not in generated_code


def test_halo_exchange(tmpdir):
    ''' Test that a halo_exchange call is added for a loop with a
    stencil operation. '''
    _, invoke_info = parse(os.path.join(BASE_PATH, "14.2_halo_readers.f90"),
                           api=TEST_API)
    psy = PSyFactory(TEST_API, distributed_memory=True).create(invoke_info)
    generated_code = str(psy.gen)
    output1 = (
        "     IF (f2_proxy%is_dirty(depth=f2_extent+1)) THEN\n"
        "        CALL f2_proxy%halo_exchange(depth=f2_extent+1)\n"
        "      END IF\n"
        "      !\n")
    assert output1 in generated_code
    assert "loop0_stop = mesh%get_last_halo_cell(1)\n" in generated_code
    assert "DO cell = loop0_start, loop0_stop, 1\n" in generated_code

    assert LFRicBuild(tmpdir).code_compiles(psy)


def test_halo_exchange_inc(monkeypatch, annexed):
    '''test that appropriate halo exchange calls are added if we have a
    gh_inc operation and that the loop bounds included computation in
    the l1 halo. Test when annexed is False and True as a different
    number of halo exchanges are produced.

    '''
    config = Config.get()
    dyn_config = config.api_conf("dynamo0.3")
    monkeypatch.setattr(dyn_config, "_compute_annexed_dofs", annexed)
    _, invoke_info = parse(os.path.join(BASE_PATH,
                                        "4.6_multikernel_invokes.f90"),
                           api=TEST_API)
    psy = PSyFactory(TEST_API, distributed_memory=True).create(invoke_info)
    result = str(psy.gen)

    output0 = (
        "      IF (a_proxy%is_dirty(depth=1)) THEN\n"
        "        CALL a_proxy%halo_exchange(depth=1)\n"
        "      END IF\n"
        "      !\n")
    output1 = (
        "      IF (b_proxy%is_dirty(depth=1)) THEN\n"
        "        CALL b_proxy%halo_exchange(depth=1)\n"
        "      END IF\n"
        "      !\n"
        "      IF (d_proxy%is_dirty(depth=1)) THEN\n"
        "        CALL d_proxy%halo_exchange(depth=1)\n"
        "      END IF\n"
        "      !\n"
        "      IF (e_proxy(1)%is_dirty(depth=1)) THEN\n"
        "        CALL e_proxy(1)%halo_exchange(depth=1)\n"
        "      END IF\n"
        "      !\n"
        "      IF (e_proxy(2)%is_dirty(depth=1)) THEN\n"
        "        CALL e_proxy(2)%halo_exchange(depth=1)\n"
        "      END IF\n"
        "      !\n"
        "      IF (e_proxy(3)%is_dirty(depth=1)) THEN\n"
        "        CALL e_proxy(3)%halo_exchange(depth=1)\n"
        "      END IF\n"
        "      !\n"
        "      DO cell = loop0_start, loop0_stop, 1\n")
    output2 = (
        "      IF (f_proxy%is_dirty(depth=1)) THEN\n"
        "        CALL f_proxy%halo_exchange(depth=1)\n"
        "      END IF\n"
        "      !\n"
        "      DO cell = loop1_start, loop1_stop, 1\n")
    assert "loop0_stop = mesh%get_last_halo_cell(1)\n" in result
    assert "loop1_stop = mesh%get_last_halo_cell(1)\n" in result
    assert output1 in result
    if annexed:
        assert result.count("halo_exchange") == 5
    else:
        assert output0 in result
        assert output2 in result
        assert result.count("halo_exchange") == 7


def test_no_halo_exchange_for_operator():
    ''' Test that no halo exchange is generated before a kernel that reads
    from an operator and updates a discontinuous field. '''
    _, invoke_info = parse(os.path.join(BASE_PATH,
                                        "10.7_operator_read.f90"),
                           api=TEST_API)
    psy = PSyFactory(TEST_API, distributed_memory=True).create(invoke_info)
    result = str(psy.gen)
    # This kernel reads from an operator and a scalar and these
    # do not require halos to be updated.
    assert "halo_exchange" not in result


def test_no_set_dirty_for_operator():
    ''' Test that we do not call set_dirty for an operator that is written
    by a kernel. '''
    _, invoke_info = parse(os.path.join(BASE_PATH,
                                        "10.6_operator_no_field_scalar.f90"),
                           api=TEST_API)
    psy = PSyFactory(TEST_API, distributed_memory=True).create(invoke_info)
    result = str(psy.gen)
    # This kernel only writes to an operator and since operators are
    # cell-local this does not require us to call the is_dirty() method.
    assert "is_dirty" not in result


def test_halo_exchange_different_spaces(tmpdir):
    ''' Test that all of our different function spaces with a stencil
    access result in halo calls including any_space, any_w2 and
    any_discontinuous_space.

    '''
    _, invoke_info = parse(os.path.join(BASE_PATH,
                                        "14.3_halo_readers_all_fs.f90"),
                           api=TEST_API)
    psy = PSyFactory(TEST_API, distributed_memory=True).create(invoke_info)
    result = str(psy.gen)
    assert result.count("halo_exchange") == 16
    # Check compilation
    assert LFRicBuild(tmpdir).code_compiles(psy)


def test_halo_exchange_vectors_1(monkeypatch, annexed, tmpdir):
    ''' Test that halo exchange produces correct code for vector fields
    including a field with a gh_inc access. Test when annexed = False
    and True as halo exchanges are only produced when annexed = False.

    '''
    config = Config.get()
    dyn_config = config.api_conf("dynamo0.3")
    monkeypatch.setattr(dyn_config, "_compute_annexed_dofs", annexed)

    _, invoke_info = parse(os.path.join(BASE_PATH,
                                        "14.4.1_halo_vector.f90"),
                           api=TEST_API)
    psy = PSyFactory(TEST_API, distributed_memory=True).create(invoke_info)
    result = str(psy.gen)

    assert LFRicBuild(tmpdir).code_compiles(psy)

    if annexed:
        assert result.count("halo_exchange(") == 0
    else:
        assert result.count("halo_exchange(") == 3
        for idx in range(1, 4):
            assert "f1_proxy("+str(idx)+")%halo_exchange(depth=1)" in result
        assert "loop0_stop = mesh%get_last_halo_cell(1)\n" in result
        expected = ("      IF (f1_proxy(3)%is_dirty(depth=1)) THEN\n"
                    "        CALL f1_proxy(3)%halo_exchange(depth=1)\n"
                    "      END IF\n"
                    "      !\n"
                    "      DO cell = loop0_start, loop0_stop, 1\n")
        assert expected in result


def test_halo_exchange_vectors(monkeypatch, annexed):
    '''Test that halo exchange produces correct code for vector
    fields. Test both a field with a stencil and a field with
    gh_inc. Test when annexed = False and True as a different number
    of halo exchanges are produced.

    '''
    config = Config.get()
    dyn_config = config.api_conf("dynamo0.3")
    monkeypatch.setattr(dyn_config, "_compute_annexed_dofs", annexed)
    _, invoke_info = parse(os.path.join(BASE_PATH,
                                        "14.4_halo_vector.f90"),
                           api=TEST_API)
    psy = PSyFactory(TEST_API, distributed_memory=True).create(invoke_info)
    result = str(psy.gen)
    if annexed:
        assert result.count("halo_exchange(") == 4
    else:
        assert result.count("halo_exchange(") == 7
        for idx in range(1, 4):
            assert "f1_proxy("+str(idx)+")%halo_exchange(depth=1)" in result
    for idx in range(1, 4):
        assert ("f2_proxy("+str(idx)+")%halo_exchange("
                "depth=f2_extent+1)" in result)
    expected = ("      IF (f2_proxy(4)%is_dirty(depth=f2_extent+1)) "
                "THEN\n"
                "        CALL f2_proxy(4)%halo_exchange(depth=f2_extent+1)\n"
                "      END IF\n"
                "      !\n"
                "      DO cell = loop0_start, loop0_stop, 1\n")
    assert expected in result


def test_halo_exchange_depths(tmpdir):
    ''' Test that halo exchange includes the correct halo depth with
    gh_write.

    '''
    _, invoke_info = parse(os.path.join(BASE_PATH,
                                        "14.5_halo_depth.f90"),
                           api=TEST_API)
    psy = PSyFactory(TEST_API, distributed_memory=True).create(invoke_info)
    result = str(psy.gen)

    assert "loop0_stop = mesh%get_last_edge_cell()" in result

    expected = ("      IF (f2_proxy%is_dirty(depth=extent)) THEN\n"
                "        CALL f2_proxy%halo_exchange(depth=extent)\n"
                "      END IF\n"
                "      !\n"
                "      IF (f3_proxy%is_dirty(depth=extent)) THEN\n"
                "        CALL f3_proxy%halo_exchange(depth=extent)\n"
                "      END IF\n"
                "      !\n"
                "      IF (f4_proxy%is_dirty(depth=extent)) THEN\n"
                "        CALL f4_proxy%halo_exchange(depth=extent)\n"
                "      END IF\n"
                "      !\n"
                "      DO cell = loop0_start, loop0_stop, 1\n")
    assert expected in result

    assert LFRicBuild(tmpdir).code_compiles(psy)


def test_halo_exchange_depths_gh_inc(tmpdir, monkeypatch, annexed):
    ''' Test that halo exchange includes the correct halo depth when we
    have a gh_inc as this increases the required depth by 1 (as
    redundant computation is performed in the l1 halo). Test when
    annexed = False and True as a different number of halo exchanges
    are produced.

    '''

    config = Config.get()
    dyn_config = config.api_conf("dynamo0.3")
    monkeypatch.setattr(dyn_config, "_compute_annexed_dofs", annexed)
    _, invoke_info = parse(os.path.join(BASE_PATH,
                                        "14.6_halo_depth_2.f90"),
                           api=TEST_API)
    psy = PSyFactory(TEST_API, distributed_memory=True).create(invoke_info)
    result = str(psy.gen)

    expected1 = (
        "      IF (f1_proxy%is_dirty(depth=1)) THEN\n"
        "        CALL f1_proxy%halo_exchange(depth=1)\n"
        "      END IF\n"
        "      !\n")
    expected2 = (
        "      IF (f2_proxy%is_dirty(depth=f2_extent+1)) THEN\n"
        "        CALL f2_proxy%halo_exchange(depth=f2_extent+1)\n"
        "      END IF\n"
        "      !\n"
        "      IF (f3_proxy%is_dirty(depth=f3_extent+1)) THEN\n"
        "        CALL f3_proxy%halo_exchange(depth=f3_extent+1)\n"
        "      END IF\n"
        "      !\n"
        "      IF (f4_proxy%is_dirty(depth=f4_extent+1)) THEN\n"
        "        CALL f4_proxy%halo_exchange(depth=f4_extent+1)\n"
        "      END IF\n"
        "      !\n"
        "      DO cell = loop0_start, loop0_stop, 1\n")
    if not annexed:
        assert expected1 in result
    assert expected2 in result

    assert LFRicBuild(tmpdir).code_compiles(psy)


def test_halo_exchange_view():
    '''Test that the halo exchange view method returns what we expect.

    '''
    _, invoke_info = parse(os.path.join(BASE_PATH, "14.2_halo_readers.f90"),
                           api=TEST_API)
    psy = PSyFactory(TEST_API, distributed_memory=True).create(invoke_info)
    schedule = psy.invokes.get('invoke_0_testkern_stencil_type').schedule
    result = schedule.view()

    # Ensure we test for text containing the correct (colour) control codes
    sched = colored("InvokeSchedule", InvokeSchedule._colour)
    exch = colored("HaloExchange", HaloExchange._colour)

    expected = (
        sched + "[invoke='invoke_0_testkern_stencil_type', dm=True]\n"
        "    0: " + exch + "[field='f1', type='region', depth=1, "
        "check_dirty=True]\n"
        "    1: " + exch + "[field='f2', type='region', depth=f2_extent+1, "
        "check_dirty=True]\n"
        "    2: " + exch + "[field='f3', type='region', depth=1, "
        "check_dirty=True]\n"
        "    3: " + exch + "[field='f4', type='region', depth=1, "
        "check_dirty=True]\n")
    assert expected in result


def test_no_mesh_mod(tmpdir):
    '''test that we do not add a mesh module to the PSy layer if one is
    not required. '''
    _, invoke_info = parse(os.path.join(BASE_PATH,
                                        "4.6_multikernel_invokes.f90"),
                           api=TEST_API)
    psy = PSyFactory(TEST_API, distributed_memory=False).create(invoke_info)
    result = str(psy.gen)

    assert LFRicBuild(tmpdir).code_compiles(psy)
    assert "USE mesh_mod, ONLY: mesh_type" not in result
    assert "TYPE(mesh_type), pointer :: mesh => null()" not in result
    assert "mesh => a_proxy%vspace%get_mesh()" not in result


def test_mesh_mod(tmpdir):
    '''test that a mesh module is added to the PSy layer and a mesh object
    is created when required. One is required when we determine loop
    bounds for distributed memory '''
    _, invoke_info = parse(os.path.join(BASE_PATH,
                                        "4.6_multikernel_invokes.f90"),
                           api=TEST_API)
    psy = PSyFactory(TEST_API, distributed_memory=True).create(invoke_info)
    result = str(psy.gen)
    assert LFRicBuild(tmpdir).code_compiles(psy)
    assert "USE mesh_mod, ONLY: mesh_type" in result
    assert "TYPE(mesh_type), pointer :: mesh => null()" in result
    output = ("      !\n"
              "      ! Create a mesh object\n"
              "      !\n"
              "      mesh => a_proxy%vspace%get_mesh()\n")
    assert output in result

# When we add build tests we should test that we can we get the mesh
# object from an operator


def test_operator_gh_sum_invalid():
    ''' Tests that an error is raised when an operator is specified with
    access type 'gh_sum'. '''
    fparser.logging.disable(fparser.logging.CRITICAL)
    code = CODE.replace(
        "arg_type(gh_operator, gh_real,    gh_read, w2, w2)",
        "arg_type(gh_operator, gh_real,    gh_sum,  w2, w2)", 1)
    ast = fpapi.parse(code, ignore_comments=False)
    name = "testkern_qr_type"
    with pytest.raises(ParseError) as excinfo:
        _ = LFRicKernMetadata(ast, name=name)
    assert ("allowed accesses for operators are ['gh_read', 'gh_write', "
            "'gh_readwrite'] because they behave as discontinuous "
            "quantities, but found 'gh_sum'" in str(excinfo.value))


def test_derived_type_arg(dist_mem, tmpdir):
    ''' Test that we generate a suitable name for a dummy variable
    in the PSy layer when its value in the algorithm layer is
    obtained from the component of a derived type or from a type-bound
    procedure call. '''
    _, invoke_info = parse(
        os.path.join(BASE_PATH,
                     "1.6.2_single_invoke_1_int_from_derived_type.f90"),
        api=TEST_API)
    psy = PSyFactory(TEST_API,
                     distributed_memory=dist_mem).create(invoke_info)
    gen = str(psy.gen)

    assert LFRicBuild(tmpdir).code_compiles(psy)

    # Check the four integer variables are named and declared correctly
    expected = (
        "    SUBROUTINE invoke_0(f1, my_obj_iflag, f2, m1, m2, "
        "my_obj_get_flag, my_obj_get_flag_1, my_obj_get_flag_2)\n")
    assert expected in gen
    expected = (
        "      INTEGER(KIND=i_def), intent(in) :: my_obj_iflag, "
        "my_obj_get_flag, my_obj_get_flag_1, my_obj_get_flag_2\n")
    assert expected in gen
    # Check that they are still named correctly when passed to the
    # kernels
    assert (
        "CALL testkern_one_int_scalar_code(nlayers, f1_data, "
        "my_obj_iflag, f2_data, m1_data, m2_data, "
        "ndf_w1, undf_w1, map_w1(:,cell), ndf_w2, undf_w2, map_w2(:,cell), "
        "ndf_w3, undf_w3, map_w3(:,cell))" in gen)
    assert (
        "CALL testkern_one_int_scalar_code(nlayers, f1_data, "
        "my_obj_get_flag, f2_data, m1_data, m2_data, "
        "ndf_w1, undf_w1, map_w1(:,cell), ndf_w2, undf_w2, map_w2(:,cell), "
        "ndf_w3, undf_w3, map_w3(:,cell))" in gen)
    assert (
        "CALL testkern_one_int_scalar_code(nlayers, f1_data, "
        "my_obj_get_flag_1, f2_data, m1_data, m2_data, "
        "ndf_w1, undf_w1, map_w1(:,cell), ndf_w2, undf_w2, map_w2(:,cell), "
        "ndf_w3, undf_w3, map_w3(:,cell))" in gen)
    assert (
        "CALL testkern_one_int_scalar_code(nlayers, f1_data, "
        "my_obj_get_flag_2, f2_data, m1_data, m2_data, "
        "ndf_w1, undf_w1, map_w1(:,cell), ndf_w2, undf_w2, map_w2(:,cell), "
        "ndf_w3, undf_w3, map_w3(:,cell))" in gen)


def test_multiple_derived_type_args(dist_mem, tmpdir):
    ''' Test that we generate correct code when kernel arguments are
    supplied from the algorithm layer as different components of the
    same derived type object. '''
    _, invoke_info = parse(
        os.path.join(BASE_PATH,
                     "1.6.3_single_invoke_multiple_derived_types.f90"),
        api=TEST_API)
    psy = PSyFactory(TEST_API,
                     distributed_memory=dist_mem).create(invoke_info)
    gen = str(psy.gen)

    assert LFRicBuild(tmpdir).code_compiles(psy)

    # Check the four integer variables are named and declared correctly
    expected = (
        "    SUBROUTINE invoke_0(f1, obj_a_iflag, f2, m1, m2, "
        "obj_b_iflag, obj_a_obj_b_iflag, obj_b_obj_a_iflag)\n")
    assert expected in gen
    expected = (
        "      INTEGER(KIND=i_def), intent(in) :: obj_a_iflag, obj_b_iflag, "
        "obj_a_obj_b_iflag, obj_b_obj_a_iflag\n")
    assert expected in gen
    # Check that they are still named correctly when passed to the
    # kernels
    assert (
        "CALL testkern_one_int_scalar_code(nlayers, f1_data, "
        "obj_a_iflag, f2_data, m1_data, m2_data, ndf_w1, "
        "undf_w1, map_w1(:,cell), ndf_w2, undf_w2, map_w2(:,cell), ndf_w3, "
        "undf_w3, map_w3(:,cell))" in gen)
    assert (
        "CALL testkern_one_int_scalar_code(nlayers, f1_data, "
        "obj_b_iflag, f2_data, m1_data, m2_data, ndf_w1, "
        "undf_w1, map_w1(:,cell), ndf_w2, undf_w2, map_w2(:,cell), ndf_w3, "
        "undf_w3, map_w3(:,cell))" in gen)
    assert (
        "CALL testkern_one_int_scalar_code(nlayers, f1_data, "
        "obj_a_obj_b_iflag, f2_data, m1_data, m2_data, "
        "ndf_w1, undf_w1, map_w1(:,cell), ndf_w2, undf_w2, map_w2(:,cell), "
        "ndf_w3, undf_w3, map_w3(:,cell))" in gen)
    assert (
        "CALL testkern_one_int_scalar_code(nlayers, f1_data, "
        "obj_b_obj_a_iflag, f2_data, m1_data, m2_data, "
        "ndf_w1, undf_w1, map_w1(:,cell), ndf_w2, undf_w2, map_w2(:,cell), "
        "ndf_w3, undf_w3, map_w3(:,cell))" in gen)


def test_haloexchange_unknown_halo_depth():
    ''' If a stencil extent is provided in the kernel metadata then the
    value is stored in an instance of the LFRicHaloExchange class. This test
    checks that the value is stored as expected (although stencil extents
    in metadata are not currently supported in PSyclone).

    '''
    # load an example with an argument that has stencil metadata
    _, invoke_info = parse(
        os.path.join(BASE_PATH, "19.1_single_stencil.f90"),
        api=TEST_API)
    psy = PSyFactory(TEST_API, distributed_memory=True).create(invoke_info)
    # access the argument with stencil metadata
    schedule = psy.invokes.invoke_list[0].schedule
    kernel = schedule.children[4].loop_body[0]
    stencil_arg = kernel.arguments.args[1]
    # artificially add an extent to the stencil metadata info
    stencil_arg.descriptor.stencil['extent'] = 10
    halo_exchange = schedule.children[1]
    assert halo_exchange._compute_halo_depth() == '11'


def test_haloexchange_correct_parent():
    '''Test that a dynamo haloexchange has the correct parent once it has
    been added to a schedule.'''
    _, invoke_info = parse(
        os.path.join(BASE_PATH, "1_single_invoke.f90"),
        api=TEST_API)
    psy = PSyFactory(TEST_API, distributed_memory=True).create(invoke_info)
    schedule = psy.invokes.invoke_list[0].schedule
    for child in schedule.children:
        assert child.parent == schedule


def test_dynglobalsum_unsupported_argument():
    ''' Check that an instance of the DynGlobalSum class raises an
    exception for an unsupported argument type. '''
    # Get an instance of a non-scalar argument
    _, invoke_info = parse(
        os.path.join(BASE_PATH,
                     "1.6.1_single_invoke_1_int_scalar.f90"),
        api=TEST_API)
    psy = PSyFactory(TEST_API, distributed_memory=True).create(invoke_info)
    schedule = psy.invokes.invoke_list[0].schedule
    loop = schedule.children[4]
    kernel = loop.loop_body[0]
    argument = kernel.arguments.args[0]
    with pytest.raises(InternalError) as err:
        _ = DynGlobalSum(argument)
    assert ("DynGlobalSum.init(): A global sum argument should be a scalar "
            "but found argument of type 'gh_field'." in str(err.value))


def test_dynglobalsum_unsupported_scalar():
    ''' Check that an instance of the DynGlobalSum class raises an
    exception if an unsupported scalar type is provided when distributed
    memory is enabled (dm=True).

    '''
    # Get an instance of an integer scalar
    _, invoke_info = parse(
        os.path.join(BASE_PATH,
                     "1.6.1_single_invoke_1_int_scalar.f90"),
        api=TEST_API)
    psy = PSyFactory(TEST_API, distributed_memory=True).create(invoke_info)
    schedule = psy.invokes.invoke_list[0].schedule
    loop = schedule.children[4]
    kernel = loop.loop_body[0]
    argument = kernel.arguments.args[1]
    with pytest.raises(GenerationError) as err:
        _ = DynGlobalSum(argument)
    assert ("DynGlobalSum currently only supports real scalars, but "
            "argument 'iflag' in Kernel 'testkern_one_int_scalar_code' "
            "has 'integer' intrinsic type." in str(err.value))


def test_dynglobalsum_nodm_error():
    ''' Check that an instance of the DynGlobalSum class raises an
    exception if it is instantiated with no distributed memory enabled
    (dm=False).

    '''
    # Get an instance of a real scalar
    _, invoke_info = parse(
        os.path.join(BASE_PATH,
                     "1.9_single_invoke_2_real_scalars.f90"),
        api=TEST_API)
    psy = PSyFactory(TEST_API, distributed_memory=False).create(invoke_info)
    schedule = psy.invokes.invoke_list[0].schedule
    loop = schedule.children[0]
    kernel = loop.loop_body[0]
    argument = kernel.arguments.args[0]
    with pytest.raises(GenerationError) as err:
        _ = DynGlobalSum(argument)
    assert ("It makes no sense to create a DynGlobalSum object when "
            "distributed memory is not enabled (dm=False)."
            in str(err.value))


def test_no_updated_args():
    ''' Check that we raise the expected exception when we encounter a
    kernel that does not write to any of its arguments '''
    fparser.logging.disable(fparser.logging.CRITICAL)
    code = CODE.replace("arg_type(gh_field,    gh_real,    gh_inc,  w1)",
                        "arg_type(gh_field,    gh_real,    gh_read, w1)", 1)
    ast = fpapi.parse(code, ignore_comments=False)
    name = "testkern_qr_type"
    with pytest.raises(ParseError) as excinfo:
        _ = LFRicKernMetadata(ast, name=name)
    assert ("An LFRic kernel must have at least one argument that is "
            "updated (written to) but found none for kernel "
            "'testkern_qr_type'." in str(excinfo.value))


def test_scalars_only_invalid():
    ''' Check that we raise the expected exception if we encounter a
    kernel that only has (read-only) scalar arguments '''
    fparser.logging.disable(fparser.logging.CRITICAL)
    code = '''
module testkern
  type, extends(kernel_type) :: testkern_type
     type(arg_type), meta_args(2) =                    &
          (/ arg_type(gh_scalar, gh_real,    gh_read), &
             arg_type(gh_scalar, gh_integer, gh_read)  &
           /)
     integer :: operates_on = cell_column
   contains
     procedure, nopass :: code => testkern_code
  end type testkern_type
contains
  subroutine testkern_code(a, b)
  end subroutine testkern_code
end module testkern
'''
    ast = fpapi.parse(code, ignore_comments=False)
    name = "testkern_type"
    with pytest.raises(ParseError) as excinfo:
        _ = LFRicKernMetadata(ast, name=name)
    assert ("An LFRic kernel must have at least one argument that is "
            "updated (written to) but found none for kernel "
            "'testkern_type'." in str(excinfo.value))


def test_multiple_updated_op_args():
    ''' Check that we successfully parse the metadata for a kernel that
    writes to more than one of its field and operator arguments '''
    fparser.logging.disable(fparser.logging.CRITICAL)
    code = CODE.replace(
        "arg_type(gh_operator, gh_real,    gh_read, w2, w2)",
        "arg_type(gh_operator, gh_real,    gh_write, w1, w1)", 1)
    ast = fpapi.parse(code, ignore_comments=False)
    name = "testkern_qr_type"
    metadata = LFRicKernMetadata(ast, name=name)
    count = 0
    for descriptor in metadata.arg_descriptors:
        if (descriptor.argument_type in ["gh_field", "gh_operator"] and
                descriptor.access != AccessType.READ):
            count += 1
    assert count == 2


def test_kernel_args_has_op():
    ''' Check that we raise an exception if the arg. type supplied to
    DynKernelArguments.has_operator() is not a valid operator. '''
    _, invoke_info = parse(
        os.path.join(BASE_PATH, "19.1_single_stencil.f90"),
        api=TEST_API)
    # Find the parsed code's Call class
    call = invoke_info.calls[0].kcalls[0]
    dka = DynKernelArguments(call, None)
    with pytest.raises(GenerationError) as excinfo:
        _ = dka.has_operator(op_type="gh_field")
    assert "'op_type' must be a valid operator type" in str(excinfo.value)


def test_kerncallarglist_quad_rule_error(dist_mem, tmpdir):
    ''' Check that we raise the expected exception if we encounter an
    unsupported quadrature shape in the quad_rule() method. '''
    _, invoke_info = parse(
        os.path.join(BASE_PATH, "6_multiple_QR_per_invoke.f90"),
        api=TEST_API)
    psy = PSyFactory(TEST_API,
                     distributed_memory=dist_mem).create(invoke_info)

    assert LFRicBuild(tmpdir).code_compiles(psy)

    schedule = psy.invokes.invoke_list[0].schedule
    loop = schedule.walk(LFRicLoop)[0]
    create_arg_list = KernCallArgList(loop.loop_body[0])
    # Add an invalid shape to the dict of qr rules
    create_arg_list._kern.qr_rules["broken"] = None
    with pytest.raises(NotImplementedError) as err:
        create_arg_list.quad_rule()
    assert ("no support implemented for quadrature with a shape of 'broken'"
            in str(err.value))


def test_multi_anyw2(dist_mem, tmpdir):
    ''' Check generated code works correctly when we have multiple any_w2
    fields. Particularly check that we only generate a single lookup.

    '''
    _, invoke_info = parse(
        os.path.join(BASE_PATH, "21.1_single_invoke_multi_anyw2.f90"),
        api=TEST_API)
    psy = PSyFactory(TEST_API,
                     distributed_memory=dist_mem).create(invoke_info)
    generated_code = str(psy.gen)

    assert LFRicBuild(tmpdir).code_compiles(psy)

    if dist_mem:
        output = (
            "      ! Look-up dofmaps for each function space\n"
            "      !\n"
            "      map_any_w2 => f1_proxy%vspace%get_whole_dofmap()\n"
            "      !\n"
            "      ! Initialise number of DoFs for any_w2\n"
            "      !\n"
            "      ndf_any_w2 = f1_proxy%vspace%get_ndf()\n"
            "      undf_any_w2 = f1_proxy%vspace%get_undf()\n"
            "      !\n"
            "      ! Set-up all of the loop bounds\n"
            "      !\n"
            "      loop0_start = 1\n"
            "      loop0_stop = mesh%get_last_halo_cell(1)\n"
            "      !\n"
            "      ! Call kernels and communication routines\n"
            "      !\n"
            "      IF (f1_proxy%is_dirty(depth=1)) THEN\n"
            "        CALL f1_proxy%halo_exchange(depth=1)\n"
            "      END IF\n"
            "      !\n"
            "      IF (f2_proxy%is_dirty(depth=1)) THEN\n"
            "        CALL f2_proxy%halo_exchange(depth=1)\n"
            "      END IF\n"
            "      !\n"
            "      IF (f3_proxy%is_dirty(depth=1)) THEN\n"
            "        CALL f3_proxy%halo_exchange(depth=1)\n"
            "      END IF\n"
            "      !\n"
            "      DO cell = loop0_start, loop0_stop, 1\n"
            "        CALL testkern_multi_anyw2_code(nlayers, "
            "f1_data, f2_data, f3_data, ndf_any_w2, "
            "undf_any_w2, map_any_w2(:,cell))\n"
            "      END DO\n"
            "      !\n"
            "      ! Set halos dirty/clean for fields modified in the "
            "above loop\n"
            "      !\n"
            "      CALL f1_proxy%set_dirty()")
        assert output in generated_code
    else:
        output = (
            "      ! Look-up dofmaps for each function space\n"
            "      !\n"
            "      map_any_w2 => f1_proxy%vspace%get_whole_dofmap()\n"
            "      !\n"
            "      ! Initialise number of DoFs for any_w2\n"
            "      !\n"
            "      ndf_any_w2 = f1_proxy%vspace%get_ndf()\n"
            "      undf_any_w2 = f1_proxy%vspace%get_undf()\n"
            "      !\n"
            "      ! Set-up all of the loop bounds\n"
            "      !\n"
            "      loop0_start = 1\n"
            "      loop0_stop = f1_proxy%vspace%get_ncell()\n"
            "      !\n"
            "      ! Call our kernels\n"
            "      !\n"
            "      DO cell = loop0_start, loop0_stop, 1\n"
            "        CALL testkern_multi_anyw2_code(nlayers, "
            "f1_data, f2_data, f3_data, ndf_any_w2, "
            "undf_any_w2, map_any_w2(:,cell))\n"
            "      END DO")
        assert output in generated_code


def test_anyw2_vectors():
    '''Check generated code works correctly when we have any_w2 field
    vectors'''
    _, invoke_info = parse(
        os.path.join(BASE_PATH, "21.3_single_invoke_anyw2_vector.f90"),
        api=TEST_API)
    for dist_mem in [False, True]:
        psy = PSyFactory(TEST_API,
                         distributed_memory=dist_mem).create(invoke_info)
        generated_code = str(psy.gen)
        assert "f3_proxy(1) = f3(1)%get_proxy()" in generated_code
        assert "f3_proxy(2) = f3(2)%get_proxy()" in generated_code
        assert "f3_1_data, f3_2_data" in generated_code


def test_anyw2_operators(dist_mem, tmpdir):
    ''' Check generated code works correctly when we have any_w2 fields
    with operators.

    '''
    _, invoke_info = parse(
        os.path.join(BASE_PATH, "21.4_single_invoke_anyw2_operator.f90"),
        api=TEST_API)
    psy = PSyFactory(TEST_API,
                     distributed_memory=dist_mem).create(invoke_info)
    generated_code = str(psy.gen)

    assert LFRicBuild(tmpdir).code_compiles(psy)

    output = (
        "      ! Initialise number of DoFs for any_w2\n"
        "      !\n"
        "      ndf_any_w2 = mm_w2_proxy%fs_from%get_ndf()\n"
        "      undf_any_w2 = mm_w2_proxy%fs_from%get_undf()\n")
    assert output in generated_code
    output = (
        "      dim_any_w2 = mm_w2_proxy%fs_from%get_dim_space()\n"
        "      ALLOCATE (basis_any_w2_qr(dim_any_w2, ndf_any_w2, "
        "np_xy_qr, np_z_qr))\n"
        "      !\n"
        "      ! Compute basis/diff-basis arrays\n"
        "      !\n"
        "      CALL qr%compute_function(BASIS, mm_w2_proxy%fs_from, "
        "dim_any_w2, ndf_any_w2, basis_any_w2_qr)")
    assert output in generated_code


def test_anyw2_stencils(dist_mem, tmpdir):
    ''' Check generated code works correctly when we have any_w2 fields
    with stencils. '''
    _, invoke_info = parse(
        os.path.join(BASE_PATH, "21.5_single_invoke_anyw2_stencil.f90"),
        api=TEST_API)
    psy = PSyFactory(TEST_API,
                     distributed_memory=dist_mem).create(invoke_info)
    generated_code = str(psy.gen)

    assert LFRicBuild(tmpdir).code_compiles(psy)

    output = (
        "      ! Initialise stencil dofmaps\n"
        "      !\n"
        "      f2_stencil_map => f2_proxy%vspace%get_stencil_dofmap"
        "(STENCIL_CROSS,extent)\n"
        "      f2_stencil_dofmap => f2_stencil_map%get_whole_dofmap()\n"
        "      f2_stencil_size => f2_stencil_map%get_stencil_sizes()\n"
        "      !\n")
    assert output in generated_code


def test_halo_stencil_redundant_computation():
    '''If a loop contains a kernel with a stencil access and the loop
    computes redundantly into the halo then the value of the stencil
    in the associated halo exchange is returned as type region
    irrespective of the type of kernel stencil. This is because the
    redundant computation will be performed all points (equivalent
    to a full halo) and there is no support for mixing accesses at
    different levels. In this example the kernel stencil is cross.'''

    _, info = parse(os.path.join(BASE_PATH,
                                 "19.1_single_stencil.f90"),
                    api=TEST_API)
    psy = PSyFactory(TEST_API, distributed_memory=True).create(info)
    schedule = psy.invokes.invoke_list[0].schedule
    stencil_halo_exchange = schedule.children[0]
    assert stencil_halo_exchange._compute_stencil_type() == "region"


def test_halo_same_stencils_no_red_comp(tmpdir):
    ''' If a halo has two or more different halo reads associated with it
    and the type of stencils are the same and the loops do not
    redundantly compute into the halo then the chosen stencil type for
    the halo exchange is the same as the kernel stencil type. In this
    case both are cross.

    '''
    _, info = parse(os.path.join(BASE_PATH,
                                 "14.8_halo_same_stencils.f90"),
                    api=TEST_API)
    psy = PSyFactory(TEST_API, distributed_memory=True).create(info)
    schedule = psy.invokes.invoke_list[0].schedule
    stencil_halo_exchange = schedule.children[1]
    assert stencil_halo_exchange._compute_stencil_type() == "cross"

    assert LFRicBuild(tmpdir).code_compiles(psy)


def test_halo_different_stencils_no_red_comp(tmpdir):
    ''' If a halo has two or more different halo reads associated with it
    and the type of stencils are different and the loops do not
    redundantly compute into the halo then the chosen stencil type is
    region. In this case, one is xory and the other is cross, We could
    try to be more clever here in the future as the actual minimum is
    cross!

    '''
    _, info = parse(os.path.join(BASE_PATH,
                                 "14.9_halo_different_stencils.f90"),
                    api=TEST_API)
    psy = PSyFactory(TEST_API, distributed_memory=True).create(info)
    schedule = psy.invokes.invoke_list[0].schedule
    stencil_halo_exchange = schedule.children[1]
    assert stencil_halo_exchange._compute_stencil_type() == "region"

    assert LFRicBuild(tmpdir).code_compiles(psy)


def test_comp_halo_intern_err(monkeypatch):
    '''Check that we raise an exception if the compute_halo_read_info method in
    LFRicHaloExchange does not find any read dependencies. This should
    never be the case. We use monkeypatch to force the exception to be
    raised'''
    _, invoke_info = parse(os.path.join(BASE_PATH, "1_single_invoke.f90"),
                           api=TEST_API)
    psy = PSyFactory(TEST_API, distributed_memory=True).create(invoke_info)
    schedule = psy.invokes.invoke_list[0].schedule
    halo_exchange = schedule.children[0]
    field = halo_exchange.field
    monkeypatch.setattr(field, "forward_read_dependencies", lambda: [])
    with pytest.raises(InternalError) as excinfo:
        halo_exchange._compute_halo_read_info()
    assert ("Internal logic error. There should be at least one read "
            "dependence for a halo exchange") in str(excinfo.value)


def test_halo_exch_1_back_dep(monkeypatch):
    '''Check that an internal error is raised if a halo exchange returns
    with more than one write dependency. It should only ever be 0 or 1.'''
    _, invoke_info = parse(os.path.join(BASE_PATH, "1_single_invoke.f90"),
                           api=TEST_API)
    psy = PSyFactory(TEST_API, distributed_memory=True).create(invoke_info)
    schedule = psy.invokes.invoke_list[0].schedule
    halo_exchange = schedule.children[0]
    field = halo_exchange.field

    monkeypatch.setattr(field, "backward_write_dependencies",
                        lambda ignore_halos=False: [1, 1])
    with pytest.raises(GenerationError) as excinfo:
        halo_exchange._compute_halo_write_info()
    assert ("Internal logic error. There should be at most one "
            "write dependence for a halo exchange. Found "
            "'2'") in str(excinfo.value)

    monkeypatch.setattr(field, "backward_write_dependencies",
                        lambda ignore_halos=False: [])
    assert not halo_exchange._compute_halo_write_info()


def test_halo_ex_back_dep_no_call(monkeypatch):
    '''Check that an internal error is raised if a halo exchange
    write dependency is not a call.'''
    _, invoke_info = parse(os.path.join(BASE_PATH,
                                        "14.9_halo_different_stencils.f90"),
                           api=TEST_API)
    psy = PSyFactory(TEST_API, distributed_memory=True).create(invoke_info)
    schedule = psy.invokes.invoke_list[0].schedule
    halo_exchange = schedule.children[1]
    field = halo_exchange.field
    write_dependencies = field.backward_write_dependencies()
    write_dependency = write_dependencies[0]
    monkeypatch.setattr(write_dependency, "_call", halo_exchange)

    with pytest.raises(GenerationError) as excinfo:
        halo_exchange._compute_halo_write_info()
    assert (f"Generation Error: In HaloInfo class, field 'f2' should be "
            f"from a call but found {type(halo_exchange)}"
            in str(excinfo.value))


def test_HaloReadAccess_input_field():
    # pylint: disable=invalid-name
    '''The HaloReadAccess class expects a DynKernelArgument or equivalent
    object as input. If this is not the case an exception is raised. This
    test checks that this exception is raised correctly.'''
    with pytest.raises(GenerationError) as excinfo:
        _ = HaloReadAccess(None, None)
    assert (
        f"Generation Error: HaloInfo class expects an argument of type "
        f"DynArgument, or equivalent, on initialisation, but found, "
        f"'{type(None)}'" in str(excinfo.value))


def test_HaloReadAccess_field_in_call():
    # pylint: disable=invalid-name
    ''' The field passed to HaloReadAccess should be within a kernel or
    builtin. If it is not then an exception is raised. This test
    checks that this exception is raised correctly.

    '''
    _, invoke_info = parse(os.path.join(BASE_PATH, "1_single_invoke.f90"),
                           api=TEST_API)
    psy = PSyFactory(TEST_API, distributed_memory=True).create(invoke_info)
    schedule = psy.invokes.invoke_list[0].schedule
    halo_exchange = schedule.children[0]
    field = halo_exchange.field
    with pytest.raises(GenerationError) as excinfo:
        _ = HaloReadAccess(field, None)
    assert ("field 'f1' should be from a call but found "
            "<class 'psyclone.dynamo0p3.LFRicHaloExchange'>"
            in str(excinfo.value))


def test_HaloReadAccess_field_not_reader():
    # pylint: disable=invalid-name
    ''' The field passed to HaloReadAccess should be read within its
    associated kernel or builtin. If it is not then an exception is raised.
    This test checks that this exception is raised correctly

    '''
    _, invoke_info = parse(os.path.join(BASE_PATH,
                                        "1_single_invoke_wtheta.f90"),
                           api=TEST_API)
    psy = PSyFactory(TEST_API, distributed_memory=True).create(invoke_info)
    schedule = psy.invokes.invoke_list[0].schedule
    loop = schedule.children[0]
    kernel = loop.loop_body[0]
    argument = kernel.arguments.args[0]
    with pytest.raises(GenerationError) as excinfo:
        _ = HaloReadAccess(argument, None)
    assert (
        "In HaloInfo class, field 'f1' should be one of ['gh_read', "
        "'gh_readwrite', 'gh_inc', 'gh_readinc'], but found 'gh_write'"
        in str(excinfo.value))


def test_HaloRead_inv_loop_upper(monkeypatch):
    # pylint: disable=invalid-name
    '''The upper bound of a loop in the compute_halo_read_info method within
    the HaloReadAccesss class should be recognised by the logic. If not an
    exception is raised and this test checks that this exception is
    raised correctly
    '''
    _, invoke_info = parse(os.path.join(BASE_PATH, "1_single_invoke.f90"),
                           api=TEST_API)
    psy = PSyFactory(TEST_API, distributed_memory=True).create(invoke_info)
    schedule = psy.invokes.invoke_list[0].schedule
    halo_exchange = schedule.children[0]
    field = halo_exchange.field
    read_dependencies = field.forward_read_dependencies()
    read_dependency = read_dependencies[0]
    loop = read_dependency.call.parent.parent
    monkeypatch.setattr(loop, "_upper_bound_name", "invalid")
    with pytest.raises(GenerationError) as excinfo:
        halo_exchange._compute_halo_read_info()
    assert ("Internal error in HaloReadAccess._compute_from_field. Found "
            "unexpected loop upper bound name 'invalid'") in str(excinfo.value)


def test_HaloReadAccess_discontinuous_field(tmpdir):
    # pylint: disable=invalid-name
    ''' When a discontinuous argument is read in a loop with an iteration
    space over 'ncells' then it only accesses local dofs. This test
    checks that HaloReadAccess works correctly in this situation '''
    _, info = parse(os.path.join(BASE_PATH,
                                 "1_single_invoke_wtheta.f90"),
                    api=TEST_API)
    psy = PSyFactory(TEST_API, distributed_memory=True).create(info)
    schedule = psy.invokes.invoke_list[0].schedule
    loop = schedule.children[0]
    kernel = loop.loop_body[0]
    arg = kernel.arguments.args[1]
    halo_access = HaloReadAccess(arg, schedule.symbol_table)
    assert not halo_access.max_depth
    assert halo_access.var_depth is None
    assert halo_access.literal_depth == 0
    assert halo_access.stencil_type is None

    assert LFRicBuild(tmpdir).code_compiles(psy)


def test_new_halo_exch_vect_field(monkeypatch):
    '''If a field requires (or may require) a halo exchange before it is
    accessed and it has more than one backward write dependency then it
    must be a vector (as a vector field requiring a halo exchange
    should have a halo exchange for each vector). The method
    create_halo_exchanges raises an exception if this is not the
    case. This test checks that the exception is raised
    correctly. This test relies on annexed = False as the required
    halo exchanges are not generated when annexed = True.

    '''
    config = Config.get()
    dyn_config = config.api_conf("dynamo0.3")
    monkeypatch.setattr(dyn_config, "_compute_annexed_dofs", False)
    _, invoke_info = parse(os.path.join(BASE_PATH,
                                        "14.4_halo_vector.f90"),
                           api=TEST_API)
    psy = PSyFactory(TEST_API, distributed_memory=True).create(invoke_info)
    invoke = psy.invokes.invoke_list[0]
    schedule = invoke.schedule
    loop = schedule.children[7]
    kernel = loop.loop_body[0]
    f1_field = kernel.arguments.args[0]
    # by changing vector size we change
    # backward_write_dependencies. Therefore also patch this function
    # to return 3 arguments
    monkeypatch.setattr(f1_field, "backward_write_dependencies",
                        lambda ignore_halos=False: [1, 1, 1])
    monkeypatch.setattr(f1_field, "_vector_size", 1)
    with pytest.raises(GenerationError) as excinfo:
        loop.create_halo_exchanges()
    assert ("Error in create_halo_exchanges. Expecting field 'f1' to "
            "be a vector as it has multiple previous dependencies"
            in str(excinfo.value))


def test_new_halo_exch_vect_deps(monkeypatch):
    '''if a field requires (or may require) a halo exchange before it is
    called and it has more than one backward write dependencies then
    it must be a vector (as a vector field requiring a halo exchange
    should have a halo exchange for each vector) and its vector size
    must equal the number of dependencies. The method
    create_halo_exchanges raises an exception if this is not the
    case. This test checks that the exception is raised
    correctly. This test relies on annexed = False as the required
    halo exchanges are not generated when annexed = True.

    '''
    config = Config.get()
    dyn_config = config.api_conf("dynamo0.3")
    monkeypatch.setattr(dyn_config, "_compute_annexed_dofs", False)
    _, invoke_info = parse(os.path.join(BASE_PATH,
                                        "14.4_halo_vector.f90"),
                           api=TEST_API)
    psy = PSyFactory(TEST_API, distributed_memory=True).create(invoke_info)
    invoke = psy.invokes.invoke_list[0]
    schedule = invoke.schedule
    loop = schedule.children[7]
    kernel = loop.loop_body[0]
    f1_field = kernel.arguments.args[0]
    # by changing vector size we change
    # backward_write_dependencies. Therefore also patch this function
    # to return 3 arguments
    monkeypatch.setattr(f1_field, "backward_write_dependencies",
                        lambda ignore_halos=False: [1, 1, 1])
    monkeypatch.setattr(f1_field, "_vector_size", 2)
    with pytest.raises(GenerationError) as excinfo:
        loop.create_halo_exchanges()
    assert (
        "Error in create_halo_exchanges. Expecting a dependence for each "
        "vector index for field 'f1' but the number of dependencies is '2' "
        "and the vector size is '3'." in str(excinfo.value))


def test_new_halo_exch_vect_deps2(monkeypatch):
    '''if a field requires (or may require) a halo exchange before it is
    called and it has more than one backward write dependencies then
    it must be a vector (as a vector field requiring a halo exchange
    should have a halo exchange for each component) and each
    dependency should be a halo exchange. The method
    create_halo_exchanges raises an exception if this is not the
    case. This test checks that the exception is raised
    correctly. This test relies on annexed = False as the required
    halo exchanges are not generated when annexed = True.

    '''
    config = Config.get()
    dyn_config = config.api_conf("dynamo0.3")
    monkeypatch.setattr(dyn_config, "_compute_annexed_dofs", False)
    _, invoke_info = parse(os.path.join(BASE_PATH,
                                        "14.4_halo_vector.f90"),
                           api=TEST_API)
    psy = PSyFactory(TEST_API, distributed_memory=True).create(invoke_info)
    invoke = psy.invokes.invoke_list[0]
    schedule = invoke.schedule
    loop = schedule.children[7]
    kernel = loop.loop_body[0]
    f1_field = kernel.arguments.args[0]
    dependencies = f1_field.backward_write_dependencies()
    new_dependencies = []
    new_dependencies.extend(dependencies)
    # make one of the dependencies be me (an argument from a kernel)
    new_dependencies[2] = f1_field
    monkeypatch.setattr(f1_field, "backward_write_dependencies",
                        lambda ignore_halos=False: new_dependencies)
    with pytest.raises(GenerationError) as excinfo:
        loop.create_halo_exchanges()
    assert (
        "Error in create_halo_exchanges. Expecting all dependent nodes to be "
        "halo exchanges" in str(excinfo.value))


def test_halo_req_no_read_deps(monkeypatch):
    '''If the required method in a halo exchange object does not find any
    read dependencies then there has been an internal error and an
    exception will be raised. This test checks that this exception is
    raised correctly.'''

    _, invoke_info = parse(os.path.join(BASE_PATH, "1_single_invoke.f90"),
                           api=TEST_API)
    psy = PSyFactory(TEST_API, distributed_memory=True).create(invoke_info)
    schedule = psy.invokes.invoke_list[0].schedule
    halo_exchange = schedule.children[0]
    field = halo_exchange.field

    monkeypatch.setattr(field, "_name", "unique")

    with pytest.raises(InternalError) as excinfo:
        _, _ = halo_exchange.required()
    assert ("Internal logic error. There should be at least one read "
            "dependence for a halo exchange" in str(excinfo.value))


def test_no_halo_exchange_annex_dofs(tmpdir, monkeypatch,
                                     annexed):
    ''' If a kernel writes to a discontinuous field and also reads from a
    continuous field then that fields annexed dofs are read (but not
    the rest of its level1 halo). If the previous modification of this
    continuous field makes the annexed dofs valid then no halo
    exchange is required. This is the case when the previous loop
    iterates over cells as it computes into the l1 halo by default
    precisely in order to ensure that the annexed dofs are correct for
    subsequent reading (whilst the rest of the l1 halo ends up being
    dirty).

    We test that this is True both when annexed dofs are computed by
    default and when they are not. In the former case we also get one
    fewer halo exchange call generated.

    '''
    api_config = Config.get().api_conf(TEST_API)
    monkeypatch.setattr(api_config, "_compute_annexed_dofs", annexed)
    _, invoke_info = parse(os.path.join(BASE_PATH,
                                        "14.7.1_halo_annexed.f90"),
                           api=TEST_API)
    psy = PSyFactory(TEST_API, distributed_memory=True).create(invoke_info)
    result = str(psy.gen)

    assert LFRicBuild(tmpdir).code_compiles(psy)

    if annexed:
        assert "CALL f1_proxy%halo_exchange" not in result
        assert "CALL f2_proxy%halo_exchange" not in result
    else:
        assert "CALL f1_proxy%halo_exchange" in result
        assert "CALL f2_proxy%halo_exchange" in result


def test_annexed_default():
    ''' Test that we do not compute annexed dofs by default (i.e. when
    using the default configuration file). '''
    Config._instance = None
    config = Config()
    config.load(config_file=DEFAULT_CFG_FILE)
    assert not config.api_conf(TEST_API).compute_annexed_dofs


def test_haloex_not_required(monkeypatch):
    '''The dynamic halo exchange required() logic should always return
    False if read dependencies are to annexed dofs and
    Config.compute_annexed_dofs is True, as they are computed by
    default when iterating over dofs and kept up-to-date by redundant
    computation when iterating over cells. However, it should return
    True if there are no previous write dependencies and
    Config.compute_annexed_dofs is False, as a previous writer may
    have iterated over dofs and only written to its own dofs, leaving
    the annexed dofs dirty. This test checks these two cases. Note the
    former case should currently never happen in real code as a halo
    exchange would not be added in the first place.
    '''
    api_config = Config.get().api_conf(TEST_API)
    monkeypatch.setattr(api_config, "_compute_annexed_dofs", False)
    _, info = parse(os.path.join(
        BASE_PATH, "1_single_invoke_w3.f90"),
                    api=TEST_API)
    psy = PSyFactory(TEST_API, distributed_memory=True).create(info)
    invoke = psy.invokes.invoke_list[0]
    schedule = invoke.schedule
    for index in range(3):
        haloex = schedule.children[index]
        assert haloex.required() == (True, False)
    monkeypatch.setattr(api_config, "_compute_annexed_dofs", True)
    for index in range(3):
        haloex = schedule.children[index]
        assert haloex.required() == (False, True)


def test_lfriccollection_err1():
    ''' Check that the LFRicCollection constructor raises the expected
    error if it is not provided with an LFRicKern or LFRicInvoke. '''
    with pytest.raises(InternalError) as err:
        _ = DynProxies(None)
    assert ("LFRicCollection takes only an LFRicInvoke or an LFRicKern but"
            in str(err.value))


def test_lfriccollection_err2(monkeypatch):
    ''' Check that the LFRicCollection constructor raises the expected
    error if it is not provided with an LFRicKern or LFRicInvoke. '''

    _, info = parse(os.path.join(BASE_PATH, "1_single_invoke.f90"),
                    api=TEST_API)
    psy = PSyFactory(TEST_API, distributed_memory=True).create(info)
    invoke = psy.invokes.invoke_list[0]
    # Obtain a valid sub-class of a LFRicCollection
    proxies = invoke.proxies
    # Monkeypatch it to break internal state
    monkeypatch.setattr(proxies, "_invoke", None)
    with pytest.raises(InternalError) as err:
        proxies.declarations(ModuleGen(name="testmodule"))
    assert "LFRicCollection has neither a Kernel nor an Invoke" \
        in str(err.value)


def test_dyncelliterators_err(monkeypatch):
    ''' Check that the DynCellIterators constructor raises the expected
    error if it fails to find any field or operator arguments. '''
    _, info = parse(os.path.join(BASE_PATH, "1_single_invoke.f90"),
                    api=TEST_API)
    psy = PSyFactory(TEST_API, distributed_memory=True).create(info)
    invoke = psy.invokes.invoke_list[0]
    # The list of arguments is dynamically generated if it is empty so
    # monkeypatch it to contain a single, scalar argument.
    monkeypatch.setattr(invoke._psy_unique_vars[0], "_argument_type",
                        "gh_scalar")
    monkeypatch.setattr(invoke, "_psy_unique_vars",
                        [invoke._psy_unique_vars[0]])
    with pytest.raises(GenerationError) as err:
        _ = DynCellIterators(invoke)
    assert ("Cannot create an Invoke with no field/operator arguments."
            in str(err.value))

# tests for class kerncallarglist position methods


def test_kerncallarglist_positions_noquad(dist_mem):
    ''' Check that the positions methods (nlayers_positions, nqp_positions,
    ndf_positions) return the expected values when a kernel has no
    quadrature.

    '''
    _, invoke_info = parse(os.path.join(BASE_PATH, "1_single_invoke.f90"),
                           api=TEST_API)
    psy = PSyFactory(TEST_API,
                     distributed_memory=dist_mem).create(invoke_info)
    schedule = psy.invokes.invoke_list[0].schedule
    index = 0
    if dist_mem:
        index = 4
    loop = schedule.children[index]
    kernel = loop.loop_body[0]
    create_arg_list = KernCallArgList(kernel)
    create_arg_list.generate()
    assert create_arg_list.nlayers_positions == [1]
    assert not create_arg_list.nqp_positions
    assert len(create_arg_list.ndf_positions) == 3
    assert create_arg_list.ndf_positions[0] == (7, "w1")
    assert create_arg_list.ndf_positions[1] == (10, "w2")
    assert create_arg_list.ndf_positions[2] == (13, "w3")


def test_kerncallarglist_positions_quad(dist_mem):
    ''' Check that the positions methods (nlayers_positions,
    nqp_positions, nqp_positions, ndf_positions) return the
    expected values when a kernel has xyoz quadrature.

    '''
    _, invoke_info = parse(
        os.path.join(BASE_PATH, "1.1.0_single_invoke_xyoz_qr.f90"),
        api=TEST_API)
    psy = PSyFactory(TEST_API,
                     distributed_memory=dist_mem).create(invoke_info)
    schedule = psy.invokes.invoke_list[0].schedule
    index = 0
    if dist_mem:
        index = 4
    loop = schedule.children[index]
    kernel = loop.loop_body[0]
    create_arg_list = KernCallArgList(kernel)
    create_arg_list.generate()
    assert create_arg_list.nlayers_positions == [1]
    assert len(create_arg_list.nqp_positions) == 1
    assert create_arg_list.nqp_positions[0]["horizontal"] == 21
    assert create_arg_list.nqp_positions[0]["vertical"] == 22
    assert len(create_arg_list.ndf_positions) == 3
    assert create_arg_list.ndf_positions[0] == (8, "w1")
    assert create_arg_list.ndf_positions[1] == (12, "w2")
    assert create_arg_list.ndf_positions[2] == (16, "w3")

# Class DynKernelArguments start


# (1/5) Method acc_args
def test_dynkernelarguments_acc_args_1():
    '''Test that the acc_args method in the DynKernelArguments class
    returns the expected arguments.

    '''
    _, info = parse(os.path.join(BASE_PATH, "1_single_invoke.f90"))
    psy = PSyFactory(distributed_memory=False).create(info)
    sched = psy.invokes.get('invoke_0_testkern_type').schedule
    kern = sched.kernels()[0]
    kern_args = kern.arguments
    acc_args = kern_args.acc_args
    assert acc_args == [
        'nlayers', 'f1_data', 'f2_data', 'm1_data', 'm2_data', 'ndf_w1',
        'undf_w1', 'map_w1', 'ndf_w2', 'undf_w2',
        'map_w2', 'ndf_w3', 'undf_w3', 'map_w3']


# (2/5) Method acc_args
def test_dynkernelarguments_acc_args_2():
    '''Test that the acc_args method in the DynKernelArguments class
    returns the expected arguments when there is a field vector.

    '''
    _, info = parse(os.path.join(BASE_PATH,
                                 "1_single_invoke_w3_only_vector.f90"))
    psy = PSyFactory(distributed_memory=False).create(info)
    sched = psy.invokes.get('invoke_0_testkern_w3_only_vector_type').schedule
    kern = sched.kernels()[0]
    kern_args = kern.arguments
    acc_args = kern_args.acc_args
    assert acc_args == [
        'nlayers', 'f1_1_data', 'f1_2_data', 'f1_3_data',
        'f2_1_data', 'f2_2_data', 'f2_3_data',
        'ndf_w3', 'undf_w3', 'map_w3']


# (3/5) Method acc_args
def test_dynkernelarguments_acc_args_3():
    '''Test that the acc_args method in the DynKernelArguments class
    returns the expected arguments when there is a stencil.

    '''
    _, info = parse(os.path.join(BASE_PATH,
                                 "19.1_single_stencil.f90"))
    psy = PSyFactory(distributed_memory=False).create(info)
    sched = psy.invokes.get('invoke_0_testkern_stencil_type').schedule
    kern = sched.kernels()[0]
    kern_args = kern.arguments
    acc_args = kern_args.acc_args
    assert acc_args == [
        'nlayers', 'f1_data', 'f2_data',
        'f2_stencil_size', 'f2_stencil_dofmap', 'f3_data',
        'f4_data', 'ndf_w1', 'undf_w1', 'map_w1', 'ndf_w2',
        'undf_w2', 'map_w2', 'ndf_w3', 'undf_w3', 'map_w3']


# (4/5) Method acc_args
def test_dynkernelarguments_acc_args_4():
    '''Test that the acc_args method in the DynKernelArguments class
    returns the expected arguments when there is a stencil.

    '''
    _, info = parse(os.path.join(BASE_PATH,
                                 "19.26_single_stencil_cross2d.f90"))
    psy = PSyFactory(distributed_memory=False).create(info)
    sched = psy.invokes.get('invoke_0_testkern_stencil_cross2d_type').schedule
    kern = sched.kernels()[0]
    kern_args = kern.arguments
    acc_args = kern_args.acc_args
    assert acc_args == [
        'nlayers', 'f1_data', 'f2_data', 'f2_stencil_size',
        'f2_max_branch_length', 'f2_stencil_dofmap',
        'f3_data', 'f4_data', 'ndf_w1',
        'undf_w1', 'map_w1', 'ndf_w2', 'undf_w2', 'map_w2', 'ndf_w3',
        'undf_w3', 'map_w3']


# (5/5) Method acc_args
def test_dynkernelarguments_acc_args_5():
    ''' Test that the acc_args method in the DynKernelArguments class
    returns the expected arguments when there is an operator.

    '''
    _, info = parse(os.path.join(BASE_PATH,
                                 "10_operator.f90"))
    psy = PSyFactory(distributed_memory=False).create(info)
    sched = psy.invokes.get('invoke_0_testkern_operator_type').schedule
    kern = sched.kernels()[0]
    kern_args = kern.arguments
    acc_args = kern_args.acc_args
    assert acc_args == [
        'cell', 'nlayers', 'mm_w0_proxy', 'mm_w0_proxy%ncell_3d',
        'mm_w0_local_stencil', 'coord_1_data', 'coord_2_data',
        'coord_3_data', 'ndf_w0', 'undf_w0', 'map_w0',
        'basis_w0_qr', 'diff_basis_w0_qr', 'np_xy_qr', 'np_z_qr',
        'weights_xy_qr', 'weights_z_qr']


# (1/1) Method scalars
def test_dynkernelarguments_scalars():
    '''Test that the scalars method in the DynKernelArguments class
    returns an empty string. This is because dynamo0p3 currently does
    nothing with scalars when adding in OpenACC directives (which is
    where this method is used).

    '''
    _, info = parse(os.path.join(BASE_PATH, "1_single_invoke.f90"))
    psy = PSyFactory(distributed_memory=False).create(info)
    sched = psy.invokes.get('invoke_0_testkern_type').schedule
    kern = sched.kernels()[0]
    kern_args = kern.arguments
    assert kern_args.scalars == []


# (1/1) Method data_on_device
def test_dynaccenterdatadirective_dataondevice():
    '''Test that the data_on_device method in the DynACCEnterDataDirective
    class returns None. This is because dynamo0p3 currently does not
    make use of this option.

    '''
    directive = DynACCEnterDataDirective()
    assert directive.data_on_device(None) is None

# Class DynKernelArguments end


def test_lfricinvoke_runtime(tmpdir, monkeypatch):
    '''Test that run-time checks are added to the PSy-layer via LFRicInvoke
    in the expected way (correct location and correct code).

    '''
    # run-time checks are off by default so switch them on
    config = Config.get()
    dyn_config = config.api_conf("dynamo0.3")
    monkeypatch.setattr(dyn_config, "_run_time_checks", True)
    _, invoke_info = parse(os.path.join(BASE_PATH, "1_single_invoke.f90"),
                           api=TEST_API)
    psy = PSyFactory(TEST_API, distributed_memory=True).create(invoke_info)
    assert LFRicBuild(tmpdir).code_compiles(psy)
    generated_code = str(psy.gen)
    expected1 = (
        "      USE testkern_mod, ONLY: testkern_code\n"
        "      USE log_mod, ONLY: log_event, LOG_LEVEL_ERROR\n"
        "      USE fs_continuity_mod\n"
        "      USE mesh_mod, ONLY: mesh_type\n")
    assert expected1 in generated_code
    expected2 = (
        "      m2_proxy = m2%get_proxy()\n"
        "      m2_data => m2_proxy%data\n"
        "      !\n"
        "      ! Perform run-time checks\n"
        "      !\n"
        "      ! Check field function space and kernel metadata function spac"
        "es are compatible\n"
        "      IF (f1%which_function_space() /= W1) THEN\n"
        "        CALL log_event(\"In alg 'single_invoke' invoke 'invoke_0_tes"
        "tkern_type', the field 'f1' is passed to kernel 'testkern_code' but "
        "its function space is not compatible with the function space specifi"
        "ed in the kernel metadata 'w1'.\", LOG_LEVEL_ERROR)\n"
        "      END IF\n"
        "      IF (f2%which_function_space() /= W2) THEN\n"
        "        CALL log_event(\"In alg 'single_invoke' invoke 'invoke_0_tes"
        "tkern_type', the field 'f2' is passed to kernel 'testkern_code' but "
        "its function space is not compatible with the function space specifi"
        "ed in the kernel metadata 'w2'.\", LOG_LEVEL_ERROR)\n"
        "      END IF\n"
        "      IF (m1%which_function_space() /= W2) THEN\n"
        "        CALL log_event(\"In alg 'single_invoke' invoke 'invoke_0_tes"
        "tkern_type', the field 'm1' is passed to kernel 'testkern_code' but "
        "its function space is not compatible with the function space specifi"
        "ed in the kernel metadata 'w2'.\", LOG_LEVEL_ERROR)\n"
        "      END IF\n"
        "      IF (m2%which_function_space() /= W3) THEN\n"
        "        CALL log_event(\"In alg 'single_invoke' invoke 'invoke_0_tes"
        "tkern_type', the field 'm2' is passed to kernel 'testkern_code' but "
        "its function space is not compatible with the function space specifi"
        "ed in the kernel metadata 'w3'.\", LOG_LEVEL_ERROR)\n"
        "      END IF\n"
        "      ! Check that read-only fields are not modified\n"
        "      IF (f1_proxy%vspace%is_readonly()) THEN\n"
        "        CALL log_event(\"In alg 'single_invoke' invoke 'invoke_0_tes"
        "tkern_type', field 'f1' is on a read-only function space but is modi"
        "fied by kernel 'testkern_code'.\", LOG_LEVEL_ERROR)\n"
        "      END IF\n"
        "      !\n"
        "      ! Initialise number of layers\n")
    assert expected2 in generated_code


def test_dynruntimechecks_anyspace(tmpdir, monkeypatch):
    '''Test that run-time checks are not added for fields where the kernel
    metadata specifies anyspace.

    '''
    # run-time checks are off by default so switch them on
    config = Config.get()
    dyn_config = config.api_conf("dynamo0.3")
    monkeypatch.setattr(dyn_config, "_run_time_checks", True)
    _, invoke_info = parse(os.path.join(BASE_PATH, "11_any_space.f90"),
                           api=TEST_API)
    psy = PSyFactory(TEST_API, distributed_memory=True).create(invoke_info)
    assert LFRicBuild(tmpdir).code_compiles(psy)
    generated_code = str(psy.gen)
    expected1 = (
        "      USE function_space_mod, ONLY: BASIS, DIFF_BASIS\n"
        "      USE log_mod, ONLY: log_event, LOG_LEVEL_ERROR\n"
        "      USE fs_continuity_mod\n"
        "      USE mesh_mod, ONLY: mesh_type")
    assert expected1 in generated_code
    expected2 = (
        "      c_proxy(3) = c(3)%get_proxy()\n"
        "      c_3_data => c_proxy(3)%data\n"
        "      !\n"
        "      ! Perform run-time checks\n"
        "      !\n"
        "      ! Check field function space and kernel metadata function spac"
        "es are compatible\n"
        "      IF (c(1)%which_function_space() /= W0) THEN\n"
        "        CALL log_event(\"In alg 'any_space_example' invoke 'invoke_0"
        "_testkern_any_space_1_type', the field 'c' is passed to kernel 'test"
        "kern_any_space_1_code' but its function space is not compatible with"
        " the function space specified in the kernel metadata 'w0'.\", LOG_LE"
        "VEL_ERROR)\n"
        "      END IF\n"
        "      ! Check that read-only fields are not modified\n"
        "      IF (a_proxy%vspace%is_readonly()) THEN\n"
        "        CALL log_event(\"In alg 'any_space_example' invoke 'invoke_0"
        "_testkern_any_space_1_type', field 'a' is on a read-only function sp"
        "ace but is modified by kernel 'testkern_any_space_1_code'.\", LOG_LE"
        "VEL_ERROR)\n"
        "      END IF\n"
        "      !\n"
        "      ! Initialise number of layers\n")
    assert expected2 in generated_code


def test_dynruntimechecks_vector(tmpdir, monkeypatch):
    ''' Test that run-time checks work for vector fields. '''
    # run-time checks are off by default so switch them on
    config = Config.get()
    dyn_config = config.api_conf("dynamo0.3")
    monkeypatch.setattr(dyn_config, "_run_time_checks", True)
    _, invoke_info = parse(os.path.join(BASE_PATH, "8_vector_field_2.f90"),
                           api=TEST_API)
    psy = PSyFactory(TEST_API, distributed_memory=True).create(invoke_info)

    assert LFRicBuild(tmpdir).code_compiles(psy)

    generated_code = str(psy.gen)
    expected1 = (
        "      USE testkern_coord_w0_2_mod, ONLY: testkern_coord_w0_2_code\n"
        "      USE log_mod, ONLY: log_event, LOG_LEVEL_ERROR\n"
        "      USE fs_continuity_mod\n"
        "      USE mesh_mod, ONLY: mesh_type\n")
    assert expected1 in generated_code
    expected2 = (
        "      f1_proxy = f1%get_proxy()\n"
        "      f1_data => f1_proxy%data\n"
        "      !\n"
        "      ! Perform run-time checks\n"
        "      !\n"
        "      ! Check field function space and kernel metadata function spac"
        "es are compatible\n"
        "      IF (chi(1)%which_function_space() /= W0) THEN\n"
        "        CALL log_event(\"In alg 'vector_field' invoke 'invoke_0_test"
        "kern_coord_w0_2_type', the field 'chi' is passed to kernel 'testkern"
        "_coord_w0_2_code' but its function space is not compatible with the "
        "function space specified in the kernel metadata 'w0'.\", "
        "LOG_LEVEL_ERROR)\n"
        "      END IF\n"
        "      IF (f1%which_function_space() /= W0) THEN\n"
        "        CALL log_event(\"In alg 'vector_field' invoke 'invoke_0_test"
        "kern_coord_w0_2_type', the field 'f1' is passed to kernel 'testkern_"
        "coord_w0_2_code' but its function space is not compatible with the "
        "function space specified in the kernel metadata 'w0'.\", "
        "LOG_LEVEL_ERROR)\n"
        "      END IF\n"
        "      ! Check that read-only fields are not modified\n"
        "      IF (chi_proxy(1)%vspace%is_readonly()) THEN\n"
        "        CALL log_event(\"In alg 'vector_field' invoke 'invoke_0_test"
        "kern_coord_w0_2_type', field 'chi' is on a read-only function space "
        "but is modified by kernel 'testkern_coord_w0_2_code'.\", "
        "LOG_LEVEL_ERROR)\n"
        "      END IF\n"
        "      IF (f1_proxy%vspace%is_readonly()) THEN\n"
        "        CALL log_event(\"In alg 'vector_field' invoke 'invoke_0_test"
        "kern_coord_w0_2_type', field 'f1' is on a read-only function space "
        "but is modified by kernel 'testkern_coord_w0_2_code'.\", "
        "LOG_LEVEL_ERROR)\n"
        "      END IF\n"
        "      !\n"
        "      ! Initialise number of layers\n")
    assert expected2 in generated_code


def test_dynruntimechecks_multikern(tmpdir, monkeypatch):
    ''' Test that run-time checks work when there are multiple kernels and
    at least one field is specified as being on a given function space
    more than once. In this case we want to avoid checking the same
    thing twice.

    '''
    # run-time checks are off by default so switch them on
    config = Config.get()
    dyn_config = config.api_conf("dynamo0.3")
    monkeypatch.setattr(dyn_config, "_run_time_checks", True)
    _, invoke_info = parse(os.path.join(BASE_PATH, "1.2_multi_invoke.f90"),
                           api=TEST_API)
    psy = PSyFactory(TEST_API, distributed_memory=True).create(invoke_info)
    assert LFRicBuild(tmpdir).code_compiles(psy)
    generated_code = str(psy.gen)
    expected1 = (
        "      USE testkern_mod, ONLY: testkern_code\n"
        "      USE log_mod, ONLY: log_event, LOG_LEVEL_ERROR\n"
        "      USE fs_continuity_mod\n"
        "      USE mesh_mod, ONLY: mesh_type\n")
    assert expected1 in generated_code
    expected2 = (
        "      f3_proxy = f3%get_proxy()\n"
        "      f3_data => f3_proxy%data\n"
        "      !\n"
        "      ! Perform run-time checks\n"
        "      !\n"
        "      ! Check field function space and kernel metadata function spac"
        "es are compatible\n"
        "      IF (f1%which_function_space() /= W1) THEN\n"
        "        CALL log_event(\"In alg 'multi_invoke' invoke 'invoke_0', th"
        "e field 'f1' is passed to kernel 'testkern_code' but its function sp"
        "ace is not compatible with the function space specified in the kerne"
        "l metadata 'w1'.\", LOG_LEVEL_ERROR)\n"
        "      END IF\n"
        "      IF (f2%which_function_space() /= W2) THEN\n"
        "        CALL log_event(\"In alg 'multi_invoke' invoke 'invoke_0', th"
        "e field 'f2' is passed to kernel 'testkern_code' but its function sp"
        "ace is not compatible with the function space specified in the kerne"
        "l metadata 'w2'.\", LOG_LEVEL_ERROR)\n"
        "      END IF\n"
        "      IF (m1%which_function_space() /= W2) THEN\n"
        "        CALL log_event(\"In alg 'multi_invoke' invoke 'invoke_0', th"
        "e field 'm1' is passed to kernel 'testkern_code' but its function sp"
        "ace is not compatible with the function space specified in the kerne"
        "l metadata 'w2'.\", LOG_LEVEL_ERROR)\n"
        "      END IF\n"
        "      IF (m2%which_function_space() /= W3) THEN\n"
        "        CALL log_event(\"In alg 'multi_invoke' invoke 'invoke_0', th"
        "e field 'm2' is passed to kernel 'testkern_code' but its function sp"
        "ace is not compatible with the function space specified in the kerne"
        "l metadata 'w3'.\", LOG_LEVEL_ERROR)\n"
        "      END IF\n"
        "      IF (f3%which_function_space() /= W2) THEN\n"
        "        CALL log_event(\"In alg 'multi_invoke' invoke 'invoke_0', th"
        "e field 'f3' is passed to kernel 'testkern_code' but its function sp"
        "ace is not compatible with the function space specified in the kerne"
        "l metadata 'w2'.\", LOG_LEVEL_ERROR)\n"
        "      END IF\n"
        "      IF (m2%which_function_space() /= W2) THEN\n"
        "        CALL log_event(\"In alg 'multi_invoke' invoke 'invoke_0', th"
        "e field 'm2' is passed to kernel 'testkern_code' but its function sp"
        "ace is not compatible with the function space specified in the kerne"
        "l metadata 'w2'.\", LOG_LEVEL_ERROR)\n"
        "      END IF\n"
        "      IF (m1%which_function_space() /= W3) THEN\n"
        "        CALL log_event(\"In alg 'multi_invoke' invoke 'invoke_0', th"
        "e field 'm1' is passed to kernel 'testkern_code' but its function sp"
        "ace is not compatible with the function space specified in the kerne"
        "l metadata 'w3'.\", LOG_LEVEL_ERROR)\n"
        "      END IF\n"
        "      ! Check that read-only fields are not modified\n"
        "      IF (f1_proxy%vspace%is_readonly()) THEN\n"
        "        CALL log_event(\"In alg 'multi_invoke' invoke 'invoke_0', fi"
        "eld 'f1' is on a read-only function space but is modified by kernel "
        "'testkern_code'.\", LOG_LEVEL_ERROR)\n"
        "      END IF\n"
        "      !\n"
        "      ! Initialise number of layers\n")
    assert expected2 in generated_code


def test_dynruntimechecks_builtins(tmpdir, monkeypatch):
    '''Test that run-time checks work when there are builtins.'''
    # run-time checks are off by default so switch them on
    config = Config.get()
    dyn_config = config.api_conf("dynamo0.3")
    monkeypatch.setattr(dyn_config, "_run_time_checks", True)
    _, invoke_info = parse(os.path.join(BASE_PATH,
                                        "15.1.1_X_plus_Y_builtin.f90"),
                           api=TEST_API)
    psy = PSyFactory(TEST_API, distributed_memory=True).create(invoke_info)
    assert LFRicBuild(tmpdir).code_compiles(psy)
    generated_code = str(psy.gen)
    expected_code1 = (
        "      USE log_mod, ONLY: log_event, LOG_LEVEL_ERROR\n"
        "      USE fs_continuity_mod\n"
        "      USE mesh_mod, ONLY: mesh_type\n"
        "      TYPE(field_type), intent(in) :: f3, f1, f2\n")
    assert expected_code1 in generated_code
    expected_code2 = (
        "      f2_proxy = f2%get_proxy()\n"
        "      f2_data => f2_proxy%data\n"
        "      !\n"
        "      ! Perform run-time checks\n"
        "      !\n"
        "      ! Check field function space and kernel metadata function spac"
        "es are compatible\n"
        "      ! Check that read-only fields are not modified\n"
        "      IF (f3_proxy%vspace%is_readonly()) THEN\n"
        "        CALL log_event(\"In alg 'single_invoke' invoke 'invoke_0', f"
        "ield 'f3' is on a read-only function space but is modified by kernel"
        " 'x_plus_y'.\", LOG_LEVEL_ERROR)\n"        "      END IF\n"
        "      !\n"
        "      ! Create a mesh object\n")
    assert expected_code2 in generated_code


def test_dynruntimechecks_anydiscontinuous(tmpdir, monkeypatch):
    '''Test that run-time checks work when we have checks for a field
    function space being consistent with an any_discontinuous_*
    function space.

    '''
    # run-time checks are off by default so switch them on
    config = Config.get()
    dyn_config = config.api_conf("dynamo0.3")
    monkeypatch.setattr(dyn_config, "_run_time_checks", True)
    _, invoke_info = parse(os.path.join(BASE_PATH,
                                        "11.4_any_discontinuous_space.f90"),
                           api=TEST_API)
    psy = PSyFactory(TEST_API, distributed_memory=True).create(invoke_info)
    assert LFRicBuild(tmpdir).code_compiles(psy)
    generated_code = str(psy.gen)
    expected1 = (
        "      USE testkern_any_discontinuous_space_op_1_mod, ONLY: testkern_"
        "any_discontinuous_space_op_1_code\n"
        "      USE log_mod, ONLY: log_event, LOG_LEVEL_ERROR\n"
        "      USE fs_continuity_mod\n"
        "      USE mesh_mod, ONLY: mesh_type\n")
    assert expected1 in generated_code
    expected2 = (
        "      op4_proxy = op4%get_proxy()\n"
        "      op4_local_stencil => op4_proxy%local_stencil\n"
        "      !\n"
        "      ! Perform run-time checks\n"
        "      !\n"
        "      ! Check field function space and kernel metadata function spac"
        "es are compatible\n"
        "      IF (f1(1)%which_function_space() /= W3 .and. f1(1)%which_funct"
        "ion_space() /= WTHETA .and. f1(1)%which_function_space() /= W2V .and"
        ". f1(1)%which_function_space() /= W2VTRACE .and. f1(1)%which_funct"
        "ion_space() /= W2BROKEN) THEN\n"
        "        CALL log_event(\"In alg 'any_discontinuous_space_op_example_"
        "1' invoke 'invoke_0_testkern_any_discontinuous_space_op_1_type', the"
        " field 'f1' is passed to kernel 'testkern_any_discontinuous_space_op"
        "_1_code' but its function space is not compatible with the function "
        "space specified in the kernel metadata 'any_discontinuous_space_1'."
        "\", LOG_LEVEL_ERROR)\n"
        "      END IF\n"
        "      IF (f2%which_function_space() /= W3 .and. f2%which_function_sp"
        "ace() /= WTHETA .and. f2%which_function_space() /= W2V .and. f2%whic"
        "h_function_space() /= W2VTRACE .and. f2%which_function_space() /= "
        "W2BROKEN) THEN\n"
        "        CALL log_event(\"In alg 'any_discontinuous_space_op_example_"
        "1' invoke 'invoke_0_testkern_any_discontinuous_space_op_1_type', the"
        " field 'f2' is passed to kernel 'testkern_any_discontinuous_space_op"
        "_1_code' but its function space is not compatible with the function "
        "space specified in the kernel metadata 'any_discontinuous_space_2'."
        "\", LOG_LEVEL_ERROR)\n"
        "      END IF\n"
        "      ! Check that read-only fields are not modified\n"
        "      IF (f2_proxy%vspace%is_readonly()) THEN\n"
        "        CALL log_event(\"In alg 'any_discontinuous_space_op_example_"
        "1' invoke 'invoke_0_testkern_any_discontinuous_space_op_1_type', fie"
        "ld 'f2' is on a read-only function space but is modified by kernel '"
        "testkern_any_discontinuous_space_op_1_code'.\", LOG_LEVEL_ERROR)\n"
        "      END IF\n"
        "      !\n"
        "      ! Initialise number of layers\n")
    assert expected2 in generated_code


def test_dynruntimechecks_anyw2(tmpdir, monkeypatch):
    '''Test that run-time checks work when we have checks for a field
    function space being consistent with an anyw2 function
    space.

    '''
    # run-time checks are off by default so switch them on
    config = Config.get()
    dyn_config = config.api_conf("dynamo0.3")
    monkeypatch.setattr(dyn_config, "_run_time_checks", True)
    _, invoke_info = parse(os.path.join(BASE_PATH,
                                        "21.1_single_invoke_multi_anyw2.f90"),
                           api=TEST_API)
    psy = PSyFactory(TEST_API, distributed_memory=True).create(invoke_info)
    assert LFRicBuild(tmpdir).code_compiles(psy)
    generated_code = str(psy.gen)
    expected1 = (
        "      USE testkern_multi_anyw2_mod, ONLY: testkern_multi_anyw2_code\n"
        "      USE log_mod, ONLY: log_event, LOG_LEVEL_ERROR\n"
        "      USE fs_continuity_mod\n"
        "      USE mesh_mod, ONLY: mesh_type\n")
    assert expected1 in generated_code
    expected2 = (
        "      !\n"
        "      ! Perform run-time checks\n"
        "      !\n"
        "      ! Check field function space and kernel metadata function spac"
        "es are compatible\n"
        "      IF (f1%which_function_space() /= W2 .and. f1%which_function_sp"
        "ace() /= W2H .and. f1%which_function_space() /= W2V .and. f1%which_f"
        "unction_space() /= W2BROKEN) THEN\n"
        "        CALL log_event(\"In alg 'single_invoke_multi_anyw2' invoke '"
        "invoke_0_testkern_multi_anyw2_type', the field 'f1' is passed to ker"
        "nel 'testkern_multi_anyw2_code' but its function space is not compat"
        "ible with the function space specified in the kernel metadata 'any_w"
        "2'.\", LOG_LEVEL_ERROR)\n"
        "      END IF\n"
        "      IF (f2%which_function_space() /= W2 .and. f2%which_function_sp"
        "ace() /= W2H .and. f2%which_function_space() /= W2V .and. f2%which_f"
        "unction_space() /= W2BROKEN) THEN\n"
        "        CALL log_event(\"In alg 'single_invoke_multi_anyw2' invoke '"
        "invoke_0_testkern_multi_anyw2_type', the field 'f2' is passed to ker"
        "nel 'testkern_multi_anyw2_code' but its function space is not compat"
        "ible with the function space specified in the kernel metadata 'any_w"
        "2'.\", LOG_LEVEL_ERROR)\n"
        "      END IF\n"
        "      IF (f3%which_function_space() /= W2 .and. f3%which_function_sp"
        "ace() /= W2H .and. f3%which_function_space() /= W2V .and. f3%which_f"
        "unction_space() /= W2BROKEN) THEN\n"
        "        CALL log_event(\"In alg 'single_invoke_multi_anyw2' invoke '"
        "invoke_0_testkern_multi_anyw2_type', the field 'f3' is passed to ker"
        "nel 'testkern_multi_anyw2_code' but its function space is not compat"
        "ible with the function space specified in the kernel metadata 'any_w"
        "2'.\", LOG_LEVEL_ERROR)\n"
        "      END IF\n"
        "      ! Check that read-only fields are not modified\n"
        "      IF (f1_proxy%vspace%is_readonly()) THEN\n"
        "        CALL log_event(\"In alg 'single_invoke_multi_anyw2' invoke '"
        "invoke_0_testkern_multi_anyw2_type', field 'f1' is on a read-only fu"
        "nction space but is modified by kernel 'testkern_multi_anyw2_code'."
        "\", LOG_LEVEL_ERROR)\n"
        "      END IF\n"
        "      !\n"
        "      ! Initialise number of layers\n")
    assert expected2 in generated_code


def test_read_only_fields_hex(tmpdir):
    '''Test that halo exchange code is produced for read-only fields.'''

    _, invoke_info = parse(os.path.join(BASE_PATH,
                                        "24.1_read_fs.f90"),
                           api=TEST_API)
    psy = PSyFactory(TEST_API, distributed_memory=True).create(invoke_info)
    assert LFRicBuild(tmpdir).code_compiles(psy)
    generated_code = str(psy.gen)
    expected = (
        "      IF (f2_proxy(1)%is_dirty(depth=1)) THEN\n"
        "        CALL f2_proxy(1)%halo_exchange(depth=1)\n"
        "      END IF\n"
        "      !\n"
        "      IF (f2_proxy(2)%is_dirty(depth=1)) THEN\n"
        "        CALL f2_proxy(2)%halo_exchange(depth=1)\n"
        "      END IF\n"
        "      !\n"
        "      IF (f2_proxy(3)%is_dirty(depth=1)) THEN\n"
        "        CALL f2_proxy(3)%halo_exchange(depth=1)\n"
        "      END IF\n")
    assert expected in generated_code


def test_mixed_precision_args(tmpdir):
    '''
    Test that correct code is generated for the PSy-layer when there
    are scalars, fields and operators with different precision
    declared in the algorithm layer.

    '''
    _, invoke_info = parse(
        os.path.join(BASE_PATH, "26.8_mixed_precision_args.f90"),
        api=TEST_API)
    psy = PSyFactory(TEST_API, distributed_memory=True).create(invoke_info)
    generated_code = str(psy.gen)

    expected = (
        "    USE constants_mod, ONLY: r_tran, r_solver, r_phys, r_def, "
        "r_bl, i_def\n"
        "    USE field_mod, ONLY: field_type, field_proxy_type\n"
        "    USE r_solver_field_mod, ONLY: r_solver_field_type, "
        "r_solver_field_proxy_type\n"
        "    USE r_tran_field_mod, ONLY: r_tran_field_type, "
        "r_tran_field_proxy_type\n"
        "    USE r_bl_field_mod, ONLY: r_bl_field_type, "
        "r_bl_field_proxy_type\n"
        "    USE r_phys_field_mod, ONLY: r_phys_field_type, "
        "r_phys_field_proxy_type\n"
        "    USE operator_mod, ONLY: operator_type, operator_proxy_type\n"
        "    USE r_solver_operator_mod, ONLY: r_solver_operator_type, "
        "r_solver_operator_proxy_type\n"
        "    USE r_tran_operator_mod, ONLY: r_tran_operator_type, "
        "r_tran_operator_proxy_type\n"
        "    IMPLICIT NONE\n"
        "    CONTAINS\n"
        "    SUBROUTINE invoke_0(scalar_r_def, field_r_def, operator_r_def, "
        "scalar_r_solver, field_r_solver, operator_r_solver, scalar_r_tran, "
        "field_r_tran, operator_r_tran, scalar_r_bl, field_r_bl, "
        "scalar_r_phys, field_r_phys)\n"
        "      USE mixed_kernel_mod, ONLY: mixed_code\n"
        "      USE mesh_mod, ONLY: mesh_type\n"
        "      REAL(KIND=r_def), intent(in) :: scalar_r_def\n"
        "      REAL(KIND=r_solver), intent(in) :: scalar_r_solver\n"
        "      REAL(KIND=r_tran), intent(in) :: scalar_r_tran\n"
        "      REAL(KIND=r_bl), intent(in) :: scalar_r_bl\n"
        "      REAL(KIND=r_phys), intent(in) :: scalar_r_phys\n"
        "      TYPE(field_type), intent(in) :: field_r_def\n"
        "      TYPE(r_solver_field_type), intent(in) :: field_r_solver\n"
        "      TYPE(r_tran_field_type), intent(in) :: field_r_tran\n"
        "      TYPE(r_bl_field_type), intent(in) :: field_r_bl\n"
        "      TYPE(r_phys_field_type), intent(in) :: field_r_phys\n"
        "      TYPE(operator_type), intent(in) :: operator_r_def\n"
        "      TYPE(r_solver_operator_type), intent(in) :: operator_r_solver\n"
        "      TYPE(r_tran_operator_type), intent(in) :: operator_r_tran\n"
        "      INTEGER(KIND=i_def) cell\n"
        "      INTEGER(KIND=i_def) loop4_start, loop4_stop\n"
        "      INTEGER(KIND=i_def) loop3_start, loop3_stop\n"
        "      INTEGER(KIND=i_def) loop2_start, loop2_stop\n"
        "      INTEGER(KIND=i_def) loop1_start, loop1_stop\n"
        "      INTEGER(KIND=i_def) loop0_start, loop0_stop\n"
        "      INTEGER(KIND=i_def) nlayers\n"
        "      REAL(KIND=r_tran), pointer, dimension(:,:,:) :: "
        "operator_r_tran_local_stencil => null()\n"
        "      TYPE(r_tran_operator_proxy_type) operator_r_tran_proxy\n"
        "      REAL(KIND=r_solver), pointer, dimension(:,:,:) :: "
        "operator_r_solver_local_stencil => null()\n"
        "      TYPE(r_solver_operator_proxy_type) operator_r_solver_proxy\n"
        "      REAL(KIND=r_def), pointer, dimension(:,:,:) :: "
        "operator_r_def_local_stencil => null()\n"
        "      TYPE(operator_proxy_type) operator_r_def_proxy\n"
        "      REAL(KIND=r_phys), pointer, dimension(:) :: field_r_phys_data "
        "=> null()\n"
        "      TYPE(r_phys_field_proxy_type) field_r_phys_proxy\n"
        "      REAL(KIND=r_bl), pointer, dimension(:) :: field_r_bl_data => "
        "null()\n"
        "      TYPE(r_bl_field_proxy_type) field_r_bl_proxy\n"
        "      REAL(KIND=r_tran), pointer, dimension(:) :: field_r_tran_data "
        "=> null()\n"
        "      TYPE(r_tran_field_proxy_type) field_r_tran_proxy\n"
        "      REAL(KIND=r_solver), pointer, dimension(:) :: "
        "field_r_solver_data => null()\n"
        "      TYPE(r_solver_field_proxy_type) field_r_solver_proxy\n"
        "      REAL(KIND=r_def), pointer, dimension(:) :: field_r_def_data "
        "=> null()\n"
        "      TYPE(field_proxy_type) field_r_def_proxy\n"
        "      INTEGER(KIND=i_def), pointer :: map_w3(:,:) => null()\n"
        "      INTEGER(KIND=i_def) ndf_w3, undf_w3, ndf_w0\n"
        "      INTEGER(KIND=i_def) max_halo_depth_mesh\n"
        "      TYPE(mesh_type), pointer :: mesh => null()\n")
    assert expected in generated_code

    # Test compilation
    assert LFRicBuild(tmpdir).code_compiles(psy)


def test_dynpsy_gen_container_routines(tmpdir):
    ''' Tests that routines outside the InvokeSchedule are generated when
    the code_gen method is called.

    '''
    _, invoke_info = parse(os.path.join(BASE_PATH, "11_any_space.f90"),
                           api=TEST_API)
    psy = PSyFactory(TEST_API, distributed_memory=True).create(invoke_info)

    # Manually add a new top-level routine
    psy.invokes.invoke_list[0].schedule.root.addchild(Routine("new_routine"))

    # Search the routine in the code_gen output
    generated_code = str(psy.gen)
    searchstring = "SUBROUTINE new_routine("
    assert generated_code.count(searchstring) == 1

    # Make sure that after a second code generation call the routine is still
    # only once in the output
    generated_code = str(psy.gen)
    searchstring = "SUBROUTINE new_routine("
    assert generated_code.count(searchstring) == 1

    # Test compilation
    assert LFRicBuild(tmpdir).code_compiles(psy)<|MERGE_RESOLUTION|>--- conflicted
+++ resolved
@@ -315,27 +315,6 @@
     '''
     _, invoke_info = parse(os.path.join(
         BASE_PATH, "1.14_single_invoke_dofs.f90"), api=TEST_API)
-<<<<<<< HEAD
-
-    code = CODE.replace("operates_on = cell_column",
-                        "operates_on = dof",
-                        1)
-    print(code)
-    ast = fpapi.parse(code, ignore_comments=False)
-    name = "testkern_qr_type"
-    metadata = LFRicKernMetadata(ast, name=name)
-
-
-    # psy = PSyFactory(TEST_API, distributed_memory=False).create(invoke_info)
-    # with pytest.raises(ParseError) as excinfo:
-    #     _ = psy.gen
-    # assert ("The LFRic API supports calls to user-supplied kernels that "
-    #         "operate on one of ['cell_column', 'domain'], but "
-    #         "kernel 'testkern_dofs_code' operates on 'dof'."
-    #         in str(excinfo.value))
-
-    # print(str(psy.gen))
-=======
     psy = PSyFactory(TEST_API, distributed_memory=False).create(invoke_info)
     with pytest.raises(VisitorError) as excinfo:
         _ = psy.gen
@@ -343,7 +322,6 @@
             "operate on one of ['cell_column', 'domain'], but "
             "kernel 'testkern_dofs_code' operates on 'dof'."
             in str(excinfo.value))
->>>>>>> cff382dc
 
 
 def test_any_space_1(tmpdir):
