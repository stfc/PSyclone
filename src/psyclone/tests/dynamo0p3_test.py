--- conflicted
+++ resolved
@@ -2,13 +2,6 @@
 # BSD 3-Clause License
 #
 # Copyright (c) 2017-2018, Science and Technology Facilities Council
-<<<<<<< HEAD
-# (c) The copyright relating to this work is owned jointly by the Crown,
-# Met Office and NERC 2016.
-# However, it has been created with the help of the GungHo Consortium,
-# whose members are identified at https://puma.nerc.ac.uk/trac/GungHo/wiki
-=======
->>>>>>> f95a78d0
 # All rights reserved.
 #
 # Redistribution and use in source and binary forms, with or without
@@ -50,15 +43,9 @@
 from psyclone.parse import parse, ParseError
 from psyclone.psyGen import PSyFactory, GenerationError
 from psyclone.dynamo0p3 import DynKernMetadata, DynKern, \
-<<<<<<< HEAD
-     DynLoop, DynGlobalSum, HaloReadAccess, FunctionSpace, \
-     VALID_STENCIL_TYPES, VALID_SCALAR_NAMES, \
-     DISCONTINUOUS_FUNCTION_SPACES, CONTINUOUS_FUNCTION_SPACES
-=======
     DynLoop, DynGlobalSum, HaloReadAccess, FunctionSpace, \
     VALID_STENCIL_TYPES, VALID_SCALAR_NAMES, \
-    DISCONTINUOUS_FUNCTION_SPACES
->>>>>>> f95a78d0
+    DISCONTINUOUS_FUNCTION_SPACES, CONTINUOUS_FUNCTION_SPACES
 from psyclone.transformations import LoopFuseTrans
 from psyclone.gen_kernel_stub import generate
 import fparser
@@ -4367,7 +4354,6 @@
         assert ("It does not make sense for a quantity on a discontinuous "
                 "space (" + fspace + ") to have a 'gh_inc' access"
                 in str(excinfo.value))
-<<<<<<< HEAD
 
 
 def test_fs_continuous_and_readwrite_error():
@@ -4384,8 +4370,6 @@
         assert ("It does not make sense for a quantity on a continuous "
                 "space (" + fspace + ") to have a 'gh_readwrite' access"
                 in str(excinfo.value))
-=======
->>>>>>> f95a78d0
 
 
 def test_halo_exchange_view(capsys):
@@ -6862,7 +6846,7 @@
     ### IK: When the combination of w3 GH_W and GH_R in testkern_w3_only.f90
     ###     changes to GH_RW and GH_R the field is a reader so this test
     ###     (correctly) does not raise GenerationError
-    ###     Calls 1_single_invoke_w3_only.f90
+    ###     Called 1_single_invoke_w3_only.f90
     _, invoke_info = parse(os.path.join(BASE_PATH,
                                         "1_single_invoke_wtheta.f90"),
                            api="dynamo0.3")
