# -----------------------------------------------------------------------------
# BSD 3-Clause License
#
# Copyright (c) 2017-2021, Science and Technology Facilities Council
# All rights reserved.
#
# Redistribution and use in source and binary forms, with or without
# modification, are permitted provided that the following conditions are met:
#
# * Redistributions of source code must retain the above copyright notice, this
#   list of conditions and the following disclaimer.
#
# * Redistributions in binary form must reproduce the above copyright notice,
#   this list of conditions and the following disclaimer in the documentation
#   and/or other materials provided with the distribution.
#
# * Neither the name of the copyright holder nor the names of its
#   contributors may be used to endorse or promote products derived from
#   this software without specific prior written permission.
#
# THIS SOFTWARE IS PROVIDED BY THE COPYRIGHT HOLDERS AND CONTRIBUTORS
# "AS IS" AND ANY EXPRESS OR IMPLIED WARRANTIES, INCLUDING, BUT NOT
# LIMITED TO, THE IMPLIED WARRANTIES OF MERCHANTABILITY AND FITNESS
# FOR A PARTICULAR PURPOSE ARE DISCLAIMED. IN NO EVENT SHALL THE
# COPYRIGHT HOLDER OR CONTRIBUTORS BE LIABLE FOR ANY DIRECT, INDIRECT,
# INCIDENTAL, SPECIAL, EXEMPLARY, OR CONSEQUENTIAL DAMAGES (INCLUDING,
# BUT NOT LIMITED TO, PROCUREMENT OF SUBSTITUTE GOODS OR SERVICES;
# LOSS OF USE, DATA, OR PROFITS; OR BUSINESS INTERRUPTION) HOWEVER
# CAUSED AND ON ANY THEORY OF LIABILITY, WHETHER IN CONTRACT, STRICT
# LIABILITY, OR TORT (INCLUDING NEGLIGENCE OR OTHERWISE) ARISING IN
# ANY WAY OUT OF THE USE OF THIS SOFTWARE, EVEN IF ADVISED OF THE
# POSSIBILITY OF SUCH DAMAGE.
# -----------------------------------------------------------------------------
# Authors R. W. Ford, A. R. Porter and S. Siso, STFC Daresbury Lab
# Modified I. Kavcic and A. Coughtrie, Met Office,
#          C. M. Maynard, Met Office/University of Reading,
#          J. Henrichs, Bureau of Meteorology.

''' This module tests the Dynamo 0.3 API using pytest. '''

# imports
from __future__ import absolute_import, print_function
import os
import sys
import pytest

import fparser
from fparser import api as fpapi

from psyclone.core.access_type import AccessType
from psyclone.domain.lfric import FunctionSpace
from psyclone.domain.lfric import LFRicArgDescriptor
from psyclone.parse.algorithm import parse
from psyclone.parse.utils import ParseError
from psyclone.psyGen import PSyFactory, InvokeSchedule, HaloExchange
from psyclone.errors import GenerationError, InternalError
from psyclone.dynamo0p3 import DynKernMetadata, DynKern, \
    DynLoop, DynGlobalSum, HaloReadAccess, \
    KernCallArgList, DynACCEnterDataDirective, VALID_INTRINSIC_TYPES

from psyclone.gen_kernel_stub import generate
from psyclone.configuration import Config
from psyclone.tests.lfric_build import LFRicBuild
from psyclone.psyir.transformations import LoopFuseTrans

# constants
BASE_PATH = os.path.join(os.path.dirname(os.path.abspath(__file__)),
                         "test_files", "dynamo0p3")
# Get the root directory of this PSyclone distribution
ROOT_PATH = os.path.dirname(os.path.dirname(os.path.dirname(
    os.path.dirname(os.path.abspath(__file__)))))
# Construct the path to the default configuration file
DEFAULT_CFG_FILE = os.path.join(ROOT_PATH, "config", "psyclone.cfg")

TEST_API = "dynamo0.3"


@pytest.fixture(scope="module", autouse=True)
def setup():
    '''Make sure that all tests here use dynamo0.3 as API.'''
    Config.get().api = "dynamo0.3"


# Tests


CODE = '''
module testkern_qr
  type, extends(kernel_type) :: testkern_qr_type
     type(arg_type), meta_args(6) =                              &
          (/ arg_type(gh_scalar,   gh_real,    gh_read),         &
             arg_type(gh_field,    gh_real,    gh_inc,  w1),     &
             arg_type(gh_field,    gh_real,    gh_read, w2),     &
             arg_type(gh_operator, gh_real,    gh_read, w2, w2), &
             arg_type(gh_field,    gh_real,    gh_read, w3),     &
             arg_type(gh_scalar,   gh_integer, gh_read)          &
           /)
     type(func_type), dimension(3) :: meta_funcs =  &
          (/ func_type(w1, gh_basis),               &
             func_type(w2, gh_diff_basis),          &
             func_type(w3, gh_basis, gh_diff_basis) &
           /)
     integer :: operates_on = cell_column
     integer :: gh_shape = gh_quadrature_XYoZ
   contains
     procedure, nopass :: code => testkern_qr_code
  end type testkern_qr_type
contains
  subroutine testkern_qr_code(a, b, c, d)
  end subroutine testkern_qr_code
end module testkern_qr
'''

# Functions


def test_arg_descriptor_wrong_type():
    ''' Tests that an error is raised when the argument descriptor
    metadata is not of type arg_type. '''
    fparser.logging.disable(fparser.logging.CRITICAL)
    code = CODE.replace("arg_type(gh_field,    gh_real,    gh_read, w2)",
                        "arg_typ(gh_field,    gh_real,    gh_read, w2)", 1)
    ast = fpapi.parse(code, ignore_comments=False)
    name = "testkern_qr_type"
    with pytest.raises(ParseError) as excinfo:
        _ = DynKernMetadata(ast, name=name)
    assert ("each 'meta_arg' entry must be of type 'arg_type'" in
            str(excinfo.value))


def test_ad_invalid_type():
    ''' Tests that an error is raised when an invalid descriptor type
    name is provided as the first argument (parsing arguments other than
    field vectors). '''
    fparser.logging.disable(fparser.logging.CRITICAL)

    # Check a FunctionVar expression but with a wrong argument type name
    code = CODE.replace("gh_operator", "gh_operato", 1)
    ast = fpapi.parse(code, ignore_comments=False)
    name = "testkern_qr_type"
    with pytest.raises(ParseError) as excinfo:
        _ = DynKernMetadata(ast, name=name)
    assert ("the 1st argument of a 'meta_arg' entry should be a valid "
            "argument type (one of {0}), but found 'gh_operato'".
            format(LFRicArgDescriptor.VALID_ARG_TYPE_NAMES)
            in str(excinfo.value))

    # Check other type of expression (here array Slicing)
    code = CODE.replace("gh_operator", ":", 1)
    ast = fpapi.parse(code, ignore_comments=False)
    name = "testkern_qr_type"
    with pytest.raises(ParseError) as excinfo:
        _ = DynKernMetadata(ast, name=name)
    assert ("the 1st argument of a 'meta_arg' entry should be a valid "
            "argument type (one of {0}), but found ':'".
            format(LFRicArgDescriptor.VALID_ARG_TYPE_NAMES)
            in str(excinfo.value))


def test_ad_invalid_access_type():
    ''' Tests that an error is raised when an invalid access
    name is provided as the second argument. '''
    fparser.logging.disable(fparser.logging.CRITICAL)
    code = CODE.replace("(gh_scalar,   gh_integer, gh_read)",
                        "(gh_scalar,   gh_integer, gh_ead)", 1)
    ast = fpapi.parse(code, ignore_comments=False)
    name = "testkern_qr_type"
    api_config = Config.get().api_conf("dynamo0.3")
    valid_access_names = api_config.get_valid_accesses_api()
    with pytest.raises(ParseError) as excinfo:
        _ = DynKernMetadata(ast, name=name)
    assert ("argument 3 of a 'meta_arg' entry must be a valid "
            "access descriptor (one of {0}), but found 'gh_ead'".
            format(valid_access_names) in str(excinfo.value))


def test_ad_invalid_iteration_space():
    ''' Tests that an error is raised in LFRicArgDescriptor
    when passing an invalid iteration space to constructor
    (other than "cells" or "dofs"). '''
    fparser.logging.disable(fparser.logging.CRITICAL)
    ast = fpapi.parse(CODE, ignore_comments=False)
    metadata = DynKernMetadata(ast, name="testkern_qr_type")
    field_descriptor = metadata.arg_descriptors[1]
    # Extract an arg_type object that we can use to create an
    # LFRicArgDescriptor object
    arg_type = field_descriptor._arg_type
    with pytest.raises(InternalError) as excinfo:
        _ = LFRicArgDescriptor(arg_type, "colours")
    assert ("Expected operates_on in the kernel metadata to be one of "
            "['cells', 'cell_column', 'domain', 'dofs', 'dof'] but got "
            "'colours'." in str(excinfo.value))


def test_missing_shape_both():
    ''' Check that we raise the correct error if a kernel requiring
    quadrature/evaluator fails to specify the shape of the evaluator '''
    fparser.logging.disable(fparser.logging.CRITICAL)
    # Remove the line specifying the shape of the evaluator
    code = CODE.replace(
        "     integer :: gh_shape = gh_quadrature_XYoZ\n",
        "", 1)
    ast = fpapi.parse(code, ignore_comments=False)
    name = "testkern_qr_type"
    with pytest.raises(ParseError) as excinfo:
        _ = DynKernMetadata(ast, name=name)
    assert ("must also supply the shape of that evaluator by setting "
            "'gh_shape' in the kernel meta-data but this is missing "
            "for kernel 'testkern_qr_type'" in str(excinfo.value))


def test_missing_shape_basis_only():
    ''' Check that we raise the correct error if a kernel specifying
    that it needs gh_basis fails to specify the shape of the evaluator '''
    fparser.logging.disable(fparser.logging.CRITICAL)
    # Alter meta-data so only requires gh_basis
    code1 = CODE.replace(
        "     type(func_type), dimension(3) :: meta_funcs =  &\n"
        "          (/ func_type(w1, gh_basis),               &\n"
        "             func_type(w2, gh_diff_basis),          &\n"
        "             func_type(w3, gh_basis, gh_diff_basis) &\n",
        "     type(func_type), dimension(1) :: meta_funcs =  &\n"
        "          (/ func_type(w1, gh_basis)                &\n", 1)
    # Remove the line specifying the shape of the evaluator
    code = code1.replace(
        "     integer :: gh_shape = gh_quadrature_XYoZ\n",
        "", 1)
    ast = fpapi.parse(code, ignore_comments=False)
    name = "testkern_qr_type"
    with pytest.raises(ParseError) as excinfo:
        _ = DynKernMetadata(ast, name=name)
    assert ("must also supply the shape of that evaluator by setting "
            "'gh_shape' in the kernel meta-data but this is missing "
            "for kernel 'testkern_qr_type'" in str(excinfo.value))


def test_missing_eval_shape_diff_basis_only():
    ''' Check that we raise the correct error if a kernel specifying
    that it needs gh_diff_basis fails to specify the shape of the evaluator '''
    fparser.logging.disable(fparser.logging.CRITICAL)
    # Alter meta-data so only requires gh_diff_basis
    code1 = CODE.replace(
        "     type(func_type), dimension(3) :: meta_funcs =  &\n"
        "          (/ func_type(w1, gh_basis),               &\n"
        "             func_type(w2, gh_diff_basis),          &\n"
        "             func_type(w3, gh_basis, gh_diff_basis) &\n",
        "     type(func_type), dimension(1) :: meta_funcs =  &\n"
        "          (/ func_type(w1, gh_diff_basis)           &\n", 1)
    # Remove the line specifying the shape of the evaluator
    code = code1.replace(
        "     integer :: gh_shape = gh_quadrature_XYoZ\n",
        "", 1)
    ast = fpapi.parse(code, ignore_comments=False)
    name = "testkern_qr_type"
    with pytest.raises(ParseError) as excinfo:
        _ = DynKernMetadata(ast, name=name)
    assert ("must also supply the shape of that evaluator by setting "
            "'gh_shape' in the kernel meta-data but this is missing "
            "for kernel 'testkern_qr_type'" in str(excinfo.value))


def test_invalid_shape():
    ''' Check that we raise the correct error if a kernel requiring
    quadrature/evaluator specifies an unrecognised shape for the evaluator '''
    fparser.logging.disable(fparser.logging.CRITICAL)
    # Specify an invalid shape for the evaluator
    code = CODE.replace(
        "gh_shape = gh_quadrature_XYoZ",
        "gh_shape = quadrature_wrong", 1)
    ast = fpapi.parse(code, ignore_comments=False)
    name = "testkern_qr_type"
    with pytest.raises(ParseError) as excinfo:
        _ = DynKernMetadata(ast, name=name)
    assert ("request one or more valid gh_shapes (one of ['gh_quadrature_xyoz'"
            ", 'gh_quadrature_face', 'gh_quadrature_edge', 'gh_evaluator']) "
            "but got '['quadrature_wrong']' for kernel 'testkern_qr_type'"
            in str(excinfo.value))


def test_unnecessary_shape():
    ''' Check that we raise the correct error if a kernel meta-data specifies
    an evaluator shape but does not require quadrature or an evaluator '''
    fparser.logging.disable(fparser.logging.CRITICAL)
    # Remove the need for basis or diff-basis functions
    code = CODE.replace(
        "     type(func_type), dimension(3) :: meta_funcs =  &\n"
        "          (/ func_type(w1, gh_basis),               &\n"
        "             func_type(w2, gh_diff_basis),          &\n"
        "             func_type(w3, gh_basis, gh_diff_basis) &\n"
        "           /)\n",
        "", 1)
    ast = fpapi.parse(code, ignore_comments=False)
    name = "testkern_qr_type"
    with pytest.raises(ParseError) as excinfo:
        _ = DynKernMetadata(ast, name=name)
    assert ("Kernel 'testkern_qr_type' specifies one or more gh_shapes "
            "(['gh_quadrature_xyoz']) but does not need an evaluator because "
            "no basis or differential basis functions are required"
            in str(excinfo.value))


def test_kernel_call_invalid_iteration_space():
    ''' Check that we raise an exception if we attempt to generate kernel
    call for a kernel with an unsupported iteration space.

    '''
    _, invoke_info = parse(os.path.join(
        BASE_PATH, "1.14_single_invoke_dofs.f90"), api=TEST_API)
    psy = PSyFactory(TEST_API, distributed_memory=False).create(invoke_info)
    with pytest.raises(GenerationError) as excinfo:
        _ = psy.gen
    assert ("The LFRic API supports calls to user-supplied kernels that "
            "operate on one of ['cells', 'cell_column', 'domain'], but "
            "kernel 'testkern_dofs_code' operates on 'dof'."
            in str(excinfo.value))


def test_any_space_1(tmpdir):
    ''' Tests that any_space is implemented correctly in the PSy
    layer. Includes more than one type of any_space declaration
    and func_type basis functions on any_space.

    '''
    _, invoke_info = parse(os.path.join(BASE_PATH, "11_any_space.f90"),
                           api=TEST_API)
    psy = PSyFactory(TEST_API, distributed_memory=True).create(invoke_info)
    generated_code = str(psy.gen)

    assert LFRicBuild(tmpdir).code_compiles(psy)

    assert ("INTEGER(KIND=i_def), pointer :: map_aspc1_a(:,:) => null(), "
            "map_aspc2_b(:,:) => null(), map_w0(:,:) => null()\n"
            in generated_code)
    assert ("REAL(KIND=r_def), allocatable :: basis_aspc1_a_qr(:,:,:,:),"
            " basis_aspc2_b_qr(:,:,:,:)" in generated_code)
    assert ("ALLOCATE (basis_aspc1_a_qr(dim_aspc1_a, ndf_aspc1_a, "
            "np_xy_qr, np_z_qr))" in generated_code)
    assert ("ALLOCATE (basis_aspc2_b_qr(dim_aspc2_b, ndf_aspc2_b, "
            "np_xy_qr, np_z_qr))" in generated_code)
    assert ("map_aspc1_a => a_proxy%vspace%get_whole_dofmap()" in
            generated_code)
    assert ("map_aspc2_b => b_proxy%vspace%get_whole_dofmap()" in
            generated_code)
    assert ("CALL testkern_any_space_1_code(nlayers, a_proxy%data, rdt, "
            "b_proxy%data, c_proxy(1)%data, c_proxy(2)%data, c_proxy(3)%data, "
            "ndf_aspc1_a, undf_aspc1_a, map_aspc1_a(:,cell), "
            "basis_aspc1_a_qr, ndf_aspc2_b, undf_aspc2_b, "
            "map_aspc2_b(:,cell), basis_aspc2_b_qr, ndf_w0, undf_w0, "
            "map_w0(:,cell), diff_basis_w0_qr, np_xy_qr, np_z_qr, "
            "weights_xy_qr, weights_z_qr)" in generated_code)
    assert ("DEALLOCATE (basis_aspc1_a_qr, basis_aspc2_b_qr, diff_basis_w0_qr)"
            in generated_code)


def test_any_space_2(tmpdir):
    ''' Tests that any_space is implemented correctly in the PSy
    layer. Includes multiple declarations of the same space, no
    func_type declarations and any_space used with an operator.

    '''
    _, invoke_info = parse(os.path.join(BASE_PATH, "11.1_any_space.f90"),
                           api=TEST_API)
    psy = PSyFactory(TEST_API, distributed_memory=True).create(invoke_info)
    generated_code = str(psy.gen)

    assert LFRicBuild(tmpdir).code_compiles(psy)

    assert "INTEGER(KIND=i_def), intent(in) :: istp" in generated_code
    assert ("INTEGER(KIND=i_def), pointer :: map_aspc1_a(:,:) => null()"
            in generated_code)
    assert "INTEGER(KIND=i_def) ndf_aspc1_a, undf_aspc1_a" in generated_code
    assert "ndf_aspc1_a = a_proxy%vspace%get_ndf()" in generated_code
    assert "undf_aspc1_a = a_proxy%vspace%get_undf()" in generated_code
    assert ("map_aspc1_a => a_proxy%vspace%get_whole_dofmap()"
            in generated_code)
    assert ("CALL testkern_any_space_2_code(cell, nlayers, a_proxy%data, "
            "b_proxy%data, c_proxy%ncell_3d, c_proxy%local_stencil, istp, "
            "ndf_aspc1_a, undf_aspc1_a, map_aspc1_a(:,cell))"
            in generated_code)


def test_op_any_space_different_space_1(tmpdir):
    ''' Tests that any_space is implemented correctly in the PSy layer.
    Includes different spaces for an operator and no other fields.

    '''
    _, invoke_info = parse(os.path.join(BASE_PATH, "11.2_any_space.f90"),
                           api=TEST_API)
    psy = PSyFactory(TEST_API, distributed_memory=True).create(invoke_info)
    generated_code = str(psy.gen)

    assert LFRicBuild(tmpdir).code_compiles(psy)

    assert "ndf_aspc2_a = a_proxy%fs_from%get_ndf()" in generated_code
    assert "ndf_aspc1_a = a_proxy%fs_to%get_ndf()" in generated_code


def test_op_any_space_different_space_2(tmpdir):
    ''' Tests that any_space is implemented correctly in the PSy
    layer in a more complicated example.

    '''
    _, invoke_info = parse(os.path.join(BASE_PATH, "11.3_any_space.f90"),
                           api=TEST_API)
    psy = PSyFactory(TEST_API, distributed_memory=True).create(invoke_info)
    generated_code = str(psy.gen)

    assert LFRicBuild(tmpdir).code_compiles(psy)

    assert "ndf_aspc1_b = b_proxy%fs_to%get_ndf()" in generated_code
    assert "dim_aspc1_b = b_proxy%fs_to%get_dim_space()" in generated_code
    assert "ndf_aspc2_b = b_proxy%fs_from%get_ndf()" in generated_code
    assert "ndf_aspc3_c = c_proxy%fs_to%get_ndf()" in generated_code
    assert "ndf_aspc4_d = d_proxy%fs_from%get_ndf()" in generated_code
    assert "undf_aspc4_d = d_proxy%fs_from%get_undf()" in generated_code
    assert "dim_aspc4_d = d_proxy%fs_from%get_dim_space()" in generated_code
    assert "ndf_aspc5_a = a_proxy%vspace%get_ndf()" in generated_code
    assert "undf_aspc5_a = a_proxy%vspace%get_undf()" in generated_code
    assert "CALL qr%compute_function(BASIS, b_proxy%fs_to, " in generated_code
    assert ("CALL qr%compute_function(BASIS, d_proxy%fs_from, " in
            generated_code)
    assert ("CALL qr%compute_function(DIFF_BASIS, d_proxy%fs_from, " in
            generated_code)
    assert "map_aspc5_a => a_proxy%vspace%get_whole_dofmap()" in generated_code
    assert "map_aspc4_d => f_proxy%vspace%get_whole_dofmap()" in generated_code


def test_op_any_discontinuous_space_1(tmpdir):
    ''' Tests that any_discontinuous_space is implemented correctly
    in the PSy layer. Includes multiple declarations of the same space,
    field vectors and any_discontinuous_space used with operators
    (same and different "to" and "from" spaces).

    '''
    _, invoke_info = parse(
        os.path.join(BASE_PATH, "11.4_any_discontinuous_space.f90"),
        api=TEST_API)
    psy = PSyFactory(TEST_API, distributed_memory=True).create(invoke_info)
    generated_code = str(psy.gen)

    assert LFRicBuild(tmpdir).code_compiles(psy)

    assert "REAL(KIND=r_def), intent(in) :: rdt" in generated_code
    assert ("INTEGER(KIND=i_def), pointer :: map_adspc1_f1(:,:) => null()"
            in generated_code)
    assert ("INTEGER(KIND=i_def) ndf_adspc1_f1, undf_adspc1_f1"
            in generated_code)
    assert "ndf_adspc1_f1 = f1_proxy(1)%vspace%get_ndf()" in generated_code
    assert "undf_adspc1_f1 = f1_proxy(1)%vspace%get_undf()" in generated_code
    assert ("map_adspc1_f1 => f1_proxy(1)%vspace%get_whole_dofmap()"
            in generated_code)
    assert "ndf_adspc3_op4 = op4_proxy%fs_to%get_ndf()" in generated_code
    assert "ndf_adspc7_op4 = op4_proxy%fs_from%get_ndf()" in generated_code
    assert ("CALL testkern_any_discontinuous_space_op_1_code(cell, nlayers, "
            "f1_proxy(1)%data, f1_proxy(2)%data, f1_proxy(3)%data, "
            "f2_proxy%data, op3_proxy%ncell_3d, op3_proxy%local_stencil, "
            "op4_proxy%ncell_3d, op4_proxy%local_stencil, rdt, "
            "ndf_adspc1_f1, undf_adspc1_f1, map_adspc1_f1(:,cell), "
            "ndf_adspc2_f2, undf_adspc2_f2, map_adspc2_f2(:,cell), "
            "ndf_adspc3_op4, ndf_adspc7_op4)" in generated_code)


def test_op_any_discontinuous_space_2(tmpdir):
    ''' Tests that any_discontinuous_space is implemented correctly in the
    PSy layer when including multiple spaces, operators on same and different
    "to" and "from" spaces and basis/differential basis functions.

    '''
    _, invoke_info = parse(
        os.path.join(BASE_PATH, "11.5_any_discontinuous_space.f90"),
        api=TEST_API)
    psy = PSyFactory(TEST_API, distributed_memory=True).create(invoke_info)
    generated_code = str(psy.gen)

    assert LFRicBuild(tmpdir).code_compiles(psy)

    assert "ndf_adspc4_f1 = f1_proxy%vspace%get_ndf()" in generated_code
    assert "undf_adspc4_f1 = f1_proxy%vspace%get_undf()" in generated_code
    assert ("map_adspc4_f1 => f1_proxy%vspace%get_whole_dofmap()"
            in generated_code)
    assert "ndf_adspc1_op1 = op1_proxy%fs_to%get_ndf()" in generated_code
    assert "ndf_adspc2_op1 = op1_proxy%fs_from%get_ndf()" in generated_code
    assert "dim_adspc4_f1 = f1_proxy%vspace%get_dim_space()" in generated_code
    assert ("diff_dim_adspc4_f1 = f1_proxy%vspace%get_dim_space_diff()"
            in generated_code)
    assert ("ALLOCATE (basis_adspc1_op1_qr(dim_adspc1_op1, ndf_adspc1_op1"
            in generated_code)
    assert ("ALLOCATE (diff_basis_adspc4_f1_qr(diff_dim_adspc4_f1, "
            "ndf_adspc4_f1" in generated_code)
    assert ("CALL qr%compute_function(BASIS, op1_proxy%fs_to, dim_adspc1_op1, "
            "ndf_adspc1_op1, basis_adspc1_op1_qr)" in generated_code)
    assert ("CALL qr%compute_function(DIFF_BASIS, f1_proxy%vspace, "
            "diff_dim_adspc4_f1, ndf_adspc4_f1, diff_basis_adspc4_f1_qr)"
            in generated_code)


def test_invoke_uniq_declns_invalid_argtype():
    ''' Tests that we raise an error when Invoke.unique_declarations() is
    called with at least one invalid argument type. '''
    _, invoke_info = parse(os.path.join(BASE_PATH,
                                        "1.7_single_invoke_2scalar.f90"),
                           api=TEST_API)
    psy = PSyFactory(TEST_API, distributed_memory=True).create(invoke_info)
    with pytest.raises(InternalError) as excinfo:
        psy.invokes.invoke_list[0].unique_declarations(["not_a_type"])
    assert ("Invoke.unique_declarations() called with at least one invalid "
            "argument type. Expected one of {0} but found ['not_a_type'].".
            format(LFRicArgDescriptor.VALID_ARG_TYPE_NAMES) in
            str(excinfo.value))


def test_invoke_uniq_declns_invalid_access():
    ''' Tests that we raise an error when Invoke.unique_declarations() is
    called for an invalid access type. '''
    _, invoke_info = parse(os.path.join(BASE_PATH,
                                        "1.7_single_invoke_2scalar.f90"),
                           api=TEST_API)
    psy = PSyFactory(TEST_API, distributed_memory=True).create(invoke_info)
    with pytest.raises(InternalError) as excinfo:
        psy.invokes.invoke_list[0].unique_declarations(["gh_field"],
                                                       access="invalid_acc")
    assert ("Invoke.unique_declarations() called with an invalid access "
            "type. Type is 'invalid_acc' instead of AccessType."
            in str(excinfo.value))


def test_invoke_uniq_declns_invalid_intrinsic():
    ''' Tests that we raise an error when Invoke.unique_declarations() is
    called for an invalid intrinsic type. '''
    _, invoke_info = parse(os.path.join(BASE_PATH,
                                        "1.7_single_invoke_2scalar.f90"),
                           api=TEST_API)
    psy = PSyFactory(TEST_API, distributed_memory=True).create(invoke_info)
    # TODO in #874: After removing support for old-style scalar metadata use
    # the scalar names list LFRicArgDescriptor.VALID_SCALAR_NAMES in this test
    with pytest.raises(InternalError) as excinfo:
        psy.invokes.invoke_list[0].unique_declarations(
            ["gh_scalar"], intrinsic_type="double")
    assert ("Invoke.unique_declarations() called with an invalid intrinsic "
            "argument data type. Expected one of {0} but found 'double'.".
            format(VALID_INTRINSIC_TYPES) in str(excinfo.value))


def test_invoke_uniq_declns_valid_access():
    ''' Tests that all valid access modes for user-defined arguments
    (AccessType.READ, AccessType.INC, AccessType.WRITE, AccessType.READWRITE)
    are accepted by Invoke.unique_declarations(). '''

    # Test READ and INC
    _, invoke_info = parse(os.path.join(BASE_PATH,
                                        "1.7_single_invoke_2scalar.f90"),
                           api=TEST_API)
    psy = PSyFactory(TEST_API, distributed_memory=True).create(invoke_info)
    fields_read_args = psy.invokes.invoke_list[0]\
        .unique_declarations(["gh_field"], access=AccessType.READ)
    fields_read = [arg.declaration_name for arg in fields_read_args]
    assert fields_read == ["f2", "m1", "m2"]
    fields_incremented_args = psy.invokes.invoke_list[0]\
        .unique_declarations(["gh_field"], access=AccessType.INC)
    fields_incremented = [arg.declaration_name for arg in
                          fields_incremented_args]
    assert fields_incremented == ["f1"]

    # Test WRITE
    _, invoke_info = parse(os.path.join(BASE_PATH,
                                        "1_single_invoke_w3_only_vector.f90"),
                           api=TEST_API)
    psy = PSyFactory(TEST_API, distributed_memory=True).create(invoke_info)
    fields_written_args = psy.invokes.invoke_list[0]\
        .unique_declarations(["gh_field"], access=AccessType.WRITE)
    fields_written = [arg.declaration_name for arg in fields_written_args]
    assert fields_written == ["f1(3)"]

    # Test READWRITE
    _, invoke_info = parse(os.path.join(BASE_PATH,
                                        "1_single_invoke_w2v.f90"),
                           api=TEST_API)
    psy = PSyFactory(TEST_API, distributed_memory=True).create(invoke_info)
    fields_readwritten_args = psy.invokes.invoke_list[0]\
        .unique_declarations(["gh_field"], access=AccessType.READWRITE)
    fields_readwritten = [arg.declaration_name for arg in
                          fields_readwritten_args]
    assert fields_readwritten == ["f1"]


def test_invoke_uniq_proxy_declns():
    ''' Tests that we raise an error when DynInvoke.unique_proxy_declarations()
    is called for an invalid argument type. '''
    _, invoke_info = parse(os.path.join(BASE_PATH,
                                        "1.7_single_invoke_2scalar.f90"),
                           api=TEST_API)
    psy = PSyFactory(TEST_API, distributed_memory=True).create(invoke_info)
    with pytest.raises(InternalError) as excinfo:
        psy.invokes.invoke_list[0].unique_proxy_declarations(["not_a_type"])
    assert ("Expected one of {0} as a valid argument type but found "
            "['not_a_type'].".format(LFRicArgDescriptor.VALID_ARG_TYPE_NAMES)
            in str(excinfo.value))


def test_uniq_proxy_declns_invalid_access():
    ''' Tests that we raise an error when DynInvoke.unique_proxy_declarations()
    is called for an invalid access type. '''
    _, invoke_info = parse(os.path.join(BASE_PATH,
                                        "1.7_single_invoke_2scalar.f90"),
                           api=TEST_API)
    psy = PSyFactory(TEST_API, distributed_memory=True).create(invoke_info)
    api_config = Config.get().api_conf("dynamo0.3")
    valid_access_names = api_config.get_valid_accesses_api()
    with pytest.raises(InternalError) as excinfo:
        psy.invokes.invoke_list[0].unique_proxy_declarations(
            ["gh_field"],
            access="invalid_acc")
    assert ("Expected one of {0} as a valid access type but found "
            "'invalid_acc'.".format(valid_access_names) in str(excinfo.value))


def test_uniq_proxy_declns_invalid_intrinsic_type():
    ''' Tests that we raise an error when DynInvoke.unique_proxy_declarations()
    is called for an invalid intrinsic type. '''
    _, invoke_info = parse(os.path.join(BASE_PATH,
                                        "1.7_single_invoke_2scalar.f90"),
                           api=TEST_API)
    psy = PSyFactory(TEST_API, distributed_memory=True).create(invoke_info)
    with pytest.raises(InternalError) as excinfo:
        psy.invokes.invoke_list[0].unique_proxy_declarations(
            ["gh_field"], intrinsic_type="not_intrinsic_type")
    assert ("Expected one of {0} as a valid intrinsic type but found "
            "'not_intrinsic_type'.".format(VALID_INTRINSIC_TYPES)
            in str(excinfo.value))


def test_dyninvoke_first_access():
    ''' Tests that we raise an error if DynInvoke.first_access(name) is
    called for an argument name that doesn't exist. '''
    _, invoke_info = parse(os.path.join(BASE_PATH,
                                        "1.7_single_invoke_2scalar.f90"),
                           api=TEST_API)
    psy = PSyFactory(TEST_API, distributed_memory=True).create(invoke_info)
    with pytest.raises(GenerationError) as excinfo:
        psy.invokes.invoke_list[0].first_access("not_an_arg")
    assert ("Failed to find any kernel argument with name 'not_an_arg'"
            in str(excinfo.value))


def test_dyninvoke_uniq_declns_intent_inv_argtype():
    ''' Tests that we raise an error when DynInvoke.unique_declns_by_intent()
    is called with at least one invalid argument type. '''
    _, invoke_info = parse(os.path.join(BASE_PATH,
                                        "1.7_single_invoke_2scalar.f90"),
                           api=TEST_API)
    psy = PSyFactory(TEST_API, distributed_memory=True).create(invoke_info)
    with pytest.raises(InternalError) as excinfo:
        psy.invokes.invoke_list[0].unique_declns_by_intent(["gh_invalid"])
    assert ("Invoke.unique_declns_by_intent() called with at least one invalid"
            " argument type. Expected one of {0} but found ['gh_invalid'].".
            format(LFRicArgDescriptor.VALID_ARG_TYPE_NAMES) in
            str(excinfo.value))


def test_dyninvoke_uniq_declns_intent_invalid_intrinsic():
    ''' Tests that we raise an error when Invoke.unique_declns_by_intent()
    is called for an invalid intrinsic type. '''
    _, invoke_info = parse(os.path.join(BASE_PATH,
                                        "1.7_single_invoke_2scalar.f90"),
                           api=TEST_API)
    psy = PSyFactory(TEST_API, distributed_memory=True).create(invoke_info)
    # TODO in #874: After removing support for old-style scalar metadata use
    # the scalar names list LFRicArgDescriptor.VALID_SCALAR_NAMES in this test
    with pytest.raises(InternalError) as excinfo:
        psy.invokes.invoke_list[0].unique_declns_by_intent(
            ["gh_scalar"], intrinsic_type="triple")
    assert ("Invoke.unique_declns_by_intent() called with an invalid "
            "intrinsic argument data type. Expected one of {0} but "
            "found 'triple'.".format(VALID_INTRINSIC_TYPES)
            in str(excinfo.value))


def test_dyninvoke_uniq_declns_intent_ops(tmpdir):
    ''' Tests that DynInvoke.unique_declns_by_intent() returns the correct
    list of arguments for operator arguments. '''
    _, invoke_info = parse(os.path.join(BASE_PATH,
                                        "4.4_multikernel_invokes.f90"),
                           api=TEST_API)
    psy = PSyFactory(TEST_API, distributed_memory=True).create(invoke_info)
    args = psy.invokes.invoke_list[0].unique_declns_by_intent(["gh_operator"])
    assert args['inout'] == []
    args_out = [arg.declaration_name for arg in args['out']]
    assert args_out == ['op']
    assert args['in'] == []

    assert LFRicBuild(tmpdir).code_compiles(psy)


def test_dyninvoke_uniq_declns_intent_cma_ops(tmpdir):
    ''' Tests that DynInvoke.unique_declns_by_intent() returns the correct
    list of arguments for columnwise operator arguments. '''
    _, invoke_info = parse(os.path.join(BASE_PATH,
                                        "20.5_multi_cma_invoke.f90"),
                           api=TEST_API)
    psy = PSyFactory(TEST_API, distributed_memory=True).create(invoke_info)
    args = psy.invokes.invoke_list[0]\
        .unique_declns_by_intent(["gh_columnwise_operator"])
    args_out = [arg.declaration_name for arg in args['out']]
    assert args_out == ['cma_op1']
    args_inout = [arg.declaration_name for arg in args['inout']]
    assert args_inout == ['cma_opc']
    args_in = [arg.declaration_name for arg in args['in']]
    assert args_in == ['cma_opb']

    assert LFRicBuild(tmpdir).code_compiles(psy)


def test_dyninvoke_arg_for_fs():
    ''' Tests that we raise an error when DynInvoke.arg_for_funcspace() is
    called for an un-used space. '''
    _, invoke_info = parse(os.path.join(BASE_PATH,
                                        "1.7_single_invoke_2scalar.f90"),
                           api=TEST_API)
    psy = PSyFactory(TEST_API, distributed_memory=True).create(invoke_info)
    with pytest.raises(GenerationError) as excinfo:
        psy.invokes.invoke_list[0].arg_for_funcspace(FunctionSpace("wtheta",
                                                                   None))
    assert "No argument found on 'wtheta' space" in str(excinfo.value)


def test_kernel_specific(tmpdir):
    ''' Test that a call to enforce boundary conditions is *not* added
    following a call to the matrix_vector_kernel_type kernel. Boundary
    conditions are now explicitly specified in the Algorithm as required.

    '''
    _, invoke_info = parse(os.path.join(BASE_PATH, "12_kernel_specific.f90"),
                           api=TEST_API)
    psy = PSyFactory(TEST_API, distributed_memory=True).create(invoke_info)
    generated_code = str(psy.gen)
    output0 = "USE enforce_bc_kernel_mod, ONLY: enforce_bc_code"
    assert output0 not in generated_code
    output1 = "USE function_space_mod, ONLY: w1, w2, w2h, w2v\n"
    assert output1 not in generated_code
    output2 = "INTEGER(KIND=i_def) fs"
    assert output2 not in generated_code
    output3 = "INTEGER(KIND=i_def), pointer :: boundary_dofs(:,:) => null()"
    assert output3 not in generated_code
    output4 = "fs = f1%which_function_space()"
    assert output4 not in generated_code
    # We only call enforce_bc if the field is on a vector space
    output5 = (
        "IF (fs == w1 .or. fs == w2 .or. fs == w2h .or. fs == w2v .or. "
        "fs == any_w2) THEN\n"
        "        boundary_dofs => f1_proxy%vspace%get_boundary_dofs()\n"
        "      END IF")
    assert output5 not in generated_code
    output6 = (
        "IF (fs == w1 .or. fs == w2 .or. fs == w2h .or. fs == w2v .or. "
        "fs == any_w2) THEN\n"
        "          CALL enforce_bc_code(nlayers, f1_proxy%data, "
        "ndf_anyspc1_f1, undf_anyspc1_f1, map_anyspc1_f1(:,cell), "
        "boundary_dofs)")
    assert output6 not in generated_code

    assert LFRicBuild(tmpdir).code_compiles(psy)


def test_multi_kernel_specific(tmpdir):
    ''' Test that a call to enforce boundary conditions is *not* added
    following multiple calls to the matrix_vector_kernel_type kernel.
    Boundary conditions must now be explicitly specified as part of the
    Algorithm.

    '''
    _, invoke_info = parse(os.path.join(BASE_PATH,
                                        "12.3_multi_kernel_specific.f90"),
                           api=TEST_API)
    psy = PSyFactory(TEST_API, distributed_memory=True).create(invoke_info)
    generated_code = str(psy.gen)

    # Output must not contain any bc-related code
    output0 = "USE enforce_bc_kernel_mod, ONLY: enforce_bc_code"
    assert generated_code.count(output0) == 0
    output1 = "USE function_space_mod, ONLY: w1, w2, w2h, w2v, any_w2\n"
    assert generated_code.count(output1) == 0

    # first loop
    output1 = "INTEGER(KIND=i_def) fs\n"
    assert output1 not in generated_code
    output2 = "INTEGER(KIND=i_def), pointer :: boundary_dofs(:,:) => null()"
    assert output2 not in generated_code
    output3 = "fs = f1%which_function_space()"
    assert output3 not in generated_code
    # We only call enforce_bc if the field is on a vector space
    output4 = (
        "IF (fs == w1 .or. fs == w2 .or. fs == w2h .or. fs == w2v .or. "
        "fs == any_w2) THEN\n"
        "        boundary_dofs => f1_proxy%vspace%get_boundary_dofs()\n"
        "      END IF")
    assert output4 not in generated_code
    output5 = (
        "IF (fs == w1 .or. fs == w2 .or. fs == w2h .or. fs == w2v .or. "
        "fs == any_w2) THEN\n"
        "          CALL enforce_bc_code(nlayers, f1_proxy%data, "
        "ndf_anyspc1_f1, undf_anyspc1_f1, map_anyspc1_f1(:,cell), "
        "boundary_dofs)")
    assert output5 not in generated_code

    # second loop
    output6 = "INTEGER(KIND=i_def) fs_1\n"
    assert output6 not in generated_code
    output7 = "INTEGER(KIND=i_def), pointer :: boundary_dofs_1(:,:) => null()"
    assert output7 not in generated_code
    output8 = "fs_1 = f1%which_function_space()"
    assert output8 not in generated_code
    output9 = (
        "IF (fs_1 == w1 .or. fs_1 == w2 .or. fs_1 == w2h .or. fs_1 == w2v "
        ".or. fs_1 == any_w2) "
        "THEN\n"
        "        boundary_dofs_1 => f1_proxy%vspace%get_boundary_dofs()\n"
        "      END IF")
    assert output9 not in generated_code
    output10 = (
        "IF (fs_1 == w1 .or. fs_1 == w2 .or. fs_1 == w2h .or. fs_1 == w2v "
        ".or. fs_1 == any_w2) THEN\n"
        "          CALL enforce_bc_code(nlayers, f1_proxy%data, "
        "ndf_anyspc1_f1, undf_anyspc1_f1, map_anyspc1_f1(:,cell), "
        "boundary_dofs_1)")
    assert output10 not in generated_code

    assert LFRicBuild(tmpdir).code_compiles(psy)


def test_field_bc_kernel(tmpdir):
    ''' Tests that a kernel with a particular name is recognised as a
    boundary condition kernel and that appropriate code is added to
    support this. This code is required as the dynamo0.3 api does not
    know about boundary conditions but this kernel requires them. This
    "hack" is only supported to get PSyclone to generate correct code
    for the current implementation of LFRic. Future APIs will not
    support any hacks.

    '''
    _, invoke_info = parse(os.path.join(BASE_PATH,
                                        "12.2_enforce_bc_kernel.f90"),
                           api=TEST_API)
    psy = PSyFactory(TEST_API, distributed_memory=True).create(invoke_info)
    gen_code = str(psy.gen)
    assert ("INTEGER(KIND=i_def), pointer :: boundary_dofs_a(:,:) => "
            "null()" in gen_code)
    assert "boundary_dofs_a => a_proxy%vspace%get_boundary_dofs()" in gen_code
    assert ("CALL enforce_bc_code(nlayers, a_proxy%data, ndf_aspc1_a, "
            "undf_aspc1_a, map_aspc1_a(:,cell), boundary_dofs_a)"
            in gen_code)

    assert LFRicBuild(tmpdir).code_compiles(psy)


def test_bc_kernel_field_only(monkeypatch, annexed, dist_mem):
    ''' Tests that the recognised boundary-condition kernel is rejected
    if it has an operator as argument instead of a field. Test with and
    without annexed as different numbers of halo exchanges are
    produced.

    '''
    config = Config.get()
    dyn_config = config.api_conf("dynamo0.3")
    monkeypatch.setattr(dyn_config, "_compute_annexed_dofs", annexed)
    _, invoke_info = parse(os.path.join(BASE_PATH,
                                        "12.2_enforce_bc_kernel.f90"),
                           api=TEST_API)
    if dist_mem and not annexed:
        idx = 1
    else:
        idx = 0
    psy = PSyFactory(TEST_API,
                     distributed_memory=dist_mem).create(invoke_info)
    schedule = psy.invokes.invoke_list[0].schedule
    loop = schedule.children[idx]
    call = loop.loop_body[0]
    arg = call.arguments.args[0]
    # Monkeypatch the argument object so that it thinks it is an
    # operator rather than a field
    monkeypatch.setattr(arg, "_argument_type", value="gh_operator")
    # We have to monkey-patch the arg.ref_name() function too as
    # otherwise the first monkey-patch causes it to break. Since
    # it is a function we have to patch it with a temporary
    # function which we create using lambda.
    monkeypatch.setattr(arg, "ref_name",
                        lambda function_space=None: "vspace")
    with pytest.raises(GenerationError) as excinfo:
        _ = psy.gen
    assert ("Expected an argument of {0} type from which to look-up "
            "boundary dofs for kernel enforce_bc_code but got "
            "'gh_operator'".format(LFRicArgDescriptor.VALID_FIELD_NAMES)
            in str(excinfo.value))


def test_bc_kernel_anyspace1_only():
    ''' Tests that the recognised boundary-condition kernel is rejected
    if its argument is not specified as being on ANY_SPACE_1.

    '''
    from psyclone.dynamo0p3 import DynBoundaryConditions
    _, invoke_info = parse(os.path.join(BASE_PATH,
                                        "12.2_enforce_bc_kernel.f90"),
                           api=TEST_API)
    psy = PSyFactory(TEST_API, distributed_memory=False).create(invoke_info)
    invoke = psy.invokes.invoke_list[0]
    schedule = invoke.schedule
    kernels = schedule.walk(DynKern)
    # Ensure that none of the arguments are listed as being on ANY_SPACE_1
    for fspace in kernels[0].arguments._unique_fss:
        fspace._orig_name = "W2"
    with pytest.raises(GenerationError) as err:
        _ = DynBoundaryConditions(invoke)
    assert ("enforce_bc_code kernel must have an argument on ANY_SPACE_1 but "
            "failed to find such an argument" in str(err.value))


def test_bc_op_kernel_wrong_args():
    '''Tests that the recognised operator boundary-condition kernel is
    rejected if it does not have exactly one argument.

    '''
    from psyclone.dynamo0p3 import DynBoundaryConditions
    _, invoke_info = parse(os.path.join(BASE_PATH,
                                        "12.4_enforce_op_bc_kernel.f90"),
                           api=TEST_API)
    psy = PSyFactory(TEST_API, distributed_memory=False).create(invoke_info)
    invoke = psy.invokes.invoke_list[0]
    schedule = invoke.schedule
    kernels = schedule.walk(DynKern)
    # Ensure that the kernel has the wrong number of arguments - duplicate
    # the existing argument in the list
    kernels[0].arguments.args.append(kernels[0].arguments.args[0])
    with pytest.raises(GenerationError) as err:
        _ = DynBoundaryConditions(invoke)
    assert ("enforce_operator_bc_code kernel must have exactly one argument "
            "but found 2" in str(err.value))


def test_multikernel_invoke_1(tmpdir):
    ''' Test that correct code is produced when there are multiple
    kernels within an invoke. We test the parts of the code that
    are incorrect at the time of writing.

    '''
    _, invoke_info = parse(os.path.join(BASE_PATH,
                                        "4_multikernel_invokes.f90"),
                           api=TEST_API)
    psy = PSyFactory(TEST_API, distributed_memory=True).create(invoke_info)
    generated_code = str(psy.gen)

    assert LFRicBuild(tmpdir).code_compiles(psy)

    # Check that argument names are not replicated
    assert "SUBROUTINE invoke_0(a, f1, f2, m1, m2)" in generated_code
    # Check that only one proxy initialisation is produced
    assert "f1_proxy = f1%get_proxy()" in generated_code
    # Check that we only initialise dofmaps once
    assert "map_w2 => f2_proxy%vspace%get_whole_dofmap()" in generated_code


def test_multikernel_invoke_qr(tmpdir):
    ''' Test that correct code is produced when there are multiple
    kernels with (the same) QR within an invoke. '''
    _, invoke_info = parse(os.path.join(BASE_PATH,
                                        "4.1_multikernel_invokes.f90"),
                           api=TEST_API)
    psy = PSyFactory(TEST_API, distributed_memory=True).create(invoke_info)

    assert LFRicBuild(tmpdir).code_compiles(psy)

    generated_code = psy.gen
    # simple check that two kernel calls exist
    assert str(generated_code).count("CALL testkern_qr_code") == 2


def test_multikern_invoke_oper():
    ''' Test that correct code is produced when there are multiple
    kernels within an invoke with operators '''
    _, invoke_info = parse(os.path.join(BASE_PATH,
                                        "4.4_multikernel_invokes.f90"),
                           api=TEST_API)
    psy = PSyFactory(TEST_API, distributed_memory=True).create(invoke_info)
    generated_code = str(psy.gen)
    # 1st test for duplication of name vector-field declaration
    assert "TYPE(field_type), intent(in) :: f1(3), f1(3)" not in generated_code
    # 2nd test for duplication of name vector-field declaration
    assert "TYPE(field_proxy_type) f1_proxy(3), f1_proxy(3)" not in \
        generated_code


def test_2kern_invoke_any_space(tmpdir):
    ''' Test correct code is generated when there are just two same
    kernels within an invoke with kernel fields declared as any_space.

    '''
    _, invoke_info = parse(os.path.join(BASE_PATH,
                                        "4.5.1_multikernel_invokes.f90"),
                           api=TEST_API)
    psy = PSyFactory(TEST_API, distributed_memory=True).create(invoke_info)
    gen = str(psy.gen)

    assert LFRicBuild(tmpdir).code_compiles(psy)

    assert ("INTEGER(KIND=i_def), pointer :: map_aspc1_f1(:,:) => null(), "
            "map_aspc1_f2(:,:) => null()\n" in gen)
    assert "map_aspc1_f1 => f1_proxy%vspace%get_whole_dofmap()\n" in gen
    assert "map_aspc1_f2 => f2_proxy%vspace%get_whole_dofmap()\n" in gen
    assert (
        "        CALL testkern_any_space_2_code(cell, nlayers, f1_proxy%data,"
        " f2_proxy%data, op_proxy%ncell_3d, op_proxy%local_stencil, scalar, "
        "ndf_aspc1_f1, undf_aspc1_f1, map_aspc1_f1(:,cell))\n" in gen)
    assert "map_aspc1_f2 => f2_proxy%vspace%get_whole_dofmap()\n" in gen
    assert (
        "        CALL testkern_any_space_2_code(cell, nlayers, f2_proxy%data,"
        " f1_proxy%data, op_proxy%ncell_3d, op_proxy%local_stencil, scalar, "
        "ndf_aspc1_f2, undf_aspc1_f2, map_aspc1_f2(:,cell))\n" in gen)


def test_multikern_invoke_any_space(tmpdir):
    ''' Test that we generate correct code when there are multiple
    kernels within an invoke with kernel fields declared as any_space.

    '''
    _, invoke_info = parse(os.path.join(BASE_PATH,
                                        "4.5_multikernel_invokes.f90"),
                           api=TEST_API)
    psy = PSyFactory(TEST_API, distributed_memory=True).create(invoke_info)
    gen = str(psy.gen)

    assert LFRicBuild(tmpdir).code_compiles(psy)

    assert ("INTEGER(KIND=i_def), pointer :: map_aspc1_f1(:,:) => null(), "
            "map_aspc1_f2(:,:) => null(), map_aspc2_f1(:,:) => null(), "
            "map_aspc2_f2(:,:) => null(), map_w0(:,:) => null()" in gen)
    assert (
        "REAL(KIND=r_def), allocatable :: basis_aspc1_f1_qr(:,:,:,:), "
        "basis_aspc2_f2_qr(:,:,:,:), diff_basis_w0_qr(:,:,:,:), "
        "basis_aspc1_f2_qr(:,:,:,:), basis_aspc2_f1_qr(:,:,:,:)" in gen)
    assert "ndf_aspc1_f1 = f1_proxy%vspace%get_ndf()" in gen
    assert "ndf_aspc2_f2 = f2_proxy%vspace%get_ndf()" in gen
    assert "ndf_w0 = f3_proxy(1)%vspace%get_ndf()" in gen
    assert "ndf_aspc1_f2 = f2_proxy%vspace%get_ndf()" in gen
    assert ("CALL qr%compute_function(BASIS, f2_proxy%vspace, "
            "dim_aspc1_f2, ndf_aspc1_f2, basis_aspc1_f2_qr)" in gen)
    assert (
        "      map_aspc1_f1 => f1_proxy%vspace%get_whole_dofmap()\n"
        "      map_aspc2_f2 => f2_proxy%vspace%get_whole_dofmap()\n"
        "      map_w0 => f3_proxy(1)%vspace%get_whole_dofmap()\n"
        "      map_aspc1_f2 => f2_proxy%vspace%get_whole_dofmap()\n"
        "      map_aspc2_f1 => f1_proxy%vspace%get_whole_dofmap()\n"
        in gen)
    assert ("CALL testkern_any_space_1_code(nlayers, f1_proxy%data, rdt, "
            "f2_proxy%data, f3_proxy(1)%data, f3_proxy(2)%data, "
            "f3_proxy(3)%data, ndf_aspc1_f1, undf_aspc1_f1, "
            "map_aspc1_f1(:,cell), basis_aspc1_f1_qr, ndf_aspc2_f2, "
            "undf_aspc2_f2, map_aspc2_f2(:,cell), basis_aspc2_f2_qr, ndf_w0, "
            "undf_w0, map_w0(:,cell), diff_basis_w0_qr, np_xy_qr, np_z_qr, "
            "weights_xy_qr, weights_z_qr" in gen)


def test_mkern_invoke_multiple_any_spaces(tmpdir):
    ''' Test that we generate correct code when there are multiple
    kernels within an invoke with kernel fields declared as any_space.

    '''
    _, invoke_info = parse(os.path.join(BASE_PATH,
                                        "4.5.2_multikernel_invokes.f90"),
                           api=TEST_API)
    psy = PSyFactory(TEST_API, distributed_memory=True).create(invoke_info)
    gen = str(psy.gen)

    assert LFRicBuild(tmpdir).code_compiles(psy)

    assert "ndf_aspc1_f1 = f1_proxy%vspace%get_ndf()" in gen
    assert ("CALL qr%compute_function(BASIS, f1_proxy%vspace, "
            "dim_aspc1_f1, ndf_aspc1_f1, basis_aspc1_f1_qr)" in gen)
    assert "ndf_aspc2_f2 = f2_proxy%vspace%get_ndf()" in gen
    assert ("CALL qr%compute_function(BASIS, f2_proxy%vspace, "
            "dim_aspc2_f2, ndf_aspc2_f2, basis_aspc2_f2_qr)" in gen)
    assert "ndf_aspc1_f2 = f2_proxy%vspace%get_ndf()" in gen
    assert "ndf_aspc1_op = op_proxy%fs_to%get_ndf()" in gen
    assert "ndf_aspc5_f2 = f2_proxy%vspace%get_ndf()" in gen
    assert "ndf_aspc1_op2 = op2_proxy%fs_to%get_ndf()" in gen
    assert "ndf_aspc3_op3 = op3_proxy%fs_to%get_ndf()" in gen
    assert gen.count("ndf_aspc4_op4 = op4_proxy%fs_from%get_ndf()") == 1
    assert "ndf_aspc3_op5" not in gen
    assert "ndf_aspc4_f1" not in gen
    # testkern_any_space_1_type requires GH_BASIS on ANY_SPACE_1 and 2 and
    # DIFF_BASIS on w0
    # f1 is on ANY_SPACE_1 and f2 is on ANY_SPACE_2. f3 is on W0.
    assert ("CALL qr%compute_function(BASIS, f1_proxy%vspace, "
            "dim_aspc1_f1, ndf_aspc1_f1, basis_aspc1_f1_qr)" in gen)
    assert ("CALL qr%compute_function(BASIS, f2_proxy%vspace, "
            "dim_aspc2_f2, ndf_aspc2_f2, basis_aspc2_f2_qr)" in gen)
    # testkern_any_space_4_type needs GH_BASIS on ANY_SPACE_1 which is the
    # to-space of op2
    assert ("CALL qr%compute_function(BASIS, op2_proxy%fs_to, "
            "dim_aspc1_op2, ndf_aspc1_op2, basis_aspc1_op2_qr)" in gen)
    # Need GH_BASIS and DIFF_BASIS on ANY_SPACE_4 which is to/from-space
    # of op4
    assert ("CALL qr%compute_function(BASIS, op4_proxy%fs_from, "
            "dim_aspc4_op4, ndf_aspc4_op4, basis_aspc4_op4_qr)" in gen)
    assert ("CALL qr%compute_function(DIFF_BASIS, op4_proxy%fs_from, "
            "diff_dim_aspc4_op4, ndf_aspc4_op4, diff_basis_aspc4_op4_qr)"
            in gen)


def test_loopfuse(dist_mem, tmpdir):
    ''' Tests whether loop fuse actually fuses and whether
    multiple maps are produced or not. Multiple maps are not an
    error but it would be nicer if there were only one '''
    _, invoke_info = parse(os.path.join(BASE_PATH,
                                        "4_multikernel_invokes.f90"),
                           api=TEST_API)
    psy = PSyFactory(TEST_API, distributed_memory=dist_mem).create(invoke_info)
    invoke = psy.invokes.get("invoke_0")
    schedule = invoke.schedule
    index = 0
    if dist_mem:
        index = 4
    loop1 = schedule.children[index]
    loop2 = schedule.children[index+1]
    trans = LoopFuseTrans()
    schedule, _ = trans.apply(loop1, loop2)
    invoke.schedule = schedule
    generated_code = psy.gen
    # only one loop
    assert str(generated_code).count("DO cell") == 1
    # only one map for each space
    assert str(generated_code).count("map_w1 =>") == 1
    assert str(generated_code).count("map_w2 =>") == 1
    assert str(generated_code).count("map_w3 =>") == 1
    # kernel call tests
    kern_idxs = []
    for idx, line in enumerate(str(generated_code).split('\n')):
        if "DO cell" in line:
            do_idx = idx
        if "CALL testkern_code(" in line:
            kern_idxs.append(idx)
        if "END DO" in line:
            enddo_idx = idx
    # two kernel calls
    assert len(kern_idxs) == 2
    # both kernel calls are within the loop
    for kern_id in kern_idxs:
        assert enddo_idx > kern_id > do_idx

    assert LFRicBuild(tmpdir).code_compiles(psy)


def test_named_psy_routine(dist_mem, tmpdir):
    ''' Check that we generate a subroutine with the expected name
    if an invoke is named. '''
    _, invoke_info = parse(os.path.join(BASE_PATH,
                                        "1.0.1_single_named_invoke.f90"),
                           api=TEST_API)
    psy = PSyFactory(TEST_API,
                     distributed_memory=dist_mem).create(invoke_info)
    gen_code = str(psy.gen)

    assert LFRicBuild(tmpdir).code_compiles(psy)

    # Name should be all lower-case and with spaces replaced by underscores
    assert "SUBROUTINE invoke_important_invoke" in gen_code

# Tests for LFRic stub generator


def test_stub_non_existent_filename():
    ''' Fail if the file does not exist '''
    with pytest.raises(IOError) as excinfo:
        generate("non_existent_file.f90", api=TEST_API)
    assert "File 'non_existent_file.f90' not found" in str(excinfo.value)


def test_stub_invalid_api():
    ''' fail if the specified api is not supported '''
    with pytest.raises(GenerationError) as excinfo:
        generate(os.path.join(BASE_PATH, "ru_kernel_mod.f90"), api="dynamo0.1")
    assert "Unsupported API 'dynamo0.1' specified" in str(excinfo.value)


def test_stub_file_content_not_fortran():
    ''' fail if the kernel file does not contain fortran '''
    with pytest.raises(ParseError) as excinfo:
        generate(os.path.join(os.path.dirname(os.path.abspath(__file__)),
                              "dynamo0p3_test.py"), api=TEST_API)
    assert 'no parse pattern found' \
        in str(excinfo.value)


def test_stub_file_fortran_invalid():
    ''' fail if the fortran in the kernel is not valid '''
    with pytest.raises(ParseError) as excinfo:
        generate(os.path.join(BASE_PATH, "testkern_invalid_fortran.F90"),
                 api=TEST_API)
    assert 'contain <== no parse pattern found' in str(excinfo.value)


def test_file_fortran_not_kernel():
    ''' fail if file is valid fortran but is not a kernel file '''
    with pytest.raises(ParseError) as excinfo:
        generate(os.path.join(BASE_PATH, "1_single_invoke.f90"),
                 api=TEST_API)
    assert 'file does not contain a module. Is it a Kernel file?' \
        in str(excinfo.value)


def test_module_name_too_short():
    ''' fail if length of kernel module name is too short '''
    with pytest.raises(ParseError) as excinfo:
        generate(os.path.join(BASE_PATH, "testkern_short_name.F90"),
                 api=TEST_API)
    assert "too short to have '_mod' as an extension" in str(excinfo.value)


def test_module_name_convention():
    ''' Fail if kernel module name does not have _mod at end. '''
    with pytest.raises(ParseError) as excinfo:
        generate(os.path.join(BASE_PATH, "testkern_wrong_mod_name.F90"),
                 api=TEST_API)
    assert "does not have '_mod' as an extension" in str(excinfo.value)


def test_kernel_datatype_not_found():
    ''' fail if kernel datatype is not found '''
    with pytest.raises(ParseError) as excinfo:
        generate(os.path.join(BASE_PATH, "testkern_no_datatype.F90"),
                 api=TEST_API)
    assert 'Kernel type testkern_type does not exist' in str(excinfo.value)


STENCIL_CODE = '''
module stencil_mod
  type, extends(kernel_type) :: stencil_type
     type(arg_type), meta_args(2) =                                   &
          (/ arg_type(gh_field, gh_real, gh_inc, w1),                 &
             arg_type(gh_field, gh_real, gh_read, w2, stencil(cross)) &
           /)
     integer :: operates_on = cell_column
   contains
     procedure, nopass :: code => stencil_code
  end type stencil_type
contains
  subroutine stencil_code()
  end subroutine stencil_code
end module stencil_mod
'''


def test_stencil_metadata():
    ''' Check that we can parse Kernels with stencil metadata. '''
    ast = fpapi.parse(STENCIL_CODE, ignore_comments=False)
    metadata = DynKernMetadata(ast)

    stencil_descriptor_0 = metadata.arg_descriptors[0]
    assert stencil_descriptor_0.stencil is None
    stencil_descriptor_1 = metadata.arg_descriptors[1]
    assert stencil_descriptor_1.stencil['type'] == 'cross'
    # stencil extent is not provided in the above metadata
    assert stencil_descriptor_1.stencil['extent'] is None

    # Check other LFRicArgDescriptor argument properties for a
    # field stencil argument
    assert stencil_descriptor_1.argument_type == "gh_field"
    assert stencil_descriptor_1.data_type == "gh_real"
    assert stencil_descriptor_1.function_space == "w2"
    assert stencil_descriptor_1.function_spaces == ['w2']
    assert str(stencil_descriptor_1.access) == "READ"
    assert stencil_descriptor_1.mesh is None
    assert stencil_descriptor_1.vector_size == 1


def test_stencil_field_metadata_too_many_arguments():
    ''' Check that we raise an exception if more than 5 arguments
    are provided in the metadata for a 'gh_field' argument type with
    stencil access.

    '''
    result = STENCIL_CODE.replace(
        "(gh_field, gh_real, gh_read, w2, stencil(cross))",
        "(gh_field, gh_real, gh_read, w2, stencil(cross), w1)", 1)
    ast = fpapi.parse(result, ignore_comments=False)
    with pytest.raises(ParseError) as excinfo:
        _ = DynKernMetadata(ast)
    assert ("each 'meta_arg' entry must have at most 5 arguments" in
            str(excinfo.value))


def test_unsupported_second_argument():
    '''Check that we raise an exception if stencil extent is specified, as
    we do not currently support it'''
    result = STENCIL_CODE.replace("stencil(cross)", "stencil(x1d,1)", 1)
    ast = fpapi.parse(result, ignore_comments=False)
    with pytest.raises(NotImplementedError) as excinfo:
        _ = DynKernMetadata(ast)
    assert "Kernels with fixed stencil extents are not currently supported" \
        in str(excinfo.value)


def test_arg_descriptor_funcs_method_error():
    ''' Tests that an internal error is raised in LFRicArgDescriptor
    when function_spaces is called and the internal type is an
    unexpected value. It should not be possible to get to here so we
    need to mess about with internal values to trip this.

    '''
    fparser.logging.disable(fparser.logging.CRITICAL)
    ast = fpapi.parse(CODE, ignore_comments=False)
    metadata = DynKernMetadata(ast, name="testkern_qr_type")
    field_descriptor = metadata.arg_descriptors[0]
    field_descriptor._argument_type = "gh_fire_starter"
    with pytest.raises(InternalError) as excinfo:
        _ = field_descriptor.function_spaces
    assert ("Expected a valid argument type but got 'gh_fire_starter'."
            in str(excinfo.value))


def test_dynkernmetadata_read_fs_error():
    '''Tests that an exception is raised if a field on a read only
    function space is specified as being written to by the kernel
    metadata.

    '''
    code = (
        "module testkern_chi_write_mod\n"
        "  use argument_mod\n"
        "  use kernel_mod\n"
        "  use constants_mod\n"
        "  type, extends(kernel_type) :: testkern_chi_write_type\n"
        "     type(arg_type), dimension(2) :: meta_args =          &\n"
        "          (/ arg_type(gh_field, gh_real, gh_write, wchi), &\n"
        "             arg_type(gh_field, gh_real, gh_read,  wchi)  &\n"
        "           /)\n"
        "     integer :: operates_on = cell_column\n"
        "   contains\n"
        "     procedure, nopass :: code => testkern_chi_write_code\n"
        "  end type testkern_chi_write_type\n"
        "contains\n"
        "  subroutine testkern_chi_write_code()\n"
        "  end subroutine testkern_chi_write_code\n"
        "end module testkern_chi_write_mod\n")
    ast = fpapi.parse(code, ignore_comments=False)
    with pytest.raises(ParseError) as info:
        _ = DynKernMetadata(ast)
    assert ("Found kernel metadata in 'testkern_chi_write_type' that "
            "specifies writing to the read-only function space 'wchi'."
            in str(info.value))


def test_dynkernelargument_intent_invalid(dist_mem):
    ''' Tests that an error is raised in DynKernelArgument when an invalid
    intent value is found. Tests with and without distributed memory. '''
    _, invoke_info = parse(os.path.join(BASE_PATH, "1_single_invoke.f90"),
                           api=TEST_API)
    if dist_mem:
        idx = 4
    else:
        idx = 0
    psy = PSyFactory(TEST_API,
                     distributed_memory=dist_mem).create(invoke_info)
    invoke = psy.invokes.invoke_list[0]
    schedule = invoke.schedule
    loop = schedule.children[idx]
    call = loop.loop_body[0]
    arg = call.arguments.args[0]
    arg._access = "invalid"
    with pytest.raises(GenerationError) as excinfo:
        _ = arg.intent
    assert ("In the LFRic API the argument access must be one of "
            "['gh_read', 'gh_write', 'gh_readwrite', 'gh_inc', 'gh_sum'], "
            "but found 'invalid'." in str(excinfo.value))


def test_arg_ref_name_method_error1():
    ''' Tests that an internal error is raised in DynKernelArgument
    when ref_name() is called with a function space that is not
    associated with this field'''
    _, invoke_info = parse(os.path.join(BASE_PATH, "1_single_invoke.f90"),
                           api=TEST_API)
    psy = PSyFactory(TEST_API, distributed_memory=True).create(invoke_info)
    first_invoke = psy.invokes.invoke_list[0]
    first_kernel = first_invoke.schedule.coded_kernels()[0]
    first_argument = first_kernel.arguments.args[1]
    with pytest.raises(GenerationError) as excinfo:
        # the argument is a field and is on "w1"
        _ = first_argument.ref_name(FunctionSpace("w3", None))
    assert 'not one of the function spaces associated with this argument' \
        in str(excinfo.value)


def test_arg_ref_name_method_error2():
    ''' Tests that an internal error is raised in DynKernelArgument
    when ref_name() is called when the argument type is not a field
    or an operator.

    '''
    _, invoke_info = parse(os.path.join(BASE_PATH, "1_single_invoke.f90"),
                           api=TEST_API)
    psy = PSyFactory(TEST_API, distributed_memory=True).create(invoke_info)
    first_invoke = psy.invokes.invoke_list[0]
    first_kernel = first_invoke.schedule.coded_kernels()[0]
    first_argument = first_kernel.arguments.args[1]
    first_argument._argument_type = "gh_funky_instigator"
    with pytest.raises(GenerationError) as excinfo:
        _ = first_argument.ref_name()
    assert ("DynKernelArgument.ref_name(fs): Found unsupported argument "
            "type 'gh_funky_instigator'" in str(excinfo.value))


def test_arg_intent_error():
    ''' Tests that an internal error is raised in DynKernelArgument
    when intent() is called and the argument access property is not one of
    gh_{read,write,inc,readwrite} '''
    _, invoke_info = parse(os.path.join(BASE_PATH, "1_single_invoke.f90"),
                           api=TEST_API)
    psy = PSyFactory(TEST_API, distributed_memory=True).create(invoke_info)
    first_invoke = psy.invokes.invoke_list[0]
    first_kernel = first_invoke.schedule.coded_kernels()[0]
    first_argument = first_kernel.arguments.args[0]
    # Mess with the internal state of this argument object
    first_argument._access = "gh_not_an_intent"
    with pytest.raises(GenerationError) as excinfo:
        _ = first_argument.intent()
    assert ("In the LFRic API the argument access must be one of "
            "['gh_read', 'gh_write', 'gh_readwrite', 'gh_inc', 'gh_sum'], "
            "but found 'gh_not_an_intent'." in str(excinfo.value))


def test_arg_intrinsic_type_error():
    ''' Tests that an internal error is raised in creating argument
    'intrinsic_type' property when an invalid 'data_type' property is
    passed from the LFRicArgDescriptor class.

    '''
    from psyclone.dynamo0p3 import DynKernelArguments
    _, invoke_info = parse(os.path.join(BASE_PATH, "1_single_invoke.f90"),
                           api=TEST_API)
    call = invoke_info.calls[0].kcalls[0]
    kernel_metadata = call.ktype
    # Mess with the internal state of this argument descriptor
    # data type to trigger the internal error for intrinsic type
    kernel_metadata._arg_descriptors[0]._data_type = "gh_unreal"
    expected_descriptor = (
        "LFRicArgDescriptor object\n"
        "  argument_type[0]='gh_scalar'\n"
        "  data_type[1]='gh_unreal'\n"
        "  access_descriptor[2]='gh_read'\n")
    with pytest.raises(InternalError) as excinfo:
        _ = DynKernelArguments(call, None)
    assert ("DynKernelArgument.__init__(): Found unsupported data "
            "type 'gh_unreal' in the kernel argument descriptor '{0}'.".
            format(expected_descriptor) in str(excinfo.value))


@pytest.mark.skipif(
    sys.version_info > (3,),
    reason="Deepcopy of function_space not working in Python 3")
def test_no_arg_on_space(monkeypatch):
    ''' Tests that DynKernelArguments.get_arg_on_space[,_name] raise
    the appropriate error when there is no kernel argument on the
    supplied space. '''
    from psyclone.psyGen import FieldNotFoundError
    _, invoke_info = parse(os.path.join(BASE_PATH, "1_single_invoke.f90"),
                           api=TEST_API)
    psy = PSyFactory(TEST_API, distributed_memory=True).create(invoke_info)
    first_invoke = psy.invokes.invoke_list[0]
    first_kernel = first_invoke.schedule.coded_kernels()[0]
    kernel_args = first_kernel.arguments
    # Test getting the argument by the meta-data name for the function space
    arg, fspace = kernel_args.get_arg_on_space_name("w2")
    assert arg.name == "f2"
    assert fspace.orig_name == "w2"
    with pytest.raises(FieldNotFoundError) as excinfo:
        _ = kernel_args.get_arg_on_space_name("not_a_space")
    assert ("there is no field or operator with function space not_a_space" in
            str(excinfo.value))
    # Now test get_arg_on_space - we need a FunctionSpace object for this
    fspace = arg.function_space
    arg = kernel_args.get_arg_on_space(fspace)
    assert arg.name == "f2"
    # Copy of the function space object so that we get a new one whose state
    # we can monkeypatch
    import copy
    fspace = copy.copy(arg.function_space)
    monkeypatch.setattr(fspace, "_mangled_name", "not_a_space_name")
    with pytest.raises(FieldNotFoundError) as excinfo:
        _ = kernel_args.get_arg_on_space(fspace)
    assert ("there is no field or operator with function space w2 (mangled "
            "name = 'not_a_space_name')" in str(excinfo.value))


def test_arg_descriptor_func_method_error():
    ''' Tests that an internal error is raised in LFRicArgDescriptor
    when function_space is called and the internal type is an
    unexpected value. It should not be possible to get to here so we
    need to mess about with internal values to trip this.

    '''
    fparser.logging.disable(fparser.logging.CRITICAL)
    ast = fpapi.parse(CODE, ignore_comments=False)
    metadata = DynKernMetadata(ast, name="testkern_qr_type")
    scalar_descriptor = metadata.arg_descriptors[0]
    scalar_descriptor._argument_type = "gh_fire_starter"
    with pytest.raises(InternalError) as excinfo:
        _ = scalar_descriptor.function_space
    assert ("Expected a valid argument type but got 'gh_fire_starter'."
            in str(excinfo.value))


def test_arg_descriptor_str_error():
    ''' Tests that an internal error is raised in LFRicArgDescriptor
    when __str__() is called and the internal type is an unexpected
    value. It should not be possible to get to here so we need to
    mess about with internal values to trip this.

    '''
    fparser.logging.disable(fparser.logging.CRITICAL)
    ast = fpapi.parse(CODE, ignore_comments=False)
    metadata = DynKernMetadata(ast, name="testkern_qr_type")
    scalar_descriptor = metadata.arg_descriptors[0]
    scalar_descriptor._argument_type = "gh_fire_starter"
    with pytest.raises(InternalError) as excinfo:
        _ = str(scalar_descriptor)
    assert ("Expected a valid argument type but got 'gh_fire_starter'."
            in str(excinfo.value))


def test_arg_desc_func_space_tofrom_err():
    ''' Tests that an internal error is raised in LFRicArgDescriptor
    when function_space_to or function_space_from is called and the
    internal type is not an operator argument.

    '''
    fparser.logging.disable(fparser.logging.CRITICAL)
    ast = fpapi.parse(CODE, ignore_comments=False)
    metadata = DynKernMetadata(ast, name="testkern_qr_type")
    scalar_descriptor = metadata.arg_descriptors[0]
    with pytest.raises(InternalError) as excinfo:
        _ = scalar_descriptor.function_space_to
    assert ("In the LFRic API 'function_space_to' only makes sense "
            "for one of ['gh_operator', 'gh_columnwise_operator'], but "
            "this is a 'gh_scalar'") in str(excinfo.value)
    with pytest.raises(InternalError) as excinfo:
        _ = scalar_descriptor.function_space_from
    assert ("In the LFRic API 'function_space_from' only makes sense "
            "for one of ['gh_operator', 'gh_columnwise_operator'], but "
            "this is a 'gh_scalar'") in str(excinfo.value)


def test_unrecognised_fspace_error():
    ''' Tests that an error is raised in FunctionSpace initialisation when
    an unrecognised function space is supplied.

    '''
    _, invoke_info = parse(os.path.join(BASE_PATH,
                                        "4.5.2_multikernel_invokes.f90"),
                           api=TEST_API)
    psy = PSyFactory(TEST_API, distributed_memory=True).create(invoke_info)
    first_invoke = psy.invokes.invoke_list[0]
    first_kernel = first_invoke.schedule.coded_kernels()[0]
    with pytest.raises(InternalError) as excinfo:
        _ = FunctionSpace("not_a_space", first_kernel.arguments)
    assert ("Unrecognised function space 'not_a_space'. The supported spaces "
            "are {0}".format(FunctionSpace.VALID_FUNCTION_SPACE_NAMES) in
            str(excinfo.value))


def test_mangle_no_space_error():
    ''' Tests that an error is raised in FunctionSpace.mangled_name when
    none of the provided kernel arguments are on the specified space.

    '''
    from psyclone.psyGen import FieldNotFoundError
    _, invoke_info = parse(os.path.join(BASE_PATH,
                                        "4.5.2_multikernel_invokes.f90"),
                           api=TEST_API)
    psy = PSyFactory(TEST_API, distributed_memory=True).create(invoke_info)
    first_invoke = psy.invokes.invoke_list[0]
    first_kernel = first_invoke.schedule.coded_kernels()[0]
    with pytest.raises(FieldNotFoundError) as excinfo:
        _ = FunctionSpace("any_space_7", first_kernel.arguments).mangled_name
    assert ("No kernel argument found for function space 'any_space_7'"
            in str(excinfo.value))


def test_mangle_function_space():
    ''' Tests that we correctly mangle the function space name, including
    the creation of its short name.

    '''
    # Test any_space
    _, invoke_info = parse(
        os.path.join(BASE_PATH, "4.5.2_multikernel_invokes.f90"),
        api=TEST_API)
    psy = PSyFactory(TEST_API, distributed_memory=True).create(invoke_info)
    first_invoke = psy.invokes.invoke_list[0]
    first_kernel = first_invoke.schedule.coded_kernels()[0]
    fs_name = "any_space_2"
    mangled_name = FunctionSpace(fs_name, first_kernel.arguments).mangled_name
    short_name = FunctionSpace(fs_name, first_kernel.arguments).short_name
    assert mangled_name == "aspc2_f2"
    assert short_name == "aspc2"
    # Test any_discontinuous_space
    _, invoke_info = parse(
        os.path.join(BASE_PATH, "11.4_any_discontinuous_space.f90"),
        api=TEST_API)
    psy = PSyFactory(TEST_API, distributed_memory=True).create(invoke_info)
    first_invoke = psy.invokes.invoke_list[0]
    first_kernel = first_invoke.schedule.coded_kernels()[0]
    fs_name = "any_discontinuous_space_1"
    mangled_name = FunctionSpace(fs_name, first_kernel.arguments).mangled_name
    short_name = FunctionSpace(fs_name, first_kernel.arguments).short_name
    assert mangled_name == "adspc1_f1"
    assert short_name == "adspc1"


def test_no_mangle_specified_function_space():
    ''' Test that we do not name-mangle a function space that is not
    any_space or any_discontinuous_space. Also test that an attempt to
    create a short name for such a space will fail.

    '''
    _, invoke_info = parse(os.path.join(BASE_PATH,
                                        "1_single_invoke.f90"),
                           api=TEST_API)
    psy = PSyFactory(TEST_API, distributed_memory=True).create(invoke_info)
    first_invoke = psy.invokes.invoke_list[0]
    first_kernel = first_invoke.schedule.coded_kernels()[0]
    fs_name = "w2"
    mangled_name = FunctionSpace(fs_name, first_kernel.arguments).mangled_name
    short_name = FunctionSpace(fs_name, first_kernel.arguments).short_name
    assert mangled_name == fs_name
    assert short_name == fs_name
    # Try to call the internal _mangle_fs_name function with a FS name other
    # than any_*_space name (not allowed)
    with pytest.raises(InternalError) as excinfo:
        _ = FunctionSpace(fs_name, first_kernel.arguments)._mangle_fs_name()
    assert ("_mangle_fs_name: function space '{0}' is not one of {1} or {2} "
            "spaces.".format(fs_name, FunctionSpace.VALID_ANY_SPACE_NAMES,
                             FunctionSpace.VALID_ANY_DISCONTINUOUS_SPACE_NAMES)
            in str(excinfo.value))
    # Try to create a short name for this function space (not allowed)
    with pytest.raises(InternalError) as excinfo:
        _ = FunctionSpace(fs_name, first_kernel.arguments)._shorten_fs_name()
    assert ("_shorten_fs_name: function space '{0}' is not one of {1} or {2} "
            "spaces.".format(fs_name, FunctionSpace.VALID_ANY_SPACE_NAMES,
                             FunctionSpace.VALID_ANY_DISCONTINUOUS_SPACE_NAMES)
            in str(excinfo.value))


def test_fsdescriptors_get_descriptor():
    ''' Test that FSDescriptors.get_descriptor() raises the expected error
    when passed a function space for which there is no corresponding kernel
    argument '''
    _, invoke_info = parse(os.path.join(BASE_PATH,
                                        "1_single_invoke.f90"),
                           api=TEST_API)
    psy = PSyFactory(TEST_API, distributed_memory=True).create(invoke_info)
    first_invoke = psy.invokes.invoke_list[0]
    first_kernel = first_invoke.schedule.coded_kernels()[0]
    fspace = FunctionSpace("w0", None)
    with pytest.raises(GenerationError) as excinfo:
        first_kernel.fs_descriptors.get_descriptor(fspace)
    assert "there is no descriptor for function space w0" in str(excinfo.value)


def test_arg_descriptor_init_error(monkeypatch):
    ''' Tests that an internal error is raised in LFRicArgDescriptor
    when an invalid argument type is provided. However, this error never
    gets tripped due to an earlier test so we need to force the error by
    changing the internal state.

    '''
    fparser.logging.disable(fparser.logging.CRITICAL)
    # TODO in #874: Remove code replacement for the old-style field metadata
    code = CODE.replace(
        "arg_type(gh_field,    gh_real,    gh_inc,  w1)",
        "arg_type(gh_field, gh_inc, w1)", 1)
    ast = fpapi.parse(code, ignore_comments=False)
    metadata = DynKernMetadata(ast, name="testkern_qr_type")
    field_descriptor = metadata.arg_descriptors[1]
    # Extract an arg_type object that we can use to create an
    # LFRicArgDescriptor object
    arg_type = field_descriptor._arg_type
    # Now try to trip the error by making the initial test think
    # that 'GH_INVALID' is actually valid
    monkeypatch.setattr(
        target=LFRicArgDescriptor, name="VALID_ARG_TYPE_NAMES",
        value=LFRicArgDescriptor.VALID_ARG_TYPE_NAMES + ["GH_INVALID"])
    arg_type.args[0].name = "GH_INVALID"
    with pytest.raises(InternalError) as excinfo:
        _ = LFRicArgDescriptor(arg_type, metadata.iterates_over)
    assert ("Failed argument validation for the 'meta_arg' entry "
            "'arg_type(GH_INVALID, gh_inc, w1)', should not get to "
            "here." in str(excinfo.value))


def test_func_descriptor_repr():
    ''' Tests the __repr__ output of a func_descriptor '''
    fparser.logging.disable(fparser.logging.CRITICAL)
    ast = fpapi.parse(CODE, ignore_comments=False)
    metadata = DynKernMetadata(ast, name="testkern_qr_type")
    func_descriptor = metadata.func_descriptors[0]
    func_str = repr(func_descriptor)
    assert "DynFuncDescriptor03(func_type(w1, gh_basis))" in func_str


def test_func_descriptor_str():
    ''' Tests the __str__ output of a func_descriptor '''
    fparser.logging.disable(fparser.logging.CRITICAL)
    ast = fpapi.parse(CODE, ignore_comments=False)
    metadata = DynKernMetadata(ast, name="testkern_qr_type")
    func_descriptor = metadata.func_descriptors[0]
    func_str = str(func_descriptor)
    output = (
        "DynFuncDescriptor03 object\n"
        "  name='func_type'\n"
        "  nargs=2\n"
        "  function_space_name[0] = 'w1'\n"
        "  operator_name[1] = 'gh_basis'")
    assert output in func_str


def test_dynkern_arg_for_fs():
    ''' Test that DynInvoke.arg_for_funcspace() raises an error if
    passed an invalid function space.

    '''
    _, invoke_info = parse(os.path.join(BASE_PATH, "1_single_invoke.f90"),
                           api=TEST_API)
    psy = PSyFactory(TEST_API, distributed_memory=True).create(invoke_info)
    first_invoke = psy.invokes.invoke_list[0]
    with pytest.raises(InternalError) as err:
        _ = first_invoke.arg_for_funcspace(FunctionSpace("waah", "waah"))
    assert ("Unrecognised function space 'waah'. The supported spaces are "
            "{0}".format(FunctionSpace.VALID_FUNCTION_SPACE_NAMES) in
            str(err.value))


def test_dist_memory_true():
    ''' Test that the distributed memory flag is on by default. '''
    Config._instance = None
    config = Config()
    config.load(config_file=DEFAULT_CFG_FILE)
    assert config.distributed_memory


def test_halo_dirty_1():
    ''' check halo_dirty call is added correctly with a simple example '''
    _, invoke_info = parse(os.path.join(BASE_PATH, "1_single_invoke.f90"),
                           api=TEST_API)
    psy = PSyFactory(TEST_API, distributed_memory=True).create(invoke_info)
    generated_code = str(psy.gen)
    expected = (
        "     END DO\n"
        "      !\n"
        "      ! Set halos dirty/clean for fields modified in the above loop\n"
        "      !\n"
        "      CALL f1_proxy%set_dirty()\n")
    assert expected in generated_code


def test_halo_dirty_2(tmpdir):
    ''' Check halo_dirty calls only for field "writers", that is fields with
    write, readwrite and inc access (not for read). '''
    _, invoke_info = parse(os.path.join(BASE_PATH, "14.1_halo_writers.f90"),
                           api=TEST_API)
    psy = PSyFactory(TEST_API, distributed_memory=True).create(invoke_info)
    generated_code = str(psy.gen)
    expected = (
        "      END DO\n"
        "      !\n"
        "      ! Set halos dirty/clean for fields modified in the above loop\n"
        "      !\n"
        "      CALL f1_proxy%set_dirty()\n"
        "      CALL f3_proxy%set_dirty()\n"
        "      CALL f5_proxy%set_dirty()\n"
        "      CALL f6_proxy%set_dirty()\n"
        "      CALL f7_proxy%set_dirty()\n"
        "      CALL f8_proxy%set_dirty()\n")

    assert expected in generated_code

    assert LFRicBuild(tmpdir).code_compiles(psy)


def test_halo_dirty_3():
    ''' check halo_dirty calls with multiple kernel calls '''
    _, invoke_info = parse(os.path.join(BASE_PATH,
                                        "4_multikernel_invokes.f90"),
                           api=TEST_API)
    psy = PSyFactory(TEST_API, distributed_memory=True).create(invoke_info)
    generated_code = psy.gen
    assert str(generated_code).count("CALL f1_proxy%set_dirty()") == 2


def test_halo_dirty_4():
    ''' Check halo_dirty calls with field vectors. '''
    _, invoke_info = parse(os.path.join(BASE_PATH, "8_vector_field_2.f90"),
                           api=TEST_API)
    psy = PSyFactory(TEST_API, distributed_memory=True).create(invoke_info)
    generated_code = str(psy.gen)
    expected = (
        "      END DO\n"
        "      !\n"
        "      ! Set halos dirty/clean for fields modified in the above loop\n"
        "      !\n"
        "      CALL chi_proxy(1)%set_dirty()\n"
        "      CALL chi_proxy(2)%set_dirty()\n"
        "      CALL chi_proxy(3)%set_dirty()\n"
        "      CALL f1_proxy%set_dirty()\n")
    assert expected in generated_code


def test_halo_dirty_5():
    ''' Check no halo_dirty calls for operators. '''
    _, invoke_info = parse(os.path.join(BASE_PATH,
                                        "10.1_operator_nofield.f90"),
                           api=TEST_API)
    psy = PSyFactory(TEST_API, distributed_memory=True).create(invoke_info)
    generated_code = str(psy.gen)
    assert "set_dirty()" not in generated_code
    assert "! Set halos dirty/clean" not in generated_code


def test_no_halo_dirty():
    '''check that no halo_dirty code is produced if distributed_memory is
    set to False'''
    _, invoke_info = parse(os.path.join(BASE_PATH, "1_single_invoke.f90"),
                           api=TEST_API)
    psy = PSyFactory(TEST_API, distributed_memory=False).create(invoke_info)
    generated_code = str(psy.gen)
    assert "set_dirty()" not in generated_code
    assert "! Set halos dirty/clean" not in generated_code


def test_halo_exchange(tmpdir):
    ''' Test that a halo_exchange call is added for a loop with a
    stencil operation. '''
    _, invoke_info = parse(os.path.join(BASE_PATH, "14.2_halo_readers.f90"),
                           api=TEST_API)
    psy = PSyFactory(TEST_API, distributed_memory=True).create(invoke_info)
    generated_code = str(psy.gen)
    output1 = (
        "     IF (f2_proxy%is_dirty(depth=f2_extent+1)) THEN\n"
        "        CALL f2_proxy%halo_exchange(depth=f2_extent+1)\n"
        "      END IF\n"
        "      !\n")
    assert output1 in generated_code
    output2 = ("      DO cell=1,mesh%get_last_halo_cell(1)\n")
    assert output2 in generated_code

    assert LFRicBuild(tmpdir).code_compiles(psy)


def test_halo_exchange_inc(monkeypatch, annexed):
    '''test that appropriate halo exchange calls are added if we have a
    gh_inc operation and that the loop bounds included computation in
    the l1 halo. Test when annexed is False and True as a different
    number of halo exchanges are produced.

    '''
    config = Config.get()
    dyn_config = config.api_conf("dynamo0.3")
    monkeypatch.setattr(dyn_config, "_compute_annexed_dofs", annexed)
    _, invoke_info = parse(os.path.join(BASE_PATH,
                                        "4.6_multikernel_invokes.f90"),
                           api=TEST_API)
    psy = PSyFactory(TEST_API, distributed_memory=True).create(invoke_info)
    result = str(psy.gen)
    output0 = (
        "      IF (a_proxy%is_dirty(depth=1)) THEN\n"
        "        CALL a_proxy%halo_exchange(depth=1)\n"
        "      END IF\n"
        "      !\n")
    output1 = (
        "      IF (b_proxy%is_dirty(depth=1)) THEN\n"
        "        CALL b_proxy%halo_exchange(depth=1)\n"
        "      END IF\n"
        "      !\n"
        "      IF (d_proxy%is_dirty(depth=1)) THEN\n"
        "        CALL d_proxy%halo_exchange(depth=1)\n"
        "      END IF\n"
        "      !\n"
        "      IF (e_proxy(1)%is_dirty(depth=1)) THEN\n"
        "        CALL e_proxy(1)%halo_exchange(depth=1)\n"
        "      END IF\n"
        "      !\n"
        "      IF (e_proxy(2)%is_dirty(depth=1)) THEN\n"
        "        CALL e_proxy(2)%halo_exchange(depth=1)\n"
        "      END IF\n"
        "      !\n"
        "      IF (e_proxy(3)%is_dirty(depth=1)) THEN\n"
        "        CALL e_proxy(3)%halo_exchange(depth=1)\n"
        "      END IF\n"
        "      !\n"
        "      DO cell=1,mesh%get_last_halo_cell(1)\n")
    output2 = (
        "      IF (f_proxy%is_dirty(depth=1)) THEN\n"
        "        CALL f_proxy%halo_exchange(depth=1)\n"
        "      END IF\n"
        "      !\n"
        "      DO cell=1,mesh%get_last_halo_cell(1)\n")
    assert output1 in result
    if annexed:
        assert result.count("halo_exchange") == 5
    else:
        assert output0 in result
        assert output2 in result
        assert result.count("halo_exchange") == 7


def test_no_halo_exchange_for_operator():
    ''' Test that no halo exchange is generated before a kernel that reads
    from an operator and updates a discontinuous field. '''
    _, invoke_info = parse(os.path.join(BASE_PATH,
                                        "10.7_operator_read.f90"),
                           api=TEST_API)
    psy = PSyFactory(TEST_API, distributed_memory=True).create(invoke_info)
    result = str(psy.gen)
    # This kernel reads from an operator and a scalar and these
    # do not require halos to be updated.
    assert "halo_exchange" not in result


def test_no_set_dirty_for_operator():
    ''' Test that we do not call set_dirty for an operator that is written
    by a kernel. '''
    _, invoke_info = parse(os.path.join(BASE_PATH,
                                        "10.6_operator_no_field_scalar.f90"),
                           api=TEST_API)
    psy = PSyFactory(TEST_API, distributed_memory=True).create(invoke_info)
    result = str(psy.gen)
    # This kernel only writes to an operator and since operators are
    # cell-local this does not require us to call the is_dirty() method.
    assert "is_dirty" not in result


def test_halo_exchange_different_spaces(tmpdir):
    ''' Test that all of our different function spaces with a stencil
    access result in halo calls including any_space, any_w2 and
    any_discontinuous_space.

    '''
    _, invoke_info = parse(os.path.join(BASE_PATH,
                                        "14.3_halo_readers_all_fs.f90"),
                           api=TEST_API)
    psy = PSyFactory(TEST_API, distributed_memory=True).create(invoke_info)
    result = str(psy.gen)
    assert result.count("halo_exchange") == 16
    # Check compilation
    assert LFRicBuild(tmpdir).code_compiles(psy)


def test_halo_exchange_vectors_1(monkeypatch, annexed, tmpdir):
    ''' Test that halo exchange produces correct code for vector fields
    including a field with a gh_inc access. Test when annexed = False
    and True as halo exchanges are only produced when annexed = False.

    '''
    config = Config.get()
    dyn_config = config.api_conf("dynamo0.3")
    monkeypatch.setattr(dyn_config, "_compute_annexed_dofs", annexed)

    _, invoke_info = parse(os.path.join(BASE_PATH,
                                        "14.4.1_halo_vector.f90"),
                           api=TEST_API)
    psy = PSyFactory(TEST_API, distributed_memory=True).create(invoke_info)
    result = str(psy.gen)

    assert LFRicBuild(tmpdir).code_compiles(psy)

    if annexed:
        assert result.count("halo_exchange(") == 0
    else:
        assert result.count("halo_exchange(") == 3
        for idx in range(1, 4):
            assert "f1_proxy("+str(idx)+")%halo_exchange(depth=1)" in result
        expected = ("      IF (f1_proxy(3)%is_dirty(depth=1)) THEN\n"
                    "        CALL f1_proxy(3)%halo_exchange(depth=1)\n"
                    "      END IF\n"
                    "      !\n"
                    "      DO cell=1,mesh%get_last_halo_cell(1)\n")
        assert expected in result


def test_halo_exchange_vectors(monkeypatch, annexed):
    '''Test that halo exchange produces correct code for vector
    fields. Test both a field with a stencil and a field with
    gh_inc. Test when annexed = False and True as a different number
    of halo exchanges are produced.

    '''
    config = Config.get()
    dyn_config = config.api_conf("dynamo0.3")
    monkeypatch.setattr(dyn_config, "_compute_annexed_dofs", annexed)
    _, invoke_info = parse(os.path.join(BASE_PATH,
                                        "14.4_halo_vector.f90"),
                           api=TEST_API)
    psy = PSyFactory(TEST_API, distributed_memory=True).create(invoke_info)
    result = str(psy.gen)
    if annexed:
        assert result.count("halo_exchange(") == 4
    else:
        assert result.count("halo_exchange(") == 7
        for idx in range(1, 4):
            assert "f1_proxy("+str(idx)+")%halo_exchange(depth=1)" in result
    for idx in range(1, 4):
        assert ("f2_proxy("+str(idx)+")%halo_exchange("
                "depth=f2_extent+1)" in result)
    expected = ("      IF (f2_proxy(4)%is_dirty(depth=f2_extent+1)) "
                "THEN\n"
                "        CALL f2_proxy(4)%halo_exchange(depth=f2_extent+1)\n"
                "      END IF\n"
                "      !\n"
                "      DO cell=1,mesh%get_last_halo_cell(1)\n")
    assert expected in result


def test_halo_exchange_depths(tmpdir):
    ''' Test that halo exchange includes the correct halo depth with
    gh_write.

    '''
    _, invoke_info = parse(os.path.join(BASE_PATH,
                                        "14.5_halo_depth.f90"),
                           api=TEST_API)
    psy = PSyFactory(TEST_API, distributed_memory=True).create(invoke_info)
    result = str(psy.gen)
    expected = ("      IF (f2_proxy%is_dirty(depth=extent)) THEN\n"
                "        CALL f2_proxy%halo_exchange(depth=extent)\n"
                "      END IF\n"
                "      !\n"
                "      IF (f3_proxy%is_dirty(depth=extent)) THEN\n"
                "        CALL f3_proxy%halo_exchange(depth=extent)\n"
                "      END IF\n"
                "      !\n"
                "      IF (f4_proxy%is_dirty(depth=extent)) THEN\n"
                "        CALL f4_proxy%halo_exchange(depth=extent)\n"
                "      END IF\n"
                "      !\n"
                "      DO cell=1,mesh%get_last_edge_cell()\n")
    assert expected in result

    assert LFRicBuild(tmpdir).code_compiles(psy)


def test_halo_exchange_depths_gh_inc(tmpdir, monkeypatch, annexed):
    ''' Test that halo exchange includes the correct halo depth when we
    have a gh_inc as this increases the required depth by 1 (as
    redundant computation is performed in the l1 halo). Test when
    annexed = False and True as a different number of halo exchanges
    are produced.

    '''

    config = Config.get()
    dyn_config = config.api_conf("dynamo0.3")
    monkeypatch.setattr(dyn_config, "_compute_annexed_dofs", annexed)
    _, invoke_info = parse(os.path.join(BASE_PATH,
                                        "14.6_halo_depth_2.f90"),
                           api=TEST_API)
    psy = PSyFactory(TEST_API, distributed_memory=True).create(invoke_info)
    result = str(psy.gen)
    expected1 = (
        "      IF (f1_proxy%is_dirty(depth=1)) THEN\n"
        "        CALL f1_proxy%halo_exchange(depth=1)\n"
        "      END IF\n"
        "      !\n")
    expected2 = (
        "      IF (f2_proxy%is_dirty(depth=f2_extent+1)) THEN\n"
        "        CALL f2_proxy%halo_exchange(depth=f2_extent+1)\n"
        "      END IF\n"
        "      !\n"
        "      IF (f3_proxy%is_dirty(depth=f3_extent+1)) THEN\n"
        "        CALL f3_proxy%halo_exchange(depth=f3_extent+1)\n"
        "      END IF\n"
        "      !\n"
        "      IF (f4_proxy%is_dirty(depth=f4_extent+1)) THEN\n"
        "        CALL f4_proxy%halo_exchange(depth=f4_extent+1)\n"
        "      END IF\n"
        "      !\n"
        "      DO cell=1,mesh%get_last_halo_cell(1)\n")
    if not annexed:
        assert expected1 in result
    assert expected2 in result

    assert LFRicBuild(tmpdir).code_compiles(psy)


def test_halo_exchange_view(capsys):
    ''' Test that the halo exchange view method returns what we expect. '''
    from psyclone.psyir.nodes.node import colored
    _, invoke_info = parse(os.path.join(BASE_PATH, "14.2_halo_readers.f90"),
                           api=TEST_API)
    psy = PSyFactory(TEST_API, distributed_memory=True).create(invoke_info)
    schedule = psy.invokes.get('invoke_0_testkern_stencil_type').schedule
    schedule.view()
    result, _ = capsys.readouterr()

    # Ensure we test for text containing the correct (colour) control codes
    sched = colored("InvokeSchedule", InvokeSchedule._colour)
    exch = colored("HaloExchange", HaloExchange._colour)

    expected = (
        sched + "[invoke='invoke_0_testkern_stencil_type', dm=True]\n"
        "    0: " + exch + "[field='f1', type='region', depth=1, "
        "check_dirty=True]\n"
        "    1: " + exch + "[field='f2', type='region', depth=f2_extent+1, "
        "check_dirty=True]\n"
        "    2: " + exch + "[field='f3', type='region', depth=1, "
        "check_dirty=True]\n"
        "    3: " + exch + "[field='f4', type='region', depth=1, "
        "check_dirty=True]\n")
    assert expected in result


def test_no_mesh_mod(tmpdir):
    '''test that we do not add a mesh module to the PSy layer if one is
    not required. '''
    _, invoke_info = parse(os.path.join(BASE_PATH,
                                        "4.6_multikernel_invokes.f90"),
                           api=TEST_API)
    psy = PSyFactory(TEST_API, distributed_memory=False).create(invoke_info)
    result = str(psy.gen)

    assert LFRicBuild(tmpdir).code_compiles(psy)
    assert "USE mesh_mod, ONLY: mesh_type" not in result
    assert "TYPE(mesh_type), pointer :: mesh => null()" not in result
    assert "mesh => a_proxy%vspace%get_mesh()" not in result


def test_mesh_mod(tmpdir):
    '''test that a mesh module is added to the PSy layer and a mesh object
    is created when required. One is required when we determine loop
    bounds for distributed memory '''
    _, invoke_info = parse(os.path.join(BASE_PATH,
                                        "4.6_multikernel_invokes.f90"),
                           api=TEST_API)
    psy = PSyFactory(TEST_API, distributed_memory=True).create(invoke_info)
    result = str(psy.gen)
    assert LFRicBuild(tmpdir).code_compiles(psy)
    assert "USE mesh_mod, ONLY: mesh_type" in result
    assert "TYPE(mesh_type), pointer :: mesh => null()" in result
    output = ("      !\n"
              "      ! Create a mesh object\n"
              "      !\n"
              "      mesh => a_proxy%vspace%get_mesh()\n")
    assert output in result

# when we add build tests we should test that we can we get the mesh
# object from an operator


<<<<<<< HEAD
def test_set_lower_bound_functions():
    '''test that we raise appropriate exceptions when the lower bound of
    a loop is set to invalid values '''
    schedule = Schedule()
    my_loop = DynLoop(parent=schedule)
    schedule.children = [my_loop]
    with pytest.raises(GenerationError) as excinfo:
        my_loop.set_lower_bound("invalid_loop_bounds_name")
    assert "lower bound loop name is invalid" in str(excinfo.value)
    with pytest.raises(GenerationError) as excinfo:
        my_loop.set_lower_bound("inner", index=0)
    assert "specified index" in str(excinfo.value)
    assert "lower loop bound is invalid" in str(excinfo.value)


def test_set_upper_bound_functions():
    '''test that we raise appropriate exceptions when the upper bound of
    a loop is set to invalid values '''
    schedule = Schedule()
    my_loop = DynLoop(parent=schedule)
    schedule.children = [my_loop]
    with pytest.raises(GenerationError) as excinfo:
        my_loop.set_upper_bound("invalid_loop_bounds_name")
    assert "upper loop bound name is invalid" in str(excinfo.value)
    with pytest.raises(GenerationError) as excinfo:
        my_loop.set_upper_bound("start")
    assert "'start' is not a valid upper bound" in str(excinfo.value)
    with pytest.raises(GenerationError) as excinfo:
        my_loop.set_upper_bound("inner", index=0)
    assert "specified index" in str(excinfo.value)
    assert "upper loop bound is invalid" in str(excinfo.value)


def test_lower_bound_fortran_1():
    '''tests we raise an exception in the DynLoop:_lower_bound_fortran()
    method - first GenerationError'''
    _, invoke_info = parse(os.path.join(BASE_PATH, "1_single_invoke.f90"),
                           api=TEST_API)
    psy = PSyFactory(TEST_API, distributed_memory=False).create(invoke_info)
    my_loop = psy.invokes.invoke_list[0].schedule.children[0]
    my_loop.set_lower_bound("inner", index=1)
    with pytest.raises(GenerationError) as excinfo:
        _ = my_loop._lower_bound_fortran()
    assert ("lower bound must be 'start' if we are sequential" in
            str(excinfo.value))


def test_lower_bound_fortran_2(monkeypatch):
    ''' Tests we raise an exception in the DynLoop:_lower_bound_fortran()
    method - second GenerationError. '''
    _, invoke_info = parse(os.path.join(BASE_PATH, "1_single_invoke.f90"),
                           api=TEST_API)
    psy = PSyFactory(TEST_API, distributed_memory=True).create(invoke_info)
    my_loop = psy.invokes.invoke_list[0].schedule.children[4]
    # We can not use the standard set_lower_bound function as that
    # checks for valid input
    monkeypatch.setattr(my_loop, "_lower_bound_name", value="invalid")
    with pytest.raises(GenerationError) as excinfo:
        _ = my_loop._lower_bound_fortran()
    assert ("Unsupported lower bound name 'invalid' found" in
            str(excinfo.value))


@pytest.mark.parametrize("name, index, output",
                         [("inner", 10, "inner_cell(11)"),
                          ("ncells", 10, "inner_cell(1)"),
                          ("cell_halo", 1, "ncells_cell()"),
                          ("cell_halo", 10, "cell_halo_cell(9)")])
def test_lower_bound_fortran_3(monkeypatch, name, index, output):
    ''' Test _lower_bound_fortran() with multiple valid iteration spaces. '''
    _, invoke_info = parse(os.path.join(BASE_PATH, "1_single_invoke.f90"),
                           api=TEST_API)
    psy = PSyFactory(TEST_API, distributed_memory=True).create(invoke_info)
    my_loop = psy.invokes.invoke_list[0].schedule.children[4]
    # We can not use the standard set_lower_bound function as that
    # checks for valid input
    monkeypatch.setattr(my_loop, "_lower_bound_name", value=name)
    monkeypatch.setattr(my_loop, "_lower_bound_index", value=index)
    assert my_loop._lower_bound_fortran() == "mesh%get_last_" + output + "+1"


def test_upper_bound_fortran_1():
    '''tests we raise an exception in the DynLoop:_upper_bound_fortran()
    method when 'cell_halo', 'dof_halo' or 'inner' are used'''
    _, invoke_info = parse(os.path.join(BASE_PATH, "1_single_invoke.f90"),
                           api=TEST_API)
    psy = PSyFactory(TEST_API, distributed_memory=False).create(invoke_info)
    my_loop = psy.invokes.invoke_list[0].schedule.children[0]
    for option in ["cell_halo", "dof_halo", "inner"]:
        my_loop.set_upper_bound(option, index=1)
        with pytest.raises(GenerationError) as excinfo:
            _ = my_loop._upper_bound_fortran()
            assert (
                "'{0}' is not a valid loop upper bound for sequential/"
                "shared-memory code".format(option) in
                str(excinfo.value))


def test_upper_bound_fortran_2(monkeypatch):
    '''tests we raise an exception in the DynLoop:_upper_bound_fortran()
    method if an invalid value is provided'''
    _, invoke_info = parse(os.path.join(BASE_PATH, "1_single_invoke.f90"),
                           api=TEST_API)
    psy = PSyFactory(TEST_API, distributed_memory=False).create(invoke_info)
    my_loop = psy.invokes.invoke_list[0].schedule.children[0]
    monkeypatch.setattr(my_loop, "_upper_bound_name", value="invalid")
    with pytest.raises(GenerationError) as excinfo:
        _ = my_loop._upper_bound_fortran()
    assert (
        "Unsupported upper bound name 'invalid' found" in str(excinfo.value))
    # Pretend the loop is over colours and does not contain a kernel
    monkeypatch.setattr(my_loop, "_upper_bound_name", value="ncolours")
    monkeypatch.setattr(my_loop, "walk", lambda x: [])
    with pytest.raises(InternalError) as excinfo:
        _ = my_loop._upper_bound_fortran()
    assert ("Failed to find a kernel within a loop over colours"
            in str(excinfo.value))


def test_upper_bound_inner(monkeypatch):
    ''' Check that we get the correct Fortran generated if a loop's upper
    bound is "inner". '''
    _, invoke_info = parse(os.path.join(BASE_PATH, "1_single_invoke.f90"),
                           api=TEST_API)
    psy = PSyFactory(TEST_API, distributed_memory=True).create(invoke_info)
    my_loop = psy.invokes.invoke_list[0].schedule.children[4]
    monkeypatch.setattr(my_loop, "_upper_bound_name", value="inner")
    ubound = my_loop._upper_bound_fortran()
    assert ubound == "mesh%get_last_inner_cell(1)"
=======
def test_field_gh_sum_invalid():
    ''' Tests that an error is raised when a field is specified with
    access type 'gh_sum'. '''
    fparser.logging.disable(fparser.logging.CRITICAL)
    code = CODE.replace("arg_type(gh_field,    gh_real,    gh_read, w2)",
                        "arg_type(gh_field,    gh_real,    gh_sum,  w2)", 1)
    ast = fpapi.parse(code, ignore_comments=False)
    name = "testkern_qr_type"
    with pytest.raises(ParseError) as excinfo:
        _ = DynKernMetadata(ast, name=name)
    assert ("In the LFRic API, allowed accesses for fields on "
            "continuous function spaces that are arguments to kernels "
            "that operate on cell-columns are ['gh_read', 'gh_inc'], but "
            "found 'gh_sum' for 'w2'" in str(excinfo.value))
>>>>>>> 1798a44d


def test_operator_gh_sum_invalid():
    ''' Tests that an error is raised when an operator is specified with
    access type 'gh_sum'. '''
    fparser.logging.disable(fparser.logging.CRITICAL)
    code = CODE.replace(
        "arg_type(gh_operator, gh_real,    gh_read, w2, w2)",
        "arg_type(gh_operator, gh_real,    gh_sum,  w2, w2)", 1)
    ast = fpapi.parse(code, ignore_comments=False)
    name = "testkern_qr_type"
    with pytest.raises(ParseError) as excinfo:
        _ = DynKernMetadata(ast, name=name)
    assert ("allowed accesses for operators are ['gh_read', 'gh_write', "
            "'gh_readwrite'] because they behave as discontinuous "
            "quantities, but found 'gh_sum'" in str(excinfo.value))


def test_derived_type_arg(dist_mem, tmpdir):
    ''' Test that we generate a suitable name for a dummy variable
    in the PSy layer when its value in the algorithm layer is
    obtained from the component of a derived type or from a type-bound
    procedure call. '''
    _, invoke_info = parse(
        os.path.join(BASE_PATH,
                     "1.6.2_single_invoke_1_int_from_derived_type.f90"),
        api=TEST_API)
    psy = PSyFactory(TEST_API,
                     distributed_memory=dist_mem).create(invoke_info)
    gen = str(psy.gen)

    assert LFRicBuild(tmpdir).code_compiles(psy)

    # Check the four integer variables are named and declared correctly
    expected = (
        "    SUBROUTINE invoke_0(f1, my_obj_iflag, f2, m1, m2, "
        "my_obj_get_flag, my_obj_get_flag_1, my_obj_get_flag_2)\n")
    assert expected in gen
    expected = (
        "      INTEGER(KIND=i_def), intent(in) :: my_obj_iflag, "
        "my_obj_get_flag, my_obj_get_flag_1, my_obj_get_flag_2\n")
    assert expected in gen
    # Check that they are still named correctly when passed to the
    # kernels
    assert (
        "CALL testkern_one_int_scalar_code(nlayers, f1_proxy%data, "
        "my_obj_iflag, f2_proxy%data, m1_proxy%data, m2_proxy%data, "
        "ndf_w1, undf_w1, map_w1(:,cell), ndf_w2, undf_w2, map_w2(:,cell), "
        "ndf_w3, undf_w3, map_w3(:,cell))" in gen)
    assert (
        "CALL testkern_one_int_scalar_code(nlayers, f1_proxy%data, "
        "my_obj_get_flag, f2_proxy%data, m1_proxy%data, m2_proxy%data, "
        "ndf_w1, undf_w1, map_w1(:,cell), ndf_w2, undf_w2, map_w2(:,cell), "
        "ndf_w3, undf_w3, map_w3(:,cell))" in gen)
    assert (
        "CALL testkern_one_int_scalar_code(nlayers, f1_proxy%data, "
        "my_obj_get_flag_1, f2_proxy%data, m1_proxy%data, m2_proxy%data, "
        "ndf_w1, undf_w1, map_w1(:,cell), ndf_w2, undf_w2, map_w2(:,cell), "
        "ndf_w3, undf_w3, map_w3(:,cell))" in gen)
    assert (
        "CALL testkern_one_int_scalar_code(nlayers, f1_proxy%data, "
        "my_obj_get_flag_2, f2_proxy%data, m1_proxy%data, m2_proxy%data, "
        "ndf_w1, undf_w1, map_w1(:,cell), ndf_w2, undf_w2, map_w2(:,cell), "
        "ndf_w3, undf_w3, map_w3(:,cell))" in gen)


def test_multiple_derived_type_args(dist_mem, tmpdir):
    ''' Test that we generate correct code when kernel arguments are
    supplied from the algorithm layer as different components of the
    same derived type object. '''
    _, invoke_info = parse(
        os.path.join(BASE_PATH,
                     "1.6.3_single_invoke_multiple_derived_types.f90"),
        api=TEST_API)
    psy = PSyFactory(TEST_API,
                     distributed_memory=dist_mem).create(invoke_info)
    gen = str(psy.gen)

    assert LFRicBuild(tmpdir).code_compiles(psy)

    # Check the four integer variables are named and declared correctly
    expected = (
        "    SUBROUTINE invoke_0(f1, obj_a_iflag, f2, m1, m2, "
        "obj_b_iflag, obj_a_obj_b, obj_b_obj_a)\n")
    assert expected in gen
    expected = (
        "      INTEGER(KIND=i_def), intent(in) :: obj_a_iflag, obj_b_iflag, "
        "obj_a_obj_b, obj_b_obj_a\n")
    assert expected in gen
    # Check that they are still named correctly when passed to the
    # kernels
    assert (
        "CALL testkern_one_int_scalar_code(nlayers, f1_proxy%data, "
        "obj_a_iflag, f2_proxy%data, m1_proxy%data, m2_proxy%data, ndf_w1, "
        "undf_w1, map_w1(:,cell), ndf_w2, undf_w2, map_w2(:,cell), ndf_w3, "
        "undf_w3, map_w3(:,cell))" in gen)
    assert (
        "CALL testkern_one_int_scalar_code(nlayers, f1_proxy%data, "
        "obj_b_iflag, f2_proxy%data, m1_proxy%data, m2_proxy%data, ndf_w1, "
        "undf_w1, map_w1(:,cell), ndf_w2, undf_w2, map_w2(:,cell), ndf_w3, "
        "undf_w3, map_w3(:,cell))" in gen)
    assert (
        "CALL testkern_one_int_scalar_code(nlayers, f1_proxy%data, "
        "obj_a_obj_b, f2_proxy%data, m1_proxy%data, m2_proxy%data, ndf_w1, "
        "undf_w1, map_w1(:,cell), ndf_w2, undf_w2, map_w2(:,cell), ndf_w3, "
        "undf_w3, map_w3(:,cell))" in gen)
    assert (
        "CALL testkern_one_int_scalar_code(nlayers, f1_proxy%data, "
        "obj_b_obj_a, f2_proxy%data, m1_proxy%data, m2_proxy%data, ndf_w1, "
        "undf_w1, map_w1(:,cell), ndf_w2, undf_w2, map_w2(:,cell), ndf_w3, "
        "undf_w3, map_w3(:,cell))" in gen)


def test_haloexchange_unknown_halo_depth():
    ''' If a stencil extent is provided in the kernel metadata then the
    value is stored in an instance of the DynHaloExchange class. This test
    checks that the value is stored as expected (although stencil extents
    in metadata are not currently supported in PSyclone).

    '''
    # load an example with an argument that has stencil metadata
    _, invoke_info = parse(
        os.path.join(BASE_PATH, "19.1_single_stencil.f90"),
        api=TEST_API)
    psy = PSyFactory(TEST_API, distributed_memory=True).create(invoke_info)
    # access the argument with stencil metadata
    schedule = psy.invokes.invoke_list[0].schedule
    kernel = schedule.children[4].loop_body[0]
    stencil_arg = kernel.arguments.args[1]
    # artificially add an extent to the stencil metadata info
    stencil_arg.descriptor.stencil['extent'] = 10
    halo_exchange = schedule.children[1]
    assert halo_exchange._compute_halo_depth() == '11'


def test_haloexchange_correct_parent():
    '''Test that a dynamo haloexchange has the correct parent once it has
    been added to a schedule.'''
    _, invoke_info = parse(
        os.path.join(BASE_PATH, "1_single_invoke.f90"),
        api=TEST_API)
    psy = PSyFactory(TEST_API, distributed_memory=True).create(invoke_info)
    schedule = psy.invokes.invoke_list[0].schedule
    for child in schedule.children:
        assert child.parent == schedule


def test_dynglobalsum_unsupported_argument():
    ''' Check that an instance of the DynGlobalSum class raises an
    exception for an unsupported argument type. '''
    # Get an instance of a non-scalar argument
    _, invoke_info = parse(
        os.path.join(BASE_PATH,
                     "1.6.1_single_invoke_1_int_scalar.f90"),
        api=TEST_API)
    psy = PSyFactory(TEST_API, distributed_memory=True).create(invoke_info)
    schedule = psy.invokes.invoke_list[0].schedule
    loop = schedule.children[4]
    kernel = loop.loop_body[0]
    argument = kernel.arguments.args[0]
    with pytest.raises(InternalError) as err:
        _ = DynGlobalSum(argument)
    assert ("DynGlobalSum.init(): A global sum argument should be a scalar "
            "but found argument of type 'gh_field'." in str(err.value))


def test_dynglobalsum_unsupported_scalar():
    ''' Check that an instance of the DynGlobalSum class raises an
    exception if an unsupported scalar type is provided when distributed
    memory is enabled (dm=True).

    '''
    # Get an instance of an integer scalar
    _, invoke_info = parse(
        os.path.join(BASE_PATH,
                     "1.6.1_single_invoke_1_int_scalar.f90"),
        api=TEST_API)
    psy = PSyFactory(TEST_API, distributed_memory=True).create(invoke_info)
    schedule = psy.invokes.invoke_list[0].schedule
    loop = schedule.children[4]
    kernel = loop.loop_body[0]
    argument = kernel.arguments.args[1]
    with pytest.raises(GenerationError) as err:
        _ = DynGlobalSum(argument)
    assert ("DynGlobalSum currently only supports real scalars, but "
            "argument 'iflag' in Kernel 'testkern_one_int_scalar_code' "
            "has 'integer' intrinsic type." in str(err.value))


def test_dynglobalsum_nodm_error():
    ''' Check that an instance of the DynGlobalSum class raises an
    exception if it is instantiated with no distributed memory enabled
    (dm=False).

    '''
    # Get an instance of a real scalar
    _, invoke_info = parse(
        os.path.join(BASE_PATH,
                     "1.9_single_invoke_2_real_scalars.f90"),
        api=TEST_API)
    psy = PSyFactory(TEST_API, distributed_memory=False).create(invoke_info)
    schedule = psy.invokes.invoke_list[0].schedule
    loop = schedule.children[0]
    kernel = loop.loop_body[0]
    argument = kernel.arguments.args[0]
    with pytest.raises(GenerationError) as err:
        _ = DynGlobalSum(argument)
    assert ("It makes no sense to create a DynGlobalSum object when "
            "distributed memory is not enabled (dm=False)."
            in str(err.value))


def test_no_updated_args():
    ''' Check that we raise the expected exception when we encounter a
    kernel that does not write to any of its arguments '''
    fparser.logging.disable(fparser.logging.CRITICAL)
    code = CODE.replace("arg_type(gh_field,    gh_real,    gh_inc,  w1)",
                        "arg_type(gh_field,    gh_real,    gh_read, w1)", 1)
    ast = fpapi.parse(code, ignore_comments=False)
    name = "testkern_qr_type"
    with pytest.raises(ParseError) as excinfo:
        _ = DynKernMetadata(ast, name=name)
    assert ("An LFRic kernel must have at least one argument that is "
            "updated (written to) but found none for kernel "
            "'testkern_qr_type'." in str(excinfo.value))


def test_scalars_only_invalid():
    ''' Check that we raise the expected exception if we encounter a
    kernel that only has (read-only) scalar arguments '''
    fparser.logging.disable(fparser.logging.CRITICAL)
    code = '''
module testkern
  type, extends(kernel_type) :: testkern_type
     type(arg_type), meta_args(2) =                    &
          (/ arg_type(gh_scalar, gh_real,    gh_read), &
             arg_type(gh_scalar, gh_integer, gh_read)  &
           /)
     integer :: operates_on = cell_column
   contains
     procedure, nopass :: code => testkern_code
  end type testkern_type
contains
  subroutine testkern_code(a, b)
  end subroutine testkern_code
end module testkern
'''
    ast = fpapi.parse(code, ignore_comments=False)
    name = "testkern_type"
    with pytest.raises(ParseError) as excinfo:
        _ = DynKernMetadata(ast, name=name)
    assert ("An LFRic kernel must have at least one argument that is "
            "updated (written to) but found none for kernel "
            "'testkern_type'." in str(excinfo.value))


def test_multiple_updated_op_args():
    ''' Check that we successfully parse the metadata for a kernel that
    writes to more than one of its field and operator arguments '''
    fparser.logging.disable(fparser.logging.CRITICAL)
    code = CODE.replace(
        "arg_type(gh_operator, gh_real,    gh_read, w2, w2)",
        "arg_type(gh_operator, gh_real,    gh_write, w1, w1)", 1)
    ast = fpapi.parse(code, ignore_comments=False)
    name = "testkern_qr_type"
    metadata = DynKernMetadata(ast, name=name)
    count = 0
    for descriptor in metadata.arg_descriptors:
        if ((descriptor.argument_type == "gh_field" or
             descriptor.argument_type == "gh_operator") and
                descriptor.access != AccessType.READ):
            count += 1
    assert count == 2


<<<<<<< HEAD
def test_itn_space_write_w2broken_w1(dist_mem, tmpdir):
    ''' Check that generated loop over cells in the PSy layer has the
    correct upper bound when a kernel writes to two fields, the first on
    a discontinuous space (w2broken) and the second on a continuous space (w1).
    The resulting loop (when dm=True) must include the L1 halo because of
    the second field argument which is continuous.

    '''
    _, invoke_info = parse(
        os.path.join(BASE_PATH, "1.5.1_single_invoke_write_multi_fs.f90"),
        api=TEST_API)
    psy = PSyFactory(TEST_API,
                     distributed_memory=dist_mem).create(invoke_info)
    generated_code = str(psy.gen)

    if dist_mem:
        output = (
            "      !\n"
            "      DO cell=1,mesh%get_last_halo_cell(1)\n")
        assert output in generated_code
    else:
        output = (
            "      ! Call our kernels\n"
            "      !\n"
            "      DO cell=1,m2_proxy%vspace%get_ncell()\n")
        assert output in generated_code

    assert LFRicBuild(tmpdir).code_compiles(psy)


def test_itn_space_fld_and_op_writers(tmpdir):
    ''' Check that generated loop over cells in the psy layer has the
    correct upper bound when a kernel writes to both an operator and a
    field, the latter on a discontinuous space and first in the list
    of args. (Loop must include L1 halo because we're writing to an
    operator.) '''
    _, invoke_info = parse(
        os.path.join(BASE_PATH, "1.5.2_single_invoke_write_fld_op.f90"),
        api=TEST_API)
    for dist_mem in [False, True]:
        psy = PSyFactory(TEST_API,
                         distributed_memory=dist_mem).create(invoke_info)
        generated_code = str(psy.gen)
        if dist_mem:
            output = (
                "      !\n"
                "      DO cell=1,mesh%get_last_halo_cell(1)\n")
            assert output in generated_code
        else:
            output = (
                "      ! Call our kernels\n"
                "      !\n"
                "      DO cell=1,op1_proxy%fs_from%get_ncell()\n")
            assert output in generated_code

        assert LFRicBuild(tmpdir).code_compiles(psy)


def test_itn_space_any_any_discontinuous(dist_mem, tmpdir):
    ''' Check that generated loop over cells has correct upper
    bound when a kernel writes to fields on any_space (continuous)
    and any_discontinuous_space.

    '''
    _, invoke_info = parse(
        os.path.join(BASE_PATH,
                     "1.5.3_single_invoke_write_any_anyd_space.f90"),
        api=TEST_API)
    psy = PSyFactory(TEST_API,
                     distributed_memory=dist_mem).create(invoke_info)
    generated_code = str(psy.gen)

    assert LFRicBuild(tmpdir).code_compiles(psy)

    if dist_mem:
        output = (
            "      !\n"
            "      DO cell=1,mesh%get_last_halo_cell(1)\n")
        assert output in generated_code
    else:
        output = (
            "      ! Call our kernels\n"
            "      !\n"
            "      DO cell=1,f1_proxy%vspace%get_ncell()\n")
        assert output in generated_code


def test_itn_space_any_w2trace(dist_mem, tmpdir):
    ''' Check generated loop over cells has correct upper bound when a
    kernel writes to fields on any_space and W2trace (both continuous).

    '''
    _, invoke_info = parse(
        os.path.join(BASE_PATH,
                     "1.5.4_single_invoke_write_anyspace_w2trace.f90"),
        api=TEST_API)
    psy = PSyFactory(TEST_API,
                     distributed_memory=dist_mem).create(invoke_info)
    generated_code = str(psy.gen)

    assert LFRicBuild(tmpdir).code_compiles(psy)

    if dist_mem:
        output = (
            "      !\n"
            "      DO cell=1,mesh%get_last_halo_cell(1)\n")
        assert output in generated_code
    else:
        # Loop upper bound should use f2 as that field is *definitely*
        # on a continuous space (as opposed to the one on any_space
        # that might be).
        output = (
            "      ! Call our kernels\n"
            "      !\n"
            "      DO cell=1,f2_proxy%vspace%get_ncell()\n")
        assert output in generated_code
=======
def test_multiple_updated_scalar_args():
    ''' Check that we raise the expected exception when we encounter a
    kernel that writes to more than one of its field and scalar arguments '''
    fparser.logging.disable(fparser.logging.CRITICAL)
    code = CODE.replace("arg_type(gh_scalar,   gh_real,    gh_read)",
                        "arg_type(gh_scalar,   gh_real,    gh_sum)", 1)
    ast = fpapi.parse(code, ignore_comments=False)
    name = "testkern_qr_type"
    with pytest.raises(ParseError) as excinfo:
        _ = DynKernMetadata(ast, name=name)
    assert ("A user-supplied LFRic kernel must not write/update a scalar "
            "argument but kernel 'testkern_qr_type' has a scalar "
            "argument with 'gh_sum' access." in str(excinfo.value))
>>>>>>> 1798a44d


def test_kernel_args_has_op():
    ''' Check that we raise an exception if the arg. type supplied to
    DynKernelArguments.has_operator() is not a valid operator. '''
    _, invoke_info = parse(
        os.path.join(BASE_PATH, "19.1_single_stencil.f90"),
        api=TEST_API)
    # Find the parsed code's Call class
    call = invoke_info.calls[0].kcalls[0]
    from psyclone.dynamo0p3 import DynKernelArguments
    dka = DynKernelArguments(call, None)
    with pytest.raises(GenerationError) as excinfo:
        _ = dka.has_operator(op_type="gh_field")
    assert "'op_type' must be a valid operator type" in str(excinfo.value)


def test_kerncallarglist_quad_rule_error(dist_mem, tmpdir):
    ''' Check that we raise the expected exception if we encounter an
    unsupported quadrature shape in the quad_rule() method. '''
    _, invoke_info = parse(
        os.path.join(BASE_PATH, "6_multiple_QR_per_invoke.f90"),
        api=TEST_API)
    psy = PSyFactory(TEST_API,
                     distributed_memory=dist_mem).create(invoke_info)

    assert LFRicBuild(tmpdir).code_compiles(psy)

    schedule = psy.invokes.invoke_list[0].schedule
    loop = schedule.walk(DynLoop)[0]
    create_arg_list = KernCallArgList(loop.loop_body[0])
    # Add an invalid shape to the dict of qr rules
    create_arg_list._kern.qr_rules["broken"] = None
    with pytest.raises(NotImplementedError) as err:
        create_arg_list.quad_rule()
    assert ("no support implemented for quadrature with a shape of 'broken'"
            in str(err.value))


def test_multi_anyw2(dist_mem, tmpdir):
    ''' Check generated code works correctly when we have multiple any_w2
    fields. Particularly check that we only generate a single lookup.

    '''
    _, invoke_info = parse(
        os.path.join(BASE_PATH, "21.1_single_invoke_multi_anyw2.f90"),
        api=TEST_API)
    psy = PSyFactory(TEST_API,
                     distributed_memory=dist_mem).create(invoke_info)
    generated_code = str(psy.gen)

    assert LFRicBuild(tmpdir).code_compiles(psy)

    if dist_mem:
        output = (
            "      ! Look-up dofmaps for each function space\n"
            "      !\n"
            "      map_any_w2 => f1_proxy%vspace%get_whole_dofmap()\n"
            "      !\n"
            "      ! Initialise number of DoFs for any_w2\n"
            "      !\n"
            "      ndf_any_w2 = f1_proxy%vspace%get_ndf()\n"
            "      undf_any_w2 = f1_proxy%vspace%get_undf()\n"
            "      !\n"
            "      ! Call kernels and communication routines\n"
            "      !\n"
            "      IF (f1_proxy%is_dirty(depth=1)) THEN\n"
            "        CALL f1_proxy%halo_exchange(depth=1)\n"
            "      END IF\n"
            "      !\n"
            "      IF (f2_proxy%is_dirty(depth=1)) THEN\n"
            "        CALL f2_proxy%halo_exchange(depth=1)\n"
            "      END IF\n"
            "      !\n"
            "      IF (f3_proxy%is_dirty(depth=1)) THEN\n"
            "        CALL f3_proxy%halo_exchange(depth=1)\n"
            "      END IF\n"
            "      !\n"
            "      DO cell=1,mesh%get_last_halo_cell(1)\n"
            "        !\n"
            "        CALL testkern_multi_anyw2_code(nlayers, "
            "f1_proxy%data, f2_proxy%data, f3_proxy%data, ndf_any_w2, "
            "undf_any_w2, map_any_w2(:,cell))\n"
            "      END DO\n"
            "      !\n"
            "      ! Set halos dirty/clean for fields modified in the "
            "above loop\n"
            "      !\n"
            "      CALL f1_proxy%set_dirty()")
        assert output in generated_code
    else:
        output = (
            "      ! Look-up dofmaps for each function space\n"
            "      !\n"
            "      map_any_w2 => f1_proxy%vspace%get_whole_dofmap()\n"
            "      !\n"
            "      ! Initialise number of DoFs for any_w2\n"
            "      !\n"
            "      ndf_any_w2 = f1_proxy%vspace%get_ndf()\n"
            "      undf_any_w2 = f1_proxy%vspace%get_undf()\n"
            "      !\n"
            "      ! Call our kernels\n"
            "      !\n"
            "      DO cell=1,f1_proxy%vspace%get_ncell()\n"
            "        !\n"
            "        CALL testkern_multi_anyw2_code(nlayers, "
            "f1_proxy%data, f2_proxy%data, f3_proxy%data, ndf_any_w2, "
            "undf_any_w2, map_any_w2(:,cell))\n"
            "      END DO")
        assert output in generated_code


def test_anyw2_vectors():
    '''Check generated code works correctly when we have any_w2 field
    vectors'''
    _, invoke_info = parse(
        os.path.join(BASE_PATH, "21.3_single_invoke_anyw2_vector.f90"),
        api=TEST_API)
    for dist_mem in [False, True]:
        psy = PSyFactory(TEST_API,
                         distributed_memory=dist_mem).create(invoke_info)
        generated_code = str(psy.gen)
        assert "f3_proxy(1) = f3(1)%get_proxy()" in generated_code
        assert "f3_proxy(2) = f3(2)%get_proxy()" in generated_code
        assert "f3_proxy(1)%data, f3_proxy(2)%data" in generated_code


def test_anyw2_operators(dist_mem, tmpdir):
    ''' Check generated code works correctly when we have any_w2 fields
    with operators.

    '''
    _, invoke_info = parse(
        os.path.join(BASE_PATH, "21.4_single_invoke_anyw2_operator.f90"),
        api=TEST_API)
    psy = PSyFactory(TEST_API,
                     distributed_memory=dist_mem).create(invoke_info)
    generated_code = str(psy.gen)

    assert LFRicBuild(tmpdir).code_compiles(psy)

    output = (
        "      ! Initialise number of DoFs for any_w2\n"
        "      !\n"
        "      ndf_any_w2 = mm_w2_proxy%fs_from%get_ndf()\n"
        "      undf_any_w2 = mm_w2_proxy%fs_from%get_undf()\n")
    assert output in generated_code
    output = (
        "      dim_any_w2 = mm_w2_proxy%fs_from%get_dim_space()\n"
        "      ALLOCATE (basis_any_w2_qr(dim_any_w2, ndf_any_w2, "
        "np_xy_qr, np_z_qr))\n"
        "      !\n"
        "      ! Compute basis/diff-basis arrays\n"
        "      !\n"
        "      CALL qr%compute_function(BASIS, mm_w2_proxy%fs_from, "
        "dim_any_w2, ndf_any_w2, basis_any_w2_qr)")
    assert output in generated_code


def test_anyw2_stencils(dist_mem, tmpdir):
    ''' Check generated code works correctly when we have any_w2 fields
    with stencils. '''
    _, invoke_info = parse(
        os.path.join(BASE_PATH, "21.5_single_invoke_anyw2_stencil.f90"),
        api=TEST_API)
    psy = PSyFactory(TEST_API,
                     distributed_memory=dist_mem).create(invoke_info)
    generated_code = str(psy.gen)

    assert LFRicBuild(tmpdir).code_compiles(psy)

    output = (
        "      ! Initialise stencil dofmaps\n"
        "      !\n"
        "      f2_stencil_map => f2_proxy%vspace%get_stencil_dofmap"
        "(STENCIL_CROSS,extent)\n"
        "      f2_stencil_dofmap => f2_stencil_map%get_whole_dofmap()\n"
        "      f2_stencil_size => f2_stencil_map%get_stencil_sizes()\n"
        "      !\n")
    assert output in generated_code


<<<<<<< HEAD
def test_no_halo_for_discontinuous(tmpdir):
    ''' Test that we do not create halo exchange calls when our loop
    only iterates over owned cells (e.g. it writes to a discontinuous
    field), we only read from a discontinuous field and there are no
    stencil accesses '''
    _, info = parse(os.path.join(BASE_PATH,
                                 "1_single_invoke_w2v.f90"),
                    api=TEST_API)
    psy = PSyFactory(TEST_API, distributed_memory=True).create(info)
    result = str(psy.gen)
    assert "halo_exchange" not in result

    assert LFRicBuild(tmpdir).code_compiles(psy)


def test_halo_for_discontinuous(tmpdir, monkeypatch, annexed):
    '''This test checks the case when our loop iterates over owned cells
    (e.g. it writes to a discontinuous field), we read from a
    continuous field, there are no stencil accesses, but we do not
    know anything about the previous writer.

    As we don't know anything about the previous writer we have to
    assume that it may have been over dofs. If so, we could have dirty
    annexed dofs so need to add a halo exchange (for the three
    continuous fields being read (f1, f2 and m1). This is the case
    when api_config.compute_annexed_dofs is False.

    If we always iterate over annexed dofs by default, our annexed
    dofs will always be clean. Therefore we do not need to add a halo
    exchange. This is the case when
    api_config.compute_annexed_dofs is True.

    '''
    api_config = Config.get().api_conf(TEST_API)
    monkeypatch.setattr(api_config, "_compute_annexed_dofs", annexed)
    _, info = parse(os.path.join(BASE_PATH,
                                 "1_single_invoke_w3.f90"),
                    api=TEST_API)
    psy = PSyFactory(TEST_API, distributed_memory=True).create(info)
    result = str(psy.gen)
    if annexed:
        assert "halo_exchange" not in result
    else:
        assert "IF (f1_proxy%is_dirty(depth=1)) THEN" in result
        assert "CALL f1_proxy%halo_exchange(depth=1)" in result
        assert "IF (f2_proxy%is_dirty(depth=1)) THEN" in result
        assert "CALL f2_proxy%halo_exchange(depth=1)" in result
        assert "IF (m1_proxy%is_dirty(depth=1)) THEN" in result
        assert "CALL m1_proxy%halo_exchange(depth=1)" in result

    assert LFRicBuild(tmpdir).code_compiles(psy)


def test_halo_for_discontinuous_2(tmpdir, monkeypatch, annexed):
    '''This test checks the case when our loop iterates over owned cells
    (e.g. it writes to a discontinuous field), we read from a
    continuous field, there are no stencil accesses, and the previous
    writer iterates over ndofs or nannexed.

    When the previous writer iterates over ndofs we have dirty annexed
    dofs so need to add a halo exchange. This is the case when
    api_config.compute_annexed_dofs is False.

    When the previous writer iterates over nannexed we have clean
    annexed dofs so do not need to add a halo exchange. This is the
    case when api_config.compute_annexed_dofs is True

    '''
    api_config = Config.get().api_conf(TEST_API)
    monkeypatch.setattr(api_config, "_compute_annexed_dofs", annexed)
    _, info = parse(os.path.join(BASE_PATH,
                                 "14.7_halo_annexed.f90"),
                    api=TEST_API)
    psy = PSyFactory(TEST_API, distributed_memory=True).create(info)
    result = str(psy.gen)
    if annexed:
        assert "halo_exchange" not in result
    else:
        assert "IF (f1_proxy%is_dirty(depth=1)) THEN" not in result
        assert "CALL f1_proxy%halo_exchange(depth=1)" in result
        assert "IF (f2_proxy%is_dirty(depth=1)) THEN" not in result
        assert "CALL f2_proxy%halo_exchange(depth=1)" in result
        assert "IF (m1_proxy%is_dirty(depth=1)) THEN" in result
        assert "CALL m1_proxy%halo_exchange(depth=1)" in result

    assert LFRicBuild(tmpdir).code_compiles(psy)
=======
def test_arg_discontinuous(monkeypatch, annexed):
    ''' Test that the discontinuous method in the Dynamo0.3 API argument
    class returns the correct values. Check that the code is generated
    correctly when annexed dofs are and are not computed by default as
    the number of halo exchanges produced is different in the two
    cases.

    '''

    # 1) Discontinuous fields return true
    # 1a) Check w3, wtheta and w2v in turn
    api_config = Config.get().api_conf(TEST_API)
    monkeypatch.setattr(api_config, "_compute_annexed_dofs", annexed)
    if annexed:
        # no halo exchanges produced for the w3 example (reads from
        # continuous spaces)
        idchld_list = [0, 0, 0]
    else:
        # 3 halo exchanges produced for the w3 example (reads from
        # continuous spaces)
        idchld_list = [3, 0, 0]
    idarg_list = [4, 0, 0]
    fs_dict = dict(zip(FunctionSpace.DISCONTINUOUS_FUNCTION_SPACES[0:3],
                       zip(idchld_list, idarg_list)))
    for fspace in fs_dict.keys():
        filename = "1_single_invoke_" + fspace + ".f90"
        idchld = fs_dict[fspace][0]
        idarg = fs_dict[fspace][1]
        _, info = parse(os.path.join(BASE_PATH, filename),
                        api=TEST_API)
        psy = PSyFactory(TEST_API, distributed_memory=True).create(info)
        schedule = psy.invokes.invoke_list[0].schedule
        kernel = schedule.children[idchld].loop_body[0]
        field = kernel.arguments.args[idarg]
        assert field.space == fspace
        assert field.discontinuous

    # 1b) w2broken, w2vtrace and wchi return true
    _, info = parse(
        os.path.join(BASE_PATH, "1.5.1_single_invoke_write_multi_fs.f90"),
        api=TEST_API)
    psy = PSyFactory(TEST_API, distributed_memory=True).create(info)
    schedule = psy.invokes.invoke_list[0].schedule
    if annexed:
        index = 12
    else:
        index = 13
    kernel = schedule.children[index].loop_body[0]
    # Test w2broken
    field = kernel.arguments.args[7]
    assert field.space == 'w2broken'
    assert field.discontinuous
    # Test w2vtrace
    field = kernel.arguments.args[11]
    assert field.space == 'w2vtrace'
    assert field.discontinuous
    # Test wchi
    field = kernel.arguments.args[4]
    assert field.space == 'wchi'
    assert not field.discontinuous

    # 1c) any_discontinuous_space returns true
    _, info = parse(
        os.path.join(BASE_PATH,
                     "1_single_invoke_any_discontinuous_space.f90"),
        api=TEST_API)
    psy = PSyFactory(TEST_API, distributed_memory=True).create(info)
    schedule = psy.invokes.invoke_list[0].schedule
    if annexed:
        index = 0
    else:
        index = 2
    kernel = schedule.children[index].loop_body[0]
    field = kernel.arguments.args[0]
    assert field.space == 'any_discontinuous_space_1'
    assert field.discontinuous

    # 2) any_space field returns false
    _, info = parse(os.path.join(BASE_PATH, "11_any_space.f90"),
                    api=TEST_API)
    psy = PSyFactory(TEST_API, distributed_memory=True).create(info)
    schedule = psy.invokes.invoke_list[0].schedule
    if annexed:
        index = 4
    else:
        index = 5
    kernel = schedule.children[index].loop_body[0]
    field = kernel.arguments.args[0]
    assert field.space == 'any_space_1'
    assert not field.discontinuous

    # 3) Continuous field returns false
    # 3a) Test w1
    _, info = parse(os.path.join(BASE_PATH, "1_single_invoke.f90"),
                    api=TEST_API)
    psy = PSyFactory(TEST_API, distributed_memory=True).create(info)
    schedule = psy.invokes.invoke_list[0].schedule
    if annexed:
        index = 3
    else:
        index = 4
    kernel = schedule.children[index].loop_body[0]
    field = kernel.arguments.args[1]
    assert field.space == 'w1'
    assert not field.discontinuous
    # 3b) Test w2trace and w2htrace
    _, info = parse(
        os.path.join(BASE_PATH,
                     "1.5.4_single_invoke_write_anyspace_w2trace.f90"),
        api=TEST_API)
    psy = PSyFactory(TEST_API, distributed_memory=True).create(info)
    schedule = psy.invokes.invoke_list[0].schedule
    if annexed:
        index = 6
    else:
        index = 8
    kernel = schedule.children[index].loop_body[0]
    # Test w2trace
    field = kernel.arguments.args[3]
    assert field.space == 'w2trace'
    assert not field.discontinuous
    # Test w2htrace
    field = kernel.arguments.args[7]
    assert field.space == 'w2htrace'
    assert not field.discontinuous
>>>>>>> 1798a44d


def test_halo_stencil_redundant_computation():
    '''If a loop contains a kernel with a stencil access and the loop
    computes redundantly into the halo then the value of the stencil
    in the associated halo exchange is returned as type region
    irrespective of the type of kernel stencil. This is because the
    redundant computation will be performed all points (equivalent
    to a full halo) and there is no support for mixing accesses at
    different levels. In this example the kernel stencil is cross.'''

    _, info = parse(os.path.join(BASE_PATH,
                                 "19.1_single_stencil.f90"),
                    api=TEST_API)
    psy = PSyFactory(TEST_API, distributed_memory=True).create(info)
    schedule = psy.invokes.invoke_list[0].schedule
    stencil_halo_exchange = schedule.children[0]
    assert stencil_halo_exchange._compute_stencil_type() == "region"


def test_halo_same_stencils_no_red_comp(tmpdir):
    ''' If a halo has two or more different halo reads associated with it
    and the type of stencils are the same and the loops do not
    redundantly compute into the halo then the chosen stencil type for
    the halo exchange is the same as the kernel stencil type. In this
    case both are cross.

    '''
    _, info = parse(os.path.join(BASE_PATH,
                                 "14.8_halo_same_stencils.f90"),
                    api=TEST_API)
    psy = PSyFactory(TEST_API, distributed_memory=True).create(info)
    schedule = psy.invokes.invoke_list[0].schedule
    stencil_halo_exchange = schedule.children[1]
    assert stencil_halo_exchange._compute_stencil_type() == "cross"

    assert LFRicBuild(tmpdir).code_compiles(psy)


def test_halo_different_stencils_no_red_comp(tmpdir):
    ''' If a halo has two or more different halo reads associated with it
    and the type of stencils are different and the loops do not
    redundantly compute into the halo then the chosen stencil type is
    region. In this case, one is xory and the other is cross, We could
    try to be more clever here in the future as the actual minimum is
    cross!

    '''
    _, info = parse(os.path.join(BASE_PATH,
                                 "14.9_halo_different_stencils.f90"),
                    api=TEST_API)
    psy = PSyFactory(TEST_API, distributed_memory=True).create(info)
    schedule = psy.invokes.invoke_list[0].schedule
    stencil_halo_exchange = schedule.children[1]
    assert stencil_halo_exchange._compute_stencil_type() == "region"

    assert LFRicBuild(tmpdir).code_compiles(psy)


def test_comp_halo_intern_err(monkeypatch):
    '''Check that we raise an exception if the compute_halo_read_info method in
    dynhaloexchange does not find any read dependencies. This should
    never be the case. We use monkeypatch to force the exception to be
    raised'''
    _, invoke_info = parse(os.path.join(BASE_PATH, "1_single_invoke.f90"),
                           api=TEST_API)
    psy = PSyFactory(TEST_API, distributed_memory=True).create(invoke_info)
    schedule = psy.invokes.invoke_list[0].schedule
    halo_exchange = schedule.children[0]
    field = halo_exchange.field
    monkeypatch.setattr(field, "forward_read_dependencies", lambda: [])
    with pytest.raises(InternalError) as excinfo:
        halo_exchange._compute_halo_read_info()
    assert ("Internal logic error. There should be at least one read "
            "dependence for a halo exchange") in str(excinfo.value)


def test_halo_exch_1_back_dep(monkeypatch):
    '''Check that an internal error is raised if a halo exchange returns
    with more than one write dependency. It should only ever be 0 or 1.'''
    _, invoke_info = parse(os.path.join(BASE_PATH, "1_single_invoke.f90"),
                           api=TEST_API)
    psy = PSyFactory(TEST_API, distributed_memory=True).create(invoke_info)
    schedule = psy.invokes.invoke_list[0].schedule
    halo_exchange = schedule.children[0]
    field = halo_exchange.field
    #
    monkeypatch.setattr(field, "backward_write_dependencies",
                        lambda ignore_halos=False: [1, 1])
    with pytest.raises(GenerationError) as excinfo:
        halo_exchange._compute_halo_write_info()
    assert ("Internal logic error. There should be at most one "
            "write dependence for a halo exchange. Found "
            "'2'") in str(excinfo.value)
    #
    monkeypatch.setattr(field, "backward_write_dependencies",
                        lambda ignore_halos=False: [])
    assert not halo_exchange._compute_halo_write_info()


def test_halo_ex_back_dep_no_call(monkeypatch):
    '''Check that an internal error is raised if a halo exchange
    write dependency is not a call.'''
    _, invoke_info = parse(os.path.join(BASE_PATH,
                                        "14.9_halo_different_stencils.f90"),
                           api=TEST_API)
    psy = PSyFactory(TEST_API, distributed_memory=True).create(invoke_info)
    schedule = psy.invokes.invoke_list[0].schedule
    halo_exchange = schedule.children[1]
    field = halo_exchange.field
    write_dependencies = field.backward_write_dependencies()
    write_dependency = write_dependencies[0]
    monkeypatch.setattr(write_dependency, "_call",
                        lambda: halo_exchange)
    with pytest.raises(GenerationError) as excinfo:
        halo_exchange._compute_halo_write_info()
    # Note, we would expect the call type returned from HaloInfo to be
    # DynHaloExchange as that is the type of the halo_exchange
    # variable but lambda seems to result in the returning object
    # being of type 'function'. I'm not sure why. However, this does
    # not matter in practice as we are just trying to get PSyclone to
    # raise the appropriate exception.
    assert ("Generation Error: In HaloInfo class, field 'f2' should be from a "
            "call but found %s" % type(lambda: halo_exchange)
            in str(excinfo.value))


def test_HaloReadAccess_input_field():
    '''The HaloReadAccess class expects a DynKernelArgument or equivalent
    object as input. If this is not the case an exception is raised. This
    test checks that this exception is raised correctly.'''
    with pytest.raises(GenerationError) as excinfo:
        _ = HaloReadAccess(None)
    assert (
        "Generation Error: HaloInfo class expects an argument of type "
        "DynArgument, or equivalent, on initialisation, but found, "
        "'%s'" % type(None) in str(excinfo.value))


def test_HaloReadAccess_field_in_call():
    ''' The field passed to HaloReadAccess should be within a kernel or
    builtin. If it is not then an exception is raised. This test
    checks that this exception is raised correctly.

    '''
    _, invoke_info = parse(os.path.join(BASE_PATH, "1_single_invoke.f90"),
                           api=TEST_API)
    psy = PSyFactory(TEST_API, distributed_memory=True).create(invoke_info)
    schedule = psy.invokes.invoke_list[0].schedule
    halo_exchange = schedule.children[0]
    field = halo_exchange.field
    with pytest.raises(GenerationError) as excinfo:
        _ = HaloReadAccess(field)
    assert ("field 'f1' should be from a call but found "
            "<class 'psyclone.dynamo0p3.DynHaloExchange'>"
            in str(excinfo.value))


def test_HaloReadAccess_field_not_reader():
    ''' The field passed to HaloReadAccess should be read within its
    associated kernel or builtin. If it is not then an exception is raised.
    This test checks that this exception is raised correctly

    '''
    _, invoke_info = parse(os.path.join(BASE_PATH,
                                        "1_single_invoke_wtheta.f90"),
                           api=TEST_API)
    psy = PSyFactory(TEST_API, distributed_memory=True).create(invoke_info)
    schedule = psy.invokes.invoke_list[0].schedule
    loop = schedule.children[0]
    kernel = loop.loop_body[0]
    argument = kernel.arguments.args[0]
    with pytest.raises(GenerationError) as excinfo:
        _ = HaloReadAccess(argument)
    assert (
        "In HaloInfo class, field 'f1' should be one of ['gh_read', "
        "'gh_readwrite', 'gh_inc'], but found 'gh_write'"
        in str(excinfo.value))


def test_HaloRead_inv_loop_upper(monkeypatch):
    '''The upper bound of a loop in the compute_halo_read_info method within
    the HaloReadAccesss class should be recognised by the logic. If not an
    exception is raised and this test checks that this exception is
    raised correctly
    '''
    _, invoke_info = parse(os.path.join(BASE_PATH, "1_single_invoke.f90"),
                           api=TEST_API)
    psy = PSyFactory(TEST_API, distributed_memory=True).create(invoke_info)
    schedule = psy.invokes.invoke_list[0].schedule
    halo_exchange = schedule.children[0]
    field = halo_exchange.field
    read_dependencies = field.forward_read_dependencies()
    read_dependency = read_dependencies[0]
    loop = read_dependency.call.parent.parent
    monkeypatch.setattr(loop, "_upper_bound_name", "invalid")
    with pytest.raises(GenerationError) as excinfo:
        halo_exchange._compute_halo_read_info()
    assert ("Internal error in HaloReadAccess._compute_from_field. Found "
            "unexpected loop upper bound name 'invalid'") in str(excinfo.value)


def test_HaloReadAccess_discontinuous_field(tmpdir):
    ''' When a discontinuous argument is read in a loop with an iteration
    space over 'ncells' then it only accesses local dofs. This test
    checks that HaloReadAccess works correctly in this situation '''
    _, info = parse(os.path.join(BASE_PATH,
                                 "1_single_invoke_wtheta.f90"),
                    api=TEST_API)
    psy = PSyFactory(TEST_API, distributed_memory=True).create(info)
    schedule = psy.invokes.invoke_list[0].schedule
    loop = schedule.children[0]
    kernel = loop.loop_body[0]
    arg = kernel.arguments.args[1]
    halo_access = HaloReadAccess(arg)
    assert not halo_access.max_depth
    assert halo_access.var_depth is None
    assert halo_access.literal_depth == 0
    assert halo_access.stencil_type is None

    assert LFRicBuild(tmpdir).code_compiles(psy)


def test_new_halo_exch_vect_field(monkeypatch):
    '''If a field requires (or may require) a halo exchange before it is
    accessed and it has more than one backward write dependency then it
    must be a vector (as a vector field requiring a halo exchange
    should have a halo exchange for each vector). The method
    create_halo_exchanges raises an exception if this is not the
    case. This test checks that the exception is raised
    correctly. This test relies on annexed = False as the required
    halo exchanges are not generated when annexed = True.

    '''
    config = Config.get()
    dyn_config = config.api_conf("dynamo0.3")
    monkeypatch.setattr(dyn_config, "_compute_annexed_dofs", False)
    _, invoke_info = parse(os.path.join(BASE_PATH,
                                        "14.4_halo_vector.f90"),
                           api=TEST_API)
    psy = PSyFactory(TEST_API, distributed_memory=True).create(invoke_info)
    invoke = psy.invokes.invoke_list[0]
    schedule = invoke.schedule
    loop = schedule.children[7]
    kernel = loop.loop_body[0]
    f1_field = kernel.arguments.args[0]
    # by changing vector size we change
    # backward_write_dependencies. Therefore also patch this function
    # to return 3 arguments
    monkeypatch.setattr(f1_field, "backward_write_dependencies",
                        lambda ignore_halos=False: [1, 1, 1])
    monkeypatch.setattr(f1_field, "_vector_size", 1)
    with pytest.raises(GenerationError) as excinfo:
        loop.create_halo_exchanges()
    assert ("Error in create_halo_exchanges. Expecting field 'f1' to "
            "be a vector as it has multiple previous dependencies"
            in str(excinfo.value))


def test_new_halo_exch_vect_deps(monkeypatch):
    '''if a field requires (or may require) a halo exchange before it is
    called and it has more than one backward write dependencies then
    it must be a vector (as a vector field requiring a halo exchange
    should have a halo exchange for each vector) and its vector size
    must equal the number of dependencies. The method
    create_halo_exchanges raises an exception if this is not the
    case. This test checks that the exception is raised
    correctly. This test relies on annexed = False as the required
    halo exchanges are not generated when annexed = True.

    '''
    config = Config.get()
    dyn_config = config.api_conf("dynamo0.3")
    monkeypatch.setattr(dyn_config, "_compute_annexed_dofs", False)
    _, invoke_info = parse(os.path.join(BASE_PATH,
                                        "14.4_halo_vector.f90"),
                           api=TEST_API)
    psy = PSyFactory(TEST_API, distributed_memory=True).create(invoke_info)
    invoke = psy.invokes.invoke_list[0]
    schedule = invoke.schedule
    loop = schedule.children[7]
    kernel = loop.loop_body[0]
    f1_field = kernel.arguments.args[0]
    # by changing vector size we change
    # backward_write_dependencies. Therefore also patch this function
    # to return 3 arguments
    monkeypatch.setattr(f1_field, "backward_write_dependencies",
                        lambda ignore_halos=False: [1, 1, 1])
    monkeypatch.setattr(f1_field, "_vector_size", 2)
    with pytest.raises(GenerationError) as excinfo:
        loop.create_halo_exchanges()
    assert (
        "Error in create_halo_exchanges. Expecting a dependence for each "
        "vector index for field 'f1' but the number of dependencies is '2' "
        "and the vector size is '3'." in str(excinfo.value))


def test_new_halo_exch_vect_deps2(monkeypatch):
    '''if a field requires (or may require) a halo exchange before it is
    called and it has more than one backward write dependencies then
    it must be a vector (as a vector field requiring a halo exchange
    should have a halo exchange for each component) and each
    dependency should be a halo exchange. The method
    create_halo_exchanges raises an exception if this is not the
    case. This test checks that the exception is raised
    correctly. This test relies on annexed = False as the required
    halo exchanges are not generated when annexed = True.

    '''
    config = Config.get()
    dyn_config = config.api_conf("dynamo0.3")
    monkeypatch.setattr(dyn_config, "_compute_annexed_dofs", False)
    _, invoke_info = parse(os.path.join(BASE_PATH,
                                        "14.4_halo_vector.f90"),
                           api=TEST_API)
    psy = PSyFactory(TEST_API, distributed_memory=True).create(invoke_info)
    invoke = psy.invokes.invoke_list[0]
    schedule = invoke.schedule
    loop = schedule.children[7]
    kernel = loop.loop_body[0]
    f1_field = kernel.arguments.args[0]
    dependencies = f1_field.backward_write_dependencies()
    new_dependencies = []
    new_dependencies.extend(dependencies)
    # make one of the dependencies be me (an argument from a kernel)
    new_dependencies[2] = f1_field
    monkeypatch.setattr(f1_field, "backward_write_dependencies",
                        lambda ignore_halos=False: new_dependencies)
    with pytest.raises(GenerationError) as excinfo:
        loop.create_halo_exchanges()
    assert (
        "Error in create_halo_exchanges. Expecting all dependent nodes to be "
        "halo exchanges" in str(excinfo.value))


def test_halo_req_no_read_deps(monkeypatch):
    '''If the required method in a halo exchange object does not find any
    read dependencies then there has been an internal error and an
    exception will be raised. This test checks that this exception is
    raised correctly.'''

    _, invoke_info = parse(os.path.join(BASE_PATH, "1_single_invoke.f90"),
                           api=TEST_API)
    psy = PSyFactory(TEST_API, distributed_memory=True).create(invoke_info)
    schedule = psy.invokes.invoke_list[0].schedule
    halo_exchange = schedule.children[0]
    field = halo_exchange.field

    monkeypatch.setattr(field, "_name", "unique")

    with pytest.raises(InternalError) as excinfo:
        _, _ = halo_exchange.required()
    assert ("Internal logic error. There should be at least one read "
            "dependence for a halo exchange" in str(excinfo.value))


def test_no_halo_exchange_annex_dofs(tmpdir, monkeypatch,
                                     annexed):
    ''' If a kernel writes to a discontinuous field and also reads from a
    continuous field then that fields annexed dofs are read (but not
    the rest of its level1 halo). If the previous modification of this
    continuous field makes the annexed dofs valid then no halo
    exchange is required. This is the case when the previous loop
    iterates over cells as it computes into the l1 halo by default
    precisely in order to ensure that the annexed dofs are correct for
    subsequent reading (whilst the rest of the l1 halo ends up being
    dirty).

    We test that this is True both when annexed dofs are computed by
    default and when they are not. In the former case we also get one
    fewer halo exchange call generated.

    '''
    api_config = Config.get().api_conf(TEST_API)
    monkeypatch.setattr(api_config, "_compute_annexed_dofs", annexed)
    _, invoke_info = parse(os.path.join(BASE_PATH,
                                        "14.7.1_halo_annexed.f90"),
                           api=TEST_API)
    psy = PSyFactory(TEST_API, distributed_memory=True).create(invoke_info)
    result = str(psy.gen)

    assert LFRicBuild(tmpdir).code_compiles(psy)

    if annexed:
        assert "CALL f1_proxy%halo_exchange" not in result
        assert "CALL f2_proxy%halo_exchange" not in result
    else:
        assert "CALL f1_proxy%halo_exchange" in result
        assert "CALL f2_proxy%halo_exchange" in result


def test_annexed_default():
    ''' Test that we do not compute annexed dofs by default (i.e. when
    using the default configuration file). '''
    Config._instance = None
    config = Config()
    config.load(config_file=DEFAULT_CFG_FILE)
    assert not config.api_conf(TEST_API).compute_annexed_dofs


def test_haloex_not_required(monkeypatch):
    '''The dynamic halo exchange required() logic should always return
    False if read dependencies are to annexed dofs and
    Config.compute_annexed_dofs is True, as they are computed by
    default when iterating over dofs and kept up-to-date by redundant
    computation when iterating over cells. However, it should return
    True if there are no previous write dependencies and
    Config.compute_annexed_dofs is False, as a previous writer may
    have iterated over dofs and only written to its own dofs, leaving
    the annexed dofs dirty. This test checks these two cases. Note the
    former case should currently never happen in real code as a halo
    exchange would not be added in the first place.
    '''
    api_config = Config.get().api_conf(TEST_API)
    monkeypatch.setattr(api_config, "_compute_annexed_dofs", False)
    _, info = parse(os.path.join(
        BASE_PATH, "1_single_invoke_w3.f90"),
                    api=TEST_API)
    psy = PSyFactory(TEST_API, distributed_memory=True).create(info)
    invoke = psy.invokes.invoke_list[0]
    schedule = invoke.schedule
    for index in range(3):
        haloex = schedule.children[index]
        assert haloex.required() == (True, False)
    monkeypatch.setattr(api_config, "_compute_annexed_dofs", True)
    for index in range(3):
        haloex = schedule.children[index]
        assert haloex.required() == (False, True)


def test_dyncollection_err1():
    ''' Check that the DynCollection constructor raises the expected
    error if it is not provided with a DynKern or DynInvoke. '''
    from psyclone.dynamo0p3 import DynProxies
    _, info = parse(os.path.join(BASE_PATH, "1_single_invoke.f90"),
                    api=TEST_API)
    psy = PSyFactory(TEST_API, distributed_memory=True).create(info)
    with pytest.raises(InternalError) as err:
        _ = DynProxies(psy)
    assert ("DynCollection takes only a DynInvoke or a DynKern but"
            in str(err.value))


def test_dyncollection_err2(monkeypatch):
    ''' Check that the DynCollection constructor raises the expected
    error if it is not provided with a DynKern or DynInvoke. '''
    from psyclone.dynamo0p3 import DynProxies
    from psyclone.f2pygen import ModuleGen
    _, info = parse(os.path.join(BASE_PATH, "1_single_invoke.f90"),
                    api=TEST_API)
    psy = PSyFactory(TEST_API, distributed_memory=True).create(info)
    invoke = psy.invokes.invoke_list[0]
    # Create a valid sub-class of a DynCollection
    proxies = DynProxies(invoke)
    # Monkeypatch it to break internal state
    monkeypatch.setattr(proxies, "_invoke", None)
    with pytest.raises(InternalError) as err:
        proxies.declarations(ModuleGen(name="testmodule"))
    assert "DynCollection has neither a Kernel or an Invoke" in str(err.value)


def test_dyncelliterators_err(monkeypatch):
    ''' Check that the DynCellIterators constructor raises the expected
    error if it fails to find any field or operator arguments. '''
    from psyclone.dynamo0p3 import DynCellIterators
    _, info = parse(os.path.join(BASE_PATH, "1_single_invoke.f90"),
                    api=TEST_API)
    psy = PSyFactory(TEST_API, distributed_memory=True).create(info)
    invoke = psy.invokes.invoke_list[0]
    monkeypatch.setattr(invoke, "_psy_unique_vars", [])
    with pytest.raises(GenerationError) as err:
        _ = DynCellIterators(invoke)
    assert ("Cannot create an Invoke with no field/operator arguments."
            in str(err.value))

# tests for class kerncallarglist position methods


def test_kerncallarglist_positions_noquad(dist_mem):
    ''' Check that the positions methods (nlayers_positions, nqp_positions,
    ndf_positions) return the expected values when a kernel has no
    quadrature.

    '''
    _, invoke_info = parse(os.path.join(BASE_PATH, "1_single_invoke.f90"),
                           api=TEST_API)
    psy = PSyFactory(TEST_API,
                     distributed_memory=dist_mem).create(invoke_info)
    schedule = psy.invokes.invoke_list[0].schedule
    index = 0
    if dist_mem:
        index = 4
    loop = schedule.children[index]
    kernel = loop.loop_body[0]
    create_arg_list = KernCallArgList(kernel)
    create_arg_list.generate()
    assert create_arg_list.nlayers_positions == [1]
    assert not create_arg_list.nqp_positions
    assert len(create_arg_list.ndf_positions) == 3
    assert create_arg_list.ndf_positions[0] == (7, "w1")
    assert create_arg_list.ndf_positions[1] == (10, "w2")
    assert create_arg_list.ndf_positions[2] == (13, "w3")


def test_kerncallarglist_positions_quad(dist_mem):
    ''' Check that the positions methods (nlayers_positions,
    nqp_positions, nqp_positions, ndf_positions) return the
    expected values when a kernel has xyoz quadrature.

    '''
    _, invoke_info = parse(
        os.path.join(BASE_PATH, "1.1.0_single_invoke_xyoz_qr.f90"),
        api=TEST_API)
    psy = PSyFactory(TEST_API,
                     distributed_memory=dist_mem).create(invoke_info)
    schedule = psy.invokes.invoke_list[0].schedule
    index = 0
    if dist_mem:
        index = 4
    loop = schedule.children[index]
    kernel = loop.loop_body[0]
    create_arg_list = KernCallArgList(kernel)
    create_arg_list.generate()
    assert create_arg_list.nlayers_positions == [1]
    assert len(create_arg_list.nqp_positions) == 1
    assert create_arg_list.nqp_positions[0]["horizontal"] == 21
    assert create_arg_list.nqp_positions[0]["vertical"] == 22
    assert len(create_arg_list.ndf_positions) == 3
    assert create_arg_list.ndf_positions[0] == (8, "w1")
    assert create_arg_list.ndf_positions[1] == (12, "w2")
    assert create_arg_list.ndf_positions[2] == (16, "w3")

# Class DynKernelArguments start


# (1/5) Method acc_args
def test_dynkernelarguments_acc_args_1():
    '''Test that the acc_args method in the DynKernelArguments class
    returns the expected arguments.

    '''
    _, info = parse(os.path.join(BASE_PATH, "1_single_invoke.f90"))
    psy = PSyFactory(distributed_memory=False).create(info)
    sched = psy.invokes.get('invoke_0_testkern_type').schedule
    kern = sched.kernels()[0]
    kern_args = kern.arguments
    acc_args = kern_args.acc_args
    assert acc_args == [
        'nlayers', 'a', 'f1_proxy', 'f1_proxy%data', 'f2_proxy',
        'f2_proxy%data', 'm1_proxy', 'm1_proxy%data', 'm2_proxy',
        'm2_proxy%data', 'ndf_w1', 'undf_w1', 'map_w1', 'ndf_w2', 'undf_w2',
        'map_w2', 'ndf_w3', 'undf_w3', 'map_w3']


# (2/5) Method acc_args
def test_dynkernelarguments_acc_args_2():
    '''Test that the acc_args method in the DynKernelArguments class
    returns the expected arguments when there is a field vector.

    '''
    _, info = parse(os.path.join(BASE_PATH,
                                 "1_single_invoke_w3_only_vector.f90"))
    psy = PSyFactory(distributed_memory=False).create(info)
    sched = psy.invokes.get('invoke_0_testkern_w3_only_vector_type').schedule
    kern = sched.kernels()[0]
    kern_args = kern.arguments
    acc_args = kern_args.acc_args
    assert acc_args == [
        'nlayers', 'f1_proxy(1)', 'f1_proxy(2)', 'f1_proxy(3)',
        'f1_proxy(1)%data', 'f1_proxy(2)%data', 'f1_proxy(3)%data',
        'f2_proxy(1)', 'f2_proxy(2)', 'f2_proxy(3)',
        'f2_proxy(1)%data', 'f2_proxy(2)%data', 'f2_proxy(3)%data',
        'ndf_w3', 'undf_w3', 'map_w3']


# (3/5) Method acc_args
def test_dynkernelarguments_acc_args_3():
    '''Test that the acc_args method in the DynKernelArguments class
    returns the expected arguments when there is a stencil.

    '''
    _, info = parse(os.path.join(BASE_PATH,
                                 "19.1_single_stencil.f90"))
    psy = PSyFactory(distributed_memory=False).create(info)
    sched = psy.invokes.get('invoke_0_testkern_stencil_type').schedule
    kern = sched.kernels()[0]
    kern_args = kern.arguments
    acc_args = kern_args.acc_args
    assert acc_args == [
        'nlayers', 'f1_proxy', 'f1_proxy%data', 'f2_proxy', 'f2_proxy%data',
        'f2_stencil_size', 'f2_stencil_dofmap', 'f3_proxy', 'f3_proxy%data',
        'f4_proxy', 'f4_proxy%data', 'ndf_w1', 'undf_w1', 'map_w1', 'ndf_w2',
        'undf_w2', 'map_w2', 'ndf_w3', 'undf_w3', 'map_w3']


# (4/5) Method acc_args
def test_dynkernelarguments_acc_args_4():
    '''Test that the acc_args method in the DynKernelArguments class
    returns the expected arguments when there is a stencil.

    '''
    _, info = parse(os.path.join(BASE_PATH,
                                 "19.26_single_stencil_cross2d.f90"))
    psy = PSyFactory(distributed_memory=False).create(info)
    sched = psy.invokes.get('invoke_0_testkern_stencil_cross2d_type').schedule
    kern = sched.kernels()[0]
    kern_args = kern.arguments
    acc_args = kern_args.acc_args
    assert acc_args == [
        'nlayers', 'f1_proxy', 'f1_proxy%data', 'f2_proxy', 'f2_proxy%data',
        'f2_stencil_size', 'f2_max_branch_length', 'f2_stencil_dofmap',
        'f3_proxy', 'f3_proxy%data', 'f4_proxy', 'f4_proxy%data', 'ndf_w1',
        'undf_w1', 'map_w1', 'ndf_w2', 'undf_w2', 'map_w2', 'ndf_w3',
        'undf_w3', 'map_w3']


# (5/5) Method acc_args
def test_dynkernelarguments_acc_args_5():
    ''' Test that the acc_args method in the DynKernelArguments class
    returns the expected arguments when there is an operator.

    '''
    _, info = parse(os.path.join(BASE_PATH,
                                 "10_operator.f90"))
    psy = PSyFactory(distributed_memory=False).create(info)
    sched = psy.invokes.get('invoke_0_testkern_operator_type').schedule
    kern = sched.kernels()[0]
    kern_args = kern.arguments
    acc_args = kern_args.acc_args
    assert acc_args == [
        'cell', 'nlayers', 'mm_w0_proxy', 'mm_w0_proxy%ncell_3d',
        'mm_w0_proxy%local_stencil', 'coord_proxy(1)', 'coord_proxy(2)',
        'coord_proxy(3)', 'coord_proxy(1)%data', 'coord_proxy(2)%data',
        'coord_proxy(3)%data', 'a', 'ndf_w0', 'undf_w0', 'map_w0',
        'basis_w0_qr', 'diff_basis_w0_qr', 'np_xy_qr', 'np_z_qr',
        'weights_xy_qr', 'weights_z_qr']


# (1/1) Method scalars
def test_dynkernelarguments_scalars():
    '''Test that the scalars method in the DynKernelArguments class
    returns an empty string. This is because dynamo0p3 currently does
    nothing with scalars when adding in OpenACC directives (which is
    where this method is used).

    '''
    _, info = parse(os.path.join(BASE_PATH, "1_single_invoke.f90"))
    psy = PSyFactory(distributed_memory=False).create(info)
    sched = psy.invokes.get('invoke_0_testkern_type').schedule
    kern = sched.kernels()[0]
    kern_args = kern.arguments
    assert kern_args.scalars == []


# (1/1) Method data_on_device
def test_dynaccenterdatadirective_dataondevice():
    '''Test that the data_on_device method in the DynACCEnterDataDirective
    class returns None. This is because dynamo0p3 currently does not
    make use of this option.

    '''
    directive = DynACCEnterDataDirective()
    assert directive.data_on_device(None) is None

# Class DynKernelArguments end


def test_dyninvoke_runtime(tmpdir, monkeypatch):
    '''Test that run-time checks are added to the PSy-layer via dyninvoke
    in the expected way (correct location and correct code).

    '''
    # run-time checks are off by default so switch them on
    config = Config.get()
    dyn_config = config.api_conf("dynamo0.3")
    monkeypatch.setattr(dyn_config, "_run_time_checks", True)
    _, invoke_info = parse(os.path.join(BASE_PATH, "1_single_invoke.f90"),
                           api=TEST_API)
    psy = PSyFactory(TEST_API, distributed_memory=True).create(invoke_info)
    assert LFRicBuild(tmpdir).code_compiles(psy)
    generated_code = str(psy.gen)
    expected1 = (
        "      USE testkern_mod, ONLY: testkern_code\n"
        "      USE log_mod, ONLY: log_event, LOG_LEVEL_ERROR\n"
        "      USE fs_continuity_mod\n"
        "      USE mesh_mod, ONLY: mesh_type\n")
    assert expected1 in generated_code
    expected2 = (
        "      m2_proxy = m2%get_proxy()\n"
        "      !\n"
        "      ! Perform run-time checks\n"
        "      !\n"
        "      ! Check field function space and kernel metadata function spac"
        "es are compatible\n"
        "      IF (f1%which_function_space() /= W1) THEN\n"
        "        CALL log_event(\"In alg 'single_invoke' invoke 'invoke_0_tes"
        "tkern_type', the field 'f1' is passed to kernel 'testkern_code' but "
        "its function space is not compatible with the function space specifi"
        "ed in the kernel metadata 'w1'.\", LOG_LEVEL_ERROR)\n"
        "      END IF\n"
        "      IF (f2%which_function_space() /= W2) THEN\n"
        "        CALL log_event(\"In alg 'single_invoke' invoke 'invoke_0_tes"
        "tkern_type', the field 'f2' is passed to kernel 'testkern_code' but "
        "its function space is not compatible with the function space specifi"
        "ed in the kernel metadata 'w2'.\", LOG_LEVEL_ERROR)\n"
        "      END IF\n"
        "      IF (m1%which_function_space() /= W2) THEN\n"
        "        CALL log_event(\"In alg 'single_invoke' invoke 'invoke_0_tes"
        "tkern_type', the field 'm1' is passed to kernel 'testkern_code' but "
        "its function space is not compatible with the function space specifi"
        "ed in the kernel metadata 'w2'.\", LOG_LEVEL_ERROR)\n"
        "      END IF\n"
        "      IF (m2%which_function_space() /= W3) THEN\n"
        "        CALL log_event(\"In alg 'single_invoke' invoke 'invoke_0_tes"
        "tkern_type', the field 'm2' is passed to kernel 'testkern_code' but "
        "its function space is not compatible with the function space specifi"
        "ed in the kernel metadata 'w3'.\", LOG_LEVEL_ERROR)\n"
        "      END IF\n"
        "      ! Check that read-only fields are not modified\n"
        "      IF (f1_proxy%vspace%is_readonly()) THEN\n"
        "        CALL log_event(\"In alg 'single_invoke' invoke 'invoke_0_tes"
        "tkern_type', field 'f1' is on a read-only function space but is modi"
        "fied by kernel 'testkern_code'.\", LOG_LEVEL_ERROR)\n"
        "      END IF\n"
        "      !\n"
        "      ! Initialise number of layers\n")
    assert expected2 in generated_code


def test_dynruntimechecks_anyspace(tmpdir, monkeypatch):
    '''Test that run-time checks are not added for fields where the kernel
    metadata specifies anyspace.

    '''
    # run-time checks are off by default so switch them on
    config = Config.get()
    dyn_config = config.api_conf("dynamo0.3")
    monkeypatch.setattr(dyn_config, "_run_time_checks", True)
    _, invoke_info = parse(os.path.join(BASE_PATH, "11_any_space.f90"),
                           api=TEST_API)
    psy = PSyFactory(TEST_API, distributed_memory=True).create(invoke_info)
    assert LFRicBuild(tmpdir).code_compiles(psy)
    generated_code = str(psy.gen)
    expected1 = (
        "      USE function_space_mod, ONLY: BASIS, DIFF_BASIS\n"
        "      USE log_mod, ONLY: log_event, LOG_LEVEL_ERROR\n"
        "      USE fs_continuity_mod\n"
        "      USE mesh_mod, ONLY: mesh_type")
    assert expected1 in generated_code
    expected2 = (
        "      c_proxy(3) = c(3)%get_proxy()\n"
        "      !\n"
        "      ! Perform run-time checks\n"
        "      !\n"
        "      ! Check field function space and kernel metadata function spac"
        "es are compatible\n"
        "      IF (c(1)%which_function_space() /= W0) THEN\n"
        "        CALL log_event(\"In alg 'any_space_example' invoke 'invoke_0"
        "_testkern_any_space_1_type', the field 'c' is passed to kernel 'test"
        "kern_any_space_1_code' but its function space is not compatible with"
        " the function space specified in the kernel metadata 'w0'.\", LOG_LE"
        "VEL_ERROR)\n"
        "      END IF\n"
        "      ! Check that read-only fields are not modified\n"
        "      IF (a_proxy%vspace%is_readonly()) THEN\n"
        "        CALL log_event(\"In alg 'any_space_example' invoke 'invoke_0"
        "_testkern_any_space_1_type', field 'a' is on a read-only function sp"
        "ace but is modified by kernel 'testkern_any_space_1_code'.\", LOG_LE"
        "VEL_ERROR)\n"
        "      END IF\n"
        "      !\n"
        "      ! Initialise number of layers\n")
    assert expected2 in generated_code


def test_dynruntimechecks_vector(tmpdir, monkeypatch):
    ''' Test that run-time checks work for vector fields. '''
    # run-time checks are off by default so switch them on
    config = Config.get()
    dyn_config = config.api_conf("dynamo0.3")
    monkeypatch.setattr(dyn_config, "_run_time_checks", True)
    _, invoke_info = parse(os.path.join(BASE_PATH, "8_vector_field_2.f90"),
                           api=TEST_API)
    psy = PSyFactory(TEST_API, distributed_memory=True).create(invoke_info)

    assert LFRicBuild(tmpdir).code_compiles(psy)

    generated_code = str(psy.gen)
    expected1 = (
        "      USE testkern_coord_w0_2_mod, ONLY: testkern_coord_w0_2_code\n"
        "      USE log_mod, ONLY: log_event, LOG_LEVEL_ERROR\n"
        "      USE fs_continuity_mod\n"
        "      USE mesh_mod, ONLY: mesh_type\n")
    assert expected1 in generated_code
    expected2 = (
        "      f1_proxy = f1%get_proxy()\n"
        "      !\n"
        "      ! Perform run-time checks\n"
        "      !\n"
        "      ! Check field function space and kernel metadata function spac"
        "es are compatible\n"
        "      IF (chi(1)%which_function_space() /= W0) THEN\n"
        "        CALL log_event(\"In alg 'vector_field' invoke 'invoke_0_test"
        "kern_coord_w0_2_type', the field 'chi' is passed to kernel 'testkern"
        "_coord_w0_2_code' but its function space is not compatible with the "
        "function space specified in the kernel metadata 'w0'.\", "
        "LOG_LEVEL_ERROR)\n"
        "      END IF\n"
        "      IF (f1%which_function_space() /= W0) THEN\n"
        "        CALL log_event(\"In alg 'vector_field' invoke 'invoke_0_test"
        "kern_coord_w0_2_type', the field 'f1' is passed to kernel 'testkern_"
        "coord_w0_2_code' but its function space is not compatible with the "
        "function space specified in the kernel metadata 'w0'.\", "
        "LOG_LEVEL_ERROR)\n"
        "      END IF\n"
        "      ! Check that read-only fields are not modified\n"
        "      IF (chi_proxy(1)%vspace%is_readonly()) THEN\n"
        "        CALL log_event(\"In alg 'vector_field' invoke 'invoke_0_test"
        "kern_coord_w0_2_type', field 'chi' is on a read-only function space "
        "but is modified by kernel 'testkern_coord_w0_2_code'.\", "
        "LOG_LEVEL_ERROR)\n"
        "      END IF\n"
        "      IF (f1_proxy%vspace%is_readonly()) THEN\n"
        "        CALL log_event(\"In alg 'vector_field' invoke 'invoke_0_test"
        "kern_coord_w0_2_type', field 'f1' is on a read-only function space "
        "but is modified by kernel 'testkern_coord_w0_2_code'.\", "
        "LOG_LEVEL_ERROR)\n"
        "      END IF\n"
        "      !\n"
        "      ! Initialise number of layers\n")
    assert expected2 in generated_code


def test_dynruntimechecks_multikern(tmpdir, monkeypatch):
    ''' Test that run-time checks work when there are multiple kernels and
    at least one field is specified as being on a given function space
    more than once. In this case we want to avoid checking the same
    thing twice.

    '''
    # run-time checks are off by default so switch them on
    config = Config.get()
    dyn_config = config.api_conf("dynamo0.3")
    monkeypatch.setattr(dyn_config, "_run_time_checks", True)
    _, invoke_info = parse(os.path.join(BASE_PATH, "1.2_multi_invoke.f90"),
                           api=TEST_API)
    psy = PSyFactory(TEST_API, distributed_memory=True).create(invoke_info)
    assert LFRicBuild(tmpdir).code_compiles(psy)
    generated_code = str(psy.gen)
    expected1 = (
        "      USE testkern_mod, ONLY: testkern_code\n"
        "      USE log_mod, ONLY: log_event, LOG_LEVEL_ERROR\n"
        "      USE fs_continuity_mod\n"
        "      USE mesh_mod, ONLY: mesh_type\n")
    assert expected1 in generated_code
    expected2 = (
        "      f3_proxy = f3%get_proxy()\n"
        "      !\n"
        "      ! Perform run-time checks\n"
        "      !\n"
        "      ! Check field function space and kernel metadata function spac"
        "es are compatible\n"
        "      IF (f1%which_function_space() /= W1) THEN\n"
        "        CALL log_event(\"In alg 'multi_invoke' invoke 'invoke_0', th"
        "e field 'f1' is passed to kernel 'testkern_code' but its function sp"
        "ace is not compatible with the function space specified in the kerne"
        "l metadata 'w1'.\", LOG_LEVEL_ERROR)\n"
        "      END IF\n"
        "      IF (f2%which_function_space() /= W2) THEN\n"
        "        CALL log_event(\"In alg 'multi_invoke' invoke 'invoke_0', th"
        "e field 'f2' is passed to kernel 'testkern_code' but its function sp"
        "ace is not compatible with the function space specified in the kerne"
        "l metadata 'w2'.\", LOG_LEVEL_ERROR)\n"
        "      END IF\n"
        "      IF (m1%which_function_space() /= W2) THEN\n"
        "        CALL log_event(\"In alg 'multi_invoke' invoke 'invoke_0', th"
        "e field 'm1' is passed to kernel 'testkern_code' but its function sp"
        "ace is not compatible with the function space specified in the kerne"
        "l metadata 'w2'.\", LOG_LEVEL_ERROR)\n"
        "      END IF\n"
        "      IF (m2%which_function_space() /= W3) THEN\n"
        "        CALL log_event(\"In alg 'multi_invoke' invoke 'invoke_0', th"
        "e field 'm2' is passed to kernel 'testkern_code' but its function sp"
        "ace is not compatible with the function space specified in the kerne"
        "l metadata 'w3'.\", LOG_LEVEL_ERROR)\n"
        "      END IF\n"
        "      IF (f3%which_function_space() /= W2) THEN\n"
        "        CALL log_event(\"In alg 'multi_invoke' invoke 'invoke_0', th"
        "e field 'f3' is passed to kernel 'testkern_code' but its function sp"
        "ace is not compatible with the function space specified in the kerne"
        "l metadata 'w2'.\", LOG_LEVEL_ERROR)\n"
        "      END IF\n"
        "      IF (m2%which_function_space() /= W2) THEN\n"
        "        CALL log_event(\"In alg 'multi_invoke' invoke 'invoke_0', th"
        "e field 'm2' is passed to kernel 'testkern_code' but its function sp"
        "ace is not compatible with the function space specified in the kerne"
        "l metadata 'w2'.\", LOG_LEVEL_ERROR)\n"
        "      END IF\n"
        "      IF (m1%which_function_space() /= W3) THEN\n"
        "        CALL log_event(\"In alg 'multi_invoke' invoke 'invoke_0', th"
        "e field 'm1' is passed to kernel 'testkern_code' but its function sp"
        "ace is not compatible with the function space specified in the kerne"
        "l metadata 'w3'.\", LOG_LEVEL_ERROR)\n"
        "      END IF\n"
        "      ! Check that read-only fields are not modified\n"
        "      IF (f1_proxy%vspace%is_readonly()) THEN\n"
        "        CALL log_event(\"In alg 'multi_invoke' invoke 'invoke_0', fi"
        "eld 'f1' is on a read-only function space but is modified by kernel "
        "'testkern_code'.\", LOG_LEVEL_ERROR)\n"
        "      END IF\n"
        "      !\n"
        "      ! Initialise number of layers\n")
    assert expected2 in generated_code


def test_dynruntimechecks_builtins(tmpdir, monkeypatch):
    '''Test that run-time checks work when there are builtins.'''
    # run-time checks are off by default so switch them on
    config = Config.get()
    dyn_config = config.api_conf("dynamo0.3")
    monkeypatch.setattr(dyn_config, "_run_time_checks", True)
    _, invoke_info = parse(os.path.join(BASE_PATH,
                                        "15.1.1_X_plus_Y_builtin.f90"),
                           api=TEST_API)
    psy = PSyFactory(TEST_API, distributed_memory=True).create(invoke_info)
    assert LFRicBuild(tmpdir).code_compiles(psy)
    generated_code = str(psy.gen)
    expected_code1 = (
        "      USE log_mod, ONLY: log_event, LOG_LEVEL_ERROR\n"
        "      USE fs_continuity_mod\n"
        "      TYPE(field_type), intent(in) :: f3, f1, f2\n")
    assert expected_code1 in generated_code
    expected_code2 = (
        "      f2_proxy = f2%get_proxy()\n"
        "      !\n"
        "      ! Perform run-time checks\n"
        "      !\n"
        "      ! Check field function space and kernel metadata function spac"
        "es are compatible\n"
        "      ! Check that read-only fields are not modified\n"
        "      IF (f3_proxy%vspace%is_readonly()) THEN\n"
        "        CALL log_event(\"In alg 'single_invoke' invoke 'invoke_0', f"
        "ield 'f3' is on a read-only function space but is modified by kernel"
        " 'x_plus_y'.\", LOG_LEVEL_ERROR)\n"        "      END IF\n"
        "      !\n"
        "      ! Call kernels and communication routines\n")
    assert expected_code2 in generated_code


def test_dynruntimechecks_anydiscontinuous(tmpdir, monkeypatch):
    '''Test that run-time checks work when we have checks for a field
    function space being consistent with an any_discontinuous_*
    function space.

    '''
    # run-time checks are off by default so switch them on
    config = Config.get()
    dyn_config = config.api_conf("dynamo0.3")
    monkeypatch.setattr(dyn_config, "_run_time_checks", True)
    _, invoke_info = parse(os.path.join(BASE_PATH,
                                        "11.4_any_discontinuous_space.f90"),
                           api=TEST_API)
    psy = PSyFactory(TEST_API, distributed_memory=True).create(invoke_info)
    assert LFRicBuild(tmpdir).code_compiles(psy)
    generated_code = str(psy.gen)
    expected1 = (
        "      USE testkern_any_discontinuous_space_op_1_mod, ONLY: testkern_"
        "any_discontinuous_space_op_1_code\n"
        "      USE log_mod, ONLY: log_event, LOG_LEVEL_ERROR\n"
        "      USE fs_continuity_mod\n"
        "      USE mesh_mod, ONLY: mesh_type\n")
    assert expected1 in generated_code
    expected2 = (
        "      op4_proxy = op4%get_proxy()\n"
        "      !\n"
        "      ! Perform run-time checks\n"
        "      !\n"
        "      ! Check field function space and kernel metadata function spac"
        "es are compatible\n"
        "      IF (f1(1)%which_function_space() /= W3 .and. f1(1)%which_funct"
        "ion_space() /= WTHETA .and. f1(1)%which_function_space() /= W2V .and"
        ". f1(1)%which_function_space() /= W2VTRACE .and. f1(1)%which_funct"
        "ion_space() /= W2BROKEN) THEN\n"
        "        CALL log_event(\"In alg 'any_discontinuous_space_op_example_"
        "1' invoke 'invoke_0_testkern_any_discontinuous_space_op_1_type', the"
        " field 'f1' is passed to kernel 'testkern_any_discontinuous_space_op"
        "_1_code' but its function space is not compatible with the function "
        "space specified in the kernel metadata 'any_discontinuous_space_1'."
        "\", LOG_LEVEL_ERROR)\n"
        "      END IF\n"
        "      IF (f2%which_function_space() /= W3 .and. f2%which_function_sp"
        "ace() /= WTHETA .and. f2%which_function_space() /= W2V .and. f2%whic"
        "h_function_space() /= W2VTRACE .and. f2%which_function_space() /= "
        "W2BROKEN) THEN\n"
        "        CALL log_event(\"In alg 'any_discontinuous_space_op_example_"
        "1' invoke 'invoke_0_testkern_any_discontinuous_space_op_1_type', the"
        " field 'f2' is passed to kernel 'testkern_any_discontinuous_space_op"
        "_1_code' but its function space is not compatible with the function "
        "space specified in the kernel metadata 'any_discontinuous_space_2'."
        "\", LOG_LEVEL_ERROR)\n"
        "      END IF\n"
        "      ! Check that read-only fields are not modified\n"
        "      IF (f2_proxy%vspace%is_readonly()) THEN\n"
        "        CALL log_event(\"In alg 'any_discontinuous_space_op_example_"
        "1' invoke 'invoke_0_testkern_any_discontinuous_space_op_1_type', fie"
        "ld 'f2' is on a read-only function space but is modified by kernel '"
        "testkern_any_discontinuous_space_op_1_code'.\", LOG_LEVEL_ERROR)\n"
        "      END IF\n"
        "      !\n"
        "      ! Initialise number of layers\n")
    assert expected2 in generated_code


def test_dynruntimechecks_anyw2(tmpdir, monkeypatch):
    '''Test that run-time checks work when we have checks for a field
    function space being consistent with an anyw2 function
    space.

    '''
    # run-time checks are off by default so switch them on
    config = Config.get()
    dyn_config = config.api_conf("dynamo0.3")
    monkeypatch.setattr(dyn_config, "_run_time_checks", True)
    _, invoke_info = parse(os.path.join(BASE_PATH,
                                        "21.1_single_invoke_multi_anyw2.f90"),
                           api=TEST_API)
    psy = PSyFactory(TEST_API, distributed_memory=True).create(invoke_info)
    assert LFRicBuild(tmpdir).code_compiles(psy)
    generated_code = str(psy.gen)
    expected1 = (
        "      USE testkern_multi_anyw2_mod, ONLY: testkern_multi_anyw2_code\n"
        "      USE log_mod, ONLY: log_event, LOG_LEVEL_ERROR\n"
        "      USE fs_continuity_mod\n"
        "      USE mesh_mod, ONLY: mesh_type\n")
    assert expected1 in generated_code
    expected2 = (
        "      f3_proxy = f3%get_proxy()\n"
        "      !\n"
        "      ! Perform run-time checks\n"
        "      !\n"
        "      ! Check field function space and kernel metadata function spac"
        "es are compatible\n"
        "      IF (f1%which_function_space() /= W2 .and. f1%which_function_sp"
        "ace() /= W2H .and. f1%which_function_space() /= W2V .and. f1%which_f"
        "unction_space() /= W2BROKEN) THEN\n"
        "        CALL log_event(\"In alg 'single_invoke_multi_anyw2' invoke '"
        "invoke_0_testkern_multi_anyw2_type', the field 'f1' is passed to ker"
        "nel 'testkern_multi_anyw2_code' but its function space is not compat"
        "ible with the function space specified in the kernel metadata 'any_w"
        "2'.\", LOG_LEVEL_ERROR)\n"
        "      END IF\n"
        "      IF (f2%which_function_space() /= W2 .and. f2%which_function_sp"
        "ace() /= W2H .and. f2%which_function_space() /= W2V .and. f2%which_f"
        "unction_space() /= W2BROKEN) THEN\n"
        "        CALL log_event(\"In alg 'single_invoke_multi_anyw2' invoke '"
        "invoke_0_testkern_multi_anyw2_type', the field 'f2' is passed to ker"
        "nel 'testkern_multi_anyw2_code' but its function space is not compat"
        "ible with the function space specified in the kernel metadata 'any_w"
        "2'.\", LOG_LEVEL_ERROR)\n"
        "      END IF\n"
        "      IF (f3%which_function_space() /= W2 .and. f3%which_function_sp"
        "ace() /= W2H .and. f3%which_function_space() /= W2V .and. f3%which_f"
        "unction_space() /= W2BROKEN) THEN\n"
        "        CALL log_event(\"In alg 'single_invoke_multi_anyw2' invoke '"
        "invoke_0_testkern_multi_anyw2_type', the field 'f3' is passed to ker"
        "nel 'testkern_multi_anyw2_code' but its function space is not compat"
        "ible with the function space specified in the kernel metadata 'any_w"
        "2'.\", LOG_LEVEL_ERROR)\n"
        "      END IF\n"
        "      ! Check that read-only fields are not modified\n"
        "      IF (f1_proxy%vspace%is_readonly()) THEN\n"
        "        CALL log_event(\"In alg 'single_invoke_multi_anyw2' invoke '"
        "invoke_0_testkern_multi_anyw2_type', field 'f1' is on a read-only fu"
        "nction space but is modified by kernel 'testkern_multi_anyw2_code'."
        "\", LOG_LEVEL_ERROR)\n"
        "      END IF\n"
        "      !\n"
        "      ! Initialise number of layers\n")
    assert expected2 in generated_code


def test_read_only_fields_hex(tmpdir):
    '''Test that halo exchange code is produced for read-only fields.'''

    _, invoke_info = parse(os.path.join(BASE_PATH,
                                        "24.1_read_fs.f90"),
                           api=TEST_API)
    psy = PSyFactory(TEST_API, distributed_memory=True).create(invoke_info)
    assert LFRicBuild(tmpdir).code_compiles(psy)
    generated_code = str(psy.gen)
    expected = (
        "      IF (f2_proxy(1)%is_dirty(depth=1)) THEN\n"
        "        CALL f2_proxy(1)%halo_exchange(depth=1)\n"
        "      END IF\n"
        "      !\n"
        "      IF (f2_proxy(2)%is_dirty(depth=1)) THEN\n"
        "        CALL f2_proxy(2)%halo_exchange(depth=1)\n"
        "      END IF\n"
        "      !\n"
        "      IF (f2_proxy(3)%is_dirty(depth=1)) THEN\n"
        "        CALL f2_proxy(3)%halo_exchange(depth=1)\n"
        "      END IF\n")
    assert expected in generated_code<|MERGE_RESOLUTION|>--- conflicted
+++ resolved
@@ -531,8 +531,6 @@
                                         "1.7_single_invoke_2scalar.f90"),
                            api=TEST_API)
     psy = PSyFactory(TEST_API, distributed_memory=True).create(invoke_info)
-    # TODO in #874: After removing support for old-style scalar metadata use
-    # the scalar names list LFRicArgDescriptor.VALID_SCALAR_NAMES in this test
     with pytest.raises(InternalError) as excinfo:
         psy.invokes.invoke_list[0].unique_declarations(
             ["gh_scalar"], intrinsic_type="double")
@@ -664,8 +662,6 @@
                                         "1.7_single_invoke_2scalar.f90"),
                            api=TEST_API)
     psy = PSyFactory(TEST_API, distributed_memory=True).create(invoke_info)
-    # TODO in #874: After removing support for old-style scalar metadata use
-    # the scalar names list LFRicArgDescriptor.VALID_SCALAR_NAMES in this test
     with pytest.raises(InternalError) as excinfo:
         psy.invokes.invoke_list[0].unique_declns_by_intent(
             ["gh_scalar"], intrinsic_type="triple")
@@ -2153,154 +2149,6 @@
 # object from an operator
 
 
-<<<<<<< HEAD
-def test_set_lower_bound_functions():
-    '''test that we raise appropriate exceptions when the lower bound of
-    a loop is set to invalid values '''
-    schedule = Schedule()
-    my_loop = DynLoop(parent=schedule)
-    schedule.children = [my_loop]
-    with pytest.raises(GenerationError) as excinfo:
-        my_loop.set_lower_bound("invalid_loop_bounds_name")
-    assert "lower bound loop name is invalid" in str(excinfo.value)
-    with pytest.raises(GenerationError) as excinfo:
-        my_loop.set_lower_bound("inner", index=0)
-    assert "specified index" in str(excinfo.value)
-    assert "lower loop bound is invalid" in str(excinfo.value)
-
-
-def test_set_upper_bound_functions():
-    '''test that we raise appropriate exceptions when the upper bound of
-    a loop is set to invalid values '''
-    schedule = Schedule()
-    my_loop = DynLoop(parent=schedule)
-    schedule.children = [my_loop]
-    with pytest.raises(GenerationError) as excinfo:
-        my_loop.set_upper_bound("invalid_loop_bounds_name")
-    assert "upper loop bound name is invalid" in str(excinfo.value)
-    with pytest.raises(GenerationError) as excinfo:
-        my_loop.set_upper_bound("start")
-    assert "'start' is not a valid upper bound" in str(excinfo.value)
-    with pytest.raises(GenerationError) as excinfo:
-        my_loop.set_upper_bound("inner", index=0)
-    assert "specified index" in str(excinfo.value)
-    assert "upper loop bound is invalid" in str(excinfo.value)
-
-
-def test_lower_bound_fortran_1():
-    '''tests we raise an exception in the DynLoop:_lower_bound_fortran()
-    method - first GenerationError'''
-    _, invoke_info = parse(os.path.join(BASE_PATH, "1_single_invoke.f90"),
-                           api=TEST_API)
-    psy = PSyFactory(TEST_API, distributed_memory=False).create(invoke_info)
-    my_loop = psy.invokes.invoke_list[0].schedule.children[0]
-    my_loop.set_lower_bound("inner", index=1)
-    with pytest.raises(GenerationError) as excinfo:
-        _ = my_loop._lower_bound_fortran()
-    assert ("lower bound must be 'start' if we are sequential" in
-            str(excinfo.value))
-
-
-def test_lower_bound_fortran_2(monkeypatch):
-    ''' Tests we raise an exception in the DynLoop:_lower_bound_fortran()
-    method - second GenerationError. '''
-    _, invoke_info = parse(os.path.join(BASE_PATH, "1_single_invoke.f90"),
-                           api=TEST_API)
-    psy = PSyFactory(TEST_API, distributed_memory=True).create(invoke_info)
-    my_loop = psy.invokes.invoke_list[0].schedule.children[4]
-    # We can not use the standard set_lower_bound function as that
-    # checks for valid input
-    monkeypatch.setattr(my_loop, "_lower_bound_name", value="invalid")
-    with pytest.raises(GenerationError) as excinfo:
-        _ = my_loop._lower_bound_fortran()
-    assert ("Unsupported lower bound name 'invalid' found" in
-            str(excinfo.value))
-
-
-@pytest.mark.parametrize("name, index, output",
-                         [("inner", 10, "inner_cell(11)"),
-                          ("ncells", 10, "inner_cell(1)"),
-                          ("cell_halo", 1, "ncells_cell()"),
-                          ("cell_halo", 10, "cell_halo_cell(9)")])
-def test_lower_bound_fortran_3(monkeypatch, name, index, output):
-    ''' Test _lower_bound_fortran() with multiple valid iteration spaces. '''
-    _, invoke_info = parse(os.path.join(BASE_PATH, "1_single_invoke.f90"),
-                           api=TEST_API)
-    psy = PSyFactory(TEST_API, distributed_memory=True).create(invoke_info)
-    my_loop = psy.invokes.invoke_list[0].schedule.children[4]
-    # We can not use the standard set_lower_bound function as that
-    # checks for valid input
-    monkeypatch.setattr(my_loop, "_lower_bound_name", value=name)
-    monkeypatch.setattr(my_loop, "_lower_bound_index", value=index)
-    assert my_loop._lower_bound_fortran() == "mesh%get_last_" + output + "+1"
-
-
-def test_upper_bound_fortran_1():
-    '''tests we raise an exception in the DynLoop:_upper_bound_fortran()
-    method when 'cell_halo', 'dof_halo' or 'inner' are used'''
-    _, invoke_info = parse(os.path.join(BASE_PATH, "1_single_invoke.f90"),
-                           api=TEST_API)
-    psy = PSyFactory(TEST_API, distributed_memory=False).create(invoke_info)
-    my_loop = psy.invokes.invoke_list[0].schedule.children[0]
-    for option in ["cell_halo", "dof_halo", "inner"]:
-        my_loop.set_upper_bound(option, index=1)
-        with pytest.raises(GenerationError) as excinfo:
-            _ = my_loop._upper_bound_fortran()
-            assert (
-                "'{0}' is not a valid loop upper bound for sequential/"
-                "shared-memory code".format(option) in
-                str(excinfo.value))
-
-
-def test_upper_bound_fortran_2(monkeypatch):
-    '''tests we raise an exception in the DynLoop:_upper_bound_fortran()
-    method if an invalid value is provided'''
-    _, invoke_info = parse(os.path.join(BASE_PATH, "1_single_invoke.f90"),
-                           api=TEST_API)
-    psy = PSyFactory(TEST_API, distributed_memory=False).create(invoke_info)
-    my_loop = psy.invokes.invoke_list[0].schedule.children[0]
-    monkeypatch.setattr(my_loop, "_upper_bound_name", value="invalid")
-    with pytest.raises(GenerationError) as excinfo:
-        _ = my_loop._upper_bound_fortran()
-    assert (
-        "Unsupported upper bound name 'invalid' found" in str(excinfo.value))
-    # Pretend the loop is over colours and does not contain a kernel
-    monkeypatch.setattr(my_loop, "_upper_bound_name", value="ncolours")
-    monkeypatch.setattr(my_loop, "walk", lambda x: [])
-    with pytest.raises(InternalError) as excinfo:
-        _ = my_loop._upper_bound_fortran()
-    assert ("Failed to find a kernel within a loop over colours"
-            in str(excinfo.value))
-
-
-def test_upper_bound_inner(monkeypatch):
-    ''' Check that we get the correct Fortran generated if a loop's upper
-    bound is "inner". '''
-    _, invoke_info = parse(os.path.join(BASE_PATH, "1_single_invoke.f90"),
-                           api=TEST_API)
-    psy = PSyFactory(TEST_API, distributed_memory=True).create(invoke_info)
-    my_loop = psy.invokes.invoke_list[0].schedule.children[4]
-    monkeypatch.setattr(my_loop, "_upper_bound_name", value="inner")
-    ubound = my_loop._upper_bound_fortran()
-    assert ubound == "mesh%get_last_inner_cell(1)"
-=======
-def test_field_gh_sum_invalid():
-    ''' Tests that an error is raised when a field is specified with
-    access type 'gh_sum'. '''
-    fparser.logging.disable(fparser.logging.CRITICAL)
-    code = CODE.replace("arg_type(gh_field,    gh_real,    gh_read, w2)",
-                        "arg_type(gh_field,    gh_real,    gh_sum,  w2)", 1)
-    ast = fpapi.parse(code, ignore_comments=False)
-    name = "testkern_qr_type"
-    with pytest.raises(ParseError) as excinfo:
-        _ = DynKernMetadata(ast, name=name)
-    assert ("In the LFRic API, allowed accesses for fields on "
-            "continuous function spaces that are arguments to kernels "
-            "that operate on cell-columns are ['gh_read', 'gh_inc'], but "
-            "found 'gh_sum' for 'w2'" in str(excinfo.value))
->>>>>>> 1798a44d
-
-
 def test_operator_gh_sum_invalid():
     ''' Tests that an error is raised when an operator is specified with
     access type 'gh_sum'. '''
@@ -2572,140 +2420,6 @@
                 descriptor.access != AccessType.READ):
             count += 1
     assert count == 2
-
-
-<<<<<<< HEAD
-def test_itn_space_write_w2broken_w1(dist_mem, tmpdir):
-    ''' Check that generated loop over cells in the PSy layer has the
-    correct upper bound when a kernel writes to two fields, the first on
-    a discontinuous space (w2broken) and the second on a continuous space (w1).
-    The resulting loop (when dm=True) must include the L1 halo because of
-    the second field argument which is continuous.
-
-    '''
-    _, invoke_info = parse(
-        os.path.join(BASE_PATH, "1.5.1_single_invoke_write_multi_fs.f90"),
-        api=TEST_API)
-    psy = PSyFactory(TEST_API,
-                     distributed_memory=dist_mem).create(invoke_info)
-    generated_code = str(psy.gen)
-
-    if dist_mem:
-        output = (
-            "      !\n"
-            "      DO cell=1,mesh%get_last_halo_cell(1)\n")
-        assert output in generated_code
-    else:
-        output = (
-            "      ! Call our kernels\n"
-            "      !\n"
-            "      DO cell=1,m2_proxy%vspace%get_ncell()\n")
-        assert output in generated_code
-
-    assert LFRicBuild(tmpdir).code_compiles(psy)
-
-
-def test_itn_space_fld_and_op_writers(tmpdir):
-    ''' Check that generated loop over cells in the psy layer has the
-    correct upper bound when a kernel writes to both an operator and a
-    field, the latter on a discontinuous space and first in the list
-    of args. (Loop must include L1 halo because we're writing to an
-    operator.) '''
-    _, invoke_info = parse(
-        os.path.join(BASE_PATH, "1.5.2_single_invoke_write_fld_op.f90"),
-        api=TEST_API)
-    for dist_mem in [False, True]:
-        psy = PSyFactory(TEST_API,
-                         distributed_memory=dist_mem).create(invoke_info)
-        generated_code = str(psy.gen)
-        if dist_mem:
-            output = (
-                "      !\n"
-                "      DO cell=1,mesh%get_last_halo_cell(1)\n")
-            assert output in generated_code
-        else:
-            output = (
-                "      ! Call our kernels\n"
-                "      !\n"
-                "      DO cell=1,op1_proxy%fs_from%get_ncell()\n")
-            assert output in generated_code
-
-        assert LFRicBuild(tmpdir).code_compiles(psy)
-
-
-def test_itn_space_any_any_discontinuous(dist_mem, tmpdir):
-    ''' Check that generated loop over cells has correct upper
-    bound when a kernel writes to fields on any_space (continuous)
-    and any_discontinuous_space.
-
-    '''
-    _, invoke_info = parse(
-        os.path.join(BASE_PATH,
-                     "1.5.3_single_invoke_write_any_anyd_space.f90"),
-        api=TEST_API)
-    psy = PSyFactory(TEST_API,
-                     distributed_memory=dist_mem).create(invoke_info)
-    generated_code = str(psy.gen)
-
-    assert LFRicBuild(tmpdir).code_compiles(psy)
-
-    if dist_mem:
-        output = (
-            "      !\n"
-            "      DO cell=1,mesh%get_last_halo_cell(1)\n")
-        assert output in generated_code
-    else:
-        output = (
-            "      ! Call our kernels\n"
-            "      !\n"
-            "      DO cell=1,f1_proxy%vspace%get_ncell()\n")
-        assert output in generated_code
-
-
-def test_itn_space_any_w2trace(dist_mem, tmpdir):
-    ''' Check generated loop over cells has correct upper bound when a
-    kernel writes to fields on any_space and W2trace (both continuous).
-
-    '''
-    _, invoke_info = parse(
-        os.path.join(BASE_PATH,
-                     "1.5.4_single_invoke_write_anyspace_w2trace.f90"),
-        api=TEST_API)
-    psy = PSyFactory(TEST_API,
-                     distributed_memory=dist_mem).create(invoke_info)
-    generated_code = str(psy.gen)
-
-    assert LFRicBuild(tmpdir).code_compiles(psy)
-
-    if dist_mem:
-        output = (
-            "      !\n"
-            "      DO cell=1,mesh%get_last_halo_cell(1)\n")
-        assert output in generated_code
-    else:
-        # Loop upper bound should use f2 as that field is *definitely*
-        # on a continuous space (as opposed to the one on any_space
-        # that might be).
-        output = (
-            "      ! Call our kernels\n"
-            "      !\n"
-            "      DO cell=1,f2_proxy%vspace%get_ncell()\n")
-        assert output in generated_code
-=======
-def test_multiple_updated_scalar_args():
-    ''' Check that we raise the expected exception when we encounter a
-    kernel that writes to more than one of its field and scalar arguments '''
-    fparser.logging.disable(fparser.logging.CRITICAL)
-    code = CODE.replace("arg_type(gh_scalar,   gh_real,    gh_read)",
-                        "arg_type(gh_scalar,   gh_real,    gh_sum)", 1)
-    ast = fpapi.parse(code, ignore_comments=False)
-    name = "testkern_qr_type"
-    with pytest.raises(ParseError) as excinfo:
-        _ = DynKernMetadata(ast, name=name)
-    assert ("A user-supplied LFRic kernel must not write/update a scalar "
-            "argument but kernel 'testkern_qr_type' has a scalar "
-            "argument with 'gh_sum' access." in str(excinfo.value))
->>>>>>> 1798a44d
 
 
 def test_kernel_args_has_op():
@@ -2888,222 +2602,6 @@
     assert output in generated_code
 
 
-<<<<<<< HEAD
-def test_no_halo_for_discontinuous(tmpdir):
-    ''' Test that we do not create halo exchange calls when our loop
-    only iterates over owned cells (e.g. it writes to a discontinuous
-    field), we only read from a discontinuous field and there are no
-    stencil accesses '''
-    _, info = parse(os.path.join(BASE_PATH,
-                                 "1_single_invoke_w2v.f90"),
-                    api=TEST_API)
-    psy = PSyFactory(TEST_API, distributed_memory=True).create(info)
-    result = str(psy.gen)
-    assert "halo_exchange" not in result
-
-    assert LFRicBuild(tmpdir).code_compiles(psy)
-
-
-def test_halo_for_discontinuous(tmpdir, monkeypatch, annexed):
-    '''This test checks the case when our loop iterates over owned cells
-    (e.g. it writes to a discontinuous field), we read from a
-    continuous field, there are no stencil accesses, but we do not
-    know anything about the previous writer.
-
-    As we don't know anything about the previous writer we have to
-    assume that it may have been over dofs. If so, we could have dirty
-    annexed dofs so need to add a halo exchange (for the three
-    continuous fields being read (f1, f2 and m1). This is the case
-    when api_config.compute_annexed_dofs is False.
-
-    If we always iterate over annexed dofs by default, our annexed
-    dofs will always be clean. Therefore we do not need to add a halo
-    exchange. This is the case when
-    api_config.compute_annexed_dofs is True.
-
-    '''
-    api_config = Config.get().api_conf(TEST_API)
-    monkeypatch.setattr(api_config, "_compute_annexed_dofs", annexed)
-    _, info = parse(os.path.join(BASE_PATH,
-                                 "1_single_invoke_w3.f90"),
-                    api=TEST_API)
-    psy = PSyFactory(TEST_API, distributed_memory=True).create(info)
-    result = str(psy.gen)
-    if annexed:
-        assert "halo_exchange" not in result
-    else:
-        assert "IF (f1_proxy%is_dirty(depth=1)) THEN" in result
-        assert "CALL f1_proxy%halo_exchange(depth=1)" in result
-        assert "IF (f2_proxy%is_dirty(depth=1)) THEN" in result
-        assert "CALL f2_proxy%halo_exchange(depth=1)" in result
-        assert "IF (m1_proxy%is_dirty(depth=1)) THEN" in result
-        assert "CALL m1_proxy%halo_exchange(depth=1)" in result
-
-    assert LFRicBuild(tmpdir).code_compiles(psy)
-
-
-def test_halo_for_discontinuous_2(tmpdir, monkeypatch, annexed):
-    '''This test checks the case when our loop iterates over owned cells
-    (e.g. it writes to a discontinuous field), we read from a
-    continuous field, there are no stencil accesses, and the previous
-    writer iterates over ndofs or nannexed.
-
-    When the previous writer iterates over ndofs we have dirty annexed
-    dofs so need to add a halo exchange. This is the case when
-    api_config.compute_annexed_dofs is False.
-
-    When the previous writer iterates over nannexed we have clean
-    annexed dofs so do not need to add a halo exchange. This is the
-    case when api_config.compute_annexed_dofs is True
-
-    '''
-    api_config = Config.get().api_conf(TEST_API)
-    monkeypatch.setattr(api_config, "_compute_annexed_dofs", annexed)
-    _, info = parse(os.path.join(BASE_PATH,
-                                 "14.7_halo_annexed.f90"),
-                    api=TEST_API)
-    psy = PSyFactory(TEST_API, distributed_memory=True).create(info)
-    result = str(psy.gen)
-    if annexed:
-        assert "halo_exchange" not in result
-    else:
-        assert "IF (f1_proxy%is_dirty(depth=1)) THEN" not in result
-        assert "CALL f1_proxy%halo_exchange(depth=1)" in result
-        assert "IF (f2_proxy%is_dirty(depth=1)) THEN" not in result
-        assert "CALL f2_proxy%halo_exchange(depth=1)" in result
-        assert "IF (m1_proxy%is_dirty(depth=1)) THEN" in result
-        assert "CALL m1_proxy%halo_exchange(depth=1)" in result
-
-    assert LFRicBuild(tmpdir).code_compiles(psy)
-=======
-def test_arg_discontinuous(monkeypatch, annexed):
-    ''' Test that the discontinuous method in the Dynamo0.3 API argument
-    class returns the correct values. Check that the code is generated
-    correctly when annexed dofs are and are not computed by default as
-    the number of halo exchanges produced is different in the two
-    cases.
-
-    '''
-
-    # 1) Discontinuous fields return true
-    # 1a) Check w3, wtheta and w2v in turn
-    api_config = Config.get().api_conf(TEST_API)
-    monkeypatch.setattr(api_config, "_compute_annexed_dofs", annexed)
-    if annexed:
-        # no halo exchanges produced for the w3 example (reads from
-        # continuous spaces)
-        idchld_list = [0, 0, 0]
-    else:
-        # 3 halo exchanges produced for the w3 example (reads from
-        # continuous spaces)
-        idchld_list = [3, 0, 0]
-    idarg_list = [4, 0, 0]
-    fs_dict = dict(zip(FunctionSpace.DISCONTINUOUS_FUNCTION_SPACES[0:3],
-                       zip(idchld_list, idarg_list)))
-    for fspace in fs_dict.keys():
-        filename = "1_single_invoke_" + fspace + ".f90"
-        idchld = fs_dict[fspace][0]
-        idarg = fs_dict[fspace][1]
-        _, info = parse(os.path.join(BASE_PATH, filename),
-                        api=TEST_API)
-        psy = PSyFactory(TEST_API, distributed_memory=True).create(info)
-        schedule = psy.invokes.invoke_list[0].schedule
-        kernel = schedule.children[idchld].loop_body[0]
-        field = kernel.arguments.args[idarg]
-        assert field.space == fspace
-        assert field.discontinuous
-
-    # 1b) w2broken, w2vtrace and wchi return true
-    _, info = parse(
-        os.path.join(BASE_PATH, "1.5.1_single_invoke_write_multi_fs.f90"),
-        api=TEST_API)
-    psy = PSyFactory(TEST_API, distributed_memory=True).create(info)
-    schedule = psy.invokes.invoke_list[0].schedule
-    if annexed:
-        index = 12
-    else:
-        index = 13
-    kernel = schedule.children[index].loop_body[0]
-    # Test w2broken
-    field = kernel.arguments.args[7]
-    assert field.space == 'w2broken'
-    assert field.discontinuous
-    # Test w2vtrace
-    field = kernel.arguments.args[11]
-    assert field.space == 'w2vtrace'
-    assert field.discontinuous
-    # Test wchi
-    field = kernel.arguments.args[4]
-    assert field.space == 'wchi'
-    assert not field.discontinuous
-
-    # 1c) any_discontinuous_space returns true
-    _, info = parse(
-        os.path.join(BASE_PATH,
-                     "1_single_invoke_any_discontinuous_space.f90"),
-        api=TEST_API)
-    psy = PSyFactory(TEST_API, distributed_memory=True).create(info)
-    schedule = psy.invokes.invoke_list[0].schedule
-    if annexed:
-        index = 0
-    else:
-        index = 2
-    kernel = schedule.children[index].loop_body[0]
-    field = kernel.arguments.args[0]
-    assert field.space == 'any_discontinuous_space_1'
-    assert field.discontinuous
-
-    # 2) any_space field returns false
-    _, info = parse(os.path.join(BASE_PATH, "11_any_space.f90"),
-                    api=TEST_API)
-    psy = PSyFactory(TEST_API, distributed_memory=True).create(info)
-    schedule = psy.invokes.invoke_list[0].schedule
-    if annexed:
-        index = 4
-    else:
-        index = 5
-    kernel = schedule.children[index].loop_body[0]
-    field = kernel.arguments.args[0]
-    assert field.space == 'any_space_1'
-    assert not field.discontinuous
-
-    # 3) Continuous field returns false
-    # 3a) Test w1
-    _, info = parse(os.path.join(BASE_PATH, "1_single_invoke.f90"),
-                    api=TEST_API)
-    psy = PSyFactory(TEST_API, distributed_memory=True).create(info)
-    schedule = psy.invokes.invoke_list[0].schedule
-    if annexed:
-        index = 3
-    else:
-        index = 4
-    kernel = schedule.children[index].loop_body[0]
-    field = kernel.arguments.args[1]
-    assert field.space == 'w1'
-    assert not field.discontinuous
-    # 3b) Test w2trace and w2htrace
-    _, info = parse(
-        os.path.join(BASE_PATH,
-                     "1.5.4_single_invoke_write_anyspace_w2trace.f90"),
-        api=TEST_API)
-    psy = PSyFactory(TEST_API, distributed_memory=True).create(info)
-    schedule = psy.invokes.invoke_list[0].schedule
-    if annexed:
-        index = 6
-    else:
-        index = 8
-    kernel = schedule.children[index].loop_body[0]
-    # Test w2trace
-    field = kernel.arguments.args[3]
-    assert field.space == 'w2trace'
-    assert not field.discontinuous
-    # Test w2htrace
-    field = kernel.arguments.args[7]
-    assert field.space == 'w2htrace'
-    assert not field.discontinuous
->>>>>>> 1798a44d
-
-
 def test_halo_stencil_redundant_computation():
     '''If a loop contains a kernel with a stencil access and the loop
     computes redundantly into the halo then the value of the stencil
