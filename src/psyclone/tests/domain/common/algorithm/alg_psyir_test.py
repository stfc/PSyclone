# -----------------------------------------------------------------------------
# BSD 3-Clause License
#
# Copyright (c) 2021-2022, Science and Technology Facilities Council
# All rights reserved.
#
# Redistribution and use in source and binary forms, with or without
# modification, are permitted provided that the following conditions are met:
#
# * Redistributions of source code must retain the above copyright notice, this
#   list of conditions and the following disclaimer.
#
# * Redistributions in binary form must reproduce the above copyright notice,
#   this list of conditions and the following disclaimer in the documentation
#   and/or other materials provided with the distribution.
#
# * Neither the name of the copyright holder nor the names of its
#   contributors may be used to endorse or promote products derived from
#   this software without specific prior written permission.
#
# THIS SOFTWARE IS PROVIDED BY THE COPYRIGHT HOLDERS AND CONTRIBUTORS
# "AS IS" AND ANY EXPRESS OR IMPLIED WARRANTIES, INCLUDING, BUT NOT
# LIMITED TO, THE IMPLIED WARRANTIES OF MERCHANTABILITY AND FITNESS
# FOR A PARTICULAR PURPOSE ARE DISCLAIMED. IN NO EVENT SHALL THE
# COPYRIGHT HOLDER OR CONTRIBUTORS BE LIABLE FOR ANY DIRECT, INDIRECT,
# INCIDENTAL, SPECIAL, EXEMPLARY, OR CONSEQUENTIAL DAMAGES (INCLUDING,
# BUT NOT LIMITED TO, PROCUREMENT OF SUBSTITUTE GOODS OR SERVICES;
# LOSS OF USE, DATA, OR PROFITS; OR BUSINESS INTERRUPTION) HOWEVER
# CAUSED AND ON ANY THEORY OF LIABILITY, WHETHER IN CONTRACT, STRICT
# LIABILITY, OR TORT (INCLUDING NEGLIGENCE OR OTHERWISE) ARISING IN
# ANY WAY OUT OF THE USE OF THIS SOFTWARE, EVEN IF ADVISED OF THE
# POSSIBILITY OF SUCH DAMAGE.
# -----------------------------------------------------------------------------
# Author R. W. Ford, STFC Daresbury Lab
# Modified by S. Siso, STFC Daresbury Lab
# Modified by J. Henrichs, Bureau of Meteorology

'''Module containing tests for the AlgorithmInvokeCall and
KernelFunctor algorithm-layer-specific nodes. The tests include
translation of PSyIR to PSyclone Algorithm PSyIR and PSyclone
Algorithm PSyIR to processed PSyIR.

'''
from __future__ import absolute_import
import pytest

from psyclone.psyir.frontend.fortran import FortranReader
from psyclone.psyir.nodes import Reference, Node, ArrayReference, \
    BinaryOperation, Container
from psyclone.psyir.nodes.node import colored
from psyclone.psyir.symbols import RoutineSymbol, DataTypeSymbol, \
    StructureType, Symbol, REAL_TYPE
from psyclone.domain.common.algorithm import AlgorithmInvokeCall, \
    KernelFunctor
from psyclone.errors import GenerationError
from psyclone.domain.common.transformations import AlgTrans


def create_alg_psyir(code):
    '''Utility to create a PSyclone Algorithm PSyIR tree from Fortran
    code.

    :param str code: Fortran algorithm code encoded as a string.

    :returns: PSyclone Algorithm PSyIR tree representing the Fortran \
        code.
    :rtype: :py:class:`psyclone.psyir.nodes.Node`

    '''
    fortran_reader = FortranReader()
    psyir = fortran_reader.psyir_from_source(code)

    alg_trans = AlgTrans()
    alg_trans.apply(psyir)

    return psyir


def check_call(call, routine_name, container_name, args_info):
    '''Utility function to check the contents of a processed invoke call.

    :param invoke: the call node that is being checked.
    :type invoke: :py:class:`psyclone.psyir.nodes.Call`
    :param str routine_name: the name of the call node.
    :param str container_name: the name of the container containing \
        the call node.
    ;param args_info: information to check the call arguments.
    :type args_info: list of \
        (:py:class:`psyclone.psyir.nodes.Reference`, str) or \
        (:py:class:`psyclone.psyir.nodes.ArrayReference`, str, [str or \
        BinaryOperation])

    '''
    assert isinstance(call.routine, RoutineSymbol)
    assert call.routine.name == routine_name
    assert call.routine.is_import
<<<<<<< HEAD
    assert (call.routine.interface.container_symbol.name ==
            f"{routine_name}_mod")
=======
    assert call.routine.interface.container_symbol.name == container_name
>>>>>>> 63aeb8d9
    args = call.children
    assert len(args) == len(args_info)
    for idx, arg_info in enumerate(args_info):
        arg_type = arg_info[0]
        name = arg_info[1]
        assert isinstance(args[idx], arg_type)
        assert args[idx].symbol.name == name
        if arg_type is ArrayReference:
            indices_info = arg_info[2]
            indices = args[idx].children
            assert len(indices) == len(indices_info)
            for idx2, index_info in enumerate(indices_info):
                if isinstance(index_info, str):
                    assert indices[idx2].symbol.name == index_info
                else:  # BinaryOperation
                    assert isinstance(indices[idx2], BinaryOperation)


def test_algorithminvokecall():
    '''Check that an instance of AlgorithmInvokeCall can be
    created. Also check any optional arguments.

    '''
    routine = RoutineSymbol("hello")
    call = AlgorithmInvokeCall(routine, 2)
    assert call._children_valid_format == "[KernelFunctor]*"
    assert call._text_name == "AlgorithmInvokeCall"
    assert call._colour == "green"
    assert call._psylayer_routine_root_name is None
    assert call._psylayer_container_root_name is None
    assert call._index == 2
    assert call.parent is None
    assert call._name is None

    name = "description"
    parent = Container("container")
    call = AlgorithmInvokeCall(
        routine, 2, parent=parent, name=name)
    assert call.parent is parent
    assert call._name == name


def test_algorithminvokecall_error():
    '''Check that AlgorithmInvokeCall raises the expected exceptions if
    the invoke argument has an invalid value.

    '''
    routine = RoutineSymbol("hello")
    with pytest.raises(TypeError) as info:
        AlgorithmInvokeCall(routine, "error")
    assert ("AlgorithmInvokeCall index argument should be an int but found "
            "'str'." in str(info.value))

    with pytest.raises(ValueError) as info:
        AlgorithmInvokeCall(routine, -1)
    assert ("AlgorithmInvokeCall index argument should be a non-negative "
            "integer but found -1." in str(info.value))

    with pytest.raises(TypeError) as info:
        AlgorithmInvokeCall(routine, 1, name=routine)
    assert ("AlgorithmInvokeCall name argument should be a str but "
            "found 'RoutineSymbol'." in str(info.value))


def test_aic_create():
    '''Check that the create method behaves as expected.'''

    kernel_functor = KernelFunctor(DataTypeSymbol("dummy", REAL_TYPE))
    routine = RoutineSymbol("hello")
    index = 10
    aic = AlgorithmInvokeCall.create(routine, [kernel_functor], index)
    assert isinstance(aic, AlgorithmInvokeCall)
    assert len(aic.children) == 1
    assert aic.children[0] is kernel_functor
    assert aic._routine is routine
    assert aic._index == index
    assert aic._name is None

    name = "description"
    aic = AlgorithmInvokeCall.create(
        routine, [kernel_functor.detach()], index, name=name)
    assert aic._name == name

    with pytest.raises(GenerationError) as info:
        AlgorithmInvokeCall.create(routine, kernel_functor, index)
    assert ("AlgorithmInvokeCall create arguments argument should be a list "
            "but found 'KernelFunctor'." in str(info.value))


class DummySubClass(AlgorithmInvokeCall):
    '''A dummy subclass of AlgorithmInvokeCall used for testing the
    behaviour of the create method in AlgorithmInvokeCall.

    '''


@pytest.mark.parametrize("cls", [AlgorithmInvokeCall, DummySubClass])
def test_aic_create_object(cls):
    '''Check that the AlgorithmInvokeCall create method creates the
    expected object (which could be a subclass of AlgorithmInvokeCall)

    '''
    routine = RoutineSymbol("hello")
    call = cls.create(routine, [], 0)
    assert call.routine is routine
    # pylint: disable=unidiomatic-typecheck
    assert type(call) is cls


def test_aic_validate_child():
    '''Check that the _validate_child method behaves as expected.'''

    kernel_functor = KernelFunctor(DataTypeSymbol("dummy", REAL_TYPE))
    assert AlgorithmInvokeCall._validate_child(0, kernel_functor)
    assert not AlgorithmInvokeCall._validate_child(0, "Invalid")

    routine = RoutineSymbol("hello")
    call = AlgorithmInvokeCall(routine, 0)
    with pytest.raises(GenerationError) as info:
        call.children = ["invalid"]
    assert ("Item 'str' can't be child 0 of 'AlgorithmInvokeCall'. The valid "
            "format is: '[KernelFunctor]*'." in str(info.value))
    call.children = [kernel_functor]


def test_aic_node_str():
    '''Check that the node_str method returns the expected representation
    of this node.

    '''
    routine = RoutineSymbol("hello")
    call = AlgorithmInvokeCall.create(
        routine, [], 0, name="describing an invoke")
    assert ("AlgorithmInvokeCall[name=\"describing an invoke\"]"
            in call.node_str(colour=False))


def test_aic_defroutinerootname():
    '''Check that the _def_routine_root_name() internal method behaves as
    expected.

    '''
    symbol_name = "dummy"
    kernel_functor = KernelFunctor(DataTypeSymbol(symbol_name, REAL_TYPE))
    routine = RoutineSymbol("hello")
    index = 3
    call = AlgorithmInvokeCall(routine, index)
    call.children = [kernel_functor]
    assert call._def_routine_root_name() == f"invoke_{index}_{symbol_name}"
<<<<<<< HEAD
    call.children.append(kernel_functor.copy())
    assert call._def_routine_root_name() == f"invoke_{index}"
=======

    call.children.append(kernel_functor.copy())
    assert call._def_routine_root_name() == f"invoke_{index}"

    for name in [" a  description ", "' a__description '",
                 "\" a  description \""]:
        call._name = name
        assert call._def_routine_root_name() == "a__description"
>>>>>>> 63aeb8d9


def test_aic_defroutineroot_name_error():
    '''Check that the _def_routine_root_name() internal method raises the
    expected exception if the supplied name is invalid.

    '''
    symbol_name = "dummy"
    kernel_functor = KernelFunctor(DataTypeSymbol(symbol_name, REAL_TYPE))
    routine = RoutineSymbol("hello")
    index = 3
    call = AlgorithmInvokeCall(routine, index)
    call.children = [kernel_functor]
    assert call._def_routine_root_name() == f"invoke_{index}_{symbol_name}"

    call.children.append(kernel_functor.copy())
    assert call._def_routine_root_name() == f"invoke_{index}"

    for name in ["1name", "name!", "nameʑ", "ʒʓʔʕʗʘʙʚʛʜʝʞ"]:
        call._name = name
        with pytest.raises(TypeError) as info:
            _ = call._def_routine_root_name()
        print(name)
        assert (f"AlgorithmInvokeCall:_def_routine_root_name() the (optional) "
                f"name of an invoke must be a string containing a valid name "
                f"(with any spaces replaced by underscores) but found "
                f"'{name}'." in str(info.value))


def test_aic_createpsylayersymbolrootnames():
    '''Check that the create_psylayer_symbol_root_names method behaves in
    the expected way, i.e. creates and stores a root name for a
    routine_symbol and a container symbol.

    '''
    code = (
        "subroutine alg1()\n"
        "  use kern_mod, only : kern\n"
        "  use field_mod, only : field_type\n"
        "  type(field_type) :: field1\n"
        "  call invoke(kern(field1))\n"
        "end subroutine alg1\n")

    psyir = create_alg_psyir(code)
    invoke = psyir.children[0][0]
    assert isinstance(invoke, AlgorithmInvokeCall)
    assert invoke._psylayer_routine_root_name is None
    assert invoke._psylayer_container_root_name is None

<<<<<<< HEAD
    routine_name = "invoke_0_kern"
    routine_symbol = invoke.psylayer_routine_symbol
    assert isinstance(routine_symbol, RoutineSymbol)
    assert routine_symbol.name == routine_name
    container_symbol = routine_symbol.interface.container_symbol
    assert container_symbol.name == f"{routine_name}_mod"
=======
    invoke.create_psylayer_symbol_root_names()
>>>>>>> 63aeb8d9

    assert invoke._psylayer_routine_root_name == "invoke_0_kern"
    assert invoke._psylayer_container_root_name == "psy_alg1"

    # Check that the names are only created once.
    routine_root_name_tmp = invoke._psylayer_routine_root_name
    container_root_name_tmp = invoke._psylayer_container_root_name
    invoke.create_psylayer_symbol_root_names()
    assert invoke._psylayer_routine_root_name is routine_root_name_tmp
    assert invoke._psylayer_container_root_name is container_root_name_tmp


def test_aic_lowertolanguagelevel_error():
    '''Check that the lower_to_language_level method raises the expected
    exception when an unexpected argument is found.

    '''
    code = (
        "subroutine alg1()\n"
        "  use kern_mod\n"
        "  use field_mod, only : field_type\n"
        "  type(field_type) :: field\n"
        "  call invoke(kern(field*1.0))\n"
        "end subroutine alg1\n")

    psyir = create_alg_psyir(code)
    invoke = psyir.children[0]
    with pytest.raises(GenerationError) as info:
        invoke.lower_to_language_level()
    assert ("Expected Algorithm-layer kernel arguments to be a literal, "
            "reference or array reference, but found 'BinaryOperation'."
            in str(info.value))


def test_aic_lowertolanguagelevel_expr():
    '''Check that the lower_to_language_level method deals correctly with
    simple associative expresssions, i.e. i+1 is the same as 1+i.

    '''
    code = (
        "subroutine alg1()\n"
        "  use kern_mod\n"
        "  use field_mod, only : field_type\n"
        "  type(field_type) :: field(10)\n"
        "  integer :: i\n"
        "  call invoke(kern(field(i+1), field(1+i)))\n"
        "end subroutine alg1\n")

    psyir = create_alg_psyir(code)
    subroutine = psyir.children[0]
    invoke = subroutine.children[0]
    invoke.lower_to_language_level()
    assert len(subroutine.children[0].children) == 1


def test_aic_lowertolanguagelevel_single():
    '''Check that the lower_to_language_level method works as expected
    when it has a single kernel with multiple fields of the same
    name. Also check that the lower_to_language_level creates the
    required routine and container symbols if they have not already
    been created.

    '''
    code = (
        "subroutine alg1()\n"
        "  use kern_mod\n"
        "  use field_mod, only : field_type\n"
        "  integer :: i,j\n"
        "  type(field_type) :: field1, field2(10)\n"
        "  call invoke(kern1(field1, field1, field2(i), field2( j )))\n"
        "end subroutine alg1\n")

    psyir = create_alg_psyir(code)
    invoke = psyir.children[0][0]

    assert isinstance(invoke, AlgorithmInvokeCall)
    assert len(psyir.walk(AlgorithmInvokeCall)) == 1
    assert len(psyir.walk(KernelFunctor)) == 1

    # Don't call create_psylayer_symbol_root_names() here. This is to
    # check that lower_to_language_level() creates the names if
    # needed.
    invoke.lower_to_language_level()

    assert len(psyir.walk(AlgorithmInvokeCall)) == 0
    assert len(psyir.walk(KernelFunctor)) == 0

    call = psyir.children[0][0]
    check_call(call, "invoke_0_kern1", "psy_alg1",
               [(Reference, "field1"),
                (ArrayReference, "field2", ["i"]),
                (ArrayReference, "field2", ["j"])])


def test_aic_lowertolanguagelevel_multi():
    '''Check that the lower_to_language_level method works as expected
    when it has multiple kernels with fields of the same name. Also
    check that an invoke name is supported.

    '''
    code = (
        "subroutine alg1()\n"
        "  use kern_mod\n"
        "  use precision_mod, only : r_def\n"
        "  use field_mod, only : field_type\n"
        "  integer :: i,j\n"
        "  type(field_type) :: field1, field2(10)\n"
        "  call invoke(kern1(field1), kern2(field1), kern3(field2(i)), &\n"
        "              kern1(field2(I)), kern2(field2( j )), &\n"
        "              kern3(field2(j+1)), kern1(1.0_r_def), &\n"
        "              name=\"multi kern invoke\")\n"
        "end subroutine alg1\n")

    psyir = create_alg_psyir(code)
    invoke = psyir.children[0][0]

    assert isinstance(invoke, AlgorithmInvokeCall)
    assert len(psyir.walk(AlgorithmInvokeCall)) == 1
    assert len(psyir.walk(KernelFunctor)) == 7

    # Explicitly create the language level root names before lowering
    # to make sure lower_to_language_level works if they have already
    # been created.
    invoke.create_psylayer_symbol_root_names()
    invoke.lower_to_language_level()

    assert len(psyir.walk(AlgorithmInvokeCall)) == 0
    assert len(psyir.walk(KernelFunctor)) == 0

    call = psyir.children[0][0]
    check_call(call, "multi_kern_invoke", "psy_alg1",
               [(Reference, "field1"),
                (ArrayReference, "field2", ["i"]),
                (ArrayReference, "field2", ["j"]),
                (ArrayReference, "field2", [BinaryOperation])])


def test_aic_lowertolanguagelevel_multi_invoke():
    '''Check that the lower_to_language_level method works as expected
    when it has multiple invoke's. Also purposely add existing
    algorithm names that clash with root names to make sure generated
    names are correct.

    '''
    code = (
        "subroutine alg1()\n"
        "  use kern_mod, only : kern1, kern2\n"
        "  use field_mod, only : field_type\n"
        "  type(field_type) :: field1\n"
        "  real :: invoke_0_kern1, psy_alg1\n"
        "  call invoke(kern1(field1))\n"
        "  call invoke(kern2(field1))\n"
        "end subroutine alg1\n")

    psyir = create_alg_psyir(code)
    invoke = psyir.children[0][0]

    assert isinstance(invoke, AlgorithmInvokeCall)
    assert len(psyir.walk(AlgorithmInvokeCall)) == 2
    assert len(psyir.walk(KernelFunctor)) == 2

    # Don't call create_psylayer_symbol_root_names() here. This is to
    # check that lower_to_language_level() creates the names if
    # needed.
    psyir.lower_to_language_level()

    assert len(psyir.walk(AlgorithmInvokeCall)) == 0
    assert len(psyir.walk(KernelFunctor)) == 0

    call1 = psyir.children[0][0]
    assert call1.routine.name == "invoke_0_kern1_1"
    assert call1.routine.interface.container_symbol.name == "psy_alg1_1"

    call2 = psyir.children[0][1]
    assert call2.routine.name == "invoke_1_kern2"
    assert call1.routine.interface.container_symbol.name == "psy_alg1_1"


def test_kernelfunctor():
    '''Check that an instance of KernelFunctor class can be created. Also
    check that the symbol method works as expected.

    '''
    symbol = DataTypeSymbol("hello", StructureType())
    klr = KernelFunctor(symbol)
    assert klr._symbol == symbol
    assert klr.symbol == symbol
    assert klr._colour == "yellow"
    assert klr._text_name == "KernelFunctor"
    assert klr.parent is None


def test_kernelfunctor_parent():
    '''Check that the optional parent argument to a KernelFunctor class
    constructor is stored correctly.

    '''
    parent = Node()
    symbol = DataTypeSymbol("hello", StructureType())
    klr = KernelFunctor(symbol, parent=parent)
    assert klr.parent == parent


def test_kernelfunctor_invalid_symbol():
    '''Check KernelFunctor raises the expected exception if the type of
    the symbol argument is invalid.

    '''
    with pytest.raises(TypeError) as info:
        _ = KernelFunctor(Symbol("hello"))
    assert ("KernelFunctor symbol argument should be a DataTypeSymbol but "
            "found 'Symbol'." in str(info.value))


class SubClass(KernelFunctor):
    '''Utility subclass of KernelFunctor to test that the create method
    in KernelFunctor behaves as expected for subclasses.'''


@pytest.mark.parametrize("cls", [KernelFunctor, SubClass])
def test_kernelfunctor_create(cls):
    '''Check that the create method of KernelFunctor works as expected.

    '''
    symbol = DataTypeSymbol("hello", StructureType())
    klr = cls.create(symbol, [])
    # pylint: disable=unidiomatic-typecheck
    assert type(klr) is cls
    assert klr._symbol == symbol
    assert len(klr.children) == 0

    arg = Reference(Symbol("dummy"))
    klr = KernelFunctor.create(symbol, [arg])
    assert len(klr.children) == 1
    assert klr.children[0] == arg
    assert arg.parent == klr


def test_kernelfunctor_create_invalid_symbol():
    '''Check that the create method of KernelFunctor raises the expected
    exception if the provided symbol argument is not the correct type.

    '''
    symbol = Symbol("hello")
    with pytest.raises(GenerationError) as info:
        _ = KernelFunctor.create(symbol, [])
    assert ("KernelFunctor create() symbol argument should be a DataTypeSymbol"
            " but found 'Symbol'." in str(info.value))


def test_kernelfunctor_create_invalid_args1():
    '''Check that the create method of KernelFunctor raises the expected
    exception if the provided 'arguments' argument is not a list.

    '''
    symbol = DataTypeSymbol("hello", StructureType())
    with pytest.raises(GenerationError) as info:
        _ = KernelFunctor.create(symbol, "Not a list")
    assert ("KernelFunctor create() arguments argument should be a list "
            "but found 'str'." in str(info.value))


def test_kernelfunctor_invalid_args2():
    '''Check that the create method of KernelFunctor raises the expected
    exception if its supplied list of children are not the expected
    type (tests _validate_child method and _children_valid_format
    variable)

    '''
    symbol = DataTypeSymbol("hello", StructureType())
    with pytest.raises(GenerationError) as info:
        _ = KernelFunctor.create(symbol, ["hello"])
    assert("Item 'str' can't be child 0 of 'KernelFunctor'. The valid "
           "format is: '[DataNode]*'." in str(info.value))


def test_kernelfunctor_node_str():
    '''Check the node_str method of the KernelFunctor class.'''

    symbol = DataTypeSymbol("hello", StructureType())
    arg = Reference(Symbol("dummy"))
    klr = KernelFunctor.create(symbol, [arg])
    coloredtext = colored("KernelFunctor", KernelFunctor._colour)
    assert klr.node_str() == coloredtext+"[name:'hello']"


def test_kernelfunctor_str():
    '''Check the str method of the KernelFunctor class.'''

    symbol = DataTypeSymbol("hello", StructureType())
    arg = Reference(Symbol("dummy"))
    klr = KernelFunctor.create(symbol, [arg])
    assert klr.__str__() == "KernelFunctor[name:'hello']"<|MERGE_RESOLUTION|>--- conflicted
+++ resolved
@@ -94,12 +94,7 @@
     assert isinstance(call.routine, RoutineSymbol)
     assert call.routine.name == routine_name
     assert call.routine.is_import
-<<<<<<< HEAD
-    assert (call.routine.interface.container_symbol.name ==
-            f"{routine_name}_mod")
-=======
     assert call.routine.interface.container_symbol.name == container_name
->>>>>>> 63aeb8d9
     args = call.children
     assert len(args) == len(args_info)
     for idx, arg_info in enumerate(args_info):
@@ -249,10 +244,6 @@
     call = AlgorithmInvokeCall(routine, index)
     call.children = [kernel_functor]
     assert call._def_routine_root_name() == f"invoke_{index}_{symbol_name}"
-<<<<<<< HEAD
-    call.children.append(kernel_functor.copy())
-    assert call._def_routine_root_name() == f"invoke_{index}"
-=======
 
     call.children.append(kernel_functor.copy())
     assert call._def_routine_root_name() == f"invoke_{index}"
@@ -261,7 +252,6 @@
                  "\" a  description \""]:
         call._name = name
         assert call._def_routine_root_name() == "a__description"
->>>>>>> 63aeb8d9
 
 
 def test_aic_defroutineroot_name_error():
@@ -311,16 +301,7 @@
     assert invoke._psylayer_routine_root_name is None
     assert invoke._psylayer_container_root_name is None
 
-<<<<<<< HEAD
-    routine_name = "invoke_0_kern"
-    routine_symbol = invoke.psylayer_routine_symbol
-    assert isinstance(routine_symbol, RoutineSymbol)
-    assert routine_symbol.name == routine_name
-    container_symbol = routine_symbol.interface.container_symbol
-    assert container_symbol.name == f"{routine_name}_mod"
-=======
     invoke.create_psylayer_symbol_root_names()
->>>>>>> 63aeb8d9
 
     assert invoke._psylayer_routine_root_name == "invoke_0_kern"
     assert invoke._psylayer_container_root_name == "psy_alg1"
