--- conflicted
+++ resolved
@@ -54,13 +54,8 @@
 from psyclone.transformations import OMPDeclareTargetTrans
 from psyclone.tests.gocean_build import GOceanBuild
 from psyclone.tests.lfric_build import LFRicBuild
-<<<<<<< HEAD
-from psyclone.tests.utilities import Compile, count_lines, get_invoke
-from psyclone.transformations import ACCRoutineTrans
-=======
 from psyclone.tests.utilities import (Compile, count_lines, get_invoke,
                                       make_external_module)
->>>>>>> cb5af474
 
 
 def test_module_inline_constructor_and_str():
@@ -760,13 +755,8 @@
     ''')
 
     routine = psyir.walk(Routine)[0]
-<<<<<<< HEAD
     new_routines = inline_trans._prepare_code_to_inline([routine])
     result = fortran_writer(new_routines[0])
-=======
-    (new_routine, ) = inline_trans._prepare_code_to_inline([routine])
-    result = fortran_writer(new_routine)
->>>>>>> cb5af474
     assert "use external_mod1" in result
     assert "use external_mod2" in result
     assert "not_needed" not in result
@@ -787,13 +777,8 @@
     ''')
 
     routine = psyir.walk(Routine)[0]
-<<<<<<< HEAD
     new_routines = inline_trans._prepare_code_to_inline([routine])
     result = fortran_writer(new_routines[0])
-=======
-    (new_routine, ) = inline_trans._prepare_code_to_inline([routine])
-    result = fortran_writer(new_routine)
->>>>>>> cb5af474
     assert "use external_mod1, only : a" in result
     assert "use external_mod2, only : b=>var1, c=>var2" in result
     assert "not_needed" not in result
@@ -816,13 +801,8 @@
     ''')
 
     routine = psyir.walk(Routine)[0]
-<<<<<<< HEAD
     new_routines = inline_trans._prepare_code_to_inline([routine])
     result = fortran_writer(new_routines[0])
-=======
-    (new_routine, ) = inline_trans._prepare_code_to_inline([routine])
-    result = fortran_writer(new_routine)
->>>>>>> cb5af474
     assert "use external_mod1, only : a, d" in result
     assert "use external_mod2, only : b=>var1, c=>var2, var1" in result
     assert "not_needed" not in result
@@ -845,13 +825,8 @@
     ''')
 
     routine = psyir.walk(Routine)[0]
-<<<<<<< HEAD
     new_routines = inline_trans._prepare_code_to_inline([routine])
     result = fortran_writer(new_routines[0])
-=======
-    (new_routine, ) = inline_trans._prepare_code_to_inline([routine])
-    result = fortran_writer(new_routine)
->>>>>>> cb5af474
     assert "use external_mod1, only : r_def" in result
     assert "use external_mod2, only : my_user_type" in result
     assert "use not_needed" not in result
@@ -871,13 +846,8 @@
     ''')
 
     routine = psyir.walk(Routine)[0]
-<<<<<<< HEAD
     new_routines = inline_trans._prepare_code_to_inline([routine])
     result = fortran_writer(new_routines[0])
-=======
-    (new_routine,) = inline_trans._prepare_code_to_inline([routine])
-    result = fortran_writer(new_routine)
->>>>>>> cb5af474
     assert "use external_mod1, only : r_def" in result
     assert "use not_needed" not in result
 
@@ -896,13 +866,8 @@
     ''')
 
     routine = psyir.walk(Routine)[0]
-<<<<<<< HEAD
     new_routines = inline_trans._prepare_code_to_inline([routine])
     result = fortran_writer(new_routines[0])
-=======
-    (new_routine, ) = inline_trans._prepare_code_to_inline([routine])
-    result = fortran_writer(new_routine)
->>>>>>> cb5af474
     assert "use external_mod1, only : my_sub" in result
 
     # Also, if they are inside CodeBlocks
@@ -918,13 +883,8 @@
     ''')
 
     routine = psyir.walk(Routine)[0]
-<<<<<<< HEAD
     new_routines = inline_trans._prepare_code_to_inline([routine])
     result = fortran_writer(new_routines[0])
-=======
-    (new_routine, ) = inline_trans._prepare_code_to_inline([routine])
-    result = fortran_writer(new_routine)
->>>>>>> cb5af474
     assert "use external_mod1, only : a, b" in result
 
     # Check that symbol shadowing is respected (in this example
@@ -943,13 +903,8 @@
     ''')
 
     routine = psyir.walk(Routine)[0]
-<<<<<<< HEAD
     new_routines = inline_trans._prepare_code_to_inline([routine])
     result = fortran_writer(new_routines[0])
-=======
-    (new_routine, ) = inline_trans._prepare_code_to_inline([routine])
-    result = fortran_writer(new_routine)
->>>>>>> cb5af474
     assert "use external_mod1, only : c" in result
 
     # Another shadowing example where the local module should be
@@ -966,13 +921,8 @@
     end module my_mod
     ''')
     routine = psyir.walk(Routine)[0]
-<<<<<<< HEAD
     new_routines = inline_trans._prepare_code_to_inline([routine])
     result = fortran_writer(new_routines[0])
-=======
-    (new_routine, ) = inline_trans._prepare_code_to_inline([routine])
-    result = fortran_writer(new_routine)
->>>>>>> cb5af474
     assert "use external_mod\n" in result
     assert "use external_mod, only : r_def" not in result
 
@@ -987,13 +937,8 @@
     end module my_mod
     ''')
     routine = psyir.walk(Routine)[0]
-<<<<<<< HEAD
     new_routines = inline_trans._prepare_code_to_inline([routine])
     result = fortran_writer(new_routines[0])
-=======
-    (new_routine, ) = inline_trans._prepare_code_to_inline([routine])
-    result = fortran_writer(new_routine)
->>>>>>> cb5af474
     assert "use external_mod, only : a" in result
 
 
@@ -1049,12 +994,6 @@
     assert LFRicBuild(tmpdir).code_compiles(psy)
 
 
-<<<<<<< HEAD
-@pytest.mark.parametrize(
-    "mod_use, sub_use",
-    [("use my_mod, only: my_sub, my_other_sub, my_interface", ""),
-     ("", "use my_mod, only: my_sub, my_other_sub, my_interface")])
-=======
 def test_get_psyir_to_inline(monkeypatch):
     '''
     Test that _get_psyir_to_inline() raises the expected error if more than
@@ -1118,7 +1057,6 @@
                           ("", "use my_mod, only: my_sub, my_other_sub"),
                           ("use my_mod, only: my_sub, my_other_sub",
                            "use my_mod, only: my_sub, my_other_sub")])
->>>>>>> cb5af474
 @pytest.mark.usefixtures("clear_module_manager_instance")
 def test_psyir_mod_inline(fortran_reader, fortran_writer, tmpdir,
                           monkeypatch, mod_use, sub_use):
@@ -1178,7 +1116,6 @@
     assert "use my_mod, only : my_interface, my_other_sub\n" in output
     # We can't test the compilation of this code because of the 'use my_mod.'
 
-<<<<<<< HEAD
     # Finally, inline the call to the interface. This should then remove all
     # imports from 'my_mod'.
     intrans.apply(calls[2])
@@ -1189,8 +1126,6 @@
     assert "interface my_interface" in output
     assert Compile(tmpdir).string_compiles(output)
 
-=======
->>>>>>> cb5af474
 
 @pytest.mark.usefixtures("clear_module_manager_instance")
 def test_mod_inline_no_container(fortran_reader, fortran_writer, tmpdir,
