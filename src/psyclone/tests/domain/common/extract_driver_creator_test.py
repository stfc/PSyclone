# -----------------------------------------------------------------------------
# BSD 3-Clause License
#
# Copyright (c) 2021-2025, Science and Technology Facilities Council
# All rights reserved.
#
# Redistribution and use in source and binary forms, with or without
# modification, are permitted provided that the following conditions are met:
#
# * Redistributions of source code must retain the above copyright notice, this
#   list of conditions and the following disclaimer.
#
# * Redistributions in binary form must reproduce the above copyright notice,
#   this list of conditions and the following disclaimer in the documentation
#   and/or other materials provided with the distribution.
#
# * Neither the name of the copyright holder nor the names of its
#   contributors may be used to endorse or promote products derived from
#   this software without specific prior written permission.
#
# THIS SOFTWARE IS PROVIDED BY THE COPYRIGHT HOLDERS AND CONTRIBUTORS
# "AS IS" AND ANY EXPRESS OR IMPLIED WARRANTIES, INCLUDING, BUT NOT
# LIMITED TO, THE IMPLIED WARRANTIES OF MERCHANTABILITY AND FITNESS
# FOR A PARTICULAR PURPOSE ARE DISCLAIMED. IN NO EVENT SHALL THE
# COPYRIGHT HOLDER OR CONTRIBUTORS BE LIABLE FOR ANY DIRECT, INDIRECT,
# INCIDENTAL, SPECIAL, EXEMPLARY, OR CONSEQUENTIAL DAMAGES (INCLUDING,
# BUT NOT LIMITED TO, PROCUREMENT OF SUBSTITUTE GOODS OR SERVICES;
# LOSS OF USE, DATA, OR PROFITS; OR BUSINESS INTERRUPTION) HOWEVER
# CAUSED AND ON ANY THEORY OF LIABILITY, WHETHER IN CONTRACT, STRICT
# LIABILITY, OR TORT (INCLUDING NEGLIGENCE OR OTHERWISE) ARISING IN
# ANY WAY OUT OF THE USE OF THIS SOFTWARE, EVEN IF ADVISED OF THE
# POSSIBILITY OF SUCH DAMAGE.
# -----------------------------------------------------------------------------
# Author: J. Henrichs, Bureau of Meteorology
# Modified: S. Siso, STFC Daresbury Lab
# -----------------------------------------------------------------------------

''' Module containing tests for creating drivers that read
previously dumped kernel input- and output-data.
'''

from pathlib import Path

import pytest

from psyclone.domain.common import ExtractDriverCreator
from psyclone.domain.gocean.transformations import (GOceanExtractTrans,
                                                    GOConstLoopBoundsTrans)
from psyclone.parse import ModuleManager
from psyclone.psyir.nodes import Routine, Loop
from psyclone.psyir.symbols import ContainerSymbol, SymbolTable
from psyclone.psyir.transformations import PSyDataTrans
from psyclone.tests.utilities import (
    Compile, get_base_path, get_infrastructure_path, get_invoke)

# API names
GOCEAN_API = "gocean"


<<<<<<< HEAD
@pytest.fixture(scope='function')
=======
@pytest.fixture(scope='function', autouse=True)
>>>>>>> 2ecfb0bd
def init_module_manager():
    ''' The tests in this module all assume that there is no pre-existing
    ModuleManager object, so this fixture ensures that the module manager
    instance is deleted before and after each test function. The latter
    makes sure that any other test executed next will automatically reload
    the default ModuleManager file.
<<<<<<< HEAD

    '''
    test_files_path = Path(get_base_path(GOCEAN_API))
    # Define the path to the ReadKernelData module (which contains functions
    # to read extracted data from a file) relative to the test_files path:
    psyclone_root = test_files_path.parents[4]
    read_mod_path = psyclone_root / "lib" / "extract" / "standalone"
    infrastructure_path = (psyclone_root / "external" / "dl_esm_inf" /
                           "finite_difference" / "src")
=======
    '''

    test_files_dir = get_base_path(GOCEAN_API)
    infrastructure_path = Path(get_infrastructure_path(GOCEAN_API))
    # Define the path to the ReadKernelData module (which contains functions
    # to read extracted data from a file) relative to the infrastructure path:
    psyclone_root = infrastructure_path.parents[3]
    read_mod_path = (psyclone_root / "lib" / "extract" /
                     "binary")
>>>>>>> 2ecfb0bd
    # Enforce loading of the default ModuleManager
    ModuleManager._instance = None

    module_manager = ModuleManager.get()
<<<<<<< HEAD
    # For compilation, we need the module manager to find the kernel files
    # from the test directories, the infrastructure files, and the read
    # kernel library
    module_manager.add_search_path(str(test_files_path))
=======
    # Ignore the MPI implementation of parallel utils_mod,
    # which means the parallel_utils_stub_mod will be found and used
    module_manager.add_ignore_file("parallel_utils_mod")
    module_manager.add_search_path(test_files_dir)
>>>>>>> 2ecfb0bd
    module_manager.add_search_path(str(infrastructure_path))
    module_manager.add_search_path(str(read_mod_path))

    # Now execute all tests
    yield

    # Enforce loading of the default ModuleManager
    ModuleManager._instance = None


@pytest.fixture(scope="function", autouse=True)
def clear_region_name_cache():
    '''All PSyData nodes keep a list of used region names as class variables
    to avoid name clashes. This needs to be cleared, otherwise the indices
    used when creating unique region identifier will change depending on the
    order in which tests are run.
    '''
    PSyDataTrans._used_kernel_names = {}
    yield
    PSyDataTrans._used_kernel_names = {}


# -----------------------------------------------------------------------------
<<<<<<< HEAD
@pytest.mark.usefixtures("change_into_tmpdir", "init_module_manager")
def test_driver_creation1():
=======
@pytest.mark.usefixtures("change_into_tmpdir")
def test_driver_creation1() -> None:
>>>>>>> 2ecfb0bd
    '''Test that driver is created correctly for all variable access
    modes (input, input-output, output). Do not specify a region name,
    so test that the driver (including its filename) use the proper
    default name.

    '''
    # Use tmpdir so that the driver is created in tmp
    etrans = GOceanExtractTrans()
    psy, invoke = get_invoke("driver_test.f90",
                             GOCEAN_API, idx=0, dist_mem=False)
    schedule = invoke.schedule

    etrans.apply(schedule.children[0], {'create_driver': True})
    # We are only interested in the driver, so ignore results.
    _ = psy.gen

    driver = Path("driver-psy_extract_example_with_various_"
                  "variable_access_patterns-invoke_0_compute_"
                  "kernel-compute_kernel_code-r0.F90")
    assert driver.is_file()

    with driver.open("r", encoding="utf-8") as driver_file:
        driver_code = driver_file.read()

    # This is an excerpt of the code that should get created.
    # It is tested line by line since there is other code in between
    # which is not important, and the order might also change. It also
    # tests if unique variable names are created in the driver: the user
    # program contains a local variable 'dx', which clashes with the grid
    # property dx. The grid property will be renamed to 'dx_1':
    expected = '''
  use read_kernel_data_mod, only : ReadKernelDataType
  use kernel_driver_test_mod, only : compute_kernel_code
  use compare_variables_mod, only : compare, compare_init, compare_summary
  integer :: out_fld_internal_ystart
  integer :: out_fld_internal_ystop
  integer :: out_fld_internal_xstart
  integer :: out_fld_internal_xstop
  integer :: i
  integer :: j
  real*8, allocatable, dimension(:,:) :: out_fld_data
  real*8, allocatable, dimension(:,:) :: in_out_fld_data
  real*8, allocatable, dimension(:,:) :: in_fld_data
  real*8, allocatable, dimension(:,:) :: dx_data
  real*8 :: in_fld_grid_dx
  real*8, allocatable, dimension(:,:) :: in_fld_grid_gphiu
  type(ReadKernelDataType) :: extract_psy_data
  real*8, allocatable, dimension(:,:) :: dx_data_post
  integer :: i_post
  real*8, allocatable, dimension(:,:) :: in_fld_data_post
  real*8 :: in_fld_grid_dx_post
  real*8, allocatable, dimension(:,:) :: in_fld_grid_gphiu_post
  real*8, allocatable, dimension(:,:) :: in_out_fld_data_post
  integer :: j_post
  real*8, allocatable, dimension(:,:) :: out_fld_data_post

  call extract_psy_data%OpenReadModuleRegion('psy_extract_example_with_\
various_variable_access_patterns', &
&'invoke_0_compute_kernel-compute_kernel_code-r0')
  call extract_psy_data%ReadVariable('dx_data', dx_data)
  call extract_psy_data%ReadVariable('in_fld_data', in_fld_data)
  call extract_psy_data%ReadVariable('in_fld_grid_dx', in_fld_grid_dx)
  call extract_psy_data%ReadVariable('in_fld_grid_gphiu', in_fld_grid_gphiu)
  call extract_psy_data%ReadVariable('in_out_fld_data', in_out_fld_data)
  call extract_psy_data%ReadVariable('out_fld_data', out_fld_data)
  call extract_psy_data%ReadVariable('out_fld_internal_xstart', \
out_fld_internal_xstart)
  call extract_psy_data%ReadVariable('out_fld_internal_xstop', \
out_fld_internal_xstop)
  call extract_psy_data%ReadVariable('out_fld_internal_ystart', \
out_fld_internal_ystart)
  call extract_psy_data%ReadVariable('out_fld_internal_ystop', \
out_fld_internal_ystop)
  call extract_psy_data%ReadVariable('i', i)
  call extract_psy_data%ReadVariable('j', j)
  call extract_psy_data%ReadVariable('dx_data_post', dx_data_post)
  call extract_psy_data%ReadVariable('i_post', i_post)
  call extract_psy_data%ReadVariable('in_fld_data_post', in_fld_data_post)
  call extract_psy_data%ReadVariable('in_fld_grid_dx_post', \
in_fld_grid_dx_post)
  call extract_psy_data%ReadVariable('in_fld_grid_gphiu_post', \
in_fld_grid_gphiu_post)
  call extract_psy_data%ReadVariable('in_out_fld_data_post', \
in_out_fld_data_post)
  call extract_psy_data%ReadVariable('j_post', j_post)
  call extract_psy_data%ReadVariable('out_fld_data_post', out_fld_data_post)
  do j = out_fld_internal_ystart, out_fld_internal_ystop, 1
    do i = out_fld_internal_xstart, out_fld_internal_xstop, 1
      call compute_kernel_code(i, j, out_fld_data, in_out_fld_data, \
in_fld_data, dx_data, in_fld_grid_dx, in_fld_grid_gphiu)
    enddo
  enddo
  call compare_init(8)
  call compare('i', i, i_post)
  call compare('in_out_fld_data', in_out_fld_data, in_out_fld_data_post)
  call compare('j', j, j_post)
  call compare('out_fld_data', out_fld_data, out_fld_data_post)
  call compare_summary()
'''
    expected_lines = expected.split("\n")
    for line in expected_lines:
        assert line in driver_code, line + "\n -- not in --\n" + driver_code

    # Currently the following fields are also compared, even if DSL info tells
    # they are only read. If we take advantage of this information, these
    # and the associated _post declarations would be gone, and we would have
    # a: call compare_init(4)
    expected = '''
  call compare('dx_data', dx_data, dx_data_post)
  call compare('in_fld_data', in_fld_data, in_fld_data_post)
  call compare('in_fld_grid_dx', in_fld_grid_dx, in_fld_grid_dx_post)
  call compare('in_fld_grid_gphiu', in_fld_grid_gphiu, \
in_fld_grid_gphiu_post)
    '''
    expected_lines = expected.split("\n")
    for line in expected_lines:
        assert line in driver_code, line + "\n -- not in --\n" + driver_code

<<<<<<< HEAD
    # TODO: This requires mpi atm, since the inlines infrastructure file
    # parallel_utils_mod is used (and not parallel_utils_stub_mod)
=======
>>>>>>> 2ecfb0bd
    build = Compile(".")
    build.compile_file("driver-psy_extract_example_with_various_"
                       "variable_access_patterns-invoke_0_compute_"
                       "kernel-compute_kernel_code-r0.F90")


# -----------------------------------------------------------------------------
@pytest.mark.usefixtures("change_into_tmpdir")
def test_driver_creation2():
    '''Verify that the region names are used when opening the file, and that
    constant loop boundaries work as expected.

    '''
    # Use tmpdir so that the driver is created in tmp
    psy, invoke = get_invoke("driver_test.f90", GOCEAN_API,
                             idx=0, dist_mem=False)

    clb_trans = GOConstLoopBoundsTrans()
    clb_trans.apply(invoke.schedule)
    etrans = GOceanExtractTrans()
    first_loop = invoke.schedule.walk(Loop)[0]
    etrans.apply(first_loop, {'create_driver': True,
                              'region_name':
                              ("module_name", "local_name")})

    _ = psy.gen
    driver = Path("driver-module_name-local_name.F90")
    assert driver.is_file()

    with driver.open("r", encoding="utf-8") as driver_file:
        driver_code = driver_file.read()

    # This is an excerpt of the code that should get created.
    # It is tested line by line since there is other code in between
    # which is not important, and the order might also change. It also
    # tests if unique variable names are created in the driver: the user
    # program contains a local variable 'dx', which clashes with the grid
    # property dx. The grid property will be renamed to 'dx_1':
    expected = '''use read_kernel_data_mod, only : ReadKernelDataType

  integer :: istop
  integer :: jstop
  real*8, allocatable, dimension(:,:) :: out_fld_data
  real*8, allocatable, dimension(:,:) :: in_out_fld_data
  real*8, allocatable, dimension(:,:) :: in_fld_data
  real*8, allocatable, dimension(:,:) :: dx_data
  real*8, allocatable, dimension(:,:) :: in_fld_grid_gphiu
  real*8, allocatable, dimension(:,:) :: out_fld_data_post
  real*8 :: in_fld_grid_dx
  real*8, allocatable, dimension(:,:) :: in_out_fld_data_post
  type(ReadKernelDataType) :: extract_psy_data
  call extract_psy_data%OpenReadModuleRegion('module_name', 'local_name')
  call extract_psy_data%ReadVariable('out_fld_data_post', out_fld_data_post)
  call extract_psy_data%ReadVariable('in_fld_data', in_fld_data)
  call extract_psy_data%ReadVariable('in_out_fld_data_post', \
in_out_fld_data_post)
  call extract_psy_data%ReadVariable('dx_data', dx_data)
  call extract_psy_data%ReadVariable('in_fld_grid_dx', in_fld_grid_dx)
  call extract_psy_data%ReadVariable('in_fld_grid_gphiu', in_fld_grid_gphiu)
  do j = 2, jstop, 1
    do i = 2, istop + 1, 1
      call compute_kernel_code(i, j, out_fld_data, in_out_fld_data, \
in_fld_data, dx_data, in_fld_grid_dx, in_fld_grid_gphiu)
    enddo
  enddo
  call compare_init(8)
  call compare('i', i, i_post)
  call compare('in_out_fld_data', in_out_fld_data, in_out_fld_data_post)
  call compare('j', j, j_post)
  call compare('out_fld_data', out_fld_data, out_fld_data_post)
  call compare_summary()'''
    expected_lines = expected.split("\n")
    for line in expected_lines:
        assert line in driver_code, line + "\n -- not in --\n" + driver_code

    # Currently the following fields are also compared, even if DSL info tells
    # they are only read. If we take advantage of this information, these
    # and the associated _post declarations would be gone, and we would have
    # a: call compare_init(4)
    expected = '''
  call compare('dx_data', dx_data, dx_data_post)
  call compare('in_fld_data', in_fld_data, in_fld_data_post)
  call compare('in_fld_grid_dx', in_fld_grid_dx, in_fld_grid_dx_post)
  call compare('in_fld_grid_gphiu', in_fld_grid_gphiu, \
in_fld_grid_gphiu_post)
    '''

    expected_lines = expected.split("\n")
    for line in expected_lines:
        assert line in driver_code, line + "\n -- not in --\n" + driver_code

    build = Compile(".")
    build.compile_file(str(driver))


# -----------------------------------------------------------------------------
@pytest.mark.usefixtures("change_into_tmpdir")
def test_rename_suffix_if_name_clash():
    '''Test that driver is created correctly if there is a clash
    with the variable names, e.g. an output variable 'a', and
    an input variable 'a_post' - writing the output variable 'a'
    would use 'a_post' as name, so the suffix must be changed.
    This is technically done in the transformation that calls
    the driver creation, but the proper integration of the transformation
    with the driver creation needs to be tested.
    Also check that the specified region_name is used for the output
    filename.

    '''
    # Use tmpdir so that the driver is created in tmp
    etrans = GOceanExtractTrans()
    psy, invoke = get_invoke("driver_test.f90",
                             GOCEAN_API, idx=1, dist_mem=False)
    schedule = invoke.schedule
    etrans.apply(schedule.children[0], {'create_driver': True,
                                        'region_name':
                                        ("module_name", "local_name")})
    extract_code = str(psy.gen)

    # This kernel calls compute_kernel(out_fld%data, out_fld_data%data,
    #                                  out_fld_data_post%data, dx%data)
    # Make sure the extraction does not clash the names of
    # flattening out_fld%data to out_fld_data or out_fld_data_post
    expected_lines = [
      'CALL extract_psy_data % PreDeclareVariable("out_fld_data_1", '
      'out_fld_data_1)',
      'CALL extract_psy_data % PreDeclareVariable("out_fld_data_1_post", '
      'out_fld_data_1)',
      'call compute_kernel_code(i, j, out_fld_data_1, out_fld_data_data, '
      'out_fld_data_post_data, dx_data, out_fld_data_post_grid_dx, '
      'out_fld_data_post_grid_gphiu)']
    for line in expected_lines:
        assert line in extract_code, line + "\n -- not in --\n" + extract_code

    # Now we also need to check that the driver uses the new suffix,
    # i.e. both as key for ReadVariable, as well as for the variable
    # names.
    driver = Path("driver-module_name-local_name.F90")
    assert driver.is_file()

    with driver.open("r", encoding="utf-8") as driver_file:
        driver_code = driver_file.read()

    expected = """
  real*8, allocatable, dimension(:,:) :: out_fld_data_1
  real*8, allocatable, dimension(:,:) :: out_fld_data_1_post
  call extract_psy_data%ReadVariable('out_fld_data_1', out_fld_data_1)
  call extract_psy_data%ReadVariable('out_fld_data_1_post', \
out_fld_data_1_post)"""

    for line in expected.split("\n"):
        assert line in driver_code, line + "\n -- not in --\n" + driver_code

    build = Compile(".")
    build.compile_file(str(driver))


# -----------------------------------------------------------------------------
def test_errors_add_call():
    '''Test that an error is raised if the symbol supplied to 'add_call()' is
    not a RoutineSymbol.

    '''
    program = Routine.create("test", is_program=True)
    program_symbol_table = program.symbol_table

    # Add 'psy_data_mod' as a container symbol:
    psy_data_mod = ContainerSymbol("psy_data_mod")
    program_symbol_table.add(psy_data_mod)

    edc = ExtractDriverCreator()

    # Then try to add a call to 'psy_data_mod':
    with pytest.raises(TypeError) as err:
        edc.add_call(program, "psy_data_mod", [])
    assert ("Error creating call to 'psy_data_mod' - existing symbol is "
            "of type 'ContainerSymbol', not a 'RoutineSymbol'."
            in str(err.value))


# -----------------------------------------------------------------------------
@pytest.mark.usefixtures("change_into_tmpdir")
def test_driver_creation_same_symbol():
    '''Make sure that if a symbol appears in more than one invoke no duplicated
    symbol is created.

    '''
    # The fourth invoke calls a kernel twice with identical parameters.
    # This means the same symbols are re-encountered when handling the
    # second kernel call (since each kernel argument has already been
    # declared when the first kernel was done).
    psy, invoke = get_invoke("driver_test.f90", GOCEAN_API,
                             idx=3, dist_mem=False)

    etrans = GOceanExtractTrans()
    etrans.apply(invoke.schedule, {'create_driver': True,
                                   'region_name':
                                   ("module_name", "local_name")})
    code = psy.gen

    # Only one version of the flattened symbol is created and given
    # the value back
    assert """
    out_fld_internal_ystart = out_fld%internal%ystart
    out_fld_internal_ystop = out_fld%internal%ystop
    out_fld_internal_xstart = out_fld%internal%xstart
    out_fld_internal_xstop = out_fld%internal%xstop
    out_fld_data = out_fld%data
    in_out_fld_data = in_out_fld%data
    in_fld_data = in_fld%data
    dx_data = dx%data
    in_fld_grid_dx = in_fld%grid%dx
    in_fld_grid_gphiu = in_fld%grid%gphiu
    CALL extract_psy_data % PreStart("module_name", "local_name", 12, 8)
    """ in code
    assert """
    CALL extract_psy_data % PostEnd
    in_fld%grid%gphiu = in_fld_grid_gphiu
    in_fld%grid%dx = in_fld_grid_dx
    dx%data = dx_data
    in_fld%data = in_fld_data
    in_out_fld%data = in_out_fld_data
    out_fld%data = out_fld_data
    out_fld%internal%xstop = out_fld_internal_xstop
    out_fld%internal%xstart = out_fld_internal_xstart
    out_fld%internal%ystop = out_fld_internal_ystop
    out_fld%internal%ystart = out_fld_internal_ystart""" in code
    driver = Path("driver-module_name-local_name.F90")
    assert driver.is_file()

    with driver.open("r", encoding="utf-8") as driver_file:
        driver_code = driver_file.read()

    # Make sure that all kernels use the same flattened symbols
    correct = """
  do j = out_fld_internal_ystart, out_fld_internal_ystop, 1
    do i = out_fld_internal_xstart, out_fld_internal_xstop, 1
      call compute_kernel_code(i, j, out_fld_data, in_out_fld_data, \
in_fld_data, dx_data, in_fld_grid_dx, in_fld_grid_gphiu)
    enddo
  enddo
  do j = out_fld_internal_ystart, out_fld_internal_ystop, 1
    do i = out_fld_internal_xstart, out_fld_internal_xstop, 1
      call compute_kernel_code(i, j, out_fld_data, in_out_fld_data, \
in_fld_data, dx_data, in_fld_grid_dx, in_fld_grid_gphiu)
    enddo
  enddo
  do j = out_fld_internal_ystart, out_fld_internal_ystop, 1
    do i = out_fld_internal_xstart, out_fld_internal_xstop, 1
      call compute_kernel_code(i, j, out_fld_data, in_out_fld_data, \
in_fld_data, dx_data, in_fld_grid_dx, in_fld_grid_gphiu)
    enddo
  enddo"""
    assert correct in driver_code

    build = Compile(".")
    build.compile_file(str(driver))


# -----------------------------------------------------------------------------
def test_driver_creation_import_modules(fortran_reader):
    '''Test that calls to RoutineSymbols with both imported and local
    interfaces are handled correctly.

    '''
    code = '''program test_prog
              use my_module, only : mod_func
              call mod_func()
              call ext_func()
              call mod_func()
              end program test_prog'''
    psyir = fortran_reader.psyir_from_source(code)
    program = psyir.children[0]   # psyir is a FileContainer, take the program
    edc = ExtractDriverCreator()
    # Delete all symbols in the symbol table so we can check if the right
    # symbols are added:
    program.scope._symbol_table = SymbolTable()
    edc.import_modules(program)
    symbol_table = program.scope.symbol_table
    all_symbols = symbol_table.get_symbols()
    assert len(all_symbols) == 2
    assert str(all_symbols["my_module"]) == \
        "my_module: ContainerSymbol<not linked>"
    mod_func = all_symbols["mod_func"]
    assert str(mod_func) == ("mod_func: RoutineSymbol<UnresolvedType, "
                             "pure=unknown, elemental=unknown>")<|MERGE_RESOLUTION|>--- conflicted
+++ resolved
@@ -57,28 +57,13 @@
 GOCEAN_API = "gocean"
 
 
-<<<<<<< HEAD
-@pytest.fixture(scope='function')
-=======
 @pytest.fixture(scope='function', autouse=True)
->>>>>>> 2ecfb0bd
 def init_module_manager():
     ''' The tests in this module all assume that there is no pre-existing
     ModuleManager object, so this fixture ensures that the module manager
     instance is deleted before and after each test function. The latter
     makes sure that any other test executed next will automatically reload
     the default ModuleManager file.
-<<<<<<< HEAD
-
-    '''
-    test_files_path = Path(get_base_path(GOCEAN_API))
-    # Define the path to the ReadKernelData module (which contains functions
-    # to read extracted data from a file) relative to the test_files path:
-    psyclone_root = test_files_path.parents[4]
-    read_mod_path = psyclone_root / "lib" / "extract" / "standalone"
-    infrastructure_path = (psyclone_root / "external" / "dl_esm_inf" /
-                           "finite_difference" / "src")
-=======
     '''
 
     test_files_dir = get_base_path(GOCEAN_API)
@@ -88,22 +73,14 @@
     psyclone_root = infrastructure_path.parents[3]
     read_mod_path = (psyclone_root / "lib" / "extract" /
                      "binary")
->>>>>>> 2ecfb0bd
     # Enforce loading of the default ModuleManager
     ModuleManager._instance = None
 
     module_manager = ModuleManager.get()
-<<<<<<< HEAD
-    # For compilation, we need the module manager to find the kernel files
-    # from the test directories, the infrastructure files, and the read
-    # kernel library
-    module_manager.add_search_path(str(test_files_path))
-=======
     # Ignore the MPI implementation of parallel utils_mod,
     # which means the parallel_utils_stub_mod will be found and used
     module_manager.add_ignore_file("parallel_utils_mod")
     module_manager.add_search_path(test_files_dir)
->>>>>>> 2ecfb0bd
     module_manager.add_search_path(str(infrastructure_path))
     module_manager.add_search_path(str(read_mod_path))
 
@@ -127,13 +104,8 @@
 
 
 # -----------------------------------------------------------------------------
-<<<<<<< HEAD
-@pytest.mark.usefixtures("change_into_tmpdir", "init_module_manager")
-def test_driver_creation1():
-=======
 @pytest.mark.usefixtures("change_into_tmpdir")
 def test_driver_creation1() -> None:
->>>>>>> 2ecfb0bd
     '''Test that driver is created correctly for all variable access
     modes (input, input-output, output). Do not specify a region name,
     so test that the driver (including its filename) use the proper
@@ -252,11 +224,6 @@
     for line in expected_lines:
         assert line in driver_code, line + "\n -- not in --\n" + driver_code
 
-<<<<<<< HEAD
-    # TODO: This requires mpi atm, since the inlines infrastructure file
-    # parallel_utils_mod is used (and not parallel_utils_stub_mod)
-=======
->>>>>>> 2ecfb0bd
     build = Compile(".")
     build.compile_file("driver-psy_extract_example_with_various_"
                        "variable_access_patterns-invoke_0_compute_"
