--- conflicted
+++ resolved
@@ -48,22 +48,10 @@
 from psyclone.domain.common import ExtractDriverCreator
 from psyclone.domain.gocean.transformations import (GOceanExtractTrans,
                                                     GOConstLoopBoundsTrans)
-<<<<<<< HEAD
-from psyclone.parse import ModuleManager
-from psyclone.parse.algorithm import parse
-from psyclone.psyGen import PSyFactory
-from psyclone.psyir.nodes import Reference, Routine
-from psyclone.psyir.symbols import ContainerSymbol, SymbolTable
-from psyclone.psyir.tools import CallTreeUtils, ReadWriteInfo
-from psyclone.psyir.transformations import PSyDataTrans, TransformationError
-from psyclone.tests.utilities import Compile, get_base_path, get_invoke
-
-=======
 from psyclone.psyir.nodes import Routine, Loop
 from psyclone.psyir.symbols import ContainerSymbol, SymbolTable
 from psyclone.psyir.transformations import PSyDataTrans
 from psyclone.tests.utilities import get_invoke
->>>>>>> 57f71eba
 
 # API names
 GOCEAN_API = "gocean"
@@ -165,18 +153,6 @@
   real*8 :: in_fld_grid_dx
   real*8, allocatable, dimension(:,:) :: in_fld_grid_gphiu
   type(ReadKernelDataType) :: extract_psy_data
-<<<<<<< HEAD
-  call extract_psy_data%OpenReadModuleRegion('psy_extract_example_with_various_variable_''' \
-  '''access_patterns', &
-&'invoke_0_compute_kernel-compute_kernel_code-r0')
-  call extract_psy_data%ReadVariable('out_fld_post', out_fld_post)
-  call extract_psy_data%ReadVariable('out_fld', out_fld)
-  call extract_psy_data%ReadVariable('in_fld', in_fld)
-  call extract_psy_data%ReadVariable('in_out_fld_post', in_out_fld_post)
-  call extract_psy_data%ReadVariable('dx', dx)
-  call extract_psy_data%ReadVariable('in_fld%grid%dx', in_fld_grid_dx)
-  call extract_psy_data%ReadVariable('in_fld%grid%gphiu', in_fld_grid_gphiu)
-=======
   real*8, allocatable, dimension(:,:) :: dx_data_post
   integer :: i_post
   real*8, allocatable, dimension(:,:) :: in_fld_data_post
@@ -216,7 +192,6 @@
 in_out_fld_data_post)
   call extract_psy_data%ReadVariable('j_post', j_post)
   call extract_psy_data%ReadVariable('out_fld_data_post', out_fld_data_post)
->>>>>>> 57f71eba
   do j = out_fld_internal_ystart, out_fld_internal_ystop, 1
     do i = out_fld_internal_xstart, out_fld_internal_xstop, 1
       call compute_kernel_code(i, j, out_fld_data, in_out_fld_data, \
@@ -426,40 +401,7 @@
 
 
 # -----------------------------------------------------------------------------
-<<<<<<< HEAD
-def test_driver_creation_add_all_kernel_symbols_errors():
-    '''Test the error that can be raised in add_all_kernel_symbols.
-
-    '''
-    _, invoke = get_invoke("driver_test.f90",
-                           GOCEAN_API, idx=0, dist_mem=False)
-    schedule = invoke.schedule
-    # Create the copy and lower it before the default_types are
-    # changed (which will prevent lowering from working).
-    schedule_copy = schedule.copy()
-    schedule_copy.lower_to_language_level()
-
-    # First provide a structured type that is not an r2d_field:
-    edc = ExtractDriverCreator()
-    ref = schedule_copy.children[0].loop_body.children[0] \
-        .loop_body.children[0].arguments[2]
-    assert ref.symbol.name == "out_fld"
-    assert ref.symbol.datatype.name == "r2d_field"
-    ref.symbol.datatype._name = "unknown type"
-    read_write_info = ReadWriteInfo()
-    symbol_table = SymbolTable()
-    with pytest.raises(InternalError) as err:
-        edc.add_all_kernel_symbols(schedule_copy, symbol_table,
-                                   read_write_info)
-    assert ("Error when constructing driver for 'invoke_0_compute_kernel': "
-            "Unknown derived type 'unknown type' in reference "
-            "'out_fld%internal%ystart'." in str(err.value))
-
-
-# -----------------------------------------------------------------------------
-=======
 @pytest.mark.usefixtures("change_into_tmpdir")
->>>>>>> 57f71eba
 def test_driver_creation_same_symbol():
     '''Make sure that if a symbol appears in more than one invoke no duplicated
     symbol is created.
@@ -552,11 +494,7 @@
     # Delete all symbols in the symbol table so we can check if the right
     # symbols are added:
     program.scope._symbol_table = SymbolTable()
-<<<<<<< HEAD
-    edc.import_modules(program.scope._symbol_table, psyir.children[0])
-=======
     edc.import_modules(program)
->>>>>>> 57f71eba
     symbol_table = program.scope.symbol_table
     all_symbols = symbol_table.get_symbols()
     assert len(all_symbols) == 2
