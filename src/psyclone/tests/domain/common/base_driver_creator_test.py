--- conflicted
+++ resolved
@@ -246,15 +246,10 @@
             StructureReference.create(base_symbol, ["method"])))
     with pytest.raises(VisitorError) as err:
         _ = psy.gen
-<<<<<<< HEAD
-    assert ("The provided PSyIR should not have StructureReferences, "
-            "but found: x_ptr_vector%method" in str(err.value))
-=======
     assert ("The DriverCreator does not support StructureReferences, any such "
             "references in the extraction region should have been flattened "
             "by the ExtractNode, but found: 'x_ptr_vector%method'"
             in str(err.value))
->>>>>>> 99ac5c27
 
 
 # ----------------------------------------------------------------------------
