--- conflicted
+++ resolved
@@ -355,19 +355,11 @@
     assert expected in generated_code
 
     for grid_property in check_properties:
-<<<<<<< HEAD
-        code = (f"    cl_mem = transfer(field%grid%{grid_property}_device, "
-                f"cl_mem)\n"
+        code = (f"    cl_mem = transfer(field%grid%{grid_property}_"
+                f"device, cl_mem)\n"
                 f"    ierr = clenqueuewritebuffer(cmd_queues(1), cl_mem, "
                 f"cl_true, 0_8, size_in_bytes, c_loc(field%grid%"
                 f"{grid_property}), 0, c_null_ptr, c_null_ptr)\n"
-=======
-        code = (f"    cl_mem = transfer(field%grid%{grid_property}_"
-                f"device, cl_mem)\n"
-                f"    ierr = clenqueuewritebuffer(cmd_queues(1),cl_mem,"
-                f"cl_true,0_8,size_in_bytes,c_loc(field%grid%{grid_property}),"
-                f"0,c_null_ptr,c_null_ptr)\n"
->>>>>>> fb14507c
                 f"    call check_status('clenqueuewritebuffer "
                 f"{grid_property}_device', ierr)\n")
         assert code in generated_code
@@ -475,15 +467,10 @@
     else
       size_in_bytes = int(size(to, dim=1) * ny, kind=8) * \
 c_sizeof(to(1,1))
-<<<<<<< HEAD
+      offset_in_bytes = int(size(to, dim=1) * (starty - 1), kind=8) \
+* c_sizeof(to(1,1))
       ierr = clenqueuereadbuffer(cmd_queues(1), cl_mem, cl_true, \
 offset_in_bytes, size_in_bytes, c_loc(to(1,starty)), 0, c_null_ptr, c_null_ptr)
-=======
-      offset_in_bytes = int(size(to, dim=1) * (starty - 1), kind=8) \
-* c_sizeof(to(1,1))
-      ierr = clenqueuereadbuffer(cmd_queues(1),cl_mem,cl_true,\
-offset_in_bytes,size_in_bytes,c_loc(to(1,starty)),0,c_null_ptr,c_null_ptr)
->>>>>>> fb14507c
       call check_status('clenqueuereadbuffer', ierr)
     end if
 
@@ -516,20 +503,12 @@
     cmd_queues => get_cmd_queues()
     if (nx < size(from, dim=1) / 2) then
       do i = starty, starty + ny, 1
-<<<<<<< HEAD
-        size_in_bytes = int(nx, 8) * c_sizeof(from(1,1))
-        offset_in_bytes = int(size(from, 1) * (i - 1) + (startx - 1)) * \
-c_sizeof(from(1,1))
+        size_in_bytes = int(nx, kind=8) * c_sizeof(from(1,1))
+        offset_in_bytes = int(size(from, dim=1) * (i - 1) + \
+(startx - 1)) * c_sizeof(from(1,1))
         ierr = clenqueuewritebuffer(cmd_queues(1), cl_mem, cl_false, \
 offset_in_bytes, size_in_bytes, c_loc(from(startx,i)), 0, c_null_ptr, \
 c_null_ptr)
-=======
-        size_in_bytes = int(nx, kind=8) * c_sizeof(from(1,1))
-        offset_in_bytes = int(size(from, dim=1) * (i - 1) + \
-(startx - 1)) * c_sizeof(from(1,1))
-        ierr = clenqueuewritebuffer(cmd_queues(1),cl_mem,cl_false,\
-offset_in_bytes,size_in_bytes,c_loc(from(startx,i)),0,c_null_ptr,c_null_ptr)
->>>>>>> fb14507c
         call check_status('clenqueuewritebuffer', ierr)
       enddo
       if (blocking) then
