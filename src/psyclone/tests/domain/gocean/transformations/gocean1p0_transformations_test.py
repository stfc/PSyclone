--- conflicted
+++ resolved
@@ -1460,22 +1460,6 @@
             ", 1\n" in gen)
 
 
-<<<<<<< HEAD
-def test_acc_kernels_error():
-    ''' Check that we refuse to allow the kernels transformation
-    for this API. '''
-    _, invoke = get_invoke("single_invoke_three_kernels.f90", API,
-                           name="invoke_0", dist_mem=False)
-    schedule = invoke.schedule
-    accktrans = ACCKernelsTrans()
-    with pytest.raises(NotImplementedError) as err:
-        accktrans.apply(schedule.children)
-    assert ("OpenACC kernels regions are not currently supported for GOcean "
-            "InvokeSchedules" in str(err.value))
-
-
-=======
->>>>>>> 05a0791d
 @pytest.mark.usefixtures("clear_module_manager_instance")
 def test_accroutinetrans_module_use():
     ''' Check that ACCRoutineTrans rejects a kernel if it contains a module
