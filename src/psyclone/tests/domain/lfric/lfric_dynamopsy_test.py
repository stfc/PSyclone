--- conflicted
+++ resolved
@@ -182,11 +182,7 @@
         "      !\n"
         "      CALL f1_proxy%set_dirty()\n"
         "      !\n"
-<<<<<<< HEAD
-        "      DO df=loop1_start,loop1_stop\n"
-=======
         "      DO df = loop1_start, loop1_stop, 1\n"
->>>>>>> a440b4ca
         "        ! Built-in: setval_c (set a real-valued field to a real "
         "scalar value)\n"
         "        f1_data(df) = 0.0_r_def\n"
