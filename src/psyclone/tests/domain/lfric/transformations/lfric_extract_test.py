--- conflicted
+++ resolved
@@ -126,14 +126,6 @@
     _, invoke = get_invoke("1_single_invoke.f90", DYNAMO_API,
                            idx=0, dist_mem=True)
     schedule = invoke.schedule
-<<<<<<< HEAD
-    # Try applying Extract transformation
-    with pytest.raises(TransformationError) as excinfo:
-        etrans.apply(schedule.children[3])
-    assert ("Nodes of type 'LFRicHaloExchange' cannot be enclosed by a "
-            "LFRicExtractTrans transformation") in str(excinfo.value)
-=======
->>>>>>> 2f0bc01b
 
     # Try applying Extract transformation to Node(s) containing HaloExchange
     with pytest.raises(TransformationError) as excinfo:
