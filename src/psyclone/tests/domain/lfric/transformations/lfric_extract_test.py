# -----------------------------------------------------------------------------
# BSD 3-Clause License
#
# Copyright (c) 2019-2024, Science and Technology Facilities Council.
# All rights reserved.
#
# Redistribution and use in source and binary forms, with or without
# modification, are permitted provided that the following conditions are met:
#
# * Redistributions of source code must retain the above copyright notice, this
#   list of conditions and the following disclaimer.
#
# * Redistributions in binary form must reproduce the above copyright notice,
#   this list of conditions and the following disclaimer in the documentation
#   and/or other materials provided with the distribution.
#
# * Neither the name of the copyright holder nor the names of its
#   contributors may be used to endorse or promote products derived from
#   this software without specific prior written permission.
#
# THIS SOFTWARE IS PROVIDED BY THE COPYRIGHT HOLDERS AND CONTRIBUTORS
# "AS IS" AND ANY EXPRESS OR IMPLIED WARRANTIES, INCLUDING, BUT NOT
# LIMITED TO, THE IMPLIED WARRANTIES OF MERCHANTABILITY AND FITNESS
# FOR A PARTICULAR PURPOSE ARE DISCLAIMED. IN NO EVENT SHALL THE
# COPYRIGHT HOLDER OR CONTRIBUTORS BE LIABLE FOR ANY DIRECT, INDIRECT,
# INCIDENTAL, SPECIAL, EXEMPLARY, OR CONSEQUENTIAL DAMAGES (INCLUDING,
# BUT NOT LIMITED TO, PROCUREMENT OF SUBSTITUTE GOODS OR SERVICES;
# LOSS OF USE, DATA, OR PROFITS; OR BUSINESS INTERRUPTION) HOWEVER
# CAUSED AND ON ANY THEORY OF LIABILITY, WHETHER IN CONTRACT, STRICT
# LIABILITY, OR TORT (INCLUDING NEGLIGENCE OR OTHERWISE) ARISING IN
# ANY WAY OUT OF THE USE OF THIS SOFTWARE, EVEN IF ADVISED OF THE
# POSSIBILITY OF SUCH DAMAGE.
# -----------------------------------------------------------------------------
# Author I. Kavcic, Met Office
# Modified by A. R. Porter and R. W. Ford, STFC Daresbury Lab
# Modified by J. Henrichs, Bureau of Meteorology
# Modified by L. Turner and O. Brunt, Met Office
# -----------------------------------------------------------------------------

''' Module containing tests for PSyclone LFRicExtractTrans
transformations and ExtractNode.
'''

import pytest

from psyclone.domain.lfric.transformations import LFRicExtractTrans
from psyclone.domain.lfric import LFRicConstants
from psyclone.psyir.nodes import colored, ExtractNode, Loop
from psyclone.psyir.transformations import PSyDataTrans, TransformationError
from psyclone.tests.lfric_build import LFRicBuild
from psyclone.tests.utilities import get_invoke
from psyclone.transformations import (Dynamo0p3ColourTrans,
                                      DynamoOMPParallelLoopTrans)

# API names
DYNAMO_API = "lfric"


@pytest.fixture(scope="function", autouse=True)
def clear_region_name_cache():
    '''All PSyData nodes keep a list of used region names as class variables
    to avoid name clashes. This needs to be cleared, otherwise the indices
    used when creating unique region identifier will change depending on the
    order in which tests are run.
    '''
    PSyDataTrans._used_kernel_names = {}
    yield
    PSyDataTrans._used_kernel_names = {}

# --------------------------------------------------------------------------- #
# ================== Extract Transformation tests =========================== #
# --------------------------------------------------------------------------- #


def test_node_list_error(tmpdir):
    ''' Test that applying Extract Transformation on objects which are not
    Nodes or a list of Nodes raises a TransformationError. Also raise
    transformation errors when the Nodes do not have the same parent
    if they are incorrectly ordered. '''
    etrans = LFRicExtractTrans()

    # First test for f1 readwrite to read dependency
    psy, _ = get_invoke("3.2_multi_functions_multi_named_invokes.f90",
                        DYNAMO_API, idx=0, dist_mem=False)
    invoke0 = psy.invokes.invoke_list[0]
    invoke1 = psy.invokes.invoke_list[1]
    # Supply an object which is not a Node or a list of Nodes
    with pytest.raises(TransformationError) as excinfo:
        etrans.apply(invoke0)
    assert ("Error in LFRicExtractTrans: Argument must be "
            "a single Node in a Schedule, a Schedule or a list of Nodes in a "
            "Schedule but have been passed an object of type: "
            "<class 'psyclone.domain.lfric.lfric_invoke.LFRicInvoke'>"
            in str(excinfo.value))

    # Supply Nodes in incorrect order or duplicate Nodes
    node_list = [invoke0.schedule.children[0],
                 invoke0.schedule.children[0],
                 invoke0.schedule.children[1]]
    with pytest.raises(TransformationError) as excinfo:
        etrans.apply(node_list)
    assert "Children are not consecutive children of one parent:" \
           in str(excinfo.value)
    assert "has position 0, but previous child had position 0."\
        in str(excinfo.value)

    # Supply Nodes which are not children of the same parent
    node_list = [invoke0.schedule.children[1],
                 invoke1.schedule.children[0],
                 invoke0.schedule.children[2]]
    with pytest.raises(TransformationError) as excinfo:
        etrans.apply(node_list)
    assert ("supplied nodes are not children of the same "
            "parent.") in str(excinfo.value)

    assert LFRicBuild(tmpdir).code_compiles(psy)


def test_distmem_error():
    ''' Test that applying ExtractRegionTrans with distributed memory
    enabled raises a TransformationError if a node is included that
    is not supported. '''
    etrans = LFRicExtractTrans()

    # Test Dynamo0.3 API with distributed memory
    _, invoke = get_invoke("1_single_invoke.f90", DYNAMO_API,
                           idx=0, dist_mem=True)
    schedule = invoke.schedule

    # Try applying Extract transformation to Node(s) containing HaloExchange
    with pytest.raises(TransformationError) as excinfo:
        etrans.apply(schedule.children[2:4])
    assert ("cannot be enclosed by a "
            "LFRicExtractTrans transformation") in str(excinfo.value)

    # Try applying Extract transformation to Node(s) containing GlobalSum
    _, invoke = get_invoke("15.14.3_sum_setval_field_builtin.f90",
                           DYNAMO_API, idx=0, dist_mem=True)
    schedule = invoke.schedule
    glob_sum = schedule.children[2]

    with pytest.raises(TransformationError) as excinfo:
        etrans.apply(glob_sum)

    assert ("cannot be enclosed by a "
            "LFRicExtractTrans transformation") in str(excinfo.value)


def test_repeat_extract():
    ''' Test that applying Extract Transformation on Node(s) already
    containing an ExtractNode raises a TransformationError. '''
    etrans = LFRicExtractTrans()

    # Test Dynamo0.3 API
    _, invoke = get_invoke("1_single_invoke.f90", DYNAMO_API,
                           idx=0, dist_mem=False)
    schedule = invoke.schedule
    # Apply Extract transformation
    etrans.apply(schedule.children[0])
    # Now try applying it again on the ExtractNode
    with pytest.raises(TransformationError) as excinfo:
        etrans.apply(schedule.children[0])
    assert ("cannot be enclosed by a "
            "LFRicExtractTrans transformation") in str(excinfo.value)


def test_kern_builtin_no_loop():
    ''' Test that applying Extract Transformation on a Kernel or Built-in
    call without its parent Loop raises a TransformationError. '''

    # Test Dynamo0.3 API for Built-in call error
    dynetrans = LFRicExtractTrans()
    _, invoke = get_invoke("15.1.2_builtin_and_normal_kernel_invoke.f90",
                           DYNAMO_API, idx=0, dist_mem=False)
    schedule = invoke.schedule
    # Test Built-in call
    builtin_call = schedule.children[1].loop_body[0]
    with pytest.raises(TransformationError) as excinfo:
        dynetrans.apply(builtin_call)
    assert "Error in LFRicExtractTrans: Application to a Kernel or a " \
           "Built-in call without its parent Loop is not allowed." \
           in str(excinfo.value)


def test_loop_no_directive_dynamo0p3():
    ''' Test that applying Extract Transformation on a Loop without its
    parent Directive when optimisations are applied in Dynamo0.3 API
    raises a TransformationError. '''
    etrans = LFRicExtractTrans()

    # Test a Loop nested within the OMP Parallel DO Directive
    _, invoke = get_invoke("4.13_multikernel_invokes_w3_anyd.f90",
                           DYNAMO_API, idx=0, dist_mem=False)
    schedule = invoke.schedule
    # Apply DynamoOMPParallelLoopTrans to the second Loop
    otrans = DynamoOMPParallelLoopTrans()
    otrans.apply(schedule[1])
    loop = schedule.children[1].dir_body[0]
    # Try extracting the Loop inside the OMP Parallel DO region
    with pytest.raises(TransformationError) as excinfo:
        etrans.apply(loop)
    assert "Error in LFRicExtractTrans: Application to a Loop without its " \
           "parent Directive is not allowed." in str(excinfo.value)


def test_no_colours_loop_dynamo0p3():
    ''' Test that applying LFRicExtractTrans on a Loop over cells
    in a colour without its parent Loop over colours in Dynamo0.3 API
    raises a TransformationError. '''

    etrans = LFRicExtractTrans()
    ctrans = Dynamo0p3ColourTrans()
    otrans = DynamoOMPParallelLoopTrans()

    _, invoke = get_invoke("1_single_invoke.f90", DYNAMO_API,
                           idx=0, dist_mem=False)
    schedule = invoke.schedule

    # Colour first loop that calls testkern_code (loop is over cells and
    # is not on a discontinuous space)
    ctrans.apply(schedule.children[0])
    colour_loop = schedule.children[0].loop_body[0]
    # Apply OMP Parallel DO Directive to the colour Loop
    otrans.apply(colour_loop)
    directive = schedule[0].loop_body
    # Try to extract the region between the Loop over cells in a colour
    # and the exterior Loop over colours
    with pytest.raises(TransformationError) as excinfo:
        etrans.apply(directive)
    assert ("Dynamo0.3 API: Extraction of a Loop over cells in a "
            "colour without its ancestor Loop over colours is not "
            "allowed.") in str(excinfo.value)

# --------------------------------------------------------------------------- #
# ================== ExtractNode tests ====================================== #
# --------------------------------------------------------------------------- #


def test_extract_node_position():
    ''' Test that Extract Transformation inserts the ExtractNode
    at the position of the first Node a Schedule in the Node list
    marked for extraction. '''

    # Test Dynamo0.3 API for extraction of a list of Nodes
    dynetrans = LFRicExtractTrans()
    _, invoke = get_invoke("15.1.2_builtin_and_normal_kernel_invoke.f90",
                           DYNAMO_API, idx=0, dist_mem=False)
    schedule = invoke.schedule
    # Apply Extract transformation to the first three Nodes and assert that
    # position and the absolute position of the ExtractNode are the same as
    # respective positions of the first Node before the transformation.
    pos = 0
    children = schedule.children[pos:pos+3]
    abspos = children[0].abs_position
    dpth = children[0].depth
    dynetrans.apply(children)
    extract_node = schedule.walk(ExtractNode)
    # The result is only one ExtractNode in the list with position 0
    assert extract_node[0].position == pos
    assert extract_node[0].abs_position == abspos
    assert extract_node[0].depth == dpth


def test_extract_node_representation():
    ''' Test that representation properties and methods of the ExtractNode
    class: view  and __str__ produce the correct results. '''

    etrans = LFRicExtractTrans()
    _, invoke = get_invoke("4.8_multikernel_invokes.f90", DYNAMO_API,
                           idx=0, dist_mem=False)
    schedule = invoke.schedule
    children = schedule.children[1:3]
    etrans.apply(children)

    # Test view() method
    output = schedule.view()
    expected_output = colored("Extract", ExtractNode._colour)
    assert expected_output in output

    # Test __str__ method

    assert "End LFRicLoop\nExtractStart[var=extract_psy_data]\nLFRicLoop[" \
        in str(schedule)
    assert "End LFRicLoop\nExtractEnd[var=extract_psy_data]\nLFRicLoop[" in \
        str(schedule)
    # Count the loops inside and outside the extract to check it is in
    # the right place
    [before, after] = str(schedule).split("ExtractStart")
    [inside, after] = after.split("ExtractEnd")
    assert before.count("Loop[") == 1
    assert inside.count("Loop[") == 2
    assert after.count("Loop[") == 2


def test_single_node_dynamo0p3():
    ''' Test that Extract Transformation on a single Node in a Schedule
    produces the correct result in Dynamo0.3 API. '''
    etrans = LFRicExtractTrans()

    psy, invoke = get_invoke("1_single_invoke.f90", DYNAMO_API,
                             idx=0, dist_mem=False)
    schedule = invoke.schedule

    etrans.apply(schedule.children[0])
    code = str(psy.gen)
<<<<<<< HEAD
    output = '''\
    CALL extract_psy_data % PreStart("single_invoke_psy", \
"invoke_0_testkern_type-testkern_code-r0", 15, 2)
    CALL extract_psy_data % PreDeclareVariable("a", a)
    CALL extract_psy_data % PreDeclareVariable("f1_data", f1_data)
    CALL extract_psy_data % PreDeclareVariable("f2_data", f2_data)'''
    # CALL extract_psy_data % PreDeclareVariable("loop0_start", loop0_start)
    # CALL extract_psy_data % PreDeclareVariable("loop0_stop", loop0_stop)
    '''
    CALL extract_psy_data % PreDeclareVariable("m1_data", m1_data)
    CALL extract_psy_data % PreDeclareVariable("m2_data", m2_data)
    CALL extract_psy_data % PreDeclareVariable("map_w1", map_w1)
    CALL extract_psy_data % PreDeclareVariable("map_w2", map_w2)
    CALL extract_psy_data % PreDeclareVariable("map_w3", map_w3)
    CALL extract_psy_data % PreDeclareVariable("ndf_w1", ndf_w1)
    CALL extract_psy_data % PreDeclareVariable("ndf_w2", ndf_w2)
    CALL extract_psy_data % PreDeclareVariable("ndf_w3", ndf_w3)
    CALL extract_psy_data % PreDeclareVariable("nlayers", nlayers)
    CALL extract_psy_data % PreDeclareVariable("undf_w1", undf_w1)
    CALL extract_psy_data % PreDeclareVariable("undf_w2", undf_w2)
    CALL extract_psy_data % PreDeclareVariable("undf_w3", undf_w3)
    CALL extract_psy_data % PreDeclareVariable("cell_post", cell)
    CALL extract_psy_data % PreDeclareVariable("f1_data_post", f1_data)
    CALL extract_psy_data % PreEndDeclaration
    CALL extract_psy_data % ProvideVariable("a", a)
    CALL extract_psy_data % ProvideVariable("f1_data", f1_data)
    CALL extract_psy_data % ProvideVariable("f2_data", f2_data)'''
    # CALL extract_psy_data % ProvideVariable("loop0_start", loop0_start)
    # CALL extract_psy_data % ProvideVariable("loop0_stop", loop0_stop)
    '''
    CALL extract_psy_data % ProvideVariable("m1_data", m1_data)
    CALL extract_psy_data % ProvideVariable("m2_data", m2_data)
    CALL extract_psy_data % ProvideVariable("map_w1", map_w1)
    CALL extract_psy_data % ProvideVariable("map_w2", map_w2)
    CALL extract_psy_data % ProvideVariable("map_w3", map_w3)
    CALL extract_psy_data % ProvideVariable("ndf_w1", ndf_w1)
    CALL extract_psy_data % ProvideVariable("ndf_w2", ndf_w2)
    CALL extract_psy_data % ProvideVariable("ndf_w3", ndf_w3)
    CALL extract_psy_data % ProvideVariable("nlayers", nlayers)
    CALL extract_psy_data % ProvideVariable("undf_w1", undf_w1)
    CALL extract_psy_data % ProvideVariable("undf_w2", undf_w2)
    CALL extract_psy_data % ProvideVariable("undf_w3", undf_w3)
    CALL extract_psy_data % PreEnd
    do cell = loop0_start, loop0_stop, 1
      call testkern_code(nlayers, a, f1_data, f2_data, ''' + \
=======
    output = '''      ! ExtractStart
      !
      CALL extract_psy_data%PreStart("single_invoke_psy", \
"invoke_0_testkern_type-testkern_code-r0", 17, 2)
      CALL extract_psy_data%PreDeclareVariable("a", a)
      CALL extract_psy_data%PreDeclareVariable("f1_data", f1_data)
      CALL extract_psy_data%PreDeclareVariable("f2_data", f2_data)
      CALL extract_psy_data%PreDeclareVariable("loop0_start", loop0_start)
      CALL extract_psy_data%PreDeclareVariable("loop0_stop", loop0_stop)
      CALL extract_psy_data%PreDeclareVariable("m1_data", m1_data)
      CALL extract_psy_data%PreDeclareVariable("m2_data", m2_data)
      CALL extract_psy_data%PreDeclareVariable("map_w1", map_w1)
      CALL extract_psy_data%PreDeclareVariable("map_w2", map_w2)
      CALL extract_psy_data%PreDeclareVariable("map_w3", map_w3)
      CALL extract_psy_data%PreDeclareVariable("ndf_w1", ndf_w1)
      CALL extract_psy_data%PreDeclareVariable("ndf_w2", ndf_w2)
      CALL extract_psy_data%PreDeclareVariable("ndf_w3", ndf_w3)
      CALL extract_psy_data%PreDeclareVariable("nlayers_f1", nlayers_f1)
      CALL extract_psy_data%PreDeclareVariable("undf_w1", undf_w1)
      CALL extract_psy_data%PreDeclareVariable("undf_w2", undf_w2)
      CALL extract_psy_data%PreDeclareVariable("undf_w3", undf_w3)
      CALL extract_psy_data%PreDeclareVariable("cell_post", cell)
      CALL extract_psy_data%PreDeclareVariable("f1_data_post", f1_data)
      CALL extract_psy_data%PreEndDeclaration
      CALL extract_psy_data%ProvideVariable("a", a)
      CALL extract_psy_data%ProvideVariable("f1_data", f1_data)
      CALL extract_psy_data%ProvideVariable("f2_data", f2_data)
      CALL extract_psy_data%ProvideVariable("loop0_start", loop0_start)
      CALL extract_psy_data%ProvideVariable("loop0_stop", loop0_stop)
      CALL extract_psy_data%ProvideVariable("m1_data", m1_data)
      CALL extract_psy_data%ProvideVariable("m2_data", m2_data)
      CALL extract_psy_data%ProvideVariable("map_w1", map_w1)
      CALL extract_psy_data%ProvideVariable("map_w2", map_w2)
      CALL extract_psy_data%ProvideVariable("map_w3", map_w3)
      CALL extract_psy_data%ProvideVariable("ndf_w1", ndf_w1)
      CALL extract_psy_data%ProvideVariable("ndf_w2", ndf_w2)
      CALL extract_psy_data%ProvideVariable("ndf_w3", ndf_w3)
      CALL extract_psy_data%ProvideVariable("nlayers_f1", nlayers_f1)
      CALL extract_psy_data%ProvideVariable("undf_w1", undf_w1)
      CALL extract_psy_data%ProvideVariable("undf_w2", undf_w2)
      CALL extract_psy_data%ProvideVariable("undf_w3", undf_w3)
      CALL extract_psy_data%PreEnd
      DO cell = loop0_start, loop0_stop, 1
        CALL testkern_code(nlayers_f1, a, f1_data, f2_data, ''' + \
>>>>>>> dd350006
        "m1_data, m2_data, ndf_w1, undf_w1, " + \
        "map_w1(:,cell), ndf_w2, undf_w2, map_w2(:,cell), ndf_w3, " + \
        '''undf_w3, map_w3(:,cell))
    enddo
    CALL extract_psy_data % PostStart
    CALL extract_psy_data % ProvideVariable("cell_post", cell)
    CALL extract_psy_data % ProvideVariable("f1_data_post", f1_data)
    CALL extract_psy_data % PostEnd'''
    assert output in code


def test_node_list_dynamo0p3():
    ''' Test that applying Extract Transformation on a list of Nodes
    produces the correct result in the Dynamo0.3 API.

    '''
    etrans = LFRicExtractTrans()
    psy, invoke = get_invoke("15.1.2_builtin_and_normal_kernel_invoke.f90",
                             DYNAMO_API, idx=0, dist_mem=False)
    schedule = invoke.schedule

    etrans.apply(schedule.children[0:3])
    code = str(psy.gen)
<<<<<<< HEAD
    output = """\
    CALL extract_psy_data % PreStart("single_invoke_builtin_then_kernel_psy", \
"invoke_0-r0", 5, 5)
    CALL extract_psy_data % PreDeclareVariable("f3_data", f3_data)"""
    # CALL extract_psy_data % PreDeclareVariable("loop0_start", loop0_start)
    # CALL extract_psy_data % PreDeclareVariable("loop0_stop", loop0_stop)
    # CALL extract_psy_data % PreDeclareVariable("loop1_start", loop1_start)
    # CALL extract_psy_data % PreDeclareVariable("loop1_stop", loop1_stop)
    # CALL extract_psy_data % PreDeclareVariable("loop2_start", loop2_start)
    # CALL extract_psy_data % PreDeclareVariable("loop2_stop", loop2_stop)
    """
    CALL extract_psy_data % PreDeclareVariable("map_w2", map_w2)
    CALL extract_psy_data % PreDeclareVariable("ndf_w2", ndf_w2)
    CALL extract_psy_data % PreDeclareVariable("nlayers", nlayers)
    CALL extract_psy_data % PreDeclareVariable("undf_w2", undf_w2)
    CALL extract_psy_data % PreDeclareVariable("cell_post", cell)
    CALL extract_psy_data % PreDeclareVariable("df_post", df)
    CALL extract_psy_data % PreDeclareVariable("f2_data_post", f2_data)
    CALL extract_psy_data % PreDeclareVariable("f3_data_post", f3_data)
    CALL extract_psy_data % PreDeclareVariable("f5_data_post", f5_data)
    CALL extract_psy_data % PreEndDeclaration
    CALL extract_psy_data % ProvideVariable("f3_data", f3_data)"""
    # CALL extract_psy_data % ProvideVariable("loop0_start", loop0_start)
    # CALL extract_psy_data % ProvideVariable("loop0_stop", loop0_stop)
    # CALL extract_psy_data % ProvideVariable("loop1_start", loop1_start)
    # CALL extract_psy_data % ProvideVariable("loop1_stop", loop1_stop)
    # CALL extract_psy_data % ProvideVariable("loop2_start", loop2_start)
    # CALL extract_psy_data % ProvideVariable("loop2_stop", loop2_stop)
    """
    CALL extract_psy_data % ProvideVariable("map_w2", map_w2)
    CALL extract_psy_data % ProvideVariable("ndf_w2", ndf_w2)
    CALL extract_psy_data % ProvideVariable("nlayers", nlayers)
    CALL extract_psy_data % ProvideVariable("undf_w2", undf_w2)
    CALL extract_psy_data % PreEnd
    do df = loop0_start, loop0_stop, 1
      ! Built-in: setval_c (set a real-valued field to a real scalar value)
      f5_data(df) = 0.0
    enddo
    do df = loop1_start, loop1_stop, 1
      ! Built-in: setval_c (set a real-valued field to a real scalar value)
      f2_data(df) = 0.0
    enddo
    do cell = loop2_start, loop2_stop, 1
      call testkern_w2_only_code(nlayers, f3_data, """ + \
=======
    output = """! ExtractStart
      !
      CALL extract_psy_data%PreStart("single_invoke_builtin_then_kernel_psy", \
"invoke_0-r0", 11, 5)
      CALL extract_psy_data%PreDeclareVariable("f3_data", f3_data)
      CALL extract_psy_data%PreDeclareVariable("loop0_start", loop0_start)
      CALL extract_psy_data%PreDeclareVariable("loop0_stop", loop0_stop)
      CALL extract_psy_data%PreDeclareVariable("loop1_start", loop1_start)
      CALL extract_psy_data%PreDeclareVariable("loop1_stop", loop1_stop)
      CALL extract_psy_data%PreDeclareVariable("loop2_start", loop2_start)
      CALL extract_psy_data%PreDeclareVariable("loop2_stop", loop2_stop)
      CALL extract_psy_data%PreDeclareVariable("map_w2", map_w2)
      CALL extract_psy_data%PreDeclareVariable("ndf_w2", ndf_w2)
      CALL extract_psy_data%PreDeclareVariable("nlayers_f3", nlayers_f3)
      CALL extract_psy_data%PreDeclareVariable("undf_w2", undf_w2)
      CALL extract_psy_data%PreDeclareVariable("cell_post", cell)
      CALL extract_psy_data%PreDeclareVariable("df_post", df)
      CALL extract_psy_data%PreDeclareVariable("f2_data_post", f2_data)
      CALL extract_psy_data%PreDeclareVariable("f3_data_post", f3_data)
      CALL extract_psy_data%PreDeclareVariable("f5_data_post", f5_data)
      CALL extract_psy_data%PreEndDeclaration
      CALL extract_psy_data%ProvideVariable("f3_data", f3_data)
      CALL extract_psy_data%ProvideVariable("loop0_start", loop0_start)
      CALL extract_psy_data%ProvideVariable("loop0_stop", loop0_stop)
      CALL extract_psy_data%ProvideVariable("loop1_start", loop1_start)
      CALL extract_psy_data%ProvideVariable("loop1_stop", loop1_stop)
      CALL extract_psy_data%ProvideVariable("loop2_start", loop2_start)
      CALL extract_psy_data%ProvideVariable("loop2_stop", loop2_stop)
      CALL extract_psy_data%ProvideVariable("map_w2", map_w2)
      CALL extract_psy_data%ProvideVariable("ndf_w2", ndf_w2)
      CALL extract_psy_data%ProvideVariable("nlayers_f3", nlayers_f3)
      CALL extract_psy_data%ProvideVariable("undf_w2", undf_w2)
      CALL extract_psy_data%PreEnd
      DO df = loop0_start, loop0_stop, 1
        ! Built-in: setval_c (set a real-valued field to a real scalar value)
        f5_data(df) = 0.0
      END DO
      DO df = loop1_start, loop1_stop, 1
        ! Built-in: setval_c (set a real-valued field to a real scalar value)
        f2_data(df) = 0.0
      END DO
      DO cell = loop2_start, loop2_stop, 1
        CALL testkern_w2_only_code(nlayers_f3, f3_data, """ + \
>>>>>>> dd350006
        """f2_data, ndf_w2, undf_w2, map_w2(:,cell))
    enddo
    CALL extract_psy_data % PostStart
    CALL extract_psy_data % ProvideVariable("cell_post", cell)
    CALL extract_psy_data % ProvideVariable("df_post", df)
    CALL extract_psy_data % ProvideVariable("f2_data_post", f2_data)
    CALL extract_psy_data % ProvideVariable("f3_data_post", f3_data)
    CALL extract_psy_data % ProvideVariable("f5_data_post", f5_data)
    CALL extract_psy_data % PostEnd"""

    assert output in code


def test_dynamo0p3_builtin():
    ''' Tests the handling of builtins.

    '''
    etrans = LFRicExtractTrans()
    psy, invoke = get_invoke("15.1.2_builtin_and_normal_kernel_invoke.f90",
                             DYNAMO_API, idx=0, dist_mem=False)
    schedule = invoke.schedule

    etrans.apply(schedule.children[0:3])
    code = str(psy.gen)

<<<<<<< HEAD
    # CALL extract_psy_data % PreDeclareVariable("loop1_start", """\
    #        """loop1_start)
    # CALL extract_psy_data % PreDeclareVariable("loop1_stop", loop1_stop)
    # CALL extract_psy_data % PreDeclareVariable("loop2_start", loop2_start)
    # CALL extract_psy_data % PreDeclareVariable("loop2_stop", loop2_stop)
    output = """
    CALL extract_psy_data % PreDeclareVariable("map_w2", map_w2)
    CALL extract_psy_data % PreDeclareVariable("ndf_w2", ndf_w2)
    CALL extract_psy_data % PreDeclareVariable("nlayers", nlayers)
    CALL extract_psy_data % PreDeclareVariable("undf_w2", undf_w2)
    CALL extract_psy_data % PreDeclareVariable("cell_post", cell)
    CALL extract_psy_data % PreDeclareVariable("df_post", df)
    CALL extract_psy_data % PreDeclareVariable("f2_data_post", f2_data)
    CALL extract_psy_data % PreDeclareVariable("f3_data_post", f3_data)
    CALL extract_psy_data % PreDeclareVariable("f5_data_post", f5_data)
    CALL extract_psy_data % PreEndDeclaration
    CALL extract_psy_data % ProvideVariable("f3_data", f3_data)"""
    # CALL extract_psy_data % ProvideVariable("loop0_start", loop0_start)
    # CALL extract_psy_data % ProvideVariable("loop0_stop", loop0_stop)
    # CALL extract_psy_data % ProvideVariable("loop1_start", loop1_start)
    # CALL extract_psy_data % ProvideVariable("loop1_stop", loop1_stop)
    # CALL extract_psy_data % ProvideVariable("loop2_start", loop2_start)
    # CALL extract_psy_data % ProvideVariable("loop2_stop", loop2_stop)
    """
    CALL extract_psy_data % ProvideVariable("map_w2", map_w2)
    CALL extract_psy_data % ProvideVariable("ndf_w2", ndf_w2)
    CALL extract_psy_data % ProvideVariable("nlayers", nlayers)
    CALL extract_psy_data % ProvideVariable("undf_w2", undf_w2)
    CALL extract_psy_data % PreEnd
    do df = loop0_start, loop0_stop, 1
      ! Built-in: setval_c (set a real-valued field to a real scalar value)
      f5_data(df) = 0.0
    enddo
    do df = loop1_start, loop1_stop, 1
      ! Built-in: setval_c (set a real-valued field to a real scalar value)
      f2_data(df) = 0.0
    enddo
    do cell = loop2_start, loop2_stop, 1
      call testkern_w2_only_code(nlayers, f3_data, f2_data, """\
=======
    output = """CALL extract_psy_data%PreDeclareVariable("loop1_start", """\
             """loop1_start)
      CALL extract_psy_data%PreDeclareVariable("loop1_stop", loop1_stop)
      CALL extract_psy_data%PreDeclareVariable("loop2_start", loop2_start)
      CALL extract_psy_data%PreDeclareVariable("loop2_stop", loop2_stop)
      CALL extract_psy_data%PreDeclareVariable("map_w2", map_w2)
      CALL extract_psy_data%PreDeclareVariable("ndf_w2", ndf_w2)
      CALL extract_psy_data%PreDeclareVariable("nlayers_f3", nlayers_f3)
      CALL extract_psy_data%PreDeclareVariable("undf_w2", undf_w2)
      CALL extract_psy_data%PreDeclareVariable("cell_post", cell)
      CALL extract_psy_data%PreDeclareVariable("df_post", df)
      CALL extract_psy_data%PreDeclareVariable("f2_data_post", f2_data)
      CALL extract_psy_data%PreDeclareVariable("f3_data_post", f3_data)
      CALL extract_psy_data%PreDeclareVariable("f5_data_post", f5_data)
      CALL extract_psy_data%PreEndDeclaration
      CALL extract_psy_data%ProvideVariable("f3_data", f3_data)
      CALL extract_psy_data%ProvideVariable("loop0_start", loop0_start)
      CALL extract_psy_data%ProvideVariable("loop0_stop", loop0_stop)
      CALL extract_psy_data%ProvideVariable("loop1_start", loop1_start)
      CALL extract_psy_data%ProvideVariable("loop1_stop", loop1_stop)
      CALL extract_psy_data%ProvideVariable("loop2_start", loop2_start)
      CALL extract_psy_data%ProvideVariable("loop2_stop", loop2_stop)
      CALL extract_psy_data%ProvideVariable("map_w2", map_w2)
      CALL extract_psy_data%ProvideVariable("ndf_w2", ndf_w2)
      CALL extract_psy_data%ProvideVariable("nlayers_f3", nlayers_f3)
      CALL extract_psy_data%ProvideVariable("undf_w2", undf_w2)
      CALL extract_psy_data%PreEnd
      DO df = loop0_start, loop0_stop, 1
        ! Built-in: setval_c (set a real-valued field to a real scalar value)
        f5_data(df) = 0.0
      END DO
      DO df = loop1_start, loop1_stop, 1
        ! Built-in: setval_c (set a real-valued field to a real scalar value)
        f2_data(df) = 0.0
      END DO
      DO cell = loop2_start, loop2_stop, 1
        CALL testkern_w2_only_code(nlayers_f3, f3_data, f2_data, """\
>>>>>>> dd350006
        """ndf_w2, undf_w2, map_w2(:,cell))
    enddo
    CALL extract_psy_data % PostStart
    CALL extract_psy_data % ProvideVariable("cell_post", cell)
    CALL extract_psy_data % ProvideVariable("df_post", df)
    CALL extract_psy_data % ProvideVariable("f2_data_post", f2_data)
    CALL extract_psy_data % ProvideVariable("f3_data_post", f3_data)
    CALL extract_psy_data % ProvideVariable("f5_data_post", f5_data)
    CALL extract_psy_data % PostEnd"""
    assert output in code


def test_extract_single_builtin_dynamo0p3():
    ''' Test that extraction of a BuiltIn in an Invoke produces the
    correct result in Dynamo0.3 API without and with optimisations.

    '''
    etrans = LFRicExtractTrans()

    otrans = DynamoOMPParallelLoopTrans()

    psy, invoke = get_invoke("15.1.2_builtin_and_normal_kernel_invoke.f90",
                             DYNAMO_API, idx=0, dist_mem=False)
    schedule = invoke.schedule

    etrans.apply(schedule.children[1])
    code = str(psy.gen)
    output = """\
    CALL extract_psy_data % PreStart("single_invoke_builtin_then_kernel_psy", """ \
    """"invoke_0-setval_c-r0", 0, 2)"""
    # CALL extract_psy_data % PreDeclareVariable("loop1_start", loop1_start)
    # CALL extract_psy_data % PreDeclareVariable("loop1_stop", loop1_stop)
    """
    CALL extract_psy_data % PreDeclareVariable("df_post", df)
    CALL extract_psy_data % PreDeclareVariable("f2_data_post", f2_data)
    CALL extract_psy_data % PreEndDeclaration"""
    # CALL extract_psy_data % ProvideVariable("loop1_start", loop1_start)
    # CALL extract_psy_data % ProvideVariable("loop1_stop", loop1_stop)
    """
    CALL extract_psy_data % PreEnd
    do df = loop1_start, loop1_stop, 1
      ! Built-in: setval_c (set a real-valued field to a real scalar value)
      f2_data(df) = 0.0
    enddo
    CALL extract_psy_data % PostStart
    CALL extract_psy_data % ProvideVariable("df_post", df)
    CALL extract_psy_data % ProvideVariable("f2_data_post", f2_data)
    CALL extract_psy_data % PostEnd
    """
    assert output in code

    # Test extract with OMP Parallel optimisation
    psy, invoke = get_invoke("15.1.1_builtin_and_normal_kernel_invoke_2.f90",
                             DYNAMO_API, idx=0, dist_mem=False)
    schedule = invoke.schedule

    otrans.apply(schedule.children[1])
    etrans.apply(schedule.children[1])
    code_omp = str(psy.gen)
    output = """\
    CALL extract_psy_data % PreStart("single_invoke_psy", """ \
    """"invoke_0-inc_ax_plus_y-r0", 2, 2)
    CALL extract_psy_data % PreDeclareVariable("f1_data", f1_data)
    CALL extract_psy_data % PreDeclareVariable("f2_data", f2_data)"""
    # CALL extract_psy_data % PreDeclareVariable("loop1_start", loop1_start)
    # CALL extract_psy_data % PreDeclareVariable("loop1_stop", loop1_stop)
    """
    CALL extract_psy_data % PreDeclareVariable("df_post", df)
    CALL extract_psy_data % PreDeclareVariable("f1_data_post", f1_data)
    CALL extract_psy_data % PreEndDeclaration
    CALL extract_psy_data % ProvideVariable("f1_data", f1_data)
    CALL extract_psy_data % ProvideVariable("f2_data", f2_data)
    """
    # CALL extract_psy_data % ProvideVariable("loop1_start", loop1_start)
    # CALL extract_psy_data % ProvideVariable("loop1_stop", loop1_stop)
    """
    CALL extract_psy_data % PreEnd
    !$omp parallel do default(shared), private(df), schedule(static)
    do df = loop1_start, loop1_stop, 1
      ! Built-in: inc_aX_plus_Y (real-valued fields)
      f1_data(df) = 0.5_r_def * f1_data(df) + f2_data(df)
    enddo
    !$omp end parallel do
    CALL extract_psy_data % PostStart
    CALL extract_psy_data % ProvideVariable("df_post", df)
    CALL extract_psy_data % ProvideVariable("f1_data_post", f1_data)
    CALL extract_psy_data % PostEnd"""
    assert output in code_omp


def test_extract_kernel_and_builtin_dynamo0p3():
    ''' Test that extraction of a Kernel and a BuiltIny in an Invoke
    produces the correct result in Dynamo0.3 API.

    '''
    etrans = LFRicExtractTrans()

    psy, invoke = get_invoke("15.1.2_builtin_and_normal_kernel_invoke.f90",
                             DYNAMO_API, idx=0, dist_mem=False)
    schedule = invoke.schedule

    etrans.apply(schedule.children[1:3])
    code = str(psy.gen)
<<<<<<< HEAD
    output = """\
    CALL extract_psy_data % PreStart("single_invoke_builtin_then_kernel_psy", """ \
    """"invoke_0-r0", 5, 4)
    CALL extract_psy_data % PreDeclareVariable("f3_data", f3_data)"""
    # CALL extract_psy_data % PreDeclareVariable("loop1_start", loop1_start)
    # CALL extract_psy_data % PreDeclareVariable("loop1_stop", loop1_stop)
    # CALL extract_psy_data % PreDeclareVariable("loop2_start", loop2_start)
    # CALL extract_psy_data % PreDeclareVariable("loop2_stop", loop2_stop)
    """
    CALL extract_psy_data % PreDeclareVariable("map_w2", map_w2)
    CALL extract_psy_data % PreDeclareVariable("ndf_w2", ndf_w2)
    CALL extract_psy_data % PreDeclareVariable("nlayers", nlayers)
    CALL extract_psy_data % PreDeclareVariable("undf_w2", undf_w2)
    CALL extract_psy_data % PreDeclareVariable("cell_post", cell)
    CALL extract_psy_data % PreDeclareVariable("df_post", df)
    CALL extract_psy_data % PreDeclareVariable("f2_data_post", f2_data)
    CALL extract_psy_data % PreDeclareVariable("f3_data_post", f3_data)
    CALL extract_psy_data % PreEndDeclaration
    CALL extract_psy_data % ProvideVariable("f3_data", f3_data)
    """
    # CALL extract_psy_data % ProvideVariable("loop1_start", loop1_start)
    # CALL extract_psy_data % ProvideVariable("loop1_stop", loop1_stop)
    # CALL extract_psy_data % ProvideVariable("loop2_start", loop2_start)
    # CALL extract_psy_data % ProvideVariable("loop2_stop", loop2_stop)
    """
    CALL extract_psy_data % ProvideVariable("map_w2", map_w2)
    CALL extract_psy_data % ProvideVariable("ndf_w2", ndf_w2)
    CALL extract_psy_data % ProvideVariable("nlayers", nlayers)
    CALL extract_psy_data % ProvideVariable("undf_w2", undf_w2)
    CALL extract_psy_data % PreEnd
    do df = loop1_start, loop1_stop, 1
      ! Built-in: setval_c (set a real-valued field to a real scalar value)
      f2_data(df) = 0.0
    enddo
    do cell = loop2_start, loop2_stop, 1
      call testkern_w2_only_code(nlayers, f3_data, """ + \
      """f2_data, ndf_w2, undf_w2, map_w2(:,cell))
    enddo
    CALL extract_psy_data % PostStart
    CALL extract_psy_data % ProvideVariable("cell_post", cell)
    CALL extract_psy_data % ProvideVariable("df_post", df)
    CALL extract_psy_data % ProvideVariable("f2_data_post", f2_data)
    CALL extract_psy_data % ProvideVariable("f3_data_post", f3_data)
    CALL extract_psy_data % PostEnd"""
=======
    output = """
      ! ExtractStart
      !
      CALL extract_psy_data%PreStart("single_invoke_builtin_then_kernel_psy", """ \
      """"invoke_0-r0", 9, 4)
      CALL extract_psy_data%PreDeclareVariable("f3_data", f3_data)
      CALL extract_psy_data%PreDeclareVariable("loop1_start", loop1_start)
      CALL extract_psy_data%PreDeclareVariable("loop1_stop", loop1_stop)
      CALL extract_psy_data%PreDeclareVariable("loop2_start", loop2_start)
      CALL extract_psy_data%PreDeclareVariable("loop2_stop", loop2_stop)
      CALL extract_psy_data%PreDeclareVariable("map_w2", map_w2)
      CALL extract_psy_data%PreDeclareVariable("ndf_w2", ndf_w2)
      CALL extract_psy_data%PreDeclareVariable("nlayers_f3", nlayers_f3)
      CALL extract_psy_data%PreDeclareVariable("undf_w2", undf_w2)
      CALL extract_psy_data%PreDeclareVariable("cell_post", cell)
      CALL extract_psy_data%PreDeclareVariable("df_post", df)
      CALL extract_psy_data%PreDeclareVariable("f2_data_post", f2_data)
      CALL extract_psy_data%PreDeclareVariable("f3_data_post", f3_data)
      CALL extract_psy_data%PreEndDeclaration
      CALL extract_psy_data%ProvideVariable("f3_data", f3_data)
      CALL extract_psy_data%ProvideVariable("loop1_start", loop1_start)
      CALL extract_psy_data%ProvideVariable("loop1_stop", loop1_stop)
      CALL extract_psy_data%ProvideVariable("loop2_start", loop2_start)
      CALL extract_psy_data%ProvideVariable("loop2_stop", loop2_stop)
      CALL extract_psy_data%ProvideVariable("map_w2", map_w2)
      CALL extract_psy_data%ProvideVariable("ndf_w2", ndf_w2)
      CALL extract_psy_data%ProvideVariable("nlayers_f3", nlayers_f3)
      CALL extract_psy_data%ProvideVariable("undf_w2", undf_w2)
      CALL extract_psy_data%PreEnd
      DO df = loop1_start, loop1_stop, 1
        ! Built-in: setval_c (set a real-valued field to a real scalar value)
        f2_data(df) = 0.0
      END DO
      DO cell = loop2_start, loop2_stop, 1
        CALL testkern_w2_only_code(nlayers_f3, f3_data, """ + \
        """f2_data, ndf_w2, undf_w2, map_w2(:,cell))
      END DO
      CALL extract_psy_data%PostStart
      CALL extract_psy_data%ProvideVariable("cell_post", cell)
      CALL extract_psy_data%ProvideVariable("df_post", df)
      CALL extract_psy_data%ProvideVariable("f2_data_post", f2_data)
      CALL extract_psy_data%ProvideVariable("f3_data_post", f3_data)
      CALL extract_psy_data%PostEnd
      !
      ! ExtractEnd"""
>>>>>>> dd350006

    assert output in code

    # TODO #706: Compilation for LFRic extraction not supported yet.
    # assert LFRicBuild(tmpdir).code_compiles(psy)


def test_extract_colouring_omp_dynamo0p3(fortran_writer):
    ''' Test that extraction of a Kernel in an Invoke after applying
    colouring and OpenMP optimisations produces the correct result
    in Dynamo0.3 API. '''

    const = LFRicConstants()
    etrans = LFRicExtractTrans()
    ctrans = Dynamo0p3ColourTrans()
    otrans = DynamoOMPParallelLoopTrans()

    psy, invoke = get_invoke("4.8_multikernel_invokes.f90",
                             DYNAMO_API, idx=0, dist_mem=False)
    schedule = invoke.schedule

    # First colour all of the loops over cells unless they are on
    # discontinuous spaces
    for child in schedule.children:
        if isinstance(child, Loop) and child.field_space.orig_name \
           not in const.VALID_DISCONTINUOUS_NAMES \
           and child.iteration_space == "cell_column":
            ctrans.apply(child)
    # Then apply OpenMP to each of the colour loops
    for child in schedule.children:
        if isinstance(child, Loop):
            if child.loop_type == "colours":
                otrans.apply(child.loop_body[0])
            else:
                otrans.apply(child)

    # Extract the second instance of ru_kernel_type after colouring
    # and OpenMP are applied
    child = schedule.children[2]
    etrans.apply(child)

    code = str(psy.gen)
    output = ("""
    CALL extract_psy_data % PreStart("multikernel_invokes_7_psy", """
              """"invoke_0-ru_code-r0", 27, 3)
    CALL extract_psy_data % PreDeclareVariable("a_data", a_data)
    CALL extract_psy_data % PreDeclareVariable("b_data", b_data)
    CALL extract_psy_data % PreDeclareVariable("basis_w0_qr", basis_w0_qr)
    CALL extract_psy_data % PreDeclareVariable("basis_w2_qr", basis_w2_qr)
    CALL extract_psy_data % PreDeclareVariable("basis_w3_qr", basis_w3_qr)
    CALL extract_psy_data % PreDeclareVariable("c_data", c_data)
    CALL extract_psy_data % PreDeclareVariable("cmap", cmap)
    CALL extract_psy_data % PreDeclareVariable("diff_basis_w0_qr", """
              """diff_basis_w0_qr)
    CALL extract_psy_data % PreDeclareVariable("diff_basis_w2_qr", """
              """diff_basis_w2_qr)
<<<<<<< HEAD
    CALL extract_psy_data % PreDeclareVariable("e", e)
    CALL extract_psy_data % PreDeclareVariable("istp", istp)
    CALL extract_psy_data % PreDeclareVariable("last_edge_cell_all_colours", \
last_edge_cell_all_colours)"""
    # CALL extract_psy_data % PreDeclareVariable("loop4_start", loop4_start)
    # CALL extract_psy_data % PreDeclareVariable("loop4_stop", loop4_stop)
    # CALL extract_psy_data % PreDeclareVariable("loop5_start", loop5_start)
    """
    CALL extract_psy_data % PreDeclareVariable("map_w0", map_w0)
    CALL extract_psy_data % PreDeclareVariable("map_w2", map_w2)
    CALL extract_psy_data % PreDeclareVariable("map_w3", map_w3)
    CALL extract_psy_data % PreDeclareVariable("ndf_w0", ndf_w0)
    CALL extract_psy_data % PreDeclareVariable("ndf_w2", ndf_w2)
    CALL extract_psy_data % PreDeclareVariable("ndf_w3", ndf_w3)
    CALL extract_psy_data % PreDeclareVariable("nlayers", nlayers)
    CALL extract_psy_data % PreDeclareVariable("np_xy_qr", np_xy_qr)
    CALL extract_psy_data % PreDeclareVariable("np_z_qr", np_z_qr)
    CALL extract_psy_data % PreDeclareVariable("rdt", rdt)
    CALL extract_psy_data % PreDeclareVariable("undf_w0", undf_w0)
    CALL extract_psy_data % PreDeclareVariable("undf_w2", undf_w2)
    CALL extract_psy_data % PreDeclareVariable("undf_w3", undf_w3)
    CALL extract_psy_data % PreDeclareVariable("weights_xy_qr", weights_xy_qr)
    CALL extract_psy_data % PreDeclareVariable("weights_z_qr", weights_z_qr)
    CALL extract_psy_data % PreDeclareVariable("b_data_post", b_data)
    CALL extract_psy_data % PreDeclareVariable("cell_post", cell)
    CALL extract_psy_data % PreDeclareVariable("colour_post", colour)
    CALL extract_psy_data % PreEndDeclaration
    CALL extract_psy_data % ProvideVariable("a_data", a_data)
    CALL extract_psy_data % ProvideVariable("b_data", b_data)
    CALL extract_psy_data % ProvideVariable("basis_w0_qr", basis_w0_qr)
    CALL extract_psy_data % ProvideVariable("basis_w2_qr", basis_w2_qr)
    CALL extract_psy_data % ProvideVariable("basis_w3_qr", basis_w3_qr)
    CALL extract_psy_data % ProvideVariable("c_data", c_data)
    CALL extract_psy_data % ProvideVariable("cmap", cmap)
    CALL extract_psy_data % ProvideVariable("diff_basis_w0_qr", """
=======
      CALL extract_psy_data%PreDeclareVariable("e", e)
      CALL extract_psy_data%PreDeclareVariable("istp", istp)
      CALL extract_psy_data%PreDeclareVariable("last_edge_cell_all_colours", \
last_edge_cell_all_colours)
      CALL extract_psy_data%PreDeclareVariable("loop4_start", loop4_start)
      CALL extract_psy_data%PreDeclareVariable("loop4_stop", loop4_stop)
      CALL extract_psy_data%PreDeclareVariable("loop5_start", loop5_start)
      CALL extract_psy_data%PreDeclareVariable("map_w0", map_w0)
      CALL extract_psy_data%PreDeclareVariable("map_w2", map_w2)
      CALL extract_psy_data%PreDeclareVariable("map_w3", map_w3)
      CALL extract_psy_data%PreDeclareVariable("ndf_w0", ndf_w0)
      CALL extract_psy_data%PreDeclareVariable("ndf_w2", ndf_w2)
      CALL extract_psy_data%PreDeclareVariable("ndf_w3", ndf_w3)
      CALL extract_psy_data%PreDeclareVariable("nlayers_b", nlayers_b)
      CALL extract_psy_data%PreDeclareVariable("np_xy_qr", np_xy_qr)
      CALL extract_psy_data%PreDeclareVariable("np_z_qr", np_z_qr)
      CALL extract_psy_data%PreDeclareVariable("rdt", rdt)
      CALL extract_psy_data%PreDeclareVariable("undf_w0", undf_w0)
      CALL extract_psy_data%PreDeclareVariable("undf_w2", undf_w2)
      CALL extract_psy_data%PreDeclareVariable("undf_w3", undf_w3)
      CALL extract_psy_data%PreDeclareVariable("weights_xy_qr", weights_xy_qr)
      CALL extract_psy_data%PreDeclareVariable("weights_z_qr", weights_z_qr)
      CALL extract_psy_data%PreDeclareVariable("b_data_post", b_data)
      CALL extract_psy_data%PreDeclareVariable("cell_post", cell)
      CALL extract_psy_data%PreDeclareVariable("colour_post", colour)
      CALL extract_psy_data%PreEndDeclaration
      CALL extract_psy_data%ProvideVariable("a_data", a_data)
      CALL extract_psy_data%ProvideVariable("b_data", b_data)
      CALL extract_psy_data%ProvideVariable("basis_w0_qr", basis_w0_qr)
      CALL extract_psy_data%ProvideVariable("basis_w2_qr", basis_w2_qr)
      CALL extract_psy_data%ProvideVariable("basis_w3_qr", basis_w3_qr)
      CALL extract_psy_data%ProvideVariable("c_data", c_data)
      CALL extract_psy_data%ProvideVariable("cmap", cmap)
      CALL extract_psy_data%ProvideVariable("diff_basis_w0_qr", """
>>>>>>> dd350006
              """diff_basis_w0_qr)
    CALL extract_psy_data % ProvideVariable("diff_basis_w2_qr", """
              """diff_basis_w2_qr)
<<<<<<< HEAD
    CALL extract_psy_data % ProvideVariable("e", e)
    CALL extract_psy_data % ProvideVariable("istp", istp)
    CALL extract_psy_data % ProvideVariable("last_edge_cell_all_colours", \
last_edge_cell_all_colours)"""
    # CALL extract_psy_data % ProvideVariable("loop4_start", loop4_start)
    # CALL extract_psy_data % ProvideVariable("loop4_stop", loop4_stop)
    # CALL extract_psy_data % ProvideVariable("loop5_start", loop5_start)
    """
    CALL extract_psy_data % ProvideVariable("map_w0", map_w0)
    CALL extract_psy_data % ProvideVariable("map_w2", map_w2)
    CALL extract_psy_data % ProvideVariable("map_w3", map_w3)
    CALL extract_psy_data % ProvideVariable("ndf_w0", ndf_w0)
    CALL extract_psy_data % ProvideVariable("ndf_w2", ndf_w2)
    CALL extract_psy_data % ProvideVariable("ndf_w3", ndf_w3)
    CALL extract_psy_data % ProvideVariable("nlayers", nlayers)
    CALL extract_psy_data % ProvideVariable("np_xy_qr", np_xy_qr)
    CALL extract_psy_data % ProvideVariable("np_z_qr", np_z_qr)
    CALL extract_psy_data % ProvideVariable("rdt", rdt)
    CALL extract_psy_data % ProvideVariable("undf_w0", undf_w0)
    CALL extract_psy_data % ProvideVariable("undf_w2", undf_w2)
    CALL extract_psy_data % ProvideVariable("undf_w3", undf_w3)
    CALL extract_psy_data % ProvideVariable("weights_xy_qr", weights_xy_qr)
    CALL extract_psy_data % ProvideVariable("weights_z_qr", weights_z_qr)
    CALL extract_psy_data % PreEnd
    do colour = loop4_start, loop4_stop, 1
      !$omp parallel do default(shared), private(cell), schedule(static)
      do cell = loop5_start, last_edge_cell_all_colours(colour), 1
        call ru_code(nlayers, b_data, a_data, istp, rdt, """
=======
      CALL extract_psy_data%ProvideVariable("e", e)
      CALL extract_psy_data%ProvideVariable("istp", istp)
      CALL extract_psy_data%ProvideVariable("last_edge_cell_all_colours", \
last_edge_cell_all_colours)
      CALL extract_psy_data%ProvideVariable("loop4_start", loop4_start)
      CALL extract_psy_data%ProvideVariable("loop4_stop", loop4_stop)
      CALL extract_psy_data%ProvideVariable("loop5_start", loop5_start)
      CALL extract_psy_data%ProvideVariable("map_w0", map_w0)
      CALL extract_psy_data%ProvideVariable("map_w2", map_w2)
      CALL extract_psy_data%ProvideVariable("map_w3", map_w3)
      CALL extract_psy_data%ProvideVariable("ndf_w0", ndf_w0)
      CALL extract_psy_data%ProvideVariable("ndf_w2", ndf_w2)
      CALL extract_psy_data%ProvideVariable("ndf_w3", ndf_w3)
      CALL extract_psy_data%ProvideVariable("nlayers_b", nlayers_b)
      CALL extract_psy_data%ProvideVariable("np_xy_qr", np_xy_qr)
      CALL extract_psy_data%ProvideVariable("np_z_qr", np_z_qr)
      CALL extract_psy_data%ProvideVariable("rdt", rdt)
      CALL extract_psy_data%ProvideVariable("undf_w0", undf_w0)
      CALL extract_psy_data%ProvideVariable("undf_w2", undf_w2)
      CALL extract_psy_data%ProvideVariable("undf_w3", undf_w3)
      CALL extract_psy_data%ProvideVariable("weights_xy_qr", weights_xy_qr)
      CALL extract_psy_data%ProvideVariable("weights_z_qr", weights_z_qr)
      CALL extract_psy_data%PreEnd
      DO colour = loop4_start, loop4_stop, 1
        !$omp parallel do default(shared), private(cell), schedule(static)
        DO cell = loop5_start, last_edge_cell_all_colours(colour), 1
          CALL ru_code(nlayers_b, b_data, a_data, istp, rdt, """
>>>>>>> dd350006
              "c_data, e_1_data, e_2_data, "
              "e_3_data, ndf_w2, undf_w2, "
              "map_w2(:,cmap(colour,cell)), "
              "basis_w2_qr, diff_basis_w2_qr, ndf_w3, undf_w3, "
              "map_w3(:,cmap(colour,cell)), basis_w3_qr, ndf_w0, undf_w0, "
              "map_w0(:,cmap(colour,cell)), basis_w0_qr, diff_basis_w0_qr, "
              """np_xy_qr, np_z_qr, weights_xy_qr, weights_z_qr)
      enddo
      !$omp end parallel do
    enddo
    CALL extract_psy_data % PostStart
    CALL extract_psy_data % ProvideVariable("b_data_post", b_data)
    CALL extract_psy_data % ProvideVariable("cell_post", cell)
    CALL extract_psy_data % ProvideVariable("colour_post", colour)
    CALL extract_psy_data % PostEnd
    """)
    assert output in code

    # TODO #706: Compilation for LFRic extraction not supported yet.
    # assert LFRicBuild(tmpdir).code_compiles(psy)<|MERGE_RESOLUTION|>--- conflicted
+++ resolved
@@ -303,7 +303,6 @@
 
     etrans.apply(schedule.children[0])
     code = str(psy.gen)
-<<<<<<< HEAD
     output = '''\
     CALL extract_psy_data % PreStart("single_invoke_psy", \
 "invoke_0_testkern_type-testkern_code-r0", 15, 2)
@@ -321,7 +320,7 @@
     CALL extract_psy_data % PreDeclareVariable("ndf_w1", ndf_w1)
     CALL extract_psy_data % PreDeclareVariable("ndf_w2", ndf_w2)
     CALL extract_psy_data % PreDeclareVariable("ndf_w3", ndf_w3)
-    CALL extract_psy_data % PreDeclareVariable("nlayers", nlayers)
+    CALL extract_psy_data % PreDeclareVariable("nlayers_f1", nlayers_f1)
     CALL extract_psy_data % PreDeclareVariable("undf_w1", undf_w1)
     CALL extract_psy_data % PreDeclareVariable("undf_w2", undf_w2)
     CALL extract_psy_data % PreDeclareVariable("undf_w3", undf_w3)
@@ -348,53 +347,7 @@
     CALL extract_psy_data % ProvideVariable("undf_w3", undf_w3)
     CALL extract_psy_data % PreEnd
     do cell = loop0_start, loop0_stop, 1
-      call testkern_code(nlayers, a, f1_data, f2_data, ''' + \
-=======
-    output = '''      ! ExtractStart
-      !
-      CALL extract_psy_data%PreStart("single_invoke_psy", \
-"invoke_0_testkern_type-testkern_code-r0", 17, 2)
-      CALL extract_psy_data%PreDeclareVariable("a", a)
-      CALL extract_psy_data%PreDeclareVariable("f1_data", f1_data)
-      CALL extract_psy_data%PreDeclareVariable("f2_data", f2_data)
-      CALL extract_psy_data%PreDeclareVariable("loop0_start", loop0_start)
-      CALL extract_psy_data%PreDeclareVariable("loop0_stop", loop0_stop)
-      CALL extract_psy_data%PreDeclareVariable("m1_data", m1_data)
-      CALL extract_psy_data%PreDeclareVariable("m2_data", m2_data)
-      CALL extract_psy_data%PreDeclareVariable("map_w1", map_w1)
-      CALL extract_psy_data%PreDeclareVariable("map_w2", map_w2)
-      CALL extract_psy_data%PreDeclareVariable("map_w3", map_w3)
-      CALL extract_psy_data%PreDeclareVariable("ndf_w1", ndf_w1)
-      CALL extract_psy_data%PreDeclareVariable("ndf_w2", ndf_w2)
-      CALL extract_psy_data%PreDeclareVariable("ndf_w3", ndf_w3)
-      CALL extract_psy_data%PreDeclareVariable("nlayers_f1", nlayers_f1)
-      CALL extract_psy_data%PreDeclareVariable("undf_w1", undf_w1)
-      CALL extract_psy_data%PreDeclareVariable("undf_w2", undf_w2)
-      CALL extract_psy_data%PreDeclareVariable("undf_w3", undf_w3)
-      CALL extract_psy_data%PreDeclareVariable("cell_post", cell)
-      CALL extract_psy_data%PreDeclareVariable("f1_data_post", f1_data)
-      CALL extract_psy_data%PreEndDeclaration
-      CALL extract_psy_data%ProvideVariable("a", a)
-      CALL extract_psy_data%ProvideVariable("f1_data", f1_data)
-      CALL extract_psy_data%ProvideVariable("f2_data", f2_data)
-      CALL extract_psy_data%ProvideVariable("loop0_start", loop0_start)
-      CALL extract_psy_data%ProvideVariable("loop0_stop", loop0_stop)
-      CALL extract_psy_data%ProvideVariable("m1_data", m1_data)
-      CALL extract_psy_data%ProvideVariable("m2_data", m2_data)
-      CALL extract_psy_data%ProvideVariable("map_w1", map_w1)
-      CALL extract_psy_data%ProvideVariable("map_w2", map_w2)
-      CALL extract_psy_data%ProvideVariable("map_w3", map_w3)
-      CALL extract_psy_data%ProvideVariable("ndf_w1", ndf_w1)
-      CALL extract_psy_data%ProvideVariable("ndf_w2", ndf_w2)
-      CALL extract_psy_data%ProvideVariable("ndf_w3", ndf_w3)
-      CALL extract_psy_data%ProvideVariable("nlayers_f1", nlayers_f1)
-      CALL extract_psy_data%ProvideVariable("undf_w1", undf_w1)
-      CALL extract_psy_data%ProvideVariable("undf_w2", undf_w2)
-      CALL extract_psy_data%ProvideVariable("undf_w3", undf_w3)
-      CALL extract_psy_data%PreEnd
-      DO cell = loop0_start, loop0_stop, 1
-        CALL testkern_code(nlayers_f1, a, f1_data, f2_data, ''' + \
->>>>>>> dd350006
+      call testkern_code(nlayers_f1, a, f1_data, f2_data, ''' + \
         "m1_data, m2_data, ndf_w1, undf_w1, " + \
         "map_w1(:,cell), ndf_w2, undf_w2, map_w2(:,cell), ndf_w3, " + \
         '''undf_w3, map_w3(:,cell))
@@ -418,7 +371,6 @@
 
     etrans.apply(schedule.children[0:3])
     code = str(psy.gen)
-<<<<<<< HEAD
     output = """\
     CALL extract_psy_data % PreStart("single_invoke_builtin_then_kernel_psy", \
 "invoke_0-r0", 5, 5)
@@ -432,7 +384,7 @@
     """
     CALL extract_psy_data % PreDeclareVariable("map_w2", map_w2)
     CALL extract_psy_data % PreDeclareVariable("ndf_w2", ndf_w2)
-    CALL extract_psy_data % PreDeclareVariable("nlayers", nlayers)
+    CALL extract_psy_data % PreDeclareVariable("nlayers_f3", nlayers_f3)
     CALL extract_psy_data % PreDeclareVariable("undf_w2", undf_w2)
     CALL extract_psy_data % PreDeclareVariable("cell_post", cell)
     CALL extract_psy_data % PreDeclareVariable("df_post", df)
@@ -462,52 +414,7 @@
       f2_data(df) = 0.0
     enddo
     do cell = loop2_start, loop2_stop, 1
-      call testkern_w2_only_code(nlayers, f3_data, """ + \
-=======
-    output = """! ExtractStart
-      !
-      CALL extract_psy_data%PreStart("single_invoke_builtin_then_kernel_psy", \
-"invoke_0-r0", 11, 5)
-      CALL extract_psy_data%PreDeclareVariable("f3_data", f3_data)
-      CALL extract_psy_data%PreDeclareVariable("loop0_start", loop0_start)
-      CALL extract_psy_data%PreDeclareVariable("loop0_stop", loop0_stop)
-      CALL extract_psy_data%PreDeclareVariable("loop1_start", loop1_start)
-      CALL extract_psy_data%PreDeclareVariable("loop1_stop", loop1_stop)
-      CALL extract_psy_data%PreDeclareVariable("loop2_start", loop2_start)
-      CALL extract_psy_data%PreDeclareVariable("loop2_stop", loop2_stop)
-      CALL extract_psy_data%PreDeclareVariable("map_w2", map_w2)
-      CALL extract_psy_data%PreDeclareVariable("ndf_w2", ndf_w2)
-      CALL extract_psy_data%PreDeclareVariable("nlayers_f3", nlayers_f3)
-      CALL extract_psy_data%PreDeclareVariable("undf_w2", undf_w2)
-      CALL extract_psy_data%PreDeclareVariable("cell_post", cell)
-      CALL extract_psy_data%PreDeclareVariable("df_post", df)
-      CALL extract_psy_data%PreDeclareVariable("f2_data_post", f2_data)
-      CALL extract_psy_data%PreDeclareVariable("f3_data_post", f3_data)
-      CALL extract_psy_data%PreDeclareVariable("f5_data_post", f5_data)
-      CALL extract_psy_data%PreEndDeclaration
-      CALL extract_psy_data%ProvideVariable("f3_data", f3_data)
-      CALL extract_psy_data%ProvideVariable("loop0_start", loop0_start)
-      CALL extract_psy_data%ProvideVariable("loop0_stop", loop0_stop)
-      CALL extract_psy_data%ProvideVariable("loop1_start", loop1_start)
-      CALL extract_psy_data%ProvideVariable("loop1_stop", loop1_stop)
-      CALL extract_psy_data%ProvideVariable("loop2_start", loop2_start)
-      CALL extract_psy_data%ProvideVariable("loop2_stop", loop2_stop)
-      CALL extract_psy_data%ProvideVariable("map_w2", map_w2)
-      CALL extract_psy_data%ProvideVariable("ndf_w2", ndf_w2)
-      CALL extract_psy_data%ProvideVariable("nlayers_f3", nlayers_f3)
-      CALL extract_psy_data%ProvideVariable("undf_w2", undf_w2)
-      CALL extract_psy_data%PreEnd
-      DO df = loop0_start, loop0_stop, 1
-        ! Built-in: setval_c (set a real-valued field to a real scalar value)
-        f5_data(df) = 0.0
-      END DO
-      DO df = loop1_start, loop1_stop, 1
-        ! Built-in: setval_c (set a real-valued field to a real scalar value)
-        f2_data(df) = 0.0
-      END DO
-      DO cell = loop2_start, loop2_stop, 1
-        CALL testkern_w2_only_code(nlayers_f3, f3_data, """ + \
->>>>>>> dd350006
+      call testkern_w2_only_code(nlayers_f3, f3_data, """ + \
         """f2_data, ndf_w2, undf_w2, map_w2(:,cell))
     enddo
     CALL extract_psy_data % PostStart
@@ -533,7 +440,6 @@
     etrans.apply(schedule.children[0:3])
     code = str(psy.gen)
 
-<<<<<<< HEAD
     # CALL extract_psy_data % PreDeclareVariable("loop1_start", """\
     #        """loop1_start)
     # CALL extract_psy_data % PreDeclareVariable("loop1_stop", loop1_stop)
@@ -542,7 +448,7 @@
     output = """
     CALL extract_psy_data % PreDeclareVariable("map_w2", map_w2)
     CALL extract_psy_data % PreDeclareVariable("ndf_w2", ndf_w2)
-    CALL extract_psy_data % PreDeclareVariable("nlayers", nlayers)
+    CALL extract_psy_data % PreDeclareVariable("nlayers_f3", nlayers_f3)
     CALL extract_psy_data % PreDeclareVariable("undf_w2", undf_w2)
     CALL extract_psy_data % PreDeclareVariable("cell_post", cell)
     CALL extract_psy_data % PreDeclareVariable("df_post", df)
@@ -560,7 +466,7 @@
     """
     CALL extract_psy_data % ProvideVariable("map_w2", map_w2)
     CALL extract_psy_data % ProvideVariable("ndf_w2", ndf_w2)
-    CALL extract_psy_data % ProvideVariable("nlayers", nlayers)
+    CALL extract_psy_data % ProvideVariable("nlayers_f3", nlayers_f3)
     CALL extract_psy_data % ProvideVariable("undf_w2", undf_w2)
     CALL extract_psy_data % PreEnd
     do df = loop0_start, loop0_stop, 1
@@ -572,46 +478,7 @@
       f2_data(df) = 0.0
     enddo
     do cell = loop2_start, loop2_stop, 1
-      call testkern_w2_only_code(nlayers, f3_data, f2_data, """\
-=======
-    output = """CALL extract_psy_data%PreDeclareVariable("loop1_start", """\
-             """loop1_start)
-      CALL extract_psy_data%PreDeclareVariable("loop1_stop", loop1_stop)
-      CALL extract_psy_data%PreDeclareVariable("loop2_start", loop2_start)
-      CALL extract_psy_data%PreDeclareVariable("loop2_stop", loop2_stop)
-      CALL extract_psy_data%PreDeclareVariable("map_w2", map_w2)
-      CALL extract_psy_data%PreDeclareVariable("ndf_w2", ndf_w2)
-      CALL extract_psy_data%PreDeclareVariable("nlayers_f3", nlayers_f3)
-      CALL extract_psy_data%PreDeclareVariable("undf_w2", undf_w2)
-      CALL extract_psy_data%PreDeclareVariable("cell_post", cell)
-      CALL extract_psy_data%PreDeclareVariable("df_post", df)
-      CALL extract_psy_data%PreDeclareVariable("f2_data_post", f2_data)
-      CALL extract_psy_data%PreDeclareVariable("f3_data_post", f3_data)
-      CALL extract_psy_data%PreDeclareVariable("f5_data_post", f5_data)
-      CALL extract_psy_data%PreEndDeclaration
-      CALL extract_psy_data%ProvideVariable("f3_data", f3_data)
-      CALL extract_psy_data%ProvideVariable("loop0_start", loop0_start)
-      CALL extract_psy_data%ProvideVariable("loop0_stop", loop0_stop)
-      CALL extract_psy_data%ProvideVariable("loop1_start", loop1_start)
-      CALL extract_psy_data%ProvideVariable("loop1_stop", loop1_stop)
-      CALL extract_psy_data%ProvideVariable("loop2_start", loop2_start)
-      CALL extract_psy_data%ProvideVariable("loop2_stop", loop2_stop)
-      CALL extract_psy_data%ProvideVariable("map_w2", map_w2)
-      CALL extract_psy_data%ProvideVariable("ndf_w2", ndf_w2)
-      CALL extract_psy_data%ProvideVariable("nlayers_f3", nlayers_f3)
-      CALL extract_psy_data%ProvideVariable("undf_w2", undf_w2)
-      CALL extract_psy_data%PreEnd
-      DO df = loop0_start, loop0_stop, 1
-        ! Built-in: setval_c (set a real-valued field to a real scalar value)
-        f5_data(df) = 0.0
-      END DO
-      DO df = loop1_start, loop1_stop, 1
-        ! Built-in: setval_c (set a real-valued field to a real scalar value)
-        f2_data(df) = 0.0
-      END DO
-      DO cell = loop2_start, loop2_stop, 1
-        CALL testkern_w2_only_code(nlayers_f3, f3_data, f2_data, """\
->>>>>>> dd350006
+      call testkern_w2_only_code(nlayers_f3, f3_data, f2_data, """\
         """ndf_w2, undf_w2, map_w2(:,cell))
     enddo
     CALL extract_psy_data % PostStart
@@ -715,7 +582,6 @@
 
     etrans.apply(schedule.children[1:3])
     code = str(psy.gen)
-<<<<<<< HEAD
     output = """\
     CALL extract_psy_data % PreStart("single_invoke_builtin_then_kernel_psy", """ \
     """"invoke_0-r0", 5, 4)
@@ -743,7 +609,7 @@
     """
     CALL extract_psy_data % ProvideVariable("map_w2", map_w2)
     CALL extract_psy_data % ProvideVariable("ndf_w2", ndf_w2)
-    CALL extract_psy_data % ProvideVariable("nlayers", nlayers)
+    CALL extract_psy_data % ProvideVariable("nlayers_f3", nlayers_f3)
     CALL extract_psy_data % ProvideVariable("undf_w2", undf_w2)
     CALL extract_psy_data % PreEnd
     do df = loop1_start, loop1_stop, 1
@@ -760,53 +626,6 @@
     CALL extract_psy_data % ProvideVariable("f2_data_post", f2_data)
     CALL extract_psy_data % ProvideVariable("f3_data_post", f3_data)
     CALL extract_psy_data % PostEnd"""
-=======
-    output = """
-      ! ExtractStart
-      !
-      CALL extract_psy_data%PreStart("single_invoke_builtin_then_kernel_psy", """ \
-      """"invoke_0-r0", 9, 4)
-      CALL extract_psy_data%PreDeclareVariable("f3_data", f3_data)
-      CALL extract_psy_data%PreDeclareVariable("loop1_start", loop1_start)
-      CALL extract_psy_data%PreDeclareVariable("loop1_stop", loop1_stop)
-      CALL extract_psy_data%PreDeclareVariable("loop2_start", loop2_start)
-      CALL extract_psy_data%PreDeclareVariable("loop2_stop", loop2_stop)
-      CALL extract_psy_data%PreDeclareVariable("map_w2", map_w2)
-      CALL extract_psy_data%PreDeclareVariable("ndf_w2", ndf_w2)
-      CALL extract_psy_data%PreDeclareVariable("nlayers_f3", nlayers_f3)
-      CALL extract_psy_data%PreDeclareVariable("undf_w2", undf_w2)
-      CALL extract_psy_data%PreDeclareVariable("cell_post", cell)
-      CALL extract_psy_data%PreDeclareVariable("df_post", df)
-      CALL extract_psy_data%PreDeclareVariable("f2_data_post", f2_data)
-      CALL extract_psy_data%PreDeclareVariable("f3_data_post", f3_data)
-      CALL extract_psy_data%PreEndDeclaration
-      CALL extract_psy_data%ProvideVariable("f3_data", f3_data)
-      CALL extract_psy_data%ProvideVariable("loop1_start", loop1_start)
-      CALL extract_psy_data%ProvideVariable("loop1_stop", loop1_stop)
-      CALL extract_psy_data%ProvideVariable("loop2_start", loop2_start)
-      CALL extract_psy_data%ProvideVariable("loop2_stop", loop2_stop)
-      CALL extract_psy_data%ProvideVariable("map_w2", map_w2)
-      CALL extract_psy_data%ProvideVariable("ndf_w2", ndf_w2)
-      CALL extract_psy_data%ProvideVariable("nlayers_f3", nlayers_f3)
-      CALL extract_psy_data%ProvideVariable("undf_w2", undf_w2)
-      CALL extract_psy_data%PreEnd
-      DO df = loop1_start, loop1_stop, 1
-        ! Built-in: setval_c (set a real-valued field to a real scalar value)
-        f2_data(df) = 0.0
-      END DO
-      DO cell = loop2_start, loop2_stop, 1
-        CALL testkern_w2_only_code(nlayers_f3, f3_data, """ + \
-        """f2_data, ndf_w2, undf_w2, map_w2(:,cell))
-      END DO
-      CALL extract_psy_data%PostStart
-      CALL extract_psy_data%ProvideVariable("cell_post", cell)
-      CALL extract_psy_data%ProvideVariable("df_post", df)
-      CALL extract_psy_data%ProvideVariable("f2_data_post", f2_data)
-      CALL extract_psy_data%ProvideVariable("f3_data_post", f3_data)
-      CALL extract_psy_data%PostEnd
-      !
-      ! ExtractEnd"""
->>>>>>> dd350006
 
     assert output in code
 
@@ -863,7 +682,6 @@
               """diff_basis_w0_qr)
     CALL extract_psy_data % PreDeclareVariable("diff_basis_w2_qr", """
               """diff_basis_w2_qr)
-<<<<<<< HEAD
     CALL extract_psy_data % PreDeclareVariable("e", e)
     CALL extract_psy_data % PreDeclareVariable("istp", istp)
     CALL extract_psy_data % PreDeclareVariable("last_edge_cell_all_colours", \
@@ -878,7 +696,7 @@
     CALL extract_psy_data % PreDeclareVariable("ndf_w0", ndf_w0)
     CALL extract_psy_data % PreDeclareVariable("ndf_w2", ndf_w2)
     CALL extract_psy_data % PreDeclareVariable("ndf_w3", ndf_w3)
-    CALL extract_psy_data % PreDeclareVariable("nlayers", nlayers)
+    CALL extract_psy_data % PreDeclareVariable("nlayers_b", nlayers_b)
     CALL extract_psy_data % PreDeclareVariable("np_xy_qr", np_xy_qr)
     CALL extract_psy_data % PreDeclareVariable("np_z_qr", np_z_qr)
     CALL extract_psy_data % PreDeclareVariable("rdt", rdt)
@@ -899,46 +717,9 @@
     CALL extract_psy_data % ProvideVariable("c_data", c_data)
     CALL extract_psy_data % ProvideVariable("cmap", cmap)
     CALL extract_psy_data % ProvideVariable("diff_basis_w0_qr", """
-=======
-      CALL extract_psy_data%PreDeclareVariable("e", e)
-      CALL extract_psy_data%PreDeclareVariable("istp", istp)
-      CALL extract_psy_data%PreDeclareVariable("last_edge_cell_all_colours", \
-last_edge_cell_all_colours)
-      CALL extract_psy_data%PreDeclareVariable("loop4_start", loop4_start)
-      CALL extract_psy_data%PreDeclareVariable("loop4_stop", loop4_stop)
-      CALL extract_psy_data%PreDeclareVariable("loop5_start", loop5_start)
-      CALL extract_psy_data%PreDeclareVariable("map_w0", map_w0)
-      CALL extract_psy_data%PreDeclareVariable("map_w2", map_w2)
-      CALL extract_psy_data%PreDeclareVariable("map_w3", map_w3)
-      CALL extract_psy_data%PreDeclareVariable("ndf_w0", ndf_w0)
-      CALL extract_psy_data%PreDeclareVariable("ndf_w2", ndf_w2)
-      CALL extract_psy_data%PreDeclareVariable("ndf_w3", ndf_w3)
-      CALL extract_psy_data%PreDeclareVariable("nlayers_b", nlayers_b)
-      CALL extract_psy_data%PreDeclareVariable("np_xy_qr", np_xy_qr)
-      CALL extract_psy_data%PreDeclareVariable("np_z_qr", np_z_qr)
-      CALL extract_psy_data%PreDeclareVariable("rdt", rdt)
-      CALL extract_psy_data%PreDeclareVariable("undf_w0", undf_w0)
-      CALL extract_psy_data%PreDeclareVariable("undf_w2", undf_w2)
-      CALL extract_psy_data%PreDeclareVariable("undf_w3", undf_w3)
-      CALL extract_psy_data%PreDeclareVariable("weights_xy_qr", weights_xy_qr)
-      CALL extract_psy_data%PreDeclareVariable("weights_z_qr", weights_z_qr)
-      CALL extract_psy_data%PreDeclareVariable("b_data_post", b_data)
-      CALL extract_psy_data%PreDeclareVariable("cell_post", cell)
-      CALL extract_psy_data%PreDeclareVariable("colour_post", colour)
-      CALL extract_psy_data%PreEndDeclaration
-      CALL extract_psy_data%ProvideVariable("a_data", a_data)
-      CALL extract_psy_data%ProvideVariable("b_data", b_data)
-      CALL extract_psy_data%ProvideVariable("basis_w0_qr", basis_w0_qr)
-      CALL extract_psy_data%ProvideVariable("basis_w2_qr", basis_w2_qr)
-      CALL extract_psy_data%ProvideVariable("basis_w3_qr", basis_w3_qr)
-      CALL extract_psy_data%ProvideVariable("c_data", c_data)
-      CALL extract_psy_data%ProvideVariable("cmap", cmap)
-      CALL extract_psy_data%ProvideVariable("diff_basis_w0_qr", """
->>>>>>> dd350006
               """diff_basis_w0_qr)
     CALL extract_psy_data % ProvideVariable("diff_basis_w2_qr", """
               """diff_basis_w2_qr)
-<<<<<<< HEAD
     CALL extract_psy_data % ProvideVariable("e", e)
     CALL extract_psy_data % ProvideVariable("istp", istp)
     CALL extract_psy_data % ProvideVariable("last_edge_cell_all_colours", \
@@ -953,7 +734,7 @@
     CALL extract_psy_data % ProvideVariable("ndf_w0", ndf_w0)
     CALL extract_psy_data % ProvideVariable("ndf_w2", ndf_w2)
     CALL extract_psy_data % ProvideVariable("ndf_w3", ndf_w3)
-    CALL extract_psy_data % ProvideVariable("nlayers", nlayers)
+    CALL extract_psy_data % ProvideVariable("nlayers_b", nlayers_b)
     CALL extract_psy_data % ProvideVariable("np_xy_qr", np_xy_qr)
     CALL extract_psy_data % ProvideVariable("np_z_qr", np_z_qr)
     CALL extract_psy_data % ProvideVariable("rdt", rdt)
@@ -966,36 +747,7 @@
     do colour = loop4_start, loop4_stop, 1
       !$omp parallel do default(shared), private(cell), schedule(static)
       do cell = loop5_start, last_edge_cell_all_colours(colour), 1
-        call ru_code(nlayers, b_data, a_data, istp, rdt, """
-=======
-      CALL extract_psy_data%ProvideVariable("e", e)
-      CALL extract_psy_data%ProvideVariable("istp", istp)
-      CALL extract_psy_data%ProvideVariable("last_edge_cell_all_colours", \
-last_edge_cell_all_colours)
-      CALL extract_psy_data%ProvideVariable("loop4_start", loop4_start)
-      CALL extract_psy_data%ProvideVariable("loop4_stop", loop4_stop)
-      CALL extract_psy_data%ProvideVariable("loop5_start", loop5_start)
-      CALL extract_psy_data%ProvideVariable("map_w0", map_w0)
-      CALL extract_psy_data%ProvideVariable("map_w2", map_w2)
-      CALL extract_psy_data%ProvideVariable("map_w3", map_w3)
-      CALL extract_psy_data%ProvideVariable("ndf_w0", ndf_w0)
-      CALL extract_psy_data%ProvideVariable("ndf_w2", ndf_w2)
-      CALL extract_psy_data%ProvideVariable("ndf_w3", ndf_w3)
-      CALL extract_psy_data%ProvideVariable("nlayers_b", nlayers_b)
-      CALL extract_psy_data%ProvideVariable("np_xy_qr", np_xy_qr)
-      CALL extract_psy_data%ProvideVariable("np_z_qr", np_z_qr)
-      CALL extract_psy_data%ProvideVariable("rdt", rdt)
-      CALL extract_psy_data%ProvideVariable("undf_w0", undf_w0)
-      CALL extract_psy_data%ProvideVariable("undf_w2", undf_w2)
-      CALL extract_psy_data%ProvideVariable("undf_w3", undf_w3)
-      CALL extract_psy_data%ProvideVariable("weights_xy_qr", weights_xy_qr)
-      CALL extract_psy_data%ProvideVariable("weights_z_qr", weights_z_qr)
-      CALL extract_psy_data%PreEnd
-      DO colour = loop4_start, loop4_stop, 1
-        !$omp parallel do default(shared), private(cell), schedule(static)
-        DO cell = loop5_start, last_edge_cell_all_colours(colour), 1
-          CALL ru_code(nlayers_b, b_data, a_data, istp, rdt, """
->>>>>>> dd350006
+        call ru_code(nlayers_b, b_data, a_data, istp, rdt, """
               "c_data, e_1_data, e_2_data, "
               "e_3_data, ndf_w2, undf_w2, "
               "map_w2(:,cmap(colour,cell)), "
