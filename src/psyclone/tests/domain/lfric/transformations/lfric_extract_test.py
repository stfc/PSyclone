# -----------------------------------------------------------------------------
# BSD 3-Clause License
#
# Copyright (c) 2019-2025, Science and Technology Facilities Council.
# All rights reserved.
#
# Redistribution and use in source and binary forms, with or without
# modification, are permitted provided that the following conditions are met:
#
# * Redistributions of source code must retain the above copyright notice, this
#   list of conditions and the following disclaimer.
#
# * Redistributions in binary form must reproduce the above copyright notice,
#   this list of conditions and the following disclaimer in the documentation
#   and/or other materials provided with the distribution.
#
# * Neither the name of the copyright holder nor the names of its
#   contributors may be used to endorse or promote products derived from
#   this software without specific prior written permission.
#
# THIS SOFTWARE IS PROVIDED BY THE COPYRIGHT HOLDERS AND CONTRIBUTORS
# "AS IS" AND ANY EXPRESS OR IMPLIED WARRANTIES, INCLUDING, BUT NOT
# LIMITED TO, THE IMPLIED WARRANTIES OF MERCHANTABILITY AND FITNESS
# FOR A PARTICULAR PURPOSE ARE DISCLAIMED. IN NO EVENT SHALL THE
# COPYRIGHT HOLDER OR CONTRIBUTORS BE LIABLE FOR ANY DIRECT, INDIRECT,
# INCIDENTAL, SPECIAL, EXEMPLARY, OR CONSEQUENTIAL DAMAGES (INCLUDING,
# BUT NOT LIMITED TO, PROCUREMENT OF SUBSTITUTE GOODS OR SERVICES;
# LOSS OF USE, DATA, OR PROFITS; OR BUSINESS INTERRUPTION) HOWEVER
# CAUSED AND ON ANY THEORY OF LIABILITY, WHETHER IN CONTRACT, STRICT
# LIABILITY, OR TORT (INCLUDING NEGLIGENCE OR OTHERWISE) ARISING IN
# ANY WAY OUT OF THE USE OF THIS SOFTWARE, EVEN IF ADVISED OF THE
# POSSIBILITY OF SUCH DAMAGE.
# -----------------------------------------------------------------------------
# Author I. Kavcic, Met Office
# Modified by A. R. Porter, R. W. Ford and S. Siso, STFC Daresbury Lab
# Modified by J. Henrichs, Bureau of Meteorology
# Modified by L. Turner and O. Brunt, Met Office
# -----------------------------------------------------------------------------

''' Module containing tests for PSyclone LFRicExtractTrans
transformations and ExtractNode.
'''

import pytest

from psyclone.domain.lfric.transformations import LFRicExtractTrans
from psyclone.domain.lfric import LFRicConstants
from psyclone.psyir.nodes import colored, ExtractNode, Loop
from psyclone.psyir.transformations import PSyDataTrans, TransformationError
from psyclone.tests.lfric_build import LFRicBuild
from psyclone.tests.utilities import get_invoke
from psyclone.transformations import (LFRicColourTrans,
                                      LFRicOMPParallelLoopTrans)

# API names
LFRIC_API = "lfric"


@pytest.fixture(scope="function", autouse=True)
def clear_region_name_cache():
    '''All PSyData nodes keep a list of used region names as class variables
    to avoid name clashes. This needs to be cleared, otherwise the indices
    used when creating unique region identifier will change depending on the
    order in which tests are run.
    '''
    PSyDataTrans._used_kernel_names = {}
    yield
    PSyDataTrans._used_kernel_names = {}

# --------------------------------------------------------------------------- #
# ================== Extract Transformation tests =========================== #
# --------------------------------------------------------------------------- #


def test_node_list_error(tmpdir):
    ''' Test that applying Extract Transformation on objects which are not
    Nodes or a list of Nodes raises a TransformationError. Also raise
    transformation errors when the Nodes do not have the same parent
    if they are incorrectly ordered. '''
    etrans = LFRicExtractTrans()

    # First test for f1 readwrite to read dependency
    psy, _ = get_invoke("3.2_multi_functions_multi_named_invokes.f90",
                        LFRIC_API, idx=0, dist_mem=False)
    invoke0 = psy.invokes.invoke_list[0]
    invoke1 = psy.invokes.invoke_list[1]
    # Supply an object which is not a Node or a list of Nodes
    with pytest.raises(TransformationError) as excinfo:
        etrans.apply(invoke0)
    assert ("Error in LFRicExtractTrans: Argument must be "
            "a single Node in a Schedule, a Schedule or a list of Nodes in a "
            "Schedule but have been passed an object of type: "
            "<class 'psyclone.domain.lfric.lfric_invoke.LFRicInvoke'>"
            in str(excinfo.value))

    # Supply Nodes in incorrect order or duplicate Nodes
    node_list = [invoke0.schedule.children[0],
                 invoke0.schedule.children[0],
                 invoke0.schedule.children[1]]
    with pytest.raises(TransformationError) as excinfo:
        etrans.apply(node_list)
    assert "Children are not consecutive children of one parent:" \
           in str(excinfo.value)
    assert "has position 0, but previous child had position 0."\
        in str(excinfo.value)

    # Supply Nodes which are not children of the same parent
    node_list = [invoke0.schedule.children[1],
                 invoke1.schedule.children[0],
                 invoke0.schedule.children[2]]
    with pytest.raises(TransformationError) as excinfo:
        etrans.apply(node_list)
    assert ("supplied nodes are not children of the same "
            "parent.") in str(excinfo.value)

    assert LFRicBuild(tmpdir).code_compiles(psy)


def test_distmem_error():
    ''' Test that applying ExtractRegionTrans with distributed memory
    enabled raises a TransformationError if a node is included that
    is not supported. '''
    etrans = LFRicExtractTrans()

    # Test LFRic API with distributed memory
    _, invoke = get_invoke("1_single_invoke.f90", LFRIC_API,
                           idx=0, dist_mem=True)
    schedule = invoke.schedule

    # Try applying Extract transformation to Node(s) containing HaloExchange
    with pytest.raises(TransformationError) as excinfo:
        etrans.apply(schedule.children[2:4])
    assert ("cannot be enclosed by a "
            "LFRicExtractTrans transformation") in str(excinfo.value)

    # Try applying Extract transformation to Node(s) containing GlobalSum
    _, invoke = get_invoke("15.14.3_sum_setval_field_builtin.f90",
                           LFRIC_API, idx=0, dist_mem=True)
    schedule = invoke.schedule
    glob_sum = schedule.children[2]

    with pytest.raises(TransformationError) as excinfo:
        etrans.apply(glob_sum)

    assert ("cannot be enclosed by a "
            "LFRicExtractTrans transformation") in str(excinfo.value)


def test_repeat_extract():
    ''' Test that applying Extract Transformation on Node(s) already
    containing an ExtractNode raises a TransformationError. '''
    etrans = LFRicExtractTrans()

    # Test LFRic API
    _, invoke = get_invoke("1_single_invoke.f90", LFRIC_API,
                           idx=0, dist_mem=False)
    schedule = invoke.schedule
    # Apply Extract transformation
    etrans.apply(schedule.children[0])
    # Now try applying it again on the ExtractNode
    with pytest.raises(TransformationError) as excinfo:
        etrans.apply(schedule.children[0])
    assert ("cannot be enclosed by a "
            "LFRicExtractTrans transformation") in str(excinfo.value)


def test_kern_builtin_no_loop():
    ''' Test that applying Extract Transformation on a Kernel or Built-in
    call without its parent Loop raises a TransformationError. '''

    # Test LFRic API for Built-in call error
    lfricetrans = LFRicExtractTrans()
    _, invoke = get_invoke("15.1.2_builtin_and_normal_kernel_invoke.f90",
                           LFRIC_API, idx=0, dist_mem=False)
    schedule = invoke.schedule
    # Test Built-in call
    builtin_call = schedule.children[1].loop_body[0]
    with pytest.raises(TransformationError) as excinfo:
        lfricetrans.apply(builtin_call)
    assert "Error in LFRicExtractTrans: Application to a Kernel or a " \
           "Built-in call without its parent Loop is not allowed." \
           in str(excinfo.value)


def test_loop_no_directive_lfric():
    ''' Test that applying Extract Transformation on a Loop without its
    parent Directive when optimisations are applied in LFRic API
    raises a TransformationError. '''
    etrans = LFRicExtractTrans()

    # Test a Loop nested within the OMP Parallel DO Directive
    _, invoke = get_invoke("4.13_multikernel_invokes_w3_anyd.f90",
                           LFRIC_API, idx=0, dist_mem=False)
    schedule = invoke.schedule
    # Apply LFRicOMPParallelLoopTrans to the second Loop
    otrans = LFRicOMPParallelLoopTrans()
    otrans.apply(schedule[1])
    loop = schedule.children[1].dir_body[0]
    # Try extracting the Loop inside the OMP Parallel DO region
    with pytest.raises(TransformationError) as excinfo:
        etrans.apply(loop)
    assert "Error in LFRicExtractTrans: Application to a Loop without its " \
           "parent Directive is not allowed." in str(excinfo.value)


def test_no_colours_loop_lfric():
    ''' Test that applying LFRicExtractTrans on a Loop over cells
    in a colour without its parent Loop over colours in LFRic API
    raises a TransformationError. '''

    etrans = LFRicExtractTrans()
    ctrans = LFRicColourTrans()
    otrans = LFRicOMPParallelLoopTrans()

    _, invoke = get_invoke("1_single_invoke.f90", LFRIC_API,
                           idx=0, dist_mem=False)
    schedule = invoke.schedule

    # Colour first loop that calls testkern_code (loop is over cells and
    # is not on a discontinuous space)
    ctrans.apply(schedule.children[0])
    colour_loop = schedule.children[0].loop_body[0]
    # Apply OMP Parallel DO Directive to the colour Loop
    otrans.apply(colour_loop)
    directive = schedule[0].loop_body
    # Try to extract the region between the Loop over cells in a colour
    # and the exterior Loop over colours
    with pytest.raises(TransformationError) as excinfo:
        etrans.apply(directive)
    assert ("LFRic API: Extraction of a Loop over cells in a "
            "colour without its ancestor Loop over colours is not "
            "allowed.") in str(excinfo.value)

# --------------------------------------------------------------------------- #
# ================== ExtractNode tests ====================================== #
# --------------------------------------------------------------------------- #


def test_extract_node_position():
    ''' Test that Extract Transformation inserts the ExtractNode
    at the position of the first Node a Schedule in the Node list
    marked for extraction. '''

    # Test LFRic API for extraction of a list of Nodes
    lfricetrans = LFRicExtractTrans()
    _, invoke = get_invoke("15.1.2_builtin_and_normal_kernel_invoke.f90",
                           LFRIC_API, idx=0, dist_mem=False)
    schedule = invoke.schedule
    # Apply Extract transformation to the first three Nodes and assert that
    # position and the absolute position of the ExtractNode are the same as
    # respective positions of the first Node before the transformation.
    pos = 0
    children = schedule.children[pos:pos+3]
    abspos = children[0].abs_position
    dpth = children[0].depth
    lfricetrans.apply(children)
    extract_node = schedule.walk(ExtractNode)
    # The result is only one ExtractNode in the list with position 0
    assert extract_node[0].position == pos
    assert extract_node[0].abs_position == abspos
    assert extract_node[0].depth == dpth


def test_extract_node_representation():
    ''' Test that representation properties and methods of the ExtractNode
    class: view  and __str__ produce the correct results. '''

    etrans = LFRicExtractTrans()
    _, invoke = get_invoke("4.8_multikernel_invokes.f90", LFRIC_API,
                           idx=0, dist_mem=False)
    schedule = invoke.schedule
    children = schedule.children[1:3]
    etrans.apply(children)

    # Test view() method
    output = schedule.view()
    expected_output = colored("Extract", ExtractNode._colour)
    assert expected_output in output

    # Test __str__ method

    assert "End LFRicLoop\nExtractStart[var=extract_psy_data]\nLFRicLoop[" \
        in str(schedule)
    assert "End LFRicLoop\nExtractEnd[var=extract_psy_data]\nLFRicLoop[" in \
        str(schedule)
    # Count the loops inside and outside the extract to check it is in
    # the right place
    [before, after] = str(schedule).split("ExtractStart")
    [inside, after] = after.split("ExtractEnd")
    assert before.count("Loop[") == 1
    assert inside.count("Loop[") == 2
    assert after.count("Loop[") == 2


def test_single_node_lfric():
    ''' Test that Extract Transformation on a single Node in a Schedule
    produces the correct result in LFRic API. '''
    etrans = LFRicExtractTrans()

    psy, invoke = get_invoke("1_single_invoke.f90", LFRIC_API,
                             idx=0, dist_mem=False)
    schedule = invoke.schedule

    etrans.apply(schedule.children[0])
    code = str(psy.gen)
    output = '''\
    CALL extract_psy_data % PreStart("single_invoke_psy", \
"invoke_0_testkern_type-testkern_code-r0", 17, 16)
    CALL extract_psy_data % PreDeclareVariable("a", a)
    CALL extract_psy_data % PreDeclareVariable("f1_data", f1_data)
    CALL extract_psy_data % PreDeclareVariable("f2_data", f2_data)
    CALL extract_psy_data % PreDeclareVariable("loop0_start", loop0_start)
    CALL extract_psy_data % PreDeclareVariable("loop0_stop", loop0_stop)
    CALL extract_psy_data % PreDeclareVariable("m1_data", m1_data)
    CALL extract_psy_data % PreDeclareVariable("m2_data", m2_data)
    CALL extract_psy_data % PreDeclareVariable("map_w1", map_w1)
    CALL extract_psy_data % PreDeclareVariable("map_w2", map_w2)
    CALL extract_psy_data % PreDeclareVariable("map_w3", map_w3)
    CALL extract_psy_data % PreDeclareVariable("ndf_w1", ndf_w1)
    CALL extract_psy_data % PreDeclareVariable("ndf_w2", ndf_w2)
    CALL extract_psy_data % PreDeclareVariable("ndf_w3", ndf_w3)
    CALL extract_psy_data % PreDeclareVariable("nlayers_f1", nlayers_f1)
    CALL extract_psy_data % PreDeclareVariable("undf_w1", undf_w1)
    CALL extract_psy_data % PreDeclareVariable("undf_w2", undf_w2)
    CALL extract_psy_data % PreDeclareVariable("undf_w3", undf_w3)
    CALL extract_psy_data % PreDeclareVariable("a_post", a)
    CALL extract_psy_data % PreDeclareVariable("cell_post", cell)
    CALL extract_psy_data % PreDeclareVariable("f1_data_post", f1_data)
    CALL extract_psy_data % PreDeclareVariable("f2_data_post", f2_data)
    CALL extract_psy_data % PreDeclareVariable("m1_data_post", m1_data)
    CALL extract_psy_data % PreDeclareVariable("m2_data_post", m2_data)
    CALL extract_psy_data % PreDeclareVariable("map_w1_post", map_w1)
    CALL extract_psy_data % PreDeclareVariable("map_w2_post", map_w2)
    CALL extract_psy_data % PreDeclareVariable("map_w3_post", map_w3)
    CALL extract_psy_data % PreDeclareVariable("ndf_w1_post", ndf_w1)
    CALL extract_psy_data % PreDeclareVariable("ndf_w2_post", ndf_w2)
    CALL extract_psy_data % PreDeclareVariable("ndf_w3_post", ndf_w3)
    CALL extract_psy_data % PreDeclareVariable("nlayers_f1_post", nlayers_f1)
    CALL extract_psy_data % PreDeclareVariable("undf_w1_post", undf_w1)
    CALL extract_psy_data % PreDeclareVariable("undf_w2_post", undf_w2)
    CALL extract_psy_data % PreDeclareVariable("undf_w3_post", undf_w3)
    CALL extract_psy_data % PreEndDeclaration
    CALL extract_psy_data % ProvideVariable("a", a)
    CALL extract_psy_data % ProvideVariable("f1_data", f1_data)
    CALL extract_psy_data % ProvideVariable("f2_data", f2_data)
    CALL extract_psy_data % ProvideVariable("loop0_start", loop0_start)
    CALL extract_psy_data % ProvideVariable("loop0_stop", loop0_stop)
    CALL extract_psy_data % ProvideVariable("m1_data", m1_data)
    CALL extract_psy_data % ProvideVariable("m2_data", m2_data)
    CALL extract_psy_data % ProvideVariable("map_w1", map_w1)
    CALL extract_psy_data % ProvideVariable("map_w2", map_w2)
    CALL extract_psy_data % ProvideVariable("map_w3", map_w3)
    CALL extract_psy_data % ProvideVariable("ndf_w1", ndf_w1)
    CALL extract_psy_data % ProvideVariable("ndf_w2", ndf_w2)
    CALL extract_psy_data % ProvideVariable("ndf_w3", ndf_w3)
    CALL extract_psy_data % ProvideVariable("nlayers_f1", nlayers_f1)
    CALL extract_psy_data % ProvideVariable("undf_w1", undf_w1)
    CALL extract_psy_data % ProvideVariable("undf_w2", undf_w2)
    CALL extract_psy_data % ProvideVariable("undf_w3", undf_w3)
    CALL extract_psy_data % PreEnd
    do cell = loop0_start, loop0_stop, 1
      call testkern_code(nlayers_f1, a, f1_data, f2_data, ''' + \
        "m1_data, m2_data, ndf_w1, undf_w1, " + \
        "map_w1(:,cell), ndf_w2, undf_w2, map_w2(:,cell), ndf_w3, " + \
        '''undf_w3, map_w3(:,cell))
    enddo
    CALL extract_psy_data % PostStart
'''
    assert output in code

    output = '''
    CALL extract_psy_data % ProvideVariable("cell_post", cell)
    CALL extract_psy_data % ProvideVariable("f1_data_post", f1_data)
'''
    assert output in code

    # Currently the following fields are also compared, even if DSL info tells
    # they are only read. If we take advantage of this information, these
    # and the associated _post declarations would be gone
    assert '''CALL extract_psy_data % ProvideVariable("a_post", a)''' in code
    expected = '''
    CALL extract_psy_data % ProvideVariable("f2_data_post", f2_data)
    CALL extract_psy_data % ProvideVariable("m1_data_post", m1_data)
    CALL extract_psy_data % ProvideVariable("m2_data_post", m2_data)
    CALL extract_psy_data % ProvideVariable("map_w1_post", map_w1)
    CALL extract_psy_data % ProvideVariable("map_w2_post", map_w2)
    CALL extract_psy_data % ProvideVariable("map_w3_post", map_w3)
    CALL extract_psy_data % ProvideVariable("ndf_w1_post", ndf_w1)
    CALL extract_psy_data % ProvideVariable("ndf_w2_post", ndf_w2)
    CALL extract_psy_data % ProvideVariable("ndf_w3_post", ndf_w3)
    CALL extract_psy_data % ProvideVariable("nlayers_f1_post", nlayers_f1)
    CALL extract_psy_data % ProvideVariable("undf_w1_post", undf_w1)
    CALL extract_psy_data % ProvideVariable("undf_w2_post", undf_w2)
    CALL extract_psy_data % ProvideVariable("undf_w3_post", undf_w3)
    CALL extract_psy_data % PostEnd
    '''
    expected_lines = expected.split("\n")
    for line in expected_lines:
        assert line in code


def test_node_list_lfric():
    ''' Test that applying Extract Transformation on a list of Nodes
    produces the correct result in the LFRic API.

    '''
    etrans = LFRicExtractTrans()
    psy, invoke = get_invoke("15.1.2_builtin_and_normal_kernel_invoke.f90",
                             LFRIC_API, idx=0, dist_mem=False)
    schedule = invoke.schedule

    etrans.apply(schedule.children[0:3])
    code = str(psy.gen)
    output = """\
    CALL extract_psy_data % PreStart("single_invoke_builtin_then_kernel_psy", \
"invoke_0-r0", 11, 9)
    CALL extract_psy_data % PreDeclareVariable("f3_data", f3_data)
    CALL extract_psy_data % PreDeclareVariable("loop0_start", loop0_start)
    CALL extract_psy_data % PreDeclareVariable("loop0_stop", loop0_stop)
    CALL extract_psy_data % PreDeclareVariable("loop1_start", loop1_start)
    CALL extract_psy_data % PreDeclareVariable("loop1_stop", loop1_stop)
    CALL extract_psy_data % PreDeclareVariable("loop2_start", loop2_start)
    CALL extract_psy_data % PreDeclareVariable("loop2_stop", loop2_stop)
    CALL extract_psy_data % PreDeclareVariable("map_w2", map_w2)
    CALL extract_psy_data % PreDeclareVariable("ndf_w2", ndf_w2)
    CALL extract_psy_data % PreDeclareVariable("nlayers_f3", nlayers_f3)
    CALL extract_psy_data % PreDeclareVariable("undf_w2", undf_w2)
    CALL extract_psy_data % PreDeclareVariable("cell_post", cell)
    CALL extract_psy_data % PreDeclareVariable("df_post", df)
    CALL extract_psy_data % PreDeclareVariable("f2_data_post", f2_data)
    CALL extract_psy_data % PreDeclareVariable("f3_data_post", f3_data)
    CALL extract_psy_data % PreDeclareVariable("f5_data_post", f5_data)
    CALL extract_psy_data % PreDeclareVariable("map_w2_post", map_w2)
    CALL extract_psy_data % PreDeclareVariable("ndf_w2_post", ndf_w2)
    CALL extract_psy_data % PreDeclareVariable("nlayers_f3_post", nlayers_f3)
    CALL extract_psy_data % PreDeclareVariable("undf_w2_post", undf_w2)
    CALL extract_psy_data % PreEndDeclaration
    CALL extract_psy_data % ProvideVariable("f3_data", f3_data)
    CALL extract_psy_data % ProvideVariable("loop0_start", loop0_start)
    CALL extract_psy_data % ProvideVariable("loop0_stop", loop0_stop)
    CALL extract_psy_data % ProvideVariable("loop1_start", loop1_start)
    CALL extract_psy_data % ProvideVariable("loop1_stop", loop1_stop)
    CALL extract_psy_data % ProvideVariable("loop2_start", loop2_start)
    CALL extract_psy_data % ProvideVariable("loop2_stop", loop2_stop)
    CALL extract_psy_data % ProvideVariable("map_w2", map_w2)
    CALL extract_psy_data % ProvideVariable("ndf_w2", ndf_w2)
    CALL extract_psy_data % ProvideVariable("nlayers_f3", nlayers_f3)
    CALL extract_psy_data % ProvideVariable("undf_w2", undf_w2)
    CALL extract_psy_data % PreEnd
    do df = loop0_start, loop0_stop, 1
      ! Built-in: setval_c (set a real-valued field to a real scalar value)
      f5_data(df) = 0.0
    enddo
    do df = loop1_start, loop1_stop, 1
      ! Built-in: setval_c (set a real-valued field to a real scalar value)
      f2_data(df) = 0.0
    enddo
    do cell = loop2_start, loop2_stop, 1
      call testkern_w2_only_code(nlayers_f3, f3_data, """ + \
        """f2_data, ndf_w2, undf_w2, map_w2(:,cell))
    enddo
    CALL extract_psy_data % PostStart
    CALL extract_psy_data % ProvideVariable("cell_post", cell)
    CALL extract_psy_data % ProvideVariable("df_post", df)
    CALL extract_psy_data % ProvideVariable("f2_data_post", f2_data)
    CALL extract_psy_data % ProvideVariable("f3_data_post", f3_data)
    CALL extract_psy_data % ProvideVariable("f5_data_post", f5_data)
    """
    assert output in code

    # Currently the following fields are also compared, even if DSL info tells
    # they are only read. If we take advantage of this information, these
    # and the associated _post declarations would be gone
    expected = '''
    CALL extract_psy_data % ProvideVariable("map_w2_post", map_w2)
    CALL extract_psy_data % ProvideVariable("ndf_w2_post", ndf_w2)
    CALL extract_psy_data % ProvideVariable("nlayers_f3_post", nlayers_f3)
    CALL extract_psy_data % ProvideVariable("undf_w2_post", undf_w2)
    CALL extract_psy_data % PostEnd
    '''
    expected_lines = expected.split("\n")
    for line in expected_lines:
        assert line in code


def test_lfric_builtin():
    ''' Tests the handling of builtins.

    '''
    etrans = LFRicExtractTrans()
    psy, invoke = get_invoke("15.1.2_builtin_and_normal_kernel_invoke.f90",
                             LFRIC_API, idx=0, dist_mem=False)
    schedule = invoke.schedule

    etrans.apply(schedule.children[0:3])
    code = str(psy.gen)

    output = """
    CALL extract_psy_data % PreDeclareVariable("f3_data", f3_data)
    CALL extract_psy_data % PreDeclareVariable("loop0_start", loop0_start)
    CALL extract_psy_data % PreDeclareVariable("loop0_stop", loop0_stop)
    CALL extract_psy_data % PreDeclareVariable("loop1_start", loop1_start)
    CALL extract_psy_data % PreDeclareVariable("loop1_stop", loop1_stop)
    CALL extract_psy_data % PreDeclareVariable("loop2_start", loop2_start)
    CALL extract_psy_data % PreDeclareVariable("loop2_stop", loop2_stop)
    CALL extract_psy_data % PreDeclareVariable("map_w2", map_w2)
    CALL extract_psy_data % PreDeclareVariable("ndf_w2", ndf_w2)
    CALL extract_psy_data % PreDeclareVariable("nlayers_f3", nlayers_f3)
    CALL extract_psy_data % PreDeclareVariable("undf_w2", undf_w2)
    CALL extract_psy_data % PreDeclareVariable("cell_post", cell)
    CALL extract_psy_data % PreDeclareVariable("df_post", df)
    CALL extract_psy_data % PreDeclareVariable("f2_data_post", f2_data)
    CALL extract_psy_data % PreDeclareVariable("f3_data_post", f3_data)
    CALL extract_psy_data % PreDeclareVariable("f5_data_post", f5_data)
    CALL extract_psy_data % PreDeclareVariable("map_w2_post", map_w2)
    CALL extract_psy_data % PreDeclareVariable("ndf_w2_post", ndf_w2)
    CALL extract_psy_data % PreDeclareVariable("nlayers_f3_post", nlayers_f3)
    CALL extract_psy_data % PreDeclareVariable("undf_w2_post", undf_w2)
    CALL extract_psy_data % PreEndDeclaration
    CALL extract_psy_data % ProvideVariable("f3_data", f3_data)
    CALL extract_psy_data % ProvideVariable("loop0_start", loop0_start)
    CALL extract_psy_data % ProvideVariable("loop0_stop", loop0_stop)
    CALL extract_psy_data % ProvideVariable("loop1_start", loop1_start)
    CALL extract_psy_data % ProvideVariable("loop1_stop", loop1_stop)
    CALL extract_psy_data % ProvideVariable("loop2_start", loop2_start)
    CALL extract_psy_data % ProvideVariable("loop2_stop", loop2_stop)
    CALL extract_psy_data % ProvideVariable("map_w2", map_w2)
    CALL extract_psy_data % ProvideVariable("ndf_w2", ndf_w2)
    CALL extract_psy_data % ProvideVariable("nlayers_f3", nlayers_f3)
    CALL extract_psy_data % ProvideVariable("undf_w2", undf_w2)
    CALL extract_psy_data % PreEnd
    do df = loop0_start, loop0_stop, 1
      ! Built-in: setval_c (set a real-valued field to a real scalar value)
      f5_data(df) = 0.0
    enddo
    do df = loop1_start, loop1_stop, 1
      ! Built-in: setval_c (set a real-valued field to a real scalar value)
      f2_data(df) = 0.0
    enddo
    do cell = loop2_start, loop2_stop, 1
      call testkern_w2_only_code(nlayers_f3, f3_data, f2_data, """\
        """ndf_w2, undf_w2, map_w2(:,cell))
    enddo
    CALL extract_psy_data % PostStart
    CALL extract_psy_data % ProvideVariable("cell_post", cell)
    CALL extract_psy_data % ProvideVariable("df_post", df)
    CALL extract_psy_data % ProvideVariable("f2_data_post", f2_data)
    CALL extract_psy_data % ProvideVariable("f3_data_post", f3_data)
    CALL extract_psy_data % ProvideVariable("f5_data_post", f5_data)
    """
    assert output in code

    # Currently the following fields are also compared, even if DSL info tells
    # they are only read. If we take advantage of this information, these
    # and the associated _post declarations would be gone
    expected = '''
    CALL extract_psy_data % ProvideVariable("map_w2_post", map_w2)
    CALL extract_psy_data % ProvideVariable("ndf_w2_post", ndf_w2)
    CALL extract_psy_data % ProvideVariable("nlayers_f3_post", nlayers_f3)
    CALL extract_psy_data % ProvideVariable("undf_w2_post", undf_w2)
    CALL extract_psy_data % PostEnd
    '''
    expected_lines = expected.split("\n")
    for line in expected_lines:
        assert line in code

    # TODO #706: Compilation for LFRic extraction not supported yet.
    # assert LFRicBuild(tmpdir).code_compiles(psy)


def test_extract_single_builtin_lfric():
    ''' Test that extraction of a BuiltIn in an Invoke produces the
    correct result in LFRic API without and with optimisations.

    '''
    etrans = LFRicExtractTrans()

    otrans = LFRicOMPParallelLoopTrans()

    psy, invoke = get_invoke("15.1.2_builtin_and_normal_kernel_invoke.f90",
                             LFRIC_API, idx=0, dist_mem=False)
    schedule = invoke.schedule

    etrans.apply(schedule.children[1])
    code = str(psy.gen)
    output = """\
    CALL extract_psy_data % PreStart("single_invoke_builtin_then_kernel_psy", \
"invoke_0-setval_c-r0", 2, 2)
    CALL extract_psy_data % PreDeclareVariable("loop1_start", loop1_start)
    CALL extract_psy_data % PreDeclareVariable("loop1_stop", loop1_stop)
    CALL extract_psy_data % PreDeclareVariable("df_post", df)
    CALL extract_psy_data % PreDeclareVariable("f2_data_post", f2_data)
    CALL extract_psy_data % PreEndDeclaration
    CALL extract_psy_data % ProvideVariable("loop1_start", loop1_start)
    CALL extract_psy_data % ProvideVariable("loop1_stop", loop1_stop)
    CALL extract_psy_data % PreEnd
    do df = loop1_start, loop1_stop, 1
      ! Built-in: setval_c (set a real-valued field to a real scalar value)
      f2_data(df) = 0.0
    enddo
    CALL extract_psy_data % PostStart
    CALL extract_psy_data % ProvideVariable("df_post", df)
    CALL extract_psy_data % ProvideVariable("f2_data_post", f2_data)
    CALL extract_psy_data % PostEnd
    """
    assert output in code

    # Test extract with OMP Parallel optimisation
    psy, invoke = get_invoke("15.1.1_builtin_and_normal_kernel_invoke_2.f90",
                             LFRIC_API, idx=0, dist_mem=False)
    schedule = invoke.schedule

    otrans.apply(schedule.children[1])
    etrans.apply(schedule.children[1])
    code_omp = str(psy.gen)
    output = """\
    CALL extract_psy_data % PreStart("single_invoke_psy", \
"invoke_0-inc_ax_plus_y-r0", 4, 2)
    CALL extract_psy_data % PreDeclareVariable("f1_data", f1_data)
    CALL extract_psy_data % PreDeclareVariable("f2_data", f2_data)
    CALL extract_psy_data % PreDeclareVariable("loop1_start", loop1_start)
    CALL extract_psy_data % PreDeclareVariable("loop1_stop", loop1_stop)
    CALL extract_psy_data % PreDeclareVariable("df_post", df)
    CALL extract_psy_data % PreDeclareVariable("f1_data_post", f1_data)
    CALL extract_psy_data % PreEndDeclaration
    CALL extract_psy_data % ProvideVariable("f1_data", f1_data)
    CALL extract_psy_data % ProvideVariable("f2_data", f2_data)
    CALL extract_psy_data % ProvideVariable("loop1_start", loop1_start)
    CALL extract_psy_data % ProvideVariable("loop1_stop", loop1_stop)
    CALL extract_psy_data % PreEnd
    !$omp parallel do default(shared), private(df), schedule(static)
    do df = loop1_start, loop1_stop, 1
      ! Built-in: inc_aX_plus_Y (real-valued fields)
      f1_data(df) = 0.5_r_def * f1_data(df) + f2_data(df)
    enddo
    !$omp end parallel do
    CALL extract_psy_data % PostStart
    CALL extract_psy_data % ProvideVariable("df_post", df)
    CALL extract_psy_data % ProvideVariable("f1_data_post", f1_data)
    CALL extract_psy_data % PostEnd"""
    assert output in code_omp


def test_extract_kernel_and_builtin_lfric():
    ''' Test that extraction of a Kernel and a BuiltIny in an Invoke
    produces the correct result in LFRic API.

    '''
    etrans = LFRicExtractTrans()

    psy, invoke = get_invoke("15.1.2_builtin_and_normal_kernel_invoke.f90",
                             LFRIC_API, idx=0, dist_mem=False)
    schedule = invoke.schedule

    etrans.apply(schedule.children[1:3])
    code = str(psy.gen)
    output = """\
    CALL extract_psy_data % PreStart("single_invoke_builtin_then_kernel_psy",\
 "invoke_0-r0", 9, 8)
    CALL extract_psy_data % PreDeclareVariable("f3_data", f3_data)
    CALL extract_psy_data % PreDeclareVariable("loop1_start", loop1_start)
    CALL extract_psy_data % PreDeclareVariable("loop1_stop", loop1_stop)
    CALL extract_psy_data % PreDeclareVariable("loop2_start", loop2_start)
    CALL extract_psy_data % PreDeclareVariable("loop2_stop", loop2_stop)
    CALL extract_psy_data % PreDeclareVariable("map_w2", map_w2)
    CALL extract_psy_data % PreDeclareVariable("ndf_w2", ndf_w2)
    CALL extract_psy_data % PreDeclareVariable("nlayers_f3", nlayers_f3)
    CALL extract_psy_data % PreDeclareVariable("undf_w2", undf_w2)
    CALL extract_psy_data % PreDeclareVariable("cell_post", cell)
    CALL extract_psy_data % PreDeclareVariable("df_post", df)
    CALL extract_psy_data % PreDeclareVariable("f2_data_post", f2_data)
    CALL extract_psy_data % PreDeclareVariable("f3_data_post", f3_data)
    CALL extract_psy_data % PreDeclareVariable("map_w2_post", map_w2)
    CALL extract_psy_data % PreDeclareVariable("ndf_w2_post", ndf_w2)
    CALL extract_psy_data % PreDeclareVariable("nlayers_f3_post", nlayers_f3)
    CALL extract_psy_data % PreDeclareVariable("undf_w2_post", undf_w2)
    CALL extract_psy_data % PreEndDeclaration
    CALL extract_psy_data % ProvideVariable("f3_data", f3_data)
    CALL extract_psy_data % ProvideVariable("loop1_start", loop1_start)
    CALL extract_psy_data % ProvideVariable("loop1_stop", loop1_stop)
    CALL extract_psy_data % ProvideVariable("loop2_start", loop2_start)
    CALL extract_psy_data % ProvideVariable("loop2_stop", loop2_stop)
    CALL extract_psy_data % ProvideVariable("map_w2", map_w2)
    CALL extract_psy_data % ProvideVariable("ndf_w2", ndf_w2)
    CALL extract_psy_data % ProvideVariable("nlayers_f3", nlayers_f3)
    CALL extract_psy_data % ProvideVariable("undf_w2", undf_w2)
    CALL extract_psy_data % PreEnd
    do df = loop1_start, loop1_stop, 1
      ! Built-in: setval_c (set a real-valued field to a real scalar value)
      f2_data(df) = 0.0
    enddo
    do cell = loop2_start, loop2_stop, 1
      call testkern_w2_only_code(nlayers_f3, f3_data, f2_data, ndf_w2, \
undf_w2, map_w2(:,cell))
    enddo
    CALL extract_psy_data % PostStart
    CALL extract_psy_data % ProvideVariable("cell_post", cell)
    CALL extract_psy_data % ProvideVariable("df_post", df)
    CALL extract_psy_data % ProvideVariable("f2_data_post", f2_data)
    CALL extract_psy_data % ProvideVariable("f3_data_post", f3_data)
    """
    assert output in code

    # Currently the following fields are also compared, even if DSL info tells
    # they are only read. If we take advantage of this information, these
    # and the associated _post declarations would be gone
    expected = '''
    CALL extract_psy_data % ProvideVariable("map_w2_post", map_w2)
    CALL extract_psy_data % ProvideVariable("ndf_w2_post", ndf_w2)
    CALL extract_psy_data % ProvideVariable("nlayers_f3_post", nlayers_f3)
    CALL extract_psy_data % ProvideVariable("undf_w2_post", undf_w2)
    CALL extract_psy_data % PostEnd
    '''
    expected_lines = expected.split("\n")
    for line in expected_lines:
        assert line in code

    # TODO #706: Compilation for LFRic extraction not supported yet.
    # assert LFRicBuild(tmpdir).code_compiles(psy)


<<<<<<< HEAD
def test_extract_colouring_omp_dynamo0p3():
=======
def test_extract_colouring_omp_lfric(fortran_writer):
>>>>>>> 8b90bde7
    ''' Test that extraction of a Kernel in an Invoke after applying
    colouring and OpenMP optimisations produces the correct result
    in LFRic API. '''

    const = LFRicConstants()
    etrans = LFRicExtractTrans()
    ctrans = LFRicColourTrans()
    otrans = LFRicOMPParallelLoopTrans()

    psy, invoke = get_invoke("4.8_multikernel_invokes.f90",
                             LFRIC_API, idx=0, dist_mem=False)
    schedule = invoke.schedule

    # First colour all of the loops over cells unless they are on
    # discontinuous spaces
    for child in schedule.children:
        if (isinstance(child, Loop) and child.field_space.orig_name
            not in const.VALID_DISCONTINUOUS_NAMES and
                child.iteration_space.endswith("cell_column")):
            ctrans.apply(child)
    # Then apply OpenMP to each of the colour loops
    for child in schedule.children:
        if isinstance(child, Loop):
            if child.loop_type == "colours":
                otrans.apply(child.loop_body[0])
            else:
                otrans.apply(child)

    # Extract the second instance of ru_kernel_type after colouring
    # and OpenMP are applied
    child = schedule.children[2]
    etrans.apply(child)

    code = str(psy.gen)
    output = """
    CALL extract_psy_data % PreStart("multikernel_invokes_7_psy", \
"invoke_0-ru_code-r0", 32, 29)
    CALL extract_psy_data % PreDeclareVariable("a_data", a_data)
    CALL extract_psy_data % PreDeclareVariable("b_data", b_data)
    CALL extract_psy_data % PreDeclareVariable("basis_w0_qr", basis_w0_qr)
    CALL extract_psy_data % PreDeclareVariable("basis_w2_qr", basis_w2_qr)
    CALL extract_psy_data % PreDeclareVariable("basis_w3_qr", basis_w3_qr)
    CALL extract_psy_data % PreDeclareVariable("c_data", c_data)
    CALL extract_psy_data % PreDeclareVariable("cmap", cmap)
    CALL extract_psy_data % PreDeclareVariable("diff_basis_w0_qr", \
diff_basis_w0_qr)
    CALL extract_psy_data % PreDeclareVariable("diff_basis_w2_qr", \
diff_basis_w2_qr)
    CALL extract_psy_data % PreDeclareVariable("e_1_data", e_1_data)
    CALL extract_psy_data % PreDeclareVariable("e_2_data", e_2_data)
    CALL extract_psy_data % PreDeclareVariable("e_3_data", e_3_data)
    CALL extract_psy_data % PreDeclareVariable("istp", istp)
    CALL extract_psy_data % PreDeclareVariable("last_edge_cell_all_colours", \
last_edge_cell_all_colours)
    CALL extract_psy_data % PreDeclareVariable("loop4_start", loop4_start)
    CALL extract_psy_data % PreDeclareVariable("loop4_stop", loop4_stop)
    CALL extract_psy_data % PreDeclareVariable("loop5_start", loop5_start)
    CALL extract_psy_data % PreDeclareVariable("map_w0", map_w0)
    CALL extract_psy_data % PreDeclareVariable("map_w2", map_w2)
    CALL extract_psy_data % PreDeclareVariable("map_w3", map_w3)
    CALL extract_psy_data % PreDeclareVariable("ndf_w0", ndf_w0)
    CALL extract_psy_data % PreDeclareVariable("ndf_w2", ndf_w2)
    CALL extract_psy_data % PreDeclareVariable("ndf_w3", ndf_w3)
    CALL extract_psy_data % PreDeclareVariable("nlayers_b", nlayers_b)
    CALL extract_psy_data % PreDeclareVariable("np_xy_qr", np_xy_qr)
    CALL extract_psy_data % PreDeclareVariable("np_z_qr", np_z_qr)
    CALL extract_psy_data % PreDeclareVariable("rdt", rdt)
    CALL extract_psy_data % PreDeclareVariable("undf_w0", undf_w0)
    CALL extract_psy_data % PreDeclareVariable("undf_w2", undf_w2)
    CALL extract_psy_data % PreDeclareVariable("undf_w3", undf_w3)
    CALL extract_psy_data % PreDeclareVariable("weights_xy_qr", weights_xy_qr)
    CALL extract_psy_data % PreDeclareVariable("weights_z_qr", weights_z_qr)
    CALL extract_psy_data % PreDeclareVariable("a_data_post", a_data)
    CALL extract_psy_data % PreDeclareVariable("b_data_post", b_data)
    CALL extract_psy_data % PreDeclareVariable("basis_w0_qr_post", basis_w0_qr)
    CALL extract_psy_data % PreDeclareVariable("basis_w2_qr_post", basis_w2_qr)
    CALL extract_psy_data % PreDeclareVariable("basis_w3_qr_post", basis_w3_qr)
    CALL extract_psy_data % PreDeclareVariable("c_data_post", c_data)
    CALL extract_psy_data % PreDeclareVariable("cell_post", cell)
    CALL extract_psy_data % PreDeclareVariable("colour_post", colour)
    CALL extract_psy_data % PreDeclareVariable("diff_basis_w0_qr_post", \
diff_basis_w0_qr)
    CALL extract_psy_data % PreDeclareVariable("diff_basis_w2_qr_post", \
diff_basis_w2_qr)
    CALL extract_psy_data % PreDeclareVariable("e_1_data_post", e_1_data)
    CALL extract_psy_data % PreDeclareVariable("e_2_data_post", e_2_data)
    CALL extract_psy_data % PreDeclareVariable("e_3_data_post", e_3_data)
    CALL extract_psy_data % PreDeclareVariable("istp_post", istp)
    CALL extract_psy_data % PreDeclareVariable("map_w0_post", map_w0)
    CALL extract_psy_data % PreDeclareVariable("map_w2_post", map_w2)
    CALL extract_psy_data % PreDeclareVariable("map_w3_post", map_w3)
    CALL extract_psy_data % PreDeclareVariable("ndf_w0_post", ndf_w0)
    CALL extract_psy_data % PreDeclareVariable("ndf_w2_post", ndf_w2)
    CALL extract_psy_data % PreDeclareVariable("ndf_w3_post", ndf_w3)
    CALL extract_psy_data % PreDeclareVariable("nlayers_b_post", nlayers_b)
    CALL extract_psy_data % PreDeclareVariable("np_xy_qr_post", np_xy_qr)
    CALL extract_psy_data % PreDeclareVariable("np_z_qr_post", np_z_qr)
    CALL extract_psy_data % PreDeclareVariable("rdt_post", rdt)
    CALL extract_psy_data % PreDeclareVariable("undf_w0_post", undf_w0)
    CALL extract_psy_data % PreDeclareVariable("undf_w2_post", undf_w2)
    CALL extract_psy_data % PreDeclareVariable("undf_w3_post", undf_w3)
    CALL extract_psy_data % PreDeclareVariable("weights_xy_qr_post", \
weights_xy_qr)
    CALL extract_psy_data % PreDeclareVariable("weights_z_qr_post", \
weights_z_qr)
    CALL extract_psy_data % PreEndDeclaration
    CALL extract_psy_data % ProvideVariable("a_data", a_data)
    CALL extract_psy_data % ProvideVariable("b_data", b_data)
    CALL extract_psy_data % ProvideVariable("basis_w0_qr", basis_w0_qr)
    CALL extract_psy_data % ProvideVariable("basis_w2_qr", basis_w2_qr)
    CALL extract_psy_data % ProvideVariable("basis_w3_qr", basis_w3_qr)
    CALL extract_psy_data % ProvideVariable("c_data", c_data)
    CALL extract_psy_data % ProvideVariable("cmap", cmap)
    CALL extract_psy_data % ProvideVariable("diff_basis_w0_qr", \
diff_basis_w0_qr)
    CALL extract_psy_data % ProvideVariable("diff_basis_w2_qr", \
diff_basis_w2_qr)
    CALL extract_psy_data % ProvideVariable("e_1_data", e_1_data)
    CALL extract_psy_data % ProvideVariable("e_2_data", e_2_data)
    CALL extract_psy_data % ProvideVariable("e_3_data", e_3_data)
    CALL extract_psy_data % ProvideVariable("istp", istp)
    CALL extract_psy_data % ProvideVariable("last_edge_cell_all_colours", \
last_edge_cell_all_colours)
    CALL extract_psy_data % ProvideVariable("loop4_start", loop4_start)
    CALL extract_psy_data % ProvideVariable("loop4_stop", loop4_stop)
    CALL extract_psy_data % ProvideVariable("loop5_start", loop5_start)
    CALL extract_psy_data % ProvideVariable("map_w0", map_w0)
    CALL extract_psy_data % ProvideVariable("map_w2", map_w2)
    CALL extract_psy_data % ProvideVariable("map_w3", map_w3)
    CALL extract_psy_data % ProvideVariable("ndf_w0", ndf_w0)
    CALL extract_psy_data % ProvideVariable("ndf_w2", ndf_w2)
    CALL extract_psy_data % ProvideVariable("ndf_w3", ndf_w3)
    CALL extract_psy_data % ProvideVariable("nlayers_b", nlayers_b)
    CALL extract_psy_data % ProvideVariable("np_xy_qr", np_xy_qr)
    CALL extract_psy_data % ProvideVariable("np_z_qr", np_z_qr)
    CALL extract_psy_data % ProvideVariable("rdt", rdt)
    CALL extract_psy_data % ProvideVariable("undf_w0", undf_w0)
    CALL extract_psy_data % ProvideVariable("undf_w2", undf_w2)
    CALL extract_psy_data % ProvideVariable("undf_w3", undf_w3)
    CALL extract_psy_data % ProvideVariable("weights_xy_qr", weights_xy_qr)
    CALL extract_psy_data % ProvideVariable("weights_z_qr", weights_z_qr)
    CALL extract_psy_data % PreEnd
    do colour = loop4_start, loop4_stop, 1
      !$omp parallel do default(shared), private(cell), schedule(static)
      do cell = loop5_start, last_edge_cell_all_colours(colour), 1
        call ru_code(nlayers_b, b_data, a_data, istp, rdt, c_data, e_1_data, \
e_2_data, e_3_data, ndf_w2, undf_w2, map_w2(:,cmap(colour,cell)), \
basis_w2_qr, diff_basis_w2_qr, ndf_w3, undf_w3, map_w3(:,cmap(colour,cell)), \
basis_w3_qr, ndf_w0, undf_w0, map_w0(:,cmap(colour,cell)), basis_w0_qr, \
diff_basis_w0_qr, np_xy_qr, np_z_qr, weights_xy_qr, weights_z_qr)
      enddo
      !$omp end parallel do
    enddo
    CALL extract_psy_data % PostStart
    """
    assert output in code
    expected = '''
    CALL extract_psy_data % ProvideVariable("b_data_post", b_data)
    CALL extract_psy_data % ProvideVariable("cell_post", cell)
    CALL extract_psy_data % ProvideVariable("colour_post", colour)
    '''
    expected_lines = expected.split("\n")
    for line in expected_lines:
        assert line in code

    # Currently the following fields are also compared, even if DSL info tells
    # they are only read. If we take advantage of this information, these
    # and the associated _post declarations would be gone
    expected = '''
    CALL extract_psy_data % ProvideVariable("a_data_post", a_data)
    CALL extract_psy_data % ProvideVariable("basis_w0_qr_post", basis_w0_qr)
    CALL extract_psy_data % ProvideVariable("basis_w2_qr_post", basis_w2_qr)
    CALL extract_psy_data % ProvideVariable("basis_w3_qr_post", basis_w3_qr)
    CALL extract_psy_data % ProvideVariable("c_data_post", c_data)
    CALL extract_psy_data % ProvideVariable("diff_basis_w0_qr_post", \
diff_basis_w0_qr)
    CALL extract_psy_data % ProvideVariable("diff_basis_w2_qr_post", \
diff_basis_w2_qr)
    CALL extract_psy_data % ProvideVariable("e_1_data_post", e_1_data)
    CALL extract_psy_data % ProvideVariable("e_2_data_post", e_2_data)
    CALL extract_psy_data % ProvideVariable("e_3_data_post", e_3_data)
    CALL extract_psy_data % ProvideVariable("istp_post", istp)
    CALL extract_psy_data % ProvideVariable("map_w0_post", map_w0)
    CALL extract_psy_data % ProvideVariable("map_w2_post", map_w2)
    CALL extract_psy_data % ProvideVariable("map_w3_post", map_w3)
    CALL extract_psy_data % ProvideVariable("ndf_w0_post", ndf_w0)
    CALL extract_psy_data % ProvideVariable("ndf_w2_post", ndf_w2)
    CALL extract_psy_data % ProvideVariable("ndf_w3_post", ndf_w3)
    CALL extract_psy_data % ProvideVariable("nlayers_b_post", nlayers_b)
    CALL extract_psy_data % ProvideVariable("np_xy_qr_post", np_xy_qr)
    CALL extract_psy_data % ProvideVariable("np_z_qr_post", np_z_qr)
    CALL extract_psy_data % ProvideVariable("rdt_post", rdt)
    CALL extract_psy_data % ProvideVariable("undf_w0_post", undf_w0)
    CALL extract_psy_data % ProvideVariable("undf_w2_post", undf_w2)
    CALL extract_psy_data % ProvideVariable("undf_w3_post", undf_w3)
    CALL extract_psy_data % ProvideVariable("weights_xy_qr_post", \
weights_xy_qr)
    CALL extract_psy_data % ProvideVariable("weights_z_qr_post", weights_z_qr)
    CALL extract_psy_data % PostEnd
    '''
    expected_lines = expected.split("\n")
    for line in expected_lines:
        assert line in code

    # TODO #706: Compilation for LFRic extraction not supported yet.
    # assert LFRicBuild(tmpdir).code_compiles(psy)<|MERGE_RESOLUTION|>--- conflicted
+++ resolved
@@ -719,11 +719,7 @@
     # assert LFRicBuild(tmpdir).code_compiles(psy)
 
 
-<<<<<<< HEAD
-def test_extract_colouring_omp_dynamo0p3():
-=======
-def test_extract_colouring_omp_lfric(fortran_writer):
->>>>>>> 8b90bde7
+def test_extract_colouring_omp_lfric():
     ''' Test that extraction of a Kernel in an Invoke after applying
     colouring and OpenMP optimisations produces the correct result
     in LFRic API. '''
