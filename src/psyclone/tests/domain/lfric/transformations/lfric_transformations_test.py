# -----------------------------------------------------------------------------
# BSD 3-Clause License
#
# Copyright (c) 2017-2025, Science and Technology Facilities Council.
# All rights reserved.
#
# Redistribution and use in source and binary forms, with or without
# modification, are permitted provided that the following conditions are met:
#
# * Redistributions of source code must retain the above copyright notice, this
#   list of conditions and the following disclaimer.
#
# * Redistributions in binary form must reproduce the above copyright notice,
#   this list of conditions and the following disclaimer in the documentation
#   and/or other materials provided with the distribution.
#
# * Neither the name of the copyright holder nor the names of its
#   contributors may be used to endorse or promote products derived from
#   this software without specific prior written permission.
#
# THIS SOFTWARE IS PROVIDED BY THE COPYRIGHT HOLDERS AND CONTRIBUTORS
# "AS IS" AND ANY EXPRESS OR IMPLIED WARRANTIES, INCLUDING, BUT NOT
# LIMITED TO, THE IMPLIED WARRANTIES OF MERCHANTABILITY AND FITNESS
# FOR A PARTICULAR PURPOSE ARE DISCLAIMED. IN NO EVENT SHALL THE
# COPYRIGHT HOLDER OR CONTRIBUTORS BE LIABLE FOR ANY DIRECT, INDIRECT,
# INCIDENTAL, SPECIAL, EXEMPLARY, OR CONSEQUENTIAL DAMAGES (INCLUDING,
# BUT NOT LIMITED TO, PROCUREMENT OF SUBSTITUTE GOODS OR SERVICES;
# LOSS OF USE, DATA, OR PROFITS; OR BUSINESS INTERRUPTION) HOWEVER
# CAUSED AND ON ANY THEORY OF LIABILITY, WHETHER IN CONTRACT, STRICT
# LIABILITY, OR TORT (INCLUDING NEGLIGENCE OR OTHERWISE) ARISING IN
# ANY WAY OUT OF THE USE OF THIS SOFTWARE, EVEN IF ADVISED OF THE
# POSSIBILITY OF SUCH DAMAGE.
# -----------------------------------------------------------------------------
# Authors: R. W. Ford, A. R. Porter, S. Siso and N. Nobre, STFC Daresbury Lab
# Modified: I. Kavcic, A. Coughtrie, O. Brunt and L. Turner, Met Office
#          C.M. Maynard, Met Office / University of Reading
# Modified: J. Henrichs, Bureau of Meteorology
# Modified: A. B. G. Chalk, STFC Daresbury Lab
#           J. Dendy, Met Office

''' Tests of transformations with the LFRic API '''

import inspect
from importlib import import_module
import pytest

from psyclone.configuration import Config
from psyclone.core import AccessType, Signature
from psyclone.domain.common.psylayer.global_reduction import GlobalReduction
from psyclone.domain.lfric.lfric_builtins import LFRicXInnerproductYKern
from psyclone.domain.lfric.transformations import LFRicLoopFuseTrans
from psyclone.domain.lfric import LFRicLoop
from psyclone.lfric import (LFRicHaloExchangeStart,
                            LFRicHaloExchangeEnd, LFRicHaloExchange)
from psyclone.errors import GenerationError, InternalError
from psyclone.psyGen import InvokeSchedule, BuiltIn
from psyclone.psyir.backend.visitor import VisitorError
from psyclone.psyir.nodes import (
    colored, Loop, Schedule, Literal, Directive, OMPDoDirective,
    ACCEnterDataDirective, Assignment, Reference)
from psyclone.psyir.symbols import (AutomaticInterface, ScalarType, ArrayType,
                                    REAL_TYPE, INTEGER_TYPE)
from psyclone.psyir.transformations import (
    ACCKernelsTrans, LoopFuseTrans, LoopTrans, OMPLoopTrans,
    TransformationError)
from psyclone.tests.lfric_build import LFRicBuild
from psyclone.tests.utilities import get_invoke
from psyclone.transformations import (
    OMPParallelTrans, LFRicColourTrans, LFRicOMPLoopTrans,
    LFRicOMPParallelLoopTrans, MoveTrans, LFRicRedundantComputationTrans,
    LFRicAsyncHaloExchangeTrans, LFRicKernelConstTrans,
    ACCLoopTrans, ACCParallelTrans, ACCEnterDataTrans)


# The version of the API that the tests in this file
# exercise.
TEST_API = "lfric"


@pytest.fixture(scope="function", autouse=True)
def setup():
    '''Make sure that all tests here use lfric as API.'''
    Config.get().api = "lfric"


def test_colour_trans_create_colours_loop(dist_mem):
    '''
    Test the '_create_colours_loop()' method of LFRicColourTrans.
    We test with and without distributed memory and for the case where
    the kernel has a 'GH_WRITE' access to a continuous field. (The latter
    is a special case as it does not require a halo access.)

    '''
    _, invoke = get_invoke("1_single_invoke.f90", TEST_API,
                           name="invoke_0_testkern_type", dist_mem=dist_mem)
    schedule = invoke.schedule
    ctrans = LFRicColourTrans()
    loop = schedule.walk(Loop)[0]
    kernel = loop.loop_body[0]

    new_loop = ctrans._create_colours_loop(loop)
    assert isinstance(new_loop, LFRicLoop)
    assert new_loop.loop_type == "colours"
    colour_loop = new_loop.loop_body[0]
    assert isinstance(colour_loop, LFRicLoop)
    assert colour_loop.loop_type == "cells_in_colour"
    assert new_loop.field_space == loop.field_space
    assert colour_loop.field_space == loop.field_space
    assert colour_loop.field_name == loop.field_name
    assert new_loop._lower_bound_name == "start"
    assert new_loop._upper_bound_name == "ncolours"
    assert colour_loop._lower_bound_name == "start"
    if dist_mem:
        # Since the kernel has a GH_INC access we need to loop into the
        # halo.
        assert colour_loop._upper_bound_name == "colour_halo"
    else:
        assert colour_loop._upper_bound_name == "ncolour"

    # Modify one GH_INC to be GH_WRITE. Since there is still a GH_INC this
    # should have no effect - we still need to loop into the halo if DM
    # is enabled.
    kernel.args[2]._access = AccessType.WRITE
    new_loop1 = LFRicLoop(parent=schedule)
    new_loop1.load(kernel)
    new_cloop = ctrans._create_colours_loop(new_loop1)
    colour_loop = new_cloop.loop_body[0]
    if dist_mem:
        assert colour_loop._upper_bound_name == "colour_halo"
    else:
        assert colour_loop._upper_bound_name == "ncolour"

    # Finally, change the remaining GH_INC access to be GH_WRITE. We no
    # longer need to loop into the halo.
    kernel.args[1]._access = AccessType.WRITE
    new_loop1 = LFRicLoop(parent=schedule)
    new_loop1.load(kernel)
    new_cloop = ctrans._create_colours_loop(new_loop1)
    colour_loop = new_cloop.loop_body[0]
    assert colour_loop._upper_bound_name == "ncolour"


def test_colour_trans_declarations(tmpdir, dist_mem):
    ''' Check that we generate the correct variable declarations when
    doing a colouring transformation. We check when distributed memory
    is both off and on.

    '''
    # Test of the colouring transformation of a single loop
    psy, invoke = get_invoke("1_single_invoke.f90", TEST_API,
                             name="invoke_0_testkern_type",
                             dist_mem=dist_mem)
    schedule = invoke.schedule
    ctrans = LFRicColourTrans()

    if dist_mem:
        index = 4
    else:
        index = 0

    # Colour the loop
    ctrans.apply(schedule.children[index])

    # Store the results of applying this code transformation as
    # a string (Fortran is not case sensitive)
    gen = str(psy.gen).lower()

    # Check that we've declared the loop-related variables
    # and colour-map pointers
    assert "integer(kind=i_def), pointer :: cmap(:,:)" in gen
    assert "integer(kind=i_def) :: ncolour" in gen
    assert "integer(kind=i_def) :: colour" in gen

    assert LFRicBuild(tmpdir).code_compiles(psy)


def test_colour_trans(tmpdir, dist_mem):
    ''' Test of the colouring transformation of a single loop. We test
    when distributed memory is both off and on. '''
    psy, invoke = get_invoke("1_single_invoke.f90", TEST_API,
                             name="invoke_0_testkern_type",
                             dist_mem=dist_mem)
    schedule = invoke.schedule
    ctrans = LFRicColourTrans()

    if dist_mem:
        index = 4
    else:
        index = 0

    # Colour the loop
    ctrans.apply(schedule.children[index])

    # Store the results of applying this code transformation as
    # a string (Fortran is not case sensitive)
    gen = str(psy.gen).lower()

    if dist_mem:
        assert ("integer(kind=i_def), allocatable, dimension(:,:) :: "
                "last_halo_cell_all_colours" in gen)
    else:
        assert ("integer(kind=i_def), allocatable, dimension(:) :: "
                "last_edge_cell_all_colours" in gen)

    # Check that we're calling the API to get the no. of colours
    # and the generated loop bounds are correct
    output = ("    ncolour = mesh%get_ncolours()\n"
              "    cmap => mesh%get_colour_map()\n")
    assert output in gen

    assert "loop0_start = 1" in gen
    assert "loop0_stop = ncolour" in gen
    assert "loop1_start = 1" in gen

    if dist_mem:
        assert ("last_halo_cell_all_colours = mesh%get_last_halo_cell_all_"
                "colours()" in gen)
        output = (
            "    do colour = loop0_start, loop0_stop, 1\n"
            "      do cell = loop1_start, last_halo_cell_all_colours(colour,"
            "1), 1\n")
    else:  # not dist_mem
        assert ("last_edge_cell_all_colours = mesh%get_last_edge_cell_all_"
                "colours()" in gen)
        output = (
            "    do colour = loop0_start, loop0_stop, 1\n"
            "      do cell = loop1_start, "
            "last_edge_cell_all_colours(colour), 1\n")
    assert output in gen

    # Check that we're using the colour map when getting the cell dof maps
    assert (
        "call testkern_code(nlayers_f1, a, f1_data, f2_data, "
        "m1_data, m2_data, ndf_w1, undf_w1, "
        "map_w1(:,cmap(colour,cell)), ndf_w2, undf_w2, "
        "map_w2(:,cmap(colour,cell)), ndf_w3, undf_w3, "
        "map_w3(:,cmap(colour,cell)))" in gen)

    if dist_mem:
        # Check that we get the right number of set_dirty halo calls in
        # the correct location
        dirty_str = (
            "    enddo\n"
            "\n"
            "    ! set halos dirty/clean for fields modified in the "
            "above loop(s)\n"
            "    call f1_proxy%set_dirty()\n")
        assert dirty_str in gen
        assert gen.count("set_dirty()") == 1

    assert LFRicBuild(tmpdir).code_compiles(psy)


def test_colour_trans_operator(tmpdir, dist_mem):
    '''test of the colouring transformation of a single loop with an
    operator. We check that the first argument is a colourmap lookup,
    not a direct cell index. We test when distributed memory is both
    off and on. '''
    psy, invoke = get_invoke("10_operator.f90", TEST_API,
                             name="invoke_0_testkern_operator_type",
                             dist_mem=dist_mem)
    schedule = invoke.schedule
    ctrans = LFRicColourTrans()

    if dist_mem:
        index = 3
    else:
        index = 0

    # Colour the loop
    ctrans.apply(schedule.children[index])

    # Store the results of applying this code transformation as a
    # string
    gen = str(psy.gen)

    # check the first argument is a colourmap lookup
    assert "call testkern_operator_code(cmap(colour,cell), nlayers" in gen

    assert LFRicBuild(tmpdir).code_compiles(psy)


def test_colour_trans_cma_operator(tmpdir, dist_mem):
    ''' Test of the colouring transformation of a single loop with a CMA
    operator. We check that the first argument is a colourmap lookup,
    not a direct cell index. We test when distributed memory is both
    off and on.

    '''
    psy, invoke = get_invoke("20.3_cma_assembly_field.f90", TEST_API,
                             name="invoke_0_columnwise_op_asm_"
                             "field_kernel_type",
                             dist_mem=dist_mem)
    schedule = invoke.schedule
    ctrans = LFRicColourTrans()
    loop = schedule.walk(Loop)[0]

    # Colour the loop
    ctrans.apply(loop)

    # Store the results of applying this code transformation as a
    # string
    gen = str(psy.gen)

    if dist_mem:
        lookup = "last_halo_cell_all_colours(colour,1)"
    else:
        lookup = "last_edge_cell_all_colours(colour)"

    assert (
        f"    do colour = loop0_start, loop0_stop, 1\n"
        f"      do cell = loop1_start, {lookup}, 1\n"
        f"        call columnwise_op_asm_field_kernel_code("
        f"cmap(colour,") in gen

    assert (
        "        call columnwise_op_asm_field_kernel_code(cmap(colour,"
        "cell), nlayers_afield, ncell_2d, afield_data, "
        "lma_op1_proxy%ncell_3d, lma_op1_local_stencil, "
        "cma_op1_cma_matrix(:,:,:), cma_op1_nrow, "
        "cma_op1_ncol, cma_op1_bandwidth, "
        "cma_op1_alpha, cma_op1_beta, cma_op1_gamma_m, cma_op1_gamma_p, "
        "ndf_aspc1_afield, undf_aspc1_afield, "
        "map_aspc1_afield(:,cmap(colour,cell)), cbanded_map_aspc1_afield, "
        "ndf_aspc2_lma_op1, cbanded_map_aspc2_lma_op1)\n"
        "      enddo\n"
        "    enddo\n") in gen

    assert LFRicBuild(tmpdir).code_compiles(psy)


def test_colour_trans_stencil(dist_mem, tmpdir):
    ''' Test of the colouring transformation of a single loop with a
    stencil access. We test when distributed memory is both off and
    on. '''
    psy, invoke = get_invoke("19.1_single_stencil.f90", TEST_API,
                             name="invoke_0_testkern_stencil_type",
                             dist_mem=dist_mem)
    schedule = invoke.schedule
    ctrans = LFRicColourTrans()
    loop = schedule.walk(Loop)[0]

    # Colour the loop
    ctrans.apply(loop)

    # Store the results of applying this code transformation as
    # a string
    gen = str(psy.gen)

    # Check that we index the stencil dofmap appropriately
    assert (
        "        call testkern_stencil_code(nlayers_f1, f1_data, "
        "f2_data, f2_stencil_size(cmap(colour,cell)), "
        "f2_stencil_dofmap(:,:,cmap(colour,cell)), f3_data, "
        "f4_data, ndf_w1, undf_w1, map_w1(:,cmap(colour,cell)), "
        "ndf_w2, undf_w2, map_w2(:,cmap(colour,cell)), ndf_w3, "
        "undf_w3, map_w3(:,cmap(colour,cell)))" in gen)

    assert LFRicBuild(tmpdir).code_compiles(psy)


def test_colour_trans_adjacent_face(dist_mem, tmpdir):
    '''Test of the colouring transformation of a single loop with
    adjacent face mesh metadata. We test when distributed memory is
    both off and on.

    '''
    psy, invoke = get_invoke("24.1_mesh_prop_invoke.f90", TEST_API,
                             name="invoke_0_testkern_mesh_prop_type",
                             dist_mem=dist_mem)
    schedule = invoke.schedule
    ctrans = LFRicColourTrans()

    if dist_mem:
        index = 1
    else:
        index = 0

    # Colour the loop
    ctrans.apply(schedule.children[index])

    # Store the results of applying this code transformation as
    # a string
    gen = str(psy.gen)

    # Check that we index the adjacent face dofmap appropriately
    assert (
        "call testkern_mesh_prop_code(nlayers_f1, a, f1_data, ndf_w1, "
        "undf_w1, map_w1(:,cmap(colour,cell)), nfaces_re_h, "
        "adjacent_face(:,cmap(colour,cell))" in gen)

    assert LFRicBuild(tmpdir).code_compiles(psy)


def test_colour_trans_continuous_write(dist_mem, tmpdir):
    '''
    Test the colouring transformation for a loop containing a kernel that
    has a 'GH_WRITE' access for a field on a continuous space.

    '''
    psy, invoke = get_invoke("14.1.2_stencil_w2_write.f90", TEST_API,
                             name="invoke_0", dist_mem=dist_mem)
    schedule = invoke.schedule
    ctrans = LFRicColourTrans()
    for loop in schedule.walk(Loop):
        ctrans.apply(loop)
    gen = str(psy.gen)

    # The loop should not access the halo, irrespective of whether DM is
    # enabled.
    assert ("last_edge_cell_all_colours = "
            "mesh%get_last_edge_cell_all_colours()" in gen)
    assert "do cell = loop1_start, last_edge_cell_all_colours(colour)" in gen

    assert LFRicBuild(tmpdir).code_compiles(psy)


def test_colour_continuous_writer_intergrid(tmpdir, dist_mem):
    '''
    Test the loop-colouring transformation for an inter-grid kernel that has
    a GH_WRITE access to a field on a continuous space. Since it has GH_WRITE
    it does not need to iterate into the halos (to get clean annexed dofs) and
    therefore should use the 'last_edge_cell' colour map.

    '''
    psy, invoke = get_invoke("22.1.1_intergrid_cont_restrict.f90",
                             TEST_API, idx=0, dist_mem=dist_mem)
    loop = invoke.schedule[0]
    ctrans = LFRicColourTrans()
    ctrans.apply(loop)
    result = str(psy.gen).lower()
    # Declarations.
    assert ("integer(kind=i_def), allocatable, dimension(:) :: "
            "last_edge_cell_all_colours_field1" in result)
    # Initialisation.
    assert ("last_edge_cell_all_colours_field1 = mesh_field1%"
            "get_last_edge_cell_all_colours()" in result)
    # Usage. Since there is no need to loop into the halo, the upper loop
    # bound should be independent of whether or not DM is enabled.
    upper_bound = "last_edge_cell_all_colours_field1(colour)"
    assert (f"    do colour = loop0_start, loop0_stop, 1\n"
            f"      do cell = loop1_start, {upper_bound}, 1\n"
            f"        call restrict_w2_code(nlayers" in result)
    assert LFRicBuild(tmpdir).code_compiles(psy)


def test_colouring_not_a_loop(dist_mem):
    '''Test that we raise an appropriate error if we attempt to colour
    something that is not a loop. We test when distributed memory is
    on or off. '''
    _, invoke = get_invoke("1_single_invoke.f90", TEST_API,
                           name="invoke_0_testkern_type", dist_mem=dist_mem)

    schedule = invoke.schedule
    ctrans = LFRicColourTrans()

    # Erroneously attempt to colour the schedule rather than the loop
    with pytest.raises(TransformationError) as excinfo:
        ctrans.apply(schedule)
    assert ("Target of LFRicColourTrans transformation must be a "
            "sub-class of Loop but got 'LFRicInvokeSchedule'" in
            str(excinfo.value))


def test_no_colour_dofs(dist_mem):
    ''' Test that we raise the correct exception when attempting to apply
    the loop-colouring transformation to a loop that is over dofs rather than
    cells. '''
    _, invoke = get_invoke("15.12.3_single_pointwise_builtin.f90", TEST_API,
                           name="invoke_0", dist_mem=dist_mem)
    schedule = invoke.schedule
    ctrans = LFRicColourTrans()
    with pytest.raises(TransformationError) as excinfo:
        ctrans.apply(schedule.children[0])
    val = str(excinfo.value)
    assert "Error in LFRicColour transformation" in val
    assert ("Only loops over cells may be coloured but this loop is over "
            "dof" in val)


def test_omp_str():
    ''' Test the str method of the LFRicOMPLoopTrans class. '''
    olooptrans = LFRicOMPLoopTrans()
    oname = str(olooptrans)
    assert oname == "Add an OpenMP DO directive to an LFRic loop"


def test_omp_not_a_loop(dist_mem):
    '''Test that we raise an appropriate error if we attempt to apply an
    OpenMP DO transformation to something that is not a loop. We test
    when distributed memory is on or off. '''
    _, invoke = get_invoke("1_single_invoke.f90", TEST_API,
                           name="invoke_0_testkern_type", dist_mem=dist_mem)
    schedule = invoke.schedule
    otrans = LFRicOMPLoopTrans()

    # Erroneously attempt to apply OpenMP to the schedule rather than
    # the loop
    with pytest.raises(TransformationError) as excinfo:
        otrans.apply(schedule)

    assert ("Target of LFRicOMPLoopTrans transformation must be a sub-"
            "class of Loop but got 'LFRicInvokeSchedule'" in
            str(excinfo.value))


def test_omp_parallel_not_a_loop(dist_mem):
    '''Test that we raise an appropriate error if we attempt to apply an
    OpenMP PARALLEL DO transformation to something that is not a
    loop. We test when distributed memory is on or off. '''
    _, invoke = get_invoke("1_single_invoke.f90", TEST_API,
                           name="invoke_0_testkern_type", dist_mem=dist_mem)
    schedule = invoke.schedule
    otrans = LFRicOMPParallelLoopTrans()

    # Erroneously attempt to apply OpenMP to the schedule rather than
    # the loop
    with pytest.raises(TransformationError) as excinfo:
        otrans.apply(schedule)
    assert ("Error in LFRicOMPParallelLoopTrans transformation. The "
            "supplied node must be an LFRicLoop but got 'LFRicInvokeSchedule'"
            in str(excinfo.value))


def test_colour_str():
    ''' Test the str method of the LFRicColourTrans class. '''
    ctrans = LFRicColourTrans()
    cstr = str(ctrans)
    assert cstr == "Split an LFRic loop over cells into colours"


def test_omp_colour_trans(tmpdir, dist_mem):
    ''' Test the OpenMP transformation applied to a coloured loop. We test
    when distributed memory is on or off. '''
    psy, invoke = get_invoke("1_single_invoke.f90", TEST_API,
                             name="invoke_0_testkern_type",
                             dist_mem=dist_mem)
    schedule = invoke.schedule

    ctrans = LFRicColourTrans()
    otrans = LFRicOMPParallelLoopTrans()

    if dist_mem:
        index = 4
    else:
        index = 0

    # Colour the loop
    ctrans.apply(schedule.children[index])

    # Then apply OpenMP to the inner loop
    otrans.apply(schedule.children[index].loop_body[0])

    code = str(psy.gen)

    assert ("    ncolour = mesh%get_ncolours()\n"
            "    cmap => mesh%get_colour_map()\n" in code)
    if dist_mem:
        lookup = "last_halo_cell_all_colours(colour,1)"
    else:
        lookup = "last_edge_cell_all_colours(colour)"
    output = (
        f"    do colour = loop0_start, loop0_stop, 1\n"
        f"      !$omp parallel do default(shared) private(cell) "
        f"schedule(static)\n"
        f"      do cell = loop1_start, {lookup}, 1\n")
    assert output in code

    assert LFRicBuild(tmpdir).code_compiles(psy)


def test_omp_parallel_colouring_needed(monkeypatch, annexed, dist_mem):
    '''Test that we raise an error when applying an OpenMP PARALLEL DO
    transformation to a loop that requires colouring (i.e. has a field
    with 'INC' access) but is not coloured. We test when distributed
    memory is on or off. We also test when annexed is False and True
    as it affects how many halo exchanges are generated.

    '''
    _, invoke = get_invoke("11_any_space.f90", TEST_API,
                           name="invoke_0_testkern_any_space_1_type",
                           dist_mem=dist_mem)
    if dist_mem:
        if annexed:
            index = 4
        else:
            index = 5
    else:
        index = 0
    schedule = invoke.schedule
    otrans = LFRicOMPParallelLoopTrans()
    # Apply OpenMP to the loop
    with pytest.raises(TransformationError) as excinfo:
        otrans.apply(schedule.children[index])
    assert "Error in LFRicOMPParallelLoopTrans" in str(excinfo.value)
    assert "kernel has an argument with INC access" in str(excinfo.value)
    assert "Colouring is required" in str(excinfo.value)


def test_omp_colouring_needed(monkeypatch, annexed, dist_mem):
    '''Test that we raise an error when applying an OpenMP DO
    transformation to a loop that requires colouring (i.e. has a field
    with 'INC' access) but is not coloured. We test when distributed
    memory is on or off. We also test when annexed is False and True
    as it affects how many halo exchanges are generated.

    '''
    config = Config.get()
    lfric_config = config.api_conf("lfric")
    monkeypatch.setattr(lfric_config, "_compute_annexed_dofs", annexed)
    _, invoke = get_invoke("11_any_space.f90", TEST_API,
                           name="invoke_0_testkern_any_space_1_type",
                           dist_mem=dist_mem)
    if dist_mem:
        if annexed:
            index = 4
        else:
            index = 5
    else:
        index = 0
    schedule = invoke.schedule

    otrans = LFRicOMPLoopTrans()
    # Apply OpenMP to the loop
    with pytest.raises(TransformationError) as excinfo:
        otrans.apply(schedule.children[index])
    assert "Error in LFRicOMPLoopTrans transfo" in str(excinfo.value)
    assert "kernel has an argument with INC access" in str(excinfo.value)
    assert "Colouring is required" in str(excinfo.value)


def test_check_seq_colours_omp_do(tmpdir, monkeypatch, annexed, dist_mem):
    '''Test that we raise an error if the user attempts to apply an OpenMP
    DO transformation to a loop over colours (since any such loop must
    be sequential). We test when distributed memory is on or off. We
    also test when annexed is False and True as it affects how many
    halo exchanges are generated.

    '''
    config = Config.get()
    lfric_config = config.api_conf("lfric")
    monkeypatch.setattr(lfric_config, "_compute_annexed_dofs", annexed)
    psy, invoke = get_invoke("1.1.0_single_invoke_xyoz_qr.f90", TEST_API,
                             name="invoke_0_testkern_qr_type",
                             dist_mem=dist_mem)
    schedule = invoke.schedule
    if dist_mem:
        if annexed:
            index = 3
        else:
            index = 4
    else:
        index = 0

    ctrans = LFRicColourTrans()
    otrans = LFRicOMPLoopTrans()

    # Colour the loop
    ctrans.apply(schedule.children[index])

    # Then erroneously attempt to apply OpenMP to the loop over
    # colours
    with pytest.raises(TransformationError) as excinfo:
        otrans.apply(schedule.children[index])

    assert "Error in LFRicOMPLoopTrans" in str(excinfo.value)
    assert "target loop is over colours" in str(excinfo.value)
    assert "must be computed serially" in str(excinfo.value)

    # This test checks the code without OpenMP as this
    # transformation fails
    assert LFRicBuild(tmpdir).code_compiles(psy)


def test_colouring_after_openmp(dist_mem, monkeypatch):
    '''Test that we raise an error if the user attempts to colour a loop
    that is already within an OpenMP parallel region. We test when
    distributed memory is on or off.  Note: An OpenMP parallel
    transformation can only be applied on its own for a discontinuous
    function space. However, colouring can be applied when an argument
    has "INC" access and in the LFRic API this is only possible for
    fields on a continuous function space. Therefore we need to
    monkeypatch the function space of the loop argument to a
    continuous function space before applying colouring.

    '''
    _, invoke = get_invoke("1_single_invoke_w3.f90", TEST_API,
                           name="invoke_0_testkern_w3_type", dist_mem=dist_mem)
    schedule = invoke.schedule

    ctrans = LFRicColourTrans()
    otrans = LFRicOMPParallelLoopTrans()

    if dist_mem:
        index = 3
    else:
        index = 0

    # Apply OpenMP to the loop
    otrans.apply(schedule[index])

    # Monkeypatch the loop argument to "INC" access and a continuous function
    # space so colouring can be applied
    write_arg = schedule[index].dir_body[0].loop_body[0].arguments.args[4]
    fspace = write_arg.function_space
    monkeypatch.setattr(write_arg, "access", AccessType.INC)
    monkeypatch.setattr(fspace, "_orig_name", "w1")

    # Now attempt to colour the loop within this OpenMP region
    with pytest.raises(TransformationError) as excinfo:
        ctrans.apply(schedule[index].dir_body[0])
    assert "Cannot have a loop over colours" in str(excinfo.value)
    assert "within an OpenMP parallel region" in str(excinfo.value)


def test_colouring_multi_kernel(monkeypatch, annexed, dist_mem):
    '''Test that we correctly generate all the map-lookups etc.  when an
    invoke contains more than one kernel. We test when distributed
    memory is on or off. We also test when annexed is False and True
    as it affects how many halo exchanges are generated.

    '''
    config = Config.get()
    lfric_config = config.api_conf("lfric")
    monkeypatch.setattr(lfric_config, "_compute_annexed_dofs", annexed)
    psy, invoke = get_invoke("4.6_multikernel_invokes.f90", TEST_API,
                             name="invoke_0",
                             dist_mem=dist_mem)

    schedule = invoke.schedule

    ctrans = LFRicColourTrans()
    otrans = LFRicOMPParallelLoopTrans()
    mtrans = MoveTrans()

    if dist_mem:
        if annexed:
            index = 5
        else:
            # f is required but can be moved before the first loop
            mtrans.apply(schedule.children[7], schedule.children[6])
            index = 7
    else:
        index = 0

    # colour each loop
    ctrans.apply(schedule[index])
    ctrans.apply(schedule[index+1])

    # Apply OpenMP to each of the colour loops
    otrans.apply(schedule[index].loop_body[0])
    otrans.apply(schedule[index+1].loop_body[0])

    gen = str(psy.gen)

    # Check that we're calling the API to get the no. of colours
    assert gen.count("cmap => mesh%get_colour_map()") == 1
    assert "private(cell)" in gen
    assert gen.count("private(cell)") == 2


def test_omp_region_omp_do(dist_mem):
    ''' Test that we correctly generate code for the case of a single OMP
    DO within an OMP PARALLEL region without colouring. We test when
    distributed memory is on or off.
    Note: this test does not apply colouring so the loops must be over
    discontinuous function spaces.

    '''
    psy, invoke = get_invoke(
        "1_single_invoke_w3.f90", TEST_API,
        name="invoke_0_testkern_w3_type", dist_mem=dist_mem)
    schedule = invoke.schedule
    olooptrans = LFRicOMPLoopTrans()
    ptrans = OMPParallelTrans()

    if dist_mem:
        index = 3
    else:
        index = 0

    # Put an OMP PARALLEL around this loop
    child = schedule[index]
    ptrans.apply(child)

    # Put an OMP DO around this loop
    olooptrans.apply(schedule[index].dir_body[0])

    # Store the results of applying this code transformation as
    # a string
    code = str(psy.gen)

    omp_do_idx = -1
    omp_para_idx = -1
    cell_loop_idx = -1
    omp_enddo_idx = -1
    if dist_mem:
        assert "loop0_stop = mesh%get_last_edge_cell()" in code
    else:
        assert "loop0_stop = m2_proxy%vspace%get_ncell()" in code
    for idx, line in enumerate(code.split('\n')):
        if "do cell = loop0_start, loop0_stop" in line:
            cell_loop_idx = idx
        if "!$omp do" in line:
            omp_do_idx = idx
        if "!$omp parallel default" in line:
            omp_para_idx = idx
        if "!$omp end do" in line:
            omp_enddo_idx = idx
        if "enddo" in line:
            cell_end_loop_idx = idx

    assert (omp_do_idx - omp_para_idx) == 1
    assert (cell_loop_idx - omp_do_idx) == 1
    assert (omp_enddo_idx - cell_end_loop_idx) == 1


def test_omp_region_omp_do_rwdisc(monkeypatch, annexed, dist_mem):
    ''' Test that we correctly generate code for the case of a single
    OMP DO within an OMP PARALLEL region without colouring when a
    discontinuous field has readwrite access. We test when distributed
    memory is on or off. Also test with and without annexed dofs being
    computed as this affects the generated code.

    '''
    api_config = Config.get().api_conf(TEST_API)
    monkeypatch.setattr(api_config, "_compute_annexed_dofs", annexed)
    psy, invoke = get_invoke("1_single_invoke_any_discontinuous_space.f90",
                             TEST_API, idx=0, dist_mem=dist_mem)
    schedule = invoke.schedule
    olooptrans = LFRicOMPLoopTrans()
    ptrans = OMPParallelTrans()
    # Put an OMP PARALLEL around this loop
    if dist_mem and not annexed:
        # there are 2 halo exchange calls
        index = 2
    else:
        # there are no halo exchange calls
        index = 0
    child = schedule[index]
    ptrans.apply(child)

    # Put an OMP DO around this loop
    olooptrans.apply(schedule[index].dir_body[0])

    # Store the results of applying this code transformation as
    # a string
    code = str(psy.gen)

    omp_do_idx = -1
    omp_para_idx = -1
    cell_loop_idx = -1
    omp_enddo_idx = -1
    if dist_mem:
        assert "loop0_stop = mesh%get_last_edge_cell()" in code
    else:
        assert "loop0_stop = f1_proxy%vspace%get_ncell()" in code
    loop_str = "do cell = loop0_start, loop0_stop"
    for idx, line in enumerate(code.split('\n')):
        if loop_str in line:
            cell_loop_idx = idx
        if "!$omp do" in line:
            omp_do_idx = idx
        if "!$omp parallel default" in line:
            omp_para_idx = idx
        if "!$omp end do" in line:
            omp_enddo_idx = idx
        if "enddo" in line:
            cell_end_loop_idx = idx

    assert (omp_do_idx - omp_para_idx) == 1
    assert (cell_loop_idx - omp_do_idx) == 1
    assert (omp_enddo_idx - cell_end_loop_idx) == 1


def test_multi_kernel_single_omp_region(dist_mem):
    ''' Test that we correctly generate all the map-lookups etc.
    when an invoke contains more than one kernel that are all contained
    within a single OMP region.
    Note: this test does not apply colouring so the loops must be over
    discontinuous function spaces.

    '''
    psy, invoke = get_invoke("4.13_multikernel_invokes_w3_anyd.f90", TEST_API,
                             name="invoke_0",
                             dist_mem=dist_mem)
    schedule = invoke.schedule

    if dist_mem:
        index = 3
    else:
        index = 0

    otrans = LFRicOMPLoopTrans()
    rtrans = OMPParallelTrans()

    # Apply OpenMP to each of the loops
    otrans.apply(schedule.children[index])
    otrans.apply(schedule.children[index+1])

    # Enclose all of these OpenMP'd loops within a single region
    rtrans.apply(schedule.children[index:index+2])

    code = str(psy.gen)

    omp_do_idx = -1
    omp_end_do_idx = -1
    omp_para_idx = -1
    omp_end_para_idx = -1
    cell_loop_idx = -1
    end_do_idx = -1
    if dist_mem:
        assert "loop0_stop = mesh%get_last_edge_cell()" in code
    else:
        assert "loop0_stop = m2_proxy%vspace%get_ncell()" in code
    loop_str = "do cell = loop0_start, loop0_stop"
    for idx, line in enumerate(code.split('\n')):
        if (cell_loop_idx == -1) and (loop_str in line):
            cell_loop_idx = idx
        if (omp_do_idx == -1) and ("!$omp do" in line):
            omp_do_idx = idx
        if "!$omp end do" in line:
            omp_end_do_idx = idx
        if "!$omp parallel default(shared) private(cell)" in line:
            omp_para_idx = idx
        if "enddo" in line:
            end_do_idx = idx
        if "!$omp end parallel" in line:
            omp_end_para_idx = idx

    assert (omp_do_idx - omp_para_idx) == 1
    assert (cell_loop_idx - omp_do_idx) == 1
    assert (omp_end_para_idx - omp_end_do_idx) > 0
    assert (omp_end_do_idx - end_do_idx) == 1


def test_multi_different_kernel_omp(
        tmpdir, monkeypatch, dist_mem, annexed):
    ''' Test that we correctly generate the OpenMP private lists when we
    have more than one kernel of a different type (requiring a
    different private list) within an invoke. Test with and without
    DM. We also test when annexed is False and True as it affects how
    many halo exchanges are generated.

    '''
    config = Config.get()
    lfric_config = config.api_conf("lfric")
    monkeypatch.setattr(lfric_config, "_compute_annexed_dofs", annexed)
    psy, invoke = get_invoke("4.7_multikernel_invokes.f90", TEST_API,
                             name="invoke_0",
                             dist_mem=dist_mem)
    schedule = invoke.schedule

    if dist_mem:
        if annexed:
            index1 = 5
            index2 = 8
        else:
            index1 = 6
            index2 = 10
    else:
        index1 = 0
        index2 = 1

    ctrans = LFRicColourTrans()
    otrans = LFRicOMPParallelLoopTrans()

    # Colour each loop
    ctrans.apply(schedule.children[index1])
    ctrans.apply(schedule.children[index2])

    # Apply OpenMP to each of the colour loops
    otrans.apply(schedule.children[index1].loop_body[0])
    otrans.apply(schedule.children[index2].loop_body[0])

    code = str(psy.gen)

    assert "private(cell)" in code

    assert LFRicBuild(tmpdir).code_compiles(psy)


def test_loop_fuse_invalid_space(monkeypatch):
    ''' Test that we raise an appropriate error if the user attempts
    to fuse loops that are on invalid spaces.
    '''
    _, first_invoke = get_invoke("4_multikernel_invokes.f90", TEST_API,
                                 idx=0, dist_mem=False)
    schedule = first_invoke.schedule
    first_kernel_args = schedule.coded_kernels()[0].arguments
    # Get argument on the "write" space w1
    _, fspace = first_kernel_args.get_arg_on_space_name("w1")
    # Make function space invalid
    monkeypatch.setattr(fspace, "_orig_name", "not_a_space_name")

    # Apply transformation and raise the error
    ftrans = LFRicLoopFuseTrans()
    with pytest.raises(TransformationError) as excinfo:
        ftrans.apply(schedule.children[0], schedule.children[1])
    assert ("One or both function spaces 'not_a_space_name' and 'w1' have "
            "invalid names" in str(excinfo.value))


def test_loop_fuse_different_spaces(monkeypatch, dist_mem):
    ''' Test that we raise an appropriate error if the user attempts
    fuse loops that are on different spaces (unless they are both on
    discontinuous spaces). We test with annexed is False as this is
    how the test has been set up.

    '''
    lfric_config = Config.get().api_conf(TEST_API)
    monkeypatch.setattr(lfric_config, "_compute_annexed_dofs", False)
    for same_space in [False, True]:
        _, invoke = get_invoke("4.7_multikernel_invokes.f90",
                               TEST_API, name="invoke_0", dist_mem=dist_mem)
        schedule = invoke.schedule

        ftrans = LFRicLoopFuseTrans()
        mtrans = MoveTrans()
        if dist_mem:
            index = 9
            # f, c and g halo exchanges between loops can be moved
            # before the 1st loop as they are not accessed in it
            for idx in range(index-3, index):
                mtrans.apply(schedule.children[idx+1],
                             schedule.children[idx])
        else:
            index = 0

        with pytest.raises(TransformationError) as excinfo:
            ftrans.apply(schedule.children[index],
                         schedule.children[index+1],
                         {"same_space": same_space})

        if same_space:
            assert ("The 'same_space' flag was set, but does not apply "
                    "because neither field is on 'ANY_SPACE'" in
                    str(excinfo.value))
        else:
            assert ("Cannot fuse loops that are over different spaces "
                    "'w2' and 'w1' unless they are both discontinuous"
                    in str(excinfo.value))


def test_loop_fuse_same_space_error():
    ''' Test that we raise an appropriate error if the user attempts
    to incorrectly set the 'same_space' property

    '''
    ftrans = LFRicLoopFuseTrans()
    with pytest.raises(TransformationError) as excinfo:
        ftrans.apply(None, None, {"same_space": "foo"})
    assert ("The value of the 'same_space' flag must be either bool or "
            "None type, but the type of flag provided was 'str'."
            in str(excinfo.value))


def test_loop_fuse(dist_mem):
    ''' Test that we are able to fuse two loops together. '''
    psy, invoke = get_invoke("4_multikernel_invokes.f90", TEST_API,
                             name="invoke_0", dist_mem=dist_mem)
    schedule = invoke.schedule

    if dist_mem:
        index = 4
    else:
        index = 0

    ftrans = LFRicLoopFuseTrans()

    assert ("Fuse two adjacent loops together with LFRic-specific "
            "validity checks" in str(ftrans))

    # Fuse the loops
    ftrans.apply(schedule.children[index],
                 schedule.children[index+1])

    gen = str(psy.gen)

    cell_loop_idx = -1
    end_loop_idx = -1
    call_idx1 = -1
    call_idx2 = -1
    if dist_mem:
        assert "loop0_stop = mesh%get_last_halo_cell(1)" in gen
    else:
        assert "loop0_stop = f1_proxy%vspace%get_ncell()" in gen
    loop_str = "do cell = loop0_start, loop0_stop"
    for idx, line in enumerate(gen.split('\n')):
        if loop_str in line:
            cell_loop_idx = idx
        if "call testkern_code" in line:
            if call_idx1 == -1:
                call_idx1 = idx
            else:
                call_idx2 = idx
        if "enddo" in line:
            end_loop_idx = idx

    assert cell_loop_idx != -1
    assert cell_loop_idx < call_idx1
    assert call_idx1 < call_idx2
    assert call_idx2 < end_loop_idx


def test_loop_fuse_set_dirty():
    ''' Test that we are able to fuse two loops together and produce
    the expected set_dirty() calls. '''
    psy, invoke = get_invoke("4_multikernel_invokes.f90", TEST_API,
                             name="invoke_0", dist_mem=True)

    schedule = invoke.schedule
    ftrans = LFRicLoopFuseTrans()
    # Fuse the loops
    ftrans.apply(schedule.children[4], schedule.children[5])

    gen = str(psy.gen)
    assert gen.count("set_dirty()") == 1


def test_loop_fuse_omp(dist_mem):
    ''' Test that we can loop-fuse two loop nests and enclose them in an
    OpenMP parallel region.
    Note: this test does not apply colouring so the loops must be over
    discontinuous function spaces.

    '''
    psy, invoke = get_invoke("4.12_multikernel_invokes_w2v.f90", TEST_API,
                             name="invoke_0", dist_mem=dist_mem)
    schedule = invoke.schedule

    ftrans = LFRicLoopFuseTrans()
    otrans = LFRicOMPParallelLoopTrans()

    ftrans.apply(schedule.children[0], schedule.children[1])

    otrans.apply(schedule.children[0])

    code = str(psy.gen)

    # Check generated code
    omp_para_idx = -1
    omp_endpara_idx = -1
    cell_do_idx = -1
    cell_enddo_idx = -1
    call1_idx = -1
    call2_idx = -1
    if dist_mem:
        assert "loop0_stop = mesh%get_last_edge_cell()" in code
    else:
        assert "loop0_stop = f1_proxy%vspace%get_ncell()" in code
    loop_str = "do cell = loop0_start, loop0_stop"
    for idx, line in enumerate(code.split('\n')):
        if loop_str in line:
            cell_do_idx = idx
        if ("!$omp parallel do default(shared) private(cell) "
                "schedule(static)" in line):
            omp_para_idx = idx
        if "call testkern_w2v_code" in line:
            if call1_idx == -1:
                call1_idx = idx
            else:
                call2_idx = idx
        if "enddo" in line:
            cell_enddo_idx = idx
        if "!$omp end parallel do" in line:
            omp_endpara_idx = idx

    assert cell_do_idx - omp_para_idx == 1
    assert call1_idx > cell_do_idx
    assert call2_idx > call1_idx
    assert cell_enddo_idx > call2_idx
    assert omp_endpara_idx - cell_enddo_idx == 1


def test_loop_fuse_omp_rwdisc(tmpdir, monkeypatch, annexed, dist_mem):
    ''' Test that we can loop-fuse two loop nests and enclose them in
    an OpenMP parallel region for a kernel when discontinuous fields
    have readwrite access. We test when distributed memory is on or
    off. Also test with and without annexed dofs being computed as
    this affects the generated code.
    Note: Fusing loops over discontinuous readwriters over different
    spaces is allowed unless their loop bounds differ due to a
    previous transformation.
    '''
    api_config = Config.get().api_conf(TEST_API)
    monkeypatch.setattr(api_config, "_compute_annexed_dofs", annexed)
    psy, invoke = get_invoke("4.13_multikernel_invokes_w3_anyd.f90", TEST_API,
                             name="invoke_0", dist_mem=dist_mem)
    schedule = invoke.schedule

    ftrans = LFRicLoopFuseTrans()
    otrans = LFRicOMPParallelLoopTrans()

    if dist_mem and not annexed:
        # there are 3 halo exchange calls
        index = 3
    else:
        # there are no halo exchange calls
        index = 0
    ftrans.apply(schedule.children[index], schedule.children[index+1])

    otrans.apply(schedule.children[index])

    code = str(psy.gen)

    # Check generated code
    omp_para_idx = -1
    omp_endpara_idx = -1
    cell_do_idx = -1
    cell_enddo_idx = -1
    call1_idx = -1
    call2_idx = -1
    if dist_mem:
        assert "loop0_stop = mesh%get_last_edge_cell()" in code
    else:
        assert "loop0_stop = m2_proxy%vspace%get_ncell()" in code
    loop_str = "do cell = loop0_start, loop0_stop"
    for idx, line in enumerate(code.split('\n')):
        if loop_str in line:
            cell_do_idx = idx
        if "!$omp parallel do default(shared) " +\
           "private(cell) schedule(static)" in line:
            omp_para_idx = idx
        if "call testkern_w3_code" in line:
            call1_idx = idx
        if "call testkern_anyd_any_space_code" in line:
            call2_idx = idx
        if "enddo" in line:
            cell_enddo_idx = idx
        if "!$omp end parallel do" in line:
            omp_endpara_idx = idx

    assert cell_do_idx - omp_para_idx == 1
    assert call1_idx > cell_do_idx
    assert call2_idx > call1_idx
    assert cell_enddo_idx > call2_idx
    assert omp_endpara_idx - cell_enddo_idx == 1

    assert LFRicBuild(tmpdir).code_compiles(psy)


def test_fuse_colour_loops(tmpdir, monkeypatch, annexed, dist_mem):
    '''Test that we can fuse colour loops , enclose them in an OpenMP
    parallel region and preceed each by an OpenMP DO for both
    sequential and distributed-memory code. We also test when annexed
    is False and True as it affects how many halo exchanges are
    generated.

    '''
    config = Config.get()
    lfric_config = config.api_conf("lfric")
    monkeypatch.setattr(lfric_config, "_compute_annexed_dofs", annexed)
    psy, invoke = get_invoke("4.6_multikernel_invokes.f90", TEST_API,
                             name="invoke_0", dist_mem=dist_mem)
    schedule = invoke.schedule

    ctrans = LFRicColourTrans()
    otrans = LFRicOMPLoopTrans()
    rtrans = OMPParallelTrans()
    ftrans = LFRicLoopFuseTrans()
    mtrans = MoveTrans()

    if dist_mem:
        if annexed:
            index = 5
        else:
            # f is required but can be moved before the first loop
            mtrans.apply(schedule.children[7], schedule.children[6])
            index = 7
    else:
        index = 0

    # colour each loop
    ctrans.apply(schedule[index])
    ctrans.apply(schedule[index+1])

    # fuse the sequential colours loop
    ftrans.apply(schedule[index], schedule[index+1])

    # Enclose the colour loops within an OMP parallel region
    rtrans.apply(schedule[index].loop_body.children)

    # Put an OMP DO around each of the colour loops
    for loop in schedule[index].loop_body[0].dir_body[:]:
        otrans.apply(loop)

    code = str(psy.gen)
    assert "ncolour = mesh%get_ncolours()" in code
    assert "cmap => mesh%get_colour_map()\n" in code
    assert "loop0_stop = ncolour" in code

    if dist_mem:
        lookup = "last_halo_cell_all_colours(colour,1)"
    else:
        lookup = "last_edge_cell_all_colours(colour)"

    output = (
        f"    do colour = loop0_start, loop0_stop, 1\n"
        f"      !$omp parallel default(shared) private(cell)\n"
        f"      !$omp do schedule(static)\n"
        f"      do cell = loop1_start, {lookup}, 1\n"
        f"        call ru_code(nlayers_a, a_data, b_data, "
        f"istp, rdt, d_data, e_1_data, e_2_data, "
        f"e_3_data, ndf_w2, undf_w2, map_w2(:,cmap(colour,"
        f"cell)), basis_w2_qr, diff_basis_w2_qr, ndf_w3, undf_w3, "
        f"map_w3(:,cmap(colour,cell)), basis_w3_qr, ndf_w0, undf_w0, "
        f"map_w0(:,cmap(colour,cell)), basis_w0_qr, diff_basis_w0_qr, "
        f"np_xy_qr, np_z_qr, weights_xy_qr, weights_z_qr)\n"
        f"      enddo\n"
        f"      !$omp end do\n"
        f"      !$omp do schedule(static)\n"
        f"      do cell = loop2_start, {lookup}, 1\n"
        f"        call ru_code(nlayers_f, f_data, b_data, "
        f"istp, rdt, d_data, e_1_data, e_2_data, "
        f"e_3_data, ndf_w2, undf_w2, map_w2(:,cmap(colour,"
        f"cell)), basis_w2_qr, diff_basis_w2_qr, ndf_w3, undf_w3, "
        f"map_w3(:,cmap(colour,cell)), basis_w3_qr, ndf_w0, undf_w0, "
        f"map_w0(:,cmap(colour,cell)), basis_w0_qr, diff_basis_w0_qr, "
        f"np_xy_qr, np_z_qr, weights_xy_qr, weights_z_qr)\n"
        f"      enddo\n"
        f"      !$omp end do\n"
        f"      !$omp end parallel\n"
        f"    enddo\n")
    assert output in code

    if dist_mem:
        set_dirty_str = (
            "    ! Set halos dirty/clean for fields modified in the "
            "above loop(s)\n"
            "    call a_proxy%set_dirty()\n"
            "    call f_proxy%set_dirty()\n")
        assert set_dirty_str in code
        assert code.count("set_dirty()") == 2

    assert LFRicBuild(tmpdir).code_compiles(psy)


def test_loop_fuse_cma(tmpdir, dist_mem):
    ''' Test that we can loop fuse two loops when one contains a
    call to a CMA-related kernel.

    '''
    psy, invoke = get_invoke("20.6_multi_invoke_with_cma.f90", TEST_API,
                             name="invoke_0", dist_mem=dist_mem)
    ftrans = LFRicLoopFuseTrans()
    mtrans = MoveTrans()
    schedule = invoke.schedule
    if dist_mem:
        # move halo exchanges before the first loop
        mtrans.apply(schedule.children[2], schedule.children[1])
        mtrans.apply(schedule.children[3], schedule.children[2])
        mtrans.apply(schedule.children[4], schedule.children[3])
        index = 4
    else:
        index = 0

    # Fuse the loops
    ftrans.apply(schedule.children[index], schedule.children[index+1],
                 {"same_space": True})
    code = str(psy.gen)

    assert (
        "    ! Look-up required column-banded dofmaps\n"
        "    cbanded_map_aspc1_afield => "
        "cma_op1_proxy%column_banded_dofmap_to\n"
        "    cbanded_map_aspc2_lma_op1 => "
        "cma_op1_proxy%column_banded_dofmap_from\n") in code
    assert (
        "    ! Look-up information for each CMA operator\n"
        "    cma_op1_cma_matrix => cma_op1_proxy%columnwise_matrix\n"
        "    cma_op1_nrow = cma_op1_proxy%nrow\n"
        "    cma_op1_ncol = cma_op1_proxy%ncol\n"
        "    cma_op1_bandwidth = cma_op1_proxy%bandwidth\n"
        "    cma_op1_alpha = cma_op1_proxy%alpha\n"
        "    cma_op1_beta = cma_op1_proxy%beta\n"
        "    cma_op1_gamma_m = cma_op1_proxy%gamma_m\n"
        "    cma_op1_gamma_p = cma_op1_proxy%gamma_p\n"
    ) in code
    assert (
        "call columnwise_op_asm_field_kernel_code(cell, nlayers_afield, "
        "ncell_2d, afield_data, lma_op1_proxy%ncell_3d, "
        "lma_op1_local_stencil, cma_op1_cma_matrix(:,:,:), cma_op1_nrow, "
        "cma_op1_ncol, cma_op1_bandwidth, cma_op1_alpha, cma_op1_beta, "
        "cma_op1_gamma_m, cma_op1_gamma_p, ndf_aspc1_afield, "
        "undf_aspc1_afield, map_aspc1_afield(:,cell), "
        "cbanded_map_aspc1_afield, ndf_aspc2_lma_op1, "
        "cbanded_map_aspc2_lma_op1)\n"
        "      call testkern_two_real_scalars_code(nlayers_afield, scalar1, "
        "afield_data, bfield_data, cfield_data, "
        "dfield_data, scalar2, ndf_w1, undf_w1, map_w1(:,cell), "
        "ndf_w2, undf_w2, map_w2(:,cell), ndf_w3, undf_w3, "
        "map_w3(:,cell))\n") in code
    assert LFRicBuild(tmpdir).code_compiles(psy)


def test_omp_par_and_halo_exchange_error():
    ''' Tests that we raise an error if we try to apply an OMP parallel
    transformation to a list containing halo_exchange calls. If this is
    allowed then it is likely that we will get incorrect results, or that
    the code will fail.
    Note: this test does not apply colouring so the loops must be over
    discontinuous function spaces.

    '''
    _, invoke = get_invoke("4.13_multikernel_invokes_w3_anyd.f90", TEST_API,
                           name="invoke_0", dist_mem=True)
    schedule = invoke.schedule

    otrans = LFRicOMPLoopTrans()
    rtrans = OMPParallelTrans()

    # Apply OpenMP to each of the loops
    otrans.apply(schedule.children[3])
    otrans.apply(schedule.children[4])

    # Enclose the invoke code within a single region
    with pytest.raises(TransformationError) as excinfo:
        rtrans.apply(schedule.children)
    assert ("cannot be enclosed by a "
            "OMPParallelTrans transformation" in str(excinfo.value))


def test_builtin_single_omp_pdo(tmpdir, monkeypatch, annexed, dist_mem):
    ''' Test that we generate correct code if an OpenMP PARALLEL DO is
    applied to a single builtin. Also test with and without annexed
    dofs being computed as this affects the generated code.

    '''
    api_config = Config.get().api_conf(TEST_API)
    monkeypatch.setattr(api_config, "_compute_annexed_dofs", annexed)
    psy, invoke = get_invoke("15.7.2_setval_X_builtin.f90", TEST_API,
                             idx=0, dist_mem=dist_mem)
    schedule = invoke.schedule
    otrans = LFRicOMPParallelLoopTrans()
    # Apply OpenMP parallelisation to the loop
    otrans.apply(schedule.children[0])
    result = str(psy.gen)

    assert LFRicBuild(tmpdir).code_compiles(psy)

    if dist_mem:  # annexed can be True or False
        if annexed:
            assert ("loop0_stop = f2_proxy%vspace%get_last_dof_annexed()"
                    in result)
        else:
            assert ("loop0_stop = f2_proxy%vspace%get_last_dof_owned()"
                    in result)
        code = (
            "    !$omp parallel do default(shared) private(df) "
            "schedule(static)\n"
            "    do df = loop0_start, loop0_stop, 1\n"
            "      ! Built-in: setval_X (set a real-valued field "
            "equal to another such field)\n"
            "      f2_data(df) = f1_data(df)\n"
            "    enddo\n"
            "    !$omp end parallel do\n"
            "\n"
            "    ! Set halos dirty/clean for fields modified in the "
            "above loop(s)\n"
            "    call f2_proxy%set_dirty()")
        assert code in result
    else:  # not distmem. annexed can be True or False
        assert "loop0_stop = undf_aspc1_f2" in result
        assert (
            "    !$omp parallel do default(shared) private(df) "
            "schedule(static)\n"
            "    do df = loop0_start, loop0_stop, 1\n"
            "      ! Built-in: setval_X (set a real-valued field "
            "equal to another such field)\n"
            "      f2_data(df) = f1_data(df)\n"
            "    enddo\n"
            "    !$omp end parallel do") in result


def test_builtin_multiple_omp_pdo(tmpdir, monkeypatch, annexed, dist_mem):
    ''' Test that we generate correct code if OpenMP PARALLEL DOs are
    applied to multiple builtins. Also test with and without annexed
    dofs being computed as this affects the generated code.

    '''
    api_config = Config.get().api_conf(TEST_API)
    monkeypatch.setattr(api_config, "_compute_annexed_dofs", annexed)
    psy, invoke = get_invoke("15.14.2_multiple_set_kernels.f90", TEST_API,
                             idx=0, dist_mem=dist_mem)
    schedule = invoke.schedule
    otrans = LFRicOMPParallelLoopTrans()
    # Apply OpenMP parallelisation to the loop
    for child in schedule.children:
        otrans.apply(child)
    result = str(psy.gen)

    if dist_mem:  # annexed can be True or False
        for idx in range(1, 4):
            if annexed:
                name = "annexed"
            else:
                name = "owned"
            assert (f"loop{idx-1}_stop = f{idx}_proxy%vspace%"
                    f"get_last_dof_{name}()" in result)

        code = (
            "    !$omp parallel do default(shared) private(df) "
            "schedule(static)\n"
            "    do df = loop0_start, loop0_stop, 1\n"
            "      ! Built-in: setval_c (set a real-valued field to "
            "a real scalar value)\n"
            "      f1_data(df) = fred\n"
            "    enddo\n"
            "    !$omp end parallel do\n"
            "\n"
            "    ! Set halos dirty/clean for fields modified in the "
            "above loop(s)\n"
            "    call f1_proxy%set_dirty()\n"
            "    !$omp parallel do default(shared) private(df) "
            "schedule(static)\n"
            "    do df = loop1_start, loop1_stop, 1\n"
            "      ! Built-in: setval_c (set a real-valued field to "
            "a real scalar value)\n"
            "      f2_data(df) = 3.0_r_def\n"
            "    enddo\n"
            "    !$omp end parallel do\n"
            "\n"
            "    ! Set halos dirty/clean for fields modified in the "
            "above loop(s)\n"
            "    call f2_proxy%set_dirty()\n"
            "    !$omp parallel do default(shared) private(df) "
            "schedule(static)\n"
            "    do df = loop2_start, loop2_stop, 1\n"
            "      ! Built-in: setval_c (set a real-valued field to "
            "a real scalar value)\n"
            "      f3_data(df) = ginger\n"
            "    enddo\n"
            "    !$omp end parallel do\n"
            "\n"
            "    ! Set halos dirty/clean for fields modified in the "
            "above loop(s)\n"
            "    call f3_proxy%set_dirty()")
        assert code in result
    else:  # not distmem. annexed can be True or False
        for idx in range(1, 4):
            assert f"loop{idx-1}_stop = undf_aspc1_f{idx}" in result
        assert (
            "    !$omp parallel do default(shared) private(df) "
            "schedule(static)\n"
            "    do df = loop0_start, loop0_stop, 1\n"
            "      ! Built-in: setval_c (set a real-valued field to "
            "a real scalar value)\n"
            "      f1_data(df) = fred\n"
            "    enddo\n"
            "    !$omp end parallel do\n"
            "    !$omp parallel do default(shared) private(df) "
            "schedule(static)\n"
            "    do df = loop1_start, loop1_stop, 1\n"
            "      ! Built-in: setval_c (set a real-valued field to "
            "a real scalar value)\n"
            "      f2_data(df) = 3.0_r_def\n"
            "    enddo\n"
            "    !$omp end parallel do\n"
            "    !$omp parallel do default(shared) private(df) "
            "schedule(static)\n"
            "    do df = loop2_start, loop2_stop, 1\n"
            "      ! Built-in: setval_c (set a real-valued field to "
            "a real scalar value)\n"
            "      f3_data(df) = ginger\n"
            "    enddo\n"
            "    !$omp end parallel do\n") in result
    assert LFRicBuild(tmpdir).code_compiles(psy)


def test_builtin_loop_fuse_pdo(tmpdir, monkeypatch, annexed, dist_mem):
    ''' Test that we generate correct code if an OpenMP PARALLEL DO is
    applied to multiple loop fused builtins. We have to assert that it
    is safe to loop fuse. Also test with and without annexed
    dofs being computed as this affects the generated code.

    '''
    api_config = Config.get().api_conf(TEST_API)
    monkeypatch.setattr(api_config, "_compute_annexed_dofs", annexed)
    psy, invoke = get_invoke("15.14.2_multiple_set_kernels.f90", TEST_API,
                             idx=0, dist_mem=dist_mem)
    schedule = invoke.schedule
    ftrans = LFRicLoopFuseTrans()
    ftrans.apply(schedule.children[0], schedule.children[1],
                 {"same_space": True})
    ftrans.apply(schedule.children[0], schedule.children[1],
                 {"same_space": True})
    otrans = LFRicOMPParallelLoopTrans()
    # Apply OpenMP parallelisation to the loop
    otrans.apply(schedule.children[0])
    result = str(psy.gen)

    if dist_mem:  # annexed can be True or False
        if annexed:
            assert ("loop0_stop = f1_proxy%vspace%get_last_dof_annexed()"
                    in result)
        else:
            assert ("loop0_stop = f1_proxy%vspace%get_last_dof_owned()"
                    in result)
        code = (
            "    !$omp parallel do default(shared) private(df) "
            "schedule(static)\n"
            "    do df = loop0_start, loop0_stop, 1\n"
            "      ! Built-in: setval_c (set a real-valued field to "
            "a real scalar value)\n"
            "      f1_data(df) = fred\n"
            "\n"
            "      ! Built-in: setval_c (set a real-valued field to "
            "a real scalar value)\n"
            "      f2_data(df) = 3.0_r_def\n"
            "\n"
            "      ! Built-in: setval_c (set a real-valued field to "
            "a real scalar value)\n"
            "      f3_data(df) = ginger\n"
            "    enddo\n"
            "    !$omp end parallel do\n"
            "\n"
            "    ! Set halos dirty/clean for fields modified in the "
            "above loop(s)\n"
            "    call f1_proxy%set_dirty()\n"
            "    call f2_proxy%set_dirty()\n"
            "    call f3_proxy%set_dirty()")
        assert code in result
    else:  # distmem is False. annexed can be True or False
        assert "loop0_stop = undf_aspc1_f1" in result
        assert (
            "    !$omp parallel do default(shared) private(df) "
            "schedule(static)\n"
            "    do df = loop0_start, loop0_stop, 1\n"
            "      ! Built-in: setval_c (set a real-valued field to "
            "a real scalar value)\n"
            "      f1_data(df) = fred\n"
            "\n"
            "      ! Built-in: setval_c (set a real-valued field to "
            "a real scalar value)\n"
            "      f2_data(df) = 3.0_r_def\n"
            "\n"
            "      ! Built-in: setval_c (set a real-valued field to "
            "a real scalar value)\n"
            "      f3_data(df) = ginger\n"
            "    enddo\n"
            "    !$omp end parallel do") in result
    assert LFRicBuild(tmpdir).code_compiles(psy)


def test_builtin_single_omp_do(tmpdir, monkeypatch, annexed, dist_mem):
    ''' Test that we generate correct code if an OpenMP DO (with an
    outer OpenMP parallel) is applied to a single builtin. Also test
    with and without annexed dofs being computed as this affects the
    generated code.

    '''
    api_config = Config.get().api_conf(TEST_API)
    monkeypatch.setattr(api_config, "_compute_annexed_dofs", annexed)
    psy, invoke = get_invoke("15.7.2_setval_X_builtin.f90", TEST_API,
                             idx=0, dist_mem=dist_mem)
    schedule = invoke.schedule

    olooptrans = LFRicOMPLoopTrans()
    ptrans = OMPParallelTrans()

    # Put an OMP PARALLEL around this loop
    child = schedule[0]
    ptrans.apply(child)
    # Put an OMP DO around this loop
    olooptrans.apply(schedule[0].dir_body[0])
    result = str(psy.gen)

    assert LFRicBuild(tmpdir).code_compiles(psy)

    if dist_mem:  # annexed can be True or False
        if annexed:
            assert ("loop0_stop = f2_proxy%vspace%get_last_dof_annexed()"
                    in result)
        else:
            assert ("loop0_stop = f2_proxy%vspace%get_last_dof_owned()"
                    in result)
        assert (
            "    !$omp parallel default(shared) private(df)\n"
            "    !$omp do schedule(static)\n"
            "    do df = loop0_start, loop0_stop, 1\n"
            "      ! Built-in: setval_X (set a real-valued field equal to "
            "another such field)\n"
            "      f2_data(df) = f1_data(df)\n"
            "    enddo\n"
            "    !$omp end do\n"
            "    !$omp end parallel\n"
            "\n"
            "    ! Set halos dirty/clean for fields modified in the "
            "above loop(s)\n"
            "    call f2_proxy%set_dirty()\n") in result
    else:  # distmem is False. annexed can be True or False
        assert "loop0_stop = undf_aspc1_f2" in result
        assert (
            "    !$omp parallel default(shared) private(df)\n"
            "    !$omp do schedule(static)\n"
            "    do df = loop0_start, loop0_stop, 1\n"
            "      ! Built-in: setval_X (set a real-valued field equal to "
            "another such field)\n"
            "      f2_data(df) = f1_data(df)\n"
            "    enddo\n"
            "    !$omp end do\n"
            "    !$omp end parallel\n") in result


def test_builtin_multiple_omp_do(tmpdir, monkeypatch, annexed, dist_mem):
    ''' Test that we generate correct code if OpenMP DOs are applied
    to multiple builtins. Also test with and without annexed dofs
    being computed as this affects the generated code.

    '''
    api_config = Config.get().api_conf(TEST_API)
    monkeypatch.setattr(api_config, "_compute_annexed_dofs", annexed)
    psy, invoke = get_invoke("15.14.2_multiple_set_kernels.f90", TEST_API,
                             idx=0, dist_mem=dist_mem)
    schedule = invoke.schedule

    olooptrans = LFRicOMPLoopTrans()
    ptrans = OMPParallelTrans()

    # Put an OMP PARALLEL around the loops
    children = schedule.children
    ptrans.apply(children)
    # Put an OMP DO around the loops
    for child in schedule[0].dir_body[:]:
        olooptrans.apply(child)
    result = str(psy.gen)

    assert LFRicBuild(tmpdir).code_compiles(psy)

    if dist_mem:  # annexed can be True or False
        if annexed:
            assert ("loop0_stop = f1_proxy%vspace%get_last_dof_annexed()"
                    in result)
            assert ("loop1_stop = f2_proxy%vspace%get_last_dof_annexed()"
                    in result)
            assert ("loop2_stop = f3_proxy%vspace%get_last_dof_annexed()"
                    in result)
        else:
            assert ("loop0_stop = f1_proxy%vspace%get_last_dof_owned()"
                    in result)
            assert ("loop1_stop = f2_proxy%vspace%get_last_dof_owned()"
                    in result)
            assert ("loop2_stop = f3_proxy%vspace%get_last_dof_owned()"
                    in result)
        code = (
            "    !$omp parallel default(shared) private(df)\n"
            "    !$omp do schedule(static)\n"
            "    do df = loop0_start, loop0_stop, 1\n"
            "      ! Built-in: setval_c (set a real-valued field to "
            "a real scalar value)\n"
            "      f1_data(df) = fred\n"
            "    enddo\n"
            "    !$omp end do\n"
            "    !$omp do schedule(static)\n"
            "    do df = loop1_start, loop1_stop, 1\n"
            "      ! Built-in: setval_c (set a real-valued field to "
            "a real scalar value)\n"
            "      f2_data(df) = 3.0_r_def\n"
            "    enddo\n"
            "    !$omp end do\n"
            "    !$omp do schedule(static)\n"
            "    do df = loop2_start, loop2_stop, 1\n"
            "      ! Built-in: setval_c (set a real-valued field to "
            "a real scalar value)\n"
            "      f3_data(df) = ginger\n"
            "    enddo\n"
            "    !$omp end do\n"
            "    !$omp end parallel\n"
            "\n"
            "    ! Set halos dirty/clean for fields modified in the "
            "above loop(s)\n"
            "    call f3_proxy%set_dirty()\n"
            "    call f2_proxy%set_dirty()\n"
            "    call f1_proxy%set_dirty()\n"
        )
        assert code in result
    else:  # distmem is False. annexed can be True or False
        assert "loop0_stop = undf_aspc1_f1" in result
        assert "loop1_stop = undf_aspc1_f2" in result
        assert "loop2_stop = undf_aspc1_f3" in result
        assert (
            "    !$omp parallel default(shared) private(df)\n"
            "    !$omp do schedule(static)\n"
            "    do df = loop0_start, loop0_stop, 1\n"
            "      ! Built-in: setval_c (set a real-valued field to "
            "a real scalar value)\n"
            "      f1_data(df) = fred\n"
            "    enddo\n"
            "    !$omp end do\n"
            "    !$omp do schedule(static)\n"
            "    do df = loop1_start, loop1_stop, 1\n"
            "      ! Built-in: setval_c (set a real-valued field to "
            "a real scalar value)\n"
            "      f2_data(df) = 3.0_r_def\n"
            "    enddo\n"
            "    !$omp end do\n"
            "    !$omp do schedule(static)\n"
            "    do df = loop2_start, loop2_stop, 1\n"
            "      ! Built-in: setval_c (set a real-valued field to "
            "a real scalar value)\n"
            "      f3_data(df) = ginger\n"
            "    enddo\n"
            "    !$omp end do\n"
            "    !$omp end parallel") in result


def test_builtin_loop_fuse_do(tmpdir, monkeypatch, annexed, dist_mem):
    ''' Test that we generate correct code if an OpenMP DO is applied
    to multiple loop fused builtins. We need to assert it is safe to
    perform loop fusion. Also test with and without annexed dofs
    being computed as this affects the generated code.

    '''
    api_config = Config.get().api_conf(TEST_API)
    monkeypatch.setattr(api_config, "_compute_annexed_dofs", annexed)
    psy, invoke = get_invoke("15.14.2_multiple_set_kernels.f90", TEST_API,
                             idx=0, dist_mem=dist_mem)
    schedule = invoke.schedule
    ftrans = LFRicLoopFuseTrans()
    ftrans.apply(schedule[0], schedule[1], {"same_space": True})
    ftrans.apply(schedule[0], schedule[1], {"same_space": True})

    olooptrans = LFRicOMPLoopTrans()
    ptrans = OMPParallelTrans()

    # Put an OMP PARALLEL around the loop
    children = schedule[0]
    ptrans.apply(children)
    # Put an OMP DO around the loop
    olooptrans.apply(schedule[0].dir_body[0])
    result = str(psy.gen)

    assert LFRicBuild(tmpdir).code_compiles(psy)

    if dist_mem:  # annexed can be True or False
        if annexed:
            assert ("loop0_stop = f1_proxy%vspace%get_last_dof_annexed()"
                    in result)
        else:
            assert ("loop0_stop = f1_proxy%vspace%get_last_dof_owned()"
                    in result)
        code = (
            "    !$omp parallel default(shared) private(df)\n"
            "    !$omp do schedule(static)\n"
            "    do df = loop0_start, loop0_stop, 1\n"
            "      ! Built-in: setval_c (set a real-valued field to "
            "a real scalar value)\n"
            "      f1_data(df) = fred\n"
            "\n"
            "      ! Built-in: setval_c (set a real-valued field to "
            "a real scalar value)\n"
            "      f2_data(df) = 3.0_r_def\n"
            "\n"
            "      ! Built-in: setval_c (set a real-valued field to "
            "a real scalar value)\n"
            "      f3_data(df) = ginger\n"
            "    enddo\n"
            "    !$omp end do\n"
            "    !$omp end parallel\n"
            "\n"
            "    ! Set halos dirty/clean for fields modified in the "
            "above loop(s)\n"
            "    call f1_proxy%set_dirty()\n"
            "    call f2_proxy%set_dirty()\n"
            "    call f3_proxy%set_dirty()\n")
        assert code in result
    else:  # distmem is False. annexed can be True or False
        assert "loop0_stop = undf_aspc1_f1" in result
        assert (
            "    !$omp parallel default(shared) private(df)\n"
            "    !$omp do schedule(static)\n"
            "    do df = loop0_start, loop0_stop, 1\n"
            "      ! Built-in: setval_c (set a real-valued field to "
            "a real scalar value)\n"
            "      f1_data(df) = fred\n"
            "\n"
            "      ! Built-in: setval_c (set a real-valued field to "
            "a real scalar value)\n"
            "      f2_data(df) = 3.0_r_def\n"
            "\n"
            "      ! Built-in: setval_c (set a real-valued field to "
            "a real scalar value)\n"
            "      f3_data(df) = ginger\n"
            "    enddo\n"
            "    !$omp end do\n"
            "    !$omp end parallel") in result


def test_reduction_real_pdo(tmpdir, dist_mem):
    ''' Test that we generate a correct OpenMP PARALLEL DO reduction for
    a real scalar summed in a built-in. We use inner product in this case.

    '''
    psy, invoke = get_invoke("15.9.1_X_innerproduct_Y_builtin.f90",
                             TEST_API, idx=0, dist_mem=dist_mem)
    schedule = invoke.schedule
    otrans = LFRicOMPParallelLoopTrans()
    # Apply OpenMP parallelisation to the loop
    otrans.apply(schedule.children[0])
    code = str(psy.gen)

    assert LFRicBuild(tmpdir).code_compiles(psy)

    if dist_mem:
        assert "loop0_stop = f1_proxy%vspace%get_last_dof_owned()" in code
        assert (
            "    !$omp parallel do default(shared) "
            "private(df) schedule(static) reduction(+: asum)\n"
            "    do df = loop0_start, loop0_stop, 1\n"
            "      ! Built-in: X_innerproduct_Y (real-valued fields)\n"
            "      asum = asum + f1_data(df) * f2_data(df)\n"
            "    enddo\n"
            "    !$omp end parallel do\n"
            "\n"
            "    ! Perform global sum\n"
            "    global_sum%value = asum\n"
            "    asum = global_sum%get_sum()\n") in code

    else:
        assert "loop0_stop = undf_aspc1_f1" in code
        assert (
            "    !$omp parallel do default(shared) "
            "private(df) schedule(static) reduction(+: asum)\n"
            "    do df = loop0_start, loop0_stop, 1\n"
            "      ! Built-in: X_innerproduct_Y (real-valued fields)\n"
            "      asum = asum + f1_data(df) * f2_data(df)\n"
            "    enddo\n"
            "    !$omp end parallel do\n") in code


def test_reduction_real_do(tmpdir, dist_mem):
    ''' Test that we generate a correct OpenMP DO reduction for a real
    scalar summed in a built-in. We use inner product in this case.

    '''
    psy, invoke = get_invoke("15.9.1_X_innerproduct_Y_builtin.f90",
                             TEST_API, idx=0, dist_mem=dist_mem)
    schedule = invoke.schedule
    otrans = LFRicOMPLoopTrans()
    rtrans = OMPParallelTrans()
    # Apply an OpenMP do directive to the loop
    otrans.apply(schedule.children[0], {"reprod": False})
    # Apply an OpenMP Parallel directive around the OpenMP do directive
    rtrans.apply(schedule.children[0])
    code = str(psy.gen)

    assert LFRicBuild(tmpdir).code_compiles(psy)

    if dist_mem:
        assert "loop0_stop = f1_proxy%vspace%get_last_dof_owned()\n" in code
        assert (
<<<<<<< HEAD
            "    !$omp parallel default(shared) private(df) "
            "reduction(+: asum)\n"
            "    !$omp do schedule(static)\n"
=======
            "    !$omp parallel default(shared) private(df)\n"
            "    !$omp do schedule(static) reduction(+: asum)\n"
>>>>>>> 63d4c225
            "    do df = loop0_start, loop0_stop, 1\n"
            "      ! Built-in: X_innerproduct_Y (real-valued fields)\n"
            "      asum = asum + f1_data(df) * f2_data(df)\n"
            "    enddo\n"
            "    !$omp end do\n"
            "    !$omp end parallel\n"
            "\n"
            "    ! Perform global sum\n"
            "    global_sum%value = asum\n"
            "    asum = global_sum%get_sum()\n") in code
    else:
        assert "loop0_stop = undf_aspc1_f1\n" in code
        assert (
<<<<<<< HEAD
            "    !$omp parallel default(shared) private(df) "
            "reduction(+: asum)\n"
            "    !$omp do schedule(static)\n"
=======
            "    !$omp parallel default(shared) private(df)\n"
            "    !$omp do schedule(static) reduction(+: asum)\n"
>>>>>>> 63d4c225
            "    do df = loop0_start, loop0_stop, 1\n"
            "      ! Built-in: X_innerproduct_Y (real-valued fields)\n"
            "      asum = asum + f1_data(df) * f2_data(df)\n"
            "    enddo\n"
            "    !$omp end do\n"
            "    !$omp end parallel\n") in code


def test_multi_reduction_real_pdo(tmpdir, dist_mem):
    ''' Test that we generate a correct OpenMP PARALLEL DO reduction for a
    real scalar summed in a built-in. We use inner product in this case.

    '''
    psy, invoke = get_invoke("15.15.1_two_same_builtin_reductions.f90",
                             TEST_API, idx=0, dist_mem=dist_mem)
    schedule = invoke.schedule
    otrans = LFRicOMPParallelLoopTrans()
    # Apply OpenMP parallelisation to the loop
    for child in schedule.children:
        if isinstance(child, Loop):
            otrans.apply(child)
    code = str(psy.gen)

    assert LFRicBuild(tmpdir).code_compiles(psy)

    if dist_mem:
        assert "loop0_stop = f1_proxy%vspace%get_last_dof_owned()\n" in code
        assert "loop1_stop = f1_proxy%vspace%get_last_dof_owned()\n" in code
        assert (
            "    ! Initialise reduction variable\n"
            "    asum = 0.0_r_def\n"
            "\n"
            "    ! Call kernels and communication routines\n"
            "    !$omp parallel do default(shared) "
            "private(df) schedule(static) reduction(+: asum)\n"
            "    do df = loop0_start, loop0_stop, 1\n"
            "      ! Built-in: X_innerproduct_Y (real-valued fields)\n"
            "      asum = asum + f1_data(df) * f2_data(df)\n"
            "    enddo\n"
            "    !$omp end parallel do\n"
            "\n"
            "    ! Perform global sum\n"
            "    global_sum%value = asum\n"
            "    asum = global_sum%get_sum()\n"
            "\n"
            "    ! Initialise reduction variable\n"
            "    asum = 0.0_r_def\n"
            "    !$omp parallel do default(shared) "
            "private(df) schedule(static) reduction(+: asum)\n"
            "    do df = loop1_start, loop1_stop, 1\n"
            "      ! Built-in: X_innerproduct_Y (real-valued fields)\n"
            "      asum = asum + f1_data(df) * f2_data(df)\n"
            "    enddo\n"
            "    !$omp end parallel do\n"
            "\n"
            "    ! Perform global sum\n"
            "    global_sum%value = asum\n"
            "    asum = global_sum%get_sum()\n") in code
    else:
        assert "loop0_stop = undf_aspc1_f1\n" in code
        assert "loop1_stop = undf_aspc1_f1\n" in code
        assert (
            "    asum = 0.0_r_def\n"
            "\n"
            "    ! Call kernels\n"
            "    !$omp parallel do default(shared) "
            "private(df) schedule(static) reduction(+: asum)\n"
            "    do df = loop0_start, loop0_stop, 1\n"
            "      ! Built-in: X_innerproduct_Y (real-valued fields)\n"
            "      asum = asum + f1_data(df) * f2_data(df)\n"
            "    enddo\n"
            "    !$omp end parallel do\n"
            "\n"
            "    ! Initialise reduction variable\n"
            "    asum = 0.0_r_def\n"
<<<<<<< HEAD
            "    !$omp parallel do default(shared) private(df) "
            "schedule(static) reduction(+: asum)\n"
=======
            "    !$omp parallel do default(shared) "
            "private(df) schedule(static) reduction(+: asum)\n"
>>>>>>> 63d4c225
            "    do df = loop1_start, loop1_stop, 1\n"
            "      ! Built-in: X_innerproduct_Y (real-valued fields)\n"
            "      asum = asum + f1_data(df) * f2_data(df)\n"
            "    enddo\n"
            "    !$omp end parallel do\n") in code


def test_reduction_after_normal_real_do(tmpdir, monkeypatch, annexed,
                                        dist_mem):
    ''' Test that we produce correct code when we have a reduction after
    a "normal" built-in and we use OpenMP DO loops for parallelisation
    with a single parallel region over all calls. Also test with and
    without annexed dofs being computed as this affects the generated
    code.

    '''
    file_name = "15.17.2_one_standard_builtin_one_reduction.f90"
    api_config = Config.get().api_conf(TEST_API)
    monkeypatch.setattr(api_config, "_compute_annexed_dofs", annexed)
    psy, invoke = get_invoke(file_name, TEST_API, idx=0, dist_mem=dist_mem)
    schedule = invoke.schedule
    otrans = LFRicOMPLoopTrans()
    rtrans = OMPParallelTrans()
    # Apply an OpenMP do to the loop
    for child in schedule.children:
        if isinstance(child, Loop):
            otrans.apply(child, {"reprod": False})
    # Apply an OpenMP Parallel for all loops
    rtrans.apply(schedule.children[0:2])
    result = str(psy.gen)

    assert LFRicBuild(tmpdir).code_compiles(psy)

    if dist_mem:  # annexed can be True or False
        if annexed:
            assert ("loop0_stop = f1_proxy%vspace%get_last_dof_annexed()"
                    in result)
            assert ("loop1_stop = f1_proxy%vspace%get_last_dof_owned()"
                    in result)
        else:
            assert ("loop0_stop = f1_proxy%vspace%get_last_dof_owned()"
                    in result)
            assert ("loop1_stop = f1_proxy%vspace%get_last_dof_owned()"
                    in result)
        expected_output = (
            "    ! Initialise reduction variable\n"
            "    asum = 0.0_r_def\n"
            "\n"
            "    ! Call kernels and communication routines\n"
            "    !$omp parallel default(shared) private(df)\n"
            "    !$omp do schedule(static)\n"
            "    do df = loop0_start, loop0_stop, 1\n"
            "      ! Built-in: inc_a_times_X (scale a real-valued field)\n"
            "      f1_data(df) = bvalue * f1_data(df)\n"
            "    enddo\n"
            "    !$omp end do\n"
            "    !$omp do schedule(static) reduction(+: asum)\n"
            "    do df = loop1_start, loop1_stop, 1\n"
            "      ! Built-in: sum_X (sum a real-valued field)\n"
            "      asum = asum + f1_data(df)\n"
            "    enddo\n"
            "    !$omp end do\n"
            "    !$omp end parallel\n"
            "\n"
            "    ! Set halos dirty/clean for fields modified in the "
            "above loop(s)\n"
            "    call f1_proxy%set_dirty()\n"
            "\n"
            "    ! Perform global sum\n"
            "    global_sum%value = asum\n"
            "    asum = global_sum%get_sum()")
        assert expected_output in result
    else:  # not distmem. annexed can be True or False
        assert "loop0_stop = undf_aspc1_f1" in result
        assert "loop1_stop = undf_aspc1_f1" in result
        expected_output = (
            "    ! Initialise reduction variable\n"
            "    asum = 0.0_r_def\n"
            "\n"
            "    ! Call kernels\n"
            "    !$omp parallel default(shared) private(df)\n"
            "    !$omp do schedule(static)\n"
            "    do df = loop0_start, loop0_stop, 1\n"
            "      ! Built-in: inc_a_times_X (scale a real-valued field)\n"
            "      f1_data(df) = bvalue * f1_data(df)\n"
            "    enddo\n"
            "    !$omp end do\n"
            "    !$omp do schedule(static) reduction(+: asum)\n"
            "    do df = loop1_start, loop1_stop, 1\n"
            "      ! Built-in: sum_X (sum a real-valued field)\n"
            "      asum = asum + f1_data(df)\n"
            "    enddo\n"
            "    !$omp end do\n"
            "    !$omp end parallel")
        assert expected_output in result


def test_reprod_red_after_normal_real_do(tmpdir, monkeypatch, annexed,
                                         dist_mem):
    ''' Test that we produce correct code when we have a reproducible
    reduction after a "normal" built-in and we use OpenMP DO loops for
    parallelisation with a single parallel region over all calls. Also
    test with and without annexed dofs being computed as this affects
    the generated code.

    '''
    file_name = "15.17.2_one_standard_builtin_one_reduction.f90"
    api_config = Config.get().api_conf(TEST_API)
    monkeypatch.setattr(api_config, "_compute_annexed_dofs", annexed)
    psy, invoke = get_invoke(file_name, TEST_API, idx=0, dist_mem=dist_mem)
    schedule = invoke.schedule
    otrans = LFRicOMPLoopTrans()
    rtrans = OMPParallelTrans()
    # Apply an OpenMP do to the loop
    for child in schedule.children:
        if isinstance(child, Loop):
            otrans.apply(child, {"reprod": True})
    # Apply an OpenMP Parallel for all loops
    rtrans.apply(schedule.children[0:2])
    result = str(psy.gen)

    assert LFRicBuild(tmpdir).code_compiles(psy)

    if dist_mem:  # annexed can be True or False
        if annexed:
            assert ("loop0_stop = f1_proxy%vspace%get_last_dof_annexed()"
                    in result)
        else:
            assert ("loop0_stop = f1_proxy%vspace%get_last_dof_owned()"
                    in result)
        assert "loop1_stop = f1_proxy%vspace%get_last_dof_owned()" in result
        expected_output = (
            "    ALLOCATE(local_asum(8,nthreads))\n"
            "\n"
            "    ! Initialise reduction variable\n"
            "    asum = 0.0_r_def\n"
            "    local_asum = 0.0_r_def\n"
            "\n"
            "    ! Call kernels and communication routines\n"
            "    !$omp parallel default(shared) private(df,th_idx)\n"
            "    th_idx = omp_get_thread_num() + 1\n"
            "    !$omp do schedule(static)\n"
            "    do df = loop0_start, loop0_stop, 1\n"
            "      ! Built-in: inc_a_times_X (scale a real-valued field)\n"
            "      f1_data(df) = bvalue * f1_data(df)\n"
            "    enddo\n"
            "    !$omp end do\n"
            "    !$omp do schedule(static)\n"
            "    do df = loop1_start, loop1_stop, 1\n"
            "      ! Built-in: sum_X (sum a real-valued field)\n"
            "      local_asum(1,th_idx) = local_asum(1,th_idx) + f1_data(df)\n"
            "    enddo\n"
            "    !$omp end do\n"
            "    !$omp end parallel\n"
            "\n"
            "    ! sum the partial results sequentially\n"
            "    do th_idx = 1, nthreads, 1\n"
            "      asum = asum + local_asum(1,th_idx)\n"
            "    enddo\n"
            "    DEALLOCATE(local_asum)\n"
            "\n"
            "    ! Set halos dirty/clean for fields modified in the "
            "above loop(s)\n"
            "    call f1_proxy%set_dirty()\n"
            "\n"
            "    ! Perform global sum\n"
            "    global_sum%value = asum\n"
            "    asum = global_sum%get_sum()")
        assert expected_output in result
    else:  # not distmem. annexed can be True or False
        assert "loop0_stop = undf_aspc1_f1" in result
        assert "loop1_stop = undf_aspc1_f1" in result
        expected_output = (
            "    ALLOCATE(local_asum(8,nthreads))\n\n"
            "    ! Initialise reduction variable\n"
            "    asum = 0.0_r_def\n"
            "    local_asum = 0.0_r_def\n"
            "\n"
            "    ! Call kernels\n"
            "    !$omp parallel default(shared) private(df,th_idx)\n"
            "    th_idx = omp_get_thread_num() + 1\n"
            "    !$omp do schedule(static)\n"
            "    do df = loop0_start, loop0_stop, 1\n"
            "      ! Built-in: inc_a_times_X (scale a real-valued field)\n"
            "      f1_data(df) = bvalue * f1_data(df)\n"
            "    enddo\n"
            "    !$omp end do\n"
            "    !$omp do schedule(static)\n"
            "    do df = loop1_start, loop1_stop, 1\n"
            "      ! Built-in: sum_X (sum a real-valued field)\n"
            "      local_asum(1,th_idx) = local_asum(1,th_idx) + f1_data(df)\n"
            "    enddo\n"
            "    !$omp end do\n"
            "    !$omp end parallel\n"
            "\n"
            "    ! sum the partial results sequentially\n"
            "    do th_idx = 1, nthreads, 1\n"
            "      asum = asum + local_asum(1,th_idx)\n"
            "    enddo\n"
            "    DEALLOCATE(local_asum)\n")
    assert expected_output in result


@pytest.mark.parametrize("fuse", [True, False])
def test_two_reductions_real_do(tmpdir, dist_mem, fuse):
    ''' Test that we produce correct code when we have more than one
    built-in with a reduction, with each reduction using a different
    variable, and we use OpenMP DO loops for parallelisation with a
    single parallel region over all calls.

    '''
    file_name = "15.16.1_two_different_builtin_reductions.f90"
    psy, invoke = get_invoke(file_name, TEST_API, idx=0, dist_mem=dist_mem)
    schedule = invoke.schedule
    if dist_mem:
        # Move the first global sum after the second loop
        mtrans = MoveTrans()
        mtrans.apply(schedule.children[1], schedule.children[2],
                     {"position": "after"})
    otrans = LFRicOMPLoopTrans()
    rtrans = OMPParallelTrans()
    ftrans = LFRicLoopFuseTrans()
    if fuse:
        with pytest.raises(TransformationError) as err:
            ftrans.apply(schedule[0], schedule[1],
                         options={"same_space": True})
        assert ("Cannot fuse loops when each loop already contains a "
                "reduction" in str(err.value))
    # Apply an OpenMP do to the loop
    for child in schedule.children:
        if isinstance(child, Loop):
            otrans.apply(child, {"reprod": False})
    # Apply an OpenMP Parallel for all loops
    rtrans.apply(schedule.children[0:2])
    result = str(psy.gen)

    assert LFRicBuild(tmpdir).code_compiles(psy)

    if dist_mem:
        assert "loop0_stop = f1_proxy%vspace%get_last_dof_owned()\n" in result
        assert "loop1_stop = f1_proxy%vspace%get_last_dof_owned()\n" in result
        expected_output = (
            "    ! Initialise reduction variable\n"
            "    asum = 0.0_r_def\n"
            "\n"
            "    ! Initialise reduction variable\n"
            "    bsum = 0.0_r_def\n"
            "\n"
            "    ! Call kernels and communication routines\n"
            "    !$omp parallel default(shared) private(df)\n"
            "    !$omp do schedule(static) reduction(+: asum)\n"
            "    do df = loop0_start, loop0_stop, 1\n"
            "      ! Built-in: X_innerproduct_Y (real-valued fields)\n"
            "      asum = asum + f1_data(df) * f2_data(df)\n"
            "    enddo\n"
            "    !$omp end do\n"
            "    !$omp do schedule(static) reduction(+: bsum)\n"
            "    do df = loop1_start, loop1_stop, 1\n"
            "      ! Built-in: sum_X (sum a real-valued field)\n"
            "      bsum = bsum + f1_data(df)\n"
            "    enddo\n"
            "    !$omp end do\n"
            "    !$omp end parallel\n"
            "\n"
            "    ! Perform global sum\n"
            "    global_sum%value = asum\n"
            "    asum = global_sum%get_sum()\n"
            "\n"
            "    ! Perform global sum\n"
            "    global_sum%value = bsum\n"
            "    bsum = global_sum%get_sum()")
    else:
        assert "loop0_stop = undf_aspc1_f1" in result
        assert "loop1_stop = undf_aspc1_f1" in result
        expected_output = (
            "    ! Initialise reduction variable\n"
            "    asum = 0.0_r_def\n"
            "\n"
            "    ! Initialise reduction variable\n"
            "    bsum = 0.0_r_def\n"
            "\n"
            "    ! Call kernels\n"
            "    !$omp parallel default(shared) private(df)\n"
            "    !$omp do schedule(static) reduction(+: asum)\n"
            "    do df = loop0_start, loop0_stop, 1\n"
            "      ! Built-in: X_innerproduct_Y (real-valued fields)\n"
            "      asum = asum + f1_data(df) * f2_data(df)\n"
            "    enddo\n"
            "    !$omp end do\n"
            "    !$omp do schedule(static) reduction(+: bsum)\n"
            "    do df = loop1_start, loop1_stop, 1\n"
            "      ! Built-in: sum_X (sum a real-valued field)\n"
            "      bsum = bsum + f1_data(df)\n"
            "    enddo\n"
            "    !$omp end do\n"
            "    !$omp end parallel")
    assert expected_output in result


def test_two_reprod_reductions_real_do(tmpdir, dist_mem):
    ''' Test that we produce correct code when we have more than one
    built-in with a reproducible reduction, with each reduction using a
    different variable, and we use OpenMP DO loops for parallelisation
    with a single parallel region over all calls.

    '''
    file_name = "15.16.1_two_different_builtin_reductions.f90"
    psy, invoke = get_invoke(file_name, TEST_API, idx=0, dist_mem=dist_mem)
    schedule = invoke.schedule
    if dist_mem:
        # Move the first global sum after the second loop
        mtrans = MoveTrans()
        mtrans.apply(schedule.children[1], schedule.children[2],
                     {"position": "after"})
    otrans = LFRicOMPLoopTrans()
    rtrans = OMPParallelTrans()
    # Apply an OpenMP do to the loop
    for child in schedule.children:
        if isinstance(child, Loop):
            otrans.apply(child, {"reprod": True})
    # Apply an OpenMP Parallel for all loops
    rtrans.apply(schedule.children[0:2])
    result = str(psy.gen)

    assert LFRicBuild(tmpdir).code_compiles(psy)

    if dist_mem:
        assert "loop0_stop = f1_proxy%vspace%get_last_dof_owned()" in result
        assert "loop1_stop = f1_proxy%vspace%get_last_dof_owned()" in result
        expected_output = (
            "    ALLOCATE(local_asum(8,nthreads))\n"
            "\n"
            "    ! Initialise reduction variable\n"
            "    asum = 0.0_r_def\n"
            "    local_asum = 0.0_r_def\n"
            "    ALLOCATE(local_bsum(8,nthreads))\n"
            "\n"
            "    ! Initialise reduction variable\n"
            "    bsum = 0.0_r_def\n"
            "    local_bsum = 0.0_r_def\n"
            "\n"
            "    ! Call kernels and communication routines\n"
            "    !$omp parallel default(shared) private(df,th_idx)\n"
            "    th_idx = omp_get_thread_num() + 1\n"
            "    !$omp do schedule(static)\n"
            "    do df = loop0_start, loop0_stop, 1\n"
            "      ! Built-in: X_innerproduct_Y (real-valued fields)\n"
            "      local_asum(1,th_idx) = local_asum(1,th_idx) + "
            "f1_data(df) * f2_data(df)\n"
            "    enddo\n"
            "    !$omp end do\n"
            "    !$omp do schedule(static)\n"
            "    do df = loop1_start, loop1_stop, 1\n"
            "      ! Built-in: sum_X (sum a real-valued field)\n"
            "      local_bsum(1,th_idx) = local_bsum(1,th_idx) + f1_data(df)\n"
            "    enddo\n"
            "    !$omp end do\n"
            "    !$omp end parallel\n"
            "\n"
            "    ! sum the partial results sequentially\n"
            "    do th_idx = 1, nthreads, 1\n"
            "      asum = asum + local_asum(1,th_idx)\n"
            "    enddo\n"
            "    DEALLOCATE(local_asum)\n"
            "\n"
            "    ! sum the partial results sequentially\n"
            "    do th_idx = 1, nthreads, 1\n"
            "      bsum = bsum + local_bsum(1,th_idx)\n"
            "    enddo\n"
            "    DEALLOCATE(local_bsum)\n"
            "\n"
            "    ! Perform global sum\n"
            "    global_sum%value = asum\n"
            "    asum = global_sum%get_sum()\n"
            "\n"
            "    ! Perform global sum\n"
            "    global_sum%value = bsum\n"
            "    bsum = global_sum%get_sum()")
    else:
        assert "loop0_stop = undf_aspc1_f1" in result
        assert "loop1_stop = undf_aspc1_f1" in result
        expected_output = (
            "    ALLOCATE(local_asum(8,nthreads))\n"
            "\n"
            "    ! Initialise reduction variable\n"
            "    asum = 0.0_r_def\n"
            "    local_asum = 0.0_r_def\n"
            "    ALLOCATE(local_bsum(8,nthreads))\n"
            "\n"
            "    ! Initialise reduction variable\n"
            "    bsum = 0.0_r_def\n"
            "    local_bsum = 0.0_r_def\n"
            "\n"
            "    ! Call kernels\n"
            "    !$omp parallel default(shared) private(df,th_idx)\n"
            "    th_idx = omp_get_thread_num() + 1\n"
            "    !$omp do schedule(static)\n"
            "    do df = loop0_start, loop0_stop, 1\n"
            "      ! Built-in: X_innerproduct_Y (real-valued fields)\n"
            "      local_asum(1,th_idx) = local_asum(1,th_idx) + "
            "f1_data(df) * f2_data(df)\n"
            "    enddo\n"
            "    !$omp end do\n"
            "    !$omp do schedule(static)\n"
            "    do df = loop1_start, loop1_stop, 1\n"
            "      ! Built-in: sum_X (sum a real-valued field)\n"
            "      local_bsum(1,th_idx) = local_bsum(1,th_idx) + f1_data(df)\n"
            "    enddo\n"
            "    !$omp end do\n"
            "    !$omp end parallel\n"
            "\n"
            "    ! sum the partial results sequentially\n"
            "    do th_idx = 1, nthreads, 1\n"
            "      asum = asum + local_asum(1,th_idx)\n"
            "    enddo\n"
            "    DEALLOCATE(local_asum)\n"
            "\n"
            "    ! sum the partial results sequentially\n"
            "    do th_idx = 1, nthreads, 1\n"
            "      bsum = bsum + local_bsum(1,th_idx)\n"
            "    enddo\n"
            "    DEALLOCATE(local_bsum)")
    assert expected_output in result


def test_multi_reduction_same_name_real_do():
    '''test that we raise an exception when we have multiple reductions in
    an invoke with the same name as this is not supported (it would
    cause incorrect code to be created in certain cases). '''
    file_name = "15.15.1_two_same_builtin_reductions.f90"
    for reprod in [True, False]:
        for distmem in [False, True]:
            psy, invoke = get_invoke(file_name, TEST_API,
                                     idx=0, dist_mem=distmem)
            schedule = invoke.schedule
            otrans = LFRicOMPLoopTrans()
            rtrans = OMPParallelTrans()
            # Apply an OpenMP do to the loop
            for child in schedule.children:
                if isinstance(child, Loop):
                    otrans.apply(child, {"reprod": reprod})
            if distmem:
                # We have to move/delete a
                # global sum to get to the stage where we can raise an
                # error. This makes incorrect code in this example but
                # in general it could be valid to move the global sum
                del schedule.children[1]
            rtrans.apply(schedule.children[0:2])
            with pytest.raises(VisitorError) as excinfo:
                _ = str(psy.gen)
            assert (
                "Reduction variables can only be used once in an "
                "invoke") in str(excinfo.value)


def test_multi_reduction_real_fuse():
    '''test that we raise an exception when we loop fuse two kernels with
    reductions. We need to specify that the loop-fuse is valid in terms of
    iteration spaces.'''
    for file_name in ["15.15.1_two_same_builtin_reductions.f90",
                      "15.16.1_two_different_builtin_reductions.f90"]:

        for distmem in [False, True]:
            _, invoke = get_invoke(file_name, TEST_API,
                                   idx=0, dist_mem=distmem)
            schedule = invoke.schedule

            ftrans = LFRicLoopFuseTrans()
            if distmem:
                # We need to remove the global sum. This makes the
                # code invalid in this particular case but allows us
                # to perform our check
                del schedule.children[1]
            with pytest.raises(TransformationError) as excinfo:
                ftrans.apply(schedule.children[0], schedule.children[1],
                             {"same_space": True})
            assert ("Error in LFRicLoopFuseTrans transformation: Cannot "
                    "fuse loops when each loop already contains a "
                    "reduction" in str(excinfo.value))


def test_multi_different_reduction_real_pdo(tmpdir, dist_mem):
    ''' Test that we generate a correct OpenMP PARALLEL DO reduction
    for two different built-ins. We use inner product and sum_X.

    '''
    file_name = "15.16.1_two_different_builtin_reductions.f90"
    psy, invoke = get_invoke(file_name, TEST_API, idx=0, dist_mem=dist_mem)
    schedule = invoke.schedule
    otrans = LFRicOMPParallelLoopTrans()
    # Apply OpenMP parallelisation to the loop
    for child in schedule.children:
        if isinstance(child, Loop):
            otrans.apply(child)
    code = str(psy.gen)

    assert LFRicBuild(tmpdir).code_compiles(psy)

    if dist_mem:
        assert "loop0_stop = f1_proxy%vspace%get_last_dof_owned()" in code
        assert "loop1_stop = f1_proxy%vspace%get_last_dof_owned()" in code
        assert (
            "    ! Initialise reduction variable\n"
            "    asum = 0.0_r_def\n"
            "\n"
            "    ! Call kernels and communication routines\n"
            "    !$omp parallel do default(shared) "
            "private(df) schedule(static) reduction(+: asum)\n"
            "    do df = loop0_start, loop0_stop, 1\n"
            "      ! Built-in: X_innerproduct_Y (real-valued fields)\n"
            "      asum = asum + f1_data(df) * f2_data(df)\n"
            "    enddo\n"
            "    !$omp end parallel do\n"
            "\n"
            "    ! Perform global sum\n"
            "    global_sum%value = asum\n"
            "    asum = global_sum%get_sum()\n"
            "\n"
            "    ! Initialise reduction variable\n"
            "    bsum = 0.0_r_def\n"
            "    !$omp parallel do default(shared) "
            "private(df) schedule(static) reduction(+: bsum)\n"
            "    do df = loop1_start, loop1_stop, 1\n"
            "      ! Built-in: sum_X (sum a real-valued field)\n"
            "      bsum = bsum + f1_data(df)\n"
            "    enddo\n"
            "    !$omp end parallel do\n"
            "\n"
            "    ! Perform global sum\n"
            "    global_sum%value = bsum\n"
            "    bsum = global_sum%get_sum()\n") in code
    else:
        assert "loop0_stop = undf_aspc1_f1" in code
        assert "loop1_stop = undf_aspc1_f1" in code
        assert (
            "    ! Initialise reduction variable\n"
            "    asum = 0.0_r_def\n"
            "\n"
            "    ! Call kernels\n"
            "    !$omp parallel do default(shared) "
            "private(df) schedule(static) reduction(+: asum)\n"
            "    do df = loop0_start, loop0_stop, 1\n"
            "      ! Built-in: X_innerproduct_Y (real-valued fields)\n"
            "      asum = asum + f1_data(df) * f2_data(df)\n"
            "    enddo\n"
            "    !$omp end parallel do\n"
            "\n"
            "    ! Initialise reduction variable\n"
            "    bsum = 0.0_r_def\n"
            "    !$omp parallel do default(shared) "
            "private(df) schedule(static) reduction(+: bsum)\n"
            "    do df = loop1_start, loop1_stop, 1\n"
            "      ! Built-in: sum_X (sum a real-valued field)\n"
            "      bsum = bsum + f1_data(df)\n"
            "    enddo\n"
            "    !$omp end parallel do\n") in code


def test_multi_builtins_red_then_pdo(tmpdir, monkeypatch, annexed, dist_mem):
    ''' Test that we generate a correct OpenMP PARALLEL DO reduction for
    two different built-ins, first a reduction then not. Also test with
    and without annexed dofs being computed as this affects the
    generated code.

    '''
    file_name = "15.17.1_one_reduction_one_standard_builtin.f90"
    api_config = Config.get().api_conf(TEST_API)
    monkeypatch.setattr(api_config, "_compute_annexed_dofs", annexed)
    psy, invoke = get_invoke(file_name, TEST_API, idx=0, dist_mem=dist_mem)
    schedule = invoke.schedule
    otrans = LFRicOMPParallelLoopTrans()
    # Apply OpenMP parallelisation to the loop
    for child in schedule.children:
        if isinstance(child, Loop):
            otrans.apply(child)
    result = str(psy.gen)

    assert LFRicBuild(tmpdir).code_compiles(psy)

    if dist_mem:  # annexed can be True or False
        assert "loop0_stop = f1_proxy%vspace%get_last_dof_owned()" in result
        if annexed:
            assert ("loop1_stop = f1_proxy%vspace%get_last_dof_annexed()"
                    in result)
        else:
            assert ("loop1_stop = f1_proxy%vspace%get_last_dof_owned()"
                    in result)
        code = (
            "    ! Initialise reduction variable\n"
            "    asum = 0.0_r_def\n"
            "\n"
            "    ! Call kernels and communication routines\n"
            "    !$omp parallel do default(shared) "
            "private(df) schedule(static) reduction(+: asum)\n"
            "    do df = loop0_start, loop0_stop, 1\n"
            "      ! Built-in: X_innerproduct_Y (real-valued fields)\n"
            "      asum = asum + f1_data(df) * f2_data(df)\n"
            "    enddo\n"
            "    !$omp end parallel do\n"
            "\n"
            "    ! Perform global sum\n"
            "    global_sum%value = asum\n"
            "    asum = global_sum%get_sum()\n"
            "    !$omp parallel do default(shared) private(df) "
            "schedule(static)\n"
            "    do df = loop1_start, loop1_stop, 1\n"
            "      ! Built-in: inc_a_times_X (scale a real-valued field)\n"
            "      f1_data(df) = bsum * f1_data(df)\n"
            "    enddo\n"
            "    !$omp end parallel do\n"
            "\n"
            "    ! Set halos dirty/clean for fields modified in the "
            "above loop(s)\n"
            "    call f1_proxy%set_dirty()\n")
        assert code in result
    else:  # not distmem. annexed can be True or False
        assert "loop0_stop = undf_aspc1_f1" in result
        assert "loop1_stop = undf_aspc1_f1" in result
        assert (
            "    ! Initialise reduction variable\n"
            "    asum = 0.0_r_def\n"
            "\n"
            "    ! Call kernels\n"
            "    !$omp parallel do default(shared) "
            "private(df) schedule(static) reduction(+: asum)\n"
            "    do df = loop0_start, loop0_stop, 1\n"
            "      ! Built-in: X_innerproduct_Y (real-valued fields)\n"
            "      asum = asum + f1_data(df) * f2_data(df)\n"
            "    enddo\n"
            "    !$omp end parallel do\n"
            "    !$omp parallel do default(shared) private(df) "
            "schedule(static)\n"
            "    do df = loop1_start, loop1_stop, 1\n"
            "      ! Built-in: inc_a_times_X (scale a real-valued field)\n"
            "      f1_data(df) = bsum * f1_data(df)\n"
            "    enddo\n"
            "    !$omp end parallel do\n") in result


def test_multi_builtins_red_then_do(tmpdir, monkeypatch, annexed, dist_mem):
    ''' Test that we generate a correct OpenMP DO reduction for two
    different built-ins, first a reduction then not. Also test with and
    without annexed dofs being computed as this affects the generated
    code.

    '''
    api_config = Config.get().api_conf(TEST_API)
    monkeypatch.setattr(api_config, "_compute_annexed_dofs", annexed)
    file_name = "15.17.1_one_reduction_one_standard_builtin.f90"
    psy, invoke = get_invoke(file_name, TEST_API, idx=0, dist_mem=dist_mem)
    schedule = invoke.schedule
    otrans = LFRicOMPLoopTrans()
    rtrans = OMPParallelTrans()
    # Apply an OpenMP do to the loop
    for child in schedule.children:
        if isinstance(child, Loop):
            otrans.apply(child, {"reprod": False})
    if dist_mem:  # annexed can be True or False
        mtrans = MoveTrans()
        mtrans.apply(schedule.children[1], schedule.children[2],
                     {"position": "after"})
    rtrans.apply(schedule.children[0:2])
    result = str(psy.gen)

    assert LFRicBuild(tmpdir).code_compiles(psy)

    if dist_mem:  # annexed can be True or False
        assert "loop0_stop = f1_proxy%vspace%get_last_dof_owned()" in result
        if annexed:
            assert ("loop1_stop = f1_proxy%vspace%get_last_dof_annexed()"
                    in result)
        else:
            assert ("loop1_stop = f1_proxy%vspace%get_last_dof_owned()"
                    in result)
        code = (
            "    ! Initialise reduction variable\n"
            "    asum = 0.0_r_def\n"
            "\n"
            "    ! Call kernels and communication routines\n"
            "    !$omp parallel default(shared) private(df)\n"
            "    !$omp do schedule(static) reduction(+: asum)\n"
            "    do df = loop0_start, loop0_stop, 1\n"
            "      ! Built-in: X_innerproduct_Y (real-valued fields)\n"
            "      asum = asum + f1_data(df) * f2_data(df)\n"
            "    enddo\n"
            "    !$omp end do\n"
            "    !$omp do schedule(static)\n"
            "    do df = loop1_start, loop1_stop, 1\n"
            "      ! Built-in: inc_a_times_X (scale a real-valued field)\n"
            "      f1_data(df) = bsum * f1_data(df)\n"
            "    enddo\n"
            "    !$omp end do\n"
            "    !$omp end parallel\n"
            "\n"
            "    ! Set halos dirty/clean for fields modified in the "
            "above loop(s)\n"
            "    call f1_proxy%set_dirty()\n"
            "\n"
            "    ! Perform global sum\n"
            "    global_sum%value = asum\n"
            "    asum = global_sum%get_sum()\n")
        if not annexed:
            code = code.replace("dof_annexed", "dof_owned")
        assert code in result
    else:  # not distmem. annexed can be True or False
        assert "loop0_stop = undf_aspc1_f1" in result
        assert "loop1_stop = undf_aspc1_f1" in result
        assert (
            "    ! Initialise reduction variable\n"
            "    asum = 0.0_r_def\n"
            "\n"
            "    ! Call kernels\n"
            "    !$omp parallel default(shared) private(df)\n"
            "    !$omp do schedule(static) reduction(+: asum)\n"
            "    do df = loop0_start, loop0_stop, 1\n"
            "      ! Built-in: X_innerproduct_Y (real-valued fields)\n"
            "      asum = asum + f1_data(df) * f2_data(df)\n"
            "    enddo\n"
            "    !$omp end do\n"
            "    !$omp do schedule(static)\n"
            "    do df = loop1_start, loop1_stop, 1\n"
            "      ! Built-in: inc_a_times_X (scale a real-valued field)\n"
            "      f1_data(df) = bsum * f1_data(df)\n"
            "    enddo\n"
            "    !$omp end do\n"
            "    !$omp end parallel\n") in result


def test_multi_builtins_red_then_fuse_pdo(tmpdir, monkeypatch, annexed,
                                          dist_mem):
    ''' Test that we generate a correct OpenMP PARALLEL DO reduction for
    two different loop-fused built-ins, first a reduction then not. We
    need to specify that the fused loops are on the same iteration
    space. Also test with and without annexed dofs being computed as
    this affects the validity of the transform.

    '''
    api_config = Config.get().api_conf(TEST_API)
    monkeypatch.setattr(api_config, "_compute_annexed_dofs", annexed)
    file_name = "15.17.1_one_reduction_one_standard_builtin.f90"
    psy, invoke = get_invoke(file_name, TEST_API, idx=0, dist_mem=dist_mem)
    schedule = invoke.schedule
    ftrans = LFRicLoopFuseTrans()
    if dist_mem and annexed:
        mtrans = MoveTrans()
        mtrans.apply(schedule.children[1], schedule.children[2],
                     {"position": "after"})
        with pytest.raises(TransformationError) as excinfo:
            ftrans.apply(schedule.children[0], schedule.children[1],
                         {"same_space": True})
        assert "The upper bound names are not the same" in str(excinfo.value)
    else:  # not (distmem and annexed)
        if dist_mem:  # annexed must be False here
            # first move the loop as the global sum is in the way
            mtrans = MoveTrans()
            mtrans.apply(schedule.children[1], schedule.children[2],
                         {"position": "after"})
        rtrans = LFRicOMPParallelLoopTrans()
        ftrans.apply(schedule.children[0], schedule.children[1],
                     {"same_space": True})
        rtrans.apply(schedule.children[0])
        result = str(psy.gen)

        if dist_mem:  # annexed must be False here
            assert ("loop0_stop = f1_proxy%vspace%get_last_dof_owned()" in
                    result)
            code = (
                "    ! Initialise reduction variable\n"
                "    asum = 0.0_r_def\n"
                "\n"
                "    ! Call kernels and communication routines\n"
                "    !$omp parallel do default(shared) "
                "private(df) schedule(static) reduction(+: asum)\n"
                "    do df = loop0_start, loop0_stop, 1\n"
                "      ! Built-in: X_innerproduct_Y (real-valued fields)\n"
                "      asum = asum + f1_data(df) * f2_data(df)\n"
                "\n"
                "      ! Built-in: inc_a_times_X (scale a real-valued field)"
                "\n"
                "      f1_data(df) = bsum * f1_data(df)\n"
                "    enddo\n"
                "    !$omp end parallel do\n"
                "\n"
                "    ! Set halos dirty/clean for fields modified in the "
                "above loop(s)\n"
                "    call f1_proxy%set_dirty()\n"
                "\n"
                "    ! Perform global sum\n"
                "    global_sum%value = asum\n"
                "    asum = global_sum%get_sum()\n")
        else:  # not distmem. annexed can be True or False
            assert "loop0_stop = undf_aspc1_f1" in result
            code = (
                "    ! Initialise reduction variable\n"
                "    asum = 0.0_r_def\n"
                "\n"
                "    ! Call kernels\n"
                "    !$omp parallel do default(shared) "
                "private(df) schedule(static) reduction(+: asum)\n"
                "    do df = loop0_start, loop0_stop, 1\n"
                "      ! Built-in: X_innerproduct_Y (real-valued fields)\n"
                "      asum = asum + f1_data(df) * f2_data(df)\n"
                "\n"
                "      ! Built-in: inc_a_times_X (scale a real-valued field)"
                "\n"
                "      f1_data(df) = bsum * f1_data(df)\n"
                "    enddo\n"
                "    !$omp end parallel do\n")
        assert code in result

    assert LFRicBuild(tmpdir).code_compiles(psy)


def test_multi_builtins_red_then_fuse_do(tmpdir, monkeypatch, annexed,
                                         dist_mem):
    ''' Test that we generate a correct OpenMP DO reduction for two
    different loop-fused built-ins, first a reduction then not. We need
    to specify that the fused loops are on the same iteration
    space. Also test with and without annexed dofs being computed as
    this affects the generated code.

    '''
    api_config = Config.get().api_conf(TEST_API)
    monkeypatch.setattr(api_config, "_compute_annexed_dofs", annexed)
    file_name = "15.17.1_one_reduction_one_standard_builtin.f90"
    psy, invoke = get_invoke(file_name, TEST_API, idx=0, dist_mem=dist_mem)
    schedule = invoke.schedule
    ftrans = LFRicLoopFuseTrans()
    if dist_mem and annexed:
        mtrans = MoveTrans()
        mtrans.apply(schedule.children[1], schedule.children[2],
                     {"position": "after"})
        with pytest.raises(TransformationError) as excinfo:
            ftrans.apply(schedule.children[0], schedule.children[1],
                         {"same_space": True})
        assert "The upper bound names are not the same" in str(excinfo.value)
    else:  # not (distmem and annexed)
        if dist_mem:  # annexed must be False here
            mtrans = MoveTrans()
            mtrans.apply(schedule.children[1], schedule.children[2],
                         {"position": "after"})
        rtrans = OMPParallelTrans()
        otrans = LFRicOMPLoopTrans()
        ftrans.apply(schedule.children[0], schedule.children[1],
                     {"same_space": True})
        otrans.apply(schedule.children[0], {"reprod": False})
        rtrans.apply(schedule.children[0])
        result = str(psy.gen)

        if dist_mem:  # annexed must be False here
            assert ("loop0_stop = f1_proxy%vspace%get_last_dof_owned()"
                    in result)
            code = (
                "    asum = 0.0_r_def\n"
                "\n"
                "    ! Call kernels and communication routines\n"
                "    !$omp parallel default(shared) private(df)\n"
                "    !$omp do schedule(static) reduction(+: asum)\n"
                "    do df = loop0_start, loop0_stop, 1\n"
                "      ! Built-in: X_innerproduct_Y (real-valued fields)\n"
                "      asum = asum + f1_data(df) * f2_data(df)\n"
                "\n"
                "      ! Built-in: inc_a_times_X (scale a real-valued field)"
                "\n"
                "      f1_data(df) = bsum * f1_data(df)\n"
                "    enddo\n"
                "    !$omp end do\n"
                "    !$omp end parallel\n"
                "\n"
                "    ! Set halos dirty/clean for fields modified in the "
                "above loop(s)\n"
                "    call f1_proxy%set_dirty()\n"
                "\n"
                "    ! Perform global sum\n"
                "    global_sum%value = asum\n"
                "    asum = global_sum%get_sum()\n")
        else:  # not distmem, annexed is True or False
            assert "loop0_stop = undf_aspc1_f1" in result
            code = (
                "    asum = 0.0_r_def\n"
                "\n"
                "    ! Call kernels\n"
                "    !$omp parallel default(shared) private(df)\n"
                "    !$omp do schedule(static) reduction(+: asum)\n"
                "    do df = loop0_start, loop0_stop, 1\n"
                "      ! Built-in: X_innerproduct_Y (real-valued fields)\n"
                "      asum = asum + f1_data(df) * f2_data(df)\n"
                "\n"
                "      ! Built-in: inc_a_times_X (scale a real-valued field)"
                "\n"
                "      f1_data(df) = bsum * f1_data(df)\n"
                "    enddo\n"
                "    !$omp end do\n"
                "    !$omp end parallel\n")
        assert code in result

    assert LFRicBuild(tmpdir).code_compiles(psy)


def test_multi_builtins_usual_then_red_pdo(tmpdir, monkeypatch, annexed,
                                           dist_mem):
    ''' Test that we generate a correct OpenMP PARALLEL DO reduction for
    two different built-ins, first a standard built-in then a
    reduction. Also test with and without annexed dofs being computed
    as this affects the generated code.

    '''
    api_config = Config.get().api_conf(TEST_API)
    monkeypatch.setattr(api_config, "_compute_annexed_dofs", annexed)
    file_name = "15.17.2_one_standard_builtin_one_reduction.f90"
    psy, invoke = get_invoke(file_name, TEST_API, idx=0, dist_mem=dist_mem)
    schedule = invoke.schedule
    otrans = LFRicOMPParallelLoopTrans()
    # Apply OpenMP parallelisation to the loop
    for child in schedule.children:
        if isinstance(child, Loop):
            otrans.apply(child)
    result = str(psy.gen)

    assert LFRicBuild(tmpdir).code_compiles(psy)

    if dist_mem:  # annexed can be True or False
        if annexed:
            assert ("loop0_stop = f1_proxy%vspace%get_last_dof_annexed()"
                    in result)
        else:
            assert ("loop0_stop = f1_proxy%vspace%get_last_dof_owned()"
                    in result)
        assert "loop1_stop = f1_proxy%vspace%get_last_dof_owned()" in result
        code = (
            "    !$omp parallel do default(shared) private(df) "
            "schedule(static)\n"
            "    do df = loop0_start, loop0_stop, 1\n"
            "      ! Built-in: inc_a_times_X (scale a real-valued field)\n"
            "      f1_data(df) = bvalue * f1_data(df)\n"
            "    enddo\n"
            "    !$omp end parallel do\n"
            "\n"
            "    ! Set halos dirty/clean for fields modified in the "
            "above loop(s)\n"
            "    call f1_proxy%set_dirty()\n"
            "\n"
            "    ! Initialise reduction variable\n"
            "    asum = 0.0_r_def\n"
            "    !$omp parallel do default(shared) "
            "private(df) schedule(static) reduction(+: asum)\n"
            "    do df = loop1_start, loop1_stop, 1\n"
            "      ! Built-in: sum_X (sum a real-valued field)\n"
            "      asum = asum + f1_data(df)\n"
            "    enddo\n"
            "    !$omp end parallel do\n"
            "\n"
            "    ! Perform global sum\n"
            "    global_sum%value = asum\n"
            "    asum = global_sum%get_sum()\n")
        assert code in result
    else:  # not distmem. annexed can be True or False
        assert "loop0_stop = undf_aspc1_f1" in result
        assert "loop1_stop = undf_aspc1_f1" in result
        assert (
            "    !$omp parallel do default(shared) private(df) "
            "schedule(static)\n"
            "    do df = loop0_start, loop0_stop, 1\n"
            "      ! Built-in: inc_a_times_X (scale a real-valued field)\n"
            "      f1_data(df) = bvalue * f1_data(df)\n"
            "    enddo\n"
            "    !$omp end parallel do\n"
            "\n"
            "    ! Initialise reduction variable\n"
            "    asum = 0.0_r_def\n"
            "    !$omp parallel do default(shared) "
            "private(df) schedule(static) reduction(+: asum)\n"
            "    do df = loop1_start, loop1_stop, 1\n"
            "      ! Built-in: sum_X (sum a real-valued field)\n"
            "      asum = asum + f1_data(df)\n"
            "    enddo\n"
            "    !$omp end parallel do\n") in result


def test_builtins_usual_then_red_fuse_pdo(tmpdir, monkeypatch, annexed,
                                          dist_mem):
    ''' Test that we generate a correct OpenMP PARALLEL DO reduction for
    two different loop-fused built-ins, first a normal built-in then a
    reduction. We need to specify that the fused loops iterate over
    the same space. Also test with and without annexed dofs being
    computed as this affects the generated code.

    '''
    api_config = Config.get().api_conf(TEST_API)
    monkeypatch.setattr(api_config, "_compute_annexed_dofs", annexed)
    file_name = "15.17.2_one_standard_builtin_one_reduction.f90"
    psy, invoke = get_invoke(file_name, TEST_API, idx=0, dist_mem=dist_mem)
    schedule = invoke.schedule
    ftrans = LFRicLoopFuseTrans()

    if dist_mem and annexed:
        with pytest.raises(TransformationError) as excinfo:
            ftrans.apply(schedule.children[0], schedule.children[1],
                         {"same_space": True})
        assert "The upper bound names are not the same" in str(excinfo.value)
    else:  # not (distmem and annexed)
        otrans = LFRicOMPParallelLoopTrans()
        ftrans.apply(schedule.children[0], schedule.children[1],
                     {"same_space": True})
        otrans.apply(schedule.children[0])
        result = str(psy.gen)

        if dist_mem:  # annexed is False here
            assert ("loop0_stop = f1_proxy%vspace%get_last_dof_owned()"
                    in result)
            code = (
                "    ! Initialise reduction variable\n"
                "    asum = 0.0_r_def\n"
                "\n"
                "    ! Call kernels and communication routines\n"
                "    !$omp parallel do default(shared) "
                "private(df) schedule(static) reduction(+: asum)\n"
                "    do df = loop0_start, loop0_stop, 1\n"
                "      ! Built-in: inc_a_times_X (scale a real-valued field)"
                "\n"
                "      f1_data(df) = bvalue * f1_data(df)\n"
                "\n"
                "      ! Built-in: sum_X (sum a real-valued field)\n"
                "      asum = asum + f1_data(df)\n"
                "    enddo\n"
                "    !$omp end parallel do\n"
                "\n"
                "    ! Set halos dirty/clean for fields modified in the "
                "above loop(s)\n"
                "    call f1_proxy%set_dirty()\n"
                "\n"
                "    ! Perform global sum\n"
                "    global_sum%value = asum\n"
                "    asum = global_sum%get_sum()\n")
        else:  # not distmem. annexed can be True or False
            assert "loop0_stop = undf_aspc1_f1" in result
            code = (
                "    ! Initialise reduction variable\n"
                "    asum = 0.0_r_def\n"
                "\n"
                "    ! Call kernels\n"
                "    !$omp parallel do default(shared) "
                "private(df) schedule(static) reduction(+: asum)\n"
                "    do df = loop0_start, loop0_stop, 1\n"
                "      ! Built-in: inc_a_times_X (scale a real-valued field)"
                "\n"
                "      f1_data(df) = bvalue * f1_data(df)\n"
                "\n"
                "      ! Built-in: sum_X (sum a real-valued field)\n"
                "      asum = asum + f1_data(df)\n"
                "    enddo\n"
                "    !$omp end parallel do\n")
        assert code in result

    assert LFRicBuild(tmpdir).code_compiles(psy)


def test_builtins_usual_then_red_fuse_do(tmpdir, monkeypatch, annexed,
                                         dist_mem):
    ''' Test that we generate a correct OpenMP PARALLEL DO reduction for
    two different loop-fused built-ins, first a normal built-in then a
    reduction. We need to specify that the fused loops iterate over
    the same space. Also test with and without annexed dofs being
    computed as this affects the generated code.

    '''
    api_config = Config.get().api_conf(TEST_API)
    monkeypatch.setattr(api_config, "_compute_annexed_dofs", annexed)
    file_name = "15.17.2_one_standard_builtin_one_reduction.f90"
    psy, invoke = get_invoke(file_name, TEST_API, idx=0, dist_mem=dist_mem)
    schedule = invoke.schedule
    ftrans = LFRicLoopFuseTrans()

    if dist_mem and annexed:
        with pytest.raises(TransformationError) as excinfo:
            ftrans.apply(schedule.children[0], schedule.children[1],
                         {"same_space": True})
        assert "The upper bound names are not the same" in str(excinfo.value)
    else:  # not (distmem and annexed)
        rtrans = OMPParallelTrans()
        otrans = LFRicOMPLoopTrans()
        ftrans.apply(schedule.children[0], schedule.children[1],
                     {"same_space": True})
        otrans.apply(schedule.children[0], {"reprod": False})
        rtrans.apply(schedule.children[0])
        result = str(psy.gen)

        if dist_mem:  # annexed is False here
            assert ("loop0_stop = f1_proxy%vspace%get_last_dof_owned()"
                    in result)
            code = (
                "    asum = 0.0_r_def\n"
                "\n"
                "    ! Call kernels and communication routines\n"
                "    !$omp parallel default(shared) private(df)\n"
                "    !$omp do schedule(static) reduction(+: asum)\n"
                "    do df = loop0_start, loop0_stop, 1\n"
                "      ! Built-in: inc_a_times_X (scale a real-valued field)\n"
                "      f1_data(df) = bvalue * f1_data(df)\n"
                "\n"
                "      ! Built-in: sum_X (sum a real-valued field)\n"
                "      asum = asum + f1_data(df)\n"
                "    enddo\n"
                "    !$omp end do\n"
                "    !$omp end parallel\n"
                "\n"
                "    ! Set halos dirty/clean for fields modified in the "
                "above loop(s)\n"
                "    call f1_proxy%set_dirty()\n"
                "\n"
                "    ! Perform global sum\n"
                "    global_sum%value = asum\n"
                "    asum = global_sum%get_sum()\n")
        else:  # not distmem. annexed can be True or False
            assert "loop0_stop = undf_aspc1_f1" in result
            code = (
                "    asum = 0.0_r_def\n"
                "\n"
                "    ! Call kernels\n"
                "    !$omp parallel default(shared) private(df)\n"
                "    !$omp do schedule(static) reduction(+: asum)\n"
                "    do df = loop0_start, loop0_stop, 1\n"
                "      ! Built-in: inc_a_times_X (scale a real-valued field)\n"
                "      f1_data(df) = bvalue * f1_data(df)\n"
                "\n"
                "      ! Built-in: sum_X (sum a real-valued field)\n"
                "      asum = asum + f1_data(df)\n"
                "    enddo\n"
                "    !$omp end do\n"
                "    !$omp end parallel\n")
        assert code in result

    assert LFRicBuild(tmpdir).code_compiles(psy)

# There are no tests requires for integer reduction and no tests
# required for a builtin with more than 1 reduction as we have no
# examples in either case


def test_multi_builtins_fuse_error():
    '''test that we raise an exception when we try to loop fuse a
    reduction with another builtin that uses the value of the
    reduction as it will give us incorrect results. Only required for
    distmem=False as the global sum stops the loop fusion for
    distmem=True. We need to assert that the loop fusion is valid as
    if we don't we get a different error. '''

    _, invoke = get_invoke("15.18.1_builtins_reduction_fuse_error.f90",
                           TEST_API, idx=0, dist_mem=False)
    schedule = invoke.schedule
    ftrans = LFRicLoopFuseTrans()
    ftrans.apply(schedule.children[0], schedule.children[1],
                 {"same_space": True})
    with pytest.raises(TransformationError) as excinfo:
        ftrans.apply(schedule.children[0], schedule.children[1],
                     {"same_space": True})
    assert ("Cannot fuse loops as the first loop has a reduction and "
            "the second loop reads the result of the "
            "reduction") in str(excinfo.value)


def test_loop_fuse_error(dist_mem):
    '''Test that we raise an exception in loop fusion if one or more of
    the loops has an any_space iteration space.'''
    _, invoke = get_invoke("15.14.2_multiple_set_kernels.f90",
                           TEST_API, idx=0, dist_mem=dist_mem)
    schedule = invoke.schedule
    ftrans = LFRicLoopFuseTrans()
    with pytest.raises(TransformationError) as excinfo:
        ftrans.apply(schedule.children[0], schedule.children[1])
    assert ("One or more of the iteration spaces is unknown "
            "('ANY_SPACE') so loop fusion might be "
            "invalid") in str(excinfo.value)


# Repeat the reduction tests for the reproducible version

def test_reprod_reduction_real_do(tmpdir, dist_mem):
    ''' Test that we generate a correct reproducible OpenMP DO reduction
    for a real scalar summed in a built-in. We use inner product in
    this case.

    '''
    psy, invoke = get_invoke("15.9.1_X_innerproduct_Y_builtin.f90",
                             TEST_API, idx=0, dist_mem=dist_mem)
    schedule = invoke.schedule
    otrans = LFRicOMPLoopTrans()
    rtrans = OMPParallelTrans()
    # Apply an OpenMP do directive to the loop
    otrans.apply(schedule.children[0], {"reprod": True})
    # Apply an OpenMP Parallel directive around the OpenMP do directive
    rtrans.apply(schedule.children[0])
    code = str(psy.gen)

    assert LFRicBuild(tmpdir).code_compiles(psy)

    assert ("use omp_lib, only : omp_get_max_threads, "
            "omp_get_thread_num\n") in code
    assert ("real(kind=r_def), allocatable, dimension(:,:) "
           ":: local_asum\n") in code
    assert "integer :: th_idx\n" in code
    assert "integer :: nthreads\n" in code
    assert (
        "    ! Determine the number of OpenMP threads\n"
        "    nthreads = omp_get_max_threads()\n"
        "\n") in code
    if dist_mem:
        assert "loop0_stop = f1_proxy%vspace%get_last_dof_owned()" in code
        assert (
            "    ALLOCATE(local_asum(8,nthreads))\n"
            "\n"
            "    ! Initialise reduction variable\n"
            "    asum = 0.0_r_def\n"
            "    local_asum = 0.0_r_def\n"
            "\n"
            "    ! Call kernels and communication routines\n"
            "    !$omp parallel default(shared) private(df,th_idx)\n"
            "    th_idx = omp_get_thread_num() + 1\n"
            "    !$omp do schedule(static)\n"
            "    do df = loop0_start, loop0_stop, 1\n"
            "      ! Built-in: X_innerproduct_Y (real-valued fields)\n"
            "      local_asum(1,th_idx) = local_asum(1,th_idx) + f1_data(df) "
            "* f2_data(df)\n"
            "    enddo\n"
            "    !$omp end do\n"
            "    !$omp end parallel\n"
            "\n"
            "    ! sum the partial results sequentially\n"
            "    do th_idx = 1, nthreads, 1\n"
            "      asum = asum + local_asum(1,th_idx)\n"
            "    enddo\n"
            "    DEALLOCATE(local_asum)\n"
            "\n"
            "    ! Perform global sum\n"
            "    global_sum%value = asum\n"
            "    asum = global_sum%get_sum()") in code
    else:
        assert "loop0_stop = undf_aspc1_f1" in code
        assert (
            "    ALLOCATE(local_asum(8,nthreads))\n"
            "\n"
            "    ! Initialise reduction variable\n"
            "    asum = 0.0_r_def\n"
            "    local_asum = 0.0_r_def\n"
            "\n"
            "    ! Call kernels\n"
            "    !$omp parallel default(shared) private(df,th_idx)\n"
            "    th_idx = omp_get_thread_num() + 1\n"
            "    !$omp do schedule(static)\n"
            "    do df = loop0_start, loop0_stop, 1\n"
            "      ! Built-in: X_innerproduct_Y (real-valued fields)\n"
            "      local_asum(1,th_idx) = local_asum(1,th_idx) + f1_data(df) "
            "* f2_data(df)\n"
            "    enddo\n"
            "    !$omp end do\n"
            "    !$omp end parallel\n"
            "\n"
            "    ! sum the partial results sequentially\n"
            "    do th_idx = 1, nthreads, 1\n"
            "      asum = asum + local_asum(1,th_idx)\n"
            "    enddo\n"
            "    DEALLOCATE(local_asum)\n") in code


def test_no_global_sum_in_parallel_region():
    '''test that we raise an error if we try to put a parallel region
    around loops with a global sum. '''
    file_name = "15.17.1_one_reduction_one_standard_builtin.f90"
    for distmem in [True]:
        psy, invoke = get_invoke(file_name, TEST_API, idx=0,
                                 dist_mem=distmem)
        schedule = invoke.schedule
        otrans = LFRicOMPLoopTrans()
        rtrans = OMPParallelTrans()
        # Apply an OpenMP do to the loop
        for child in schedule.children:
            if isinstance(child, Loop):
                otrans.apply(child, {"reprod": True})
        rtrans.apply(schedule.children)
        with pytest.raises(VisitorError) as excinfo:
            _ = str(psy.gen)
        assert ("Cannot correctly generate code for an OpenMP parallel region "
                "with reductions and containing children of different types"
                in str(excinfo.value))


def test_reprod_builtins_red_then_usual_do(tmpdir, monkeypatch, annexed,
                                           dist_mem):
    ''' Test that we generate a correct reproducible OpenMP DO reduction
    for two different built-ins, first a reduction then not when we
    have reprod set to True. Also test with and without annexed dofs
    being computed as this affects the generated code.

    '''
    api_config = Config.get().api_conf(TEST_API)
    monkeypatch.setattr(api_config, "_compute_annexed_dofs", annexed)
    file_name = "15.17.1_one_reduction_one_standard_builtin.f90"
    psy, invoke = get_invoke(file_name, TEST_API, idx=0, dist_mem=dist_mem)
    schedule = invoke.schedule
    otrans = LFRicOMPLoopTrans()
    rtrans = OMPParallelTrans()
    # Apply an OpenMP do to the loop
    for child in schedule.children:
        if isinstance(child, Loop):
            otrans.apply(child, {"reprod": True})
    if dist_mem:  # annexed can be True or False
        mtrans = MoveTrans()
        mtrans.apply(schedule.children[1], schedule.children[2],
                     {"position": "after"})
    rtrans.apply(schedule.children[0:2])
    result = str(psy.gen)

    assert LFRicBuild(tmpdir).code_compiles(psy)

    assert ("use omp_lib, only : omp_get_max_threads, "
            "omp_get_thread_num\n") in result
    assert ("real(kind=r_def), allocatable, dimension(:,:) "
           ":: local_asum\n") in result
    assert "integer :: th_idx\n" in result
    assert "integer :: nthreads\n" in result
    assert (
        "    ! Determine the number of OpenMP threads\n"
        "    nthreads = omp_get_max_threads()\n"
        "\n") in result
    if dist_mem:  # annexed can be True or False
        assert "loop0_stop = f1_proxy%vspace%get_last_dof_owned()" in result
        if annexed:
            assert ("loop1_stop = f1_proxy%vspace%get_last_dof_annexed()"
                    in result)
        else:
            assert ("loop1_stop = f1_proxy%vspace%get_last_dof_owned()"
                    in result)
        code = (
            "    ALLOCATE(local_asum(8,nthreads))\n"
            "\n"
            "    ! Initialise reduction variable\n"
            "    asum = 0.0_r_def\n"
            "    local_asum = 0.0_r_def\n"
            "\n"
            "    ! Call kernels and communication routines\n"
            "    !$omp parallel default(shared) private(df,th_idx)\n"
            "    th_idx = omp_get_thread_num() + 1\n"
            "    !$omp do schedule(static)\n"
            "    do df = loop0_start, loop0_stop, 1\n"
            "      ! Built-in: X_innerproduct_Y (real-valued fields)\n"
            "      local_asum(1,th_idx) = local_asum(1,th_idx) + f1_data(df) "
            "* f2_data(df)\n"
            "    enddo\n"
            "    !$omp end do\n"
            "    !$omp do schedule(static)\n"
            "    do df = loop1_start, loop1_stop, 1\n"
            "      ! Built-in: inc_a_times_X (scale a real-valued field)\n"
            "      f1_data(df) = bsum * f1_data(df)\n"
            "    enddo\n"
            "    !$omp end do\n"
            "    !$omp end parallel\n"
            "\n"
            "    ! sum the partial results sequentially\n"
            "    do th_idx = 1, nthreads, 1\n"
            "      asum = asum + local_asum(1,th_idx)\n"
            "    enddo\n"
            "    DEALLOCATE(local_asum)\n"
            "\n"
            "    ! Set halos dirty/clean for fields modified in the "
            "above loop(s)\n"
            "    call f1_proxy%set_dirty()\n"
            "\n"
            "    ! Perform global sum\n"
            "    global_sum%value = asum\n"
            "    asum = global_sum%get_sum()\n")
        assert code in result
    else:  # not distmem. annexed can be True or False
        assert "loop0_stop = undf_aspc1_f1" in result
        assert "loop1_stop = undf_aspc1_f1" in result
        assert (
            "    ALLOCATE(local_asum(8,nthreads))\n"
            "\n"
            "    ! Initialise reduction variable\n"
            "    asum = 0.0_r_def\n"
            "    local_asum = 0.0_r_def\n"
            "\n"
            "    ! Call kernels\n"
            "    !$omp parallel default(shared) private(df,th_idx)\n"
            "    th_idx = omp_get_thread_num() + 1\n"
            "    !$omp do schedule(static)\n"
            "    do df = loop0_start, loop0_stop, 1\n"
            "      ! Built-in: X_innerproduct_Y (real-valued fields)\n"
            "      local_asum(1,th_idx) = local_asum(1,th_idx) + f1_data(df) "
            "* f2_data(df)\n"
            "    enddo\n"
            "    !$omp end do\n"
            "    !$omp do schedule(static)\n"
            "    do df = loop1_start, loop1_stop, 1\n"
            "      ! Built-in: inc_a_times_X (scale a real-valued field)\n"
            "      f1_data(df) = bsum * f1_data(df)\n"
            "    enddo\n"
            "    !$omp end do\n"
            "    !$omp end parallel\n"
            "\n"
            "    ! sum the partial results sequentially\n"
            "    do th_idx = 1, nthreads, 1\n"
            "      asum = asum + local_asum(1,th_idx)\n"
            "    enddo\n"
            "    DEALLOCATE(local_asum)\n") in result


def test_repr_bltins_red_then_usual_fuse_do(tmpdir, monkeypatch, annexed,
                                            dist_mem):
    ''' Test that we generate a correct reproducible OpenMP DO reduction
    for two different loop-fused built-ins, first a reduction then
    not. We need to specify that the fused loops are on the same
    iteration space. Also test with and without annexed dofs being
    computed as this affects the generated code.

    '''
    api_config = Config.get().api_conf(TEST_API)
    monkeypatch.setattr(api_config, "_compute_annexed_dofs", annexed)
    file_name = "15.17.1_one_reduction_one_standard_builtin.f90"
    psy, invoke = get_invoke(file_name, TEST_API, idx=0, dist_mem=dist_mem)
    schedule = invoke.schedule
    ftrans = LFRicLoopFuseTrans()

    if dist_mem:  # annexed can be True or False
        mtrans = MoveTrans()
        mtrans.apply(schedule.children[1], schedule.children[2],
                     {"position": "after"})
    if dist_mem and annexed:
        # we can't loop fuse as the loop bounds differ
        with pytest.raises(TransformationError) as excinfo:
            ftrans.apply(schedule.children[0], schedule.children[1],
                         {"same_space": True})
        assert "The upper bound names are not the same" in str(excinfo.value)
    else:  # not (distmem and annexed)
        # we can loop fuse as the loop bounds are the same
        ftrans.apply(schedule.children[0], schedule.children[1],
                     {"same_space": True})
        rtrans = OMPParallelTrans()
        otrans = LFRicOMPLoopTrans()
        otrans.apply(schedule.children[0], {"reprod": True})
        rtrans.apply(schedule.children[0])
        result = str(psy.gen)

        assert ("use omp_lib, only : omp_get_max_threads, "
                "omp_get_thread_num\n") in result
        assert ("real(kind=r_def), allocatable, dimension(:,:) "
               ":: local_asum\n") in result
        assert "integer :: th_idx\n" in result
        assert "integer :: nthreads\n" in result
        assert (
            "    ! Determine the number of OpenMP threads\n"
            "    nthreads = omp_get_max_threads()\n"
            "\n") in result
        if dist_mem:  # annexed is False here
            assert ("loop0_stop = f1_proxy%vspace%get_last_dof_owned()"
                    in result)
            assert (
                "    ALLOCATE(local_asum(8,nthreads))\n"
                "\n"
                "    ! Initialise reduction variable\n"
                "    asum = 0.0_r_def\n"
                "    local_asum = 0.0_r_def\n"
                "\n"
                "    ! Call kernels and communication routines\n"
                "    !$omp parallel default(shared) private(df,th_idx)\n"
                "    th_idx = omp_get_thread_num() + 1\n"
                "    !$omp do schedule(static)\n"
                "    do df = loop0_start, loop0_stop, 1\n"
                "      ! Built-in: X_innerproduct_Y (real-valued fields)\n"
                "      local_asum(1,th_idx) = local_asum(1,th_idx) + "
                "f1_data(df) * f2_data(df)\n"
                "\n"
                "      ! Built-in: inc_a_times_X (scale a real-valued field)\n"
                "      f1_data(df) = bsum * f1_data(df)\n"
                "    enddo\n"
                "    !$omp end do\n"
                "    !$omp end parallel\n"
                "\n"
                "    ! sum the partial results sequentially\n"
                "    do th_idx = 1, nthreads, 1\n"
                "      asum = asum + local_asum(1,th_idx)\n"
                "    enddo\n"
                "    DEALLOCATE(local_asum)\n"
                "\n"
                "    ! Set halos dirty/clean for fields modified in the "
                "above loop(s)\n"
                "    call f1_proxy%set_dirty()\n"
                "\n"
                "    ! Perform global sum\n"
                "    global_sum%value = asum\n"
                "    asum = global_sum%get_sum()\n") in result
        else:  # not distmem. annexed can be True or False
            assert "loop0_stop = undf_aspc1_f1" in result
            assert (
                "    ALLOCATE(local_asum(8,nthreads))\n"
                "\n"
                "    ! Initialise reduction variable\n"
                "    asum = 0.0_r_def\n"
                "    local_asum = 0.0_r_def\n"
                "\n"
                "    ! Call kernels\n"
                "    !$omp parallel default(shared) private(df,th_idx)\n"
                "    th_idx = omp_get_thread_num() + 1\n"
                "    !$omp do schedule(static)\n"
                "    do df = loop0_start, loop0_stop, 1\n"
                "      ! Built-in: X_innerproduct_Y (real-valued fields)\n"
                "      local_asum(1,th_idx) = local_asum(1,th_idx) + "
                "f1_data(df) * f2_data(df)\n"
                "\n"
                "      ! Built-in: inc_a_times_X (scale a real-valued field)\n"
                "      f1_data(df) = bsum * f1_data(df)\n"
                "    enddo\n"
                "    !$omp end do\n"
                "    !$omp end parallel\n"
                "\n"
                "    ! sum the partial results sequentially\n"
                "    do th_idx = 1, nthreads, 1\n"
                "      asum = asum + local_asum(1,th_idx)\n"
                "    enddo\n"
                "    DEALLOCATE(local_asum)\n") in result

    assert LFRicBuild(tmpdir).code_compiles(psy)


def test_repr_bltins_usual_then_red_fuse_do(tmpdir, monkeypatch, annexed,
                                            dist_mem):
    ''' Test that we generate a correct OpenMP DO reduction for two
    different loop-fused built-ins, first a normal built-in then a
    reduction. We need to specify that the fused loops iterate over
    the same space. Also test with and without annexed dofs being
    computed as this affects the generated code.

    '''
    api_config = Config.get().api_conf(TEST_API)
    monkeypatch.setattr(api_config, "_compute_annexed_dofs", annexed)
    file_name = "15.17.2_one_standard_builtin_one_reduction.f90"
    psy, invoke = get_invoke(file_name, TEST_API, idx=0, dist_mem=dist_mem)
    schedule = invoke.schedule
    ftrans = LFRicLoopFuseTrans()

    if dist_mem and annexed:
        with pytest.raises(TransformationError) as excinfo:
            ftrans.apply(schedule.children[0], schedule.children[1],
                         {"same_space": True})
        assert "The upper bound names are not the same" in str(excinfo.value)
    else:  # not distmem and annexed
        rtrans = OMPParallelTrans()
        otrans = LFRicOMPLoopTrans()
        ftrans.apply(schedule.children[0], schedule.children[1],
                     {"same_space": True})
        otrans.apply(schedule.children[0], {"reprod": True})
        rtrans.apply(schedule.children[0])
        result = str(psy.gen)

        assert "integer :: th_idx\n" in result
        if dist_mem:  # annexed is False here
            assert ("loop0_stop = f1_proxy%vspace%get_last_dof_owned()"
                    in result)
            assert (
                "    ALLOCATE(local_asum(8,nthreads))\n"
                "\n"
                "    ! Initialise reduction variable\n"
                "    asum = 0.0_r_def\n"
                "    local_asum = 0.0_r_def\n"
                "\n"
                "    ! Call kernels and communication routines\n"
                "    !$omp parallel default(shared) private(df,th_idx)\n"
                "    th_idx = omp_get_thread_num() + 1\n"
                "    !$omp do schedule(static)\n"
                "    do df = loop0_start, loop0_stop, 1\n"
                "      ! Built-in: inc_a_times_X (scale a real-valued field)\n"
                "      f1_data(df) = bvalue * f1_data(df)\n"
                "\n"
                "      ! Built-in: sum_X (sum a real-valued field)\n"
                "      local_asum(1,th_idx) = local_asum(1,th_idx) + "
                "f1_data(df)\n"
                "    enddo\n"
                "    !$omp end do\n"
                "    !$omp end parallel\n"
                "\n"
                "    ! sum the partial results sequentially\n"
                "    do th_idx = 1, nthreads, 1\n"
                "      asum = asum + local_asum(1,th_idx)\n"
                "    enddo\n"
                "    DEALLOCATE(local_asum)\n"
                "\n"
                "    ! Set halos dirty/clean for fields modified in the "
                "above loop(s)\n"
                "    call f1_proxy%set_dirty()\n"
                "\n"
                "    ! Perform global sum\n"
                "    global_sum%value = asum\n"
                "    asum = global_sum%get_sum()\n") in result
        else:  # distmem is False. annexed can be True or False
            assert "loop0_stop = undf_aspc1_f1" in result
            assert (
                "    ALLOCATE(local_asum(8,nthreads))\n"
                "\n"
                "    ! Initialise reduction variable\n"
                "    asum = 0.0_r_def\n"
                "    local_asum = 0.0_r_def\n"
                "\n"
                "    ! Call kernels\n"
                "    !$omp parallel default(shared) private(df,th_idx)\n"
                "    th_idx = omp_get_thread_num() + 1\n"
                "    !$omp do schedule(static)\n"
                "    do df = loop0_start, loop0_stop, 1\n"
                "      ! Built-in: inc_a_times_X (scale a real-valued field)\n"
                "      f1_data(df) = bvalue * f1_data(df)\n"
                "\n"
                "      ! Built-in: sum_X (sum a real-valued field)\n"
                "      local_asum(1,th_idx) = local_asum(1,th_idx) + "
                "f1_data(df)\n"
                "    enddo\n"
                "    !$omp end do\n"
                "    !$omp end parallel\n"
                "\n"
                "    ! sum the partial results sequentially\n"
                "    do th_idx = 1, nthreads, 1\n"
                "      asum = asum + local_asum(1,th_idx)\n"
                "    enddo\n"
                "    DEALLOCATE(local_asum)\n") in result

    assert LFRicBuild(tmpdir).code_compiles(psy)


def test_repr_3_builtins_2_reductions_do(tmpdir, dist_mem):
    ''' Test that we generate correct reproducible OpenMP DO reductions
    when we have three different built-ins, first a reduction, then a
    normal built-in then a reduction. '''
    file_name = "15.19.1_three_builtins_two_reductions.f90"
    psy, invoke = get_invoke(file_name, TEST_API, idx=0, dist_mem=dist_mem)
    schedule = invoke.schedule
    rtrans = OMPParallelTrans()
    otrans = LFRicOMPLoopTrans()
    for child in schedule.children:
        if isinstance(child, LFRicLoop):
            otrans.apply(child, {"reprod": True})
    for child in schedule.children:
        if isinstance(child, OMPDoDirective):
            rtrans.apply(child)
    code = str(psy.gen)

    assert LFRicBuild(tmpdir).code_compiles(psy)

    assert "integer :: th_idx\n" in code
    if dist_mem:
        assert "loop0_stop = f1_proxy%vspace%get_last_dof_owned()" in code
        assert "loop1_stop = f1_proxy%vspace%get_last_dof_owned()" in code
        assert "loop2_stop = f2_proxy%vspace%get_last_dof_owned()" in code

        for names in [
                {"var": "asum", "lvar": "local_asum", "loop_idx": "0",
                 "rhs": "f1_data(df) * f2_data(df)",
                 "builtin": "! Built-in: X_innerproduct_Y (real-valued fields)"
                 },
                {"var": "bsum", "lvar": "local_bsum", "loop_idx": "2",
                 "rhs": "f2_data(df)",
                 "builtin": "! Built-in: sum_X (sum a real-valued field)"}]:
            assert (
                "    ALLOCATE(" + names["lvar"] + "(8,nthreads))\n"
                "\n"
                "    ! Initialise reduction variable\n"
                "    " + names["var"] + " = 0.0_r_def\n"
                "    " + names["lvar"] + " = 0.0_r_def\n") in code
            assert (
                "    !$omp parallel default(shared) private(df,th_idx)\n"
                "    th_idx = omp_get_thread_num() + 1\n"
                "    !$omp do schedule(static)\n"
                "    do df = loop"+names["loop_idx"]+"_start, "
                "loop"+names["loop_idx"]+"_stop, 1\n"
                "      " + names["builtin"] + "\n"
                "      " + names["lvar"] + "(1,th_idx) = " +
                names["lvar"] + "(1,th_idx) + " + names["rhs"] + "\n"
                "    enddo\n"
                "    !$omp end do\n"
                "    !$omp end parallel\n"
                "\n"
                "    ! sum the partial results sequentially\n"
                "    do th_idx = 1, nthreads, 1\n"
                "      " + names["var"] + " = " + names["var"] + " + " +
                names["lvar"] + "(1,th_idx)\n"
                "    enddo\n"
                "    DEALLOCATE(" + names["lvar"] + ")\n"
                "\n"
                "    ! Perform global sum\n"
                "    global_sum%value = " + names["var"] + "\n"
                "    " + names["var"] + " = "
                "global_sum%get_sum()\n") in code
    else:
        assert "loop0_stop = undf_aspc1_f1" in code
        assert "loop1_stop = undf_aspc1_f1" in code
        assert "loop2_stop = undf_aspc1_f2" in code

        for names in [
                {"var": "asum", "lvar": "local_asum", "loop_idx": "0",
                 "rhs": "f1_data(df) * f2_data(df)",
                 "builtin": "! Built-in: X_innerproduct_Y (real-valued fields)"
                 },
                {"var": "bsum", "lvar": "local_bsum",
                 "loop_idx": "2", "rhs": "f2_data(df)",
                 "builtin": "! Built-in: sum_X (sum a real-valued field)"}]:
            assert (
                "    ALLOCATE(" + names["lvar"] + "(8,nthreads))\n"
                "\n"
                "    ! Initialise reduction variable\n"
                "    " + names["var"] + " = 0.0_r_def\n"
                "    " + names["lvar"] + " = 0.0_r_def\n") in code
            expected = (
                "    !$omp parallel default(shared) private(df,th_idx)\n"
                "    th_idx = omp_get_thread_num() + 1\n"
                "    !$omp do schedule(static)\n"
                "    do df = loop"+names["loop_idx"]+"_start, "
                "loop" + names["loop_idx"]+"_stop, 1\n"
                "      " + names["builtin"] + "\n"
                "      " + names["lvar"] + "(1,th_idx) = " +
                names["lvar"] + "(1,th_idx) + " + names["rhs"] + "\n"
                "    enddo\n"
                "    !$omp end do\n"
                "    !$omp end parallel\n"
                "\n"
                "    ! sum the partial results sequentially\n"
                "    do th_idx = 1, nthreads, 1\n"
                "      " + names["var"] + " = " + names["var"] + " + " +
                names["lvar"] + "(1,th_idx)\n"
                "    enddo\n"
                "    DEALLOCATE(" + names["lvar"] + ")\n")
            assert expected in code


def test_repr_reductions_fused(tmpdir, dist_mem):
    '''
    Check that the functionality for doing a reproducible (OMP) reduction
    works OK after two dof loops have been fused.
    '''
    file_name = "15.19.1_three_builtins_two_reductions.f90"
    psy, invoke = get_invoke(file_name, TEST_API, idx=0, dist_mem=dist_mem)
    schedule = invoke.schedule
    rtrans = OMPParallelTrans()
    otrans = LFRicOMPLoopTrans()
    fuse = LFRicLoopFuseTrans()
    if dist_mem:
        # Have to allow for the GlobalSum Node.
        loop_idx = 2
    else:
        loop_idx = 1
    # The 2nd loop uses the result of the reduction from the 1st loop
    # so we can only fuse the 2nd and 3rd. Since both are any-space we
    # have to claim that they are on the same space for this to work.
    fuse.apply(schedule[loop_idx], schedule[loop_idx+1],
               options={"same_space": True})
    for child in schedule.children:
        if isinstance(child, LFRicLoop):
            otrans.apply(child, {"reprod": True})
    for child in schedule.children:
        if isinstance(child, OMPDoDirective):
            rtrans.apply(child)
    code = str(psy.gen)
    expected = '''\
    !$omp parallel default(shared) private(df,th_idx)
    th_idx = omp_get_thread_num() + 1
    !$omp do schedule(static)
    do df = loop1_start, loop1_stop, 1
      ! Built-in: inc_a_times_X (scale a real-valued field)
      f1_data(df) = asum * f1_data(df)

      ! Built-in: sum_X (sum a real-valued field)
      local_bsum(1,th_idx) = local_bsum(1,th_idx) + f2_data(df)
    enddo
    !$omp end do
    !$omp end parallel

    ! sum the partial results sequentially
    do th_idx = 1, nthreads, 1
      bsum = bsum + local_bsum(1,th_idx)
    enddo'''
    assert expected in code
    assert LFRicBuild(tmpdir).code_compiles(psy)


def test_reprod_view(monkeypatch, annexed, dist_mem):
    '''test that we generate a correct view() for OpenMP do
    reductions. Also test with and without annexed dofs being computed
    as this affects the output.

    '''
    api_config = Config.get().api_conf(TEST_API)
    monkeypatch.setattr(api_config, "_compute_annexed_dofs", annexed)

    # Ensure we check for text containing the correct (colour) control codes
    isched = colored("InvokeSchedule", InvokeSchedule._colour)
    ompparallel = colored("OMPParallelDirective", Directive._colour)
    ompdo = colored("OMPDoDirective", Directive._colour)
    ompdefault = colored("OMPDefaultClause", Directive._colour)
    ompprivate = colored("OMPPrivateClause", Directive._colour)
    ompfprivate = colored("OMPFirstprivateClause", Directive._colour)
    gsum = colored("GlobalReduction", GlobalReduction._colour)
    loop = colored("Loop", Loop._colour)
    call = colored("BuiltIn", BuiltIn._colour)
    sched = colored("Schedule", Schedule._colour)
    lit = colored("Literal", Literal._colour)
    ref = colored("Reference", Reference._colour)
    lit_one = lit + "[value:'1', Scalar<INTEGER, UNDEFINED>]\n"
    indent = "    "

    _, invoke = get_invoke("15.19.1_three_builtins_two_reductions.f90",
                           TEST_API, idx=0, dist_mem=dist_mem)
    schedule = invoke.schedule
    rtrans = OMPParallelTrans()
    otrans = LFRicOMPLoopTrans()
    for child in schedule.children:
        if isinstance(child, LFRicLoop):
            otrans.apply(child, {"reprod": True})
    for child in schedule.children:
        if isinstance(child, OMPDoDirective):
            rtrans.apply(child)
    result = schedule.view()
    if dist_mem:  # annexed can be True or False
        expected = (
            isched + "[invoke='invoke_0', dm=True]\n" +
            indent + "0: " + ompparallel + "[]\n" +
            2*indent + sched + "[]\n" +
            3*indent + "0: " + ompdo + "[omp_schedule=static,reprod=True]\n" +
            4*indent + sched + "[]\n" +
            5*indent + "0: " + loop + "[type='dof', "
            "field_space='any_space_1', it_space='dof', "
            "upper_bound='ndofs']\n" +
            6*indent + ref + "[name:'uninitialised_loop0_start']\n" +
            6*indent + ref + "[name:'uninitialised_loop0_stop']\n" +
            6*indent + lit_one +
            6*indent + sched + "[]\n" +
            7*indent + "0: " + call + " x_innerproduct_y(asum,f1,f2)\n" +
            2*indent + ompdefault + "[default=DefaultClauseTypes.SHARED]\n" +
            2*indent + ompprivate + "[]\n" +
            2*indent + ompfprivate + "[]\n" +
            indent + "1: " + gsum + "[operand='asum']\n" +
            indent + "2: " + ompparallel + "[]\n" +
            2*indent + sched + "[]\n" +
            3*indent + "0: " + ompdo + "[omp_schedule=static]\n" +
            4*indent + sched + "[]\n" +
            5*indent + "0: " + loop + "[type='dof', "
            "field_space='any_space_1', it_space='dof', "
            "upper_bound='nannexed']\n" +
            6*indent + ref + "[name:'uninitialised_loop1_start']\n" +
            6*indent + ref + "[name:'uninitialised_loop1_stop']\n" +
            6*indent + lit_one +
            6*indent + sched + "[]\n" +
            7*indent + "0: " + call + " inc_a_times_x(asum,f1)\n" +
            2*indent + ompdefault + "[default=DefaultClauseTypes.SHARED]\n" +
            2*indent + ompprivate + "[]\n" +
            2*indent + ompfprivate + "[]\n" +
            indent + "3: " + ompparallel + "[]\n" +
            2*indent + sched + "[]\n" +
            3*indent + "0: " + ompdo + "[omp_schedule=static,reprod=True]\n" +
            4*indent + sched + "[]\n" +
            5*indent + "0: " + loop + "[type='dof', "
            "field_space='any_space_1', it_space='dof', "
            "upper_bound='ndofs']\n" +
            6*indent + ref + "[name:'uninitialised_loop2_start']\n" +
            6*indent + ref + "[name:'uninitialised_loop2_stop']\n" +
            6*indent + lit_one +
            6*indent + sched + "[]\n" +
            7*indent + "0: " + call + " sum_x(bsum,f2)\n" +
            2*indent + ompdefault + "[default=DefaultClauseTypes.SHARED]\n" +
            2*indent + ompprivate + "[]\n" +
            2*indent + ompfprivate + "[]\n" +
            indent + "4: " + gsum + "[operand='bsum']\n")
        if not annexed:
            expected = expected.replace("nannexed", "ndofs")
    else:  # not dist_mem. annexed can be True or False
        expected = (
            isched + "[invoke='invoke_0', dm=False]\n" +
            indent + "0: " + ompparallel + "[]\n" +
            2*indent + sched + "[]\n" +
            3*indent + "0: " + ompdo + "[omp_schedule=static,reprod=True]\n" +
            4*indent + sched + "[]\n" +
            5*indent + "0: " + loop + "[type='dof', "
            "field_space='any_space_1', it_space='dof', "
            "upper_bound='ndofs']\n" +
            6*indent + ref + "[name:'uninitialised_loop0_start']\n" +
            6*indent + ref + "[name:'uninitialised_loop0_stop']\n" +
            6*indent + lit_one +
            6*indent + sched + "[]\n" +
            7*indent + "0: " + call + " x_innerproduct_y(asum,f1,f2)\n" +
            2*indent + ompdefault + "[default=DefaultClauseTypes.SHARED]\n" +
            2*indent + ompprivate + "[]\n" +
            2*indent + ompfprivate + "[]\n" +
            indent + "1: " + ompparallel + "[]\n" +
            2*indent + sched + "[]\n" +
            3*indent + "0: " + ompdo + "[omp_schedule=static]\n" +
            4*indent + sched + "[]\n" +
            5*indent + "0: " + loop + "[type='dof', "
            "field_space='any_space_1', it_space='dof', "
            "upper_bound='ndofs']\n" +
            6*indent + ref + "[name:'uninitialised_loop1_start']\n" +
            6*indent + ref + "[name:'uninitialised_loop1_stop']\n" +
            6*indent + lit_one +
            6*indent + sched + "[]\n" +
            7*indent + "0: " + call + " inc_a_times_x(asum,f1)\n" +
            2*indent + ompdefault + "[default=DefaultClauseTypes.SHARED]\n" +
            2*indent + ompprivate + "[]\n" +
            2*indent + ompfprivate + "[]\n" +
            indent + "2: " + ompparallel + "[]\n" +
            2*indent + sched + "[]\n" +
            3*indent + "0: " + ompdo + "[omp_schedule=static,reprod=True]\n" +
            4*indent + sched + "[]\n" +
            5*indent + "0: " + loop + "[type='dof', "
            "field_space='any_space_1', it_space='dof', "
            "upper_bound='ndofs']\n" +
            6*indent + ref + "[name:'uninitialised_loop2_start']\n" +
            6*indent + ref + "[name:'uninitialised_loop2_stop']\n" +
            6*indent + lit_one +
            6*indent + sched + "[]\n" +
            7*indent + "0: " + call + " sum_x(bsum,f2)\n" +
            2*indent + ompdefault + "[default=DefaultClauseTypes.SHARED]\n" +
            2*indent + ompprivate + "[]\n" +
            2*indent + ompfprivate + "[]\n")
    if expected not in result:
        print("Expected ...")
        print(expected)
        print("Found ...")
        print(result)
        assert 0


@pytest.mark.parametrize("reprod", [True, False])
def test_reductions_reprod(tmpdir, dist_mem, reprod):
    ''' Check that the optional reprod argument to reductions() method
    works as expected. '''
    file_name = "15.9.1_X_innerproduct_Y_builtin.f90"
    psy, invoke = get_invoke(file_name, TEST_API, idx=0,
                             dist_mem=dist_mem)
    schedule = invoke.schedule
    otrans = LFRicOMPLoopTrans()
    rtrans = OMPParallelTrans()
    # Apply an OpenMP do directive to the loop
    otrans.apply(schedule.children[0], {"reprod": reprod})
    # Apply an OpenMP Parallel directive around the OpenMP do directive
    rtrans.apply(schedule.children[0])
    assert len(schedule.reductions(reprod=reprod)) == 1
    assert not schedule.reductions(reprod=not reprod)
    assert len(schedule.reductions()) == 1
    assert (isinstance(schedule.reductions(reprod=reprod)[0],
                       LFRicXInnerproductYKern))
    assert LFRicBuild(tmpdir).code_compiles(psy)


def test_move_name():
    ''' Test the name property of the MoveTrans class. '''
    move_trans = MoveTrans()
    name = move_trans.name
    assert name == "Move"


def test_move_str():
    ''' Test the str method of the MoveTrans class. '''
    move_trans = MoveTrans()
    name = str(move_trans)
    assert name == "Move a node to a different location"


def test_move_valid_node(tmpdir):
    ''' Test that MoveTrans raises an exception if an invalid node
    argument is passed. '''
    psy, invoke = get_invoke("4.2_multikernel_invokes.f90", TEST_API, idx=0,
                             dist_mem=True)

    assert LFRicBuild(tmpdir).code_compiles(psy)

    schedule = invoke.schedule
    move_trans = MoveTrans()
    with pytest.raises(TransformationError) as excinfo:
        move_trans.apply(None, schedule.children[0])
    assert ("In the Move transformation apply method the "
            "first argument is not a Node") in str(excinfo.value)


def test_move_back():
    '''Test that MoveTrans moves the node backwards to the expected
    location. '''
    _, invoke = get_invoke("15.14.2_multiple_set_kernels.f90", TEST_API,
                           idx=0, dist_mem=True)
    schedule = invoke.schedule
    move_trans = MoveTrans()
    initial_index = 2
    target_index = 0
    orig_arg = schedule.children[initial_index]
    new_arg = schedule.children[target_index]
    assert orig_arg is not new_arg

    move_trans.apply(schedule.children[initial_index],
                     schedule.children[target_index])

    new_arg = schedule.children[target_index]
    assert orig_arg is new_arg


def test_move_back_after():
    '''Test that MoveTrans moves the node backwards to the expected
    location when location="after". '''
    _, invoke = get_invoke("15.14.2_multiple_set_kernels.f90", TEST_API,
                           idx=0, dist_mem=True)
    schedule = invoke.schedule
    move_trans = MoveTrans()
    initial_index = 2
    target_index = 0
    orig_arg = schedule.children[initial_index]
    new_arg = schedule.children[target_index]
    assert orig_arg is not new_arg

    move_trans.apply(schedule.children[initial_index],
                     schedule.children[target_index],
                     {"position": "after"})

    new_arg = schedule.children[target_index+1]
    assert orig_arg is new_arg


def test_move_forward():
    '''Test that MoveTrans moves the node forwards to the expected
    location. '''
    _, invoke = get_invoke("15.14.2_multiple_set_kernels.f90", TEST_API,
                           idx=0, dist_mem=True)
    schedule = invoke.schedule
    move_trans = MoveTrans()
    initial_index = 0
    target_index = 2
    orig_arg = schedule.children[initial_index]
    new_arg = schedule.children[target_index]
    assert orig_arg is not new_arg

    move_trans.apply(schedule.children[initial_index],
                     schedule.children[target_index])

    new_arg = schedule.children[target_index-1]
    assert orig_arg is new_arg


def test_move_forward_after():
    '''Test that MoveTrans moves the node forwards to the expected
    location when location="after". '''
    _, invoke = get_invoke("15.14.2_multiple_set_kernels.f90", TEST_API,
                           idx=0, dist_mem=True)
    schedule = invoke.schedule
    move_trans = MoveTrans()
    initial_index = 0
    target_index = 2
    orig_arg = schedule.children[initial_index]
    new_arg = schedule.children[target_index]
    assert orig_arg is not new_arg

    move_trans.apply(schedule.children[initial_index],
                     schedule.children[target_index],
                     {"position": "after"})

    new_arg = schedule.children[target_index]
    assert orig_arg is new_arg


# test that move with dependencies fails
def test_move_fail():
    '''Test that MoveTrans fails to move the node backwards and forwards
    if there is a dependence. '''
    _, invoke = get_invoke("15.14.1_multi_aX_plus_Y_builtin.f90", TEST_API,
                           idx=0, dist_mem=True)
    schedule = invoke.schedule
    move_trans = MoveTrans()
    initial_index = 6
    target_index = 0
    with pytest.raises(TransformationError) as excinfo:
        move_trans.apply(schedule.children[initial_index],
                         schedule.children[target_index])
    assert "data dependencies forbid the move" in str(excinfo.value)

    initial_index = 0
    target_index = 6
    with pytest.raises(TransformationError) as excinfo:
        move_trans.apply(schedule.children[initial_index],
                         schedule.children[target_index])
    assert "data dependencies forbid the move" in str(excinfo.value)


def test_rc_str():
    '''Test the str method and name property of the
    LFRicRedundantComputationTrans class. '''
    rc_trans = LFRicRedundantComputationTrans()
    rc_name = str(rc_trans)
    assert rc_name == "Change iteration space to perform redundant computation"


def test_rc_node_not_loop():
    '''Test that LFRicRedundantComputationTrans raises an exception if the
    node argument is not a loop. '''
    _, invoke = get_invoke("1_single_invoke.f90", TEST_API,
                           idx=0, dist_mem=True)
    schedule = invoke.schedule
    rc_trans = LFRicRedundantComputationTrans()
    with pytest.raises(TransformationError) as excinfo:
        rc_trans.apply(schedule.children[0])
    assert ("Target of LFRicRedundantComputationTrans transformation must "
            "be a sub-class of Loop but got \'LFRicHaloExchange\'" in
            str(excinfo.value))


def test_rc_invalid_loop(monkeypatch):
    ''' Test that LFRicRedundantComputationTrans raises an exception if the
    supplied loop does not iterate over cells or dofs. '''
    _, invoke = get_invoke("1_single_invoke.f90", TEST_API,
                           idx=0, dist_mem=True)
    schedule = invoke.schedule
    rc_trans = LFRicRedundantComputationTrans()
    loop = schedule.children[4]
    # set the loop to a type that should raise an exception
    monkeypatch.setattr(loop, "loop_type", value="colours")
    with pytest.raises(TransformationError) as excinfo:
        rc_trans.apply(loop)
    assert ("In the LFRicRedundantComputation transformation apply "
            "method the loop type must be one of '' (cell-columns), 'dof' or "
            "'cells_in_colour', but found 'colours'") in str(excinfo.value)


def test_rc_nodm():
    '''Test that LFRicRedundantComputationTrans raises an exception if
    distributed memory is not set. '''
    _, invoke = get_invoke("1_single_invoke.f90", TEST_API,
                           idx=0, dist_mem=False)
    schedule = invoke.schedule
    rc_trans = LFRicRedundantComputationTrans()
    loop = schedule.children[0]
    with pytest.raises(TransformationError) as excinfo:
        rc_trans.apply(loop)
    assert ("In the LFRicRedundantComputation transformation apply method "
            "distributed memory must be switched on") in str(excinfo.value)


def test_rc_no_halo_kernels():
    '''
    Test that LFRicRedundantComputationTrans refuses to transform a kernel
    that operates on halo cells.

    '''
    _, invoke = get_invoke("1.4.1_into_halos_plus_domain_invoke.f90",
                           TEST_API, idx=0, dist_mem=True)
    rc_trans = LFRicRedundantComputationTrans()
    loop = invoke.schedule.walk(LFRicLoop)[0]
    with pytest.raises(TransformationError) as err:
        rc_trans.validate(loop)
    assert ("LFRicRedundantComputationTrans transformation to kernels that"
            " operate on halo cells but kernel 'testkern_halo_only_code' "
            "operates on 'halo_cell_column'" in str(err.value))


def test_rc_no_owned_cell_kernels(monkeypatch):
    '''
    Test that LFRicRedundantComputationTrans refuses to transform a kernel
    that must operate only on owned cells or dofs.

    '''
    # Set compute_annexed_dofs to False as that's the only permitted setting
    # for the kernels in this test.
    config = Config.get()
    lfric_config = config.api_conf("lfric")
    monkeypatch.setattr(lfric_config, "_compute_annexed_dofs", False)
    _, invoke = get_invoke("1.4.5_owned_only_invoke.f90",
                           TEST_API, idx=0, dist_mem=True)
    rc_trans = LFRicRedundantComputationTrans()
    loops = invoke.schedule.walk(LFRicLoop)
    with pytest.raises(TransformationError) as err:
        rc_trans.validate(loops[0])
    assert ("LFRicRedundantComputationTrans transformation to kernel "
            "'testkern_owned_cell_code' because it does not support redundant "
            "computation (it operates on 'owned_cell_column')"
            in str(err.value))
    with pytest.raises(TransformationError) as err:
        rc_trans.validate(loops[1])
    assert ("LFRicRedundantComputationTrans transformation to kernel "
            "'setval_random' because it does not support redundant computation"
            " (it operates on 'owned_dof')" in str(err.value))


def test_rc_invalid_depth():
    ''' Test that LFRicRedundantComputationTrans raises an exception if the
    supplied depth is less than 1. '''
    _, invoke = get_invoke("1_single_invoke.f90", TEST_API,
                           idx=0, dist_mem=True)
    schedule = invoke.schedule
    rc_trans = LFRicRedundantComputationTrans()
    loop = schedule.children[4]
    with pytest.raises(TransformationError) as excinfo:
        rc_trans.apply(loop, {"depth": 0})
    assert ("In the LFRicRedundantComputation transformation apply method "
            "the supplied depth is less than 1") in str(excinfo.value)


def test_rc_invalid_depth_continuous():
    ''' Test that LFRicRedundantComputationTrans raises an exception if the
    supplied depth equals 1 when modifying a continuous field. '''
    _, invoke = get_invoke("1_single_invoke.f90", TEST_API,
                           idx=0, dist_mem=True)
    schedule = invoke.schedule
    rc_trans = LFRicRedundantComputationTrans()
    loop = schedule.children[4]
    with pytest.raises(TransformationError) as excinfo:
        rc_trans.apply(loop, {"depth": 1})
    assert ("In the LFRicRedundantComputation transformation apply method "
            "the supplied depth (1) must be greater than the existing halo "
            "depth (1)") in str(excinfo.value)


def test_rc_continuous_depth():
    ''' Test that the loop bounds for a continuous kernel (iterating over
    cells) are modified appropriately, that set_clean() is added
    correctly and halo_exchange modified appropriately after applying
    the redundant computation transformation with a fixed value for
    halo depth.

    '''
    psy, invoke = get_invoke("1_single_invoke.f90", TEST_API,
                             idx=0, dist_mem=True)
    schedule = invoke.schedule
    rc_trans = LFRicRedundantComputationTrans()
    loop = schedule.children[4]
    rc_trans.apply(loop, {"depth": 3})
    result = str(psy.gen)

    for field_name in ["f2", "m1", "m2"]:
        assert f"if ({field_name}_proxy%is_dirty(depth=3)) then" in result
        assert f"call {field_name}_proxy%halo_exchange(depth=3)" in result
    assert "loop0_stop = mesh%get_last_halo_cell(3)" in result
    assert "do cell = loop0_start, loop0_stop" in result
    assert ("    call f1_proxy%set_dirty()\n"
            "    call f1_proxy%set_clean(2)") in result


def test_rc_continuous_no_depth():
    ''' Test that the loop bounds for a continuous kernel (iterating over
    cells) are modified appropriately, that set_clean() is added
    correctly and halo_exchange modified appropriately after applying
    the redundant computation transformation with no value for halo
    depth.

    '''
    psy, invoke = get_invoke("1_single_invoke.f90", TEST_API,
                             idx=0, dist_mem=True)
    schedule = invoke.schedule
    rc_trans = LFRicRedundantComputationTrans()
    loop = schedule.children[4]
    rc_trans.apply(loop)
    result = str(psy.gen)

    assert ("    if (f1_proxy%is_dirty(depth=max_halo_depth_mesh - 1)) then"
            "\n"
            "      call f1_proxy%halo_exchange(depth=max_halo_depth_mesh"
            " - 1)" in result)
    for fname in ["f2", "m1", "m2"]:
        assert (f"    if ({fname}_proxy%is_dirty(depth=max_halo_depth_mesh"
                f")) then\n"
                f"      call {fname}_proxy%halo_exchange(depth=max_halo_"
                f"depth_mesh)" in result)
    assert "loop0_stop = mesh%get_last_halo_cell()" in result
    assert "do cell = loop0_start, loop0_stop" in result
    assert ("    call f1_proxy%set_dirty()\n"
            "    call f1_proxy%set_clean(max_halo_depth_mesh - 1)") in result


def test_rc_discontinuous_depth(tmpdir, annexed):
    '''Test that the loop bounds for a discontinuous kernel (iterating
    over cells) with continuous reads are modified appropriately and
    set_clean() added correctly and halo_exchange added appropriately
    after applying the redundant computation transformation with a
    fixed value for halo depth. Also test with and without annexed
    dofs being computed as this affects the generated code.

    '''
    psy, invoke = get_invoke("1_single_invoke_w3.f90", TEST_API,
                             idx=0, dist_mem=True)
    schedule = invoke.schedule
    rc_trans = LFRicRedundantComputationTrans()
    if annexed:
        # there are no halo exchange calls
        index = 0
    else:
        # there are 3 halo exchange calls
        index = 3
    loop = schedule.children[index]
    rc_trans.apply(loop, {"depth": 3})
    result = str(psy.gen)
    for field_name in ["f1", "f2", "m1"]:
        assert (f"    if ({field_name}_proxy%is_dirty(depth=3)) then\n"
                f"      call {field_name}_proxy%halo_exchange(depth=3)"
                in result)
    assert "loop0_stop = mesh%get_last_halo_cell(3)" in result
    assert "do cell = loop0_start, loop0_stop" in result
    assert ("    call m2_proxy%set_dirty()\n"
            "    call m2_proxy%set_clean(3)") in result

    assert LFRicBuild(tmpdir).code_compiles(psy)


def test_rc_discontinuous_no_depth(annexed):
    '''Test that the loop bounds for a discontinuous kernel (iterating
    over cells) with continuous reads are modified appropriately and
    set_clean() added correctly and halo_exchange added appropriately
    after applying the redundant computation transformation with no
    halo depth value. Also test with and without annexed dofs being
    computed as this affects the generated code.

    '''
    psy, invoke = get_invoke("1_single_invoke_w3.f90", TEST_API,
                             idx=0, dist_mem=True)
    schedule = invoke.schedule
    rc_trans = LFRicRedundantComputationTrans()
    if annexed:
        # there are no halo exchange calls
        index = 0
    else:
        # there are 3 halo exchange calls
        index = 3
    loop = schedule.children[index]
    rc_trans.apply(loop)
    result = str(psy.gen)

    for field_name in ["f1", "f2", "m1"]:
        assert (f"if ({field_name}_proxy%is_dirty(depth=max_halo_depth_mesh)) "
                f"then" in result)
        assert (f"call {field_name}_proxy%halo_exchange("
                f"depth=max_halo_depth_mesh)" in result)
    assert "loop0_stop = mesh%get_last_halo_cell()" in result
    assert "do cell = loop0_start, loop0_stop" in result
    assert "call m2_proxy%set_dirty()" not in result
    assert "call m2_proxy%set_clean(max_halo_depth_mesh)" in result


def test_rc_all_discontinuous_depth(tmpdir):
    ''' Test that the loop bounds for a discontinuous kernel
    (iterating over cells) with discontinuous reads are modified
    appropriately and set_clean() added correctly and halo_exchange
    added appropriately after applying the redundant computation
    transformation with a fixed value for halo depth. '''
    psy, invoke = get_invoke("1_single_invoke_wtheta.f90", TEST_API,
                             idx=0, dist_mem=True)
    schedule = invoke.schedule
    rc_trans = LFRicRedundantComputationTrans()
    loop = schedule.children[0]
    rc_trans.apply(loop, {"depth": 3})
    result = str(psy.gen)
    assert "if (f2_proxy%is_dirty(depth=3)) then" in result
    assert "call f2_proxy%halo_exchange(depth=3)" in result
    assert "loop0_stop = mesh%get_last_halo_cell(3)" in result
    assert "do cell = loop0_start, loop0_stop" in result
    assert "call f1_proxy%set_dirty()" in result
    assert "call f1_proxy%set_clean(3)" in result

    assert LFRicBuild(tmpdir).code_compiles(psy)


def test_rc_all_discontinuous_no_depth(tmpdir):
    ''' Test that the loop bounds for a discontinuous kernel
    (iterating over cells) with discontinuous reads are modified
    appropriately and set_clean() added correctly and halo_exchange
    added appropriately after applying the redundant computation
    transformation with no halo depth value. '''
    psy, invoke = get_invoke("1_single_invoke_w2v.f90", TEST_API,
                             idx=0, dist_mem=True)
    schedule = invoke.schedule
    rc_trans = LFRicRedundantComputationTrans()
    loop = schedule.children[0]
    rc_trans.apply(loop)
    result = str(psy.gen)

    assert "if (f2_proxy%is_dirty(depth=max_halo_depth_mesh)) then" in result
    assert "call f2_proxy%halo_exchange(depth=max_halo_depth_mesh)" in result
    assert "loop0_stop = mesh%get_last_halo_cell()" in result
    assert "do cell = loop0_start, loop0_stop" in result
    assert "call f1_proxy%set_clean(max_halo_depth_mesh)" in result

    assert LFRicBuild(tmpdir).code_compiles(psy)


def test_rc_all_discontinuous_vector_depth(tmpdir):
    ''' Test that the loop bounds for a discontinuous kernel (iterating
    over cells) are modified appropriately and set_clean() added
    correctly and halo_exchange added appropriately for vector fields
    after applying the redundant computation transformation with a
    fixed value for halo depth. '''
    psy, invoke = get_invoke("1_single_invoke_w3_only_vector.f90", TEST_API,
                             idx=0, dist_mem=True)
    schedule = invoke.schedule
    rc_trans = LFRicRedundantComputationTrans()
    loop = schedule.children[0]
    rc_trans.apply(loop, {"depth": 3})
    result = str(psy.gen)

    for idx in range(1, 4):
        assert f"if (f2_proxy({idx})%is_dirty(depth=3)) then" in result
        assert f"call f2_proxy({idx})%halo_exchange(depth=3)" in result
    assert "loop0_stop = mesh%get_last_halo_cell(3)" in result
    assert "do cell = loop0_start, loop0_stop" in result
    for idx in range(1, 4):
        assert f"call f1_proxy({idx})%set_dirty()" in result
        assert f"call f1_proxy({idx})%set_clean(3)" in result

    assert LFRicBuild(tmpdir).code_compiles(psy)


def test_rc_all_discontinuous_vector_no_depth(tmpdir):
    ''' Test that the loop bounds for a discontinuous kernel (iterating
    over cells) are modified appropriately and set_clean() added
    correctly and halo_exchange added appropriately for vector fields
    after applying the redundant computation transformation with no
    halo depth value. '''
    psy, invoke = get_invoke("1_single_invoke_wtheta_only_vector.f90",
                             TEST_API, idx=0, dist_mem=True)
    schedule = invoke.schedule
    rc_trans = LFRicRedundantComputationTrans()
    loop = schedule.children[0]
    rc_trans.apply(loop)
    result = str(psy.gen)
    for idx in range(1, 4):
        assert (f"if (f2_proxy({idx})%is_dirty(depth=max_halo_depth_mesh"
                f")) then") in result
        assert (f"call f2_proxy({idx})%halo_exchange(depth=max_halo_depth_mesh"
                f")") in result
    assert "loop0_stop = mesh%get_last_halo_cell()" in result
    assert "do cell = loop0_start, loop0_stop" in result
    for idx in range(1, 4):
        assert f"call f1_proxy({idx})%set_clean(max_halo_depth_mesh)" in result

    assert LFRicBuild(tmpdir).code_compiles(psy)


def test_rc_all_disc_prev_depend_depth(tmpdir):
    ''' Test that the loop bounds for a discontinuous kernel
    (iterating over cells) with discontinuous reads are modified
    appropriately and set_clean() added correctly and halo_exchange
    added appropriately in the case where the field requiring a halo
    exchange has a previous non-halo dependence, after applying the
    redundant computation transformation with a fixed value for halo
    depth. '''
    psy, invoke = get_invoke("4.12_multikernel_invokes_w2v.f90", TEST_API,
                             idx=0, dist_mem=True)
    schedule = invoke.schedule
    rc_trans = LFRicRedundantComputationTrans()
    loop = schedule[1]
    rc_trans.apply(loop, {"depth": 3})
    result = str(psy.gen)
    assert "if (f1_proxy%is_dirty(depth=3)) then" not in result
    assert "call f1_proxy%halo_exchange(depth=3)" in result
    assert "loop1_stop = mesh%get_last_halo_cell(3)" in result
    assert "do cell = loop1_start, loop1_stop" in result
    assert "call f1_proxy%set_dirty()" in result
    assert "call f3_proxy%set_dirty()" in result
    assert "call f3_proxy%set_clean(3)" in result

    assert LFRicBuild(tmpdir).code_compiles(psy)


def test_rc_all_disc_prev_depend_no_depth():
    ''' Test that the loop bounds for a discontinuous kernel
    (iterating over cells) are modified appropriately and set_clean()
    added correctly and halo_exchange added appropriately in the case
    where the field now requiring a halo exchange has a previous
    non-halo dependence after applying the redundant computation
    transformation with no halo depth value. '''
    psy, invoke = get_invoke("4.12_multikernel_invokes_w2v.f90", TEST_API,
                             idx=0, dist_mem=True)
    schedule = invoke.schedule
    rc_trans = LFRicRedundantComputationTrans()
    loop = schedule[1]
    rc_trans.apply(loop)
    result = str(psy.gen)
    assert "call f1_proxy%set_dirty()" in result
    assert ("if (f1_proxy%is_dirty(depth=max_halo_depth_mesh)) "
            "then") not in result
    assert "call f1_proxy%halo_exchange(depth=max_halo_depth_mesh)" in result
    assert "loop1_stop = mesh%get_last_halo_cell()" in result
    assert "do cell = loop1_start, loop1_stop" in result
    assert "call f3_proxy%set_clean(max_halo_depth_mesh)" in result


def test_rc_all_disc_prev_dep_depth_vector(tmpdir):
    ''' Test that the loop bounds for a discontinuous kernel (iterating
    over cells) with discontinuous reads are modified appropriately
    and set_clean() added correctly and halo_exchange added
    appropriately in the case where the vector field requiring a halo
    exchange has a previous non-halo dependence, after applying the
    redundant computation transformation with a fixed value for halo
    depth. '''
    psy, invoke = get_invoke("8.2.1_multikernel_invokes_w3_vector.f90",
                             TEST_API, idx=0, dist_mem=True)
    schedule = invoke.schedule
    rc_trans = LFRicRedundantComputationTrans()
    loop = schedule[1]
    rc_trans.apply(loop, {"depth": 3})
    result = str(psy.gen)
    for idx in range(1, 4):
        assert f"if (f1_proxy({idx})%is_dirty(depth=3)) then" not in result
        assert f"call f1_proxy({idx})%halo_exchange(depth=3)" in result
        assert "loop1_stop = mesh%get_last_halo_cell(3)" in result
    assert "do cell = loop1_start, loop1_stop" in result
    for idx in range(1, 4):
        assert f"call f1_proxy({idx})%set_dirty()" in result
        assert f"call f3_proxy({idx})%set_dirty()" in result
        assert f"call f3_proxy({idx})%set_clean(3)" in result

    assert LFRicBuild(tmpdir).code_compiles(psy)


def test_rc_all_disc_prev_dep_no_depth_vect(tmpdir):
    ''' Test that the loop bounds for a discontinuous kernel (iterating
    over cells) are modified appropriately and set_clean() added
    correctly and halo_exchange added appropriately in the case where
    the vector field now requiring a halo exchange has a previous non-halo
    dependence after applying the redundant computation transformation
    with no halo depth value. '''
    psy, invoke = get_invoke("8.2.1_multikernel_invokes_w3_vector.f90",
                             TEST_API, idx=0, dist_mem=True)
    schedule = invoke.schedule
    rc_trans = LFRicRedundantComputationTrans()
    loop = schedule[1]
    rc_trans.apply(loop)
    result = str(psy.gen)
    assert "is_dirty" not in result
    for idx in range(1, 4):
        assert (f"call f1_proxy({idx})%halo_exchange(depth=max_halo_depth_"
                f"mesh)") in result
    assert "loop1_stop = mesh%get_last_halo_cell()" in result
    assert "do cell = loop1_start, loop1_stop" in result
    for idx in range(1, 4):
        assert f"call f1_proxy({idx})%set_dirty()" in result
        assert f"call f3_proxy({idx})%set_clean(max_halo_depth_mesh)" in result

    assert LFRicBuild(tmpdir).code_compiles(psy)


def test_rc_all_disc_prev_dep_no_depth_vect_readwrite(tmpdir):
    ''' Test that the loop bounds for a discontinuous kernel (iterating
    over cells) are modified appropriately and set_clean() added
    correctly and halo_exchange added appropriately in the case where
    the vector field now requiring a halo exchange has a previous halo
    dependence (readwrite access) after applying the redundant computation
    transformation with no halo depth value. '''
    psy, invoke = get_invoke("8.2.2_multikernel_invokes_wtheta_vector.f90",
                             TEST_API, idx=0, dist_mem=True)
    schedule = invoke.schedule
    rc_trans = LFRicRedundantComputationTrans()
    loop = schedule[1]
    rc_trans.apply(loop)
    result = str(psy.gen)
    # f3 has readwrite access so need to check the halos
    for idx in range(1, 4):
        assert (f"if (f3_proxy({idx})%is_dirty(depth=max_halo_depth_mesh))"
                in result)
        assert (f"call f3_proxy({idx})%halo_exchange(depth=max_halo_depth_mesh"
                ")" in result)
    # f1 has RW to W dependency
    for idx in range(1, 4):
        assert (f"call f1_proxy({idx})%halo_exchange(depth=max_halo_depth_mesh"
                f")" in result)
    assert "loop1_stop = mesh%get_last_halo_cell()" in result
    assert "do cell = loop1_start, loop1_stop" in result
    for idx in range(1, 4):
        assert f"call f1_proxy({idx})%set_dirty()" in result
        assert f"call f3_proxy({idx})%set_clean(max_halo_depth_mesh)" in result

    assert LFRicBuild(tmpdir).code_compiles(psy)


def test_rc_dofs_depth():
    ''' Test that the loop bounds when iterating over DoFs are modified
    appropriately and set_clean() added correctly and halo_exchange
    added appropriately after applying the redundant computation
    transformation with a fixed value for halo depth where the halo
    fields have no previous dependence.

    '''
    psy, invoke = get_invoke("15.1.2_inc_X_plus_Y_builtin.f90",
                             TEST_API, idx=0, dist_mem=True)
    schedule = invoke.schedule
    rc_trans = LFRicRedundantComputationTrans()
    loop = schedule.children[0]
    rc_trans.apply(loop, {"depth": 3})
    result = str(psy.gen)
    for field in ["f1", "f2"]:
        assert f"if ({field}_proxy%is_dirty(depth=3)) then" in result
        assert f"call {field}_proxy%halo_exchange(depth=3)" in result
    assert "loop0_stop = f1_proxy%vspace%get_last_dof_halo(3)" in result
    assert "do df = loop0_start, loop0_stop" in result
    assert "call f1_proxy%set_dirty()" in result
    assert "call f1_proxy%set_clean(3)" in result


def test_rc_dofs_no_depth():
    ''' Test that the loop bounds when iterating over DoFs are modified
    appropriately and set_clean() added correctly and halo_exchange
    added appropriately after applying the redundant computation
    transformation with no halo depth value where the halo fields have
    no previous dependence.

    '''
    psy, invoke = get_invoke("15.1.2_inc_X_plus_Y_builtin.f90",
                             TEST_API, idx=0, dist_mem=True)
    schedule = invoke.schedule
    rc_trans = LFRicRedundantComputationTrans()
    loop = schedule.children[0]
    rc_trans.apply(loop)
    result = str(psy.gen)

    assert "if (f2_proxy%is_dirty(depth=max_halo_depth_mesh)) then" in result
    assert "call f2_proxy%halo_exchange(depth=max_halo_depth_mesh)" in result
    assert "loop0_stop = f1_proxy%vspace%get_last_dof_halo()" in result
    assert "do df = loop0_start, loop0_stop" in result
    assert "call f1_proxy%set_dirty()" not in result
    assert "call f1_proxy%set_clean(max_halo_depth_mesh)" in result


def test_rc_dofs_depth_prev_dep(annexed, tmpdir):
    ''' Test that the loop bounds when iterating over DoFs are modified
    appropriately and set_clean() added correctly and halo_exchange
    added appropriately after applying the redundant computation
    transformation with a fixed value for halo depth where the halo
    fields have a previous (non-halo-exchange) dependence. Also test
    with and without annexed dofs.

    '''
    psy, invoke = get_invoke("15.1.1_builtin_and_normal_kernel_invoke_2.f90",
                             TEST_API, idx=0, dist_mem=True)
    schedule = invoke.schedule
    rc_trans = LFRicRedundantComputationTrans()
    if annexed:
        index = 4
    else:
        index = 5
    loop = schedule.children[index]
    rc_trans.apply(loop, {"depth": 3})
    result = str(psy.gen)

    assert LFRicBuild(tmpdir).code_compiles(psy)

    # Check that the f2 halo exchange is modified
    assert "call f2_proxy%halo_exchange(depth=3)" in result
    # There is a need for a run-time is_dirty check for field f2 as
    # this field is not modified in this invoke and therefore its halo
    # is in an unknown state before it is read
    assert ("if (f2_proxy%is_dirty(depth=3)) "
            "then") in result

    # Check that the existing halo exchanges (for the first un-modified
    # loop) remain unchanged. These are on f1, m1 and m2 without annexed
    # dofs and only on m1 and m2 with annexed dofs.
    fld_hex_names = ["f1", "m1", "m2"]
    if annexed:
        fld_hex_names.remove("f1")
    for field_name in fld_hex_names:
        assert f"if ({field_name}_proxy%is_dirty(depth=1)) then" in result
        assert f"call {field_name}_proxy%halo_exchange(depth=1)" in result
    assert "loop1_stop = f1_proxy%vspace%get_last_dof_halo(3)" in result
    assert "do df = loop1_start, loop1_stop" in result
    assert "call f1_proxy%set_dirty()" in result
    assert "call f1_proxy%set_clean(3)" in result


def test_rc_dofs_no_depth_prev_dep():
    ''' Test that the loop bounds when iterating over DoFs are modified
    appropriately and set_clean() added correctly and halo_exchange
    added appropriately after applying the redundant computation
    transformation with no halo depth value where the halo
    fields have a previous (non-halo-exchange) dependence.

    '''
    psy, invoke = get_invoke("15.1.1_builtin_and_normal_kernel_invoke_2.f90",
                             TEST_API, idx=0, dist_mem=True)
    schedule = invoke.schedule
    rc_trans = LFRicRedundantComputationTrans()
    loop = schedule[5]
    rc_trans.apply(loop)
    result = str(psy.gen)

    # Check that the f2 halo exchange is modified
    assert "call f2_proxy%halo_exchange(depth=max_halo_depth_mesh)" in result
    assert "if (f2_proxy%is_dirty(depth=max_halo_depth_mesh)) then" in result
    # Check that the existing f1, m1 and m2 halo exchanges remain unchanged
    for fname in ["f1", "m1", "m2"]:
        assert f"if ({fname}_proxy%is_dirty(depth=1)) then" in result
        assert f"call {fname}_proxy%halo_exchange(depth=1)" in result
    assert "loop1_stop = f1_proxy%vspace%get_last_dof_halo()" in result
    assert "do df = loop1_start, loop1_stop" in result
    assert "call f1_proxy%set_dirty()" in result
    assert "call f1_proxy%set_clean(max_halo_depth_mesh)" in result


def test_continuous_no_set_clean():
    '''Test that set_clean is not added for the default iteration space of
    a continuous loop. This is probably covered from tests in
    lfric_test.py but it is good to have a specific test. '''
    psy, _ = get_invoke("1_single_invoke.f90",
                        TEST_API, idx=0, dist_mem=True)
    result = str(psy.gen)
    assert "loop0_stop = mesh%get_last_halo_cell(1)" in result
    assert "do cell = loop0_start, loop0_stop" in result
    assert "call f1_proxy%set_dirty()" in result
    assert "call f1_proxy%set_clean(" not in result


def test_discontinuous_no_set_clean():
    ''' Test that set_clean is not added for the default iteration
    space of a discontinuous loop. This is probably covered from tests
    in lfric_test.py but it is good to have a specific test. '''
    psy, _ = get_invoke("1_single_invoke_w3.f90", TEST_API,
                        idx=0, dist_mem=True)
    result = str(psy.gen)
    assert "loop0_stop = mesh%get_last_edge_cell()" in result
    assert "call m2_proxy%set_dirty()" in result
    assert "call m2_proxy%set_clean(" not in result


def test_dofs_no_set_clean(annexed):
    ''' Test that set_clean is not added for the default iteration space
    of a loop over dofs. This is probably covered from tests in
    lfric_builtins_test.py but it is good to have a specific
    test. Also test with and without annexed dofs being computed as
    this affects the generated code.

    '''
    psy, _ = get_invoke("15.7.1_setval_c_builtin.f90", TEST_API,
                        idx=0, dist_mem=True)
    result = str(psy.gen)
    assert "halo_exchange" not in result
    if annexed:
        assert "loop0_stop = f1_proxy%vspace%get_last_dof_annexed()" in result
    else:
        assert "loop0_stop = f1_proxy%vspace%get_last_dof_owned()" in result
    assert "call f1_proxy%set_dirty()" in result
    assert "call f1_proxy%set_clean(" not in result


def test_rc_vector_depth(tmpdir):
    ''' Test that the loop bounds for a (continuous) vector are modified
    appropriately and set_clean() added correctly and halo_exchange
    added/modified appropriately after applying the redundant
    computation transformation with a fixed value for halo depth.

    '''
    psy, invoke = get_invoke("8_vector_field.f90", TEST_API, idx=0,
                             dist_mem=True)
    schedule = invoke.schedule
    rc_trans = LFRicRedundantComputationTrans()
    loop = schedule[5]
    rc_trans.apply(loop, {"depth": 3})
    result = str(psy.gen)

    assert LFRicBuild(tmpdir).code_compiles(psy)

    assert "if (f2_proxy%is_dirty(depth=3)) then" in result
    assert "call f2_proxy%halo_exchange(depth=3)" in result
    assert "loop0_stop = mesh%get_last_halo_cell(3)" in result
    for index in range(1, 4):
        assert f"call chi_proxy({index})%set_dirty()" in result
    for index in range(1, 4):
        assert f"call chi_proxy({index})%set_clean(2)" in result


def test_rc_vector_no_depth(tmpdir):
    ''' Test that the loop bounds for a (continuous) vector are modified
    appropriately and set_clean() added correctly and halo_exchange
    added/modified appropriately after applying the redundant
    computation transformation with no halo depth value.

    '''
    psy, invoke = get_invoke("8_vector_field.f90", TEST_API, idx=0,
                             dist_mem=True)
    schedule = invoke.schedule
    rc_trans = LFRicRedundantComputationTrans()
    loop = schedule[5]
    rc_trans.apply(loop)
    result = str(psy.gen)

    assert LFRicBuild(tmpdir).code_compiles(psy)

    assert "if (f2_proxy%is_dirty(depth=max_halo_depth_mesh)) then" in result
    assert "call f2_proxy%halo_exchange(depth=max_halo_depth_mesh)" in result
    assert "loop0_stop = mesh%get_last_halo_cell()" in result
    for idx in range(1, 4):
        assert f"call chi_proxy({idx})%set_dirty()" in result
    for idx in range(1, 4):
        assert (f"call chi_proxy({idx})%set_clean(max_halo_depth_mesh - 1)"
                in result)


def test_rc_no_halo_decrease():
    ''' Test that we do not decrease an existing halo size when setting it
    to a particular value. This situation may happen when the
    redundant computation affects the same field in two different
    loops and both depend on the same halo exchange.

    '''
    psy, invoke = get_invoke("15.1.1_builtin_and_normal_kernel_invoke_2.f90",
                             TEST_API, idx=0, dist_mem=True)
    schedule = invoke.schedule
    rc_trans = LFRicRedundantComputationTrans()
    # First, change the size of the f2 halo exchange to 3 by performing
    # redundant computation in the first loop
    loop = schedule.walk(Loop)[0]
    rc_trans.apply(loop, {"depth": 3})
    result = str(psy.gen)
    assert "if (f2_proxy%is_dirty(depth=3)) then" in result
    assert "if (m1_proxy%is_dirty(depth=3)) then" in result
    assert "if (m2_proxy%is_dirty(depth=3)) then" in result
    # Second, try to change the size of the f2 halo exchange to 2 by
    # performing redundant computation in the second loop
    schedule = invoke.schedule
    loop = schedule.walk(Loop)[1]
    rc_trans.apply(loop, {"depth": 2})
    result = str(psy.gen)
    assert "if (f2_proxy%is_dirty(depth=3)) then" in result
    assert "if (m1_proxy%is_dirty(depth=3)) then" in result
    assert "if (m2_proxy%is_dirty(depth=3)) then" in result
    # Third, set the size of the f2 halo exchange to the full halo
    # depth by performing redundant computation in the second loop
    schedule = invoke.schedule
    loop = schedule.walk(Loop)[1]
    rc_trans.apply(loop)
    result = str(psy.gen)
    assert "if (f2_proxy%is_dirty(depth=max_halo_depth_mesh)) then" in result
    assert "if (m1_proxy%is_dirty(depth=3)) then" in result
    assert "if (m2_proxy%is_dirty(depth=3)) then" in result
    # Fourth, try to change the size of the f2 halo exchange to 4 by
    # performing redundant computation in the first loop
    loop = schedule.walk(Loop)[0]
    rc_trans.apply(loop, {"depth": 4})
    result = str(psy.gen)
    assert "if (f2_proxy%is_dirty(depth=max_halo_depth_mesh)) then" in result
    assert "if (m1_proxy%is_dirty(depth=4)) then" in result
    assert "if (m2_proxy%is_dirty(depth=4)) then" in result


def test_rc_updated_dependence_analysis():
    ''' Test that the dependence analysis updates when new halo exchanges
    are added to the schedule. '''
    _, invoke = get_invoke("1_single_invoke_wtheta.f90", TEST_API, idx=0,
                           dist_mem=True)
    schedule = invoke.schedule
    loop = schedule.children[0]
    kernel = loop.loop_body[0]
    f2_field = kernel.args[1]
    assert not f2_field.backward_dependence()
    # set our loop to redundantly compute to the level 2 halo. This
    # introduces a new halo exchange
    rc_trans = LFRicRedundantComputationTrans()
    loop = schedule.children[0]
    rc_trans.apply(loop, {"depth": 2})
    previous_field = f2_field.backward_dependence()
    previous_node = previous_field.call
    # check f2_field has a backward dependence with the new halo
    # exchange field
    assert isinstance(previous_node, LFRicHaloExchange)
    # check the new halo exchange field has a forward dependence with
    # the kernel f2_field
    assert previous_field.forward_dependence() == f2_field


def test_rc_no_loop_decrease():
    ''' Test that we raise an exception if we try to reduce the size of a
    loop halo when using the redundant computation transformation. This is
    not allowed partly for simplicity but also because, in the current
    implementation we might not decrease the size of the relevant halo
    exchange as these can only be increased with the current logic. '''
    _, invoke = get_invoke("1_single_invoke_w2v.f90",
                           TEST_API, idx=0, dist_mem=True)
    schedule = invoke.schedule
    rc_trans = LFRicRedundantComputationTrans()
    # first set our loop to redundantly compute to the level 2 halo
    loop = schedule.children[0]
    rc_trans.apply(loop, {"depth": 2})
    # now try to reduce the redundant computation to the level 1 halo
    # f1 and f2 have read accesses (readwrite and read) so there
    # is one halo exchange for each before the loop
    loop = schedule.children[2]
    with pytest.raises(TransformationError) as excinfo:
        rc_trans.apply(loop, {"depth": 1})
    assert ("supplied depth (1) must be greater than the existing halo depth "
            "(2)") in str(excinfo.value)
    # second set our loop to redundantly compute to the maximum halo depth
    rc_trans.apply(loop)
    # now try to reduce the redundant computation to a fixed value
    with pytest.raises(TransformationError) as excinfo:
        rc_trans.apply(loop, {"depth": 2})
    assert ("loop is already set to the maximum halo depth so can't be "
            "set to a fixed value") in str(excinfo.value)
    # now try to set the redundant computation to the same (max) value
    # it is now
    with pytest.raises(TransformationError) as excinfo:
        rc_trans.apply(loop)
    assert ("loop is already set to the maximum halo depth so this "
            "transformation does nothing") in str(excinfo.value)


def test_rc_remove_halo_exchange(tmpdir, monkeypatch):
    '''Test that a halo exchange is removed if redundant computation means
    that it is no longer required. Halo exchanges are not required in
    this example when we compute annexed dofs. Therefore we ensure we
    compute over owned dofs (via monkeypatch) to perform the test.

    '''
    api_config = Config.get().api_conf(TEST_API)
    monkeypatch.setattr(api_config, "_compute_annexed_dofs", False)
    psy, _ = get_invoke("14.7_halo_annexed.f90",
                        TEST_API, idx=0, dist_mem=True)
    result = str(psy.gen)
    assert "call f1_proxy%halo_exchange(depth=1)" in result
    assert "call f2_proxy%halo_exchange(depth=1)" in result
    assert "if (m1_proxy%is_dirty(depth=1)) then" in result
    assert "call m1_proxy%halo_exchange(depth=1)" in result

    assert LFRicBuild(tmpdir).code_compiles(psy)

    #
    invoke = psy.invokes.invoke_list[0]
    schedule = invoke.schedule
    #
    rc_trans = LFRicRedundantComputationTrans()
    loop = schedule.walk(Loop)[0]
    rc_trans.apply(loop, {"depth": 1})
    result = str(psy.gen)
    assert "call f1_proxy%halo_exchange(depth=1)" not in result
    assert "call f2_proxy%halo_exchange(depth=1)" in result
    assert "if (m1_proxy%is_dirty(depth=1)) then" in result
    assert "call m1_proxy%halo_exchange(depth=1)" in result
    #
    loop = schedule.walk(Loop)[1]
    rc_trans.apply(loop, {"depth": 1})
    result = str(psy.gen)
    assert "call f1_proxy%halo_exchange(depth=1)" not in result
    assert "call f2_proxy%halo_exchange(depth=1)" not in result
    assert "if (m1_proxy%is_dirty(depth=1)) then" in result
    assert "call m1_proxy%halo_exchange(depth=1)" in result


def test_rc_max_remove_halo_exchange(tmpdir):
    ''' Add test to redundantly compute a discontinuous (wtheta) and
    continuous (w2) field to the maximum halo depth and then check
    that a discontinuous halo exchange is removed in this case as we
    always remove the halo exchange if we write to a discontinuous
    field to maximum depth. Also check that the halo exchange is not
    removed for the continuous case as the outer halo stays dirty.
    The halo should also have an if round it as we do not know how
    much redundant computation we are doing.

    '''
    psy, invoke = get_invoke("15.1.2_builtin_and_normal_kernel_invoke.f90",
                             TEST_API, idx=0, dist_mem=True)
    schedule = invoke.schedule
    result = str(psy.gen)
    #
    # f3 has "inc" access so there is a check for the halo exchange
    # of depth 1
    assert "call f3_proxy%halo_exchange(depth=1)" in result
    assert "if (f3_proxy%is_dirty(depth=1)) then" in result
    rc_trans = LFRicRedundantComputationTrans()
    loop = schedule.walk(Loop)[0]
    rc_trans.apply(loop)
    result = str(psy.gen)

    # f3 halo exchange is not removed even though we redundantly
    # compute f3 as the redundant computation is on a continuous field
    # and therefore the outermost halo stays dirty. We can not be
    # certain whether the halo exchange is required or not as we don't
    # know the depth of the halo.
    assert "call f3_proxy%halo_exchange(depth=1)" in result
    # We do not know whether we need the halo exchange so we include an if
    assert "if (f3_proxy%is_dirty(depth=1)) then" in result
    #
    assert "call f4_proxy%halo_exchange(depth=1)" in result
    loop = schedule.walk(Loop)[-1]
    rc_trans.apply(loop)
    result = str(psy.gen)
    # f4 halo exchange is removed as it is redundantly computed to the
    # last level halo and is discontinuous so all levels of the halo
    # are clean. However, we introduce a new halo exchange for
    # f5. This could be removed by redundant computation but we don't
    # bother as that is not relevant to this test.
    assert "call f4_proxy%halo_exchange(depth=1)" not in result

    assert LFRicBuild(tmpdir).code_compiles(psy)


def test_rc_continuous_halo_remove(fortran_writer):
    ''' Check that we do not remove a halo exchange when the field is
    continuous and the redundant computation depth equals the required
    halo access depth. The reason for this is that the outer halo
    remains invalid when written to for a continuous field. Also check
    that we do remove the halo exchange when the redundant computation
    depth is one more than the required halo access depth.

    '''
    psy, invoke = get_invoke("15.1.2_builtin_and_normal_kernel_invoke.f90",
                             TEST_API, idx=0, dist_mem=True)
    schedule = invoke.schedule
    result = fortran_writer(schedule)
    rc_trans = LFRicRedundantComputationTrans()
    f3_inc_hex = schedule.children[2]
    f3_inc_loop = schedule.children[4]
    f3_read_hex = schedule.children[7]
    f3_read_loop = schedule.children[9]
    # field "f3" has "inc" access resulting in two halo exchanges of
    # depth 1, one of which is conditional. One of these halo
    # exchanges is placed before the f3_inc_loop and one is placed
    # before the f3_read_loop (there are three other halo exchanges,
    # one each for fields f1, f2 and f4).
    assert result.count("call f3_proxy%halo_exchange(depth=1") == 2
    assert result.count("if (f3_proxy%is_dirty(depth=1)) then") == 1
    #
    # Applying redundant computation to equal depth on f3_inc_loop and
    # f3_read_loop does not remove the initial number of halo exchanges.
    # However, the "is_dirty" check and the halo exchange before the
    # f3_inc_loop are now to depth 2.
    rc_trans.apply(f3_read_loop, {"depth": 3})
    rc_trans.apply(f3_inc_loop, {"depth": 3})
    result = fortran_writer(schedule)
    assert result.count("call f3_proxy%halo_exchange(depth=") == 2
    assert f3_inc_hex._compute_halo_depth().value == "2"
    assert f3_read_hex._compute_halo_depth().value == "3"
    assert "if (f3_proxy%is_dirty(depth=2)) then" in result
    assert "if (f3_proxy%is_dirty(depth=3)) then" not in result
    # Applying redundant computation to one more depth to f3_inc_loop
    # removes the halo exchange before the f3_read_loop.
    # The "is_dirty" check and the halo exchange before the
    # f3_inc_loop are now to depth 3.
    rc_trans.apply(f3_inc_loop, {"depth": 4})
    result = fortran_writer(schedule)
    assert result.count("call f3_proxy%halo_exchange(depth=") == 1
    assert f3_inc_hex._compute_halo_depth().value == "3"
    # Position 7 is now halo exchange on f4 instead of f3
    assert schedule.children[7].field != "f3"
    assert "if (f3_proxy%is_dirty(depth=4)" not in result


def test_rc_discontinuous_halo_remove(monkeypatch, fortran_writer):
    ''' Check that we do remove a halo exchange when the field is
    discontinuous and the redundant computation depth equals the
    required halo access depth. Also check that we do not remove the
    halo exchange when the redundant computation depth is one less
    than the required halo access depth.

    '''
    psy, invoke = get_invoke("15.1.2_builtin_and_normal_kernel_invoke.f90",
                             TEST_API, idx=0, dist_mem=True)
    schedule = invoke.schedule
    result = fortran_writer(schedule)
    rc_trans = LFRicRedundantComputationTrans()
    f4_write_loop = schedule.children[5]
    f4_read_loop = schedule.children[9]
    assert "call f4_proxy%halo_exchange(depth=1)" in result
    assert "if (f4_proxy%is_dirty(depth=1)) then" not in result
    rc_trans.apply(f4_read_loop, {"depth": 3})
    rc_trans.apply(f4_write_loop, {"depth": 2})
    result = fortran_writer(schedule)
    assert "call f4_proxy%halo_exchange(depth=3)" in result
    assert "if (f4_proxy%is_dirty(depth=3)) then" not in result
    # Increase RC depth to 3 and check that halo exchange is removed
    # when a discontinuous field has write access
    rc_trans.apply(f4_write_loop, {"depth": 3})
    result = fortran_writer(schedule)
    assert "call f4_proxy%halo_exchange(depth=" not in result
    assert "if (f4_proxy%is_dirty(depth=" not in result
    # Increase RC depth to 3 and check that halo exchange is not removed
    # when a discontinuous field has readwrite access
    call = f4_write_loop.loop_body[0]
    f4_arg = call.arguments.args[0]
    monkeypatch.setattr(f4_arg, "_access", value=AccessType.READWRITE)
    monkeypatch.setattr(f4_write_loop, "_upper_bound_halo_depth", value=2)
    rc_trans.apply(f4_write_loop, {"depth": 3})
    result = fortran_writer(schedule)
    assert "call f4_proxy%halo_exchange(depth=" in result
    assert "if (f4_proxy%is_dirty(depth=" in result


def test_rc_reader_halo_remove(fortran_writer):
    ''' Check that we do not add an unnecessary halo exchange when we
    increase the depth of halo that a loop computes but the previous loop
    still computes deep enough into the halo to avoid needing a halo
    exchange.

    '''
    psy, invoke = get_invoke("15.1.2_builtin_and_normal_kernel_invoke.f90",
                             TEST_API, idx=0, dist_mem=True)
    schedule = invoke.schedule
    result = fortran_writer(schedule)
    assert "call f2_proxy%halo_exchange(depth=1)" in result

    rc_trans = LFRicRedundantComputationTrans()

    # Redundant computation to avoid halo exchange for f2
    rc_trans.apply(schedule.children[1], {"depth": 2})
    result = fortran_writer(schedule)
    assert "call f2_proxy%halo_exchange(" not in result

    # Redundant computation to depth 2 in f2 reader loop should not
    # cause a new halo exchange as it is still covered by depth=2 in
    # the writer loop
    rc_trans.apply(schedule.children[4], {"depth": 2})
    result = fortran_writer(schedule)
    assert "call f2_proxy%halo_exchange(" not in result


def test_rc_vector_reader_halo_remove(fortran_writer):
    ''' Check that we do not add unnecessary halo exchanges for a vector
    field when we increase the depth of halo that a loop computes but
    the previous loop still computes deep enough into the halo to
    avoid needing halo exchanges. '''
    psy, invoke = get_invoke("8.2.1_multikernel_invokes_w3_vector.f90",
                             TEST_API, idx=0, dist_mem=True)
    schedule = invoke.schedule
    result = fortran_writer(schedule)

    assert "is_dirty" not in result
    assert "halo_exchange" not in result

    rc_trans = LFRicRedundantComputationTrans()

    # Redundant computation for first loop
    rc_trans.apply(schedule.children[0], {"depth": 1})
    result = fortran_writer(schedule)
    assert result.count("is_dirty") == 3
    assert result.count("halo_exchange") == 3

    # Redundant computation in reader loop should not
    # cause a new halo exchange as it is still covered by depth=1 in
    # the writer loop
    rc_trans.apply(schedule.children[4], {"depth": 1})
    result = fortran_writer(schedule)
    assert result.count("is_dirty") == 3
    assert result.count("halo_exchange") == 3


def test_rc_vector_reader_halo_readwrite(fortran_writer):
    ''' When we increase the depth of halo that a loop computes but the
    previous loop still computes deep enough into the halo the added
    halo exchanges stem from the vector readwrite access. '''
    psy, invoke = get_invoke("8.2.2_multikernel_invokes_wtheta_vector.f90",
                             TEST_API, idx=0, dist_mem=True)
    schedule = invoke.schedule
    result = fortran_writer(schedule)

    assert "is_dirty" not in result
    assert "halo_exchange" not in result

    rc_trans = LFRicRedundantComputationTrans()

    # Redundant computation for first loop: both fields have
    # read dependencies for all three components
    rc_trans.apply(schedule.children[0], {"depth": 1})
    result = fortran_writer(schedule)
    assert result.count("is_dirty") == 6
    assert result.count("halo_exchange") == 6

    # Redundant computation in reader loop causes new halo exchanges
    # due to readwrite dependency in f3
    rc_trans.apply(schedule.children[7], {"depth": 1})
    result = fortran_writer(schedule)
    assert result.count("is_dirty") == 9
    assert result.count("halo_exchange") == 9

    # Now increase RC depth of the reader loop to 2 to check for
    # additional halo exchanges (3 more due to readwrite to read
    # dependency in f1)
    rc_trans.apply(schedule.children[10], {"depth": 2})
    result = fortran_writer(schedule)
    # Check for additional halo exchanges
    assert result.count("halo_exchange") == 12
    # Check that additional halo exchanges for all three f1
    # vector field components are of depth 2 and that they
    # do not have if tests around them
    for idvct in range(1, 4):
        idx = str(idvct)
        assert (
            "call f1_proxy(" + idx + ")%halo_exchange(depth=2)") in result
        assert (
            "      if (f1_proxy(" + idx + ")%is_dirty(depth=2)) then\n"
            "         call f1_proxy(" + idx + ")%halo_exchange(depth=2)\n"
            "      end if\n") not in result


def test_stencil_rc_max_depth_1(monkeypatch):
    ''' If a loop contains a kernel with a stencil access and the loop
    attempts to compute redundantly into the halo to the maximum depth
    then the stencil will access beyond the halo bounds. This is
    therefore not allowed and exceptions are raised in the
    LFRicRedundantComputationTrans transformation and in
    _compute_single_halo_info. This test checks these exceptions are
    raised correctly.

    '''
    _, invoke = get_invoke("19.1_single_stencil.f90",
                           TEST_API, idx=0, dist_mem=True)
    schedule = invoke.schedule
    loop = schedule[4]
    rc_trans = LFRicRedundantComputationTrans()
    with pytest.raises(TransformationError) as excinfo:
        rc_trans.apply(loop)
    assert ("In the LFRicRedundantComputation transformation apply method "
            "the loop contains field 'f2' with a stencil access in kernel "
            "'testkern_stencil_code', so it is invalid to set redundant "
            "computation to maximum depth" in str(excinfo.value))

    halo_exchange = schedule[1]
    monkeypatch.setattr(loop, "_upper_bound_halo_depth", None)
    with pytest.raises(GenerationError) as excinfo:
        _ = halo_exchange._compute_halo_read_info()
    assert ("redundant computation to max depth with a stencil is "
            "invalid" in str(excinfo.value))


def test_rc_invalid_depth_type():
    ''' If an incorrect type is passed as a depth value to the redundant
    computation transformation an exception should be raised. This test
    checks that this exception is raised as expected.

    '''
    _, invoke = get_invoke("1_single_invoke.f90",
                           TEST_API, idx=0, dist_mem=True)
    schedule = invoke.schedule
    loop = schedule.children[4]
    rc_trans = LFRicRedundantComputationTrans()
    with pytest.raises(TransformationError) as excinfo:
        rc_trans.apply(loop, {"depth": "2"})
    assert (f"the supplied depth should be an integer but found "
            f"type '{type('txt')}'" in str(excinfo.value))


def test_loop_fusion_different_loop_depth(annexed):
    '''We can only loop fuse if two loops iterate over the same entities
    and iterate over the same depth. The loop fusion transformation
    raises an exception if this is not the case. This test checks that
    the exception is raised correctly. We also test when annexed is
    False and True as it affects how many halo exchanges are
    generated.

    '''
    _, invoke = get_invoke("4.6_multikernel_invokes.f90",
                           TEST_API, idx=0, dist_mem=True)
    schedule = invoke.schedule
    if annexed:
        index = 5
    else:
        index = 7
        # move the halo exchange between the two loops
        move_trans = MoveTrans()
        move_trans.apply(schedule.children[7], schedule.children[6])
    # make the first loop redundantly compute to halo level 3
    rc_trans = LFRicRedundantComputationTrans()
    rc_trans.apply(schedule.children[index], {"depth": 3})
    # try to fuse the loops. This should fail as the depths are different
    if annexed:
        # we now have an additional halo exchange for the gh_inc
        # access in the first loop
        index += 1
    f_trans = LFRicLoopFuseTrans()
    with pytest.raises(TransformationError) as excinfo:
        f_trans.apply(schedule.children[index], schedule.children[index+1])
    assert ("Error in LFRicLoopFuseTrans transformation: The halo-depth "
            "indices are not the same. Found '3' and '1'" in
            str(excinfo.value))
    # now redundantly compute to the full halo
    rc_trans.apply(schedule.children[index+1])
    if annexed:
        # we now have a halo exchange between the 2 loops due to
        # redundant computation
        index = 7
        # move the halo exchange between the two loops
        move_trans = MoveTrans()
        move_trans.apply(schedule.children[7], schedule.children[6])
    # try to fuse the loops. This should fail as the depths are different
    f_trans = LFRicLoopFuseTrans()
    with pytest.raises(TransformationError) as excinfo:
        f_trans.apply(schedule.children[index], schedule.children[index+1])
    assert ("Error in LFRicLoopFuseTrans transformation: The halo-depth "
            "indices are not the same. Found '3' and 'None'" in
            str(excinfo.value))


def test_loop_fusion_different_loop_name(monkeypatch):
    ''' We can only loop fuse if two loops iterate over the same entities
    and iterate over the same depth. The loop fusion transformation
    raises an exception if this is not the case. This test checks that
    the exception is raised correctly. '''
    _, invoke = get_invoke("4.12_multikernel_invokes_w2v.f90",
                           TEST_API, idx=0, dist_mem=True)
    # First test for f1 readwrite to read dependency
    schedule = invoke.schedule
    rc_trans = LFRicRedundantComputationTrans()
    rc_trans.apply(schedule.children[0], {"depth": 3})
    f_trans = LFRicLoopFuseTrans()
    with pytest.raises(TransformationError) as excinfo:
        # Indices of loops to fuse in the schedule
        f_trans.apply(schedule.children[2], schedule.children[3])
    assert ("Error in LFRicLoopFuseTrans transformation: The upper bound "
            "names are not the same. Found 'cell_halo' and 'ncells'"
            in str(excinfo.value))
    # Now test for f1 write to read dependency
    _, invoke = get_invoke("4.12_multikernel_invokes_w2v.f90",
                           TEST_API, idx=0, dist_mem=True)
    # First test for f1 readwrite to read dependency
    schedule = invoke.schedule

    call = schedule.children[0].loop_body[0]
    f1_arg = call.arguments.args[0]
    monkeypatch.setattr(f1_arg, "_access", value=AccessType.WRITE)
    rc_trans.apply(schedule.children[0], {"depth": 3})
    with pytest.raises(TransformationError) as excinfo:
        f_trans.apply(schedule.children[1], schedule.children[2])
    assert ("Error in LFRicLoopFuseTrans transformation: The upper bound "
            "names are not the same. Found 'cell_halo' and 'ncells'"
            in str(excinfo.value))


def test_rc_max_w_to_r_continuous_known_halo(annexed):
    '''If we have a continuous field being written to in one loop to the
    maximum halo depth and then being read in a following (dependent)
    loop to the maximum halo depth we can determine that we definitely
    need a halo exchange (at the outermost halo level). This test
    checks that a halo with no runtime checking is produced for this
    case. We also test when annexed is False and True as it affects
    how many halo exchanges are generated.

    '''
    _, invoke = get_invoke("14.10_halo_continuous_cell_w_to_r.f90",
                           TEST_API, idx=0, dist_mem=True)
    schedule = invoke.schedule

    if annexed:
        index1 = 1
        index2 = 3
    else:
        index1 = 2
        index2 = 5
    w_loop = schedule.children[index1]
    r_loop = schedule.children[index2]

    # make both the writer and reader loops use the full halo
    rc_trans = LFRicRedundantComputationTrans()
    rc_trans.apply(w_loop)
    rc_trans.apply(r_loop)

    if annexed:
        w_to_r_halo_exchange = schedule.children[3]
    else:
        w_to_r_halo_exchange = schedule.children[4]

    # sanity check that the halo exchange goes to the full halo depth
    assert (w_to_r_halo_exchange._compute_halo_depth().symbol.name ==
            "max_halo_depth_mesh")

    # the halo exchange should be both required to be added and known
    # to be needed
    required, known = w_to_r_halo_exchange.required()
    assert required
    assert known


def test_red_comp_w_to_n_r_clean_gt_cleaned(tmpdir):
    ''' Tests the case where we have multiple (derived) read dependence
    entries and one of them has a literal depth value (and no
    associated variable) and we write redundantly into the halo with a
    literal depth. Depending on the literal values of the halo-reads
    and the halo-depth of the redundant write we may, or may not, know
    that we need a halo exchange. This test checks that we get the
    expected behaviour.

    '''
    # The initial test case writes to a field over dofs, then reads
    # the halo to depth 2 with a stencil, then reads the halo to a
    # variable depth with a stencil
    psy, invoke = get_invoke("14.11_halo_required_clean_multi.f90",
                             TEST_API, idx=0, dist_mem=True)
    schedule = invoke.schedule

    w_loop = schedule.children[0]
    w_to_r_halo_exchange = schedule.children[1]

    # make the writer loop write redundantly into the level 1 halo. We
    # now make the level one halo clean but we still definitely need a
    # halo exchange as one of the readers reads the halo to level 2
    rc_trans = LFRicRedundantComputationTrans()
    rc_trans.apply(w_loop, {"depth": 1})

    # the halo exchange should be both required and known to be needed
    required, known = w_to_r_halo_exchange.required()
    assert required
    assert known

    # make the writer loop write redundantly into the level 2 halo. We
    # now make the level two halo clean so the reader that reads to
    # the level 2 halo does not need a halo exchange, but another
    # reader reads to a variable level so we are not sure if we need a
    # halo exchange or not.
    rc_trans.apply(w_loop, {"depth": 2})

    w_to_r_halo_exchange = schedule.children[1]

    # the halo exchange should be required but not known to be needed
    required, known = w_to_r_halo_exchange.required()
    assert required
    assert not known

    # make the reader loop with a variable size also write redundantly
    # into the level 3 halo. We now know that we need a halo exchange
    # as the minimum halo depth that needs to be clean is level 3 and
    # we only clean up to the level 2 halo.
    r_var_stencil_loop = schedule.children[2]
    rc_trans.apply(r_var_stencil_loop, {"depth": 3})

    w_to_r_halo_exchange = schedule.children[1]

    # the halo exchange should be required and known to be needed
    required, known = w_to_r_halo_exchange.required()
    assert required
    assert known

    assert LFRicBuild(tmpdir).code_compiles(psy)


def test_rc_no_directive():
    ''' When the redundant computation transformation is given a Loop whose
    parent is a directive an exception is raised as this is not
    supported (redundant computation transformations must be applied
    before directives are added). This test checks that this exception
    is raised correctly.

    '''
    _, invoke = get_invoke("1_single_invoke.f90",
                           TEST_API, idx=0, dist_mem=True)
    schedule = invoke.schedule

    # Create a colouring transformation and apply this to the loop
    ctrans = LFRicColourTrans()
    ctrans.apply(schedule[4])

    # Create an openmp transformation and apply this to the loop
    otrans = LFRicOMPParallelLoopTrans()
    otrans.apply(schedule[4].loop_body[0])

    # Create a redundant computation transformation and apply this to the loop
    rc_trans = LFRicRedundantComputationTrans()
    with pytest.raises(TransformationError) as excinfo:
        rc_trans.apply(
            schedule[4].loop_body[0].dir_body[0], {"depth": 1})
    assert ("Redundant computation must be applied before directives are added"
            in str(excinfo.value))


def test_rc_wrong_parent(monkeypatch):
    ''' When the redundant computation transformation is given a Loop which
    has the wrong parent, and that parent is not a Directive (which is
    handled in a separate case) an exception is raised. This test
    checks that this exception is raised correctly.

    '''
    _, invoke = get_invoke("1_single_invoke.f90",
                           TEST_API, idx=0, dist_mem=True)
    schedule = invoke.schedule

    # Make the parent of the loop a halo exchange
    monkeypatch.setattr(schedule.children[4], "_parent", schedule.children[0])

    rc_trans = LFRicRedundantComputationTrans()
    # Apply redundant computation to the loop
    with pytest.raises(TransformationError) as excinfo:
        rc_trans.apply(schedule.children[4], {"depth": 1})
    assert ("the parent of the supplied loop must be the LFRicInvokeSchedule, "
            "or a Loop") in str(excinfo.value)


def test_rc_parent_loop_colour(monkeypatch):
    ''' If the parent of the loop supplied to the redundant computation
    transformation is a loop then

    1) the parent loop's parent should be a schedule. If this is not
    the case then an exception is raised.

    2) the parent loop should iterate over 'colours'. If this is not
    the case then an exception is raised.

    3) the supplied loop should iterate over cells of a given
    colour. If this is not the case then an exception is raised.

    This test checks that the appropriate exceptions are correctly
    raised for these three situations.

    '''
    _, invoke = get_invoke("1_single_invoke.f90",
                           TEST_API, idx=0, dist_mem=True)
    schedule = invoke.schedule

    # Apply colouring
    # Create colour transformation
    ctrans = LFRicColourTrans()
    # Colour the loop
    ctrans.apply(schedule.children[4])

    # Make the parent of the outermost loop something other than
    # InvokeSchedule (we use halo exchange in this case)
    monkeypatch.setattr(schedule.children[4], "_parent", schedule.children[0])

    rc_trans = LFRicRedundantComputationTrans()
    # Apply redundant computation to the loop
    with pytest.raises(TransformationError) as excinfo:
        rc_trans.apply(schedule.children[4].loop_body[0], {"depth": 1})
    assert ("if the parent of the supplied Loop is also a Loop then the "
            "parent's parent must be the LFRicInvokeSchedule"
            in str(excinfo.value))

    # Make the outermost loop iterate over cells (it should be
    # colours). We can ignore the previous monkeypatch as this
    # exception is encountered before the previous one.
    monkeypatch.setattr(schedule.children[4], "_loop_type", "cells")

    rc_trans = LFRicRedundantComputationTrans()
    # Apply redundant computation to the loop
    with pytest.raises(TransformationError) as excinfo:
        rc_trans.apply(schedule.children[4].loop_body[0], {"depth": 1})
    assert ("if the parent of the supplied Loop is also a Loop then the "
            "parent must iterate over 'colours'" in str(excinfo.value))

    # Make the innermost loop iterate over cells (it should be
    # colour). We can ignore the previous monkeypatches as this
    # exception is encountered before the previous ones.
    monkeypatch.setattr(schedule.children[4].loop_body[0], "_loop_type",
                        "cells")

    rc_trans = LFRicRedundantComputationTrans()
    # Apply redundant computation to the loop
    with pytest.raises(TransformationError) as excinfo:
        rc_trans.apply(schedule.children[4].loop_body[0], {"depth": 1})
    assert ("if the parent of the supplied Loop is also a Loop then the "
            "supplied Loop must iterate over 'cells_in_colour'"
            in str(excinfo.value))


def test_rc_unsupported_loop_type(monkeypatch):
    ''' When an unsupported loop type is provided to the redundant
    computation apply method an exception is raised. It is not
    possible to get to this exception in normal circumstances due to
    the validation tests so we monkey patch it. This test checks that
    the exception is raised correctly.

    '''
    _, invoke = get_invoke("1_single_invoke.f90",
                           TEST_API, idx=0, dist_mem=True)
    schedule = invoke.schedule

    # Apply colouring
    # Create colour transformation
    ctrans = LFRicColourTrans()
    # Colour the loop
    ctrans.apply(schedule.children[4])

    # Make the loop type invalid
    monkeypatch.setattr(schedule.children[4].loop_body[0], "_loop_type",
                        "invalid")

    rc_trans = LFRicRedundantComputationTrans()

    # Switch off validation
    monkeypatch.setattr(rc_trans, "validate",
                        lambda loop, options: None)

    # Apply redundant computation to the loop
    with pytest.raises(TransformationError) as excinfo:
        rc_trans.apply(schedule.children[4].loop_body[0], {"depth": 1})
    assert "Unsupported loop_type 'invalid' found" in str(excinfo.value)


def test_rc_colour_no_loop_decrease():
    ''' Test that we raise an exception if we try to reduce the size of a
    loop halo depth when using the redundant computation
    transformation. This is not allowed partly for simplicity but also
    because, in the current implementation we might not decrease the
    size of the relevant halo exchange as these can only be increased
    with the current logic.

    '''
    _, invoke = get_invoke("1_single_invoke.f90",
                           TEST_API, idx=0, dist_mem=True)
    schedule = invoke.schedule

    # Create our colour transformation
    ctrans = LFRicColourTrans()
    # Colour the loop
    ctrans.apply(schedule.children[4])

    rc_trans = LFRicRedundantComputationTrans()
    # First set our loop to redundantly compute to the level 2 halo
    loop = schedule.children[4].loop_body[0]
    rc_trans.apply(loop, {"depth": 2})
    # Now try to reduce the redundant computation to the level 1 halo
    with pytest.raises(TransformationError) as excinfo:
        rc_trans.apply(loop, {"depth": 1})
    assert ("supplied depth (1) must be greater than the existing halo depth "
            "(2)") in str(excinfo.value)
    # Second set our loop to redundantly compute to the maximum halo depth
    rc_trans.apply(loop)
    # Now try to reduce the redundant computation to a fixed value
    with pytest.raises(TransformationError) as excinfo:
        rc_trans.apply(loop, {"depth": 2})
    assert ("loop is already set to the maximum halo depth so can't be "
            "set to a fixed value") in str(excinfo.value)
    # Now try to set the redundant computation to the same (max) value
    # it is now
    with pytest.raises(TransformationError) as excinfo:
        rc_trans.apply(loop)
    assert ("loop is already set to the maximum halo depth so this "
            "transformation does nothing") in str(excinfo.value)


def test_rc_colour(tmpdir):
    ''' Test that we can redundantly compute over a colour in a coloured
    loop. '''
    psy, invoke = get_invoke("1_single_invoke.f90",
                             TEST_API, idx=0, dist_mem=True)
    schedule = invoke.schedule

    # Create our colour transformation
    ctrans = LFRicColourTrans()
    # Colour the loop
    ctrans.apply(schedule.children[4])

    # Create our redundant computation transformation
    rc_trans = LFRicRedundantComputationTrans()
    # Apply redundant computation to the colour loop
    rc_trans.apply(schedule.children[4].loop_body[0], {"depth": 2})

    result = str(psy.gen)

    assert (
        "    if (f2_proxy%is_dirty(depth=2)) then\n"
        "      call f2_proxy%halo_exchange(depth=2)\n"
        "    end if\n"
        "    if (m1_proxy%is_dirty(depth=2)) then\n"
        "      call m1_proxy%halo_exchange(depth=2)\n"
        "    end if\n"
        "    if (m2_proxy%is_dirty(depth=2)) then\n"
        "      call m2_proxy%halo_exchange(depth=2)\n"
        "    end if\n" in result)
    assert "    cmap => mesh%get_colour_map()\n" in result
    assert "loop0_stop = ncolour" in result
    assert ("last_halo_cell_all_colours = "
            "mesh%get_last_halo_cell_all_colours()" in result)
    assert (
        "    do colour = loop0_start, loop0_stop, 1\n"
        "      do cell = loop1_start, last_halo_cell_all_colours(colour,2), 1"
        in result)

    # We've requested redundant computation out to the level 2 halo
    # but f1 is continuous and so the outermost halo depth (2) remains
    # dirty. This means that all of the halo is dirty apart from level
    # 1.
    assert (
        "    call f1_proxy%set_dirty()\n"
        "    call f1_proxy%set_clean(1)" in result)

    assert LFRicBuild(tmpdir).code_compiles(psy)


def test_rc_max_colour(tmpdir):
    ''' Test that we can redundantly compute over a colour to the maximum
    depth in a coloured loop. '''
    psy, invoke = get_invoke("1_single_invoke.f90",
                             TEST_API, idx=0, dist_mem=True)
    schedule = invoke.schedule

    # Create our colour transformation
    ctrans = LFRicColourTrans()
    # Colour the loop
    ctrans.apply(schedule.children[4])

    # Create our redundant computation transformation
    rc_trans = LFRicRedundantComputationTrans()
    # Apply redundant computation to the colour loop out to the full
    # halo depth
    rc_trans.apply(schedule.children[4].loop_body[0])

    result = str(psy.gen)
    assert (
        "    if (f2_proxy%is_dirty(depth=max_halo_depth_mesh)) then\n"
        "      call f2_proxy%halo_exchange(depth=max_halo_depth_mesh)\n"
        "    end if\n"
        "    if (m1_proxy%is_dirty(depth=max_halo_depth_mesh)) then\n"
        "      call m1_proxy%halo_exchange(depth=max_halo_depth_mesh)\n"
        "    end if\n"
        "    if (m2_proxy%is_dirty(depth=max_halo_depth_mesh)) then\n"
        "      call m2_proxy%halo_exchange(depth=max_halo_depth_mesh)\n"
        "    end if\n" in result)
    assert "    cmap => mesh%get_colour_map()\n" in result
    assert "loop0_stop = ncolour" in result
    assert ("last_halo_cell_all_colours = "
            "mesh%get_last_halo_cell_all_colours()" in result)
    assert (
        "    do colour = loop0_start, loop0_stop, 1\n"
        "      do cell = loop1_start, last_halo_cell_all_colours(colour,"
        "max_halo_depth_mesh), 1\n"
        in result)

    assert (
        "    call f1_proxy%set_dirty()\n"
        "    call f1_proxy%set_clean(max_halo_depth_mesh - 1)" in result)

    assert LFRicBuild(tmpdir).code_compiles(psy)


def test_colour_discontinuous():
    ''' Test that we raise an exception if we try to colour a loop
    containing a kernel that modifies a discontinuous field.
    The test is performed twice: first for a discontinuous wtheta writer
    and then for a discontinuous w2v readwriter. '''
    fsnames = ["wtheta", "w2v"]
    for name in fsnames:
        filename = "1_single_invoke_" + name + ".f90"
        _, invoke = get_invoke(filename, TEST_API, idx=0, dist_mem=True)
        schedule = invoke.schedule

        # Create our colour transformation
        ctrans = LFRicColourTrans()

        with pytest.raises(TransformationError) as excinfo:
            # Colour the loop
            ctrans.apply(schedule.children[0])
        assert ("Loops iterating over a discontinuous function space are "
                "not currently supported") in str(excinfo.value)


def test_rc_then_colour(tmpdir):
    ''' Test that we generate correct code when we first perform redundant
    computation to a fixed depth then colour the loop.

    '''
    psy, invoke = get_invoke("1_single_invoke.f90",
                             TEST_API, idx=0, dist_mem=True)
    schedule = invoke.schedule

    # Create our colour transformation
    ctrans = LFRicColourTrans()

    # Create our redundant computation transformation
    rc_trans = LFRicRedundantComputationTrans()

    # Apply redundant computation to the loop, out to the level-3 halo
    rc_trans.apply(schedule.children[4], {"depth": 3})

    # Colour the loop
    ctrans.apply(schedule.children[4])

    psy.invokes.invoke_list[0].schedule = schedule

    result = str(psy.gen)

    assert (
        "    if (f2_proxy%is_dirty(depth=3)) then\n"
        "      call f2_proxy%halo_exchange(depth=3)\n"
        "    end if\n"
        "    if (m1_proxy%is_dirty(depth=3)) then\n"
        "      call m1_proxy%halo_exchange(depth=3)\n"
        "    end if\n"
        "    if (m2_proxy%is_dirty(depth=3)) then\n"
        "      call m2_proxy%halo_exchange(depth=3)\n"
        "    end if\n" in result)
    assert "    cmap => mesh%get_colour_map()\n" in result
    assert "loop0_stop = ncolour" in result
    assert ("last_halo_cell_all_colours = "
            "mesh%get_last_halo_cell_all_colours()" in result)
    assert (
        "    do colour = loop0_start, loop0_stop, 1\n"
        "      do cell = loop1_start, last_halo_cell_all_colours(colour,3),"
        " 1\n"
        "        call testkern_code(nlayers_f1, a, f1_data,"
        " f2_data, m1_data, m2_data, ndf_w1, undf_w1, "
        "map_w1(:,cmap(colour,cell)), ndf_w2, undf_w2, "
        "map_w2(:,cmap(colour,cell)), ndf_w3, undf_w3, "
        "map_w3(:,cmap(colour,cell)))\n" in result)

    assert (
        "    call f1_proxy%set_dirty()\n"
        "    call f1_proxy%set_clean(2)" in result)

    assert LFRicBuild(tmpdir).code_compiles(psy)


def test_rc_then_colour2(tmpdir):
    ''' Test that we generate correct code when we first perform redundant
    computation to the full depth then colour the loop.

    '''
    psy, invoke = get_invoke("1_single_invoke.f90",
                             TEST_API, idx=0, dist_mem=True)
    schedule = invoke.schedule

    # Create our colour transformation
    ctrans = LFRicColourTrans()

    # Create our redundant computation transformation
    rc_trans = LFRicRedundantComputationTrans()

    # Apply redundant computation to the loop to the full halo depth
    rc_trans.apply(schedule[4])

    # Colour the loop
    ctrans.apply(schedule[4])

    psy.invokes.invoke_list[0].schedule = schedule

    result = str(psy.gen)

    assert (
        "    if (f2_proxy%is_dirty(depth=max_halo_depth_mesh)) then\n"
        "      call f2_proxy%halo_exchange(depth=max_halo_depth_mesh)\n"
        "    end if\n"
        "    if (m1_proxy%is_dirty(depth=max_halo_depth_mesh)) then\n"
        "      call m1_proxy%halo_exchange(depth=max_halo_depth_mesh)\n"
        "    end if\n"
        "    if (m2_proxy%is_dirty(depth=max_halo_depth_mesh)) then\n"
        "      call m2_proxy%halo_exchange(depth=max_halo_depth_mesh)\n"
        "    end if\n" in result)
    assert "    cmap => mesh%get_colour_map()\n" in result
    assert "loop0_stop = ncolour" in result
    assert ("last_halo_cell_all_colours = mesh%"
            "get_last_halo_cell_all_colours()" in result)
    assert (
        "    do colour = loop0_start, loop0_stop, 1\n"
        "      do cell = loop1_start, last_halo_cell_all_colours(colour,"
        "max_halo_depth_mesh), 1\n" in result)

    assert (
        "    call f1_proxy%set_dirty()\n"
        "    call f1_proxy%set_clean(max_halo_depth_mesh - 1)" in result)

    assert LFRicBuild(tmpdir).code_compiles(psy)


def test_loop_fuse_then_rc(tmpdir):
    ''' Test that we are able to fuse two loops together, perform
    redundant computation and then colour. '''
    psy, invoke = get_invoke("4_multikernel_invokes.f90",
                             TEST_API, name="invoke_0", dist_mem=True)
    schedule = invoke.schedule

    ftrans = LFRicLoopFuseTrans()

    # Fuse the loops
    ftrans.apply(schedule.children[4], schedule.children[5])

    # Create our redundant computation transformation
    rc_trans = LFRicRedundantComputationTrans()

    # Apply redundant computation to the loop
    rc_trans.apply(schedule.children[4])

    # Create our colour transformation
    ctrans = LFRicColourTrans()

    # Colour the loop
    ctrans.apply(schedule.children[4])

    psy.invokes.invoke_list[0].schedule = schedule

    result = str(psy.gen)

    assert "max_halo_depth_mesh = mesh%get_halo_depth()" in result
    assert (
        "    if (f1_proxy%is_dirty(depth=max_halo_depth_mesh - 1)) then\n"
        "      call f1_proxy%halo_exchange(depth=max_halo_depth_mesh - 1)\n"
        "    end if\n"
        "    if (f2_proxy%is_dirty(depth=max_halo_depth_mesh)) then\n"
        "      call f2_proxy%halo_exchange(depth=max_halo_depth_mesh)\n"
        "    end if\n"
        "    if (m1_proxy%is_dirty(depth=max_halo_depth_mesh)) then\n"
        "      call m1_proxy%halo_exchange(depth=max_halo_depth_mesh)\n"
        "    end if\n"
        "    if (m2_proxy%is_dirty(depth=max_halo_depth_mesh)) then\n"
        "      call m2_proxy%halo_exchange(depth=max_halo_depth_mesh)\n"
        "    end if\n" in result)
    assert "    cmap => mesh%get_colour_map()\n" in result
    assert "loop0_stop = ncolour" in result
    assert ("last_halo_cell_all_colours = mesh%"
            "get_last_halo_cell_all_colours()" in result)
    assert (
        "    do colour = loop0_start, loop0_stop, 1\n"
        "      do cell = loop1_start, last_halo_cell_all_colours(colour,"
        "max_halo_depth_mesh), 1\n" in result)
    assert (
        "    call f1_proxy%set_dirty()\n"
        "    call f1_proxy%set_clean(max_halo_depth_mesh - 1)" in result)

    assert LFRicBuild(tmpdir).code_compiles(psy)


def test_haloex_colouring(tmpdir, annexed):
    '''Check that the halo exchange logic for halo exchanges between loops
    works when we colour the loops. We also test when annexed is False
    and True as it affects how many halo exchanges are generated.

    '''

    def check_halo_exchange(halo_exchange):
        '''internal function to check the validity of a halo exchange for
        field f1 which is guaranteed (has no runtime logic to
        determine whether it is needed or not) and is of depth 1.

        '''
        # check halo exchange has the expected values
        assert halo_exchange.field.name == "f1"
        assert halo_exchange._compute_stencil_type() == "region"
        assert halo_exchange._compute_halo_depth().value == "1"
        assert halo_exchange.required() == (True, True)
        # check that the write_access information (information based on
        # the previous writer) has been computed correctly
        write_access = halo_exchange._compute_halo_write_info()
        assert write_access.set_by_value
        assert write_access.var_depth.value == "1"
        assert not write_access.max_depth
        assert write_access.dirty_outer
        assert not write_access.annexed_only
        # check that the read_access information is correct
        depth_info_list = halo_exchange._compute_halo_read_depth_info()
        assert len(depth_info_list) == 1
        depth_info = depth_info_list[0]
        assert not depth_info.annexed_only
        assert depth_info.var_depth.value == "1"
        assert not depth_info.max_depth

    if annexed:
        w_loop_idx = 1
        r_loop_idx = 3
        halo_idx = 2
    else:
        w_loop_idx = 2
        r_loop_idx = 5
        halo_idx = 4
    ctrans = LFRicColourTrans()

    # Begin with a loop which modifies the continuous field f1
    # followed by a loop which modifies the continuous field f3 and
    # reads field f1. This will produce a guaranteed halo exchange of
    # depth 1 for field f1. Next, check that loop colouring the first
    # loop makes no difference to the halo exchange.  Next, check that
    # loop colouring the first and second loops makes no difference to
    # the halo exchange.  Finally, check that loop colouring just the
    # second loop makes no difference to the halo exchange.
    for idx, cloop_idxs in enumerate([[], [r_loop_idx],
                                      [r_loop_idx, w_loop_idx], [w_loop_idx]]):

        psy, invoke = get_invoke("14.10_halo_continuous_cell_w_to_r.f90",
                                 TEST_API, idx=0, dist_mem=True)
        schedule = invoke.schedule

        for cloop_idx in cloop_idxs:
            ctrans.apply(schedule.children[cloop_idx])

        halo_exchange = schedule.children[halo_idx]
        check_halo_exchange(halo_exchange)

        assert LFRicBuild(tmpdir).code_compiles(psy)

        print("OK for iteration ", idx)


def test_haloex_rc1_colouring(tmpdir, annexed):
    '''Check that the halo exchange logic for halo exchanges between loops
    works when we colour the loops and apply redundant computation to
    the maximum depth for the reader. We first check the halo exchange
    properties are correct with no colouring then apply colouring to
    the first loop, then the second and finally both. In each case we
    check that the halo exchange properties do not change. We expect
    to see a definite (no runtime check) halo exchange to the maximum
    halo depth. We also test when annexed is False and True as it
    affects how many halo exchanges are generated.

    '''

    def check_halo_exchange(halo_exchange):
        '''Internal method to check the validity of a halo exchange for field
        f1 which is guaranteed (has no runtime logic to determine
        whether it is needed or not) and is to the full depth of the
        halo.

        '''
        # check halo exchange has the expected values
        assert halo_exchange.field.name == "f1"
        assert halo_exchange._compute_stencil_type() == "region"
        assert (halo_exchange._compute_halo_depth().symbol.name ==
                "max_halo_depth_mesh")
        assert halo_exchange.required
        # check that the write_access information (information based on
        # the previous writer) has been computed correctly
        write_access = halo_exchange._compute_halo_write_info()
        assert write_access.set_by_value
        assert write_access.var_depth.value == "1"
        assert not write_access.max_depth
        assert write_access.dirty_outer
        assert not write_access.annexed_only
        # check that the read_access information is correct
        depth_info_list = halo_exchange._compute_halo_read_depth_info()
        assert len(depth_info_list) == 1
        depth_info = depth_info_list[0]
        assert not depth_info.annexed_only
        assert depth_info.max_depth
        assert not depth_info.var_depth

    if annexed:
        w_loop_idx = 1
        r_loop_idx = 4
    else:
        w_loop_idx = 2
        r_loop_idx = 5
    ctrans = LFRicColourTrans()
    rc_trans = LFRicRedundantComputationTrans()

    # Begin with a loop which modifies the continuous field f1
    # followed by a loop which modifies the continuous field f3 to the
    # maximum depth and reads field f1. This will produce a guaranteed
    # halo exchange of maximum depth for field f1. Next, check that
    # loop colouring the first loop makes no difference to the halo
    # exchange. Next, check that loop colouring the first and second
    # loops makes no difference to the halo exchange. Finally, check
    # that loop colouring just the second loop makes no difference to
    # the halo exchange.
    for idx, cloop_idxs in enumerate([[], [r_loop_idx],
                                      [w_loop_idx, r_loop_idx], [w_loop_idx]]):

        psy, invoke = get_invoke("14.10_halo_continuous_cell_w_to_r.f90",
                                 TEST_API, idx=0, dist_mem=True)
        schedule = invoke.schedule

        if annexed:
            index = 3
        else:
            index = 5
        rc_trans.apply(schedule.children[index])

        for cloop_idx in cloop_idxs:
            ctrans.apply(schedule.children[cloop_idx])

        if annexed:
            halo_exchange = schedule.children[2]
        else:
            halo_exchange = schedule.children[4]
        check_halo_exchange(halo_exchange)

        assert LFRicBuild(tmpdir).code_compiles(psy)


def test_haloex_rc2_colouring(tmpdir, annexed):
    '''Check that the halo exchange logic for halo exchanges between loops
    works when we colour the loops and apply redundant computation to
    the maximum depth for the writer. We first check the halo exchange
    properties are correct with no colouring then apply colouring to
    the first loop, then the second and finally both. In each case we
    check that the halo exchange properties do not change. We expect
    to see a potential (runtime check) halo exchange of depth 1. This
    is because we do not know the depth of the halo and the writer
    ends up with its outermost halo-depth dirty. So, if the maximum
    depth of the halo is 1 then we need a halo exchange but if it is 2
    or more we do not. We also test when annexed is False and True
    as it affects how many halo exchanges are generated.

    '''

    def check_halo_exchange(halo_exchange):
        '''Internal method to check the validity of a potential (has a runtime
        check) halo exchange for field f1 of depth 1.

        '''
        # check halo exchange has the expected values
        assert halo_exchange.field.name == "f1"
        assert halo_exchange._compute_stencil_type() == "region"
        assert halo_exchange._compute_halo_depth().value == "1"
        assert halo_exchange.required() == (True, False)
        # check that the write_access information (information based on
        # the previous writer) has been computed correctly
        write_access = halo_exchange._compute_halo_write_info()
        assert write_access.set_by_value
        assert not write_access.var_depth
        assert write_access.max_depth
        assert write_access.dirty_outer
        assert not write_access.annexed_only
        # check that the read_access information is correct
        depth_info_list = halo_exchange._compute_halo_read_depth_info()
        assert len(depth_info_list) == 1
        depth_info = depth_info_list[0]
        assert not depth_info.annexed_only
        assert not depth_info.max_depth
        assert depth_info.var_depth.value == "1"

    w_loop_idx = 2
    if annexed:
        r_loop_idx = 4
    else:
        r_loop_idx = 5
    ctrans = LFRicColourTrans()
    rc_trans = LFRicRedundantComputationTrans()

    # Begin with a loop which modifies the continuous field f1 to the
    # maximum depth followed by a loop which modifies the continuous
    # field f3 and reads field f1. This will produce a potential
    # (runtime check) halo exchange of depth 1 for field f1. Next,
    # check that loop colouring the first loop makes no difference to
    # the halo exchange. Next, check that loop colouring the first and
    # second loops makes no difference to the halo exchange. Finally,
    # check that loop colouring just the second loop makes no
    # difference to the halo exchange.
    for idx, cloops in enumerate([[], [r_loop_idx], [r_loop_idx, w_loop_idx],
                                  [w_loop_idx]]):

        psy, invoke = get_invoke("14.10_halo_continuous_cell_w_to_r.f90",
                                 TEST_API, idx=0, dist_mem=True)
        schedule = invoke.schedule

        if annexed:
            index = 1
        else:
            index = w_loop_idx
        rc_trans.apply(schedule.children[index])

        for cloop in cloops:
            ctrans.apply(schedule.children[cloop])

        if annexed:
            index = 3
        else:
            index = 4
        halo_exchange = schedule.children[index]
        check_halo_exchange(halo_exchange)

        assert LFRicBuild(tmpdir).code_compiles(psy)


def test_haloex_rc3_colouring(tmpdir, annexed):
    '''Check that the halo exchange logic for halo exchanges between loops
    works when we colour the loops and apply redundant computation to
    the maximum depth for the writer and the reader. We first check
    the halo exchange properties are correct with no colouring then
    apply colouring to the first loop, then the second and finally
    both. In each case we check that the halo exchange properties do
    not change. We expect to see a definite (no runtime check) halo
    exchange to the maximum halo depth. We could halo exchange only
    the outermost halo depth but the LFRic API does not currently
    support this option. We also test when annexed is False and True
    as it affects how many halo exchanges are generated.'''

    def check_halo_exchange(halo_exchange):
        '''internal method to check the validity of a halo exchange for field
        f1 which is guaranteed (has no runtime logic to determine
        whether it is needed or not) and is to the full depth of the
        halo.

        '''
        # check halo exchange has the expected values
        assert halo_exchange.field.name == "f1"
        assert halo_exchange._compute_stencil_type() == "region"
        assert (halo_exchange._compute_halo_depth().symbol.name ==
                "max_halo_depth_mesh")
        assert halo_exchange.required() == (True, True)
        # check that the write_access information (information based on
        # the previous writer) has been computed correctly
        write_access = halo_exchange._compute_halo_write_info()
        assert write_access.set_by_value
        assert not write_access.var_depth
        assert write_access.max_depth
        assert write_access.dirty_outer
        assert not write_access.annexed_only
        # check that the read_access information is correct
        depth_info_list = halo_exchange._compute_halo_read_depth_info()
        assert len(depth_info_list) == 1
        depth_info = depth_info_list[0]
        assert not depth_info.annexed_only
        assert depth_info.max_depth
        assert not depth_info.var_depth

    w_loop_idx = 2
    r_loop_idx = 5
    ctrans = LFRicColourTrans()
    rc_trans = LFRicRedundantComputationTrans()

    # Begin with a loop which modifies the continuous field f1 to the
    # maximum depth followed by a loop which modifies the continuous
    # field f3 to the maximum depth and reads field f1. This will
    # produce a guaranteed halo exchange of maximum depth for field
    # f1. Next, check that loop colouring the first loop makes no
    # difference to the halo exchange. Next, check that loop colouring
    # the first and second loops makes no difference to the halo
    # exchange. Finally, check that loop colouring just the second
    # loop makes no difference to the halo exchange.
    for idx, cloop_idxs in enumerate([[], [r_loop_idx],
                                      [r_loop_idx, w_loop_idx], [w_loop_idx]]):
        psy, invoke = get_invoke("14.10_halo_continuous_cell_w_to_r.f90",
                                 TEST_API, idx=0, dist_mem=True)
        schedule = invoke.schedule

        if annexed:
            index1 = 1
            index2 = 4
        else:
            index1 = w_loop_idx
            index2 = r_loop_idx
        rc_trans.apply(schedule.children[index1])
        rc_trans.apply(schedule.children[index2])

        for cloop_idx in cloop_idxs:
            ctrans.apply(schedule.children[cloop_idx])

        if annexed:
            index = 3
        else:
            index = 4
        halo_exchange = schedule.children[index]
        check_halo_exchange(halo_exchange)

        assert LFRicBuild(tmpdir).code_compiles(psy)


def test_haloex_rc4_colouring(tmpdir, annexed):
    '''Check that the halo exchange logic for halo exchanges between loops
    works when we colour the loops and apply redundant computation to
    depth 2 for the writer. We first check a halo exchange is not
    generated. We then apply colouring to the first loop, then the
    second and finally both. In each case we check that a halo
    exchange is not generated. We also test when annexed is False and
    True as it affects how many halo exchanges are generated.

    '''
    # At the start we have two halo exchange calls for field f1, one
    # before the first loop and one between the two loops when annexed
    # is False, and just the latter halo exchange when annexed is True
    psy, invoke = get_invoke("14.10_halo_continuous_cell_w_to_r.f90",
                             TEST_API, idx=0, dist_mem=True)
    result = str(psy.gen)
    schedule = invoke.schedule

    if annexed:
        assert result.count("f1_proxy%halo_exchange(depth=1)") == 1
        assert isinstance(schedule.children[2], LFRicHaloExchange)
        assert schedule.children[2].field.name == "f1"
    else:
        assert result.count("f1_proxy%halo_exchange(depth=1)") == 2
        assert isinstance(schedule.children[0], LFRicHaloExchange)
        assert schedule.children[0].field.name == "f1"
        assert isinstance(schedule.children[4], LFRicHaloExchange)
        assert schedule.children[4].field.name == "f1"

    w_loop_idx = 2
    if annexed:
        r_loop_idx = 3
    else:
        r_loop_idx = 4
    ctrans = LFRicColourTrans()
    rc_trans = LFRicRedundantComputationTrans()

    # We then apply redundant computation so that the loop which
    # modifies the continuous field f1 does so to depth=2. The code
    # will no longer produce a halo exchange between the two loops for
    # field f1. We will therefore only have one halo exchange for
    # field f1 (before the first loop). Next, check that loop
    # colouring the first loop makes no difference to the halo
    # exchange. Next, check that loop colouring the first and second
    # loops makes no difference to the halo exchange. Finally, check
    # that loop colouring just the second loop makes no difference to
    # the halo exchange.
    for idx, cloop_idxs in enumerate([[], [r_loop_idx],
                                      [r_loop_idx, w_loop_idx], [w_loop_idx]]):

        psy, invoke = get_invoke("14.10_halo_continuous_cell_w_to_r.f90",
                                 TEST_API, idx=0)
        schedule = invoke.schedule

        if annexed:
            index = 1
        else:
            index = w_loop_idx

        rc_trans.apply(schedule.children[index], {"depth": 2})

        for cloop_idx in cloop_idxs:
            ctrans.apply(schedule.children[cloop_idx])

        result = str(psy.gen)

        # the redundant computation code has one halo exchange for field f1
        assert result.count("f1_proxy%halo_exchange(depth=1)") == 1
        if annexed:
            index = 1
        else:
            index = 0
        assert isinstance(schedule.children[index], LFRicHaloExchange)
        assert schedule.children[index].field.name == "f1"

        assert LFRicBuild(tmpdir).code_compiles(psy)


@pytest.mark.parametrize("trans_class",
                         [(None, None, ""),
                          (ACCParallelTrans, ACCLoopTrans, "acc"),
                          (OMPParallelTrans, OMPLoopTrans, "omp")])
def test_intergrid_colour(dist_mem, trans_class, tmpdir):
    ''' Check that we can apply colouring to a loop containing
    an inter-grid kernel. '''
    # Use an example that contains both prolongation and restriction
    # kernels
    psy, invoke = get_invoke("22.2_intergrid_3levels.f90",
                             TEST_API, idx=0, dist_mem=dist_mem)
    schedule = invoke.schedule
    # First two kernels are prolongation, last two are restriction
    loops = schedule.walk(Loop)
    ctrans = LFRicColourTrans()
    reg_trans = trans_class[0]() if trans_class[0] else None
    loop_trans = trans_class[1]() if trans_class[1] else None
    # To a prolong kernel
    ctrans.apply(loops[1])
    # To a restrict kernel
    ctrans.apply(loops[3])
    if reg_trans and loop_trans:
        for loop in schedule.walk(Loop):
            if loop.loop_type == "cells_in_colour":
                reg_trans.apply(loop)
                loop_trans.apply(loop)
    gen = str(psy.gen).lower()
    expected = '''\
    ncolour_fld_m = mesh_fld_m%get_ncolours()
    cmap_fld_m => mesh_fld_m%get_colour_map()'''
    assert expected in gen
    expected = '''\
    ncolour_cmap_fld_c = mesh_cmap_fld_c%get_ncolours()
    cmap_cmap_fld_c => mesh_cmap_fld_c%get_colour_map()'''
    assert expected in gen
    assert "loop1_stop = ncolour_fld_m" in gen
    assert "loop2_stop" not in gen
    assert "    do colour = loop1_start, loop1_stop, 1\n" in gen
    if trans_class[2]:
        assert f"!${trans_class[2]} " in gen
    if dist_mem:
        assert ("last_halo_cell_all_colours_fld_m = "
                "mesh_fld_m%get_last_halo_cell_all_colours()" in gen)
        expected = (
            "      do cell = loop2_start, last_halo_cell_all_colours_fld_m"
            "(colour,1), 1\n")
    else:
        assert ("last_edge_cell_all_colours_fld_m = "
                "mesh_fld_m%get_last_edge_cell_all_colours()" in gen)
        expected = (
            "      do cell = loop2_start, last_edge_cell_all_colours_fld_m"
            "(colour), 1\n")
    assert expected in gen
    expected = (
        "        call prolong_test_kernel_code(nlayers_fld_f, cell_map_fld_m"
        "(:,:,cmap_fld_m(colour,cell)), ncpc_fld_f_fld_m_x, "
        "ncpc_fld_f_fld_m_y, ncell_fld_f, fld_f_data, fld_m_data, "
        "ndf_w1, undf_w1, map_w1, undf_w2, "
        "map_w2(:,cmap_fld_m(colour,cell)))\n")
    assert expected in gen

    assert LFRicBuild(tmpdir).code_compiles(psy)


def test_intergrid_omp_parado(dist_mem, tmpdir):
    '''Check that we can add an OpenMP parallel loop to a loop containing
    an inter-grid kernel call.

    '''
    # Use an example that contains both prolongation and restriction
    # kernels
    psy, invoke = get_invoke("22.2_intergrid_3levels.f90",
                             TEST_API, idx=0, dist_mem=dist_mem)
    schedule = invoke.schedule
    # First two kernels are prolongation, last two are restriction
    loops = schedule.walk(Loop)
    ctrans = LFRicColourTrans()
    # To a prolong kernel
    ctrans.apply(loops[1])
    # To a restrict kernel
    ctrans.apply(loops[3])
    loops = schedule.walk(Loop)
    otrans = LFRicOMPParallelLoopTrans()
    # Apply OMP to loops over coloured cells
    otrans.apply(loops[2])
    otrans.apply(loops[5])
    gen = str(psy.gen)
    assert "loop4_stop = ncolour_cmap_fld_c" in gen
    assert ("    do colour = loop4_start, loop4_stop, 1\n"
            "      !$omp parallel do default(shared) private(cell) "
            "schedule(static)\n" in gen)

    if dist_mem:
        assert ("last_halo_cell_all_colours_cmap_fld_c = "
                "mesh_cmap_fld_c%get_last_halo_cell_all_colours()" in gen)
        assert ("do cell = loop5_start, last_halo_cell_all_colours_cmap_fld_c"
                "(colour,1), 1\n" in gen)
    else:
        assert ("last_edge_cell_all_colours_cmap_fld_c = mesh_cmap_fld_c%"
                "get_last_edge_cell_all_colours()" in gen)
        assert ("do cell = loop5_start, last_edge_cell_all_colours_cmap_fld_c"
                "(colour), 1\n" in gen)
    assert LFRicBuild(tmpdir).code_compiles(psy)


def test_intergrid_omp_para_region1(dist_mem, tmpdir):
    ''' Check that we can create an OpenMP-parallel region containing
    a single inter-grid kernel call. '''
    psy, invoke = get_invoke("22.2_intergrid_3levels.f90",
                             TEST_API, idx=0, dist_mem=dist_mem)
    schedule = invoke.schedule
    # Get the various transformations we need
    ctrans = LFRicColourTrans()
    ptrans = OMPParallelTrans()
    otrans = LFRicOMPLoopTrans()
    # Colour the first loop (where 'cmap_fld_c' is the field on the coarse
    # mesh)
    loops = schedule.walk(Loop)
    ctrans.apply(loops[0])
    # Parallelise the loop over cells of a given colour
    loops = schedule.walk(Loop)
    otrans.apply(loops[1])
    # Put the parallel loop inside a parallel region
    dirs = schedule.walk(Directive)
    ptrans.apply(dirs[0])
    gen = str(psy.gen)
    if dist_mem:
        assert ("last_halo_cell_all_colours_cmap_fld_c = mesh_cmap_fld_c%"
                "get_last_halo_cell_all_colours()" in gen)
        upper_bound = "last_halo_cell_all_colours_cmap_fld_c(colour,1)"
    else:
        assert ("last_edge_cell_all_colours_cmap_fld_c = mesh_cmap_fld_c%"
                "get_last_edge_cell_all_colours()\n" in gen)
        upper_bound = "last_edge_cell_all_colours_cmap_fld_c(colour)"
    assert "loop0_stop = ncolour_cmap_fld_c\n" in gen
    assert (f"    do colour = loop0_start, loop0_stop, 1\n"
            f"      !$omp parallel default(shared) private(cell)\n"
            f"      !$omp do schedule(static)\n"
            f"      do cell = loop1_start, {upper_bound}, 1\n"
            f"        call prolong_test_kernel_code(nlayers_fld_m, "
            f"cell_map_cmap_fld_c(:,:,cmap_cmap_fld_c(colour,cell)), "
            f"ncpc_fld_m_cmap_fld_c_x, ncpc_fld_m_cmap_fld_c_y, ncell_fld_m, "
            f"fld_m_data, cmap_fld_c_data, ndf_w1, undf_w1, "
            f"map_w1, undf_w2, map_w2(:,cmap_cmap_fld_c(colour,cell)))\n"
            f"      enddo\n"
            f"      !$omp end do\n"
            f"      !$omp end parallel\n"
            f"    enddo\n" in gen)
    assert LFRicBuild(tmpdir).code_compiles(psy)


@pytest.mark.xfail(reason="Loop-fusion not yet supported for inter-grid "
                   "kernels")
def test_intergrid_omp_para_region2(dist_mem, tmpdir):
    ''' Check that we can create an OpenMP-parallel region containing
    multiple inter-grid kernels. '''
    psy, invoke = get_invoke("22.2_intergrid_3levels.f90",
                             TEST_API, idx=0, dist_mem=dist_mem)
    schedule = invoke.schedule
    loops = schedule.walk(Loop)
    ctrans = LFRicColourTrans()
    ftrans = LFRicLoopFuseTrans()
    ctrans.apply(loops[0])
    ctrans.apply(loops[1])
    loops = schedule.walk(Loop)
    ftrans.apply(loops[0], loops[2])
    assert LFRicBuild(tmpdir).code_compiles(psy)


def test_intergrid_err(dist_mem):
    ''' Check that we cannot apply redundant computation or loop
    fusion to loops containing inter-grid kernels. '''
    # Use an example that contains both prolongation and restriction
    # kernels
    _, invoke = get_invoke("22.2.1_intergrid_3levels_anyd.f90",
                           TEST_API, idx=0, dist_mem=dist_mem)
    schedule = invoke.schedule
    # First two kernels are prolongation, last two are restriction
    loops = schedule.walk(Loop)
    expected_err = (
        "cannot currently be applied to nodes which have inter-grid "
        "kernels as descendants and ")

    if dist_mem:
        # Cannot apply redundant computation unless DM is enabled
        rc_trans = LFRicRedundantComputationTrans()
        with pytest.raises(TransformationError) as excinfo:
            rc_trans.apply(loops[2], {"depth": 2})
            assert expected_err in str(excinfo.value)

    lftrans = LFRicLoopFuseTrans()
    with pytest.raises(TransformationError) as excinfo:
        lftrans.apply(loops[0], loops[1])
    assert expected_err in str(excinfo.value)

# Start OpenACC section


# Class ACCEnterDataTrans start
def test_accenterdatatrans():
    '''Test that an ACCEnterDataTrans transformation can add an OpenACC
    Enter Data directive to the PSy-layer in the lfric API.

    '''
    acc_enter_trans = ACCEnterDataTrans()
    _, invoke = get_invoke("1_single_invoke.f90", TEST_API,
                           name="invoke_0_testkern_type", dist_mem=False)
    sched = invoke.schedule
    acc_enter_trans.apply(sched)
    assert isinstance(sched[0], ACCEnterDataDirective)
    # This code can't be generated as ACCEnterData requires at least one
    # parallel directive within its region and this example does not
    # add one.


def test_accenterdata_builtin(tmpdir):
    ''' Check that the enter-data transformation can be applied to an invoke
    containing a call to a BuiltIn kernel.

    '''
    acc_enter_trans = ACCEnterDataTrans()
    parallel_trans = ACCParallelTrans()
    acc_loop_trans = ACCLoopTrans()
    ctrans = LFRicColourTrans()
    psy, invoke = get_invoke("15.14.4_builtin_and_normal_kernel_invoke.f90",
                             TEST_API, name="invoke_0", dist_mem=False)
    sched = invoke.schedule
    for loop in sched.loops():
        # Colour all loops over cells so that they can be parallelised.
        if loop.loop_type == "":
            ctrans.apply(loop)
    for loop in sched.loops():
        if loop.loop_type in ["cells_in_colour", "dof"]:
            acc_loop_trans.apply(loop)
    parallel_trans.apply(sched.children)
    acc_enter_trans.apply(sched)
    output = str(psy.gen).lower()

    assert LFRicBuild(tmpdir).code_compiles(psy)

    assert ("!$acc enter data copyin(f1_data,f2_data,m1_data,m2_data,"
            "map_w1,map_w2,map_w3,ndf_w1,ndf_w2,ndf_w3,nlayers_f1,"
            "undf_w1,undf_w2,undf_w3)" in output)
    assert "loop2_stop = undf_aspc1_f1" in output
    assert ("    !$acc loop independent\n"
            "    do df = loop2_start, loop2_stop, 1\n"
            "      ! built-in: setval_c (set a real-valued field to "
            "a real scalar value)\n"
            "      f1_data(df) = 0.0_r_def\n"
            "    enddo\n"
            "    !$acc end parallel\n" in output)

# Class ACCEnterDataTrans end


# Class ACCKernelsTrans start
def test_acckernelstrans():
    '''
    Test that an ACCKernelsTrans transformation can add an OpenACC
    Kernels directive to the PSy layer in the lfric API.

    '''
    kernels_trans = ACCKernelsTrans()
    psy, invoke = get_invoke("1_single_invoke.f90", TEST_API,
                             name="invoke_0_testkern_type", dist_mem=False)
    sched = invoke.schedule
    kernels_trans.apply(sched.children)
    code = str(psy.gen)
    assert "loop0_stop = f1_proxy%vspace%get_ncell()" in code
    assert (
        "    !$acc kernels\n"
        "    do cell = loop0_start, loop0_stop, 1\n" in code)
    assert (
        "    enddo\n"
        "    !$acc end kernels\n" in code)


def test_acckernelstrans_dm():
    '''
    Test that an ACCKernelsTrans transformation can add an OpenACC
    Kernels directive to the PSy layer in the LFRic API when
    distributed memory is enabled.

    '''
    kernels_trans = ACCKernelsTrans()
    psy, invoke = get_invoke("1_single_invoke.f90", TEST_API,
                             name="invoke_0_testkern_type", dist_mem=True)
    sched = invoke.schedule
    with pytest.raises(TransformationError) as err:
        kernels_trans.apply(sched.children)
    assert ("cannot be enclosed by a "
            "ACCKernelsTrans transformation" in str(err.value))
    kernels_trans.apply(sched.walk(Loop))
    code = str(psy.gen)
    assert "loop0_stop = mesh%get_last_halo_cell(1)" in code
    assert (
        "    !$acc kernels\n"
        "    do cell = loop0_start, loop0_stop, 1\n" in code)
    assert (
        "    enddo\n"
        "    !$acc end kernels\n"
        "\n"
        "    ! Set halos dirty/clean for fields modified in the above "
        "loop(s)\n"
        "    call f1_proxy%set_dirty()\n" in code)

# Class ACCKernelsTrans end


# Class ACCParallelTrans start
def test_accparalleltrans(tmpdir):
    '''
    Test that an ACCParallelTrans transformation can add an OpenACC
    Parallel directive to the PSy layer in the lfric API. An
    EnterData directive is also required otherwise the transformation
    raises an exception at code-generation time.

    '''
    acc_par_trans = ACCParallelTrans()
    acc_enter_trans = ACCEnterDataTrans()
    psy, invoke = get_invoke("1_single_invoke.f90", TEST_API,
                             name="invoke_0_testkern_type", dist_mem=False)
    sched = invoke.schedule
    acc_par_trans.apply(sched.children)
    acc_enter_trans.apply(sched)
    code = str(psy.gen)
    assert "loop0_stop = f1_proxy%vspace%get_ncell()" in code
    assert (
        "    !$acc enter data copyin(f1_data,f2_data,m1_data,"
        "m2_data,map_w1,map_w2,map_w3,ndf_w1,ndf_w2,ndf_w3,nlayers_f1,"
        "undf_w1,undf_w2,undf_w3)\n"
        "    !$acc parallel default(present)\n"
        "    do cell = loop0_start, loop0_stop, 1") in code
    assert (
        "    enddo\n"
        "    !$acc end parallel\n") in code

    assert LFRicBuild(tmpdir).code_compiles(psy)


def test_accparalleltrans_dm(tmpdir):
    '''
    Test that the ACCParallelTrans transformation works correctly when
    distributed memory is enabled. In particular any type-bound procedure
    calls related to halo exchanges must not be within the parallel region.

    '''
    acc_par_trans = ACCParallelTrans()
    acc_enter_trans = ACCEnterDataTrans()
    psy, invoke = get_invoke("1_single_invoke.f90", TEST_API,
                             name="invoke_0_testkern_type", dist_mem=True)
    sched = invoke.schedule
    sched.view()
    # Cannot include halo-exchange nodes within an ACC parallel region.
    with pytest.raises(TransformationError) as err:
        acc_par_trans.apply(sched)
    assert ("cannot be enclosed by a "
            "ACCParallelTrans transformation" in str(err.value))
    acc_par_trans.apply(sched.walk(Loop)[0])
    acc_enter_trans.apply(sched)
    code = str(psy.gen)

    assert ("    !$acc parallel default(present)\n"
            "    do cell = loop0_start, loop0_stop, 1\n"
            "      call testkern_code(nlayers_f1, a, f1_data, "
            "f2_data, m1_data, m2_data, ndf_w1, undf_w1, "
            "map_w1(:,cell), ndf_w2, undf_w2, map_w2(:,cell), ndf_w3, "
            "undf_w3, map_w3(:,cell))\n"
            "    enddo\n"
            "    !$acc end parallel\n"
            "\n"
            "    ! Set halos dirty/clean for fields modified in the above "
            "loop(s)\n"
            "    call f1_proxy%set_dirty()\n" in code)

    assert LFRicBuild(tmpdir).code_compiles(psy)


# Class ACCParallelTrans end
# Class ACCLoopTrans start


def test_acclooptrans():
    '''Test that an ACCLoopTrans transformation can add an OpenACC Loop
    directive to the PSy layer in the lfric API.

    '''
    acc_par_trans = ACCParallelTrans()
    acc_loop_trans = ACCLoopTrans()
    acc_enter_trans = ACCEnterDataTrans()
    ctrans = LFRicColourTrans()
    psy, invoke = get_invoke("1_single_invoke.f90", TEST_API,
                             name="invoke_0_testkern_type", dist_mem=False)
    sched = invoke.schedule
    ctrans.apply(sched[0])
    acc_loop_trans.apply(sched[0].loop_body[0])
    acc_par_trans.apply(sched.children)
    acc_enter_trans.apply(sched)
    code = str(psy.gen)
    assert "loop0_stop = ncolour" in code
    assert (
        "    !$acc enter data copyin(f1_data,f2_data,m1_data,"
        "m2_data,map_w1,map_w2,map_w3,ndf_w1,ndf_w2,ndf_w3,nlayers_f1,"
        "undf_w1,undf_w2,undf_w3)\n"
        "    !$acc parallel default(present)\n"
        "    do colour = loop0_start, loop0_stop, 1\n"
        "      !$acc loop independent\n"
        "      do cell = loop1_start, last_edge_cell_all_colours(colour), 1"
        in code)
    assert (
        "    enddo\n"
        "    !$acc end parallel\n") in code

# Class ACCLoopTrans end

# End OpenACC section


def test_async_hex_wrong_node():
    '''Test that we raise the expected exception if an asynchronous halo
    exchange transformation is applied to a node that is not a halo
    exchange.

    '''
    node = Loop()
    ahex = LFRicAsyncHaloExchangeTrans()
    with pytest.raises(TransformationError) as err:
        ahex.apply(node)
    assert "node must be a synchronous halo exchange" in str(err.value)


def test_async_hex_name():
    ''' Name test for the LFRicAsyncHaloExchangeTrans class. '''
    ahex = LFRicAsyncHaloExchangeTrans()
    assert ahex.name == "LFRicAsyncHaloExchangeTrans"


def test_async_hex_str():
    ''' String test for the LFRicAsyncHaloExchangeTrans class. '''
    ahex = LFRicAsyncHaloExchangeTrans()
    assert (str(ahex) == "Changes a synchronous halo exchange into an "
            "asynchronous one.")


def test_async_hex(tmpdir):
    ''' Test that we can convert a synchronous halo exchange to an
    asynchronous one using the LFRicAsyncHaloExchangeTrans transformation.

    '''
    psy, invoke = get_invoke("1_single_invoke.f90", TEST_API,
                             idx=0, dist_mem=True)
    schedule = invoke.schedule
    f2_hex = schedule.children[1]
    ahex_trans = LFRicAsyncHaloExchangeTrans()
    ahex_trans.apply(f2_hex)
    result = str(psy.gen)
    assert (
        "    if (f1_proxy%is_dirty(depth=1)) then\n"
        "      call f1_proxy%halo_exchange(depth=1)\n"
        "    end if\n"
        "    if (f2_proxy%is_dirty(depth=1)) then\n"
        "      call f2_proxy%halo_exchange_start(depth=1)\n"
        "    end if\n"
        "    if (f2_proxy%is_dirty(depth=1)) then\n"
        "      call f2_proxy%halo_exchange_finish(depth=1)\n"
        "    end if\n") in result

    assert LFRicBuild(tmpdir).code_compiles(psy)


def test_async_hex_move_1(tmpdir):
    ''' Test that we can convert a synchronous halo exchange to an
    asynchronous one using the LFRicAsyncHaloExchangeTrans
    transformation and then move them to new valid locations. In this
    case we move them before and after other halo exchanges
    respectively.

    '''
    psy, invoke = get_invoke("1_single_invoke.f90", TEST_API,
                             idx=0, dist_mem=True)
    schedule = invoke.schedule
    m1_hex = schedule.children[2]
    ahex_trans = LFRicAsyncHaloExchangeTrans()
    ahex_trans.apply(m1_hex)

    mtrans = MoveTrans()
    mtrans.apply(schedule.children[2], schedule.children[1])
    mtrans.apply(schedule.children[4], schedule.children[3])
    result = str(psy.gen)
    assert (
        "    if (m1_proxy%is_dirty(depth=1)) then\n"
        "      call m1_proxy%halo_exchange_start(depth=1)\n"
        "    end if\n"
        "    if (f2_proxy%is_dirty(depth=1)) then\n"
        "      call f2_proxy%halo_exchange(depth=1)\n"
        "    end if\n"
        "    if (m2_proxy%is_dirty(depth=1)) then\n"
        "      call m2_proxy%halo_exchange(depth=1)\n"
        "    end if\n"
        "    if (m1_proxy%is_dirty(depth=1)) then\n"
        "      call m1_proxy%halo_exchange_finish(depth=1)\n"
        "    end if\n") in result

    assert LFRicBuild(tmpdir).code_compiles(psy)


def test_async_hex_preserve_properties():
    '''Test that an asynchronous halo exchange created by the
    LFRicAsyncHaloExchangeTrans transformation maintains the properties
    of the original halo exchange.

    '''
    _, invoke = get_invoke("4.3_multikernel_invokes.f90", TEST_API,
                           idx=0, dist_mem=True)
    schedule = invoke.schedule

    # We don't need this halo exchange
    f2_hex = schedule.children[1]
    _, known = f2_hex.required()
    field_name = f2_hex.field.name
    stencil_type = f2_hex._compute_stencil_type()
    halo_depth = f2_hex._compute_halo_depth()

    ahex_trans = LFRicAsyncHaloExchangeTrans()
    ahex_trans.apply(f2_hex)
    f2_async_hex_start = schedule.children[1]

    _, f2_async_start_known = f2_async_hex_start.required()
    assert f2_async_start_known == known
    assert f2_async_hex_start.field.name == field_name
    assert f2_async_hex_start._compute_stencil_type() == stencil_type
    assert f2_async_hex_start._compute_halo_depth() == halo_depth

    f2_async_hex_end = schedule.children[2]
    _, f2_async_end_known = f2_async_hex_end.required()
    assert f2_async_end_known == known
    assert f2_async_hex_end.field.name == field_name
    assert f2_async_hex_end._compute_stencil_type() == stencil_type
    assert f2_async_hex_end._compute_halo_depth() == halo_depth

    # We do need this halo exchange
    f1_hex = schedule.children[6]
    _, known = f1_hex.required()
    field_name = f1_hex.field.name
    stencil_type = f1_hex._compute_stencil_type()
    halo_depth = f1_hex._compute_halo_depth()

    ahex_trans = LFRicAsyncHaloExchangeTrans()
    ahex_trans.apply(f1_hex)

    f1_async_hex_start = schedule.children[6]
    _, f1_async_start_known = f1_async_hex_start.required()
    assert f1_async_start_known == known
    assert f1_async_hex_start.field.name == field_name
    assert f1_async_hex_start._compute_stencil_type() == stencil_type
    assert f1_async_hex_start._compute_halo_depth() == halo_depth

    f1_async_hex_end = schedule.children[7]
    _, f1_async_end_known = f1_async_hex_end.required()
    assert f1_async_end_known == known
    assert f1_async_hex_end.field.name == field_name
    assert f1_async_hex_end._compute_stencil_type() == stencil_type
    assert f1_async_hex_end._compute_halo_depth() == halo_depth


def test_async_hex_move_2(tmpdir, monkeypatch):
    ''' Test that we can convert a synchronous halo exchange to an
    asynchronous one using the LFRicAsyncHaloExchangeTrans
    transformation and then move them to new valid locations. In this
    case we move a haloexchangestart before a loop.

    '''

    config = Config.get()
    lfric_config = config.api_conf("lfric")
    monkeypatch.setattr(lfric_config, "_compute_annexed_dofs", False)
    psy, invoke = get_invoke("4.5.2_multikernel_invokes.f90", TEST_API,
                             idx=0, dist_mem=True)
    schedule = invoke.schedule
    f2_hex = schedule.children[10]
    ahex_trans = LFRicAsyncHaloExchangeTrans()
    ahex_trans.apply(f2_hex)

    mtrans = MoveTrans()
    mtrans.apply(schedule.children[10], schedule.children[9])
    result = str(psy.gen)
    assert "loop3_stop = mesh%get_last_halo_cell(1)" in result
    assert (
        "    call f2_proxy%halo_exchange_start(depth=1)\n"
        "    do cell = loop3_start, loop3_stop, 1\n"
        "      call testkern_any_space_3_code(cell, nlayers_op, "
        "op_proxy%ncell_3d, op_local_stencil, ndf_aspc1_op, "
        "ndf_aspc2_op)\n"
        "    enddo\n"
        "    call f2_proxy%halo_exchange_finish(depth=1)\n") in result

    assert LFRicBuild(tmpdir).code_compiles(psy)


def test_async_hex_move_error_1():
    '''Test that an asynchronous halo exchange start can not be moved
    after its end and its end cannot be moved before its start.

    '''
    _, invoke = get_invoke("1_single_invoke.f90", TEST_API,
                           idx=0, dist_mem=True)
    schedule = invoke.schedule

    m1_hex = schedule.children[1]
    ahex_trans = LFRicAsyncHaloExchangeTrans()
    ahex_trans.apply(m1_hex)

    mtrans = MoveTrans()

    # end before start
    with pytest.raises(TransformationError) as excinfo:
        mtrans.apply(schedule.children[2], schedule.children[1])
    assert "dependencies forbid" in str(excinfo.value)

    # start after end
    with pytest.raises(TransformationError) as excinfo:
        mtrans.apply(schedule.children[1], schedule.children[3])
    assert "dependencies forbid" in str(excinfo.value)


def test_async_hex_move_error_2():
    '''Test that an asynchronous halo exchange start can not be moved
    before a kernel that modifies the field and its end cannot be
    moved after a kernel that reads the field.

    '''
    _, invoke = get_invoke("4.3_multikernel_invokes.f90", TEST_API,
                           idx=0, dist_mem=True)
    schedule = invoke.schedule

    f1_hex = schedule.children[5]
    ahex_trans = LFRicAsyncHaloExchangeTrans()
    ahex_trans.apply(f1_hex)

    mtrans = MoveTrans()

    # Start before prev modifier
    with pytest.raises(TransformationError) as excinfo:
        mtrans.apply(schedule.children[5], schedule.children[4])
    assert "dependencies forbid" in str(excinfo.value)

    # End after following reader
    with pytest.raises(TransformationError) as excinfo:
        mtrans.apply(schedule.children[6], schedule.children[7],
                     {"position": "after"})
    assert "dependencies forbid" in str(excinfo.value)


def test_rc_remove_async_halo_exchange(monkeypatch, tmpdir):
    '''Test that an asynchronous halo exchange is removed if redundant
    computation means that it is no longer required. Halo exchanges
    are not required in this example when we compute annexed
    dofs. Therefore we ensure we compute over owned dofs (via
    monkeypatch) to perform the test.

    '''
    api_config = Config.get().api_conf(TEST_API)
    monkeypatch.setattr(api_config, "_compute_annexed_dofs", False)
    psy, invoke = get_invoke("14.7_halo_annexed.f90", TEST_API,
                             idx=0, dist_mem=True)
    schedule = invoke.schedule

    ahex_trans = LFRicAsyncHaloExchangeTrans()

    f2_hex = schedule.children[3]
    ahex_trans.apply(f2_hex)
    f1_hex = schedule.children[2]
    ahex_trans.apply(f1_hex)

    result = str(psy.gen)
    assert "call f1_proxy%halo_exchange_start(depth=1)" in result
    assert "call f1_proxy%halo_exchange_finish(depth=1)" in result
    assert "call f2_proxy%halo_exchange_start(depth=1)" in result
    assert "call f2_proxy%halo_exchange_finish(depth=1)" in result
    assert "if (m1_proxy%is_dirty(depth=1)) then" in result
    assert "call m1_proxy%halo_exchange(depth=1)" in result

    rc_trans = LFRicRedundantComputationTrans()
    loop = schedule.walk(Loop)[0]
    rc_trans.apply(loop, {"depth": 1})
    result = str(psy.gen)
    assert "call f1_proxy%halo_exchange_start(depth=1)" not in result
    assert "call f1_proxy%halo_exchange_finish(depth=1)" not in result
    assert "call f2_proxy%halo_exchange_start(depth=1)" in result
    assert "call f2_proxy%halo_exchange_finish(depth=1)" in result
    assert "if (m1_proxy%is_dirty(depth=1)) then" in result
    assert "call m1_proxy%halo_exchange(depth=1)" in result
    #
    loop = schedule.walk(Loop)[1]
    rc_trans.apply(loop, {"depth": 1})
    result = str(psy.gen)
    assert "call f1_proxy%halo_exchange_start(depth=1)" not in result
    assert "call f1_proxy%halo_exchange_finish(depth=1)" not in result
    assert "call f2_proxy%halo_exchange_start(depth=1)" not in result
    assert "call f2_proxy%halo_exchange_finish(depth=1)" not in result
    assert "if (m1_proxy%is_dirty(depth=1)) then" in result
    assert "call m1_proxy%halo_exchange(depth=1)" in result

    assert LFRicBuild(tmpdir).code_compiles(psy)


def test_rc_redund_async_halo_exchange(monkeypatch, tmpdir):
    '''Test that an asynchronous halo exchange works correctly with
    redundant computation being applied.
    '''

    # ensure we compute over annexed dofs so no halo exchanges are required
    api_config = Config.get().api_conf(TEST_API)
    monkeypatch.setattr(api_config, "_compute_annexed_dofs", True)
    psy, invoke = get_invoke("14.7_halo_annexed.f90", TEST_API,
                             idx=0, dist_mem=True)
    schedule = invoke.schedule

    # Make it so that halo exchanges are required to depth 2 for
    # fields m1, m2, f1 and f2. m2 will have a set clean for depth 1
    # after the last loop.
    rc_trans = LFRicRedundantComputationTrans()
    loop = schedule.children[2]
    rc_trans.apply(loop, {"depth": 2})

    # make m2 halo exchange asynchronous and check depths and set
    # clean are generated correctly for m2
    ahex_trans = LFRicAsyncHaloExchangeTrans()
    m2_hex = schedule.children[5]
    ahex_trans.apply(m2_hex)
    result = str(psy.gen)
    assert (
        "    if (m2_proxy%is_dirty(depth=2)) then\n"
        "      call m2_proxy%halo_exchange_start(depth=2)\n"
        "    end if\n"
        "    if (m2_proxy%is_dirty(depth=2)) then\n"
        "      call m2_proxy%halo_exchange_finish(depth=2)\n"
        "    end if\n") in result
    assert (
        "    ! Set halos dirty/clean for fields modified in the above "
        "loop(s)\n"
        "    call m2_proxy%set_dirty()\n"
        "    call m2_proxy%set_clean(2)\n") in result

    # move m2 async halo exchange start and end then check depths and
    # set clean are still generated correctly for m2
    mtrans = MoveTrans()
    mtrans.apply(schedule.children[5], schedule.children[0])
    mtrans.apply(schedule.children[6], schedule.children[2])
    result = str(psy.gen)
    assert (
        "    if (m2_proxy%is_dirty(depth=2)) then\n"
        "      call m2_proxy%halo_exchange_start(depth=2)\n"
        "    end if\n") in result
    assert (
        "    if (m2_proxy%is_dirty(depth=2)) then\n"
        "      call m2_proxy%halo_exchange_finish(depth=2)\n"
        "    end if\n") in result
    assert (
        "    ! Set halos dirty/clean for fields modified in the above "
        "loop(s)\n"
        "    call m2_proxy%set_dirty()\n"
        "    call m2_proxy%set_clean(2)\n") in result

    # increase depth of redundant computation. We do this to all loops
    # to remove halo exchanges for f1 and f2 just because we can :-)
    # Check depths and set clean are still generated correctly for m2
    rc_trans = LFRicRedundantComputationTrans()
    for loop in schedule.walk(Loop):
        rc_trans.apply(loop, {"depth": 3})
    result = str(psy.gen)
    assert (
        "    if (m2_proxy%is_dirty(depth=3)) then\n"
        "      call m2_proxy%halo_exchange_start(depth=3)\n"
        "    end if\n") in result
    assert (
        "    if (m2_proxy%is_dirty(depth=3)) then\n"
        "      call m2_proxy%halo_exchange_finish(depth=3)\n"
        "    end if\n") in result
    assert (
        "    ! Set halos dirty/clean for fields modified in the above "
        "loop(s)\n"
        "    call m2_proxy%set_dirty()\n"
        "    call m2_proxy%set_clean(3)\n") in result

    assert LFRicBuild(tmpdir).code_compiles(psy)


@pytest.mark.xfail(reason="dependence analysis thinks independent vectors "
                   "depend on each other")
def test_move_vector_halo_exchange():
    '''Test that halo exchanges for different vectors for the same field
    are independent of each other, i.e. they do not depend on
    each other.

    '''
    _, invoke = get_invoke("8.3_multikernel_invokes_vector.f90", TEST_API,
                           idx=0, dist_mem=True)
    schedule = invoke.schedule

    # reverse the order of the vector halo exchanges
    mtrans = MoveTrans()
    mtrans.apply(schedule.children[1], schedule.children[0])
    mtrans.apply(schedule.children[2], schedule.children[1])
    # When the test is fixed, add a check for re-ordered output here


def test_vector_halo_exchange_remove():
    '''test that we remove vector halo exchanges when they are no longer
    required.

    '''
    _, invoke = get_invoke("8.3_multikernel_invokes_vector.f90", TEST_API,
                           idx=0, dist_mem=True)
    schedule = invoke.schedule

    # remove second set of halo exchanges via redundant
    # computation. If they are removed correctly then the two loops
    # will be adjacent to each other and will follow 3 haloexchange
    # calls.
    rc_trans = LFRicRedundantComputationTrans()
    rc_trans.apply(schedule.children[3], {"depth": 2})
    assert len(schedule.children) == 5
    for index in [0, 1, 2]:
        assert isinstance(schedule.children[index], LFRicHaloExchange)
    assert isinstance(schedule.children[3], LFRicLoop)
    assert isinstance(schedule.children[4], LFRicLoop)


def test_vector_async_halo_exchange(tmpdir):
    '''Test that an asynchronous halo exchange works correctly with
    vector fields.
    '''
    psy, invoke = get_invoke("8.3_multikernel_invokes_vector.f90", TEST_API,
                             idx=0, dist_mem=True)
    schedule = invoke.schedule

    # Create vector halo exchanges after the first loop by performing
    # redundant computation.
    rc_trans = LFRicRedundantComputationTrans()
    rc_trans.apply(schedule.children[4], {"depth": 2})
    # make all f1 vector halo exchanges asynchronous before the first
    # loop and one of them before the second loop, then check depths
    # and set clean are still generated correctly
    ahex_trans = LFRicAsyncHaloExchangeTrans()
    for index in [5, 2, 1, 0]:
        my_hex = schedule.children[index]
        ahex_trans.apply(my_hex)
    result = str(psy.gen)
    for index in [1, 2, 3]:
        assert (
            f"    if (f1_proxy({index})%is_dirty(depth=1)) then\n"
            f"      call f1_proxy({index})%halo_exchange_start(depth=1)\n"
            f"    end if\n"
            f"    if (f1_proxy({index})%is_dirty(depth=1)) then\n"
            f"      call f1_proxy({index})%halo_exchange_finish(depth=1)\n"
            f"    end if\n") in result
    assert (
        "    call f1_proxy(1)%halo_exchange(depth=1)\n"
        "    call f1_proxy(2)%halo_exchange_start(depth=1)\n"
        "    call f1_proxy(2)%halo_exchange_finish(depth=1)\n"
        "    call f1_proxy(3)%halo_exchange(depth=1)\n") in result

    # we are not able to test re-ordering of vector halo exchanges as
    # the dependence analysis does not currently support it
    # mtrans = MoveTrans()
    # mtrans.apply(schedule.children[2], schedule.children[1])
    # mtrans.apply(schedule.children[4], schedule.children[2])

    # remove second set of halo exchanges via redundant
    # computation. If they are removed correctly then the two loops
    # will be adjacent to each other and will follow 6 haloexchange
    # start and end calls.
    rc_trans = LFRicRedundantComputationTrans()
    rc_trans.apply(schedule.walk(Loop)[0], {"depth": 2})
    num_init_assignments = len([x for x in schedule.children
                                if isinstance(x, Assignment)])

    assert len(schedule.children) == 8 + num_init_assignments
    for index in [0, 2, 4]:
        pos = num_init_assignments + index
        assert isinstance(schedule.children[pos], LFRicHaloExchangeStart)
        assert isinstance(schedule.children[pos+1], LFRicHaloExchangeEnd)
    assert isinstance(schedule.children[num_init_assignments + 6], LFRicLoop)
    assert isinstance(schedule.children[num_init_assignments + 7], LFRicLoop)

    assert LFRicBuild(tmpdir).code_compiles(psy)


def test_async_halo_exchange_nomatch1():
    '''Test that an exception is raised if an asynchronous halo exchange
    start matches with something other than the expected halo exchange
    end.

    '''
    _, invoke = get_invoke("8.3_multikernel_invokes_vector.f90", TEST_API,
                           idx=0, dist_mem=True)
    schedule = invoke.schedule

    # create vector halo exchanges after the first loop by performing
    # redundant computation
    rc_trans = LFRicRedundantComputationTrans()
    rc_trans.apply(schedule.children[4], {"depth": 2})

    # make the first vector component of the halo exchange for f1
    # asynchronous before the first loop.
    ahex_trans = LFRicAsyncHaloExchangeTrans()
    my_hex = schedule.children[0]
    ahex_trans.apply(my_hex)

    # now remove the generated halo exchange end. This will mean that
    # the halo exchange start will now match with the halo exchange
    # for the first vector component after the loop (which is a
    # standard halo exchange). This should cause an exception to be
    # raised.
    del schedule.children[1]

    hex_start = schedule.children[0]
    with pytest.raises(GenerationError) as excinfo:
        hex_start._get_hex_end()
    assert ("Halo exchange start for field 'f1' should match with a halo "
            "exchange end, but found <class 'psyclone.lfric."
            "LFRicHaloExchange'>") in str(excinfo.value)


def test_async_halo_exchange_nomatch2():
    '''Test that an exception is raised if an asynchronous halo exchange
    start matches with no other halo exchange with the same name.

    '''
    _, invoke = get_invoke("8.3_multikernel_invokes_vector.f90", TEST_API,
                           idx=0, dist_mem=True)
    schedule = invoke.schedule

    # make the last vector component of the halo exchange for f1
    # asynchronous after the first loop.
    ahex_trans = LFRicAsyncHaloExchangeTrans()
    my_hex = schedule.children[0]
    ahex_trans.apply(my_hex)

    # now remove the generated halo exchange end. This will mean that
    # the halo exchange start will now match with nothing as it is the
    # last halo exchange in the schedule. This should cause an
    # exception to be raised.
    del schedule.children[1]

    hex_start = schedule.children[0]
    with pytest.raises(GenerationError) as excinfo:
        hex_start._get_hex_end()
    assert ("Halo exchange start for field 'f1' has no matching halo "
            "exchange end") in str(excinfo.value)

# tests for LFRicKernelConstTrans transformation


def create_kernel(file_name):
    '''Utility function that returns the first kernel object from the
    PSyIR schedule generated from processing the test code provided in
    the 'file_name' argument. Assumes that this file is an LFRic
    test file and that the first kernel is the child of the first
    child in the schedule.

    :param str file_name: The name of the LFRic example algorithm \
    file.

    '''
    _, invoke = get_invoke(file_name, TEST_API,
                           idx=0, dist_mem=False)
    schedule = invoke.schedule
    kernel = schedule.children[0].loop_body[0]
    return kernel


def test_kern_const_str():
    ''' String test for the LFRicKernelConstTrans class. '''
    kct = LFRicKernelConstTrans()
    assert (str(kct) == "Makes the number of degrees of freedom, the number "
            "of quadrature points and the number of layers constant in a "
            "Kernel.")


def test_kern_const_name():
    ''' Name test for the LFRicKernelConstTrans class. '''
    kct = LFRicKernelConstTrans()
    assert kct.name == "LFRicKernelConstTrans"


def test_kern_const_apply(capsys, monkeypatch):
    '''Check that we generate the expected output from the apply method
    with different valid combinations of the element_order_<h,v> arguments,
    number_of_layers and quadrature arguments.

    '''
    kernel = create_kernel("1.1.0_single_invoke_xyoz_qr.f90")

    kctrans = LFRicKernelConstTrans()

    element_order_expected = (
        "    Modified ndf_w1, arg position 8, function space w1, value 12.\n"
        "    Modified ndf_w2, arg position 12, function space w2, value 6.\n"
        "    Modified ndf_w3, arg position 16, function space w3, value 1.\n")
    number_of_layers_expected = (
        "    Modified nlayers, arg position 1, value 20.\n")
    quadrature_expected = (
        "    Modified nqp_h, arg position 21, value 3.\n"
        "    Modified nqp_v, arg position 22, value 3.\n")

    # element_order_<h,v> only
    kctrans.apply(kernel, {"element_order_h": 0, "element_order_v": 0})
    result, _ = capsys.readouterr()
    assert result == element_order_expected

    # nlayers only
    kernel = create_kernel("1.1.0_single_invoke_xyoz_qr.f90")
    kctrans.apply(kernel, {"number_of_layers": 20})
    result, _ = capsys.readouterr()
    assert result == number_of_layers_expected

    # element_order_<h,v> and quadrature
    kernel = create_kernel("1.1.0_single_invoke_xyoz_qr.f90")
    kctrans.apply(kernel, {"element_order_h": 0, "element_order_v": 0,
                           "quadrature": True})
    result, _ = capsys.readouterr()
    assert result == quadrature_expected + element_order_expected

    # element_order_<h,v> and nlayers
    kernel = create_kernel("1.1.0_single_invoke_xyoz_qr.f90")
    kctrans.apply(kernel, {"element_order_h": 0, "element_order_v": 0,
                           "number_of_layers": 20})
    result, _ = capsys.readouterr()
    assert result == number_of_layers_expected + element_order_expected

    # element_order_<h,v>, nlayers and quadrature
    kernel = create_kernel("1.1.0_single_invoke_xyoz_qr.f90")
    kctrans.apply(kernel, {"element_order_h": 0, "element_order_v": 0,
                           "number_of_layers": 20, "quadrature": True})
    result, _ = capsys.readouterr()
    assert result == number_of_layers_expected + quadrature_expected + \
        element_order_expected

    # Pass in no parameter. The validate function would normally
    # reject this, so disable the validation function to test
    # handling of options=None in the apply function.
    monkeypatch.setattr(kctrans, "validate",
                        lambda loop, options: None)
    kctrans.apply(kernel)
    result, _ = capsys.readouterr()
    # In case of no options, the transformation does not do anything
    assert result == ""


def test_kern_const_anyspace_anydspace_apply(capsys):
    ''' Check that we generate the expected output from the apply method
    when a function space is specified as any_space and
    any_discontinuous_space (as these are skipped by the transformation).

    '''
    kernel = create_kernel("1.5.3_single_invoke_write_any_anyd_space.f90")

    kctrans = LFRicKernelConstTrans()

    kctrans.apply(kernel, {"element_order_h": 0, "element_order_v": 0})
    result, _ = capsys.readouterr()
    assert result == (
        "    Skipped dofs, arg position 9, function space any_space_1\n"
        "    Modified ndf_w2, arg position 12, function space w2, value 6.\n"
        "    Modified ndf_w1, arg position 15, function space w1, value 12.\n"
        "    Skipped dofs, arg position 18, function space "
        "any_discontinuous_space_1\n"
        "    Modified ndf_wtheta, arg position 21, function space wtheta, "
        "value 2.\n"
        "    Modified ndf_w2h, arg position 24, function space w2h, value 4.\n"
        "    Modified ndf_w2v, arg position 27, function space w2v, "
        "value 2.\n")


def test_kern_const_anyw2_apply(capsys):
    '''Check that we generate the expected output from the apply method
    when a function space is specified as any_w2_space (as these are
    skipped by the transformation).

    '''
    kernel = create_kernel("21.1_single_invoke_multi_anyw2.f90")

    kctrans = LFRicKernelConstTrans()

    kctrans.apply(kernel, {"element_order_h": 0, "element_order_v": 0})
    result, _ = capsys.readouterr()
    assert result == (
        "    Skipped dofs, arg position 5, function space any_w2\n")


# space_to_dofs values
def test_kern_const_ndofs():
    '''Test the computed number-of-dof values per 3D cell on a quadrilateral
    element for different orders and different function spaces.
    Note: w2*trace spaces have their dofs on cell faces only.

    '''
    # A dictionary of expected ndofs indexed by
    # space_to_dofs[space](element_order_h, element_order_v) =
    #     expected[space](element_order_h + 10*element_order_v)
    expected = {
        "w3":       [1,    4,    9,    16,   25,   36,   49,   64,
                     81,   100,  2,    8,    18,   32,   50,   72,
                     98,   128,  162,  200,  3,    12,   27,   48,
                     75,   108,  147,  192,  243,  300,  4,    16,
                     36,   64,   100,  144,  196,  256,  324,  400,
                     5,    20,   45,   80,   125,  180,  245,  320,
                     405,  500,  6,    24,   54,   96,   150,  216,
                     294,  384,  486,  600,  7,    28,   63,   112,
                     175,  252,  343,  448,  567,  700,  8,    32,
                     72,   128,  200,  288,  392,  512,  648,  800,
                     9,    36,   81,   144,  225,  324,  441,  576,
                     729,  900,  10,   40,   90,   160,  250,  360,
                     490,  640,  810,  1000],
        "w2":       [6,    20,   42,   72,   110,  156,  210,  272,
                     342,  420,  11,   36,   75,   128,  195,  276,
                     371,  480,  603,  740,  16,   52,   108,  184,
                     280,  396,  532,  688,  864,  1060, 21,   68,
                     141,  240,  365,  516,  693,  896,  1125, 1380,
                     26,   84,   174,  296,  450,  636,  854,  1104,
                     1386, 1700, 31,   100,  207,  352,  535,  756,
                     1015, 1312, 1647, 2020, 36,   116,  240,  408,
                     620,  876,  1176, 1520, 1908, 2340, 41,   132,
                     273,  464,  705,  996,  1337, 1728, 2169, 2660,
                     46,   148,  306,  520,  790,  1116, 1498, 1936,
                     2430, 2980, 51,   164,  339,  576,  875,  1236,
                     1659, 2144, 2691, 3300],
        "w1":       [12,   33,   64,   105,  156,  217,  288,  369,
                     460,  561,  20,   54,   104,  170,  252,  350,
                     464,  594,  740,  902,  28,   75,   144,  235,
                     348,  483,  640,  819,  1020, 1243, 36,   96,
                     184,  300,  444,  616,  816,  1044, 1300, 1584,
                     44,   117,  224,  365,  540,  749,  992,  1269,
                     1580, 1925, 52,   138,  264,  430,  636,  882,
                     1168, 1494, 1860, 2266, 60,   159,  304,  495,
                     732,  1015, 1344, 1719, 2140, 2607, 68,   180,
                     344,  560,  828,  1148, 1520, 1944, 2420, 2948,
                     76,   201,  384,  625,  924,  1281, 1696, 2169,
                     2700, 3289, 84,   222,  424,  690,  1020, 1414,
                     1872, 2394, 2980, 3630],
        "w0":       [8,    18,   32,   50,   72,   98,   128,  162,
                     200,  242,  12,   27,   48,   75,   108,  147,
                     192,  243,  300,  363,  16,   36,   64,   100,
                     144,  196,  256,  324,  400,  484,  20,   45,
                     80,   125,  180,  245,  320,  405,  500,  605,
                     24,   54,   96,   150,  216,  294,  384,  486,
                     600,  726,  28,   63,   112,  175,  252,  343,
                     448,  567,  700,  847,  32,   72,   128,  200,
                     288,  392,  512,  648,  800,  968,  36,   81,
                     144,  225,  324,  441,  576,  729,  900,  1089,
                     40,   90,   160,  250,  360,  490,  640,  810,
                     1000, 1210, 44,   99,   176,  275,  396,  539,
                     704,  891,  1100, 1331],
        "wtheta":   [2,    8,    18,   32,   50,   72,   98,   128,
                     162,  200,  3,    12,   27,   48,   75,   108,
                     147,  192,  243,  300,  4,    16,   36,   64,
                     100,  144,  196,  256,  324,  400,  5,    20,
                     45,   80,   125,  180,  245,  320,  405,  500,
                     6,    24,   54,   96,   150,  216,  294,  384,
                     486,  600,  7,    28,   63,   112,  175,  252,
                     343,  448,  567,  700,  8,    32,   72,   128,
                     200,  288,  392,  512,  648,  800,  9,    36,
                     81,   144,  225,  324,  441,  576,  729,  900,
                     10,   40,   90,   160,  250,  360,  490,  640,
                     810,  1000, 11,   44,   99,   176,  275,  396,
                     539,  704,  891,  1100],
        "w2h":      [4,    12,   24,   40,   60,   84,   112,  144,
                     180,  220,  8,    24,   48,   80,   120,  168,
                     224,  288,  360,  440,  12,   36,   72,   120,
                     180,  252,  336,  432,  540,  660,  16,   48,
                     96,   160,  240,  336,  448,  576,  720,  880,
                     20,   60,   120,  200,  300,  420,  560,  720,
                     900,  1100, 24,   72,   144,  240,  360,  504,
                     672,  864,  1080, 1320, 28,   84,   168,  280,
                     420,  588,  784,  1008, 1260, 1540, 32,   96,
                     192,  320,  480,  672,  896,  1152, 1440, 1760,
                     36,   108,  216,  360,  540,  756,  1008, 1296,
                     1620, 1980, 40,   120,  240,  400,  600,  840,
                     1120, 1440, 1800, 2200],
        "w2v":      [2,    8,    18,   32,   50,   72,   98,   128,
                     162,  200,  3,    12,   27,   48,   75,   108,
                     147,  192,  243,  300,  4,    16,   36,   64,
                     100,  144,  196,  256,  324,  400,  5,    20,
                     45,   80,   125,  180,  245,  320,  405,  500,
                     6,    24,   54,   96,   150,  216,  294,  384,
                     486,  600,  7,    28,   63,   112,  175,  252,
                     343,  448,  567,  700,  8,    32,   72,   128,
                     200,  288,  392,  512,  648,  800,  9,    36,
                     81,   144,  225,  324,  441,  576,  729,  900,
                     10,   40,   90,   160,  250,  360,  490,  640,
                     810,  1000, 11,   44,   99,   176,  275,  396,
                     539,  704,  891,  1100],
        "w2broken": [6,    20,   42,   72,   110,  156,  210,  272,
                     342,  420,  11,   36,   75,   128,  195,  276,
                     371,  480,  603,  740,  16,   52,   108,  184,
                     280,  396,  532,  688,  864,  1060, 21,   68,
                     141,  240,  365,  516,  693,  896,  1125, 1380,
                     26,   84,   174,  296,  450,  636,  854,  1104,
                     1386, 1700, 31,   100,  207,  352,  535,  756,
                     1015, 1312, 1647, 2020, 36,   116,  240,  408,
                     620,  876,  1176, 1520, 1908, 2340, 41,   132,
                     273,  464,  705,  996,  1337, 1728, 2169, 2660,
                     46,   148,  306,  520,  790,  1116, 1498, 1936,
                     2430, 2980, 51,   164,  339,  576,  875,  1236,
                     1659, 2144, 2691, 3300],
        "wchi":     [1,    4,    9,    16,   25,   36,   49,   64,
                     81,   100,  2,    8,    18,   32,   50,   72,
                     98,   128,  162,  200,  3,    12,   27,   48,
                     75,   108,  147,  192,  243,  300,  4,    16,
                     36,   64,   100,  144,  196,  256,  324,  400,
                     5,    20,   45,   80,   125,  180,  245,  320,
                     405,  500,  6,    24,   54,   96,   150,  216,
                     294,  384,  486,  600,  7,    28,   63,   112,
                     175,  252,  343,  448,  567,  700,  8,    32,
                     72,   128,  200,  288,  392,  512,  648,  800,
                     9,    36,   81,   144,  225,  324,  441,  576,
                     729,  900,  10,   40,   90,   160,  250,  360,
                     490,  640,  810,  1000],
        "w2trace":  [6,    16,   30,   48,   70,   96,   126,  160,
                     198,  240,  10,   24,   42,   64,   90,   120,
                     154,  192,  234,  280,  14,   32,   54,   80,
                     110,  144,  182,  224,  270,  320,  18,   40,
                     66,   96,   130,  168,  210,  256,  306,  360,
                     22,   48,   78,   112,  150,  192,  238,  288,
                     342,  400,  26,   56,   90,   128,  170,  216,
                     266,  320,  378,  440,  30,   64,   102,  144,
                     190,  240,  294,  352,  414,  480,  34,   72,
                     114,  160,  210,  264,  322,  384,  450,  520,
                     38,   80,   126,  176,  230,  288,  350,  416,
                     486,  560,  42,   88,   138,  192,  250,  312,
                     378,  448,  522,  600],
        "w2htrace": [4,    8,    12,   16,   20,   24,   28,   32,
                     36,   40,   8,    16,   24,   32,   40,   48,
                     56,   64,   72,   80,   12,   24,   36,   48,
                     60,   72,   84,   96,   108,  120,  16,   32,
                     48,   64,   80,   96,   112,  128,  144,  160,
                     20,   40,   60,   80,   100,  120,  140,  160,
                     180,  200,  24,   48,   72,   96,   120,  144,
                     168,  192,  216,  240,  28,   56,   84,   112,
                     140,  168,  196,  224,  252,  280,  32,   64,
                     96,   128,  160,  192,  224,  256,  288,  320,
                     36,   72,   108,  144,  180,  216,  252,  288,
                     324,  360,  40,   80,   120,  160,  200,  240,
                     280,  320,  360,  400],
        "w2vtrace": [2,    8,    18,   32,   50,   72,   98,   128,
                     162,  200,  2,    8,    18,   32,   50,   72,
                     98,   128,  162,  200,  2,    8,    18,   32,
                     50,   72,   98,   128,  162,  200,  2,    8,
                     18,   32,   50,   72,   98,   128,  162,  200,
                     2,    8,    18,   32,   50,   72,   98,   128,
                     162,  200,  2,    8,    18,   32,   50,   72,
                     98,   128,  162,  200,  2,    8,    18,   32,
                     50,   72,   98,   128,  162,  200,  2,    8,
                     18,   32,   50,   72,   98,   128,  162,  200,
                     2,    8,    18,   32,   50,   72,   98,   128,
                     162,  200,  2,    8,    18,   32,   50,   72,
                     98,   128,  162,  200]}

    kct = LFRicKernelConstTrans()
    for order_h in range(10):
        for order_v in range(10):
            for function_space in ["w3", "w2", "w1", "w0", "wtheta", "w2h",
                                   "w2v", "w2broken", "wchi", "w2trace",
                                   "w2htrace", "w2vtrace"]:
                assert kct.space_to_dofs[function_space](order_h, order_v) == \
                    expected[function_space][order_h + 10*order_v]
                # wtheta should equal w2v
                assert kct.space_to_dofs["wtheta"](order_h, order_v) == \
                    kct.space_to_dofs["w2v"](order_h, order_v)
                # w2h and w2v should sum up to w2
                assert kct.space_to_dofs["w2h"](order_h, order_v) + \
                    kct.space_to_dofs["w2v"](order_h, order_v) == \
                    kct.space_to_dofs["w2"](order_h, order_v)
                # w2htrace and w2vtrace should sum up to w2trace
                assert kct.space_to_dofs["w2htrace"](order_h, order_v) + \
                    kct.space_to_dofs["w2vtrace"](order_h, order_v) == \
                    kct.space_to_dofs["w2trace"](order_h, order_v)


def test_kern_const_invalid():
    '''Check that we generate the expected exceptions from the validate
    method when there are errors in the input arguments. We call the
    apply method as that calls the validate method in turn.

    '''
    kernel = create_kernel("1_single_invoke.f90")

    kctrans = LFRicKernelConstTrans()

    # Node is not an LFRic kernel
    with pytest.raises(TransformationError) as excinfo:
        kctrans.apply(None)
    assert "Supplied node must be an LFRic kernel" in str(excinfo.value)

    # Cell shape not quadrilateral
    with pytest.raises(TransformationError) as excinfo:
        kctrans.apply(kernel, {"cellshape": "rotund"})
    assert ("Supplied cellshape must be set to 'quadrilateral' but found "
            "'rotund'.") in str(excinfo.value)

    # Element order < 0
    with pytest.raises(TransformationError) as excinfo:
        kctrans.apply(kernel, {"element_order_h": -1, "element_order_v": -1})
    assert ("The element_order_h and element_order_v argument must be >= 0 "
            "but found element_order_h = '-1', element_order_v = '-1'."
            in str(excinfo.value))

    # Number of layers < 1
    with pytest.raises(TransformationError) as excinfo:
        kctrans.apply(kernel, {"number_of_layers": 0})
    assert "The number_of_layers argument must be > 0 but found '0'." \
        in str(excinfo.value)

    # Quadrature not a boolean
    with pytest.raises(TransformationError) as excinfo:
        kctrans.apply(kernel, {"quadrature": "hello"})
    assert "The quadrature argument must be boolean but found 'hello'." \
        in str(excinfo.value)

    # Not element order(s) and not number of layers
    with pytest.raises(TransformationError) as excinfo:
        kctrans.apply(kernel)
    assert ("At least one of [element_order_h, element_order_v] or "
            "number_of_layers must be set otherwise this transformation does "
            "nothing.") \
        in str(excinfo.value)

    # Quadrature but not element order
    with pytest.raises(TransformationError) as excinfo:
        kctrans.apply(kernel, {"number_of_layers": 20,
                               "quadrature": True})
    assert ("If quadrature is set then both element_order_h and "
            "element_order_v must also be set") \
        in str(excinfo.value)


def test_kern_const_invalid_dofs(monkeypatch):
    '''Check that we generate the expected exception when an unexpected
    function-space name is found.

    '''
    kernel = create_kernel("1_single_invoke.f90")

    kctrans = LFRicKernelConstTrans()
    monkeypatch.setattr(LFRicKernelConstTrans, "space_to_dofs",
                        {"wa": [], "wb": []})

    with pytest.raises(InternalError) as excinfo:
        kctrans.apply(kernel, {"element_order_h": 0, "element_order_v": 0})
    assert "Unsupported function space 'w1' found. Expecting one of " \
        in str(excinfo.value)
    assert "'wa'" in str(excinfo.value)
    assert "'wb'" in str(excinfo.value)


def test_kern_const_invalid_kern(monkeypatch):
    '''Check that we raise the expected exception when the Fortran to
    PSyIR parser fails to parse a kernel.

    '''
    kernel = create_kernel("1_single_invoke.f90")

    kctrans = LFRicKernelConstTrans()

    def dummy():
        '''A dummy function that always raises an exception.'''
        raise NotImplementedError("Monkeypatch error")
    monkeypatch.setattr(kernel, "get_callees", dummy)
    with pytest.raises(TransformationError) as excinfo:
        kctrans.apply(kernel, {"element_order_h": 0, "element_order_v": 0})
    assert (
        "Failed to parse kernel 'testkern_code'. Error reported was "
        "'Monkeypatch error'.") in str(excinfo.value)


def test_kern_const_invalid_quad(monkeypatch):
    '''Check that we raise the expected exception when the type of
    quadrature is not supported by the transformation (we are
    currently limited to XYoZ).

    '''
    kernel = create_kernel("1.1.0_single_invoke_xyoz_qr.f90")

    kctrans = LFRicKernelConstTrans()
    monkeypatch.setattr(kernel, "_eval_shapes", ["gh_quadrature_face"])
    with pytest.raises(TransformationError) as excinfo:
        kctrans.apply(kernel, {"element_order_h": 0, "element_order_v": 0,
                               "quadrature": True})
    assert (
        "Support is currently limited to 'xyoz' quadrature but found "
        "['gh_quadrature_face'].") in str(excinfo.value)


def test_kern_const_invalid_make_constant1():
    '''Check that the expected exception is raised when the make_constant
    utility function (found in the apply method) encounters an invalid
    index. This is done by removing the argument list entries from a
    kernel.

    '''
    kernel = create_kernel("1.1.0_single_invoke_xyoz_qr.f90")

    kernel_schedule = kernel.get_callees()[0]
    symbol_table = kernel_schedule.symbol_table
    # Make the symbol table's argument list empty. We have to make sure that
    # the interface of any existing argument Symbols is set to
    # AutomaticInterface first otherwise we fall foul of our
    # internal-consistency checks.
    for symbol in symbol_table.argument_list:
        symbol.interface = AutomaticInterface()
    symbol_table._argument_list = []
    kctrans = LFRicKernelConstTrans()
    with pytest.raises(TransformationError) as excinfo:
        kctrans.apply(kernel, {"element_order_h": 0, "element_order_v": 0})
    assert ("The argument index '7' is greater than the number of "
            "arguments '0'.") in str(excinfo.value)


def test_kern_const_invalid_make_constant2():
    '''Check that the expected exception is raised when the make_constant
    utility function (found in the apply method) encounters a Symbol
    at the specified index that is not a scalar integer argument.
    This is done by modifying one of the Symbol entries to be a real
    rather than an integer.

    '''
    kernel = create_kernel("1.1.0_single_invoke_xyoz_qr.f90")

    kctrans = LFRicKernelConstTrans()
    kernel_schedule = kernel.get_callees()[0]
    symbol_table = kernel_schedule.symbol_table
    symbol = symbol_table._argument_list[7]
    # Expecting scalar integer. Set to array.
    symbol._datatype = ArrayType(INTEGER_TYPE, [10])
    with pytest.raises(TransformationError) as excinfo:
        kctrans.apply(kernel, {"element_order_h": 0, "element_order_v": 0})
    assert ("Expected entry to be a scalar argument but found "
            "'ArrayType'." in str(excinfo.value))
    # Expecting scalar integer. Set to real.
    symbol._datatype = REAL_TYPE
    with pytest.raises(TransformationError) as excinfo:
        kctrans.apply(kernel, {"element_order_h": 0, "element_order_v": 0})
    assert ("Expected entry to be a scalar integer argument but found "
            "'Scalar<REAL, UNDEFINED>'." in str(excinfo.value))
    # Expecting scalar integer. Set to constant.
    symbol._datatype = ScalarType(ScalarType.Intrinsic.INTEGER,
                                  ScalarType.Precision.UNDEFINED)
    symbol._initial_value = Literal("10", INTEGER_TYPE)
    symbol._is_constant = True
    with pytest.raises(TransformationError) as excinfo:
        kctrans.apply(kernel, {"element_order_h": 0, "element_order_v": 0})
    assert ("Expected entry to be a scalar integer argument but found "
            "a constant." in str(excinfo.value))


def test_all_loop_trans_base_validate(monkeypatch):
    ''' Check that all LFRic transformations that sub-class LoopTrans
    call the base validate() method. '''
    # First get a valid Loop object that we can pass in.
    _, invoke = get_invoke("1_single_invoke.f90", TEST_API,
                           name="invoke_0_testkern_type", dist_mem=False)
    loop = invoke.schedule.walk(Loop)[0]

    # LFRic-domain transformations should live in the `domain` module. However,
    # there are still others in psyclone.transformations but these are tested
    # by the generic tests/psyir/transformations/loop_trans_test.py file.
    transmod = import_module("psyclone.domain.lfric.transformations")
    all_trans_classes = inspect.getmembers(transmod, inspect.isclass)

    # To ensure that we identify that the validate() method in the LoopTrans
    # base class has been called, we monkeypatch it to raise an exception.

    def fake_validate(_1, _2, options=None):
        raise NotImplementedError("validate test exception")
    monkeypatch.setattr(LoopTrans, "validate", fake_validate)

    for name, cls_type in all_trans_classes:
        trans = cls_type()
        if isinstance(trans, LoopTrans):
            with pytest.raises(NotImplementedError) as err:
                if isinstance(trans, LoopFuseTrans):
                    trans.validate(loop, loop)
                else:
                    trans.validate(loop)
            assert "validate test exception" in str(err.value), \
                f"{name}.validate() does not call LoopTrans.validate()"


# There are three distinct scenarios for colouring (each activate diverging
# paths in different places): non-intergrid kernels, intergrid kernels, and
# continuous writer intergrid kernels.
# TODO #2905: Aims to encapsulate this better inside the transformation

def test_colour_trans_tiled_non_intergrid(dist_mem):
    ''' Test of the tile-colouring transformation of a single loop. We test
    when distributed memory is both off and on. For non-intergrid kernel
    it will have halos when dist_mem is on, and last_edge_cell when it is off.
    '''
    psy, invoke = get_invoke("1_single_invoke.f90", TEST_API,
                             name="invoke_0_testkern_type",
                             dist_mem=dist_mem)
    schedule = invoke.schedule
    ctrans = LFRicColourTrans()

    if dist_mem:
        index = 4
    else:
        index = 0

    # Invalid transformation value
    with pytest.raises(TypeError) as err:
        ctrans.apply(schedule.children[index], tiling="invalid")
    assert ("'tiling' option expects type 'bool' but received 'invalid' of "
            "type 'str'." in str(err.value))

    # Colour the loop
    ctrans.apply(schedule.children[index], tiling=True)

    # Check that the symbols associated to the colour-tiling are added as
    # accesses
    vam = schedule.reference_accesses()
    for name in "tile", "colour", "cell", "tmap":
        assert Signature(name) in vam

    # Store the results of applying this code transformation as
    # a string (Fortran is not case sensitive)
    code = str(psy.gen).lower()

    # Declare and initialise supporting variables
    assert "integer(kind=i_def), pointer :: tmap(:,:,:)" in code
    assert "integer(kind=i_def) :: ntilecolours" in code
    assert """
    ! get the tiled colourmap
    ntilecolours = mesh%get_ntilecolours()
    tmap => mesh%get_coloured_tiling_map()""" in code

    if not dist_mem:
        # Use last-edge version
        assert """
    last_edge_tile_per_colour = mesh%get_last_edge_tile_all_colours()
    last_edge_cell_per_colour_and_tile = \
mesh%get_last_edge_cell_all_colours_all_tiles()""" in code
        assert """
    do colour = loop0_start, loop0_stop, 1
      do tile = loop1_start, last_edge_tile_per_colour(colour), 1
        do cell = loop2_start, last_edge_cell_per_colour_and_tile\
(colour,tile), 1
        """ in code
    else:
        # Use halo version
        assert """
    last_halo_tile_per_colour = mesh%get_last_halo_tile_all_colours()
    last_halo_cell_per_colour_and_tile = \
mesh%get_last_halo_cell_all_colours_all_tiles()""" in code
        assert """
    do colour = loop0_start, loop0_stop, 1
      do tile = loop1_start, last_halo_tile_per_colour\
(colour,1), 1
        do cell = loop2_start, last_halo_cell_per_colour_and_tile\
(colour,tile,1), 1
        """ in code

    # Kernel calls use the tmap to get the cell index
    assert ("call testkern_code(nlayers_f1, a, f1_data, f2_data, m1_data, "
            "m2_data, ndf_w1, undf_w1, map_w1(:,tmap(colour,tile,cell)), "
            "ndf_w2, undf_w2, map_w2(:,tmap(colour,tile,cell)), ndf_w3, "
            "undf_w3, map_w3(:,tmap(colour,tile,cell)))" in code)

    # TODO #2623: To compile it needs an up-to-date lfric infrastructure with
    # the new tile-colouring methods
    # assert LFRicBuild(tmpdir).code_compiles(psy)


def test_colour_trans_tiled_and_halo_depth():
    ''' Mix the tile-colouring transformation with a non-default halo-depth,
    in this case the tiling methods must have an explicit depth argument.
    '''
    psy, invoke = get_invoke("1_single_invoke.f90", TEST_API,
                             name="invoke_0_testkern_type",
                             dist_mem=True)
    schedule = invoke.schedule

    # Set a non-default halo depth
    rc_trans = LFRicRedundantComputationTrans()
    loop = schedule.walk(Loop)[0]
    rc_trans.apply(loop, {"depth": 3})

    # Colour the loop
    ctrans = LFRicColourTrans()
    ctrans.apply(loop, tiling=True)

    # Check that the generated code has a explicit '3' depth argument
    code = str(psy.gen).lower()
    assert "last_halo_tile_per_colour(colour,3)" in code
    assert "last_halo_cell_per_colour_and_tile(colour,tile,3)" in code


def test_colour_trans_tiled_intergrid(dist_mem):
    ''' Check that we can apply colouring with tiling to a loop containing
    an inter-grid kernel. This have the colour maps suffixed with the field
    name (as there are multiple meshes with different colour properties). '''
    # Use an example that contains both prolongation and restriction
    # kernels
    psy, invoke = get_invoke("22.2_intergrid_3levels.f90",
                             TEST_API, idx=0, dist_mem=dist_mem)
    schedule = invoke.schedule
    # First two kernels are prolongation, last two are restriction
    loops = schedule.walk(Loop)
    ctrans = LFRicColourTrans()
    # To a prolong kernel
    ctrans.apply(loops[1], tiling=True)
    # To a restrict kernel (also use old-style options dict)
    ctrans.apply(loops[3], options={"tiling": True})

    gen = str(psy.gen).lower()
    expected = '''\
    ntilecolour_fld_m = mesh_fld_m%get_ntilecolours()
    tmap_fld_m => mesh_fld_m%get_coloured_tiling_map()'''
    assert expected in gen
    expected = '''\
    ntilecolour_cmap_fld_c = mesh_cmap_fld_c%get_ntilecolours()
    tmap_cmap_fld_c => mesh_cmap_fld_c%get_coloured_tiling_map()'''
    assert expected in gen

    # Check outer loop over colours
    assert "loop1_stop = ntilecolour_fld_m" in gen
    assert "loop2_stop" not in gen
    assert "    do colour = loop1_start, loop1_stop, 1\n" in gen

    # Chek inner loops over tiles and cells
    if dist_mem:
        assert ("last_halo_tile_per_colour_fld_m = "
                "mesh_fld_m%get_last_halo_tile_all_colours()" in gen)
        assert ("last_halo_cell_per_colour_and_tile_fld_m = "
                "mesh_fld_m%get_last_halo_cell_all_colours_all_tiles()"
                in gen)
        assert (
            "do tile = loop2_start, last_halo_tile_per_colour_fld_m"
            "(colour,1), 1" in gen)
        assert (
            "do cell = loop3_start, last_halo_cell_per_colour_and_tile_fld_m"
            "(colour,tile,1), 1" in gen)
    else:
        assert ("last_edge_tile_per_colour_fld_m = "
                "mesh_fld_m%get_last_edge_tile_all_colours()" in gen)
        assert ("last_edge_cell_per_colour_and_tile_fld_m = "
                "mesh_fld_m%get_last_edge_cell_all_colours_all_tiles()"
                in gen)
        assert (
            "do tile = loop2_start, last_edge_tile_per_colour_fld_m"
            "(colour), 1" in gen)
        assert (
            "do cell = loop3_start, last_edge_cell_per_colour_and_tile_fld_m"
            "(colour,tile), 1" in gen)
    assert (
        "call prolong_test_kernel_code(nlayers_fld_f, cell_map_fld_m"
        "(:,:,tmap_fld_m(colour,tile,cell)), ncpc_fld_f_fld_m_x, "
        "ncpc_fld_f_fld_m_y, ncell_fld_f, fld_f_data, fld_m_data, "
        "ndf_w1, undf_w1, map_w1, undf_w2, "
        "map_w2(:,tmap_fld_m(colour,tile,cell)))\n" in gen)

    # TODO #2623: To compile it needs an up-to-date lfric infrastructure with
    # the new tile-colouring methods
    # assert LFRicBuild(tmpdir).code_compiles(psy)


def test_colour_trans_tiled_continuous_writer_intergrid(dist_mem):
    '''
    Test the tile-colouring transformation for an inter-grid kernel that has
    a GH_WRITE access to a field on a continuous space. Since it has GH_WRITE
    it does not need to iterate into the halos (to get clean annexed dofs) and
    therefore should use the 'last_edge_tile' colour map. Still with field
    suffixes in the variables because there are multiple grids.

    '''
    psy, invoke = get_invoke("22.1.1_intergrid_cont_restrict.f90",
                             TEST_API, idx=0, dist_mem=dist_mem)
    loop = invoke.schedule[0]
    ctrans = LFRicColourTrans()
    ctrans.apply(loop, tiling=True)
    result = psy.gen
    # Declarations.
    assert ("integer(kind=i_def), pointer :: tmap_field1(:,:,:)"
            in result)
    assert "integer(kind=i_def) :: ntilecolour_field1" in result
    assert ("integer(kind=i_def), allocatable, dimension(:) :: "
            "last_edge_tile_per_colour_field1" in result)
    assert ("integer(kind=i_def), allocatable, dimension(:,:) :: "
            "last_edge_cell_per_colour_and_tile_field1" in result)
    # Initialisation.
    assert ("last_edge_tile_per_colour_field1 = mesh_field1%"
            "get_last_edge_tile_all_colours()" in result)
    assert ("last_edge_cell_per_colour_and_tile_field1 = mesh_field1%"
            "get_last_edge_cell_all_colours_all_tiles()" in result)
    # Usage. Since there is no need to loop into the halo, the upper loop
    # bound should be independent of whether or not DM is enabled.
    assert "loop0_stop = ntilecolour_field1" in result
    assert "do colour = loop0_start, loop0_stop, 1" in result
    assert ("do tile = loop1_start, last_edge_tile_per_colour_field1(colour)"
            in result)
    assert ("do cell = loop2_start, last_edge_cell_per_colour_and_tile_field1"
            "(colour,tile), 1" in result)
    assert ("call restrict_w2_code(nlayers_field1, cell_map_field1(:,:,"
            "tmap_field1(colour,tile,cell))" in result)
    # TODO #2623: To compile it needs an up-to-date lfric infrastructure with
    # the new tile-colouring methods
    # assert LFRicBuild(tmpdir).code_compiles(psy)


def test_deprecated_names(capsys):
    '''
    Check that the old Dynamo0p3-based transformation names are still
    accepted, but will print a deprecation message when they are
    instantiated.
    '''

    # Since these names are deprecated, they are imported in this one test
    # only, to make it easier to remove them later all at once
    # pylint: disable=no-name-in-module, import-outside-toplevel
    from psyclone.transformations import (
        Dynamo0p3OMPParallelLoopTrans, Dynamo0p3OMPLoopTrans,
        Dynamo0p3ColourTrans, Dynamo0p3RedundantComputationTrans,
        Dynamo0p3AsyncHaloExchangeTrans)
    for trans_cls in [Dynamo0p3OMPParallelLoopTrans, Dynamo0p3OMPLoopTrans,
                      Dynamo0p3ColourTrans, Dynamo0p3RedundantComputationTrans,
                      Dynamo0p3AsyncHaloExchangeTrans]:
        old_name = trans_cls.__name__
        new_name = old_name.replace("Dynamo0p3", "LFRic")
        _ = trans_cls()
        out, _ = capsys.readouterr()
        assert (f"Deprecation warning: the script uses the legacy name "
                f"'{old_name}', please use new name "
                f"'{new_name}' instead.") in out<|MERGE_RESOLUTION|>--- conflicted
+++ resolved
@@ -1950,14 +1950,8 @@
     if dist_mem:
         assert "loop0_stop = f1_proxy%vspace%get_last_dof_owned()\n" in code
         assert (
-<<<<<<< HEAD
-            "    !$omp parallel default(shared) private(df) "
-            "reduction(+: asum)\n"
-            "    !$omp do schedule(static)\n"
-=======
             "    !$omp parallel default(shared) private(df)\n"
             "    !$omp do schedule(static) reduction(+: asum)\n"
->>>>>>> 63d4c225
             "    do df = loop0_start, loop0_stop, 1\n"
             "      ! Built-in: X_innerproduct_Y (real-valued fields)\n"
             "      asum = asum + f1_data(df) * f2_data(df)\n"
@@ -1971,14 +1965,8 @@
     else:
         assert "loop0_stop = undf_aspc1_f1\n" in code
         assert (
-<<<<<<< HEAD
-            "    !$omp parallel default(shared) private(df) "
-            "reduction(+: asum)\n"
-            "    !$omp do schedule(static)\n"
-=======
             "    !$omp parallel default(shared) private(df)\n"
             "    !$omp do schedule(static) reduction(+: asum)\n"
->>>>>>> 63d4c225
             "    do df = loop0_start, loop0_stop, 1\n"
             "      ! Built-in: X_innerproduct_Y (real-valued fields)\n"
             "      asum = asum + f1_data(df) * f2_data(df)\n"
@@ -2054,13 +2042,8 @@
             "\n"
             "    ! Initialise reduction variable\n"
             "    asum = 0.0_r_def\n"
-<<<<<<< HEAD
-            "    !$omp parallel do default(shared) private(df) "
-            "schedule(static) reduction(+: asum)\n"
-=======
             "    !$omp parallel do default(shared) "
             "private(df) schedule(static) reduction(+: asum)\n"
->>>>>>> 63d4c225
             "    do df = loop1_start, loop1_stop, 1\n"
             "      ! Built-in: X_innerproduct_Y (real-valued fields)\n"
             "      asum = asum + f1_data(df) * f2_data(df)\n"
