# -----------------------------------------------------------------------------
# BSD 3-Clause License
#
# Copyright (c) 2017-2025, Science and Technology Facilities Council.
# All rights reserved.
#
# Redistribution and use in source and binary forms, with or without
# modification, are permitted provided that the following conditions are met:
#
# * Redistributions of source code must retain the above copyright notice, this
#   list of conditions and the following disclaimer.
#
# * Redistributions in binary form must reproduce the above copyright notice,
#   this list of conditions and the following disclaimer in the documentation
#   and/or other materials provided with the distribution.
#
# * Neither the name of the copyright holder nor the names of its
#   contributors may be used to endorse or promote products derived from
#   this software without specific prior written permission.
#
# THIS SOFTWARE IS PROVIDED BY THE COPYRIGHT HOLDERS AND CONTRIBUTORS
# "AS IS" AND ANY EXPRESS OR IMPLIED WARRANTIES, INCLUDING, BUT NOT
# LIMITED TO, THE IMPLIED WARRANTIES OF MERCHANTABILITY AND FITNESS
# FOR A PARTICULAR PURPOSE ARE DISCLAIMED. IN NO EVENT SHALL THE
# COPYRIGHT HOLDER OR CONTRIBUTORS BE LIABLE FOR ANY DIRECT, INDIRECT,
# INCIDENTAL, SPECIAL, EXEMPLARY, OR CONSEQUENTIAL DAMAGES (INCLUDING,
# BUT NOT LIMITED TO, PROCUREMENT OF SUBSTITUTE GOODS OR SERVICES;
# LOSS OF USE, DATA, OR PROFITS; OR BUSINESS INTERRUPTION) HOWEVER
# CAUSED AND ON ANY THEORY OF LIABILITY, WHETHER IN CONTRACT, STRICT
# LIABILITY, OR TORT (INCLUDING NEGLIGENCE OR OTHERWISE) ARISING IN
# ANY WAY OUT OF THE USE OF THIS SOFTWARE, EVEN IF ADVISED OF THE
# POSSIBILITY OF SUCH DAMAGE.
# -----------------------------------------------------------------------------
# Authors: R. W. Ford, A. R. Porter, S. Siso and N. Nobre, STFC Daresbury Lab
# Modified: I. Kavcic, A. Coughtrie, O. Brunt and L. Turner, Met Office
#          C.M. Maynard, Met Office / University of Reading
# Modified: J. Henrichs, Bureau of Meteorology
# Modified: A. B. G. Chalk, STFC Daresbury Lab
#           J. Dendy, Met Office

''' Tests of transformations with the LFRic (Dynamo 0.3) API '''

import inspect
from importlib import import_module
import pytest

from psyclone.configuration import Config
from psyclone.core.access_type import AccessType
from psyclone.domain.lfric.lfric_builtins import LFRicXInnerproductYKern
from psyclone.domain.lfric.transformations import LFRicLoopFuseTrans
from psyclone.domain.lfric import LFRicLoop
from psyclone.dynamo0p3 import (LFRicHaloExchangeStart, LFRicHaloExchangeEnd,
                                LFRicHaloExchange)
from psyclone.errors import GenerationError, InternalError
from psyclone.psyGen import InvokeSchedule, GlobalSum, BuiltIn
from psyclone.psyir.nodes import (colored, Loop, Schedule, Literal, Directive,
                                  OMPDoDirective, ACCEnterDataDirective)
from psyclone.psyir.symbols import (AutomaticInterface, ScalarType, ArrayType,
                                    REAL_TYPE, INTEGER_TYPE)
from psyclone.psyir.transformations import (
    ACCKernelsTrans, LoopFuseTrans, LoopTrans, OMPLoopTrans,
    TransformationError)
from psyclone.tests.lfric_build import LFRicBuild
from psyclone.tests.utilities import get_invoke
from psyclone.transformations import (
    OMPParallelTrans, Dynamo0p3ColourTrans, Dynamo0p3OMPLoopTrans,
    DynamoOMPParallelLoopTrans, MoveTrans, Dynamo0p3RedundantComputationTrans,
    Dynamo0p3AsyncHaloExchangeTrans, Dynamo0p3KernelConstTrans,
    ACCLoopTrans, ACCParallelTrans, ACCEnterDataTrans)


# The version of the API that the tests in this file
# exercise.
TEST_API = "lfric"


@pytest.fixture(scope="function", autouse=True)
def setup():
    '''Make sure that all tests here use lfric as API.'''
    Config.get().api = "lfric"


def test_colour_trans_create_colours_loop(dist_mem):
    '''
    Test the '_create_colours_loop()' method of Dynamo0p3ColourTrans.
    We test with and without distributed memory and for the case where
    the kernel has a 'GH_WRITE' access to a continuous field. (The latter
    is a special case as it does not require a halo access.)

    '''
    _, invoke = get_invoke("1_single_invoke.f90", TEST_API,
                           name="invoke_0_testkern_type", dist_mem=dist_mem)
    schedule = invoke.schedule
    ctrans = Dynamo0p3ColourTrans()
    loop = schedule.walk(Loop)[0]
    kernel = loop.loop_body[0]

    new_loop = ctrans._create_colours_loop(loop)
    assert isinstance(new_loop, LFRicLoop)
    assert new_loop.loop_type == "colours"
    colour_loop = new_loop.loop_body[0]
    assert isinstance(colour_loop, LFRicLoop)
    assert colour_loop.loop_type == "colour"
    assert new_loop.field_space == loop.field_space
    assert colour_loop.field_space == loop.field_space
    assert colour_loop.field_name == loop.field_name
    assert new_loop._lower_bound_name == "start"
    assert new_loop._upper_bound_name == "ncolours"
    assert colour_loop._lower_bound_name == "start"
    if dist_mem:
        # Since the kernel has a GH_INC access we need to loop into the
        # halo.
        assert colour_loop._upper_bound_name == "colour_halo"
    else:
        assert colour_loop._upper_bound_name == "ncolour"

    # Modify one GH_INC to be GH_WRITE. Since there is still a GH_INC this
    # should have no effect - we still need to loop into the halo if DM
    # is enabled.
    kernel.args[2]._access = AccessType.WRITE
    new_loop1 = LFRicLoop(parent=schedule)
    new_loop1.load(kernel)
    new_cloop = ctrans._create_colours_loop(new_loop1)
    colour_loop = new_cloop.loop_body[0]
    if dist_mem:
        assert colour_loop._upper_bound_name == "colour_halo"
    else:
        assert colour_loop._upper_bound_name == "ncolour"

    # Finally, change the remaining GH_INC access to be GH_WRITE. We no
    # longer need to loop into the halo.
    kernel.args[1]._access = AccessType.WRITE
    new_loop1 = LFRicLoop(parent=schedule)
    new_loop1.load(kernel)
    new_cloop = ctrans._create_colours_loop(new_loop1)
    colour_loop = new_cloop.loop_body[0]
    assert colour_loop._upper_bound_name == "ncolour"


def test_colour_trans_declarations(tmpdir, dist_mem):
    ''' Check that we generate the correct variable declarations when
    doing a colouring transformation. We check when distributed memory
    is both off and on.

    '''
    # Test of the colouring transformation of a single loop
    psy, invoke = get_invoke("1_single_invoke.f90", TEST_API,
                             name="invoke_0_testkern_type",
                             dist_mem=dist_mem)
    schedule = invoke.schedule
    ctrans = Dynamo0p3ColourTrans()

    if dist_mem:
        index = 4
    else:
        index = 0

    # Colour the loop
    ctrans.apply(schedule.children[index])

    # Store the results of applying this code transformation as
    # a string (Fortran is not case sensitive)
    gen = str(psy.gen).lower()

    # Check that we've declared the loop-related variables
    # and colour-map pointers
    assert "integer(kind=i_def), pointer :: cmap(:,:)" in gen
    assert "integer(kind=i_def) ncolour" in gen
    assert "integer(kind=i_def) colour" in gen

    assert LFRicBuild(tmpdir).code_compiles(psy)


def test_colour_trans(tmpdir, dist_mem):
    ''' Test of the colouring transformation of a single loop. We test
    when distributed memory is both off and on. '''
    psy, invoke = get_invoke("1_single_invoke.f90", TEST_API,
                             name="invoke_0_testkern_type",
                             dist_mem=dist_mem)
    schedule = invoke.schedule
    ctrans = Dynamo0p3ColourTrans()

    if dist_mem:
        index = 4
    else:
        index = 0

    # Colour the loop
    ctrans.apply(schedule.children[index])

    # Store the results of applying this code transformation as
    # a string (Fortran is not case sensitive)
    gen = str(psy.gen).lower()

    if dist_mem:
        assert ("integer(kind=i_def), allocatable :: "
                "last_halo_cell_all_colours(:,:)" in gen)
    else:
        assert ("integer(kind=i_def), allocatable :: "
                "last_edge_cell_all_colours(:)" in gen)

    # Check that we're calling the API to get the no. of colours
    # and the generated loop bounds are correct
    output = ("      ncolour = mesh%get_ncolours()\n"
              "      cmap => mesh%get_colour_map()\n")
    assert output in gen

    assert "loop0_start = 1" in gen
    assert "loop0_stop = ncolour" in gen
    assert "loop1_start = 1" in gen

    if dist_mem:
        assert ("last_halo_cell_all_colours = mesh%get_last_halo_cell_all_"
                "colours()" in gen)
        output = (
            "      do colour = loop0_start, loop0_stop, 1\n"
            "        do cell = loop1_start, last_halo_cell_all_colours(colour,"
            "1), 1\n")
    else:  # not dist_mem
        assert ("last_edge_cell_all_colours = mesh%get_last_edge_cell_all_"
                "colours()" in gen)
        output = (
            "      do colour = loop0_start, loop0_stop, 1\n"
            "        do cell = loop1_start, "
            "last_edge_cell_all_colours(colour), 1\n")
    assert output in gen

    # Check that we're using the colour map when getting the cell dof maps
    assert (
        "call testkern_code(nlayers_f1, a, f1_data, f2_data, "
        "m1_data, m2_data, ndf_w1, undf_w1, "
        "map_w1(:,cmap(colour,cell)), ndf_w2, undf_w2, "
        "map_w2(:,cmap(colour,cell)), ndf_w3, undf_w3, "
        "map_w3(:,cmap(colour,cell)))" in gen)

    if dist_mem:
        # Check that we get the right number of set_dirty halo calls in
        # the correct location
        dirty_str = (
            "      end do\n"
            "      !\n"
            "      ! set halos dirty/clean for fields modified in the "
            "above loop\n"
            "      !\n"
            "      call f1_proxy%set_dirty()\n")
        assert dirty_str in gen
        assert gen.count("set_dirty()") == 1

    assert LFRicBuild(tmpdir).code_compiles(psy)


def test_colour_trans_operator(tmpdir, dist_mem):
    '''test of the colouring transformation of a single loop with an
    operator. We check that the first argument is a colourmap lookup,
    not a direct cell index. We test when distributed memory is both
    off and on. '''
    psy, invoke = get_invoke("10_operator.f90", TEST_API,
                             name="invoke_0_testkern_operator_type",
                             dist_mem=dist_mem)
    schedule = invoke.schedule
    ctrans = Dynamo0p3ColourTrans()

    if dist_mem:
        index = 3
    else:
        index = 0

    # Colour the loop
    ctrans.apply(schedule.children[index])

    # Store the results of applying this code transformation as a
    # string
    gen = str(psy.gen)

    # check the first argument is a colourmap lookup
    assert "CALL testkern_operator_code(cmap(colour,cell), nlayers" in gen

    assert LFRicBuild(tmpdir).code_compiles(psy)


def test_colour_trans_cma_operator(tmpdir, dist_mem):
    ''' Test of the colouring transformation of a single loop with a CMA
    operator. We check that the first argument is a colourmap lookup,
    not a direct cell index. We test when distributed memory is both
    off and on.

    '''
    psy, invoke = get_invoke("20.3_cma_assembly_field.f90", TEST_API,
                             name="invoke_0_columnwise_op_asm_"
                             "field_kernel_type",
                             dist_mem=dist_mem)
    schedule = invoke.schedule
    ctrans = Dynamo0p3ColourTrans()
    loop = schedule.walk(Loop)[0]

    # Colour the loop
    ctrans.apply(loop)

    # Store the results of applying this code transformation as a
    # string
    gen = str(psy.gen)

    if dist_mem:
        lookup = "last_halo_cell_all_colours(colour,1)"
    else:
        lookup = "last_edge_cell_all_colours(colour)"

    assert (
        f"      DO colour = loop0_start, loop0_stop, 1\n"
        f"        DO cell = loop1_start, {lookup}, 1\n"
        f"          CALL columnwise_op_asm_field_kernel_code("
        f"cmap(colour,") in gen

    assert (
        "          CALL columnwise_op_asm_field_kernel_code(cmap(colour,"
        "cell), nlayers_afield, ncell_2d, afield_data, "
        "lma_op1_proxy%ncell_3d, lma_op1_local_stencil, "
        "cma_op1_cma_matrix(:,:,:), cma_op1_nrow, "
        "cma_op1_ncol, cma_op1_bandwidth, "
        "cma_op1_alpha, cma_op1_beta, cma_op1_gamma_m, cma_op1_gamma_p, "
        "ndf_aspc1_afield, undf_aspc1_afield, "
        "map_aspc1_afield(:,cmap(colour,cell)), cbanded_map_aspc1_afield, "
        "ndf_aspc2_lma_op1, cbanded_map_aspc2_lma_op1)\n"
        "        END DO\n"
        "      END DO\n") in gen

    assert LFRicBuild(tmpdir).code_compiles(psy)


def test_colour_trans_stencil(dist_mem, tmpdir):
    ''' Test of the colouring transformation of a single loop with a
    stencil access. We test when distributed memory is both off and
    on. '''
    psy, invoke = get_invoke("19.1_single_stencil.f90", TEST_API,
                             name="invoke_0_testkern_stencil_type",
                             dist_mem=dist_mem)
    schedule = invoke.schedule
    ctrans = Dynamo0p3ColourTrans()
    loop = schedule.walk(Loop)[0]

    # Colour the loop
    ctrans.apply(loop)

    # Store the results of applying this code transformation as
    # a string
    gen = str(psy.gen)

    # Check that we index the stencil dofmap appropriately
    assert (
        "          CALL testkern_stencil_code(nlayers_f1, f1_data, "
        "f2_data, f2_stencil_size(cmap(colour,cell)), "
        "f2_stencil_dofmap(:,:,cmap(colour,cell)), f3_data, "
        "f4_data, ndf_w1, undf_w1, map_w1(:,cmap(colour,cell)), "
        "ndf_w2, undf_w2, map_w2(:,cmap(colour,cell)), ndf_w3, "
        "undf_w3, map_w3(:,cmap(colour,cell)))" in gen)

    assert LFRicBuild(tmpdir).code_compiles(psy)


def test_colour_trans_adjacent_face(dist_mem, tmpdir):
    '''Test of the colouring transformation of a single loop with
    adjacent face mesh metadata. We test when distributed memory is
    both off and on.

    '''
    psy, invoke = get_invoke("24.1_mesh_prop_invoke.f90", TEST_API,
                             name="invoke_0_testkern_mesh_prop_type",
                             dist_mem=dist_mem)
    schedule = invoke.schedule
    ctrans = Dynamo0p3ColourTrans()

    if dist_mem:
        index = 1
    else:
        index = 0

    # Colour the loop
    ctrans.apply(schedule.children[index])

    # Store the results of applying this code transformation as
    # a string
    gen = str(psy.gen)

    # Check that we index the adjacent face dofmap appropriately
    assert (
        "CALL testkern_mesh_prop_code(nlayers_f1, a, f1_data, ndf_w1, "
        "undf_w1, map_w1(:,cmap(colour,cell)), nfaces_re_h, "
        "adjacent_face(:,cmap(colour,cell))" in gen)

    assert LFRicBuild(tmpdir).code_compiles(psy)


def test_colour_trans_continuous_write(dist_mem, tmpdir):
    '''
    Test the colouring transformation for a loop containing a kernel that
    has a 'GH_WRITE' access for a field on a continuous space.

    '''
    psy, invoke = get_invoke("14.1.2_stencil_w2_write.f90", TEST_API,
                             name="invoke_0", dist_mem=dist_mem)
    schedule = invoke.schedule
    ctrans = Dynamo0p3ColourTrans()
    for loop in schedule.walk(Loop):
        ctrans.apply(loop)
    gen = str(psy.gen)

    # The loop should not access the halo, irrespective of whether DM is
    # enabled.
    assert ("last_edge_cell_all_colours = "
            "mesh%get_last_edge_cell_all_colours()" in gen)
    assert "DO cell = loop1_start, last_edge_cell_all_colours(colour)" in gen

    assert LFRicBuild(tmpdir).code_compiles(psy)


def test_colour_continuous_writer_intergrid(tmpdir, dist_mem):
    '''
    Test the loop-colouring transformation for an inter-grid kernel that has
    a GH_WRITE access to a field on a continuous space. Since it has GH_WRITE
    it does not need to iterate into the halos (to get clean annexed dofs) and
    therefore should use the 'last_edge_cell' colour map.

    '''
    psy, invoke = get_invoke("22.1.1_intergrid_cont_restrict.f90",
                             TEST_API, idx=0, dist_mem=dist_mem)
    loop = invoke.schedule[0]
    ctrans = Dynamo0p3ColourTrans()
    ctrans.apply(loop)
    result = str(psy.gen).lower()
    # Declarations.
    assert ("integer(kind=i_def), allocatable :: "
            "last_edge_cell_all_colours_field1(:)" in result)
    # Initialisation.
    assert ("last_edge_cell_all_colours_field1 = mesh_field1%"
            "get_last_edge_cell_all_colours()" in result)
    # Usage. Since there is no need to loop into the halo, the upper loop
    # bound should be independent of whether or not DM is enabled.
    upper_bound = "last_edge_cell_all_colours_field1(colour)"
    assert (f"      do colour = loop0_start, loop0_stop, 1\n"
            f"        do cell = loop1_start, {upper_bound}, 1\n"
            f"          call restrict_w2_code(nlayers" in result)
    assert LFRicBuild(tmpdir).code_compiles(psy)


def test_colouring_not_a_loop(dist_mem):
    '''Test that we raise an appropriate error if we attempt to colour
    something that is not a loop. We test when distributed memory is
    on or off. '''
    _, invoke = get_invoke("1_single_invoke.f90", TEST_API,
                           name="invoke_0_testkern_type", dist_mem=dist_mem)

    schedule = invoke.schedule
    ctrans = Dynamo0p3ColourTrans()

    # Erroneously attempt to colour the schedule rather than the loop
    with pytest.raises(TransformationError) as excinfo:
        ctrans.apply(schedule)
    assert ("Target of Dynamo0p3ColourTrans transformation must be a "
            "sub-class of Loop but got 'LFRicInvokeSchedule'" in
            str(excinfo.value))


def test_no_colour_dofs(dist_mem):
    ''' Test that we raise the correct exception when attempting to apply
    the loop-colouring transformation to a loop that is over dofs rather than
    cells. '''
    _, invoke = get_invoke("15.12.3_single_pointwise_builtin.f90", TEST_API,
                           name="invoke_0", dist_mem=dist_mem)
    schedule = invoke.schedule
    ctrans = Dynamo0p3ColourTrans()
    with pytest.raises(TransformationError) as excinfo:
        ctrans.apply(schedule.children[0])
    val = str(excinfo.value)
    assert "Error in DynamoColour transformation" in val
    assert ("Only loops over cells may be coloured but this loop is over "
            "dof" in val)


def test_omp_str():
    ''' Test the str method of the Dynamo0p3OMPLoopTrans class. '''
    olooptrans = Dynamo0p3OMPLoopTrans()
    oname = str(olooptrans)
    assert oname == "Add an OpenMP DO directive to a Dynamo 0.3 loop"


def test_omp_not_a_loop(dist_mem):
    '''Test that we raise an appropriate error if we attempt to apply an
    OpenMP DO transformation to something that is not a loop. We test
    when distributed memory is on or off. '''
    _, invoke = get_invoke("1_single_invoke.f90", TEST_API,
                           name="invoke_0_testkern_type", dist_mem=dist_mem)
    schedule = invoke.schedule
    otrans = Dynamo0p3OMPLoopTrans()

    # Erroneously attempt to apply OpenMP to the schedule rather than
    # the loop
    with pytest.raises(TransformationError) as excinfo:
        otrans.apply(schedule)

    assert ("Target of Dynamo0p3OMPLoopTrans transformation must be a sub-"
            "class of Loop but got 'LFRicInvokeSchedule'" in
            str(excinfo.value))


def test_omp_parallel_not_a_loop(dist_mem):
    '''Test that we raise an appropriate error if we attempt to apply an
    OpenMP PARALLEL DO transformation to something that is not a
    loop. We test when distributed memory is on or off. '''
    _, invoke = get_invoke("1_single_invoke.f90", TEST_API,
                           name="invoke_0_testkern_type", dist_mem=dist_mem)
    schedule = invoke.schedule
    otrans = DynamoOMPParallelLoopTrans()

    # Erroneously attempt to apply OpenMP to the schedule rather than
    # the loop
    with pytest.raises(TransformationError) as excinfo:
        otrans.apply(schedule)
    assert ("Error in DynamoOMPParallelLoopTrans transformation. The "
            "supplied node must be a LFRicLoop but got 'LFRicInvokeSchedule'"
            in str(excinfo.value))


def test_colour_str():
    ''' Test the str method of the Dynamo0p3ColourTrans class. '''
    ctrans = Dynamo0p3ColourTrans()
    cstr = str(ctrans)
    assert cstr == "Split a Dynamo 0.3 loop over cells into colours"


def test_omp_colour_trans(tmpdir, dist_mem):
    ''' Test the OpenMP transformation applied to a coloured loop. We test
    when distributed memory is on or off. '''
    psy, invoke = get_invoke("1_single_invoke.f90", TEST_API,
                             name="invoke_0_testkern_type",
                             dist_mem=dist_mem)
    schedule = invoke.schedule

    ctrans = Dynamo0p3ColourTrans()
    otrans = DynamoOMPParallelLoopTrans()

    if dist_mem:
        index = 4
    else:
        index = 0

    # Colour the loop
    ctrans.apply(schedule.children[index])

    # Then apply OpenMP to the inner loop
    otrans.apply(schedule.children[index].loop_body[0])

    code = str(psy.gen)

    assert ("      ncolour = mesh%get_ncolours()\n"
            "      cmap => mesh%get_colour_map()\n" in code)
    if dist_mem:
        lookup = "last_halo_cell_all_colours(colour,1)"
    else:
        lookup = "last_edge_cell_all_colours(colour)"
    output = (
        f"      DO colour = loop0_start, loop0_stop, 1\n"
        f"        !$omp parallel do default(shared), private(cell), "
        f"schedule(static)\n"
        f"        DO cell = loop1_start, {lookup}, 1\n")
    assert output in code

    assert LFRicBuild(tmpdir).code_compiles(psy)


def test_omp_parallel_colouring_needed(monkeypatch, annexed, dist_mem):
    '''Test that we raise an error when applying an OpenMP PARALLEL DO
    transformation to a loop that requires colouring (i.e. has a field
    with 'INC' access) but is not coloured. We test when distributed
    memory is on or off. We also test when annexed is False and True
    as it affects how many halo exchanges are generated.

    '''
    config = Config.get()
    dyn_config = config.api_conf("lfric")
    monkeypatch.setattr(dyn_config, "_compute_annexed_dofs", annexed)
    _, invoke = get_invoke("11_any_space.f90", TEST_API,
                           name="invoke_0_testkern_any_space_1_type",
                           dist_mem=dist_mem)
    if dist_mem:
        if annexed:
            index = 4
        else:
            index = 5
    else:
        index = 0
    schedule = invoke.schedule
    otrans = DynamoOMPParallelLoopTrans()
    # Apply OpenMP to the loop
    with pytest.raises(TransformationError) as excinfo:
        otrans.apply(schedule.children[index])
    assert "Error in DynamoOMPParallelLoopTrans" in str(excinfo.value)
    assert "kernel has an argument with INC access" in str(excinfo.value)
    assert "Colouring is required" in str(excinfo.value)


def test_omp_colouring_needed(monkeypatch, annexed, dist_mem):
    '''Test that we raise an error when applying an OpenMP DO
    transformation to a loop that requires colouring (i.e. has a field
    with 'INC' access) but is not coloured. We test when distributed
    memory is on or off. We also test when annexed is False and True
    as it affects how many halo exchanges are generated.

    '''
    config = Config.get()
    dyn_config = config.api_conf("lfric")
    monkeypatch.setattr(dyn_config, "_compute_annexed_dofs", annexed)
    _, invoke = get_invoke("11_any_space.f90", TEST_API,
                           name="invoke_0_testkern_any_space_1_type",
                           dist_mem=dist_mem)
    if dist_mem:
        if annexed:
            index = 4
        else:
            index = 5
    else:
        index = 0
    schedule = invoke.schedule

    otrans = Dynamo0p3OMPLoopTrans()
    # Apply OpenMP to the loop
    with pytest.raises(TransformationError) as excinfo:
        otrans.apply(schedule.children[index])
    assert "Error in Dynamo0p3OMPLoopTrans transfo" in str(excinfo.value)
    assert "kernel has an argument with INC access" in str(excinfo.value)
    assert "Colouring is required" in str(excinfo.value)


def test_check_seq_colours_omp_do(tmpdir, monkeypatch, annexed, dist_mem):
    '''Test that we raise an error if the user attempts to apply an OpenMP
    DO transformation to a loop over colours (since any such loop must
    be sequential). We test when distributed memory is on or off. We
    also test when annexed is False and True as it affects how many
    halo exchanges are generated.

    '''
    config = Config.get()
    dyn_config = config.api_conf("lfric")
    monkeypatch.setattr(dyn_config, "_compute_annexed_dofs", annexed)
    psy, invoke = get_invoke("1.1.0_single_invoke_xyoz_qr.f90", TEST_API,
                             name="invoke_0_testkern_qr_type",
                             dist_mem=dist_mem)
    schedule = invoke.schedule
    if dist_mem:
        if annexed:
            index = 3
        else:
            index = 4
    else:
        index = 0

    ctrans = Dynamo0p3ColourTrans()
    otrans = Dynamo0p3OMPLoopTrans()

    # Colour the loop
    ctrans.apply(schedule.children[index])

    # Then erroneously attempt to apply OpenMP to the loop over
    # colours
    with pytest.raises(TransformationError) as excinfo:
        otrans.apply(schedule.children[index])

    assert "Error in Dynamo0p3OMPLoopTrans" in str(excinfo.value)
    assert "target loop is over colours" in str(excinfo.value)
    assert "must be computed serially" in str(excinfo.value)

    # This test checks the code without OpenMP as this
    # transformation fails
    assert LFRicBuild(tmpdir).code_compiles(psy)


def test_colouring_after_openmp(dist_mem, monkeypatch):
    '''Test that we raise an error if the user attempts to colour a loop
    that is already within an OpenMP parallel region. We test when
    distributed memory is on or off.  Note: An OpenMP parallel
    transformation can only be applied on its own for a discontinuous
    function space. However, colouring can be applied when an argument
    has "INC" access and in the LFRic API this is only possible for
    fields on a continuous function space. Therefore we need to
    monkeypatch the function space of the loop argument to a
    continuous function space before applying colouring.

    '''
    _, invoke = get_invoke("1_single_invoke_w3.f90", TEST_API,
                           name="invoke_0_testkern_w3_type", dist_mem=dist_mem)
    schedule = invoke.schedule

    ctrans = Dynamo0p3ColourTrans()
    otrans = DynamoOMPParallelLoopTrans()

    if dist_mem:
        index = 3
    else:
        index = 0

    # Apply OpenMP to the loop
    otrans.apply(schedule[index])

    # Monkeypatch the loop argument to "INC" access and a continuous function
    # space so colouring can be applied
    write_arg = schedule[index].dir_body[0].loop_body[0].arguments.args[4]
    fspace = write_arg.function_space
    monkeypatch.setattr(write_arg, "access", AccessType.INC)
    monkeypatch.setattr(fspace, "_orig_name", "w1")

    # Now attempt to colour the loop within this OpenMP region
    with pytest.raises(TransformationError) as excinfo:
        ctrans.apply(schedule[index].dir_body[0])
    assert "Cannot have a loop over colours" in str(excinfo.value)
    assert "within an OpenMP parallel region" in str(excinfo.value)


def test_colouring_multi_kernel(monkeypatch, annexed, dist_mem):
    '''Test that we correctly generate all the map-lookups etc.  when an
    invoke contains more than one kernel. We test when distributed
    memory is on or off. We also test when annexed is False and True
    as it affects how many halo exchanges are generated.

    '''
    config = Config.get()
    dyn_config = config.api_conf("lfric")
    monkeypatch.setattr(dyn_config, "_compute_annexed_dofs", annexed)
    psy, invoke = get_invoke("4.6_multikernel_invokes.f90", TEST_API,
                             name="invoke_0",
                             dist_mem=dist_mem)

    schedule = invoke.schedule

    ctrans = Dynamo0p3ColourTrans()
    otrans = DynamoOMPParallelLoopTrans()
    mtrans = MoveTrans()

    if dist_mem:
        if annexed:
            index = 5
        else:
            # f is required but can be moved before the first loop
            mtrans.apply(schedule.children[7], schedule.children[6])
            index = 7
    else:
        index = 0

    # colour each loop
    ctrans.apply(schedule[index])
    ctrans.apply(schedule[index+1])

    # Apply OpenMP to each of the colour loops
    otrans.apply(schedule[index].loop_body[0])
    otrans.apply(schedule[index+1].loop_body[0])

    gen = str(psy.gen)

    # Check that we're calling the API to get the no. of colours
    assert gen.count("cmap => mesh%get_colour_map()") == 1
    assert "private(cell)" in gen
    assert gen.count("private(cell)") == 2


def test_omp_region_omp_do(dist_mem):
    ''' Test that we correctly generate code for the case of a single OMP
    DO within an OMP PARALLEL region without colouring. We test when
    distributed memory is on or off.
    Note: this test does not apply colouring so the loops must be over
    discontinuous function spaces.

    '''
    psy, invoke = get_invoke(
        "1_single_invoke_w3.f90", TEST_API,
        name="invoke_0_testkern_w3_type", dist_mem=dist_mem)
    schedule = invoke.schedule
    olooptrans = Dynamo0p3OMPLoopTrans()
    ptrans = OMPParallelTrans()

    if dist_mem:
        index = 3
    else:
        index = 0

    # Put an OMP PARALLEL around this loop
    child = schedule[index]
    ptrans.apply(child)

    # Put an OMP DO around this loop
    olooptrans.apply(schedule[index].dir_body[0])

    # Store the results of applying this code transformation as
    # a string
    code = str(psy.gen)

    omp_do_idx = -1
    omp_para_idx = -1
    cell_loop_idx = -1
    omp_enddo_idx = -1
    if dist_mem:
        assert "loop0_stop = mesh%get_last_edge_cell()" in code
    else:
        assert "loop0_stop = m2_proxy%vspace%get_ncell()" in code
    for idx, line in enumerate(code.split('\n')):
        if "DO cell = loop0_start, loop0_stop" in line:
            cell_loop_idx = idx
        if "!$omp do" in line:
            omp_do_idx = idx
        if "!$omp parallel default" in line:
            omp_para_idx = idx
        if "!$omp end do" in line:
            omp_enddo_idx = idx
        if "END DO" in line:
            cell_end_loop_idx = idx

    assert (omp_do_idx - omp_para_idx) == 1
    assert (cell_loop_idx - omp_do_idx) == 1
    assert (omp_enddo_idx - cell_end_loop_idx) == 1


def test_omp_region_omp_do_rwdisc(monkeypatch, annexed, dist_mem):
    ''' Test that we correctly generate code for the case of a single
    OMP DO within an OMP PARALLEL region without colouring when a
    discontinuous field has readwrite access. We test when distributed
    memory is on or off. Also test with and without annexed dofs being
    computed as this affects the generated code.

    '''
    api_config = Config.get().api_conf(TEST_API)
    monkeypatch.setattr(api_config, "_compute_annexed_dofs", annexed)
    psy, invoke = get_invoke("1_single_invoke_any_discontinuous_space.f90",
                             TEST_API, idx=0, dist_mem=dist_mem)
    schedule = invoke.schedule
    olooptrans = Dynamo0p3OMPLoopTrans()
    ptrans = OMPParallelTrans()
    # Put an OMP PARALLEL around this loop
    if dist_mem and not annexed:
        # there are 2 halo exchange calls
        index = 2
    else:
        # there are no halo exchange calls
        index = 0
    child = schedule[index]
    ptrans.apply(child)

    # Put an OMP DO around this loop
    olooptrans.apply(schedule[index].dir_body[0])

    # Store the results of applying this code transformation as
    # a string
    code = str(psy.gen)

    omp_do_idx = -1
    omp_para_idx = -1
    cell_loop_idx = -1
    omp_enddo_idx = -1
    if dist_mem:
        assert "loop0_stop = mesh%get_last_edge_cell()" in code
    else:
        assert "loop0_stop = f1_proxy%vspace%get_ncell()" in code
    loop_str = "DO cell = loop0_start, loop0_stop"
    for idx, line in enumerate(code.split('\n')):
        if loop_str in line:
            cell_loop_idx = idx
        if "!$omp do" in line:
            omp_do_idx = idx
        if "!$omp parallel default" in line:
            omp_para_idx = idx
        if "!$omp end do" in line:
            omp_enddo_idx = idx
        if "END DO" in line:
            cell_end_loop_idx = idx

    assert (omp_do_idx - omp_para_idx) == 1
    assert (cell_loop_idx - omp_do_idx) == 1
    assert (omp_enddo_idx - cell_end_loop_idx) == 1


def test_multi_kernel_single_omp_region(dist_mem):
    ''' Test that we correctly generate all the map-lookups etc.
    when an invoke contains more than one kernel that are all contained
    within a single OMP region.
    Note: this test does not apply colouring so the loops must be over
    discontinuous function spaces.

    '''
    psy, invoke = get_invoke("4.13_multikernel_invokes_w3_anyd.f90", TEST_API,
                             name="invoke_0",
                             dist_mem=dist_mem)
    schedule = invoke.schedule

    if dist_mem:
        index = 3
    else:
        index = 0

    otrans = Dynamo0p3OMPLoopTrans()
    rtrans = OMPParallelTrans()

    # Apply OpenMP to each of the loops
    otrans.apply(schedule.children[index])
    otrans.apply(schedule.children[index+1])

    # Enclose all of these OpenMP'd loops within a single region
    rtrans.apply(schedule.children[index:index+2])

    code = str(psy.gen)

    omp_do_idx = -1
    omp_end_do_idx = -1
    omp_para_idx = -1
    omp_end_para_idx = -1
    cell_loop_idx = -1
    end_do_idx = -1
    if dist_mem:
        assert "loop0_stop = mesh%get_last_edge_cell()" in code
    else:
        assert "loop0_stop = m2_proxy%vspace%get_ncell()" in code
    loop_str = "DO cell = loop0_start, loop0_stop"
    for idx, line in enumerate(code.split('\n')):
        if (cell_loop_idx == -1) and (loop_str in line):
            cell_loop_idx = idx
        if (omp_do_idx == -1) and ("!$omp do" in line):
            omp_do_idx = idx
        if "!$omp end do" in line:
            omp_end_do_idx = idx
        if "!$omp parallel default(shared), private(cell)" in line:
            omp_para_idx = idx
        if "END DO" in line:
            end_do_idx = idx
        if "!$omp end parallel" in line:
            omp_end_para_idx = idx

    assert (omp_do_idx - omp_para_idx) == 1
    assert (cell_loop_idx - omp_do_idx) == 1
    assert (omp_end_para_idx - omp_end_do_idx) > 0
    assert (omp_end_do_idx - end_do_idx) == 1


def test_multi_different_kernel_omp(
        tmpdir, monkeypatch, dist_mem, annexed):
    ''' Test that we correctly generate the OpenMP private lists when we
    have more than one kernel of a different type (requiring a
    different private list) within an invoke. Test with and without
    DM. We also test when annexed is False and True as it affects how
    many halo exchanges are generated.

    '''
    config = Config.get()
    dyn_config = config.api_conf("lfric")
    monkeypatch.setattr(dyn_config, "_compute_annexed_dofs", annexed)
    psy, invoke = get_invoke("4.7_multikernel_invokes.f90", TEST_API,
                             name="invoke_0",
                             dist_mem=dist_mem)
    schedule = invoke.schedule

    if dist_mem:
        if annexed:
            index1 = 5
            index2 = 8
        else:
            index1 = 6
            index2 = 10
    else:
        index1 = 0
        index2 = 1

    ctrans = Dynamo0p3ColourTrans()
    otrans = DynamoOMPParallelLoopTrans()

    # Colour each loop
    ctrans.apply(schedule.children[index1])
    ctrans.apply(schedule.children[index2])

    # Apply OpenMP to each of the colour loops
    otrans.apply(schedule.children[index1].loop_body[0])
    otrans.apply(schedule.children[index2].loop_body[0])

    code = str(psy.gen)

    assert "private(cell)" in code

    assert LFRicBuild(tmpdir).code_compiles(psy)


def test_loop_fuse_invalid_space(monkeypatch):
    ''' Test that we raise an appropriate error if the user attempts
    to fuse loops that are on invalid spaces.
    '''
    _, first_invoke = get_invoke("4_multikernel_invokes.f90", TEST_API,
                                 idx=0, dist_mem=False)
    schedule = first_invoke.schedule
    first_kernel_args = schedule.coded_kernels()[0].arguments
    # Get argument on the "write" space w1
    _, fspace = first_kernel_args.get_arg_on_space_name("w1")
    # Make function space invalid
    monkeypatch.setattr(fspace, "_orig_name", "not_a_space_name")

    # Apply transformation and raise the error
    ftrans = LFRicLoopFuseTrans()
    with pytest.raises(TransformationError) as excinfo:
        ftrans.apply(schedule.children[0], schedule.children[1])
    assert ("One or both function spaces 'not_a_space_name' and 'w1' have "
            "invalid names" in str(excinfo.value))


def test_loop_fuse_different_spaces(monkeypatch, dist_mem):
    ''' Test that we raise an appropriate error if the user attempts
    fuse loops that are on different spaces (unless they are both on
    discontinuous spaces). We test with annexed is False as this is
    how the test has been set up.

    '''
    dyn_config = Config.get().api_conf(TEST_API)
    monkeypatch.setattr(dyn_config, "_compute_annexed_dofs", False)
    for same_space in [False, True]:
        _, invoke = get_invoke("4.7_multikernel_invokes.f90",
                               TEST_API, name="invoke_0", dist_mem=dist_mem)
        schedule = invoke.schedule

        ftrans = LFRicLoopFuseTrans()
        mtrans = MoveTrans()
        if dist_mem:
            index = 9
            # f, c and g halo exchanges between loops can be moved
            # before the 1st loop as they are not accessed in it
            for idx in range(index-3, index):
                mtrans.apply(schedule.children[idx+1],
                             schedule.children[idx])
        else:
            index = 0

        with pytest.raises(TransformationError) as excinfo:
            ftrans.apply(schedule.children[index],
                         schedule.children[index+1],
                         {"same_space": same_space})

        if same_space:
            assert ("The 'same_space' flag was set, but does not apply "
                    "because neither field is on 'ANY_SPACE'" in
                    str(excinfo.value))
        else:
            assert ("Cannot fuse loops that are over different spaces "
                    "'w2' and 'w1' unless they are both discontinuous"
                    in str(excinfo.value))


def test_loop_fuse_same_space_error():
    ''' Test that we raise an appropriate error if the user attempts
    to incorrectly set the 'same_space' property

    '''
    ftrans = LFRicLoopFuseTrans()
    with pytest.raises(TransformationError) as excinfo:
        ftrans.apply(None, None, {"same_space": "foo"})
    assert ("The value of the 'same_space' flag must be either bool or "
            "None type, but the type of flag provided was 'str'."
            in str(excinfo.value))


def test_loop_fuse(dist_mem):
    ''' Test that we are able to fuse two loops together. '''
    psy, invoke = get_invoke("4_multikernel_invokes.f90", TEST_API,
                             name="invoke_0", dist_mem=dist_mem)
    schedule = invoke.schedule

    if dist_mem:
        index = 4
    else:
        index = 0

    ftrans = LFRicLoopFuseTrans()

    # Fuse the loops
    ftrans.apply(schedule.children[index],
                 schedule.children[index+1])

    gen = str(psy.gen)

    cell_loop_idx = -1
    end_loop_idx = -1
    call_idx1 = -1
    call_idx2 = -1
    if dist_mem:
        assert "loop0_stop = mesh%get_last_halo_cell(1)" in gen
    else:
        assert "loop0_stop = f1_proxy%vspace%get_ncell()" in gen
    loop_str = "DO cell = loop0_start, loop0_stop"
    for idx, line in enumerate(gen.split('\n')):
        if loop_str in line:
            cell_loop_idx = idx
        if "CALL testkern_code" in line:
            if call_idx1 == -1:
                call_idx1 = idx
            else:
                call_idx2 = idx
        if "END DO" in line:
            end_loop_idx = idx

    assert cell_loop_idx != -1
    assert cell_loop_idx < call_idx1
    assert call_idx1 < call_idx2
    assert call_idx2 < end_loop_idx


def test_loop_fuse_set_dirty():
    ''' Test that we are able to fuse two loops together and produce
    the expected set_dirty() calls. '''
    psy, invoke = get_invoke("4_multikernel_invokes.f90", TEST_API,
                             name="invoke_0", dist_mem=True)

    schedule = invoke.schedule
    ftrans = LFRicLoopFuseTrans()
    # Fuse the loops
    ftrans.apply(schedule.children[4], schedule.children[5])

    gen = str(psy.gen)
    assert gen.count("set_dirty()") == 1


def test_loop_fuse_omp(dist_mem):
    ''' Test that we can loop-fuse two loop nests and enclose them in an
    OpenMP parallel region.
    Note: this test does not apply colouring so the loops must be over
    discontinuous function spaces.

    '''
    psy, invoke = get_invoke("4.12_multikernel_invokes_w2v.f90", TEST_API,
                             name="invoke_0", dist_mem=dist_mem)
    schedule = invoke.schedule

    ftrans = LFRicLoopFuseTrans()
    otrans = DynamoOMPParallelLoopTrans()

    ftrans.apply(schedule.children[0], schedule.children[1])

    otrans.apply(schedule.children[0])

    code = str(psy.gen)

    # Check generated code
    omp_para_idx = -1
    omp_endpara_idx = -1
    cell_do_idx = -1
    cell_enddo_idx = -1
    call1_idx = -1
    call2_idx = -1
    if dist_mem:
        assert "loop0_stop = mesh%get_last_edge_cell()" in code
    else:
        assert "loop0_stop = f1_proxy%vspace%get_ncell()" in code
    loop_str = "DO cell = loop0_start, loop0_stop"
    for idx, line in enumerate(code.split('\n')):
        if loop_str in line:
            cell_do_idx = idx
        if ("!$omp parallel do default(shared), private(cell), "
                "schedule(static)" in line):
            omp_para_idx = idx
        if "CALL testkern_w2v_code" in line:
            if call1_idx == -1:
                call1_idx = idx
            else:
                call2_idx = idx
        if "END DO" in line:
            cell_enddo_idx = idx
        if "!$omp end parallel do" in line:
            omp_endpara_idx = idx

    assert cell_do_idx - omp_para_idx == 1
    assert call1_idx > cell_do_idx
    assert call2_idx > call1_idx
    assert cell_enddo_idx > call2_idx
    assert omp_endpara_idx - cell_enddo_idx == 1


def test_loop_fuse_omp_rwdisc(tmpdir, monkeypatch, annexed, dist_mem):
    ''' Test that we can loop-fuse two loop nests and enclose them in
    an OpenMP parallel region for a kernel when discontinuous fields
    have readwrite access. We test when distributed memory is on or
    off. Also test with and without annexed dofs being computed as
    this affects the generated code.
    Note: Fusing loops over discontinuous readwriters over different
    spaces is allowed unless their loop bounds differ due to a
    previous transformation.
    '''
    api_config = Config.get().api_conf(TEST_API)
    monkeypatch.setattr(api_config, "_compute_annexed_dofs", annexed)
    psy, invoke = get_invoke("4.13_multikernel_invokes_w3_anyd.f90", TEST_API,
                             name="invoke_0", dist_mem=dist_mem)
    schedule = invoke.schedule

    ftrans = LFRicLoopFuseTrans()
    otrans = DynamoOMPParallelLoopTrans()

    if dist_mem and not annexed:
        # there are 3 halo exchange calls
        index = 3
    else:
        # there are no halo exchange calls
        index = 0
    ftrans.apply(schedule.children[index], schedule.children[index+1])

    otrans.apply(schedule.children[index])

    code = str(psy.gen)

    # Check generated code
    omp_para_idx = -1
    omp_endpara_idx = -1
    cell_do_idx = -1
    cell_enddo_idx = -1
    call1_idx = -1
    call2_idx = -1
    if dist_mem:
        assert "loop0_stop = mesh%get_last_edge_cell()" in code
    else:
        assert "loop0_stop = m2_proxy%vspace%get_ncell()" in code
    loop_str = "DO cell = loop0_start, loop0_stop"
    for idx, line in enumerate(code.split('\n')):
        if loop_str in line:
            cell_do_idx = idx
        if "!$omp parallel do default(shared), " +\
           "private(cell), schedule(static)" in line:
            omp_para_idx = idx
        if "CALL testkern_w3_code" in line:
            call1_idx = idx
        if "CALL testkern_anyd_any_space_code" in line:
            call2_idx = idx
        if "END DO" in line:
            cell_enddo_idx = idx
        if "!$omp end parallel do" in line:
            omp_endpara_idx = idx

    assert cell_do_idx - omp_para_idx == 1
    assert call1_idx > cell_do_idx
    assert call2_idx > call1_idx
    assert cell_enddo_idx > call2_idx
    assert omp_endpara_idx - cell_enddo_idx == 1

    assert LFRicBuild(tmpdir).code_compiles(psy)


def test_fuse_colour_loops(tmpdir, monkeypatch, annexed, dist_mem):
    '''Test that we can fuse colour loops , enclose them in an OpenMP
    parallel region and preceed each by an OpenMP DO for both
    sequential and distributed-memory code. We also test when annexed
    is False and True as it affects how many halo exchanges are
    generated.

    '''
    config = Config.get()
    dyn_config = config.api_conf("lfric")
    monkeypatch.setattr(dyn_config, "_compute_annexed_dofs", annexed)
    psy, invoke = get_invoke("4.6_multikernel_invokes.f90", TEST_API,
                             name="invoke_0", dist_mem=dist_mem)
    schedule = invoke.schedule

    ctrans = Dynamo0p3ColourTrans()
    otrans = Dynamo0p3OMPLoopTrans()
    rtrans = OMPParallelTrans()
    ftrans = LFRicLoopFuseTrans()
    mtrans = MoveTrans()

    if dist_mem:
        if annexed:
            index = 5
        else:
            # f is required but can be moved before the first loop
            mtrans.apply(schedule.children[7], schedule.children[6])
            index = 7
    else:
        index = 0

    # colour each loop
    ctrans.apply(schedule[index])
    ctrans.apply(schedule[index+1])

    # fuse the sequential colours loop
    ftrans.apply(schedule[index], schedule[index+1])

    # Enclose the colour loops within an OMP parallel region
    rtrans.apply(schedule[index].loop_body.children)

    # Put an OMP DO around each of the colour loops
    for loop in schedule[index].loop_body[0].dir_body[:]:
        otrans.apply(loop)

    code = str(psy.gen)
    assert "ncolour = mesh%get_ncolours()" in code
    assert "cmap => mesh%get_colour_map()\n" in code
    assert "loop0_stop = ncolour" in code

    if dist_mem:
        lookup = "last_halo_cell_all_colours(colour,1)"
    else:
        lookup = "last_edge_cell_all_colours(colour)"

    output = (
        f"      DO colour = loop0_start, loop0_stop, 1\n"
        f"        !$omp parallel default(shared), private(cell)\n"
        f"        !$omp do schedule(static)\n"
        f"        DO cell = loop1_start, {lookup}, 1\n"
        f"          CALL ru_code(nlayers_a, a_data, b_data, "
        f"istp, rdt, d_data, e_1_data, e_2_data, "
        f"e_3_data, ndf_w2, undf_w2, map_w2(:,cmap(colour,"
        f"cell)), basis_w2_qr, diff_basis_w2_qr, ndf_w3, undf_w3, "
        f"map_w3(:,cmap(colour,cell)), basis_w3_qr, ndf_w0, undf_w0, "
        f"map_w0(:,cmap(colour,cell)), basis_w0_qr, diff_basis_w0_qr, "
        f"np_xy_qr, np_z_qr, weights_xy_qr, weights_z_qr)\n"
        f"        END DO\n"
        f"        !$omp end do\n"
        f"        !$omp do schedule(static)\n"
        f"        DO cell = loop2_start, {lookup}, 1\n"
        f"          CALL ru_code(nlayers_f, f_data, b_data, "
        f"istp, rdt, d_data, e_1_data, e_2_data, "
        f"e_3_data, ndf_w2, undf_w2, map_w2(:,cmap(colour,"
        f"cell)), basis_w2_qr, diff_basis_w2_qr, ndf_w3, undf_w3, "
        f"map_w3(:,cmap(colour,cell)), basis_w3_qr, ndf_w0, undf_w0, "
        f"map_w0(:,cmap(colour,cell)), basis_w0_qr, diff_basis_w0_qr, "
        f"np_xy_qr, np_z_qr, weights_xy_qr, weights_z_qr)\n"
        f"        END DO\n"
        f"        !$omp end do\n"
        f"        !$omp end parallel\n"
        f"      END DO\n")
    assert output in code

    if dist_mem:
        set_dirty_str = (
            "      ! Set halos dirty/clean for fields modified in the "
            "above loop\n"
            "      !\n"
            "      CALL a_proxy%set_dirty()\n"
            "      CALL f_proxy%set_dirty()\n")
        assert set_dirty_str in code
        assert code.count("set_dirty()") == 2

    assert LFRicBuild(tmpdir).code_compiles(psy)


def test_loop_fuse_cma(tmpdir, dist_mem):
    ''' Test that we can loop fuse two loops when one contains a
    call to a CMA-related kernel.

    '''
    psy, invoke = get_invoke("20.6_multi_invoke_with_cma.f90", TEST_API,
                             name="invoke_0", dist_mem=dist_mem)
    ftrans = LFRicLoopFuseTrans()
    mtrans = MoveTrans()
    schedule = invoke.schedule
    if dist_mem:
        # move halo exchanges before the first loop
        mtrans.apply(schedule.children[2], schedule.children[1])
        mtrans.apply(schedule.children[3], schedule.children[2])
        mtrans.apply(schedule.children[4], schedule.children[3])
        index = 4
    else:
        index = 0

    # Fuse the loops
    ftrans.apply(schedule.children[index], schedule.children[index+1],
                 {"same_space": True})
    code = str(psy.gen)

    assert LFRicBuild(tmpdir).code_compiles(psy)

    assert (
        "      ! Look-up required column-banded dofmaps\n"
        "      !\n"
        "      cbanded_map_aspc1_afield => "
        "cma_op1_proxy%column_banded_dofmap_to\n"
        "      cbanded_map_aspc2_lma_op1 => "
        "cma_op1_proxy%column_banded_dofmap_from\n") in code
    assert (
        "      ! Look-up information for each CMA operator\n"
        "      !\n"
        "      cma_op1_cma_matrix => cma_op1_proxy%columnwise_matrix\n"
        "      cma_op1_nrow = cma_op1_proxy%nrow\n"
        "      cma_op1_ncol = cma_op1_proxy%ncol\n"
        "      cma_op1_bandwidth = cma_op1_proxy%bandwidth\n"
        "      cma_op1_alpha = cma_op1_proxy%alpha\n"
        "      cma_op1_beta = cma_op1_proxy%beta\n"
        "      cma_op1_gamma_m = cma_op1_proxy%gamma_m\n"
        "      cma_op1_gamma_p = cma_op1_proxy%gamma_p\n"
    ) in code
    assert (
        "CALL columnwise_op_asm_field_kernel_code(cell, nlayers_afield, "
        "ncell_2d, afield_data, lma_op1_proxy%ncell_3d, "
        "lma_op1_local_stencil, cma_op1_cma_matrix(:,:,:), cma_op1_nrow, "
        "cma_op1_ncol, cma_op1_bandwidth, cma_op1_alpha, cma_op1_beta, "
        "cma_op1_gamma_m, cma_op1_gamma_p, ndf_aspc1_afield, "
        "undf_aspc1_afield, map_aspc1_afield(:,cell), "
        "cbanded_map_aspc1_afield, ndf_aspc2_lma_op1, "
        "cbanded_map_aspc2_lma_op1)\n"
        "        CALL testkern_two_real_scalars_code(nlayers_afield, scalar1, "
        "afield_data, bfield_data, cfield_data, "
        "dfield_data, scalar2, ndf_w1, undf_w1, map_w1(:,cell), "
        "ndf_w2, undf_w2, map_w2(:,cell), ndf_w3, undf_w3, "
        "map_w3(:,cell))\n") in code


def test_omp_par_and_halo_exchange_error():
    ''' Tests that we raise an error if we try to apply an OMP parallel
    transformation to a list containing halo_exchange calls. If this is
    allowed then it is likely that we will get incorrect results, or that
    the code will fail.
    Note: this test does not apply colouring so the loops must be over
    discontinuous function spaces.

    '''
    _, invoke = get_invoke("4.13_multikernel_invokes_w3_anyd.f90", TEST_API,
                           name="invoke_0", dist_mem=True)
    schedule = invoke.schedule

    otrans = Dynamo0p3OMPLoopTrans()
    rtrans = OMPParallelTrans()

    # Apply OpenMP to each of the loops
    otrans.apply(schedule.children[3])
    otrans.apply(schedule.children[4])

    # Enclose the invoke code within a single region
    with pytest.raises(TransformationError) as excinfo:
        rtrans.apply(schedule.children)
    assert ("cannot be enclosed by a "
            "OMPParallelTrans transformation" in str(excinfo.value))


def test_builtin_single_omp_pdo(tmpdir, monkeypatch, annexed, dist_mem):
    ''' Test that we generate correct code if an OpenMP PARALLEL DO is
    applied to a single builtin. Also test with and without annexed
    dofs being computed as this affects the generated code.

    '''
    api_config = Config.get().api_conf(TEST_API)
    monkeypatch.setattr(api_config, "_compute_annexed_dofs", annexed)
    psy, invoke = get_invoke("15.7.2_setval_X_builtin.f90", TEST_API,
                             idx=0, dist_mem=dist_mem)
    schedule = invoke.schedule
    otrans = DynamoOMPParallelLoopTrans()
    # Apply OpenMP parallelisation to the loop
    otrans.apply(schedule.children[0])
    result = str(psy.gen)

    assert LFRicBuild(tmpdir).code_compiles(psy)

    if dist_mem:  # annexed can be True or False
        if annexed:
            assert ("loop0_stop = f2_proxy%vspace%get_last_dof_annexed()"
                    in result)
        else:
            assert ("loop0_stop = f2_proxy%vspace%get_last_dof_owned()"
                    in result)
        code = (
            "      !$omp parallel do default(shared), private(df), "
            "schedule(static)\n"
            "      DO df = loop0_start, loop0_stop, 1\n"
            "        ! Built-in: setval_X (set a real-valued field "
            "equal to another such field)\n"
            "        f2_data(df) = f1_data(df)\n"
            "      END DO\n"
            "      !$omp end parallel do\n"
            "      !\n"
            "      ! Set halos dirty/clean for fields modified in the "
            "above loop(s)\n"
            "      !\n"
            "      CALL f2_proxy%set_dirty()")
        assert code in result
    else:  # not distmem. annexed can be True or False
        assert "loop0_stop = undf_aspc1_f2" in result
        assert (
            "      !$omp parallel do default(shared), private(df), "
            "schedule(static)\n"
            "      DO df = loop0_start, loop0_stop, 1\n"
            "        ! Built-in: setval_X (set a real-valued field "
            "equal to another such field)\n"
            "        f2_data(df) = f1_data(df)\n"
            "      END DO\n"
            "      !$omp end parallel do") in result


def test_builtin_multiple_omp_pdo(tmpdir, monkeypatch, annexed, dist_mem):
    ''' Test that we generate correct code if OpenMP PARALLEL DOs are
    applied to multiple builtins. Also test with and without annexed
    dofs being computed as this affects the generated code.

    '''
    api_config = Config.get().api_conf(TEST_API)
    monkeypatch.setattr(api_config, "_compute_annexed_dofs", annexed)
    psy, invoke = get_invoke("15.14.2_multiple_set_kernels.f90", TEST_API,
                             idx=0, dist_mem=dist_mem)
    schedule = invoke.schedule
    otrans = DynamoOMPParallelLoopTrans()
    # Apply OpenMP parallelisation to the loop
    for child in schedule.children:
        otrans.apply(child)
    result = str(psy.gen)

    assert LFRicBuild(tmpdir).code_compiles(psy)

    if dist_mem:  # annexed can be True or False
        for idx in range(1, 4):
            if annexed:
                name = "annexed"
            else:
                name = "owned"
            assert (f"loop{idx-1}_stop = f{idx}_proxy%vspace%"
                    f"get_last_dof_{name}()" in result)

        code = (
            "      !$omp parallel do default(shared), private(df), "
            "schedule(static)\n"
            "      DO df = loop0_start, loop0_stop, 1\n"
            "        ! Built-in: setval_c (set a real-valued field to "
            "a real scalar value)\n"
            "        f1_data(df) = fred\n"
            "      END DO\n"
            "      !$omp end parallel do\n"
            "      !\n"
            "      ! Set halos dirty/clean for fields modified in the "
            "above loop(s)\n"
            "      !\n"
            "      CALL f1_proxy%set_dirty()\n"
            "      !\n"
            "      ! End of set dirty/clean section for above loop(s)\n"
            "      !\n"
            "      !$omp parallel do default(shared), private(df), "
            "schedule(static)\n"
            "      DO df = loop1_start, loop1_stop, 1\n"
            "        ! Built-in: setval_c (set a real-valued field to "
            "a real scalar value)\n"
            "        f2_data(df) = 3.0_r_def\n"
            "      END DO\n"
            "      !$omp end parallel do\n"
            "      !\n"
            "      ! Set halos dirty/clean for fields modified in the "
            "above loop(s)\n"
            "      !\n"
            "      CALL f2_proxy%set_dirty()\n"
            "      !\n"
            "      ! End of set dirty/clean section for above loop(s)\n"
            "      !\n"
            "      !$omp parallel do default(shared), private(df), "
            "schedule(static)\n"
            "      DO df = loop2_start, loop2_stop, 1\n"
            "        ! Built-in: setval_c (set a real-valued field to "
            "a real scalar value)\n"
            "        f3_data(df) = ginger\n"
            "      END DO\n"
            "      !$omp end parallel do\n"
            "      !\n"
            "      ! Set halos dirty/clean for fields modified in the "
            "above loop(s)\n"
            "      !\n"
            "      CALL f3_proxy%set_dirty()")
        assert code in result
    else:  # not distmem. annexed can be True or False
        for idx in range(1, 4):
            assert f"loop{idx-1}_stop = undf_aspc1_f{idx}" in result
        assert (
            "      !$omp parallel do default(shared), private(df), "
            "schedule(static)\n"
            "      DO df = loop0_start, loop0_stop, 1\n"
            "        ! Built-in: setval_c (set a real-valued field to "
            "a real scalar value)\n"
            "        f1_data(df) = fred\n"
            "      END DO\n"
            "      !$omp end parallel do\n"
            "      !$omp parallel do default(shared), private(df), "
            "schedule(static)\n"
            "      DO df = loop1_start, loop1_stop, 1\n"
            "        ! Built-in: setval_c (set a real-valued field to "
            "a real scalar value)\n"
            "        f2_data(df) = 3.0_r_def\n"
            "      END DO\n"
            "      !$omp end parallel do\n"
            "      !$omp parallel do default(shared), private(df), "
            "schedule(static)\n"
            "      DO df = loop2_start, loop2_stop, 1\n"
            "        ! Built-in: setval_c (set a real-valued field to "
            "a real scalar value)\n"
            "        f3_data(df) = ginger\n"
            "      END DO\n"
            "      !$omp end parallel do\n") in result


def test_builtin_loop_fuse_pdo(tmpdir, monkeypatch, annexed, dist_mem):
    ''' Test that we generate correct code if an OpenMP PARALLEL DO is
    applied to multiple loop fused builtins. We have to assert that it
    is safe to loop fuse. Also test with and without annexed
    dofs being computed as this affects the generated code.

    '''
    api_config = Config.get().api_conf(TEST_API)
    monkeypatch.setattr(api_config, "_compute_annexed_dofs", annexed)
    psy, invoke = get_invoke("15.14.2_multiple_set_kernels.f90", TEST_API,
                             idx=0, dist_mem=dist_mem)
    schedule = invoke.schedule
    ftrans = LFRicLoopFuseTrans()
    ftrans.apply(schedule.children[0], schedule.children[1],
                 {"same_space": True})
    ftrans.apply(schedule.children[0], schedule.children[1],
                 {"same_space": True})
    otrans = DynamoOMPParallelLoopTrans()
    # Apply OpenMP parallelisation to the loop
    otrans.apply(schedule.children[0])
    result = str(psy.gen)

    assert LFRicBuild(tmpdir).code_compiles(psy)

    if dist_mem:  # annexed can be True or False
        if annexed:
            assert ("loop0_stop = f1_proxy%vspace%get_last_dof_annexed()"
                    in result)
        else:
            assert ("loop0_stop = f1_proxy%vspace%get_last_dof_owned()"
                    in result)
        code = (
            "      !$omp parallel do default(shared), private(df), "
            "schedule(static)\n"
            "      DO df = loop0_start, loop0_stop, 1\n"
            "        ! Built-in: setval_c (set a real-valued field to "
            "a real scalar value)\n"
            "        f1_data(df) = fred\n"
            "        ! Built-in: setval_c (set a real-valued field to "
            "a real scalar value)\n"
            "        f2_data(df) = 3.0_r_def\n"
            "        ! Built-in: setval_c (set a real-valued field to "
            "a real scalar value)\n"
            "        f3_data(df) = ginger\n"
            "      END DO\n"
            "      !$omp end parallel do\n"
            "      !\n"
            "      ! Set halos dirty/clean for fields modified in the "
            "above loop(s)\n"
            "      !\n"
            "      CALL f1_proxy%set_dirty()\n"
            "      CALL f2_proxy%set_dirty()\n"
            "      CALL f3_proxy%set_dirty()")
        assert code in result
    else:  # distmem is False. annexed can be True or False
        assert "loop0_stop = undf_aspc1_f1" in result
        assert (
            "      !$omp parallel do default(shared), private(df), "
            "schedule(static)\n"
            "      DO df = loop0_start, loop0_stop, 1\n"
            "        ! Built-in: setval_c (set a real-valued field to "
            "a real scalar value)\n"
            "        f1_data(df) = fred\n"
            "        ! Built-in: setval_c (set a real-valued field to "
            "a real scalar value)\n"
            "        f2_data(df) = 3.0_r_def\n"
            "        ! Built-in: setval_c (set a real-valued field to "
            "a real scalar value)\n"
            "        f3_data(df) = ginger\n"
            "      END DO\n"
            "      !$omp end parallel do") in result


def test_builtin_single_omp_do(tmpdir, monkeypatch, annexed, dist_mem):
    ''' Test that we generate correct code if an OpenMP DO (with an
    outer OpenMP parallel) is applied to a single builtin. Also test
    with and without annexed dofs being computed as this affects the
    generated code.

    '''
    api_config = Config.get().api_conf(TEST_API)
    monkeypatch.setattr(api_config, "_compute_annexed_dofs", annexed)
    psy, invoke = get_invoke("15.7.2_setval_X_builtin.f90", TEST_API,
                             idx=0, dist_mem=dist_mem)
    schedule = invoke.schedule

    olooptrans = Dynamo0p3OMPLoopTrans()
    ptrans = OMPParallelTrans()

    # Put an OMP PARALLEL around this loop
    child = schedule[0]
    ptrans.apply(child)
    # Put an OMP DO around this loop
    olooptrans.apply(schedule[0].dir_body[0])
    result = str(psy.gen)

    assert LFRicBuild(tmpdir).code_compiles(psy)

    if dist_mem:  # annexed can be True or False
        if annexed:
            assert ("loop0_stop = f2_proxy%vspace%get_last_dof_annexed()"
                    in result)
        else:
            assert ("loop0_stop = f2_proxy%vspace%get_last_dof_owned()"
                    in result)
        assert (
            "      !$omp parallel default(shared), private(df)\n"
            "      !$omp do schedule(static)\n"
            "      DO df = loop0_start, loop0_stop, 1\n"
            "        ! Built-in: setval_X (set a real-valued field equal to "
            "another such field)\n"
            "        f2_data(df) = f1_data(df)\n"
            "      END DO\n"
            "      !$omp end do\n"
            "      !$omp end parallel\n"
            "      !\n"
            "      ! Set halos dirty/clean for fields modified in the "
            "above loop(s)\n"
            "      !\n"
            "      CALL f2_proxy%set_dirty()\n"
            "      !\n") in result
    else:  # distmem is False. annexed can be True or False
        assert "loop0_stop = undf_aspc1_f2" in result
        assert (
            "      !$omp parallel default(shared), private(df)\n"
            "      !$omp do schedule(static)\n"
            "      DO df = loop0_start, loop0_stop, 1\n"
            "        ! Built-in: setval_X (set a real-valued field equal to "
            "another such field)\n"
            "        f2_data(df) = f1_data(df)\n"
            "      END DO\n"
            "      !$omp end do\n"
            "      !$omp end parallel\n") in result


def test_builtin_multiple_omp_do(tmpdir, monkeypatch, annexed, dist_mem):
    ''' Test that we generate correct code if OpenMP DOs are applied
    to multiple builtins. Also test with and without annexed dofs
    being computed as this affects the generated code.

    '''
    api_config = Config.get().api_conf(TEST_API)
    monkeypatch.setattr(api_config, "_compute_annexed_dofs", annexed)
    psy, invoke = get_invoke("15.14.2_multiple_set_kernels.f90", TEST_API,
                             idx=0, dist_mem=dist_mem)
    schedule = invoke.schedule

    olooptrans = Dynamo0p3OMPLoopTrans()
    ptrans = OMPParallelTrans()

    # Put an OMP PARALLEL around the loops
    children = schedule.children
    ptrans.apply(children)
    # Put an OMP DO around the loops
    for child in schedule[0].dir_body[:]:
        olooptrans.apply(child)
    result = str(psy.gen)

    assert LFRicBuild(tmpdir).code_compiles(psy)

    if dist_mem:  # annexed can be True or False
        if annexed:
            assert ("loop0_stop = f1_proxy%vspace%get_last_dof_annexed()"
                    in result)
            assert ("loop1_stop = f2_proxy%vspace%get_last_dof_annexed()"
                    in result)
            assert ("loop2_stop = f3_proxy%vspace%get_last_dof_annexed()"
                    in result)
        else:
            assert ("loop0_stop = f1_proxy%vspace%get_last_dof_owned()"
                    in result)
            assert ("loop1_stop = f2_proxy%vspace%get_last_dof_owned()"
                    in result)
            assert ("loop2_stop = f3_proxy%vspace%get_last_dof_owned()"
                    in result)
        code = (
            "      !$omp parallel default(shared), private(df)\n"
            "      !$omp do schedule(static)\n"
            "      DO df = loop0_start, loop0_stop, 1\n"
            "        ! Built-in: setval_c (set a real-valued field to "
            "a real scalar value)\n"
            "        f1_data(df) = fred\n"
            "      END DO\n"
            "      !$omp end do\n"
            "      !$omp do schedule(static)\n"
            "      DO df = loop1_start, loop1_stop, 1\n"
            "        ! Built-in: setval_c (set a real-valued field to "
            "a real scalar value)\n"
            "        f2_data(df) = 3.0_r_def\n"
            "      END DO\n"
            "      !$omp end do\n"
            "      !$omp do schedule(static)\n"
            "      DO df = loop2_start, loop2_stop, 1\n"
            "        ! Built-in: setval_c (set a real-valued field to "
            "a real scalar value)\n"
            "        f3_data(df) = ginger\n"
            "      END DO\n"
            "      !$omp end do\n"
            "      !$omp end parallel\n"
            "      !\n"
            "      ! Set halos dirty/clean for fields modified in the "
            "above loop(s)\n"
            "      !\n"
            "      CALL f1_proxy%set_dirty()\n"
            "      CALL f2_proxy%set_dirty()\n"
            "      CALL f3_proxy%set_dirty()\n")
        assert code in result
    else:  # distmem is False. annexed can be True or False
        assert "loop0_stop = undf_aspc1_f1" in result
        assert "loop1_stop = undf_aspc1_f2" in result
        assert "loop2_stop = undf_aspc1_f3" in result
        assert (
            "      !$omp parallel default(shared), private(df)\n"
            "      !$omp do schedule(static)\n"
            "      DO df = loop0_start, loop0_stop, 1\n"
            "        ! Built-in: setval_c (set a real-valued field to "
            "a real scalar value)\n"
            "        f1_data(df) = fred\n"
            "      END DO\n"
            "      !$omp end do\n"
            "      !$omp do schedule(static)\n"
            "      DO df = loop1_start, loop1_stop, 1\n"
            "        ! Built-in: setval_c (set a real-valued field to "
            "a real scalar value)\n"
            "        f2_data(df) = 3.0_r_def\n"
            "      END DO\n"
            "      !$omp end do\n"
            "      !$omp do schedule(static)\n"
            "      DO df = loop2_start, loop2_stop, 1\n"
            "        ! Built-in: setval_c (set a real-valued field to "
            "a real scalar value)\n"
            "        f3_data(df) = ginger\n"
            "      END DO\n"
            "      !$omp end do\n"
            "      !$omp end parallel") in result


def test_builtin_loop_fuse_do(tmpdir, monkeypatch, annexed, dist_mem):
    ''' Test that we generate correct code if an OpenMP DO is applied
    to multiple loop fused builtins. We need to assert it is safe to
    perform loop fusion. Also test with and without annexed dofs
    being computed as this affects the generated code.

    '''
    api_config = Config.get().api_conf(TEST_API)
    monkeypatch.setattr(api_config, "_compute_annexed_dofs", annexed)
    psy, invoke = get_invoke("15.14.2_multiple_set_kernels.f90", TEST_API,
                             idx=0, dist_mem=dist_mem)
    schedule = invoke.schedule
    ftrans = LFRicLoopFuseTrans()
    ftrans.apply(schedule[0], schedule[1], {"same_space": True})
    ftrans.apply(schedule[0], schedule[1], {"same_space": True})

    olooptrans = Dynamo0p3OMPLoopTrans()
    ptrans = OMPParallelTrans()

    # Put an OMP PARALLEL around the loop
    children = schedule[0]
    ptrans.apply(children)
    # Put an OMP DO around the loop
    olooptrans.apply(schedule[0].dir_body[0])
    result = str(psy.gen)

    assert LFRicBuild(tmpdir).code_compiles(psy)

    if dist_mem:  # annexed can be True or False
        if annexed:
            assert ("loop0_stop = f1_proxy%vspace%get_last_dof_annexed()"
                    in result)
        else:
            assert ("loop0_stop = f1_proxy%vspace%get_last_dof_owned()"
                    in result)
        code = (
            "      !$omp parallel default(shared), private(df)\n"
            "      !$omp do schedule(static)\n"
            "      DO df = loop0_start, loop0_stop, 1\n"
            "        ! Built-in: setval_c (set a real-valued field to "
            "a real scalar value)\n"
            "        f1_data(df) = fred\n"
            "        ! Built-in: setval_c (set a real-valued field to "
            "a real scalar value)\n"
            "        f2_data(df) = 3.0_r_def\n"
            "        ! Built-in: setval_c (set a real-valued field to "
            "a real scalar value)\n"
            "        f3_data(df) = ginger\n"
            "      END DO\n"
            "      !$omp end do\n"
            "      !$omp end parallel\n"
            "      !\n"
            "      ! Set halos dirty/clean for fields modified in the "
            "above loop(s)\n"
            "      !\n"
            "      CALL f1_proxy%set_dirty()\n"
            "      CALL f2_proxy%set_dirty()\n"
            "      CALL f3_proxy%set_dirty()\n"
            "      !\n")
        assert code in result
    else:  # distmem is False. annexed can be True or False
        assert "loop0_stop = undf_aspc1_f1" in result
        assert (
            "      !$omp parallel default(shared), private(df)\n"
            "      !$omp do schedule(static)\n"
            "      DO df = loop0_start, loop0_stop, 1\n"
            "        ! Built-in: setval_c (set a real-valued field to "
            "a real scalar value)\n"
            "        f1_data(df) = fred\n"
            "        ! Built-in: setval_c (set a real-valued field to "
            "a real scalar value)\n"
            "        f2_data(df) = 3.0_r_def\n"
            "        ! Built-in: setval_c (set a real-valued field to "
            "a real scalar value)\n"
            "        f3_data(df) = ginger\n"
            "      END DO\n"
            "      !$omp end do\n"
            "      !$omp end parallel") in result


def test_reduction_real_pdo(tmpdir, dist_mem):
    ''' Test that we generate a correct OpenMP PARALLEL DO reduction for
    a real scalar summed in a built-in. We use inner product in this case.

    '''
    psy, invoke = get_invoke("15.9.1_X_innerproduct_Y_builtin.f90",
                             TEST_API, idx=0, dist_mem=dist_mem)
    schedule = invoke.schedule
    otrans = DynamoOMPParallelLoopTrans()
    # Apply OpenMP parallelisation to the loop
    otrans.apply(schedule.children[0])
    code = str(psy.gen)

    assert LFRicBuild(tmpdir).code_compiles(psy)

    if dist_mem:
        assert "loop0_stop = f1_proxy%vspace%get_last_dof_owned()" in code
        assert (
            "      !$omp parallel do default(shared), private(df), "
            "schedule(static), reduction(+:asum)\n"
            "      DO df = loop0_start, loop0_stop, 1\n"
            "        ! Built-in: X_innerproduct_Y (real-valued fields)\n"
            "        asum = asum + f1_data(df) * f2_data(df)\n"
            "      END DO\n"
            "      !$omp end parallel do\n"
            "      global_sum%value = asum\n"
            "      asum = global_sum%get_sum()\n") in code

    else:
        assert "loop0_stop = undf_aspc1_f1" in code
        assert (
            "      !$omp parallel do default(shared), private(df), "
            "schedule(static), reduction(+:asum)\n"
            "      DO df = loop0_start, loop0_stop, 1\n"
            "        ! Built-in: X_innerproduct_Y (real-valued fields)\n"
            "        asum = asum + f1_data(df) * f2_data(df)\n"
            "      END DO\n"
            "      !$omp end parallel do\n") in code


def test_reduction_real_do(tmpdir, dist_mem):
    ''' Test that we generate a correct OpenMP DO reduction for a real
    scalar summed in a built-in. We use inner product in this case.

    '''
    psy, invoke = get_invoke("15.9.1_X_innerproduct_Y_builtin.f90",
                             TEST_API, idx=0, dist_mem=dist_mem)
    schedule = invoke.schedule
    otrans = Dynamo0p3OMPLoopTrans()
    rtrans = OMPParallelTrans()
    # Apply an OpenMP do directive to the loop
    otrans.apply(schedule.children[0], {"reprod": False})
    # Apply an OpenMP Parallel directive around the OpenMP do directive
    rtrans.apply(schedule.children[0])
    code = str(psy.gen)

    assert LFRicBuild(tmpdir).code_compiles(psy)

    if dist_mem:
        assert "loop0_stop = f1_proxy%vspace%get_last_dof_owned()\n" in code
        assert (
            "      !$omp parallel default(shared), private(df)\n"
            "      !$omp do schedule(static), reduction(+:asum)\n"
            "      DO df = loop0_start, loop0_stop, 1\n"
            "        ! Built-in: X_innerproduct_Y (real-valued fields)\n"
            "        asum = asum + f1_data(df) * f2_data(df)\n"
            "      END DO\n"
            "      !$omp end do\n"
            "      !$omp end parallel\n"
            "      global_sum%value = asum\n"
            "      asum = global_sum%get_sum()\n") in code
    else:
        assert "loop0_stop = undf_aspc1_f1\n" in code
        assert (
            "      !$omp parallel default(shared), private(df)\n"
            "      !$omp do schedule(static), reduction(+:asum)\n"
            "      DO df = loop0_start, loop0_stop, 1\n"
            "        ! Built-in: X_innerproduct_Y (real-valued fields)\n"
            "        asum = asum + f1_data(df) * f2_data(df)\n"
            "      END DO\n"
            "      !$omp end do\n"
            "      !$omp end parallel\n") in code


def test_multi_reduction_real_pdo(tmpdir, dist_mem):
    ''' Test that we generate a correct OpenMP PARALLEL DO reduction for a
    real scalar summed in a built-in. We use inner product in this case.

    '''
    psy, invoke = get_invoke("15.15.1_two_same_builtin_reductions.f90",
                             TEST_API, idx=0, dist_mem=dist_mem)
    schedule = invoke.schedule
    otrans = DynamoOMPParallelLoopTrans()
    # Apply OpenMP parallelisation to the loop
    for child in schedule.children:
        if isinstance(child, Loop):
            otrans.apply(child)
    code = str(psy.gen)

    assert LFRicBuild(tmpdir).code_compiles(psy)

    if dist_mem:
        assert "loop0_stop = f1_proxy%vspace%get_last_dof_owned()\n" in code
        assert "loop1_stop = f1_proxy%vspace%get_last_dof_owned()\n" in code
        assert (
            "      ! Zero summation variables\n"
            "      !\n"
            "      asum = 0.0_r_def\n"
            "      !\n"
            "      !$omp parallel do default(shared), private(df), "
            "schedule(static), reduction(+:asum)\n"
            "      DO df = loop0_start, loop0_stop, 1\n"
            "        ! Built-in: X_innerproduct_Y (real-valued fields)\n"
            "        asum = asum + f1_data(df) * f2_data(df)\n"
            "      END DO\n"
            "      !$omp end parallel do\n"
            "      global_sum%value = asum\n"
            "      asum = global_sum%get_sum()\n"
            "      !\n"
            "      ! Zero summation variables\n"
            "      !\n"
            "      asum = 0.0_r_def\n"
            "      !\n"
            "      !$omp parallel do default(shared), private(df), "
            "schedule(static), reduction(+:asum)\n"
            "      DO df = loop1_start, loop1_stop, 1\n"
            "        ! Built-in: X_innerproduct_Y (real-valued fields)\n"
            "        asum = asum + f1_data(df) * f2_data(df)\n"
            "      END DO\n"
            "      !$omp end parallel do\n"
            "      global_sum%value = asum\n"
            "      asum = global_sum%get_sum()\n") in code
    else:
        assert "loop0_stop = undf_aspc1_f1\n" in code
        assert "loop1_stop = undf_aspc1_f1\n" in code
        assert (
            "      asum = 0.0_r_def\n"
            "      !\n"
            "      !$omp parallel do default(shared), private(df), "
            "schedule(static), reduction(+:asum)\n"
            "      DO df = loop0_start, loop0_stop, 1\n"
            "        ! Built-in: X_innerproduct_Y (real-valued fields)\n"
            "        asum = asum + f1_data(df) * f2_data(df)\n"
            "      END DO\n"
            "      !$omp end parallel do\n"
            "      !\n"
            "      ! Zero summation variables\n"
            "      !\n"
            "      asum = 0.0_r_def\n"
            "      !\n"
            "      !$omp parallel do default(shared), private(df), "
            "schedule(static), reduction(+:asum)\n"
            "      DO df = loop1_start, loop1_stop, 1\n"
            "        ! Built-in: X_innerproduct_Y (real-valued fields)\n"
            "        asum = asum + f1_data(df) * f2_data(df)\n"
            "      END DO\n"
            "      !$omp end parallel do\n") in code


def test_reduction_after_normal_real_do(tmpdir, monkeypatch, annexed,
                                        dist_mem):
    ''' Test that we produce correct code when we have a reduction after
    a "normal" built-in and we use OpenMP DO loops for parallelisation
    with a single parallel region over all calls. Also test with and
    without annexed dofs being computed as this affects the generated
    code.

    '''
    file_name = "15.17.2_one_standard_builtin_one_reduction.f90"
    api_config = Config.get().api_conf(TEST_API)
    monkeypatch.setattr(api_config, "_compute_annexed_dofs", annexed)
    psy, invoke = get_invoke(file_name, TEST_API, idx=0, dist_mem=dist_mem)
    schedule = invoke.schedule
    otrans = Dynamo0p3OMPLoopTrans()
    rtrans = OMPParallelTrans()
    # Apply an OpenMP do to the loop
    for child in schedule.children:
        if isinstance(child, Loop):
            otrans.apply(child, {"reprod": False})
    # Apply an OpenMP Parallel for all loops
    rtrans.apply(schedule.children[0:2])
    result = str(psy.gen)

    assert LFRicBuild(tmpdir).code_compiles(psy)

    if dist_mem:  # annexed can be True or False
        if annexed:
            assert ("loop0_stop = f1_proxy%vspace%get_last_dof_annexed()"
                    in result)
            assert ("loop1_stop = f1_proxy%vspace%get_last_dof_owned()"
                    in result)
        else:
            assert ("loop0_stop = f1_proxy%vspace%get_last_dof_owned()"
                    in result)
            assert ("loop1_stop = f1_proxy%vspace%get_last_dof_owned()"
                    in result)
        expected_output = (
            "      ! Zero summation variables\n"
            "      !\n"
            "      asum = 0.0_r_def\n"
            "      !\n"
            "      !$omp parallel default(shared), private(df)\n"
            "      !$omp do schedule(static)\n"
            "      DO df = loop0_start, loop0_stop, 1\n"
            "        ! Built-in: inc_a_times_X (scale a real-valued field)\n"
            "        f1_data(df) = bvalue * f1_data(df)\n"
            "      END DO\n"
            "      !$omp end do\n"
            "      !$omp do schedule(static), reduction(+:asum)\n"
            "      DO df = loop1_start, loop1_stop, 1\n"
            "        ! Built-in: sum_X (sum a real-valued field)\n"
            "        asum = asum + f1_data(df)\n"
            "      END DO\n"
            "      !$omp end do\n"
            "      !$omp end parallel\n"
            "      !\n"
            "      ! Set halos dirty/clean for fields modified in the "
            "above loop(s)\n"
            "      !\n"
            "      CALL f1_proxy%set_dirty()\n"
            "      !\n"
            "      ! End of set dirty/clean section for above loop(s)\n"
            "      !\n"
            "      global_sum%value = asum\n"
            "      asum = global_sum%get_sum()")
    else:  # not distmem. annexed can be True or False
        assert "loop0_stop = undf_aspc1_f1" in result
        assert "loop1_stop = undf_aspc1_f1" in result
        expected_output = (
            "      ! Zero summation variables\n"
            "      !\n"
            "      asum = 0.0_r_def\n"
            "      !\n"
            "      !$omp parallel default(shared), private(df)\n"
            "      !$omp do schedule(static)\n"
            "      DO df = loop0_start, loop0_stop, 1\n"
            "        ! Built-in: inc_a_times_X (scale a real-valued field)\n"
            "        f1_data(df) = bvalue * f1_data(df)\n"
            "      END DO\n"
            "      !$omp end do\n"
            "      !$omp do schedule(static), reduction(+:asum)\n"
            "      DO df = loop1_start, loop1_stop, 1\n"
            "        ! Built-in: sum_X (sum a real-valued field)\n"
            "        asum = asum + f1_data(df)\n"
            "      END DO\n"
            "      !$omp end do\n"
            "      !$omp end parallel")
    assert expected_output in result


def test_reprod_red_after_normal_real_do(tmpdir, monkeypatch, annexed,
                                         dist_mem):
    ''' Test that we produce correct code when we have a reproducible
    reduction after a "normal" built-in and we use OpenMP DO loops for
    parallelisation with a single parallel region over all calls. Also
    test with and without annexed dofs being computed as this affects
    the generated code.

    '''
    file_name = "15.17.2_one_standard_builtin_one_reduction.f90"
    api_config = Config.get().api_conf(TEST_API)
    monkeypatch.setattr(api_config, "_compute_annexed_dofs", annexed)
    psy, invoke = get_invoke(file_name, TEST_API, idx=0, dist_mem=dist_mem)
    schedule = invoke.schedule
    otrans = Dynamo0p3OMPLoopTrans()
    rtrans = OMPParallelTrans()
    # Apply an OpenMP do to the loop
    for child in schedule.children:
        if isinstance(child, Loop):
            otrans.apply(child, {"reprod": True})
    # Apply an OpenMP Parallel for all loops
    rtrans.apply(schedule.children[0:2])
    result = str(psy.gen)

    assert LFRicBuild(tmpdir).code_compiles(psy)

    if dist_mem:  # annexed can be True or False
        if annexed:
            assert ("loop0_stop = f1_proxy%vspace%get_last_dof_annexed()"
                    in result)
        else:
            assert ("loop0_stop = f1_proxy%vspace%get_last_dof_owned()"
                    in result)
        assert "loop1_stop = f1_proxy%vspace%get_last_dof_owned()" in result
        expected_output = (
            "      ! Zero summation variables\n"
            "      !\n"
            "      asum = 0.0_r_def\n"
            "      ALLOCATE (l_asum(8,nthreads))\n"
            "      l_asum = 0.0_r_def\n"
            "      !\n"
            "      !$omp parallel default(shared), private(df,th_idx)\n"
            "      th_idx = omp_get_thread_num()+1\n"
            "      !$omp do schedule(static)\n"
            "      DO df = loop0_start, loop0_stop, 1\n"
            "        ! Built-in: inc_a_times_X (scale a real-valued field)\n"
            "        f1_data(df) = bvalue * f1_data(df)\n"
            "      END DO\n"
            "      !$omp end do\n"
            "      !$omp do schedule(static)\n"
            "      DO df = loop1_start, loop1_stop, 1\n"
            "        ! Built-in: sum_X (sum a real-valued field)\n"
            "        l_asum(1,th_idx) = l_asum(1,th_idx) + f1_data(df)\n"
            "      END DO\n"
            "      !$omp end do\n"
            "      !$omp end parallel\n"
            "      !\n"
            "      ! sum the partial results sequentially\n"
            "      !\n"
            "      DO th_idx=1,nthreads\n"
            "        asum = asum+l_asum(1,th_idx)\n"
            "      END DO\n"
            "      DEALLOCATE (l_asum)\n"
            "      !\n"
            "      ! Set halos dirty/clean for fields modified in the "
            "above loop(s)\n"
            "      !\n"
            "      CALL f1_proxy%set_dirty()\n"
            "      !\n"
            "      ! End of set dirty/clean section for above loop(s)\n"
            "      !\n"
            "      global_sum%value = asum\n"
            "      asum = global_sum%get_sum()")
    else:  # not distmem. annexed can be True or False
        assert "loop0_stop = undf_aspc1_f1" in result
        assert "loop1_stop = undf_aspc1_f1" in result
        expected_output = (
            "      ! Zero summation variables\n"
            "      !\n"
            "      asum = 0.0_r_def\n"
            "      ALLOCATE (l_asum(8,nthreads))\n"
            "      l_asum = 0.0_r_def\n"
            "      !\n"
            "      !$omp parallel default(shared), private(df,th_idx)\n"
            "      th_idx = omp_get_thread_num()+1\n"
            "      !$omp do schedule(static)\n"
            "      DO df = loop0_start, loop0_stop, 1\n"
            "        ! Built-in: inc_a_times_X (scale a real-valued field)\n"
            "        f1_data(df) = bvalue * f1_data(df)\n"
            "      END DO\n"
            "      !$omp end do\n"
            "      !$omp do schedule(static)\n"
            "      DO df = loop1_start, loop1_stop, 1\n"
            "        ! Built-in: sum_X (sum a real-valued field)\n"
            "        l_asum(1,th_idx) = l_asum(1,th_idx) + f1_data(df)\n"
            "      END DO\n"
            "      !$omp end do\n"
            "      !$omp end parallel\n"
            "      !\n"
            "      ! sum the partial results sequentially\n"
            "      !\n"
            "      DO th_idx=1,nthreads\n"
            "        asum = asum+l_asum(1,th_idx)\n"
            "      END DO\n"
            "      DEALLOCATE (l_asum)\n")
    assert expected_output in result


def test_two_reductions_real_do(tmpdir, dist_mem):
    ''' Test that we produce correct code when we have more than one
    built-in with a reduction, with each reduction using a different
    variable, and we use OpenMP DO loops for parallelisation with a
    single parallel region over all calls.

    '''
    file_name = "15.16.1_two_different_builtin_reductions.f90"
    psy, invoke = get_invoke(file_name, TEST_API, idx=0, dist_mem=dist_mem)
    schedule = invoke.schedule
    if dist_mem:
        # Move the first global sum after the second loop
        mtrans = MoveTrans()
        mtrans.apply(schedule.children[1], schedule.children[2],
                     {"position": "after"})
    otrans = Dynamo0p3OMPLoopTrans()
    rtrans = OMPParallelTrans()
    # Apply an OpenMP do to the loop
    for child in schedule.children:
        if isinstance(child, Loop):
            otrans.apply(child, {"reprod": False})
    # Apply an OpenMP Parallel for all loops
    rtrans.apply(schedule.children[0:2])
    result = str(psy.gen)

    assert LFRicBuild(tmpdir).code_compiles(psy)

    if dist_mem:
        assert "loop0_stop = f1_proxy%vspace%get_last_dof_owned()\n" in result
        assert "loop1_stop = f1_proxy%vspace%get_last_dof_owned()\n" in result
        expected_output = (
            "      ! Zero summation variables\n"
            "      !\n"
            "      asum = 0.0_r_def\n"
            "      bsum = 0.0_r_def\n"
            "      !\n"
            "      !$omp parallel default(shared), private(df)\n"
            "      !$omp do schedule(static), reduction(+:asum)\n"
            "      DO df = loop0_start, loop0_stop, 1\n"
            "        ! Built-in: X_innerproduct_Y (real-valued fields)\n"
            "        asum = asum + f1_data(df) * f2_data(df)\n"
            "      END DO\n"
            "      !$omp end do\n"
            "      !$omp do schedule(static), reduction(+:bsum)\n"
            "      DO df = loop1_start, loop1_stop, 1\n"
            "        ! Built-in: sum_X (sum a real-valued field)\n"
            "        bsum = bsum + f1_data(df)\n"
            "      END DO\n"
            "      !$omp end do\n"
            "      !$omp end parallel\n"
            "      global_sum%value = asum\n"
            "      asum = global_sum%get_sum()\n"
            "      global_sum%value = bsum\n"
            "      bsum = global_sum%get_sum()")
    else:
        assert "loop0_stop = undf_aspc1_f1" in result
        assert "loop1_stop = undf_aspc1_f1" in result
        expected_output = (
            "      ! Zero summation variables\n"
            "      !\n"
            "      asum = 0.0_r_def\n"
            "      bsum = 0.0_r_def\n"
            "      !\n"
            "      !$omp parallel default(shared), private(df)\n"
            "      !$omp do schedule(static), reduction(+:asum)\n"
            "      DO df = loop0_start, loop0_stop, 1\n"
            "        ! Built-in: X_innerproduct_Y (real-valued fields)\n"
            "        asum = asum + f1_data(df) * f2_data(df)\n"
            "      END DO\n"
            "      !$omp end do\n"
            "      !$omp do schedule(static), reduction(+:bsum)\n"
            "      DO df = loop1_start, loop1_stop, 1\n"
            "        ! Built-in: sum_X (sum a real-valued field)\n"
            "        bsum = bsum + f1_data(df)\n"
            "      END DO\n"
            "      !$omp end do\n"
            "      !$omp end parallel")
    assert expected_output in result


def test_two_reprod_reductions_real_do(tmpdir, dist_mem):
    ''' Test that we produce correct code when we have more than one
    built-in with a reproducible reduction, with each reduction using a
    different variable, and we use OpenMP DO loops for parallelisation
    with a single parallel region over all calls.

    '''
    file_name = "15.16.1_two_different_builtin_reductions.f90"
    psy, invoke = get_invoke(file_name, TEST_API, idx=0, dist_mem=dist_mem)
    schedule = invoke.schedule
    if dist_mem:
        # Move the first global sum after the second loop
        mtrans = MoveTrans()
        mtrans.apply(schedule.children[1], schedule.children[2],
                     {"position": "after"})
    otrans = Dynamo0p3OMPLoopTrans()
    rtrans = OMPParallelTrans()
    # Apply an OpenMP do to the loop
    for child in schedule.children:
        if isinstance(child, Loop):
            otrans.apply(child, {"reprod": True})
    # Apply an OpenMP Parallel for all loops
    rtrans.apply(schedule.children[0:2])
    result = str(psy.gen)

    assert LFRicBuild(tmpdir).code_compiles(psy)

    if dist_mem:
        assert "loop0_stop = f1_proxy%vspace%get_last_dof_owned()" in result
        assert "loop1_stop = f1_proxy%vspace%get_last_dof_owned()" in result
        expected_output = (
            "      ! Zero summation variables\n"
            "      !\n"
            "      asum = 0.0_r_def\n"
            "      ALLOCATE (l_asum(8,nthreads))\n"
            "      l_asum = 0.0_r_def\n"
            "      bsum = 0.0_r_def\n"
            "      ALLOCATE (l_bsum(8,nthreads))\n"
            "      l_bsum = 0.0_r_def\n"
            "      !\n"
            "      !$omp parallel default(shared), private(df,th_idx)\n"
            "      th_idx = omp_get_thread_num()+1\n"
            "      !$omp do schedule(static)\n"
            "      DO df = loop0_start, loop0_stop, 1\n"
            "        ! Built-in: X_innerproduct_Y (real-valued fields)\n"
            "        l_asum(1,th_idx) = l_asum(1,th_idx) + "
            "f1_data(df) * f2_data(df)\n"
            "      END DO\n"
            "      !$omp end do\n"
            "      !$omp do schedule(static)\n"
            "      DO df = loop1_start, loop1_stop, 1\n"
            "        ! Built-in: sum_X (sum a real-valued field)\n"
            "        l_bsum(1,th_idx) = l_bsum(1,th_idx) + f1_data(df)\n"
            "      END DO\n"
            "      !$omp end do\n"
            "      !$omp end parallel\n"
            "      !\n"
            "      ! sum the partial results sequentially\n"
            "      !\n"
            "      DO th_idx=1,nthreads\n"
            "        asum = asum+l_asum(1,th_idx)\n"
            "      END DO\n"
            "      DEALLOCATE (l_asum)\n"
            "      DO th_idx=1,nthreads\n"
            "        bsum = bsum+l_bsum(1,th_idx)\n"
            "      END DO\n"
            "      DEALLOCATE (l_bsum)\n"
            "      global_sum%value = asum\n"
            "      asum = global_sum%get_sum()\n"
            "      global_sum%value = bsum\n"
            "      bsum = global_sum%get_sum()")
    else:
        assert "loop0_stop = undf_aspc1_f1" in result
        assert "loop1_stop = undf_aspc1_f1" in result
        expected_output = (
            "      ! Zero summation variables\n"
            "      !\n"
            "      asum = 0.0_r_def\n"
            "      ALLOCATE (l_asum(8,nthreads))\n"
            "      l_asum = 0.0_r_def\n"
            "      bsum = 0.0_r_def\n"
            "      ALLOCATE (l_bsum(8,nthreads))\n"
            "      l_bsum = 0.0_r_def\n"
            "      !\n"
            "      !$omp parallel default(shared), private(df,th_idx)\n"
            "      th_idx = omp_get_thread_num()+1\n"
            "      !$omp do schedule(static)\n"
            "      DO df = loop0_start, loop0_stop, 1\n"
            "        ! Built-in: X_innerproduct_Y (real-valued fields)\n"
            "        l_asum(1,th_idx) = l_asum(1,th_idx) + "
            "f1_data(df) * f2_data(df)\n"
            "      END DO\n"
            "      !$omp end do\n"
            "      !$omp do schedule(static)\n"
            "      DO df = loop1_start, loop1_stop, 1\n"
            "        ! Built-in: sum_X (sum a real-valued field)\n"
            "        l_bsum(1,th_idx) = l_bsum(1,th_idx) + f1_data(df)\n"
            "      END DO\n"
            "      !$omp end do\n"
            "      !$omp end parallel\n"
            "      !\n"
            "      ! sum the partial results sequentially\n"
            "      !\n"
            "      DO th_idx=1,nthreads\n"
            "        asum = asum+l_asum(1,th_idx)\n"
            "      END DO\n"
            "      DEALLOCATE (l_asum)\n"
            "      DO th_idx=1,nthreads\n"
            "        bsum = bsum+l_bsum(1,th_idx)\n"
            "      END DO\n"
            "      DEALLOCATE (l_bsum)")
    assert expected_output in result


def test_multi_reduction_same_name_real_do():
    '''test that we raise an exception when we have multiple reductions in
    an invoke with the same name as this is not supported (it would
    cause incorrect code to be created in certain cases). '''
    file_name = "15.15.1_two_same_builtin_reductions.f90"
    for reprod in [True, False]:
        for distmem in [False, True]:
            psy, invoke = get_invoke(file_name, TEST_API,
                                     idx=0, dist_mem=distmem)
            schedule = invoke.schedule
            otrans = Dynamo0p3OMPLoopTrans()
            rtrans = OMPParallelTrans()
            # Apply an OpenMP do to the loop
            for child in schedule.children:
                if isinstance(child, Loop):
                    otrans.apply(child, {"reprod": reprod})
            if distmem:
                # We have to move/delete a
                # global sum to get to the stage where we can raise an
                # error. This makes incorrect code in this example but
                # in general it could be valid to move the global sum
                del schedule.children[1]
            rtrans.apply(schedule.children[0:2])
            with pytest.raises(GenerationError) as excinfo:
                _ = str(psy.gen)
            assert (
                "Reduction variables can only be used once in an "
                "invoke") in str(excinfo.value)


def test_multi_reduction_real_fuse():
    '''test that we raise an exception when we loop fuse two kernels with
    reductions. We need to specify that the loop-fuse is valid in terms of
    iteration spaces.'''
    for file_name in ["15.15.1_two_same_builtin_reductions.f90",
                      "15.16.1_two_different_builtin_reductions.f90"]:

        for distmem in [False, True]:
            _, invoke = get_invoke(file_name, TEST_API,
                                   idx=0, dist_mem=distmem)
            schedule = invoke.schedule

            ftrans = LFRicLoopFuseTrans()
            if distmem:
                # We need to remove the global sum. This makes the
                # code invalid in this particular case but allows us
                # to perform our check
                del schedule.children[1]
            with pytest.raises(TransformationError) as excinfo:
                ftrans.apply(schedule.children[0], schedule.children[1],
                             {"same_space": True})
            assert ("Error in LFRicLoopFuseTrans transformation: Cannot "
                    "fuse loops when each loop already contains a "
                    "reduction" in str(excinfo.value))


def test_multi_different_reduction_real_pdo(tmpdir, dist_mem):
    ''' Test that we generate a correct OpenMP PARALLEL DO reduction
    for two different built-ins. We use inner product and sum_X.

    '''
    file_name = "15.16.1_two_different_builtin_reductions.f90"
    psy, invoke = get_invoke(file_name, TEST_API, idx=0, dist_mem=dist_mem)
    schedule = invoke.schedule
    otrans = DynamoOMPParallelLoopTrans()
    # Apply OpenMP parallelisation to the loop
    for child in schedule.children:
        if isinstance(child, Loop):
            otrans.apply(child)
    code = str(psy.gen)

    assert LFRicBuild(tmpdir).code_compiles(psy)

    if dist_mem:
        assert "loop0_stop = f1_proxy%vspace%get_last_dof_owned()" in code
        assert "loop1_stop = f1_proxy%vspace%get_last_dof_owned()" in code
        assert (
            "      ! Zero summation variables\n"
            "      !\n"
            "      asum = 0.0_r_def\n"
            "      !\n"
            "      !$omp parallel do default(shared), private(df), "
            "schedule(static), reduction(+:asum)\n"
            "      DO df = loop0_start, loop0_stop, 1\n"
            "        ! Built-in: X_innerproduct_Y (real-valued fields)\n"
            "        asum = asum + f1_data(df) * f2_data(df)\n"
            "      END DO\n"
            "      !$omp end parallel do\n"
            "      global_sum%value = asum\n"
            "      asum = global_sum%get_sum()\n"
            "      !\n"
            "      ! Zero summation variables\n"
            "      !\n"
            "      bsum = 0.0_r_def\n"
            "      !\n"
            "      !$omp parallel do default(shared), private(df), "
            "schedule(static), reduction(+:bsum)\n"
            "      DO df = loop1_start, loop1_stop, 1\n"
            "        ! Built-in: sum_X (sum a real-valued field)\n"
            "        bsum = bsum + f1_data(df)\n"
            "      END DO\n"
            "      !$omp end parallel do\n"
            "      global_sum%value = bsum\n"
            "      bsum = global_sum%get_sum()\n") in code
    else:
        assert "loop0_stop = undf_aspc1_f1" in code
        assert "loop1_stop = undf_aspc1_f1" in code
        assert (
            "      ! Zero summation variables\n"
            "      !\n"
            "      asum = 0.0_r_def\n"
            "      !\n"
            "      !$omp parallel do default(shared), private(df), "
            "schedule(static), reduction(+:asum)\n"
            "      DO df = loop0_start, loop0_stop, 1\n"
            "        ! Built-in: X_innerproduct_Y (real-valued fields)\n"
            "        asum = asum + f1_data(df) * f2_data(df)\n"
            "      END DO\n"
            "      !$omp end parallel do\n"
            "      !\n"
            "      ! Zero summation variables\n"
            "      !\n"
            "      bsum = 0.0_r_def\n"
            "      !\n"
            "      !$omp parallel do default(shared), private(df), "
            "schedule(static), reduction(+:bsum)\n"
            "      DO df = loop1_start, loop1_stop, 1\n"
            "        ! Built-in: sum_X (sum a real-valued field)\n"
            "        bsum = bsum + f1_data(df)\n"
            "      END DO\n"
            "      !$omp end parallel do\n") in code


def test_multi_builtins_red_then_pdo(tmpdir, monkeypatch, annexed, dist_mem):
    ''' Test that we generate a correct OpenMP PARALLEL DO reduction for
    two different built-ins, first a reduction then not. Also test with
    and without annexed dofs being computed as this affects the
    generated code.

    '''
    file_name = "15.17.1_one_reduction_one_standard_builtin.f90"
    api_config = Config.get().api_conf(TEST_API)
    monkeypatch.setattr(api_config, "_compute_annexed_dofs", annexed)
    psy, invoke = get_invoke(file_name, TEST_API, idx=0, dist_mem=dist_mem)
    schedule = invoke.schedule
    otrans = DynamoOMPParallelLoopTrans()
    # Apply OpenMP parallelisation to the loop
    for child in schedule.children:
        if isinstance(child, Loop):
            otrans.apply(child)
    result = str(psy.gen)

    assert LFRicBuild(tmpdir).code_compiles(psy)

    if dist_mem:  # annexed can be True or False
        assert "loop0_stop = f1_proxy%vspace%get_last_dof_owned()" in result
        if annexed:
            assert ("loop1_stop = f1_proxy%vspace%get_last_dof_annexed()"
                    in result)
        else:
            assert ("loop1_stop = f1_proxy%vspace%get_last_dof_owned()"
                    in result)
        code = (
            "      ! Zero summation variables\n"
            "      !\n"
            "      asum = 0.0_r_def\n"
            "      !\n"
            "      !$omp parallel do default(shared), private(df), "
            "schedule(static), reduction(+:asum)\n"
            "      DO df = loop0_start, loop0_stop, 1\n"
            "        ! Built-in: X_innerproduct_Y (real-valued fields)\n"
            "        asum = asum + f1_data(df) * f2_data(df)\n"
            "      END DO\n"
            "      !$omp end parallel do\n"
            "      global_sum%value = asum\n"
            "      asum = global_sum%get_sum()\n"
            "      !$omp parallel do default(shared), private(df), "
            "schedule(static)\n"
            "      DO df = loop1_start, loop1_stop, 1\n"
            "        ! Built-in: inc_a_times_X (scale a real-valued field)\n"
            "        f1_data(df) = bsum * f1_data(df)\n"
            "      END DO\n"
            "      !$omp end parallel do\n"
            "      !\n"
            "      ! Set halos dirty/clean for fields modified in the "
            "above loop(s)\n"
            "      !\n"
            "      CALL f1_proxy%set_dirty()\n")
        assert code in result
    else:  # not distmem. annexed can be True or False
        assert "loop0_stop = undf_aspc1_f1" in result
        assert "loop1_stop = undf_aspc1_f1" in result
        assert (
            "      ! Zero summation variables\n"
            "      !\n"
            "      asum = 0.0_r_def\n"
            "      !\n"
            "      !$omp parallel do default(shared), private(df), "
            "schedule(static), reduction(+:asum)\n"
            "      DO df = loop0_start, loop0_stop, 1\n"
            "        ! Built-in: X_innerproduct_Y (real-valued fields)\n"
            "        asum = asum + f1_data(df) * f2_data(df)\n"
            "      END DO\n"
            "      !$omp end parallel do\n"
            "      !$omp parallel do default(shared), private(df), "
            "schedule(static)\n"
            "      DO df = loop1_start, loop1_stop, 1\n"
            "        ! Built-in: inc_a_times_X (scale a real-valued field)\n"
            "        f1_data(df) = bsum * f1_data(df)\n"
            "      END DO\n"
            "      !$omp end parallel do\n") in result


def test_multi_builtins_red_then_do(tmpdir, monkeypatch, annexed, dist_mem):
    ''' Test that we generate a correct OpenMP DO reduction for two
    different built-ins, first a reduction then not. Also test with and
    without annexed dofs being computed as this affects the generated
    code.

    '''
    api_config = Config.get().api_conf(TEST_API)
    monkeypatch.setattr(api_config, "_compute_annexed_dofs", annexed)
    file_name = "15.17.1_one_reduction_one_standard_builtin.f90"
    psy, invoke = get_invoke(file_name, TEST_API, idx=0, dist_mem=dist_mem)
    schedule = invoke.schedule
    otrans = Dynamo0p3OMPLoopTrans()
    rtrans = OMPParallelTrans()
    # Apply an OpenMP do to the loop
    for child in schedule.children:
        if isinstance(child, Loop):
            otrans.apply(child, {"reprod": False})
    if dist_mem:  # annexed can be True or False
        mtrans = MoveTrans()
        mtrans.apply(schedule.children[1], schedule.children[2],
                     {"position": "after"})
    rtrans.apply(schedule.children[0:2])
    result = str(psy.gen)

    assert LFRicBuild(tmpdir).code_compiles(psy)

    if dist_mem:  # annexed can be True or False
        assert "loop0_stop = f1_proxy%vspace%get_last_dof_owned()" in result
        if annexed:
            assert ("loop1_stop = f1_proxy%vspace%get_last_dof_annexed()"
                    in result)
        else:
            assert ("loop1_stop = f1_proxy%vspace%get_last_dof_owned()"
                    in result)
        code = (
            "      ! Zero summation variables\n"
            "      !\n"
            "      asum = 0.0_r_def\n"
            "      !\n"
            "      !$omp parallel default(shared), private(df)\n"
            "      !$omp do schedule(static), reduction(+:asum)\n"
            "      DO df = loop0_start, loop0_stop, 1\n"
            "        ! Built-in: X_innerproduct_Y (real-valued fields)\n"
            "        asum = asum + f1_data(df) * f2_data(df)\n"
            "      END DO\n"
            "      !$omp end do\n"
            "      !$omp do schedule(static)\n"
            "      DO df = loop1_start, loop1_stop, 1\n"
            "        ! Built-in: inc_a_times_X (scale a real-valued field)\n"
            "        f1_data(df) = bsum * f1_data(df)\n"
            "      END DO\n"
            "      !$omp end do\n"
            "      !$omp end parallel\n"
            "      !\n"
            "      ! Set halos dirty/clean for fields modified in the "
            "above loop(s)\n"
            "      !\n"
            "      CALL f1_proxy%set_dirty()\n"
            "      !\n"
            "      ! End of set dirty/clean section for above loop(s)\n"
            "      !\n"
            "      global_sum%value = asum\n"
            "      asum = global_sum%get_sum()\n")
        if not annexed:
            code = code.replace("dof_annexed", "dof_owned")
        assert code in result
    else:  # not distmem. annexed can be True or False
        assert "loop0_stop = undf_aspc1_f1" in result
        assert "loop1_stop = undf_aspc1_f1" in result
        assert (
            "      ! Zero summation variables\n"
            "      !\n"
            "      asum = 0.0_r_def\n"
            "      !\n"
            "      !$omp parallel default(shared), private(df)\n"
            "      !$omp do schedule(static), reduction(+:asum)\n"
            "      DO df = loop0_start, loop0_stop, 1\n"
            "        ! Built-in: X_innerproduct_Y (real-valued fields)\n"
            "        asum = asum + f1_data(df) * f2_data(df)\n"
            "      END DO\n"
            "      !$omp end do\n"
            "      !$omp do schedule(static)\n"
            "      DO df = loop1_start, loop1_stop, 1\n"
            "        ! Built-in: inc_a_times_X (scale a real-valued field)\n"
            "        f1_data(df) = bsum * f1_data(df)\n"
            "      END DO\n"
            "      !$omp end do\n"
            "      !$omp end parallel\n") in result


def test_multi_builtins_red_then_fuse_pdo(tmpdir, monkeypatch, annexed,
                                          dist_mem):
    ''' Test that we generate a correct OpenMP PARALLEL DO reduction for
    two different loop-fused built-ins, first a reduction then not. We
    need to specify that the fused loops are on the same iteration
    space. Also test with and without annexed dofs being computed as
    this affects the validity of the transform.

    '''
    api_config = Config.get().api_conf(TEST_API)
    monkeypatch.setattr(api_config, "_compute_annexed_dofs", annexed)
    file_name = "15.17.1_one_reduction_one_standard_builtin.f90"
    psy, invoke = get_invoke(file_name, TEST_API, idx=0, dist_mem=dist_mem)
    schedule = invoke.schedule
    ftrans = LFRicLoopFuseTrans()
    if dist_mem and annexed:
        mtrans = MoveTrans()
        mtrans.apply(schedule.children[1], schedule.children[2],
                     {"position": "after"})
        with pytest.raises(TransformationError) as excinfo:
            ftrans.apply(schedule.children[0], schedule.children[1],
                         {"same_space": True})
        assert "The upper bound names are not the same" in str(excinfo.value)
    else:  # not (distmem and annexed)
        if dist_mem:  # annexed must be False here
            # first move the loop as the global sum is in the way
            mtrans = MoveTrans()
            mtrans.apply(schedule.children[1], schedule.children[2],
                         {"position": "after"})
        rtrans = DynamoOMPParallelLoopTrans()
        ftrans.apply(schedule.children[0], schedule.children[1],
                     {"same_space": True})
        rtrans.apply(schedule.children[0])
        result = str(psy.gen)

        if dist_mem:  # annexed must be False here
            assert ("loop0_stop = f1_proxy%vspace%get_last_dof_owned()" in
                    result)
            code = (
                "      ! Zero summation variables\n"
                "      !\n"
                "      asum = 0.0_r_def\n"
                "      !\n"
                "      !$omp parallel do default(shared), private(df), "
                "schedule(static), reduction(+:asum)\n"
                "      DO df = loop0_start, loop0_stop, 1\n"
                "        ! Built-in: X_innerproduct_Y (real-valued fields)\n"
                "        asum = asum + f1_data(df) * f2_data(df)\n"
                "        ! Built-in: inc_a_times_X (scale a real-valued field)"
                "\n"
                "        f1_data(df) = bsum * f1_data(df)\n"
                "      END DO\n"
                "      !$omp end parallel do\n"
                "      !\n"
                "      ! Set halos dirty/clean for fields modified in the "
                "above loop(s)\n"
                "      !\n"
                "      CALL f1_proxy%set_dirty()\n"
                "      !\n"
                "      ! End of set dirty/clean section for above loop(s)\n"
                "      !\n"
                "      global_sum%value = asum\n"
                "      asum = global_sum%get_sum()\n")
        else:  # not distmem. annexed can be True or False
            assert "loop0_stop = undf_aspc1_f1" in result
            code = (
                "      ! Zero summation variables\n"
                "      !\n"
                "      asum = 0.0_r_def\n"
                "      !\n"
                "      !$omp parallel do default(shared), private(df), "
                "schedule(static), reduction(+:asum)\n"
                "      DO df = loop0_start, loop0_stop, 1\n"
                "        ! Built-in: X_innerproduct_Y (real-valued fields)\n"
                "        asum = asum + f1_data(df) * f2_data(df)\n"
                "        ! Built-in: inc_a_times_X (scale a real-valued field)"
                "\n"
                "        f1_data(df) = bsum * f1_data(df)\n"
                "      END DO\n"
                "      !$omp end parallel do\n")
        assert code in result

    assert LFRicBuild(tmpdir).code_compiles(psy)


def test_multi_builtins_red_then_fuse_do(tmpdir, monkeypatch, annexed,
                                         dist_mem):
    ''' Test that we generate a correct OpenMP DO reduction for two
    different loop-fused built-ins, first a reduction then not. We need
    to specify that the fused loops are on the same iteration
    space. Also test with and without annexed dofs being computed as
    this affects the generated code.

    '''
    api_config = Config.get().api_conf(TEST_API)
    monkeypatch.setattr(api_config, "_compute_annexed_dofs", annexed)
    file_name = "15.17.1_one_reduction_one_standard_builtin.f90"
    psy, invoke = get_invoke(file_name, TEST_API, idx=0, dist_mem=dist_mem)
    schedule = invoke.schedule
    ftrans = LFRicLoopFuseTrans()
    if dist_mem and annexed:
        mtrans = MoveTrans()
        mtrans.apply(schedule.children[1], schedule.children[2],
                     {"position": "after"})
        with pytest.raises(TransformationError) as excinfo:
            ftrans.apply(schedule.children[0], schedule.children[1],
                         {"same_space": True})
        assert "The upper bound names are not the same" in str(excinfo.value)
    else:  # not (distmem and annexed)
        if dist_mem:  # annexed must be False here
            mtrans = MoveTrans()
            mtrans.apply(schedule.children[1], schedule.children[2],
                         {"position": "after"})
        rtrans = OMPParallelTrans()
        otrans = Dynamo0p3OMPLoopTrans()
        ftrans.apply(schedule.children[0], schedule.children[1],
                     {"same_space": True})
        otrans.apply(schedule.children[0], {"reprod": False})
        rtrans.apply(schedule.children[0])
        result = str(psy.gen)

        if dist_mem:  # annexed must be False here
            assert ("loop0_stop = f1_proxy%vspace%get_last_dof_owned()"
                    in result)
            code = (
                "      asum = 0.0_r_def\n"
                "      !\n"
                "      !$omp parallel default(shared), private(df)\n"
                "      !$omp do schedule(static), reduction(+:asum)\n"
                "      DO df = loop0_start, loop0_stop, 1\n"
                "        ! Built-in: X_innerproduct_Y (real-valued fields)\n"
                "        asum = asum + f1_data(df) * f2_data(df)\n"
                "        ! Built-in: inc_a_times_X (scale a real-valued field)"
                "\n"
                "        f1_data(df) = bsum * f1_data(df)\n"
                "      END DO\n"
                "      !$omp end do\n"
                "      !$omp end parallel\n"
                "      !\n"
                "      ! Set halos dirty/clean for fields modified in the "
                "above loop(s)\n"
                "      !\n"
                "      CALL f1_proxy%set_dirty()\n"
                "      !\n"
                "      ! End of set dirty/clean section for above loop(s)\n"
                "      !\n"
                "      global_sum%value = asum\n"
                "      asum = global_sum%get_sum()\n")
        else:  # not distmem, annexed is True or False
            assert "loop0_stop = undf_aspc1_f1" in result
            code = (
                "      asum = 0.0_r_def\n"
                "      !\n"
                "      !$omp parallel default(shared), private(df)\n"
                "      !$omp do schedule(static), reduction(+:asum)\n"
                "      DO df = loop0_start, loop0_stop, 1\n"
                "        ! Built-in: X_innerproduct_Y (real-valued fields)\n"
                "        asum = asum + f1_data(df) * f2_data(df)\n"
                "        ! Built-in: inc_a_times_X (scale a real-valued field)"
                "\n"
                "        f1_data(df) = bsum * f1_data(df)\n"
                "      END DO\n"
                "      !$omp end do\n"
                "      !$omp end parallel\n")
        assert code in result

    assert LFRicBuild(tmpdir).code_compiles(psy)


def test_multi_builtins_usual_then_red_pdo(tmpdir, monkeypatch, annexed,
                                           dist_mem):
    ''' Test that we generate a correct OpenMP PARALLEL DO reduction for
    two different built-ins, first a standard built-in then a
    reduction. Also test with and without annexed dofs being computed
    as this affects the generated code.

    '''
    api_config = Config.get().api_conf(TEST_API)
    monkeypatch.setattr(api_config, "_compute_annexed_dofs", annexed)
    file_name = "15.17.2_one_standard_builtin_one_reduction.f90"
    psy, invoke = get_invoke(file_name, TEST_API, idx=0, dist_mem=dist_mem)
    schedule = invoke.schedule
    otrans = DynamoOMPParallelLoopTrans()
    # Apply OpenMP parallelisation to the loop
    for child in schedule.children:
        if isinstance(child, Loop):
            otrans.apply(child)
    result = str(psy.gen)

    assert LFRicBuild(tmpdir).code_compiles(psy)

    if dist_mem:  # annexed can be True or False
        if annexed:
            assert ("loop0_stop = f1_proxy%vspace%get_last_dof_annexed()"
                    in result)
        else:
            assert ("loop0_stop = f1_proxy%vspace%get_last_dof_owned()"
                    in result)
        assert "loop1_stop = f1_proxy%vspace%get_last_dof_owned()" in result
        code = (
            "      !$omp parallel do default(shared), private(df), "
            "schedule(static)\n"
            "      DO df = loop0_start, loop0_stop, 1\n"
            "        ! Built-in: inc_a_times_X (scale a real-valued field)\n"
            "        f1_data(df) = bvalue * f1_data(df)\n"
            "      END DO\n"
            "      !$omp end parallel do\n"
            "      !\n"
            "      ! Set halos dirty/clean for fields modified in the "
            "above loop(s)\n"
            "      !\n"
            "      CALL f1_proxy%set_dirty()\n"
            "      !\n"
            "      ! End of set dirty/clean section for above loop(s)\n"
            "      !\n"
            "      !\n"
            "      ! Zero summation variables\n"
            "      !\n"
            "      asum = 0.0_r_def\n"
            "      !\n"
            "      !$omp parallel do default(shared), private(df), "
            "schedule(static), reduction(+:asum)\n"
            "      DO df = loop1_start, loop1_stop, 1\n"
            "        ! Built-in: sum_X (sum a real-valued field)\n"
            "        asum = asum + f1_data(df)\n"
            "      END DO\n"
            "      !$omp end parallel do\n"
            "      global_sum%value = asum\n"
            "      asum = global_sum%get_sum()\n")
        assert code in result
    else:  # not distmem. annexed can be True or False
        assert "loop0_stop = undf_aspc1_f1" in result
        assert "loop1_stop = undf_aspc1_f1" in result
        assert (
            "      !$omp parallel do default(shared), private(df), "
            "schedule(static)\n"
            "      DO df = loop0_start, loop0_stop, 1\n"
            "        ! Built-in: inc_a_times_X (scale a real-valued field)\n"
            "        f1_data(df) = bvalue * f1_data(df)\n"
            "      END DO\n"
            "      !$omp end parallel do\n"
            "      !\n"
            "      ! Zero summation variables\n"
            "      !\n"
            "      asum = 0.0_r_def\n"
            "      !\n"
            "      !$omp parallel do default(shared), private(df), "
            "schedule(static), reduction(+:asum)\n"
            "      DO df = loop1_start, loop1_stop, 1\n"
            "        ! Built-in: sum_X (sum a real-valued field)\n"
            "        asum = asum + f1_data(df)\n"
            "      END DO\n"
            "      !$omp end parallel do\n") in result


def test_builtins_usual_then_red_fuse_pdo(tmpdir, monkeypatch, annexed,
                                          dist_mem):
    ''' Test that we generate a correct OpenMP PARALLEL DO reduction for
    two different loop-fused built-ins, first a normal built-in then a
    reduction. We need to specify that the fused loops iterate over
    the same space. Also test with and without annexed dofs being
    computed as this affects the generated code.

    '''
    api_config = Config.get().api_conf(TEST_API)
    monkeypatch.setattr(api_config, "_compute_annexed_dofs", annexed)
    file_name = "15.17.2_one_standard_builtin_one_reduction.f90"
    psy, invoke = get_invoke(file_name, TEST_API, idx=0, dist_mem=dist_mem)
    schedule = invoke.schedule
    ftrans = LFRicLoopFuseTrans()

    if dist_mem and annexed:
        with pytest.raises(TransformationError) as excinfo:
            ftrans.apply(schedule.children[0], schedule.children[1],
                         {"same_space": True})
        assert "The upper bound names are not the same" in str(excinfo.value)
    else:  # not (distmem and annexed)
        otrans = DynamoOMPParallelLoopTrans()
        ftrans.apply(schedule.children[0], schedule.children[1],
                     {"same_space": True})
        otrans.apply(schedule.children[0])
        result = str(psy.gen)

        if dist_mem:  # annexed is False here
            assert ("loop0_stop = f1_proxy%vspace%get_last_dof_owned()"
                    in result)
            code = (
                "      ! Zero summation variables\n"
                "      !\n"
                "      asum = 0.0_r_def\n"
                "      !\n"
                "      !$omp parallel do default(shared), private(df), "
                "schedule(static), reduction(+:asum)\n"
                "      DO df = loop0_start, loop0_stop, 1\n"
                "        ! Built-in: inc_a_times_X (scale a real-valued field)"
                "\n"
                "        f1_data(df) = bvalue * f1_data(df)\n"
                "        ! Built-in: sum_X (sum a real-valued field)\n"
                "        asum = asum + f1_data(df)\n"
                "      END DO\n"
                "      !$omp end parallel do\n"
                "      !\n"
                "      ! Set halos dirty/clean for fields modified in the "
                "above loop(s)\n"
                "      !\n"
                "      CALL f1_proxy%set_dirty()\n"
                "      !\n"
                "      ! End of set dirty/clean section for above loop(s)\n"
                "      !\n"
                "      global_sum%value = asum\n"
                "      asum = global_sum%get_sum()\n")
        else:  # not distmem. annexed can be True or False
            assert "loop0_stop = undf_aspc1_f1" in result
            code = (
                "      ! Zero summation variables\n"
                "      !\n"
                "      asum = 0.0_r_def\n"
                "      !\n"
                "      !$omp parallel do default(shared), private(df), "
                "schedule(static), reduction(+:asum)\n"
                "      DO df = loop0_start, loop0_stop, 1\n"
                "        ! Built-in: inc_a_times_X (scale a real-valued field)"
                "\n"
                "        f1_data(df) = bvalue * f1_data(df)\n"
                "        ! Built-in: sum_X (sum a real-valued field)\n"
                "        asum = asum + f1_data(df)\n"
                "      END DO\n"
                "      !$omp end parallel do\n")
        assert code in result

    assert LFRicBuild(tmpdir).code_compiles(psy)


def test_builtins_usual_then_red_fuse_do(tmpdir, monkeypatch, annexed,
                                         dist_mem):
    ''' Test that we generate a correct OpenMP PARALLEL DO reduction for
    two different loop-fused built-ins, first a normal built-in then a
    reduction. We need to specify that the fused loops iterate over
    the same space. Also test with and without annexed dofs being
    computed as this affects the generated code.

    '''
    api_config = Config.get().api_conf(TEST_API)
    monkeypatch.setattr(api_config, "_compute_annexed_dofs", annexed)
    file_name = "15.17.2_one_standard_builtin_one_reduction.f90"
    psy, invoke = get_invoke(file_name, TEST_API, idx=0, dist_mem=dist_mem)
    schedule = invoke.schedule
    ftrans = LFRicLoopFuseTrans()

    if dist_mem and annexed:
        with pytest.raises(TransformationError) as excinfo:
            ftrans.apply(schedule.children[0], schedule.children[1],
                         {"same_space": True})
        assert "The upper bound names are not the same" in str(excinfo.value)
    else:  # not (distmem and annexed)
        rtrans = OMPParallelTrans()
        otrans = Dynamo0p3OMPLoopTrans()
        ftrans.apply(schedule.children[0], schedule.children[1],
                     {"same_space": True})
        otrans.apply(schedule.children[0], {"reprod": False})
        rtrans.apply(schedule.children[0])
        result = str(psy.gen)

        if dist_mem:  # annexed is False here
            assert ("loop0_stop = f1_proxy%vspace%get_last_dof_owned()"
                    in result)
            code = (
                "      asum = 0.0_r_def\n"
                "      !\n"
                "      !$omp parallel default(shared), private(df)\n"
                "      !$omp do schedule(static), reduction(+:asum)\n"
                "      DO df = loop0_start, loop0_stop, 1\n"
                "        ! Built-in: inc_a_times_X (scale a real-valued field)"
                "\n"
                "        f1_data(df) = bvalue * f1_data(df)\n"
                "        ! Built-in: sum_X (sum a real-valued field)\n"
                "        asum = asum + f1_data(df)\n"
                "      END DO\n"
                "      !$omp end do\n"
                "      !$omp end parallel\n"
                "      !\n"
                "      ! Set halos dirty/clean for fields modified in the "
                "above loop(s)\n"
                "      !\n"
                "      CALL f1_proxy%set_dirty()\n"
                "      !\n"
                "      ! End of set dirty/clean section for above loop(s)\n"
                "      !\n"
                "      global_sum%value = asum\n"
                "      asum = global_sum%get_sum()\n")
        else:  # not distmem. annexed can be True or False
            assert "loop0_stop = undf_aspc1_f1" in result
            code = (
                "      asum = 0.0_r_def\n"
                "      !\n"
                "      !$omp parallel default(shared), private(df)\n"
                "      !$omp do schedule(static), reduction(+:asum)\n"
                "      DO df = loop0_start, loop0_stop, 1\n"
                "        ! Built-in: inc_a_times_X (scale a real-valued field)"
                "\n"
                "        f1_data(df) = bvalue * f1_data(df)\n"
                "        ! Built-in: sum_X (sum a real-valued field)\n"
                "        asum = asum + f1_data(df)\n"
                "      END DO\n"
                "      !$omp end do\n"
                "      !$omp end parallel\n")
        assert code in result

    assert LFRicBuild(tmpdir).code_compiles(psy)

# There are no tests requires for integer reduction and no tests
# required for a builtin with more than 1 reduction as we have no
# examples in either case


def test_multi_builtins_fuse_error():
    '''test that we raise an exception when we try to loop fuse a
    reduction with another builtin that uses the value of the
    reduction as it will give us incorrect results. Only required for
    distmem=False as the global sum stops the loop fusion for
    distmem=True. We need to assert that the loop fusion is valid as
    if we don't we get a different error. '''

    _, invoke = get_invoke("15.18.1_builtins_reduction_fuse_error.f90",
                           TEST_API, idx=0, dist_mem=False)
    schedule = invoke.schedule
    ftrans = LFRicLoopFuseTrans()
    ftrans.apply(schedule.children[0], schedule.children[1],
                 {"same_space": True})
    with pytest.raises(TransformationError) as excinfo:
        ftrans.apply(schedule.children[0], schedule.children[1],
                     {"same_space": True})
    assert ("Cannot fuse loops as the first loop has a reduction and "
            "the second loop reads the result of the "
            "reduction") in str(excinfo.value)


def test_loop_fuse_error(dist_mem):
    '''Test that we raise an exception in loop fusion if one or more of
    the loops has an any_space iteration space.'''
    _, invoke = get_invoke("15.14.2_multiple_set_kernels.f90",
                           TEST_API, idx=0, dist_mem=dist_mem)
    schedule = invoke.schedule
    ftrans = LFRicLoopFuseTrans()
    with pytest.raises(TransformationError) as excinfo:
        ftrans.apply(schedule.children[0], schedule.children[1])
    assert ("One or more of the iteration spaces is unknown "
            "('ANY_SPACE') so loop fusion might be "
            "invalid") in str(excinfo.value)


# Repeat the reduction tests for the reproducible version

def test_reprod_reduction_real_do(tmpdir, dist_mem):
    ''' Test that we generate a correct reproducible OpenMP DO reduction
    for a real scalar summed in a built-in. We use inner product in
    this case.

    '''
    psy, invoke = get_invoke("15.9.1_X_innerproduct_Y_builtin.f90",
                             TEST_API, idx=0, dist_mem=dist_mem)
    schedule = invoke.schedule
    otrans = Dynamo0p3OMPLoopTrans()
    rtrans = OMPParallelTrans()
    # Apply an OpenMP do directive to the loop
    otrans.apply(schedule.children[0], {"reprod": True})
    # Apply an OpenMP Parallel directive around the OpenMP do directive
    rtrans.apply(schedule.children[0])
    code = str(psy.gen)

    assert LFRicBuild(tmpdir).code_compiles(psy)

    assert (
        "      USE omp_lib, ONLY: omp_get_thread_num\n"
        "      USE omp_lib, ONLY: omp_get_max_threads\n") in code
    assert (
        "      REAL(KIND=r_def), allocatable, dimension(:,:) "
        ":: l_asum\n") in code
    assert "      INTEGER th_idx\n" in code
    assert "      INTEGER nthreads\n" in code
    assert (
        "      !\n"
        "      ! Determine the number of OpenMP threads\n"
        "      !\n"
        "      nthreads = omp_get_max_threads()\n"
        "      !\n") in code
    if dist_mem:
        assert "loop0_stop = f1_proxy%vspace%get_last_dof_owned()" in code
        assert (
            "      ! Zero summation variables\n"
            "      !\n"
            "      asum = 0.0_r_def\n"
            "      ALLOCATE (l_asum(8,nthreads))\n"
            "      l_asum = 0.0_r_def\n"
            "      !\n"
            "      !$omp parallel default(shared), private(df,th_idx)\n"
            "      th_idx = omp_get_thread_num()+1\n"
            "      !$omp do schedule(static)\n"
            "      DO df = loop0_start, loop0_stop, 1\n"
            "        ! Built-in: X_innerproduct_Y (real-valued fields)\n"
            "        l_asum(1,th_idx) = l_asum(1,th_idx) + f1_data(df) "
            "* f2_data(df)\n"
            "      END DO\n"
            "      !$omp end do\n"
            "      !$omp end parallel\n"
            "      !\n"
            "      ! sum the partial results sequentially\n"
            "      !\n"
            "      DO th_idx=1,nthreads\n"
            "        asum = asum+l_asum(1,th_idx)\n"
            "      END DO\n"
            "      DEALLOCATE (l_asum)\n"
            "      global_sum%value = asum\n"
            "      asum = global_sum%get_sum()") in code
    else:
        assert "loop0_stop = undf_aspc1_f1" in code
        assert (
            "      asum = 0.0_r_def\n"
            "      ALLOCATE (l_asum(8,nthreads))\n"
            "      l_asum = 0.0_r_def\n"
            "      !\n"
            "      !$omp parallel default(shared), private(df,th_idx)\n"
            "      th_idx = omp_get_thread_num()+1\n"
            "      !$omp do schedule(static)\n"
            "      DO df = loop0_start, loop0_stop, 1\n"
            "        ! Built-in: X_innerproduct_Y (real-valued fields)\n"
            "        l_asum(1,th_idx) = l_asum(1,th_idx) + f1_data(df) "
            "* f2_data(df)\n"
            "      END DO\n"
            "      !$omp end do\n"
            "      !$omp end parallel\n"
            "      !\n"
            "      ! sum the partial results sequentially\n"
            "      !\n"
            "      DO th_idx=1,nthreads\n"
            "        asum = asum+l_asum(1,th_idx)\n"
            "      END DO\n"
            "      DEALLOCATE (l_asum)\n") in code


def test_no_global_sum_in_parallel_region():
    '''test that we raise an error if we try to put a parallel region
    around loops with a global sum. '''
    file_name = "15.17.1_one_reduction_one_standard_builtin.f90"
    for distmem in [True]:
        psy, invoke = get_invoke(file_name, TEST_API, idx=0,
                                 dist_mem=distmem)
        schedule = invoke.schedule
        otrans = Dynamo0p3OMPLoopTrans()
        rtrans = OMPParallelTrans()
        # Apply an OpenMP do to the loop
        for child in schedule.children:
            if isinstance(child, Loop):
                otrans.apply(child, {"reprod": True})
        rtrans.apply(schedule.children)
        with pytest.raises(NotImplementedError) as excinfo:
            _ = str(psy.gen)
        assert ("Cannot correctly generate code for an OpenMP parallel region "
                "containing children of different types") in str(excinfo.value)


def test_reprod_builtins_red_then_usual_do(tmpdir, monkeypatch, annexed,
                                           dist_mem):
    ''' Test that we generate a correct reproducible OpenMP DO reduction
    for two different built-ins, first a reduction then not when we
    have reprod set to True. Also test with and without annexed dofs
    being computed as this affects the generated code.

    '''
    api_config = Config.get().api_conf(TEST_API)
    monkeypatch.setattr(api_config, "_compute_annexed_dofs", annexed)
    file_name = "15.17.1_one_reduction_one_standard_builtin.f90"
    psy, invoke = get_invoke(file_name, TEST_API, idx=0, dist_mem=dist_mem)
    schedule = invoke.schedule
    otrans = Dynamo0p3OMPLoopTrans()
    rtrans = OMPParallelTrans()
    # Apply an OpenMP do to the loop
    for child in schedule.children:
        if isinstance(child, Loop):
            otrans.apply(child, {"reprod": True})
    if dist_mem:  # annexed can be True or False
        mtrans = MoveTrans()
        mtrans.apply(schedule.children[1], schedule.children[2],
                     {"position": "after"})
    rtrans.apply(schedule.children[0:2])
    result = str(psy.gen)

    assert LFRicBuild(tmpdir).code_compiles(psy)

    assert (
        "      USE omp_lib, ONLY: omp_get_thread_num\n"
        "      USE omp_lib, ONLY: omp_get_max_threads\n") in result
    assert (
        "      REAL(KIND=r_def), allocatable, dimension(:,:) "
        ":: l_asum\n") in result
    assert "      INTEGER th_idx\n" in result
    assert "      INTEGER nthreads\n" in result
    assert (
        "      !\n"
        "      ! Determine the number of OpenMP threads\n"
        "      !\n"
        "      nthreads = omp_get_max_threads()\n"
        "      !\n") in result
    if dist_mem:  # annexed can be True or False
        assert "loop0_stop = f1_proxy%vspace%get_last_dof_owned()" in result
        if annexed:
            assert ("loop1_stop = f1_proxy%vspace%get_last_dof_annexed()"
                    in result)
        else:
            assert ("loop1_stop = f1_proxy%vspace%get_last_dof_owned()"
                    in result)
        code = (
            "      asum = 0.0_r_def\n"
            "      ALLOCATE (l_asum(8,nthreads))\n"
            "      l_asum = 0.0_r_def\n"
            "      !\n"
            "      !$omp parallel default(shared), private(df,th_idx)\n"
            "      th_idx = omp_get_thread_num()+1\n"
            "      !$omp do schedule(static)\n"
            "      DO df = loop0_start, loop0_stop, 1\n"
            "        ! Built-in: X_innerproduct_Y (real-valued fields)\n"
            "        l_asum(1,th_idx) = l_asum(1,th_idx) + f1_data(df) "
            "* f2_data(df)\n"
            "      END DO\n"
            "      !$omp end do\n"
            "      !$omp do schedule(static)\n"
            "      DO df = loop1_start, loop1_stop, 1\n"
            "        ! Built-in: inc_a_times_X (scale a real-valued field)\n"
            "        f1_data(df) = bsum * f1_data(df)\n"
            "      END DO\n"
            "      !$omp end do\n"
            "      !$omp end parallel\n"
            "      !\n"
            "      ! sum the partial results sequentially\n"
            "      !\n"
            "      DO th_idx=1,nthreads\n"
            "        asum = asum+l_asum(1,th_idx)\n"
            "      END DO\n"
            "      DEALLOCATE (l_asum)\n"
            "      !\n"
            "      ! Set halos dirty/clean for fields modified in the "
            "above loop(s)\n"
            "      !\n"
            "      CALL f1_proxy%set_dirty()\n"
            "      !\n"
            "      ! End of set dirty/clean section for above loop(s)\n"
            "      !\n"
            "      global_sum%value = asum\n"
            "      asum = global_sum%get_sum()\n")
        assert code in result
    else:  # not distmem. annexed can be True or False
        assert "loop0_stop = undf_aspc1_f1" in result
        assert "loop1_stop = undf_aspc1_f1" in result
        assert (
            "      asum = 0.0_r_def\n"
            "      ALLOCATE (l_asum(8,nthreads))\n"
            "      l_asum = 0.0_r_def\n"
            "      !\n"
            "      !$omp parallel default(shared), private(df,th_idx)\n"
            "      th_idx = omp_get_thread_num()+1\n"
            "      !$omp do schedule(static)\n"
            "      DO df = loop0_start, loop0_stop, 1\n"
            "        ! Built-in: X_innerproduct_Y (real-valued fields)\n"
            "        l_asum(1,th_idx) = l_asum(1,th_idx) + f1_data(df) "
            "* f2_data(df)\n"
            "      END DO\n"
            "      !$omp end do\n"
            "      !$omp do schedule(static)\n"
            "      DO df = loop1_start, loop1_stop, 1\n"
            "        ! Built-in: inc_a_times_X (scale a real-valued field)\n"
            "        f1_data(df) = bsum * f1_data(df)\n"
            "      END DO\n"
            "      !$omp end do\n"
            "      !$omp end parallel\n"
            "      !\n"
            "      ! sum the partial results sequentially\n"
            "      !\n"
            "      DO th_idx=1,nthreads\n"
            "        asum = asum+l_asum(1,th_idx)\n"
            "      END DO\n"
            "      DEALLOCATE (l_asum)\n") in result


def test_repr_bltins_red_then_usual_fuse_do(tmpdir, monkeypatch, annexed,
                                            dist_mem):
    ''' Test that we generate a correct reproducible OpenMP DO reduction
    for two different loop-fused built-ins, first a reduction then
    not. We need to specify that the fused loops are on the same
    iteration space. Also test with and without annexed dofs being
    computed as this affects the generated code.

    '''
    api_config = Config.get().api_conf(TEST_API)
    monkeypatch.setattr(api_config, "_compute_annexed_dofs", annexed)
    file_name = "15.17.1_one_reduction_one_standard_builtin.f90"
    psy, invoke = get_invoke(file_name, TEST_API, idx=0, dist_mem=dist_mem)
    schedule = invoke.schedule
    ftrans = LFRicLoopFuseTrans()

    if dist_mem:  # annexed can be True or False
        mtrans = MoveTrans()
        mtrans.apply(schedule.children[1], schedule.children[2],
                     {"position": "after"})
    if dist_mem and annexed:
        # we can't loop fuse as the loop bounds differ
        with pytest.raises(TransformationError) as excinfo:
            ftrans.apply(schedule.children[0], schedule.children[1],
                         {"same_space": True})
        assert "The upper bound names are not the same" in str(excinfo.value)
    else:  # not (distmem and annexed)
        # we can loop fuse as the loop bounds are the same
        ftrans.apply(schedule.children[0], schedule.children[1],
                     {"same_space": True})
        rtrans = OMPParallelTrans()
        otrans = Dynamo0p3OMPLoopTrans()
        otrans.apply(schedule.children[0], {"reprod": "True"})
        rtrans.apply(schedule.children[0])
        result = str(psy.gen)

        assert (
            "      USE omp_lib, ONLY: omp_get_thread_num\n"
            "      USE omp_lib, ONLY: omp_get_max_threads\n") in result
        assert (
            "      REAL(KIND=r_def), allocatable, dimension(:,:) "
            ":: l_asum\n") in result
        assert "      INTEGER th_idx\n" in result
        assert "      INTEGER nthreads\n" in result
        assert (
            "      !\n"
            "      ! Determine the number of OpenMP threads\n"
            "      !\n"
            "      nthreads = omp_get_max_threads()\n"
            "      !\n") in result
        if dist_mem:  # annexed is False here
            assert ("loop0_stop = f1_proxy%vspace%get_last_dof_owned()"
                    in result)
            assert (
                "      asum = 0.0_r_def\n"
                "      ALLOCATE (l_asum(8,nthreads))\n"
                "      l_asum = 0.0_r_def\n"
                "      !\n"
                "      !$omp parallel default(shared), private(df,th_idx)\n"
                "      th_idx = omp_get_thread_num()+1\n"
                "      !$omp do schedule(static)\n"
                "      DO df = loop0_start, loop0_stop, 1\n"
                "        ! Built-in: X_innerproduct_Y (real-valued fields)\n"
                "        l_asum(1,th_idx) = l_asum(1,th_idx) + "
                "f1_data(df) * f2_data(df)\n"
                "        ! Built-in: inc_a_times_X (scale a real-valued field)"
                "\n"
                "        f1_data(df) = bsum * f1_data(df)\n"
                "      END DO\n"
                "      !$omp end do\n"
                "      !$omp end parallel\n"
                "      !\n"
                "      ! sum the partial results sequentially\n"
                "      !\n"
                "      DO th_idx=1,nthreads\n"
                "        asum = asum+l_asum(1,th_idx)\n"
                "      END DO\n"
                "      DEALLOCATE (l_asum)\n"
                "      !\n"
                "      ! Set halos dirty/clean for fields modified in the "
                "above loop(s)\n"
                "      !\n"
                "      CALL f1_proxy%set_dirty()\n"
                "      !\n"
                "      ! End of set dirty/clean section for above loop(s)\n"
                "      !\n"
                "      global_sum%value = asum\n"
                "      asum = global_sum%get_sum()\n") in result
        else:  # not distmem. annexed can be True or False
            assert "loop0_stop = undf_aspc1_f1" in result
            assert (
                "      asum = 0.0_r_def\n"
                "      ALLOCATE (l_asum(8,nthreads))\n"
                "      l_asum = 0.0_r_def\n"
                "      !\n"
                "      !$omp parallel default(shared), private(df,th_idx)\n"
                "      th_idx = omp_get_thread_num()+1\n"
                "      !$omp do schedule(static)\n"
                "      DO df = loop0_start, loop0_stop, 1\n"
                "        ! Built-in: X_innerproduct_Y (real-valued fields)\n"
                "        l_asum(1,th_idx) = l_asum(1,th_idx) + "
                "f1_data(df) * f2_data(df)\n"
                "        ! Built-in: inc_a_times_X (scale a real-valued field)"
                "\n"
                "        f1_data(df) = bsum * f1_data(df)\n"
                "      END DO\n"
                "      !$omp end do\n"
                "      !$omp end parallel\n"
                "      !\n"
                "      ! sum the partial results sequentially\n"
                "      !\n"
                "      DO th_idx=1,nthreads\n"
                "        asum = asum+l_asum(1,th_idx)\n"
                "      END DO\n"
                "      DEALLOCATE (l_asum)\n") in result

    assert LFRicBuild(tmpdir).code_compiles(psy)


def test_repr_bltins_usual_then_red_fuse_do(tmpdir, monkeypatch, annexed,
                                            dist_mem):
    ''' Test that we generate a correct OpenMP DO reduction for two
    different loop-fused built-ins, first a normal built-in then a
    reduction. We need to specify that the fused loops iterate over
    the same space. Also test with and without annexed dofs being
    computed as this affects the generated code.

    '''
    api_config = Config.get().api_conf(TEST_API)
    monkeypatch.setattr(api_config, "_compute_annexed_dofs", annexed)
    file_name = "15.17.2_one_standard_builtin_one_reduction.f90"
    psy, invoke = get_invoke(file_name, TEST_API, idx=0, dist_mem=dist_mem)
    schedule = invoke.schedule
    ftrans = LFRicLoopFuseTrans()

    if dist_mem and annexed:
        with pytest.raises(TransformationError) as excinfo:
            ftrans.apply(schedule.children[0], schedule.children[1],
                         {"same_space": True})
        assert "The upper bound names are not the same" in str(excinfo.value)
    else:  # not distmem and annexed
        rtrans = OMPParallelTrans()
        otrans = Dynamo0p3OMPLoopTrans()
        ftrans.apply(schedule.children[0], schedule.children[1],
                     {"same_space": True})
        otrans.apply(schedule.children[0], {"reprod": True})
        rtrans.apply(schedule.children[0])
        result = str(psy.gen)

        assert "      INTEGER th_idx\n" in result
        if dist_mem:  # annexed is False here
            assert ("loop0_stop = f1_proxy%vspace%get_last_dof_owned()"
                    in result)
            assert (
                "      asum = 0.0_r_def\n"
                "      ALLOCATE (l_asum(8,nthreads))\n"
                "      l_asum = 0.0_r_def\n"
                "      !\n"
                "      !$omp parallel default(shared), private(df,th_idx)\n"
                "      th_idx = omp_get_thread_num()+1\n"
                "      !$omp do schedule(static)\n"
                "      DO df = loop0_start, loop0_stop, 1\n"
                "        ! Built-in: inc_a_times_X (scale a real-valued field)"
                "\n"
                "        f1_data(df) = bvalue * f1_data(df)\n"
                "        ! Built-in: sum_X (sum a real-valued field)\n"
                "        l_asum(1,th_idx) = l_asum(1,th_idx) + "
                "f1_data(df)\n"
                "      END DO\n"
                "      !$omp end do\n"
                "      !$omp end parallel\n"
                "      !\n"
                "      ! sum the partial results sequentially\n"
                "      !\n"
                "      DO th_idx=1,nthreads\n"
                "        asum = asum+l_asum(1,th_idx)\n"
                "      END DO\n"
                "      DEALLOCATE (l_asum)\n"
                "      !\n"
                "      ! Set halos dirty/clean for fields modified in the "
                "above loop(s)\n"
                "      !\n"
                "      CALL f1_proxy%set_dirty()\n"
                "      !\n"
                "      ! End of set dirty/clean section for above loop(s)\n"
                "      !\n"
                "      global_sum%value = asum\n"
                "      asum = global_sum%get_sum()\n") in result
        else:  # distmem is False. annexed can be True or False
            assert "loop0_stop = undf_aspc1_f1" in result
            assert (
                "      asum = 0.0_r_def\n"
                "      ALLOCATE (l_asum(8,nthreads))\n"
                "      l_asum = 0.0_r_def\n"
                "      !\n"
                "      !$omp parallel default(shared), private(df,th_idx)\n"
                "      th_idx = omp_get_thread_num()+1\n"
                "      !$omp do schedule(static)\n"
                "      DO df = loop0_start, loop0_stop, 1\n"
                "        ! Built-in: inc_a_times_X (scale a real-valued field)"
                "\n"
                "        f1_data(df) = bvalue * f1_data(df)\n"
                "        ! Built-in: sum_X (sum a real-valued field)\n"
                "        l_asum(1,th_idx) = l_asum(1,th_idx) + "
                "f1_data(df)\n"
                "      END DO\n"
                "      !$omp end do\n"
                "      !$omp end parallel\n"
                "      !\n"
                "      ! sum the partial results sequentially\n"
                "      !\n"
                "      DO th_idx=1,nthreads\n"
                "        asum = asum+l_asum(1,th_idx)\n"
                "      END DO\n"
                "      DEALLOCATE (l_asum)\n") in result

    assert LFRicBuild(tmpdir).code_compiles(psy)


def test_repr_3_builtins_2_reductions_do(tmpdir, dist_mem):
    ''' Test that we generate correct reproducible OpenMP DO reductions
    when we have three different built-ins, first a reduction, then a
    normal built-in then a reduction. '''
    file_name = "15.19.1_three_builtins_two_reductions.f90"
    psy, invoke = get_invoke(file_name, TEST_API, idx=0, dist_mem=dist_mem)
    schedule = invoke.schedule
    rtrans = OMPParallelTrans()
    otrans = Dynamo0p3OMPLoopTrans()
    for child in schedule.children:
        if isinstance(child, LFRicLoop):
            otrans.apply(child, {"reprod": True})
    for child in schedule.children:
        if isinstance(child, OMPDoDirective):
            rtrans.apply(child)
    code = str(psy.gen)

    assert LFRicBuild(tmpdir).code_compiles(psy)

    assert "INTEGER th_idx\n" in code
    if dist_mem:
        assert "loop0_stop = f1_proxy%vspace%get_last_dof_owned()" in code
        assert "loop1_stop = f1_proxy%vspace%get_last_dof_owned()" in code
        assert "loop2_stop = f2_proxy%vspace%get_last_dof_owned()" in code

        for names in [
                {"var": "asum", "lvar": "l_asum", "loop_idx": "0",
                 "rhs": "f1_data(df) * f2_data(df)",
                 "builtin": "! Built-in: X_innerproduct_Y (real-valued fields)"
                 },
                {"var": "bsum", "lvar": "l_bsum", "loop_idx": "2",
                 "rhs": "f2_data(df)",
                 "builtin": "! Built-in: sum_X (sum a real-valued field)"}]:
            assert (
                "      " + names["var"] + " = 0.0_r_def\n"
                "      ALLOCATE (" + names["lvar"] + "(8,nthreads))\n"
                "      " + names["lvar"] + " = 0.0_r_def\n"
                "      !\n"
                "      !$omp parallel default(shared), private(df,th_idx)\n"
                "      th_idx = omp_get_thread_num()+1\n"
                "      !$omp do schedule(static)\n"
                "      DO df = loop"+names["loop_idx"]+"_start, "
                "loop"+names["loop_idx"]+"_stop, 1\n"
                "        " + names["builtin"] + "\n"
                "        " + names["lvar"] + "(1,th_idx) = " +
                names["lvar"] + "(1,th_idx) + " + names["rhs"] + "\n"
                "      END DO\n"
                "      !$omp end do\n"
                "      !$omp end parallel\n"
                "      !\n"
                "      ! sum the partial results sequentially\n"
                "      !\n"
                "      DO th_idx=1,nthreads\n"
                "        " + names["var"] + " = " + names["var"] + "+" +
                names["lvar"] + "(1,th_idx)\n"
                "      END DO\n"
                "      DEALLOCATE (" + names["lvar"] + ")\n"
                "      global_sum%value = " + names["var"] + "\n"
                "      " + names["var"] + " = "
                "global_sum%get_sum()\n") in code
    else:
        assert "loop0_stop = undf_aspc1_f1" in code
        assert "loop1_stop = undf_aspc1_f1" in code
        assert "loop2_stop = undf_aspc1_f2" in code

        for names in [
                {"var": "asum", "lvar": "l_asum", "loop_idx": "0",
                 "rhs": "f1_data(df) * f2_data(df)",
                 "builtin": "! Built-in: X_innerproduct_Y (real-valued fields)"
                 },
                {"var": "bsum", "lvar": "l_bsum",
                 "loop_idx": "2", "rhs": "f2_data(df)",
                 "builtin": "! Built-in: sum_X (sum a real-valued field)"}]:
            assert (
                "      " + names["var"] + " = 0.0_r_def\n"
                "      ALLOCATE (" + names["lvar"] + "(8,nthreads))\n"
                "      " + names["lvar"] + " = 0.0_r_def\n"
                "      !\n"
                "      !$omp parallel default(shared), private(df,th_idx)\n"
                "      th_idx = omp_get_thread_num()+1\n"
                "      !$omp do schedule(static)\n"
                "      DO df = loop"+names["loop_idx"]+"_start, "
                "loop" + names["loop_idx"]+"_stop, 1\n"
                "        " + names["builtin"] + "\n"
                "        " + names["lvar"] + "(1,th_idx) = " +
                names["lvar"] + "(1,th_idx) + " + names["rhs"] + "\n"
                "      END DO\n"
                "      !$omp end do\n"
                "      !$omp end parallel\n"
                "      !\n"
                "      ! sum the partial results sequentially\n"
                "      !\n"
                "      DO th_idx=1,nthreads\n"
                "        " + names["var"] + " = " + names["var"] + "+" +
                names["lvar"] + "(1,th_idx)\n"
                "      END DO\n"
                "      DEALLOCATE (" + names["lvar"] + ")\n") in code


def test_reprod_view(monkeypatch, annexed, dist_mem):
    '''test that we generate a correct view() for OpenMP do
    reductions. Also test with and without annexed dofs being computed
    as this affects the output.

    '''
    api_config = Config.get().api_conf(TEST_API)
    monkeypatch.setattr(api_config, "_compute_annexed_dofs", annexed)

    # Ensure we check for text containing the correct (colour) control codes
    isched = colored("InvokeSchedule", InvokeSchedule._colour)
    ompparallel = colored("OMPParallelDirective", Directive._colour)
    ompdo = colored("OMPDoDirective", Directive._colour)
    ompdefault = colored("OMPDefaultClause", Directive._colour)
    ompprivate = colored("OMPPrivateClause", Directive._colour)
    ompfprivate = colored("OMPFirstprivateClause", Directive._colour)
    gsum = colored("GlobalSum", GlobalSum._colour)
    loop = colored("Loop", Loop._colour)
    call = colored("BuiltIn", BuiltIn._colour)
    sched = colored("Schedule", Schedule._colour)
    lit = colored("Literal", Literal._colour)
    lit_one = lit + "[value:'1', Scalar<INTEGER, UNDEFINED>]\n"
    indent = "    "

    _, invoke = get_invoke("15.19.1_three_builtins_two_reductions.f90",
                           TEST_API, idx=0, dist_mem=dist_mem)
    schedule = invoke.schedule
    rtrans = OMPParallelTrans()
    otrans = Dynamo0p3OMPLoopTrans()
    for child in schedule.children:
        if isinstance(child, LFRicLoop):
            otrans.apply(child, {"reprod": True})
    for child in schedule.children:
        if isinstance(child, OMPDoDirective):
            rtrans.apply(child)
    result = schedule.view()
    if dist_mem:  # annexed can be True or False
        expected = (
            isched + "[invoke='invoke_0', dm=True]\n" +
            indent + "0: " + ompparallel + "[]\n" +
            2*indent + sched + "[]\n" +
            3*indent + "0: " + ompdo + "[omp_schedule=static,reprod=True]\n" +
            4*indent + sched + "[]\n" +
            5*indent + "0: " + loop + "[type='dof', "
            "field_space='any_space_1', it_space='dof', "
            "upper_bound='ndofs']\n" +
            6*indent + lit + "[value:'NOT_INITIALISED', " +
            "Scalar<INTEGER, UNDEFINED>]\n" +
            6*indent + lit + "[value:'NOT_INITIALISED', " +
            "Scalar<INTEGER, UNDEFINED>]\n" +
            6*indent + lit_one +
            6*indent + sched + "[]\n" +
            7*indent + "0: " + call + " x_innerproduct_y(asum,f1,f2)\n" +
            2*indent + ompdefault + "[default=DefaultClauseTypes.SHARED]\n" +
            2*indent + ompprivate + "[]\n" +
            2*indent + ompfprivate + "[]\n" +
            indent + "1: " + gsum + "[scalar='asum']\n" +
            indent + "2: " + ompparallel + "[]\n" +
            2*indent + sched + "[]\n" +
            3*indent + "0: " + ompdo + "[omp_schedule=static]\n" +
            4*indent + sched + "[]\n" +
            5*indent + "0: " + loop + "[type='dof', "
            "field_space='any_space_1', it_space='dof', "
            "upper_bound='nannexed']\n" +
            6*indent + lit + "[value:'NOT_INITIALISED', " +
            "Scalar<INTEGER, UNDEFINED>]\n" +
            6*indent + lit + "[value:'NOT_INITIALISED', " +
            "Scalar<INTEGER, UNDEFINED>]\n" +
            6*indent + lit_one +
            6*indent + sched + "[]\n" +
            7*indent + "0: " + call + " inc_a_times_x(asum,f1)\n" +
            2*indent + ompdefault + "[default=DefaultClauseTypes.SHARED]\n" +
            2*indent + ompprivate + "[]\n" +
            2*indent + ompfprivate + "[]\n" +
            indent + "3: " + ompparallel + "[]\n" +
            2*indent + sched + "[]\n" +
            3*indent + "0: " + ompdo + "[omp_schedule=static,reprod=True]\n" +
            4*indent + sched + "[]\n" +
            5*indent + "0: " + loop + "[type='dof', "
            "field_space='any_space_1', it_space='dof', "
            "upper_bound='ndofs']\n" +
            6*indent + lit + "[value:'NOT_INITIALISED', " +
            "Scalar<INTEGER, UNDEFINED>]\n" +
            6*indent + lit + "[value:'NOT_INITIALISED', " +
            "Scalar<INTEGER, UNDEFINED>]\n" +
            6*indent + lit_one +
            6*indent + sched + "[]\n" +
            7*indent + "0: " + call + " sum_x(bsum,f2)\n" +
            2*indent + ompdefault + "[default=DefaultClauseTypes.SHARED]\n" +
            2*indent + ompprivate + "[]\n" +
            2*indent + ompfprivate + "[]\n" +
            indent + "4: " + gsum + "[scalar='bsum']\n")
        if not annexed:
            expected = expected.replace("nannexed", "ndofs")
    else:  # not dist_mem. annexed can be True or False
        expected = (
            isched + "[invoke='invoke_0', dm=False]\n" +
            indent + "0: " + ompparallel + "[]\n" +
            2*indent + sched + "[]\n" +
            3*indent + "0: " + ompdo + "[omp_schedule=static,reprod=True]\n" +
            4*indent + sched + "[]\n" +
            5*indent + "0: " + loop + "[type='dof', "
            "field_space='any_space_1', it_space='dof', "
            "upper_bound='ndofs']\n" +
            6*indent + lit + "[value:'NOT_INITIALISED', " +
            "Scalar<INTEGER, UNDEFINED>]\n" +
            6*indent + lit + "[value:'NOT_INITIALISED', " +
            "Scalar<INTEGER, UNDEFINED>]\n" +
            6*indent + lit_one +
            6*indent + sched + "[]\n" +
            7*indent + "0: " + call + " x_innerproduct_y(asum,f1,f2)\n" +
            2*indent + ompdefault + "[default=DefaultClauseTypes.SHARED]\n" +
            2*indent + ompprivate + "[]\n" +
            2*indent + ompfprivate + "[]\n" +
            indent + "1: " + ompparallel + "[]\n" +
            2*indent + sched + "[]\n" +
            3*indent + "0: " + ompdo + "[omp_schedule=static]\n" +
            4*indent + sched + "[]\n" +
            5*indent + "0: " + loop + "[type='dof', "
            "field_space='any_space_1', it_space='dof', "
            "upper_bound='ndofs']\n" +
            6*indent + lit + "[value:'NOT_INITIALISED', " +
            "Scalar<INTEGER, UNDEFINED>]\n" +
            6*indent + lit + "[value:'NOT_INITIALISED', " +
            "Scalar<INTEGER, UNDEFINED>]\n" +
            6*indent + lit_one +
            6*indent + sched + "[]\n" +
            7*indent + "0: " + call + " inc_a_times_x(asum,f1)\n" +
            2*indent + ompdefault + "[default=DefaultClauseTypes.SHARED]\n" +
            2*indent + ompprivate + "[]\n" +
            2*indent + ompfprivate + "[]\n" +
            indent + "2: " + ompparallel + "[]\n" +
            2*indent + sched + "[]\n" +
            3*indent + "0: " + ompdo + "[omp_schedule=static,reprod=True]\n" +
            4*indent + sched + "[]\n" +
            5*indent + "0: " + loop + "[type='dof', "
            "field_space='any_space_1', it_space='dof', "
            "upper_bound='ndofs']\n" +
            6*indent + lit + "[value:'NOT_INITIALISED', " +
            "Scalar<INTEGER, UNDEFINED>]\n" +
            6*indent + lit + "[value:'NOT_INITIALISED', " +
            "Scalar<INTEGER, UNDEFINED>]\n" +
            6*indent + lit_one +
            6*indent + sched + "[]\n" +
            7*indent + "0: " + call + " sum_x(bsum,f2)\n" +
            2*indent + ompdefault + "[default=DefaultClauseTypes.SHARED]\n" +
            2*indent + ompprivate + "[]\n" +
            2*indent + ompfprivate + "[]\n")
    if expected not in result:
        print("Expected ...")
        print(expected)
        print("Found ...")
        print(result)
        assert 0


def test_reductions_reprod():
    ''' Check that the optional reprod argument to reductions() method
    works as expected. '''
    file_name = "15.9.1_X_innerproduct_Y_builtin.f90"
    for reprod in [False, True]:
        for distmem in [True, False]:
            _, invoke = get_invoke(file_name, TEST_API, idx=0,
                                   dist_mem=distmem)
            schedule = invoke.schedule
            otrans = Dynamo0p3OMPLoopTrans()
            rtrans = OMPParallelTrans()
            # Apply an OpenMP do directive to the loop
            otrans.apply(schedule.children[0], {"reprod": reprod})
            # Apply an OpenMP Parallel directive around the OpenMP do directive
            rtrans.apply(schedule.children[0])
            assert len(schedule.reductions(reprod=reprod)) == 1
            assert not schedule.reductions(reprod=not reprod)
            assert len(schedule.reductions()) == 1
            assert (isinstance(schedule.reductions(reprod=reprod)[0],
                               LFRicXInnerproductYKern))


def test_list_multiple_reductions(dist_mem):
    ''' Test that we produce correct reduction lists when there is more
    than one reduction in a OpenMP parallel directive. As only one
    reduction per OpenMP parallel region is currently supported we
    need to modify the intermediate representation after the
    transformations have been performed to enable this test.

    '''
    _, invoke = get_invoke("15.9.1_X_innerproduct_Y_builtin.f90",
                           TEST_API, idx=0, dist_mem=dist_mem)
    schedule = invoke.schedule
    otrans = Dynamo0p3OMPLoopTrans()
    rtrans = OMPParallelTrans()
    # Apply an OpenMP do directive to the loop
    otrans.apply(schedule.children[0], {"reprod": False})
    # Apply an OpenMP Parallel directive around the OpenMP do directive
    rtrans.apply(schedule.children[0])
    omp_loop_directive = schedule[0].dir_body[0]
    call = omp_loop_directive.dir_body[0].loop_body[0]
    arg = call.arguments.args[2]
    arg._argument_type = "gh_scalar"
    arg.descriptor._access = AccessType.SUM
    result = omp_loop_directive._reduction_string()
    assert "reduction(+:asum), reduction(+:f2)" in result


def test_move_name():
    ''' Test the name property of the MoveTrans class. '''
    move_trans = MoveTrans()
    name = move_trans.name
    assert name == "Move"


def test_move_str():
    ''' Test the str method of the MoveTrans class. '''
    move_trans = MoveTrans()
    name = str(move_trans)
    assert name == "Move a node to a different location"


def test_move_valid_node(tmpdir):
    ''' Test that MoveTrans raises an exception if an invalid node
    argument is passed. '''
    psy, invoke = get_invoke("4.2_multikernel_invokes.f90", TEST_API, idx=0,
                             dist_mem=True)

    assert LFRicBuild(tmpdir).code_compiles(psy)

    schedule = invoke.schedule
    move_trans = MoveTrans()
    with pytest.raises(TransformationError) as excinfo:
        move_trans.apply(None, schedule.children[0])
    assert ("In the Move transformation apply method the "
            "first argument is not a Node") in str(excinfo.value)


def test_move_back():
    '''Test that MoveTrans moves the node backwards to the expected
    location. '''
    _, invoke = get_invoke("15.14.2_multiple_set_kernels.f90", TEST_API,
                           idx=0, dist_mem=True)
    schedule = invoke.schedule
    move_trans = MoveTrans()
    initial_index = 2
    target_index = 0
    orig_arg = schedule.children[initial_index]
    new_arg = schedule.children[target_index]
    assert orig_arg is not new_arg

    move_trans.apply(schedule.children[initial_index],
                     schedule.children[target_index])

    new_arg = schedule.children[target_index]
    assert orig_arg is new_arg


def test_move_back_after():
    '''Test that MoveTrans moves the node backwards to the expected
    location when location="after". '''
    _, invoke = get_invoke("15.14.2_multiple_set_kernels.f90", TEST_API,
                           idx=0, dist_mem=True)
    schedule = invoke.schedule
    move_trans = MoveTrans()
    initial_index = 2
    target_index = 0
    orig_arg = schedule.children[initial_index]
    new_arg = schedule.children[target_index]
    assert orig_arg is not new_arg

    move_trans.apply(schedule.children[initial_index],
                     schedule.children[target_index],
                     {"position": "after"})

    new_arg = schedule.children[target_index+1]
    assert orig_arg is new_arg


def test_move_forward():
    '''Test that MoveTrans moves the node forwards to the expected
    location. '''
    _, invoke = get_invoke("15.14.2_multiple_set_kernels.f90", TEST_API,
                           idx=0, dist_mem=True)
    schedule = invoke.schedule
    move_trans = MoveTrans()
    initial_index = 0
    target_index = 2
    orig_arg = schedule.children[initial_index]
    new_arg = schedule.children[target_index]
    assert orig_arg is not new_arg

    move_trans.apply(schedule.children[initial_index],
                     schedule.children[target_index])

    new_arg = schedule.children[target_index-1]
    assert orig_arg is new_arg


def test_move_forward_after():
    '''Test that MoveTrans moves the node forwards to the expected
    location when location="after". '''
    _, invoke = get_invoke("15.14.2_multiple_set_kernels.f90", TEST_API,
                           idx=0, dist_mem=True)
    schedule = invoke.schedule
    move_trans = MoveTrans()
    initial_index = 0
    target_index = 2
    orig_arg = schedule.children[initial_index]
    new_arg = schedule.children[target_index]
    assert orig_arg is not new_arg

    move_trans.apply(schedule.children[initial_index],
                     schedule.children[target_index],
                     {"position": "after"})

    new_arg = schedule.children[target_index]
    assert orig_arg is new_arg


# test that move with dependencies fails
def test_move_fail():
    '''Test that MoveTrans fails to move the node backwards and forwards
    if there is a dependence. '''
    _, invoke = get_invoke("15.14.1_multi_aX_plus_Y_builtin.f90", TEST_API,
                           idx=0, dist_mem=True)
    schedule = invoke.schedule
    move_trans = MoveTrans()
    initial_index = 6
    target_index = 0
    with pytest.raises(TransformationError) as excinfo:
        move_trans.apply(schedule.children[initial_index],
                         schedule.children[target_index])
    assert "data dependencies forbid the move" in str(excinfo.value)

    initial_index = 0
    target_index = 6
    with pytest.raises(TransformationError) as excinfo:
        move_trans.apply(schedule.children[initial_index],
                         schedule.children[target_index])
    assert "data dependencies forbid the move" in str(excinfo.value)


def test_rc_str():
    '''Test the str method and name property of the
    Dynamo0p3RedundantComputationTrans class. '''
    rc_trans = Dynamo0p3RedundantComputationTrans()
    rc_name = str(rc_trans)
    assert rc_name == "Change iteration space to perform redundant computation"


def test_rc_node_not_loop():
    '''Test that Dynamo0p3RedundantComputationTrans raises an exception if the
    node argument is not a loop. '''
    _, invoke = get_invoke("1_single_invoke.f90", TEST_API,
                           idx=0, dist_mem=True)
    schedule = invoke.schedule
    rc_trans = Dynamo0p3RedundantComputationTrans()
    with pytest.raises(TransformationError) as excinfo:
        rc_trans.apply(schedule.children[0])
    assert ("Target of Dynamo0p3RedundantComputationTrans transformation must "
            "be a sub-class of Loop but got \'LFRicHaloExchange\'" in
            str(excinfo.value))


def test_rc_invalid_loop(monkeypatch):
    ''' Test that Dynamo0p3RedundantComputationTrans raises an exception if the
    supplied loop does not iterate over cells or dofs. '''
    _, invoke = get_invoke("1_single_invoke.f90", TEST_API,
                           idx=0, dist_mem=True)
    schedule = invoke.schedule
    rc_trans = Dynamo0p3RedundantComputationTrans()
    loop = schedule.children[4]
    # set the loop to a type that should raise an exception
    monkeypatch.setattr(loop, "loop_type", value="colours")
    with pytest.raises(TransformationError) as excinfo:
        rc_trans.apply(loop)
    assert ("In the Dynamo0p3RedundantComputation transformation apply "
            "method the loop type must be one of '' (cell-columns), 'dof' or "
            "'colour', but found 'colours'") in str(excinfo.value)


def test_rc_nodm():
    '''Test that Dynamo0p3RedundantComputationTrans raises an exception if
    distributed memory is not set. '''
    _, invoke = get_invoke("1_single_invoke.f90", TEST_API,
                           idx=0, dist_mem=False)
    schedule = invoke.schedule
    rc_trans = Dynamo0p3RedundantComputationTrans()
    loop = schedule.children[0]
    with pytest.raises(TransformationError) as excinfo:
        rc_trans.apply(loop)
    assert ("In the Dynamo0p3RedundantComputation transformation apply method "
            "distributed memory must be switched on") in str(excinfo.value)


def test_rc_no_halo_kernels():
    '''
    Test that Dynamo0p3RedundantComputationTrans refuses to transform a kernel
    that operates on halo cells.

    '''
    _, invoke = get_invoke("1.4.1_into_halos_plus_domain_invoke.f90",
                           TEST_API, idx=0, dist_mem=True)
    rc_trans = Dynamo0p3RedundantComputationTrans()
    loop = invoke.schedule.walk(LFRicLoop)[0]
    with pytest.raises(TransformationError) as err:
        rc_trans.validate(loop)
    assert ("Dynamo0p3RedundantComputationTrans transformation to kernels that"
            " operate on halo cells but kernel 'testkern_halo_only_code' "
            "operates on 'halo_cell_column'" in str(err.value))


def test_rc_invalid_depth():
    ''' Test that Dynamo0p3RedundantComputationTrans raises an exception if the
    supplied depth is less than 1. '''
    _, invoke = get_invoke("1_single_invoke.f90", TEST_API,
                           idx=0, dist_mem=True)
    schedule = invoke.schedule
    rc_trans = Dynamo0p3RedundantComputationTrans()
    loop = schedule.children[4]
    with pytest.raises(TransformationError) as excinfo:
        rc_trans.apply(loop, {"depth": 0})
    assert ("In the Dynamo0p3RedundantComputation transformation apply method "
            "the supplied depth is less than 1") in str(excinfo.value)


def test_rc_invalid_depth_continuous():
    ''' Test that Dynamo0p3RedundantComputationTrans raises an exception if the
    supplied depth equals 1 when modifying a continuous field. '''
    _, invoke = get_invoke("1_single_invoke.f90", TEST_API,
                           idx=0, dist_mem=True)
    schedule = invoke.schedule
    rc_trans = Dynamo0p3RedundantComputationTrans()
    loop = schedule.children[4]
    with pytest.raises(TransformationError) as excinfo:
        rc_trans.apply(loop, {"depth": 1})
    assert ("In the Dynamo0p3RedundantComputation transformation apply method "
            "the supplied depth (1) must be greater than the existing halo "
            "depth (1)") in str(excinfo.value)


def test_rc_continuous_depth():
    ''' Test that the loop bounds for a continuous kernel (iterating over
    cells) are modified appropriately, that set_clean() is added
    correctly and halo_exchange modified appropriately after applying
    the redundant computation transformation with a fixed value for
    halo depth.

    '''
    psy, invoke = get_invoke("1_single_invoke.f90", TEST_API,
                             idx=0, dist_mem=True)
    schedule = invoke.schedule
    rc_trans = Dynamo0p3RedundantComputationTrans()
    loop = schedule.children[4]
    rc_trans.apply(loop, {"depth": 3})
    result = str(psy.gen)

    for field_name in ["f2", "m1", "m2"]:
        assert f"IF ({field_name}_proxy%is_dirty(depth=3)) THEN" in result
        assert f"CALL {field_name}_proxy%halo_exchange(depth=3)" in result
    assert "loop0_stop = mesh%get_last_halo_cell(3)" in result
    assert "DO cell = loop0_start, loop0_stop" in result
    assert ("      CALL f1_proxy%set_dirty()\n"
            "      CALL f1_proxy%set_clean(2)") in result


def test_rc_continuous_no_depth():
    ''' Test that the loop bounds for a continuous kernel (iterating over
    cells) are modified appropriately, that set_clean() is added
    correctly and halo_exchange modified appropriately after applying
    the redundant computation transformation with no value for halo
    depth.

    '''
    psy, invoke = get_invoke("1_single_invoke.f90", TEST_API,
                             idx=0, dist_mem=True)
    schedule = invoke.schedule
    rc_trans = Dynamo0p3RedundantComputationTrans()
    loop = schedule.children[4]
    rc_trans.apply(loop)
    result = str(psy.gen)

    assert ("      IF (f1_proxy%is_dirty(depth=max_halo_depth_mesh - 1)) THEN"
            "\n"
            "        CALL f1_proxy%halo_exchange(depth=max_halo_depth_mesh"
            " - 1)" in result)
    for fname in ["f2", "m1", "m2"]:
        assert (f"      IF ({fname}_proxy%is_dirty(depth=max_halo_depth_mesh"
                f")) THEN\n"
                f"        CALL {fname}_proxy%halo_exchange(depth=max_halo_"
                f"depth_mesh)" in result)
    assert "loop0_stop = mesh%get_last_halo_cell()" in result
    assert "DO cell = loop0_start, loop0_stop" in result
    assert ("      CALL f1_proxy%set_dirty()\n"
            "      CALL f1_proxy%set_clean(max_halo_depth_mesh - 1)") in result


def test_rc_discontinuous_depth(tmpdir, monkeypatch, annexed):
    '''Test that the loop bounds for a discontinuous kernel (iterating
    over cells) with continuous reads are modified appropriately and
    set_clean() added correctly and halo_exchange added appropriately
    after applying the redundant computation transformation with a
    fixed value for halo depth. Also test with and without annexed
    dofs being computed as this affects the generated code.

    '''
    api_config = Config.get().api_conf(TEST_API)
    monkeypatch.setattr(api_config, "_compute_annexed_dofs", annexed)
    psy, invoke = get_invoke("1_single_invoke_w3.f90", TEST_API,
                             idx=0, dist_mem=True)
    schedule = invoke.schedule
    rc_trans = Dynamo0p3RedundantComputationTrans()
    if annexed:
        # there are no halo exchange calls
        index = 0
    else:
        # there are 3 halo exchange calls
        index = 3
    loop = schedule.children[index]
    rc_trans.apply(loop, {"depth": 3})
    result = str(psy.gen)
    for field_name in ["f1", "f2", "m1"]:
        assert (f"      IF ({field_name}_proxy%is_dirty(depth=3)) THEN\n"
                f"        CALL {field_name}_proxy%halo_exchange(depth=3)"
                in result)
    assert "loop0_stop = mesh%get_last_halo_cell(3)" in result
    assert "DO cell = loop0_start, loop0_stop" in result
    assert ("      CALL m2_proxy%set_dirty()\n"
            "      CALL m2_proxy%set_clean(3)") in result

    assert LFRicBuild(tmpdir).code_compiles(psy)


def test_rc_discontinuous_no_depth(monkeypatch, annexed):
    '''Test that the loop bounds for a discontinuous kernel (iterating
    over cells) with continuous reads are modified appropriately and
    set_clean() added correctly and halo_exchange added appropriately
    after applying the redundant computation transformation with no
    halo depth value. Also test with and without annexed dofs being
    computed as this affects the generated code.

    '''
    api_config = Config.get().api_conf(TEST_API)
    monkeypatch.setattr(api_config, "_compute_annexed_dofs", annexed)
    psy, invoke = get_invoke("1_single_invoke_w3.f90", TEST_API,
                             idx=0, dist_mem=True)
    schedule = invoke.schedule
    rc_trans = Dynamo0p3RedundantComputationTrans()
    if annexed:
        # there are no halo exchange calls
        index = 0
    else:
        # there are 3 halo exchange calls
        index = 3
    loop = schedule.children[index]
    rc_trans.apply(loop)
    result = str(psy.gen)

    for field_name in ["f1", "f2", "m1"]:
        assert (f"IF ({field_name}_proxy%is_dirty(depth=max_halo_depth_mesh)) "
                f"THEN" in result)
        assert (f"CALL {field_name}_proxy%halo_exchange("
                f"depth=max_halo_depth_mesh)" in result)
    assert "loop0_stop = mesh%get_last_halo_cell()" in result
    assert "DO cell = loop0_start, loop0_stop" in result
    assert "CALL m2_proxy%set_dirty()" not in result
    assert "CALL m2_proxy%set_clean(max_halo_depth_mesh)" in result


def test_rc_all_discontinuous_depth(tmpdir):
    ''' Test that the loop bounds for a discontinuous kernel
    (iterating over cells) with discontinuous reads are modified
    appropriately and set_clean() added correctly and halo_exchange
    added appropriately after applying the redundant computation
    transformation with a fixed value for halo depth. '''
    psy, invoke = get_invoke("1_single_invoke_wtheta.f90", TEST_API,
                             idx=0, dist_mem=True)
    schedule = invoke.schedule
    rc_trans = Dynamo0p3RedundantComputationTrans()
    loop = schedule.children[0]
    rc_trans.apply(loop, {"depth": 3})
    result = str(psy.gen)
    assert "IF (f2_proxy%is_dirty(depth=3)) THEN" in result
    assert "CALL f2_proxy%halo_exchange(depth=3)" in result
    assert "loop0_stop = mesh%get_last_halo_cell(3)" in result
    assert "DO cell = loop0_start, loop0_stop" in result
    assert "CALL f1_proxy%set_dirty()" in result
    assert "CALL f1_proxy%set_clean(3)" in result

    assert LFRicBuild(tmpdir).code_compiles(psy)


def test_rc_all_discontinuous_no_depth(tmpdir):
    ''' Test that the loop bounds for a discontinuous kernel
    (iterating over cells) with discontinuous reads are modified
    appropriately and set_clean() added correctly and halo_exchange
    added appropriately after applying the redundant computation
    transformation with no halo depth value. '''
    psy, invoke = get_invoke("1_single_invoke_w2v.f90", TEST_API,
                             idx=0, dist_mem=True)
    schedule = invoke.schedule
    rc_trans = Dynamo0p3RedundantComputationTrans()
    loop = schedule.children[0]
    rc_trans.apply(loop)
    result = str(psy.gen)

    assert "IF (f2_proxy%is_dirty(depth=max_halo_depth_mesh)) THEN" in result
    assert "CALL f2_proxy%halo_exchange(depth=max_halo_depth_mesh)" in result
    assert "loop0_stop = mesh%get_last_halo_cell()" in result
    assert "DO cell = loop0_start, loop0_stop" in result
    assert "CALL f1_proxy%set_clean(max_halo_depth_mesh)" in result

    assert LFRicBuild(tmpdir).code_compiles(psy)


def test_rc_all_discontinuous_vector_depth(tmpdir):
    ''' Test that the loop bounds for a discontinuous kernel (iterating
    over cells) are modified appropriately and set_clean() added
    correctly and halo_exchange added appropriately for vector fields
    after applying the redundant computation transformation with a
    fixed value for halo depth. '''
    psy, invoke = get_invoke("1_single_invoke_w3_only_vector.f90", TEST_API,
                             idx=0, dist_mem=True)
    schedule = invoke.schedule
    rc_trans = Dynamo0p3RedundantComputationTrans()
    loop = schedule.children[0]
    rc_trans.apply(loop, {"depth": 3})
    result = str(psy.gen)

    for idx in range(1, 4):
        assert f"IF (f2_proxy({idx})%is_dirty(depth=3)) THEN" in result
        assert f"CALL f2_proxy({idx})%halo_exchange(depth=3)" in result
    assert "loop0_stop = mesh%get_last_halo_cell(3)" in result
    assert "DO cell = loop0_start, loop0_stop" in result
    for idx in range(1, 4):
        assert f"CALL f1_proxy({idx})%set_dirty()" in result
        assert f"CALL f1_proxy({idx})%set_clean(3)" in result

    assert LFRicBuild(tmpdir).code_compiles(psy)


def test_rc_all_discontinuous_vector_no_depth(tmpdir):
    ''' Test that the loop bounds for a discontinuous kernel (iterating
    over cells) are modified appropriately and set_clean() added
    correctly and halo_exchange added appropriately for vector fields
    after applying the redundant computation transformation with no
    halo depth value. '''
    psy, invoke = get_invoke("1_single_invoke_wtheta_only_vector.f90",
                             TEST_API, idx=0, dist_mem=True)
    schedule = invoke.schedule
    rc_trans = Dynamo0p3RedundantComputationTrans()
    loop = schedule.children[0]
    rc_trans.apply(loop)
    result = str(psy.gen)
    for idx in range(1, 4):
        assert (f"IF (f2_proxy({idx})%is_dirty(depth=max_halo_depth_mesh"
                f")) THEN") in result
        assert (f"CALL f2_proxy({idx})%halo_exchange(depth=max_halo_depth_mesh"
                f")") in result
    assert "loop0_stop = mesh%get_last_halo_cell()" in result
    assert "DO cell = loop0_start, loop0_stop" in result
    for idx in range(1, 4):
        assert f"CALL f1_proxy({idx})%set_clean(max_halo_depth_mesh)" in result

    assert LFRicBuild(tmpdir).code_compiles(psy)


def test_rc_all_disc_prev_depend_depth(tmpdir):
    ''' Test that the loop bounds for a discontinuous kernel
    (iterating over cells) with discontinuous reads are modified
    appropriately and set_clean() added correctly and halo_exchange
    added appropriately in the case where the field requiring a halo
    exchange has a previous non-halo dependence, after applying the
    redundant computation transformation with a fixed value for halo
    depth. '''
    psy, invoke = get_invoke("4.12_multikernel_invokes_w2v.f90", TEST_API,
                             idx=0, dist_mem=True)
    schedule = invoke.schedule
    rc_trans = Dynamo0p3RedundantComputationTrans()
    loop = schedule[1]
    rc_trans.apply(loop, {"depth": 3})
    result = str(psy.gen)
    assert "IF (f1_proxy%is_dirty(depth=3)) THEN" not in result
    assert "CALL f1_proxy%halo_exchange(depth=3)" in result
    assert "loop1_stop = mesh%get_last_halo_cell(3)" in result
    assert "DO cell = loop1_start, loop1_stop" in result
    assert "CALL f1_proxy%set_dirty()" in result
    assert "CALL f3_proxy%set_dirty()" in result
    assert "CALL f3_proxy%set_clean(3)" in result

    assert LFRicBuild(tmpdir).code_compiles(psy)


def test_rc_all_disc_prev_depend_no_depth():
    ''' Test that the loop bounds for a discontinuous kernel
    (iterating over cells) are modified appropriately and set_clean()
    added correctly and halo_exchange added appropriately in the case
    where the field now requiring a halo exchange has a previous
    non-halo dependence after applying the redundant computation
    transformation with no halo depth value. '''
    psy, invoke = get_invoke("4.12_multikernel_invokes_w2v.f90", TEST_API,
                             idx=0, dist_mem=True)
    schedule = invoke.schedule
    rc_trans = Dynamo0p3RedundantComputationTrans()
    loop = schedule[1]
    rc_trans.apply(loop)
    result = str(psy.gen)
    assert "CALL f1_proxy%set_dirty()" in result
    assert ("IF (f1_proxy%is_dirty(depth=max_halo_depth_mesh)) "
            "THEN") not in result
    assert "CALL f1_proxy%halo_exchange(depth=max_halo_depth_mesh)" in result
    assert "loop1_stop = mesh%get_last_halo_cell()" in result
    assert "DO cell = loop1_start, loop1_stop" in result
    assert "CALL f3_proxy%set_clean(max_halo_depth_mesh)" in result


def test_rc_all_disc_prev_dep_depth_vector(tmpdir):
    ''' Test that the loop bounds for a discontinuous kernel (iterating
    over cells) with discontinuous reads are modified appropriately
    and set_clean() added correctly and halo_exchange added
    appropriately in the case where the vector field requiring a halo
    exchange has a previous non-halo dependence, after applying the
    redundant computation transformation with a fixed value for halo
    depth. '''
    psy, invoke = get_invoke("8.2.1_multikernel_invokes_w3_vector.f90",
                             TEST_API, idx=0, dist_mem=True)
    schedule = invoke.schedule
    rc_trans = Dynamo0p3RedundantComputationTrans()
    loop = schedule[1]
    rc_trans.apply(loop, {"depth": 3})
    result = str(psy.gen)
    for idx in range(1, 4):
        assert f"IF (f1_proxy({idx})%is_dirty(depth=3)) THEN" not in result
        assert f"CALL f1_proxy({idx})%halo_exchange(depth=3)" in result
        assert "loop1_stop = mesh%get_last_halo_cell(3)" in result
    assert "DO cell = loop1_start, loop1_stop" in result
    for idx in range(1, 4):
        assert f"CALL f1_proxy({idx})%set_dirty()" in result
        assert f"CALL f3_proxy({idx})%set_dirty()" in result
        assert f"CALL f3_proxy({idx})%set_clean(3)" in result

    assert LFRicBuild(tmpdir).code_compiles(psy)


def test_rc_all_disc_prev_dep_no_depth_vect(tmpdir):
    ''' Test that the loop bounds for a discontinuous kernel (iterating
    over cells) are modified appropriately and set_clean() added
    correctly and halo_exchange added appropriately in the case where
    the vector field now requiring a halo exchange has a previous non-halo
    dependence after applying the redundant computation transformation
    with no halo depth value. '''
    psy, invoke = get_invoke("8.2.1_multikernel_invokes_w3_vector.f90",
                             TEST_API, idx=0, dist_mem=True)
    schedule = invoke.schedule
    rc_trans = Dynamo0p3RedundantComputationTrans()
    loop = schedule[1]
    rc_trans.apply(loop)
    result = str(psy.gen)
    assert "is_dirty" not in result
    for idx in range(1, 4):
        assert (f"CALL f1_proxy({idx})%halo_exchange(depth=max_halo_depth_"
                f"mesh)") in result
    assert "loop1_stop = mesh%get_last_halo_cell()" in result
    assert "DO cell = loop1_start, loop1_stop" in result
    for idx in range(1, 4):
        assert f"CALL f1_proxy({idx})%set_dirty()" in result
        assert f"CALL f3_proxy({idx})%set_clean(max_halo_depth_mesh)" in result

    assert LFRicBuild(tmpdir).code_compiles(psy)


def test_rc_all_disc_prev_dep_no_depth_vect_readwrite(tmpdir):
    ''' Test that the loop bounds for a discontinuous kernel (iterating
    over cells) are modified appropriately and set_clean() added
    correctly and halo_exchange added appropriately in the case where
    the vector field now requiring a halo exchange has a previous halo
    dependence (readwrite access) after applying the redundant computation
    transformation with no halo depth value. '''
    psy, invoke = get_invoke("8.2.2_multikernel_invokes_wtheta_vector.f90",
                             TEST_API, idx=0, dist_mem=True)
    schedule = invoke.schedule
    rc_trans = Dynamo0p3RedundantComputationTrans()
    loop = schedule[1]
    rc_trans.apply(loop)
    result = str(psy.gen)
    # f3 has readwrite access so need to check the halos
    for idx in range(1, 4):
        assert (f"IF (f3_proxy({idx})%is_dirty(depth=max_halo_depth_mesh))"
                in result)
        assert (f"CALL f3_proxy({idx})%halo_exchange(depth=max_halo_depth_mesh"
                ")" in result)
    # f1 has RW to W dependency
    for idx in range(1, 4):
        assert (f"CALL f1_proxy({idx})%halo_exchange(depth=max_halo_depth_mesh"
                f")" in result)
    assert "loop1_stop = mesh%get_last_halo_cell()" in result
    assert "DO cell = loop1_start, loop1_stop" in result
    for idx in range(1, 4):
        assert f"CALL f1_proxy({idx})%set_dirty()" in result
        assert f"CALL f3_proxy({idx})%set_clean(max_halo_depth_mesh)" in result

    assert LFRicBuild(tmpdir).code_compiles(psy)


def test_rc_dofs_depth():
    ''' Test that the loop bounds when iterating over DoFs are modified
    appropriately and set_clean() added correctly and halo_exchange
    added appropriately after applying the redundant computation
    transformation with a fixed value for halo depth where the halo
    fields have no previous dependence.

    '''
    psy, invoke = get_invoke("15.1.2_inc_X_plus_Y_builtin.f90",
                             TEST_API, idx=0, dist_mem=True)
    schedule = invoke.schedule
    rc_trans = Dynamo0p3RedundantComputationTrans()
    loop = schedule.children[0]
    rc_trans.apply(loop, {"depth": 3})
    result = str(psy.gen)
    for field in ["f1", "f2"]:
        assert f"IF ({field}_proxy%is_dirty(depth=3)) THEN" in result
        assert f"CALL {field}_proxy%halo_exchange(depth=3)" in result
    assert "loop0_stop = f1_proxy%vspace%get_last_dof_halo(3)" in result
    assert "DO df = loop0_start, loop0_stop" in result
    assert "CALL f1_proxy%set_dirty()" in result
    assert "CALL f1_proxy%set_clean(3)" in result


def test_rc_dofs_no_depth():
    ''' Test that the loop bounds when iterating over DoFs are modified
    appropriately and set_clean() added correctly and halo_exchange
    added appropriately after applying the redundant computation
    transformation with no halo depth value where the halo fields have
    no previous dependence.

    '''
    psy, invoke = get_invoke("15.1.2_inc_X_plus_Y_builtin.f90",
                             TEST_API, idx=0, dist_mem=True)
    schedule = invoke.schedule
    rc_trans = Dynamo0p3RedundantComputationTrans()
    loop = schedule.children[0]
    rc_trans.apply(loop)
    result = str(psy.gen)

    assert "IF (f2_proxy%is_dirty(depth=max_halo_depth_mesh)) THEN" in result
    assert "CALL f2_proxy%halo_exchange(depth=max_halo_depth_mesh)" in result
    assert "loop0_stop = f1_proxy%vspace%get_last_dof_halo()" in result
    assert "DO df = loop0_start, loop0_stop" in result
    assert "CALL f1_proxy%set_dirty()" not in result
    assert "CALL f1_proxy%set_clean(max_halo_depth_mesh)" in result


def test_rc_dofs_depth_prev_dep(monkeypatch, annexed, tmpdir):
    ''' Test that the loop bounds when iterating over DoFs are modified
    appropriately and set_clean() added correctly and halo_exchange
    added appropriately after applying the redundant computation
    transformation with a fixed value for halo depth where the halo
    fields have a previous (non-halo-exchange) dependence. Also test
    with and without annexed dofs.

    '''
    api_config = Config.get().api_conf(TEST_API)
    monkeypatch.setattr(api_config, "_compute_annexed_dofs", annexed)
    psy, invoke = get_invoke("15.1.1_builtin_and_normal_kernel_invoke_2.f90",
                             TEST_API, idx=0, dist_mem=True)
    schedule = invoke.schedule
    rc_trans = Dynamo0p3RedundantComputationTrans()
    if annexed:
        index = 4
    else:
        index = 5
    loop = schedule.children[index]
    rc_trans.apply(loop, {"depth": 3})
    result = str(psy.gen)

    assert LFRicBuild(tmpdir).code_compiles(psy)

    # Check that the f2 halo exchange is modified
    assert "CALL f2_proxy%halo_exchange(depth=3)" in result
    # There is a need for a run-time is_dirty check for field f2 as
    # this field is not modified in this invoke and therefore its halo
    # is in an unknown state before it is read
    assert ("IF (f2_proxy%is_dirty(depth=3)) "
            "THEN") in result

    # Check that the existing halo exchanges (for the first un-modified
    # loop) remain unchanged. These are on f1, m1 and m2 without annexed
    # dofs and only on m1 and m2 with annexed dofs.
    fld_hex_names = ["f1", "m1", "m2"]
    if annexed:
        fld_hex_names.remove("f1")
    for field_name in fld_hex_names:
        assert f"IF ({field_name}_proxy%is_dirty(depth=1)) THEN" in result
        assert f"CALL {field_name}_proxy%halo_exchange(depth=1)" in result
    assert "loop1_stop = f1_proxy%vspace%get_last_dof_halo(3)" in result
    assert "DO df = loop1_start, loop1_stop" in result
    assert "CALL f1_proxy%set_dirty()" in result
    assert "CALL f1_proxy%set_clean(3)" in result


def test_rc_dofs_no_depth_prev_dep():
    ''' Test that the loop bounds when iterating over DoFs are modified
    appropriately and set_clean() added correctly and halo_exchange
    added appropriately after applying the redundant computation
    transformation with no halo depth value where the halo
    fields have a previous (non-halo-exchange) dependence.

    '''
    psy, invoke = get_invoke("15.1.1_builtin_and_normal_kernel_invoke_2.f90",
                             TEST_API, idx=0, dist_mem=True)
    schedule = invoke.schedule
    rc_trans = Dynamo0p3RedundantComputationTrans()
    loop = schedule[5]
    rc_trans.apply(loop)
    result = str(psy.gen)

    # Check that the f2 halo exchange is modified
    assert "CALL f2_proxy%halo_exchange(depth=max_halo_depth_mesh)" in result
    assert "IF (f2_proxy%is_dirty(depth=max_halo_depth_mesh)) THEN" in result
    # Check that the existing f1, m1 and m2 halo exchanges remain unchanged
    for fname in ["f1", "m1", "m2"]:
        assert f"IF ({fname}_proxy%is_dirty(depth=1)) THEN" in result
        assert f"CALL {fname}_proxy%halo_exchange(depth=1)" in result
    assert "loop1_stop = f1_proxy%vspace%get_last_dof_halo()" in result
    assert "DO df = loop1_start, loop1_stop" in result
    assert "CALL f1_proxy%set_dirty()" in result
    assert "CALL f1_proxy%set_clean(max_halo_depth_mesh)" in result


def test_continuous_no_set_clean():
    '''Test that set_clean is not added for the default iteration space of
    a continuous loop. This is probably covered from tests in
    dynamo0p3_test.py but it is good to have a specific test. '''
    psy, _ = get_invoke("1_single_invoke.f90",
                        TEST_API, idx=0, dist_mem=True)
    result = str(psy.gen)
    assert "loop0_stop = mesh%get_last_halo_cell(1)" in result
    assert "DO cell = loop0_start, loop0_stop" in result
    assert "CALL f1_proxy%set_dirty()" in result
    assert "CALL f1_proxy%set_clean(" not in result


def test_discontinuous_no_set_clean():
    ''' Test that set_clean is not added for the default iteration
    space of a discontinuous loop. This is probably covered from tests
    in dynamo0p3_test.py but it is good to have a specific test. '''
    psy, _ = get_invoke("1_single_invoke_w3.f90", TEST_API,
                        idx=0, dist_mem=True)
    result = str(psy.gen)
    assert "loop0_stop = mesh%get_last_edge_cell()" in result
    assert "CALL m2_proxy%set_dirty()" in result
    assert "CALL m2_proxy%set_clean(" not in result


def test_dofs_no_set_clean(monkeypatch, annexed):
    ''' Test that set_clean is not added for the default iteration space
    of a loop over dofs. This is probably covered from tests in
    lfric_builtins_test.py but it is good to have a specific
    test. Also test with and without annexed dofs being computed as
    this affects the generated code.

    '''
    api_config = Config.get().api_conf(TEST_API)
    monkeypatch.setattr(api_config, "_compute_annexed_dofs", annexed)
    psy, _ = get_invoke("15.7.1_setval_c_builtin.f90", TEST_API,
                        idx=0, dist_mem=True)
    result = str(psy.gen)
    assert "halo_exchange" not in result
    if annexed:
        assert "loop0_stop = f1_proxy%vspace%get_last_dof_annexed()" in result
    else:
        assert "loop0_stop = f1_proxy%vspace%get_last_dof_owned()" in result
    assert "CALL f1_proxy%set_dirty()" in result
    assert "CALL f1_proxy%set_clean(" not in result


def test_rc_vector_depth(tmpdir):
    ''' Test that the loop bounds for a (continuous) vector are modified
    appropriately and set_clean() added correctly and halo_exchange
    added/modified appropriately after applying the redundant
    computation transformation with a fixed value for halo depth.

    '''
    psy, invoke = get_invoke("8_vector_field.f90", TEST_API, idx=0,
                             dist_mem=True)
    schedule = invoke.schedule
    rc_trans = Dynamo0p3RedundantComputationTrans()
    loop = schedule[5]
    rc_trans.apply(loop, {"depth": 3})
    result = str(psy.gen)

    assert LFRicBuild(tmpdir).code_compiles(psy)

    assert "IF (f2_proxy%is_dirty(depth=3)) THEN" in result
    assert "CALL f2_proxy%halo_exchange(depth=3)" in result
    assert "loop0_stop = mesh%get_last_halo_cell(3)" in result
    for index in range(1, 4):
        assert f"CALL chi_proxy({index})%set_dirty()" in result
    for index in range(1, 4):
        assert f"CALL chi_proxy({index})%set_clean(2)" in result


def test_rc_vector_no_depth(tmpdir):
    ''' Test that the loop bounds for a (continuous) vector are modified
    appropriately and set_clean() added correctly and halo_exchange
    added/modified appropriately after applying the redundant
    computation transformation with no halo depth value.

    '''
    psy, invoke = get_invoke("8_vector_field.f90", TEST_API, idx=0,
                             dist_mem=True)
    schedule = invoke.schedule
    rc_trans = Dynamo0p3RedundantComputationTrans()
    loop = schedule[5]
    rc_trans.apply(loop)
    result = str(psy.gen)

    assert LFRicBuild(tmpdir).code_compiles(psy)

    assert "IF (f2_proxy%is_dirty(depth=max_halo_depth_mesh)) THEN" in result
    assert "CALL f2_proxy%halo_exchange(depth=max_halo_depth_mesh)" in result
    assert "loop0_stop = mesh%get_last_halo_cell()" in result
    for idx in range(1, 4):
        assert f"CALL chi_proxy({idx})%set_dirty()" in result
    for idx in range(1, 4):
        assert (f"CALL chi_proxy({idx})%set_clean(max_halo_depth_mesh - 1)"
                in result)


def test_rc_no_halo_decrease():
    ''' Test that we do not decrease an existing halo size when setting it
    to a particular value. This situation may happen when the
    redundant computation affects the same field in two different
    loops and both depend on the same halo exchange.

    '''
    psy, invoke = get_invoke("15.1.1_builtin_and_normal_kernel_invoke_2.f90",
                             TEST_API, idx=0, dist_mem=True)
    schedule = invoke.schedule
    rc_trans = Dynamo0p3RedundantComputationTrans()
    # First, change the size of the f2 halo exchange to 3 by performing
    # redundant computation in the first loop
    loop = schedule.children[4]
    rc_trans.apply(loop, {"depth": 3})
    result = str(psy.gen)
    assert "IF (f2_proxy%is_dirty(depth=3)) THEN" in result
    assert "IF (m1_proxy%is_dirty(depth=3)) THEN" in result
    assert "IF (m2_proxy%is_dirty(depth=3)) THEN" in result
    # Second, try to change the size of the f2 halo exchange to 2 by
    # performing redundant computation in the second loop
    loop = schedule.children[5]
    rc_trans.apply(loop, {"depth": 2})
    result = str(psy.gen)
    assert "IF (f2_proxy%is_dirty(depth=3)) THEN" in result
    assert "IF (m1_proxy%is_dirty(depth=3)) THEN" in result
    assert "IF (m2_proxy%is_dirty(depth=3)) THEN" in result
    # Third, set the size of the f2 halo exchange to the full halo
    # depth by performing redundant computation in the second loop
    rc_trans.apply(loop)
    result = str(psy.gen)
    assert "IF (f2_proxy%is_dirty(depth=max_halo_depth_mesh)) THEN" in result
    assert "IF (m1_proxy%is_dirty(depth=3)) THEN" in result
    assert "IF (m2_proxy%is_dirty(depth=3)) THEN" in result
    # Fourth, try to change the size of the f2 halo exchange to 4 by
    # performing redundant computation in the first loop
    loop = schedule.children[4]
    rc_trans.apply(loop, {"depth": 4})
    result = str(psy.gen)
    assert "IF (f2_proxy%is_dirty(depth=max_halo_depth_mesh)) THEN" in result
    assert "IF (m1_proxy%is_dirty(depth=4)) THEN" in result
    assert "IF (m2_proxy%is_dirty(depth=4)) THEN" in result


def test_rc_updated_dependence_analysis():
    ''' Test that the dependence analysis updates when new halo exchanges
    are added to the schedule. '''
    _, invoke = get_invoke("1_single_invoke_wtheta.f90", TEST_API, idx=0,
                           dist_mem=True)
    schedule = invoke.schedule
    loop = schedule.children[0]
    kernel = loop.loop_body[0]
    f2_field = kernel.args[1]
    assert not f2_field.backward_dependence()
    # set our loop to redundantly compute to the level 2 halo. This
    # introduces a new halo exchange
    rc_trans = Dynamo0p3RedundantComputationTrans()
    loop = schedule.children[0]
    rc_trans.apply(loop, {"depth": 2})
    previous_field = f2_field.backward_dependence()
    previous_node = previous_field.call
    # check f2_field has a backward dependence with the new halo
    # exchange field
    assert isinstance(previous_node, LFRicHaloExchange)
    # check the new halo exchange field has a forward dependence with
    # the kernel f2_field
    assert previous_field.forward_dependence() == f2_field


def test_rc_no_loop_decrease():
    ''' Test that we raise an exception if we try to reduce the size of a
    loop halo when using the redundant computation transformation. This is
    not allowed partly for simplicity but also because, in the current
    implementation we might not decrease the size of the relevant halo
    exchange as these can only be increased with the current logic. '''
    _, invoke = get_invoke("1_single_invoke_w2v.f90",
                           TEST_API, idx=0, dist_mem=True)
    schedule = invoke.schedule
    rc_trans = Dynamo0p3RedundantComputationTrans()
    # first set our loop to redundantly compute to the level 2 halo
    loop = schedule.children[0]
    rc_trans.apply(loop, {"depth": 2})
    # now try to reduce the redundant computation to the level 1 halo
    # f1 and f2 have read accesses (readwrite and read) so there
    # is one halo exchange for each before the loop
    loop = schedule.children[2]
    with pytest.raises(TransformationError) as excinfo:
        rc_trans.apply(loop, {"depth": 1})
    assert ("supplied depth (1) must be greater than the existing halo depth "
            "(2)") in str(excinfo.value)
    # second set our loop to redundantly compute to the maximum halo depth
    rc_trans.apply(loop)
    # now try to reduce the redundant computation to a fixed value
    with pytest.raises(TransformationError) as excinfo:
        rc_trans.apply(loop, {"depth": 2})
    assert ("loop is already set to the maximum halo depth so can't be "
            "set to a fixed value") in str(excinfo.value)
    # now try to set the redundant computation to the same (max) value
    # it is now
    with pytest.raises(TransformationError) as excinfo:
        rc_trans.apply(loop)
    assert ("loop is already set to the maximum halo depth so this "
            "transformation does nothing") in str(excinfo.value)


def test_rc_remove_halo_exchange(tmpdir, monkeypatch):
    '''Test that a halo exchange is removed if redundant computation means
    that it is no longer required. Halo exchanges are not required in
    this example when we compute annexed dofs. Therefore we ensure we
    compute over owned dofs (via monkeypatch) to perform the test.

    '''
    api_config = Config.get().api_conf(TEST_API)
    monkeypatch.setattr(api_config, "_compute_annexed_dofs", False)
    psy, _ = get_invoke("14.7_halo_annexed.f90",
                        TEST_API, idx=0, dist_mem=True)
    result = str(psy.gen)
    assert "CALL f1_proxy%halo_exchange(depth=1)" in result
    assert "CALL f2_proxy%halo_exchange(depth=1)" in result
    assert "IF (m1_proxy%is_dirty(depth=1)) THEN" in result
    assert "CALL m1_proxy%halo_exchange(depth=1)" in result

    assert LFRicBuild(tmpdir).code_compiles(psy)

    #
    invoke = psy.invokes.invoke_list[0]
    schedule = invoke.schedule
    #
    rc_trans = Dynamo0p3RedundantComputationTrans()
    loop = schedule.children[0]
    rc_trans.apply(loop, {"depth": 1})
    result = str(psy.gen)
    assert "CALL f1_proxy%halo_exchange(depth=1)" not in result
    assert "CALL f2_proxy%halo_exchange(depth=1)" in result
    assert "IF (m1_proxy%is_dirty(depth=1)) THEN" in result
    assert "CALL m1_proxy%halo_exchange(depth=1)" in result
    #
    loop = schedule.children[1]
    rc_trans.apply(loop, {"depth": 1})
    result = str(psy.gen)
    assert "CALL f1_proxy%halo_exchange(depth=1)" not in result
    assert "CALL f2_proxy%halo_exchange(depth=1)" not in result
    assert "IF (m1_proxy%is_dirty(depth=1)) THEN" in result
    assert "CALL m1_proxy%halo_exchange(depth=1)" in result


def test_rc_max_remove_halo_exchange(tmpdir):
    ''' Add test to redundantly compute a discontinuous (wtheta) and
    continuous (w2) field to the maximum halo depth and then check
    that a discontinuous halo exchange is removed in this case as we
    always remove the halo exchange if we write to a discontinuous
    field to maximum depth. Also check that the halo exchange is not
    removed for the continuous case as the outer halo stays dirty.
    The halo should also have an if round it as we do not know how
    much redundant computation we are doing.

    '''
    psy, invoke = get_invoke("15.1.2_builtin_and_normal_kernel_invoke.f90",
                             TEST_API, idx=0, dist_mem=True)
    schedule = invoke.schedule
    result = str(psy.gen)
    #
    # f3 has "inc" access so there is a check for the halo exchange
    # of depth 1
    assert "CALL f3_proxy%halo_exchange(depth=1)" in result
    assert "IF (f3_proxy%is_dirty(depth=1)) THEN" in result
    rc_trans = Dynamo0p3RedundantComputationTrans()
    loop = schedule.children[4]
    rc_trans.apply(loop)
    result = str(psy.gen)

    # f3 halo exchange is not removed even though we redundantly
    # compute f3 as the redundant computation is on a continuous field
    # and therefore the outermost halo stays dirty. We can not be
    # certain whether the halo exchange is required or not as we don't
    # know the depth of the halo.
    assert "CALL f3_proxy%halo_exchange(depth=1)" in result
    # We do not know whether we need the halo exchange so we include an if
    assert "IF (f3_proxy%is_dirty(depth=1)) THEN" in result
    #
    assert "CALL f4_proxy%halo_exchange(depth=1)" in result
    loop = schedule.children[5]
    rc_trans.apply(loop)
    result = str(psy.gen)
    # f4 halo exchange is removed as it is redundantly computed to the
    # last level halo and is discontinuous so all levels of the halo
    # are clean. However, we introduce a new halo exchange for
    # f5. This could be removed by redundant computation but we don't
    # bother as that is not relevant to this test.
    assert "CALL f4_proxy%halo_exchange(depth=1)" not in result

    assert LFRicBuild(tmpdir).code_compiles(psy)


def test_rc_continuous_halo_remove():
    ''' Check that we do not remove a halo exchange when the field is
    continuous and the redundant computation depth equals the required
    halo access depth. The reason for this is that the outer halo
    remains invalid when written to for a continuous field. Also check
    that we do remove the halo exchange when the redundant computation
    depth is one more than the required halo access depth.

    '''
    psy, invoke = get_invoke("15.1.2_builtin_and_normal_kernel_invoke.f90",
                             TEST_API, idx=0, dist_mem=True)
    schedule = invoke.schedule
    result = str(psy.gen)
    rc_trans = Dynamo0p3RedundantComputationTrans()
    f3_inc_hex = schedule.children[2]
    f3_inc_loop = schedule.children[4]
    f3_read_hex = schedule.children[7]
    f3_read_loop = schedule.children[9]
    # field "f3" has "inc" access resulting in two halo exchanges of
    # depth 1, one of which is conditional. One of these halo
    # exchanges is placed before the f3_inc_loop and one is placed
    # before the f3_read_loop (there are three other halo exchanges,
    # one each for fields f1, f2 and f4).
    assert result.count("CALL f3_proxy%halo_exchange(depth=1") == 2
    assert result.count("IF (f3_proxy%is_dirty(depth=1)) THEN") == 1
    #
    # Applying redundant computation to equal depth on f3_inc_loop and
    # f3_read_loop does not remove the initial number of halo exchanges.
    # However, the "is_dirty" check and the halo exchange before the
    # f3_inc_loop are now to depth 2.
    rc_trans.apply(f3_read_loop, {"depth": 3})
    rc_trans.apply(f3_inc_loop, {"depth": 3})
    result = str(psy.gen)
    assert result.count("CALL f3_proxy%halo_exchange(depth=") == 2
    assert f3_inc_hex._compute_halo_depth().value == "2"
    assert f3_read_hex._compute_halo_depth().value == "3"
    assert "IF (f3_proxy%is_dirty(depth=2)) THEN" in result
    assert "IF (f3_proxy%is_dirty(depth=3)) THEN" not in result
    #
    # Applying redundant computation to one more depth to f3_inc_loop
    # removes the halo exchange before the f3_read_loop.
    # The "is_dirty" check and the halo exchange before the
    # f3_inc_loop are now to depth 3.
    rc_trans.apply(f3_inc_loop, {"depth": 4})
    result = str(psy.gen)
    assert result.count("CALL f3_proxy%halo_exchange(depth=") == 1
    assert f3_inc_hex._compute_halo_depth().value == "3"
    # Position 7 is now halo exchange on f4 instead of f3
    assert schedule.children[7].field != "f3"
    assert "IF (f3_proxy%is_dirty(depth=4)" not in result


def test_rc_discontinuous_halo_remove(monkeypatch):
    ''' Check that we do remove a halo exchange when the field is
    discontinuous and the redundant computation depth equals the
    required halo access depth. Also check that we do not remove the
    halo exchange when the redundant computation depth is one less
    than the required halo access depth.

    '''
    psy, invoke = get_invoke("15.1.2_builtin_and_normal_kernel_invoke.f90",
                             TEST_API, idx=0, dist_mem=True)
    schedule = invoke.schedule
    result = str(psy.gen)
    rc_trans = Dynamo0p3RedundantComputationTrans()
    f4_write_loop = schedule.children[5]
    f4_read_loop = schedule.children[9]
    assert "CALL f4_proxy%halo_exchange(depth=1)" in result
    assert "IF (f4_proxy%is_dirty(depth=1)) THEN" not in result
    rc_trans.apply(f4_read_loop, {"depth": 3})
    rc_trans.apply(f4_write_loop, {"depth": 2})
    result = str(psy.gen)
    assert "CALL f4_proxy%halo_exchange(depth=3)" in result
    assert "IF (f4_proxy%is_dirty(depth=3)) THEN" not in result
    # Increase RC depth to 3 and check that halo exchange is removed
    # when a discontinuous field has write access
    rc_trans.apply(f4_write_loop, {"depth": 3})
    result = str(psy.gen)
    assert "CALL f4_proxy%halo_exchange(depth=" not in result
    assert "IF (f4_proxy%is_dirty(depth=" not in result
    # Increase RC depth to 3 and check that halo exchange is not removed
    # when a discontinuous field has readwrite access
    call = f4_write_loop.loop_body[0]
    f4_arg = call.arguments.args[0]
    monkeypatch.setattr(f4_arg, "_access", value=AccessType.READWRITE)
    monkeypatch.setattr(f4_write_loop, "_upper_bound_halo_depth", value=2)
    rc_trans.apply(f4_write_loop, {"depth": 3})
    result = str(psy.gen)
    assert "CALL f4_proxy%halo_exchange(depth=" in result
    assert "IF (f4_proxy%is_dirty(depth=" in result


def test_rc_reader_halo_remove():
    ''' Check that we do not add an unnecessary halo exchange when we
    increase the depth of halo that a loop computes but the previous loop
    still computes deep enough into the halo to avoid needing a halo
    exchange.

    '''
    psy, invoke = get_invoke("15.1.2_builtin_and_normal_kernel_invoke.f90",
                             TEST_API, idx=0, dist_mem=True)
    schedule = invoke.schedule
    result = str(psy.gen)

    result = str(psy.gen)
    assert "CALL f2_proxy%halo_exchange(depth=1)" in result

    rc_trans = Dynamo0p3RedundantComputationTrans()

    # Redundant computation to avoid halo exchange for f2
    rc_trans.apply(schedule.children[1], {"depth": 2})
    result = str(psy.gen)
    assert "CALL f2_proxy%halo_exchange(" not in result

    # Redundant computation to depth 2 in f2 reader loop should not
    # cause a new halo exchange as it is still covered by depth=2 in
    # the writer loop
    rc_trans.apply(schedule.children[4], {"depth": 2})
    result = str(psy.gen)
    assert "CALL f2_proxy%halo_exchange(" not in result


def test_rc_vector_reader_halo_remove():
    ''' Check that we do not add unnecessary halo exchanges for a vector
    field when we increase the depth of halo that a loop computes but
    the previous loop still computes deep enough into the halo to
    avoid needing halo exchanges. '''
    psy, invoke = get_invoke("8.2.1_multikernel_invokes_w3_vector.f90",
                             TEST_API, idx=0, dist_mem=True)
    schedule = invoke.schedule
    result = str(psy.gen)

    assert "is_dirty" not in result
    assert "halo_exchange" not in result

    rc_trans = Dynamo0p3RedundantComputationTrans()

    # Redundant computation for first loop
    rc_trans.apply(schedule.children[0], {"depth": 1})
    result = str(psy.gen)
    assert result.count("is_dirty") == 3
    assert result.count("halo_exchange") == 3

    # Redundant computation in reader loop should not
    # cause a new halo exchange as it is still covered by depth=1 in
    # the writer loop
    rc_trans.apply(schedule.children[4], {"depth": 1})
    result = str(psy.gen)
    assert result.count("is_dirty") == 3
    assert result.count("halo_exchange") == 3


def test_rc_vector_reader_halo_readwrite():
    ''' When we increase the depth of halo that a loop computes but the
    previous loop still computes deep enough into the halo the added
    halo exchanges stem from the vector readwrite access. '''
    psy, invoke = get_invoke("8.2.2_multikernel_invokes_wtheta_vector.f90",
                             TEST_API, idx=0, dist_mem=True)
    schedule = invoke.schedule
    result = str(psy.gen)

    assert "is_dirty" not in result
    assert "halo_exchange" not in result

    rc_trans = Dynamo0p3RedundantComputationTrans()

    # Redundant computation for first loop: both fields have
    # read dependencies for all three components
    rc_trans.apply(schedule.children[0], {"depth": 1})
    result = str(psy.gen)
    assert result.count("is_dirty") == 6
    assert result.count("halo_exchange") == 6

    # Redundant computation in reader loop causes new halo exchanges
    # due to readwrite dependency in f3
    rc_trans.apply(schedule.children[7], {"depth": 1})
    result = str(psy.gen)
    assert result.count("is_dirty") == 9
    assert result.count("halo_exchange") == 9

    # Now increase RC depth of the reader loop to 2 to check for
    # additional halo exchanges (3 more due to readwrite to read
    # dependency in f1)
    rc_trans.apply(schedule.children[10], {"depth": 2})
    result = str(psy.gen)
    # Check for additional halo exchanges
    assert result.count("halo_exchange") == 12
    # Check that additional halo exchanges for all three f1
    # vector field components are of depth 2 and that they
    # do not have if tests around them
    for idvct in range(1, 4):
        idx = str(idvct)
        assert (
            "CALL f1_proxy(" + idx + ")%halo_exchange(depth=2)") in result
        assert (
            "      IF (f1_proxy(" + idx + ")%is_dirty(depth=2)) THEN\n"
            "         CALL f1_proxy(" + idx + ")%halo_exchange(depth=2)\n"
            "      END IF\n") not in result


def test_stencil_rc_max_depth_1(monkeypatch):
    ''' If a loop contains a kernel with a stencil access and the loop
    attempts to compute redundantly into the halo to the maximum depth
    then the stencil will access beyond the halo bounds. This is
    therefore not allowed and exceptions are raised in the
    Dynamo0p3RedundantComputationTrans transformation and in
    _compute_single_halo_info. This test checks these exceptions are
    raised correctly.

    '''
    _, invoke = get_invoke("19.1_single_stencil.f90",
                           TEST_API, idx=0, dist_mem=True)
    schedule = invoke.schedule
    loop = schedule[4]
    rc_trans = Dynamo0p3RedundantComputationTrans()
    with pytest.raises(TransformationError) as excinfo:
        rc_trans.apply(loop)
    assert ("In the Dynamo0p3RedundantComputation transformation apply method "
            "the loop contains field 'f2' with a stencil access in kernel "
            "'testkern_stencil_code', so it is invalid to set redundant "
            "computation to maximum depth" in str(excinfo.value))

    halo_exchange = schedule[1]
    monkeypatch.setattr(loop, "_upper_bound_halo_depth", None)
    with pytest.raises(GenerationError) as excinfo:
        _ = halo_exchange._compute_halo_read_info()
    assert ("redundant computation to max depth with a stencil is "
            "invalid" in str(excinfo.value))


def test_rc_invalid_depth_type():
    ''' If an incorrect type is passed as a depth value to the redundant
    computation transformation an exception should be raised. This test
    checks that this exception is raised as expected.

    '''
    _, invoke = get_invoke("1_single_invoke.f90",
                           TEST_API, idx=0, dist_mem=True)
    schedule = invoke.schedule
    loop = schedule.children[4]
    rc_trans = Dynamo0p3RedundantComputationTrans()
    with pytest.raises(TransformationError) as excinfo:
        rc_trans.apply(loop, {"depth": "2"})
    assert (f"the supplied depth should be an integer but found "
            f"type '{type('txt')}'" in str(excinfo.value))


def test_loop_fusion_different_loop_depth(monkeypatch, annexed):
    '''We can only loop fuse if two loops iterate over the same entities
    and iterate over the same depth. The loop fusion transformation
    raises an exception if this is not the case. This test checks that
    the exception is raised correctly. We also test when annexed is
    False and True as it affects how many halo exchanges are
    generated.

    '''
    config = Config.get()
    dyn_config = config.api_conf("lfric")
    monkeypatch.setattr(dyn_config, "_compute_annexed_dofs", annexed)
    _, invoke = get_invoke("4.6_multikernel_invokes.f90",
                           TEST_API, idx=0, dist_mem=True)
    schedule = invoke.schedule
    if annexed:
        index = 5
    else:
        index = 7
        # move the halo exchange between the two loops
        move_trans = MoveTrans()
        move_trans.apply(schedule.children[7], schedule.children[6])
    # make the first loop redundantly compute to halo level 3
    rc_trans = Dynamo0p3RedundantComputationTrans()
    rc_trans.apply(schedule.children[index], {"depth": 3})
    # try to fuse the loops. This should fail as the depths are different
    if annexed:
        # we now have an additional halo exchange for the gh_inc
        # access in the first loop
        index += 1
    f_trans = LFRicLoopFuseTrans()
    with pytest.raises(TransformationError) as excinfo:
        f_trans.apply(schedule.children[index], schedule.children[index+1])
    assert ("Error in LFRicLoopFuseTrans transformation: The halo-depth "
            "indices are not the same. Found '3' and '1'" in
            str(excinfo.value))
    # now redundantly compute to the full halo
    rc_trans.apply(schedule.children[index+1])
    if annexed:
        # we now have a halo exchange between the 2 loops due to
        # redundant computation
        index = 7
        # move the halo exchange between the two loops
        move_trans = MoveTrans()
        move_trans.apply(schedule.children[7], schedule.children[6])
    # try to fuse the loops. This should fail as the depths are different
    f_trans = LFRicLoopFuseTrans()
    with pytest.raises(TransformationError) as excinfo:
        f_trans.apply(schedule.children[index], schedule.children[index+1])
    assert ("Error in LFRicLoopFuseTrans transformation: The halo-depth "
            "indices are not the same. Found '3' and 'None'" in
            str(excinfo.value))


def test_loop_fusion_different_loop_name(monkeypatch):
    ''' We can only loop fuse if two loops iterate over the same entities
    and iterate over the same depth. The loop fusion transformation
    raises an exception if this is not the case. This test checks that
    the exception is raised correctly. '''
    _, invoke = get_invoke("4.12_multikernel_invokes_w2v.f90",
                           TEST_API, idx=0, dist_mem=True)
    # First test for f1 readwrite to read dependency
    schedule = invoke.schedule
    rc_trans = Dynamo0p3RedundantComputationTrans()
    rc_trans.apply(schedule.children[0], {"depth": 3})
    f_trans = LFRicLoopFuseTrans()
    with pytest.raises(TransformationError) as excinfo:
        # Indices of loops to fuse in the schedule
        f_trans.apply(schedule.children[2], schedule.children[3])
    assert ("Error in LFRicLoopFuseTrans transformation: The upper bound "
            "names are not the same. Found 'cell_halo' and 'ncells'"
            in str(excinfo.value))
    # Now test for f1 write to read dependency
    _, invoke = get_invoke("4.12_multikernel_invokes_w2v.f90",
                           TEST_API, idx=0, dist_mem=True)
    # First test for f1 readwrite to read dependency
    schedule = invoke.schedule

    call = schedule.children[0].loop_body[0]
    f1_arg = call.arguments.args[0]
    monkeypatch.setattr(f1_arg, "_access", value=AccessType.WRITE)
    rc_trans.apply(schedule.children[0], {"depth": 3})
    with pytest.raises(TransformationError) as excinfo:
        f_trans.apply(schedule.children[1], schedule.children[2])
    assert ("Error in LFRicLoopFuseTrans transformation: The upper bound "
            "names are not the same. Found 'cell_halo' and 'ncells'"
            in str(excinfo.value))


def test_rc_max_w_to_r_continuous_known_halo(monkeypatch, annexed):
    '''If we have a continuous field being written to in one loop to the
    maximum halo depth and then being read in a following (dependent)
    loop to the maximum halo depth we can determine that we definitely
    need a halo exchange (at the outermost halo level). This test
    checks that a halo with no runtime checking is produced for this
    case. We also test when annexed is False and True as it affects
    how many halo exchanges are generated.

    '''
    config = Config.get()
    dyn_config = config.api_conf("lfric")
    monkeypatch.setattr(dyn_config, "_compute_annexed_dofs", annexed)
    _, invoke = get_invoke("14.10_halo_continuous_cell_w_to_r.f90",
                           TEST_API, idx=0, dist_mem=True)
    schedule = invoke.schedule

    if annexed:
        index1 = 1
        index2 = 3
    else:
        index1 = 2
        index2 = 5
    w_loop = schedule.children[index1]
    r_loop = schedule.children[index2]

    # make both the writer and reader loops use the full halo
    rc_trans = Dynamo0p3RedundantComputationTrans()
    rc_trans.apply(w_loop)
    rc_trans.apply(r_loop)

    if annexed:
        w_to_r_halo_exchange = schedule.children[3]
    else:
        w_to_r_halo_exchange = schedule.children[4]

    # sanity check that the halo exchange goes to the full halo depth
    assert (w_to_r_halo_exchange._compute_halo_depth().symbol.name ==
            "max_halo_depth_mesh")

    # the halo exchange should be both required to be added and known
    # to be needed
    required, known = w_to_r_halo_exchange.required()
    assert required
    assert known


def test_red_comp_w_to_n_r_clean_gt_cleaned(tmpdir):
    ''' Tests the case where we have multiple (derived) read dependence
    entries and one of them has a literal depth value (and no
    associated variable) and we write redundantly into the halo with a
    literal depth. Depending on the literal values of the halo-reads
    and the halo-depth of the redundant write we may, or may not, know
    that we need a halo exchange. This test checks that we get the
    expected behaviour.

    '''
    # The initial test case writes to a field over dofs, then reads
    # the halo to depth 2 with a stencil, then reads the halo to a
    # variable depth with a stencil
    psy, invoke = get_invoke("14.11_halo_required_clean_multi.f90",
                             TEST_API, idx=0, dist_mem=True)
    schedule = invoke.schedule

    w_loop = schedule.children[0]
    w_to_r_halo_exchange = schedule.children[1]

    # make the writer loop write redundantly into the level 1 halo. We
    # now make the level one halo clean but we still definitely need a
    # halo exchange as one of the readers reads the halo to level 2
    rc_trans = Dynamo0p3RedundantComputationTrans()
    rc_trans.apply(w_loop, {"depth": 1})

    # the halo exchange should be both required and known to be needed
    required, known = w_to_r_halo_exchange.required()
    assert required
    assert known

    # make the writer loop write redundantly into the level 2 halo. We
    # now make the level two halo clean so the reader that reads to
    # the level 2 halo does not need a halo exchange, but another
    # reader reads to a variable level so we are not sure if we need a
    # halo exchange or not.
    rc_trans.apply(w_loop, {"depth": 2})

    w_to_r_halo_exchange = schedule.children[1]

    # the halo exchange should be required but not known to be needed
    required, known = w_to_r_halo_exchange.required()
    assert required
    assert not known

    # make the reader loop with a variable size also write redundantly
    # into the level 3 halo. We now know that we need a halo exchange
    # as the minimum halo depth that needs to be clean is level 3 and
    # we only clean up to the level 2 halo.
    r_var_stencil_loop = schedule.children[2]
    rc_trans.apply(r_var_stencil_loop, {"depth": 3})

    w_to_r_halo_exchange = schedule.children[1]

    # the halo exchange should be required and known to be needed
    required, known = w_to_r_halo_exchange.required()
    assert required
    assert known

    assert LFRicBuild(tmpdir).code_compiles(psy)


def test_rc_no_directive():
    ''' When the redundant computation transformation is given a Loop whose
    parent is a directive an exception is raised as this is not
    supported (redundant computation transformations must be applied
    before directives are added). This test checks that this exception
    is raised correctly.

    '''
    _, invoke = get_invoke("1_single_invoke.f90",
                           TEST_API, idx=0, dist_mem=True)
    schedule = invoke.schedule

    # Create a colouring transformation and apply this to the loop
    ctrans = Dynamo0p3ColourTrans()
    ctrans.apply(schedule[4])

    # Create an openmp transformation and apply this to the loop
    otrans = DynamoOMPParallelLoopTrans()
    otrans.apply(schedule[4].loop_body[0])

    # Create a redundant computation transformation and apply this to the loop
    rc_trans = Dynamo0p3RedundantComputationTrans()
    with pytest.raises(TransformationError) as excinfo:
        rc_trans.apply(
            schedule[4].loop_body[0].dir_body[0], {"depth": 1})
    assert ("Redundant computation must be applied before directives are added"
            in str(excinfo.value))


def test_rc_wrong_parent(monkeypatch):
    ''' When the redundant computation transformation is given a Loop which
    has the wrong parent, and that parent is not a Directive (which is
    handled in a separate case) an exception is raised. This test
    checks that this exception is raised correctly.

    '''
    _, invoke = get_invoke("1_single_invoke.f90",
                           TEST_API, idx=0, dist_mem=True)
    schedule = invoke.schedule

    # Make the parent of the loop a halo exchange
    monkeypatch.setattr(schedule.children[4], "_parent", schedule.children[0])

    rc_trans = Dynamo0p3RedundantComputationTrans()
    # Apply redundant computation to the loop
    with pytest.raises(TransformationError) as excinfo:
        rc_trans.apply(schedule.children[4], {"depth": 1})
    assert ("the parent of the supplied loop must be the LFRicInvokeSchedule, "
            "or a Loop") in str(excinfo.value)


def test_rc_parent_loop_colour(monkeypatch):
    ''' If the parent of the loop supplied to the redundant computation
    transformation is a loop then

    1) the parent loop's parent should be a schedule. If this is not
    the case then an exception is raised.

    2) the parent loop should iterate over 'colours'. If this is not
    the case then an exception is raised.

    3) the supplied loop should iterate over cells of a given
    colour. If this is not the case then an exception is raised.

    This test checks that the appropriate exceptions are correctly
    raised for these three situations.

    '''
    _, invoke = get_invoke("1_single_invoke.f90",
                           TEST_API, idx=0, dist_mem=True)
    schedule = invoke.schedule

    # Apply colouring
    # Create colour transformation
    ctrans = Dynamo0p3ColourTrans()
    # Colour the loop
    ctrans.apply(schedule.children[4])

    # Make the parent of the outermost loop something other than
    # InvokeSchedule (we use halo exchange in this case)
    monkeypatch.setattr(schedule.children[4], "_parent", schedule.children[0])

    rc_trans = Dynamo0p3RedundantComputationTrans()
    # Apply redundant computation to the loop
    with pytest.raises(TransformationError) as excinfo:
        rc_trans.apply(schedule.children[4].loop_body[0], {"depth": 1})
    assert ("if the parent of the supplied Loop is also a Loop then the "
            "parent's parent must be the LFRicInvokeSchedule"
            in str(excinfo.value))

    # Make the outermost loop iterate over cells (it should be
    # colours). We can ignore the previous monkeypatch as this
    # exception is encountered before the previous one.
    monkeypatch.setattr(schedule.children[4], "_loop_type", "cells")

    rc_trans = Dynamo0p3RedundantComputationTrans()
    # Apply redundant computation to the loop
    with pytest.raises(TransformationError) as excinfo:
        rc_trans.apply(schedule.children[4].loop_body[0], {"depth": 1})
    assert ("if the parent of the supplied Loop is also a Loop then the "
            "parent must iterate over 'colours'" in str(excinfo.value))

    # Make the innermost loop iterate over cells (it should be
    # colour). We can ignore the previous monkeypatches as this
    # exception is encountered before the previous ones.
    monkeypatch.setattr(schedule.children[4].loop_body[0], "_loop_type",
                        "cells")

    rc_trans = Dynamo0p3RedundantComputationTrans()
    # Apply redundant computation to the loop
    with pytest.raises(TransformationError) as excinfo:
        rc_trans.apply(schedule.children[4].loop_body[0], {"depth": 1})
    assert ("if the parent of the supplied Loop is also a Loop then the "
            "supplied Loop must iterate over 'colour'" in str(excinfo.value))


def test_rc_unsupported_loop_type(monkeypatch):
    ''' When an unsupported loop type is provided to the redundant
    computation apply method an exception is raised. It is not
    possible to get to this exception in normal circumstances due to
    the validation tests so we monkey patch it. This test checks that
    the exception is raised correctly.

    '''
    _, invoke = get_invoke("1_single_invoke.f90",
                           TEST_API, idx=0, dist_mem=True)
    schedule = invoke.schedule

    # Apply colouring
    # Create colour transformation
    ctrans = Dynamo0p3ColourTrans()
    # Colour the loop
    ctrans.apply(schedule.children[4])

    # Make the loop type invalid
    monkeypatch.setattr(schedule.children[4].loop_body[0], "_loop_type",
                        "invalid")

    rc_trans = Dynamo0p3RedundantComputationTrans()

    # Switch off validation
    monkeypatch.setattr(rc_trans, "validate",
                        lambda loop, options: None)

    # Apply redundant computation to the loop
    with pytest.raises(TransformationError) as excinfo:
        rc_trans.apply(schedule.children[4].loop_body[0], {"depth": 1})
    assert "Unsupported loop_type 'invalid' found" in str(excinfo.value)


def test_rc_colour_no_loop_decrease():
    ''' Test that we raise an exception if we try to reduce the size of a
    loop halo depth when using the redundant computation
    transformation. This is not allowed partly for simplicity but also
    because, in the current implementation we might not decrease the
    size of the relevant halo exchange as these can only be increased
    with the current logic.

    '''
    _, invoke = get_invoke("1_single_invoke.f90",
                           TEST_API, idx=0, dist_mem=True)
    schedule = invoke.schedule

    # Create our colour transformation
    ctrans = Dynamo0p3ColourTrans()
    # Colour the loop
    ctrans.apply(schedule.children[4])

    rc_trans = Dynamo0p3RedundantComputationTrans()
    # First set our loop to redundantly compute to the level 2 halo
    loop = schedule.children[4].loop_body[0]
    rc_trans.apply(loop, {"depth": 2})
    # Now try to reduce the redundant computation to the level 1 halo
    with pytest.raises(TransformationError) as excinfo:
        rc_trans.apply(loop, {"depth": 1})
    assert ("supplied depth (1) must be greater than the existing halo depth "
            "(2)") in str(excinfo.value)
    # Second set our loop to redundantly compute to the maximum halo depth
    rc_trans.apply(loop)
    # Now try to reduce the redundant computation to a fixed value
    with pytest.raises(TransformationError) as excinfo:
        rc_trans.apply(loop, {"depth": 2})
    assert ("loop is already set to the maximum halo depth so can't be "
            "set to a fixed value") in str(excinfo.value)
    # Now try to set the redundant computation to the same (max) value
    # it is now
    with pytest.raises(TransformationError) as excinfo:
        rc_trans.apply(loop)
    assert ("loop is already set to the maximum halo depth so this "
            "transformation does nothing") in str(excinfo.value)


def test_rc_colour(tmpdir):
    ''' Test that we can redundantly compute over a colour in a coloured
    loop. '''
    psy, invoke = get_invoke("1_single_invoke.f90",
                             TEST_API, idx=0, dist_mem=True)
    schedule = invoke.schedule

    # Create our colour transformation
    ctrans = Dynamo0p3ColourTrans()
    # Colour the loop
    ctrans.apply(schedule.children[4])

    # Create our redundant computation transformation
    rc_trans = Dynamo0p3RedundantComputationTrans()
    # Apply redundant computation to the colour loop
    rc_trans.apply(schedule.children[4].loop_body[0], {"depth": 2})

    result = str(psy.gen)

    assert (
        "      IF (f2_proxy%is_dirty(depth=2)) THEN\n"
        "        CALL f2_proxy%halo_exchange(depth=2)\n"
        "      END IF\n"
        "      IF (m1_proxy%is_dirty(depth=2)) THEN\n"
        "        CALL m1_proxy%halo_exchange(depth=2)\n"
        "      END IF\n"
        "      IF (m2_proxy%is_dirty(depth=2)) THEN\n"
        "        CALL m2_proxy%halo_exchange(depth=2)\n"
        "      END IF\n" in result)
    assert "      cmap => mesh%get_colour_map()\n" in result
    assert "loop0_stop = ncolour" in result
    assert ("last_halo_cell_all_colours = "
            "mesh%get_last_halo_cell_all_colours()" in result)
    assert (
        "      DO colour = loop0_start, loop0_stop, 1\n"
        "        DO cell = loop1_start, last_halo_cell_all_colours(colour,2)"
        in result)

    # We've requested redundant computation out to the level 2 halo
    # but f1 is continuous and so the outermost halo depth (2) remains
    # dirty. This means that all of the halo is dirty apart from level
    # 1.
    assert (
        "      CALL f1_proxy%set_dirty()\n"
        "      CALL f1_proxy%set_clean(1)" in result)

    assert LFRicBuild(tmpdir).code_compiles(psy)


def test_rc_max_colour(tmpdir):
    ''' Test that we can redundantly compute over a colour to the maximum
    depth in a coloured loop. '''
    psy, invoke = get_invoke("1_single_invoke.f90",
                             TEST_API, idx=0, dist_mem=True)
    schedule = invoke.schedule

    # Create our colour transformation
    ctrans = Dynamo0p3ColourTrans()
    # Colour the loop
    ctrans.apply(schedule.children[4])

    # Create our redundant computation transformation
    rc_trans = Dynamo0p3RedundantComputationTrans()
    # Apply redundant computation to the colour loop out to the full
    # halo depth
    rc_trans.apply(schedule.children[4].loop_body[0])

    result = str(psy.gen)
    assert (
        "      IF (f2_proxy%is_dirty(depth=max_halo_depth_mesh)) THEN\n"
        "        CALL f2_proxy%halo_exchange(depth=max_halo_depth_mesh)\n"
        "      END IF\n"
        "      IF (m1_proxy%is_dirty(depth=max_halo_depth_mesh)) THEN\n"
        "        CALL m1_proxy%halo_exchange(depth=max_halo_depth_mesh)\n"
        "      END IF\n"
        "      IF (m2_proxy%is_dirty(depth=max_halo_depth_mesh)) THEN\n"
        "        CALL m2_proxy%halo_exchange(depth=max_halo_depth_mesh)\n"
        "      END IF\n" in result)
    assert "      cmap => mesh%get_colour_map()\n" in result
    assert "loop0_stop = ncolour" in result
    assert ("last_halo_cell_all_colours = "
            "mesh%get_last_halo_cell_all_colours()" in result)
    assert (
        "      DO colour = loop0_start, loop0_stop, 1\n"
        "        DO cell = loop1_start, last_halo_cell_all_colours(colour,"
        "max_halo_depth_mesh), 1\n"
        in result)

    assert (
        "      CALL f1_proxy%set_dirty()\n"
        "      CALL f1_proxy%set_clean(max_halo_depth_mesh - 1)" in result)

    assert LFRicBuild(tmpdir).code_compiles(psy)


def test_colour_discontinuous():
    ''' Test that we raise an exception if we try to colour a loop
    containing a kernel that modifies a discontinuous field.
    The test is performed twice: first for a discontinuous wtheta writer
    and then for a discontinuous w2v readwriter. '''
    fsnames = ["wtheta", "w2v"]
    for name in fsnames:
        filename = "1_single_invoke_" + name + ".f90"
        _, invoke = get_invoke(filename, TEST_API, idx=0, dist_mem=True)
        schedule = invoke.schedule

        # Create our colour transformation
        ctrans = Dynamo0p3ColourTrans()

        with pytest.raises(TransformationError) as excinfo:
            # Colour the loop
            ctrans.apply(schedule.children[0])
        assert ("Loops iterating over a discontinuous function space are "
                "not currently supported") in str(excinfo.value)


def test_rc_then_colour(tmpdir):
    ''' Test that we generate correct code when we first perform redundant
    computation to a fixed depth then colour the loop.

    '''
    psy, invoke = get_invoke("1_single_invoke.f90",
                             TEST_API, idx=0, dist_mem=True)
    schedule = invoke.schedule

    # Create our colour transformation
    ctrans = Dynamo0p3ColourTrans()

    # Create our redundant computation transformation
    rc_trans = Dynamo0p3RedundantComputationTrans()

    # Apply redundant computation to the loop, out to the level-3 halo
    rc_trans.apply(schedule.children[4], {"depth": 3})

    # Colour the loop
    ctrans.apply(schedule.children[4])

    psy.invokes.invoke_list[0].schedule = schedule

    result = str(psy.gen)

    assert (
        "      IF (f2_proxy%is_dirty(depth=3)) THEN\n"
        "        CALL f2_proxy%halo_exchange(depth=3)\n"
        "      END IF\n"
        "      IF (m1_proxy%is_dirty(depth=3)) THEN\n"
        "        CALL m1_proxy%halo_exchange(depth=3)\n"
        "      END IF\n"
        "      IF (m2_proxy%is_dirty(depth=3)) THEN\n"
        "        CALL m2_proxy%halo_exchange(depth=3)\n"
        "      END IF\n" in result)
    assert "      cmap => mesh%get_colour_map()\n" in result
    assert "loop0_stop = ncolour" in result
    assert ("last_halo_cell_all_colours = "
            "mesh%get_last_halo_cell_all_colours()" in result)
    assert (
        "      DO colour = loop0_start, loop0_stop, 1\n"
        "        DO cell = loop1_start, last_halo_cell_all_colours(colour,3),"
        " 1\n"
        "          CALL testkern_code(nlayers_f1, a, f1_data,"
        " f2_data, m1_data, m2_data, ndf_w1, undf_w1, "
        "map_w1(:,cmap(colour,cell)), ndf_w2, undf_w2, "
        "map_w2(:,cmap(colour,cell)), ndf_w3, undf_w3, "
        "map_w3(:,cmap(colour,cell)))\n" in result)

    assert (
        "      CALL f1_proxy%set_dirty()\n"
        "      CALL f1_proxy%set_clean(2)" in result)

    assert LFRicBuild(tmpdir).code_compiles(psy)


def test_rc_then_colour2(tmpdir):
    ''' Test that we generate correct code when we first perform redundant
    computation to the full depth then colour the loop.

    '''
    psy, invoke = get_invoke("1_single_invoke.f90",
                             TEST_API, idx=0, dist_mem=True)
    schedule = invoke.schedule

    # Create our colour transformation
    ctrans = Dynamo0p3ColourTrans()

    # Create our redundant computation transformation
    rc_trans = Dynamo0p3RedundantComputationTrans()

    # Apply redundant computation to the loop to the full halo depth
    rc_trans.apply(schedule[4])

    # Colour the loop
    ctrans.apply(schedule[4])

    psy.invokes.invoke_list[0].schedule = schedule

    result = str(psy.gen)

    assert (
        "      IF (f2_proxy%is_dirty(depth=max_halo_depth_mesh)) THEN\n"
        "        CALL f2_proxy%halo_exchange(depth=max_halo_depth_mesh)\n"
        "      END IF\n"
        "      IF (m1_proxy%is_dirty(depth=max_halo_depth_mesh)) THEN\n"
        "        CALL m1_proxy%halo_exchange(depth=max_halo_depth_mesh)\n"
        "      END IF\n"
        "      IF (m2_proxy%is_dirty(depth=max_halo_depth_mesh)) THEN\n"
        "        CALL m2_proxy%halo_exchange(depth=max_halo_depth_mesh)\n"
        "      END IF\n" in result)
    assert "      cmap => mesh%get_colour_map()\n" in result
    assert "loop0_stop = ncolour" in result
    assert ("last_halo_cell_all_colours = mesh%"
            "get_last_halo_cell_all_colours()" in result)
    assert (
        "      DO colour = loop0_start, loop0_stop, 1\n"
        "        DO cell = loop1_start, last_halo_cell_all_colours(colour,"
        "max_halo_depth_mesh), 1\n" in result)

    assert (
        "      CALL f1_proxy%set_dirty()\n"
        "      CALL f1_proxy%set_clean(max_halo_depth_mesh - 1)" in result)

    assert LFRicBuild(tmpdir).code_compiles(psy)


def test_loop_fuse_then_rc(tmpdir):
    ''' Test that we are able to fuse two loops together, perform
    redundant computation and then colour. '''
    psy, invoke = get_invoke("4_multikernel_invokes.f90",
                             TEST_API, name="invoke_0", dist_mem=True)
    schedule = invoke.schedule

    ftrans = LFRicLoopFuseTrans()

    # Fuse the loops
    ftrans.apply(schedule.children[4], schedule.children[5])

    # Create our redundant computation transformation
    rc_trans = Dynamo0p3RedundantComputationTrans()

    # Apply redundant computation to the loop
    rc_trans.apply(schedule.children[4])

    # Create our colour transformation
    ctrans = Dynamo0p3ColourTrans()

    # Colour the loop
    ctrans.apply(schedule.children[4])

    psy.invokes.invoke_list[0].schedule = schedule

    result = str(psy.gen)

    assert "max_halo_depth_mesh = mesh%get_halo_depth()" in result
    assert (
        "      IF (f1_proxy%is_dirty(depth=max_halo_depth_mesh - 1)) THEN\n"
        "        CALL f1_proxy%halo_exchange(depth=max_halo_depth_mesh - 1)\n"
        "      END IF\n"
        "      IF (f2_proxy%is_dirty(depth=max_halo_depth_mesh)) THEN\n"
        "        CALL f2_proxy%halo_exchange(depth=max_halo_depth_mesh)\n"
        "      END IF\n"
        "      IF (m1_proxy%is_dirty(depth=max_halo_depth_mesh)) THEN\n"
        "        CALL m1_proxy%halo_exchange(depth=max_halo_depth_mesh)\n"
        "      END IF\n"
        "      IF (m2_proxy%is_dirty(depth=max_halo_depth_mesh)) THEN\n"
        "        CALL m2_proxy%halo_exchange(depth=max_halo_depth_mesh)\n"
        "      END IF\n" in result)
    assert "      cmap => mesh%get_colour_map()\n" in result
    assert "loop0_stop = ncolour" in result
    assert ("last_halo_cell_all_colours = mesh%"
            "get_last_halo_cell_all_colours()" in result)
    assert (
        "      DO colour = loop0_start, loop0_stop, 1\n"
        "        DO cell = loop1_start, last_halo_cell_all_colours(colour,"
        "max_halo_depth_mesh), 1\n" in result)
    assert (
        "      CALL f1_proxy%set_dirty()\n"
        "      CALL f1_proxy%set_clean(max_halo_depth_mesh - 1)" in result)

    assert LFRicBuild(tmpdir).code_compiles(psy)


def test_haloex_colouring(tmpdir, monkeypatch, annexed):
    '''Check that the halo exchange logic for halo exchanges between loops
    works when we colour the loops. We also test when annexed is False
    and True as it affects how many halo exchanges are generated.

    '''

    def check_halo_exchange(halo_exchange):
        '''internal function to check the validity of a halo exchange for
        field f1 which is guaranteed (has no runtime logic to
        determine whether it is needed or not) and is of depth 1.

        '''
        # check halo exchange has the expected values
        assert halo_exchange.field.name == "f1"
        assert halo_exchange._compute_stencil_type() == "region"
        assert halo_exchange._compute_halo_depth().value == "1"
        assert halo_exchange.required() == (True, True)
        # check that the write_access information (information based on
        # the previous writer) has been computed correctly
        write_access = halo_exchange._compute_halo_write_info()
        assert write_access.set_by_value
        assert write_access.var_depth.value == "1"
        assert not write_access.max_depth
        assert write_access.dirty_outer
        assert not write_access.annexed_only
        # check that the read_access information is correct
        depth_info_list = halo_exchange._compute_halo_read_depth_info()
        assert len(depth_info_list) == 1
        depth_info = depth_info_list[0]
        assert not depth_info.annexed_only
        assert depth_info.var_depth.value == "1"
        assert not depth_info.max_depth

    config = Config.get()
    dyn_config = config.api_conf("lfric")
    monkeypatch.setattr(dyn_config, "_compute_annexed_dofs", annexed)
    if annexed:
        w_loop_idx = 1
        r_loop_idx = 3
        halo_idx = 2
    else:
        w_loop_idx = 2
        r_loop_idx = 5
        halo_idx = 4
    ctrans = Dynamo0p3ColourTrans()

    # Begin with a loop which modifies the continuous field f1
    # followed by a loop which modifies the continuous field f3 and
    # reads field f1. This will produce a guaranteed halo exchange of
    # depth 1 for field f1. Next, check that loop colouring the first
    # loop makes no difference to the halo exchange.  Next, check that
    # loop colouring the first and second loops makes no difference to
    # the halo exchange.  Finally, check that loop colouring just the
    # second loop makes no difference to the halo exchange.
    for idx, cloop_idxs in enumerate([[], [r_loop_idx],
                                      [r_loop_idx, w_loop_idx], [w_loop_idx]]):

        psy, invoke = get_invoke("14.10_halo_continuous_cell_w_to_r.f90",
                                 TEST_API, idx=0, dist_mem=True)
        schedule = invoke.schedule

        for cloop_idx in cloop_idxs:
            ctrans.apply(schedule.children[cloop_idx])

        halo_exchange = schedule.children[halo_idx]
        check_halo_exchange(halo_exchange)

        assert LFRicBuild(tmpdir).code_compiles(psy)

        print("OK for iteration ", idx)


def test_haloex_rc1_colouring(tmpdir, monkeypatch, annexed):
    '''Check that the halo exchange logic for halo exchanges between loops
    works when we colour the loops and apply redundant computation to
    the maximum depth for the reader. We first check the halo exchange
    properties are correct with no colouring then apply colouring to
    the first loop, then the second and finally both. In each case we
    check that the halo exchange properties do not change. We expect
    to see a definite (no runtime check) halo exchange to the maximum
    halo depth. We also test when annexed is False and True as it
    affects how many halo exchanges are generated.

    '''

    def check_halo_exchange(halo_exchange):
        '''Internal method to check the validity of a halo exchange for field
        f1 which is guaranteed (has no runtime logic to determine
        whether it is needed or not) and is to the full depth of the
        halo.

        '''
        # check halo exchange has the expected values
        assert halo_exchange.field.name == "f1"
        assert halo_exchange._compute_stencil_type() == "region"
        assert (halo_exchange._compute_halo_depth().symbol.name ==
                "max_halo_depth_mesh")
        assert halo_exchange.required
        # check that the write_access information (information based on
        # the previous writer) has been computed correctly
        write_access = halo_exchange._compute_halo_write_info()
        assert write_access.set_by_value
        assert write_access.var_depth.value == "1"
        assert not write_access.max_depth
        assert write_access.dirty_outer
        assert not write_access.annexed_only
        # check that the read_access information is correct
        depth_info_list = halo_exchange._compute_halo_read_depth_info()
        assert len(depth_info_list) == 1
        depth_info = depth_info_list[0]
        assert not depth_info.annexed_only
        assert depth_info.max_depth
        assert not depth_info.var_depth

    config = Config.get()
    dyn_config = config.api_conf("lfric")
    monkeypatch.setattr(dyn_config, "_compute_annexed_dofs", annexed)

    if annexed:
        w_loop_idx = 1
        r_loop_idx = 4
    else:
        w_loop_idx = 2
        r_loop_idx = 5
    ctrans = Dynamo0p3ColourTrans()
    rc_trans = Dynamo0p3RedundantComputationTrans()

    # Begin with a loop which modifies the continuous field f1
    # followed by a loop which modifies the continuous field f3 to the
    # maximum depth and reads field f1. This will produce a guaranteed
    # halo exchange of maximum depth for field f1. Next, check that
    # loop colouring the first loop makes no difference to the halo
    # exchange. Next, check that loop colouring the first and second
    # loops makes no difference to the halo exchange. Finally, check
    # that loop colouring just the second loop makes no difference to
    # the halo exchange.
    for idx, cloop_idxs in enumerate([[], [r_loop_idx],
                                      [w_loop_idx, r_loop_idx], [w_loop_idx]]):

        psy, invoke = get_invoke("14.10_halo_continuous_cell_w_to_r.f90",
                                 TEST_API, idx=0, dist_mem=True)
        schedule = invoke.schedule

        if annexed:
            index = 3
        else:
            index = 5
        rc_trans.apply(schedule.children[index])

        for cloop_idx in cloop_idxs:
            ctrans.apply(schedule.children[cloop_idx])

        if annexed:
            halo_exchange = schedule.children[2]
        else:
            halo_exchange = schedule.children[4]
        check_halo_exchange(halo_exchange)

        assert LFRicBuild(tmpdir).code_compiles(psy)


def test_haloex_rc2_colouring(tmpdir, monkeypatch, annexed):
    '''Check that the halo exchange logic for halo exchanges between loops
    works when we colour the loops and apply redundant computation to
    the maximum depth for the writer. We first check the halo exchange
    properties are correct with no colouring then apply colouring to
    the first loop, then the second and finally both. In each case we
    check that the halo exchange properties do not change. We expect
    to see a potential (runtime check) halo exchange of depth 1. This
    is because we do not know the depth of the halo and the writer
    ends up with its outermost halo-depth dirty. So, if the maximum
    depth of the halo is 1 then we need a halo exchange but if it is 2
    or more we do not. We also test when annexed is False and True
    as it affects how many halo exchanges are generated.

    '''

    def check_halo_exchange(halo_exchange):
        '''Internal method to check the validity of a potential (has a runtime
        check) halo exchange for field f1 of depth 1.

        '''
        # check halo exchange has the expected values
        assert halo_exchange.field.name == "f1"
        assert halo_exchange._compute_stencil_type() == "region"
        assert halo_exchange._compute_halo_depth().value == "1"
        assert halo_exchange.required() == (True, False)
        # check that the write_access information (information based on
        # the previous writer) has been computed correctly
        write_access = halo_exchange._compute_halo_write_info()
        assert write_access.set_by_value
        assert not write_access.var_depth
        assert write_access.max_depth
        assert write_access.dirty_outer
        assert not write_access.annexed_only
        # check that the read_access information is correct
        depth_info_list = halo_exchange._compute_halo_read_depth_info()
        assert len(depth_info_list) == 1
        depth_info = depth_info_list[0]
        assert not depth_info.annexed_only
        assert not depth_info.max_depth
        assert depth_info.var_depth.value == "1"

    config = Config.get()
    dyn_config = config.api_conf("lfric")
    monkeypatch.setattr(dyn_config, "_compute_annexed_dofs", annexed)
    w_loop_idx = 2
    if annexed:
        r_loop_idx = 4
    else:
        r_loop_idx = 5
    ctrans = Dynamo0p3ColourTrans()
    rc_trans = Dynamo0p3RedundantComputationTrans()

    # Begin with a loop which modifies the continuous field f1 to the
    # maximum depth followed by a loop which modifies the continuous
    # field f3 and reads field f1. This will produce a potential
    # (runtime check) halo exchange of depth 1 for field f1. Next,
    # check that loop colouring the first loop makes no difference to
    # the halo exchange. Next, check that loop colouring the first and
    # second loops makes no difference to the halo exchange. Finally,
    # check that loop colouring just the second loop makes no
    # difference to the halo exchange.
    for idx, cloops in enumerate([[], [r_loop_idx], [r_loop_idx, w_loop_idx],
                                  [w_loop_idx]]):

        psy, invoke = get_invoke("14.10_halo_continuous_cell_w_to_r.f90",
                                 TEST_API, idx=0, dist_mem=True)
        schedule = invoke.schedule

        if annexed:
            index = 1
        else:
            index = w_loop_idx
        rc_trans.apply(schedule.children[index])

        for cloop in cloops:
            ctrans.apply(schedule.children[cloop])

        if annexed:
            index = 3
        else:
            index = 4
        halo_exchange = schedule.children[index]
        check_halo_exchange(halo_exchange)

        assert LFRicBuild(tmpdir).code_compiles(psy)


def test_haloex_rc3_colouring(tmpdir, monkeypatch, annexed):
    '''Check that the halo exchange logic for halo exchanges between loops
    works when we colour the loops and apply redundant computation to
    the maximum depth for the writer and the reader. We first check
    the halo exchange properties are correct with no colouring then
    apply colouring to the first loop, then the second and finally
    both. In each case we check that the halo exchange properties do
    not change. We expect to see a definite (no runtime check) halo
    exchange to the maximum halo depth. We could halo exchange only
    the outermost halo depth but the LFRic API does not currently
    support this option. We also test when annexed is False and True
    as it affects how many halo exchanges are generated.'''

    def check_halo_exchange(halo_exchange):
        '''internal method to check the validity of a halo exchange for field
        f1 which is guaranteed (has no runtime logic to determine
        whether it is needed or not) and is to the full depth of the
        halo.

        '''
        # check halo exchange has the expected values
        assert halo_exchange.field.name == "f1"
        assert halo_exchange._compute_stencil_type() == "region"
        assert (halo_exchange._compute_halo_depth().symbol.name ==
                "max_halo_depth_mesh")
        assert halo_exchange.required() == (True, True)
        # check that the write_access information (information based on
        # the previous writer) has been computed correctly
        write_access = halo_exchange._compute_halo_write_info()
        assert write_access.set_by_value
        assert not write_access.var_depth
        assert write_access.max_depth
        assert write_access.dirty_outer
        assert not write_access.annexed_only
        # check that the read_access information is correct
        depth_info_list = halo_exchange._compute_halo_read_depth_info()
        assert len(depth_info_list) == 1
        depth_info = depth_info_list[0]
        assert not depth_info.annexed_only
        assert depth_info.max_depth
        assert not depth_info.var_depth

    config = Config.get()
    dyn_config = config.api_conf("lfric")
    monkeypatch.setattr(dyn_config, "_compute_annexed_dofs", annexed)
    w_loop_idx = 2
    r_loop_idx = 5
    ctrans = Dynamo0p3ColourTrans()
    rc_trans = Dynamo0p3RedundantComputationTrans()

    # Begin with a loop which modifies the continuous field f1 to the
    # maximum depth followed by a loop which modifies the continuous
    # field f3 to the maximum depth and reads field f1. This will
    # produce a guaranteed halo exchange of maximum depth for field
    # f1. Next, check that loop colouring the first loop makes no
    # difference to the halo exchange. Next, check that loop colouring
    # the first and second loops makes no difference to the halo
    # exchange. Finally, check that loop colouring just the second
    # loop makes no difference to the halo exchange.
    for idx, cloop_idxs in enumerate([[], [r_loop_idx],
                                      [r_loop_idx, w_loop_idx], [w_loop_idx]]):
        psy, invoke = get_invoke("14.10_halo_continuous_cell_w_to_r.f90",
                                 TEST_API, idx=0, dist_mem=True)
        schedule = invoke.schedule

        if annexed:
            index1 = 1
            index2 = 4
        else:
            index1 = w_loop_idx
            index2 = r_loop_idx
        rc_trans.apply(schedule.children[index1])
        rc_trans.apply(schedule.children[index2])

        for cloop_idx in cloop_idxs:
            ctrans.apply(schedule.children[cloop_idx])

        if annexed:
            index = 3
        else:
            index = 4
        halo_exchange = schedule.children[index]
        check_halo_exchange(halo_exchange)

        assert LFRicBuild(tmpdir).code_compiles(psy)


def test_haloex_rc4_colouring(tmpdir, monkeypatch, annexed):
    '''Check that the halo exchange logic for halo exchanges between loops
    works when we colour the loops and apply redundant computation to
    depth 2 for the writer. We first check a halo exchange is not
    generated. We then apply colouring to the first loop, then the
    second and finally both. In each case we check that a halo
    exchange is not generated. We also test when annexed is False and
    True as it affects how many halo exchanges are generated.

    '''
    config = Config.get()
    dyn_config = config.api_conf("lfric")
    monkeypatch.setattr(dyn_config, "_compute_annexed_dofs", annexed)
    # At the start we have two halo exchange calls for field f1, one
    # before the first loop and one between the two loops when annexed
    # is False, and just the latter halo exchange when annexed is True
    psy, invoke = get_invoke("14.10_halo_continuous_cell_w_to_r.f90",
                             TEST_API, idx=0, dist_mem=True)
    result = str(psy.gen)
    schedule = invoke.schedule

    if annexed:
        assert result.count("f1_proxy%halo_exchange(depth=1)") == 1
        assert isinstance(schedule.children[2], LFRicHaloExchange)
        assert schedule.children[2].field.name == "f1"
    else:
        assert result.count("f1_proxy%halo_exchange(depth=1)") == 2
        assert isinstance(schedule.children[0], LFRicHaloExchange)
        assert schedule.children[0].field.name == "f1"
        assert isinstance(schedule.children[4], LFRicHaloExchange)
        assert schedule.children[4].field.name == "f1"

    w_loop_idx = 2
    if annexed:
        r_loop_idx = 3
    else:
        r_loop_idx = 4
    ctrans = Dynamo0p3ColourTrans()
    rc_trans = Dynamo0p3RedundantComputationTrans()

    # We then apply redundant computation so that the loop which
    # modifies the continuous field f1 does so to depth=2. The code
    # will no longer produce a halo exchange between the two loops for
    # field f1. We will therefore only have one halo exchange for
    # field f1 (before the first loop). Next, check that loop
    # colouring the first loop makes no difference to the halo
    # exchange. Next, check that loop colouring the first and second
    # loops makes no difference to the halo exchange. Finally, check
    # that loop colouring just the second loop makes no difference to
    # the halo exchange.
    for idx, cloop_idxs in enumerate([[], [r_loop_idx],
                                      [r_loop_idx, w_loop_idx], [w_loop_idx]]):

        psy, invoke = get_invoke("14.10_halo_continuous_cell_w_to_r.f90",
                                 TEST_API, idx=0)
        schedule = invoke.schedule
        result = str(psy.gen)

        if annexed:
            index = 1
        else:
            index = w_loop_idx

        rc_trans.apply(schedule.children[index], {"depth": 2})

        for cloop_idx in cloop_idxs:
            ctrans.apply(schedule.children[cloop_idx])

        result = str(psy.gen)

        # the redundant computation code has one halo exchange for field f1
        assert result.count("f1_proxy%halo_exchange(depth=1)") == 1
        if annexed:
            index = 1
        else:
            index = 0
        assert isinstance(schedule.children[index], LFRicHaloExchange)
        assert schedule.children[index].field.name == "f1"

        assert LFRicBuild(tmpdir).code_compiles(psy)


@pytest.mark.parametrize("trans_class",
                         [(None, None, ""),
                          (ACCParallelTrans, ACCLoopTrans, "acc"),
                          (OMPParallelTrans, OMPLoopTrans, "omp")])
def test_intergrid_colour(dist_mem, trans_class, tmpdir):
    ''' Check that we can apply colouring to a loop containing
    an inter-grid kernel. '''
    # Use an example that contains both prolongation and restriction
    # kernels
    psy, invoke = get_invoke("22.2_intergrid_3levels.f90",
                             TEST_API, idx=0, dist_mem=dist_mem)
    schedule = invoke.schedule
    # First two kernels are prolongation, last two are restriction
    loops = schedule.walk(Loop)
    ctrans = Dynamo0p3ColourTrans()
    reg_trans = trans_class[0]() if trans_class[0] else None
    loop_trans = trans_class[1]() if trans_class[1] else None
    # To a prolong kernel
    ctrans.apply(loops[1])
    # To a restrict kernel
    ctrans.apply(loops[3])
    if reg_trans and loop_trans:
        for loop in schedule.walk(Loop):
            if loop.loop_type == "colour":
                reg_trans.apply(loop)
                loop_trans.apply(loop)
    gen = str(psy.gen).lower()
    expected = '''\
      ncolour_fld_m = mesh_fld_m%get_ncolours()
      cmap_fld_m => mesh_fld_m%get_colour_map()'''
    assert expected in gen
    expected = '''\
      ncolour_cmap_fld_c = mesh_cmap_fld_c%get_ncolours()
      cmap_cmap_fld_c => mesh_cmap_fld_c%get_colour_map()'''
    assert expected in gen
    assert "loop1_stop = ncolour_fld_m" in gen
    assert "loop2_stop" not in gen
    assert "      do colour = loop1_start, loop1_stop, 1\n" in gen
    if trans_class[2]:
        assert f"!${trans_class[2]} " in gen
    if dist_mem:
        assert ("last_halo_cell_all_colours_fld_m = "
                "mesh_fld_m%get_last_halo_cell_all_colours()" in gen)
        expected = (
            "        do cell = loop2_start, last_halo_cell_all_colours_fld_m"
            "(colour,1), 1\n")
    else:
        assert ("last_edge_cell_all_colours_fld_m = "
                "mesh_fld_m%get_last_edge_cell_all_colours()" in gen)
        expected = (
            "        do cell = loop2_start, last_edge_cell_all_colours_fld_m"
            "(colour), 1\n")
    assert expected in gen
    expected = (
        "          call prolong_test_kernel_code(nlayers_fld_f, cell_map_fld_m"
        "(:,:,cmap_fld_m(colour,cell)), ncpc_fld_f_fld_m_x, "
        "ncpc_fld_f_fld_m_y, ncell_fld_f, fld_f_data, fld_m_data, "
        "ndf_w1, undf_w1, map_w1, undf_w2, "
        "map_w2(:,cmap_fld_m(colour,cell)))\n")
    assert expected in gen

    assert LFRicBuild(tmpdir).code_compiles(psy)


def test_intergrid_colour_errors(dist_mem, monkeypatch):
    ''' Check that we raise the expected error when colouring is not applied
    correctly to inter-grid kernels within a loop over colours. '''
    ctrans = Dynamo0p3ColourTrans()
    # Use an example that contains both prolongation and restriction kernels
    psy, invoke = get_invoke("22.2_intergrid_3levels.f90",
                             TEST_API, idx=0, dist_mem=dist_mem)
    schedule = invoke.schedule
    # First two kernels are prolongation, last two are restriction
    loops = schedule.walk(Loop)
    loop = loops[1]
    # To a prolong kernel
    ctrans.apply(loop)
    # Update our list of loops
    loops = schedule.walk(Loop)
    # Check that the upper bound is correct
    upperbound = loops[1]._upper_bound_fortran()
    assert upperbound == "ncolour_fld_m"
    # Manually add an un-coloured kernel to the loop that we coloured
    loop = loops[2]
    kern = loops[3].loop_body[0].detach()
    monkeypatch.setattr(kern, "is_coloured", lambda: True)
    loop.loop_body.children.append(kern)
    with pytest.raises(InternalError) as err:
        _ = loops[1]._upper_bound_fortran()
    assert ("All kernels within a loop over colours must have been coloured "
            "but kernel 'restrict_test_kernel_code' has not" in str(err.value))


def test_intergrid_omp_parado(dist_mem, tmpdir):
    '''Check that we can add an OpenMP parallel loop to a loop containing
    an inter-grid kernel call.

    '''
    # Use an example that contains both prolongation and restriction
    # kernels
    psy, invoke = get_invoke("22.2_intergrid_3levels.f90",
                             TEST_API, idx=0, dist_mem=dist_mem)
    schedule = invoke.schedule
    # First two kernels are prolongation, last two are restriction
    loops = schedule.walk(Loop)
    ctrans = Dynamo0p3ColourTrans()
    # To a prolong kernel
    ctrans.apply(loops[1])
    # To a restrict kernel
    ctrans.apply(loops[3])
    loops = schedule.walk(Loop)
    otrans = DynamoOMPParallelLoopTrans()
    # Apply OMP to loops over coloured cells
    otrans.apply(loops[2])
    otrans.apply(loops[5])
    gen = str(psy.gen)
    assert "loop4_stop = ncolour_cmap_fld_c" in gen
    assert ("      DO colour = loop4_start, loop4_stop, 1\n"
            "        !$omp parallel do default(shared), private(cell), "
            "schedule(static)\n" in gen)

    if dist_mem:
        assert ("last_halo_cell_all_colours_cmap_fld_c = "
                "mesh_cmap_fld_c%get_last_halo_cell_all_colours()" in gen)
        assert ("DO cell = loop5_start, last_halo_cell_all_colours_cmap_fld_c"
                "(colour,1), 1\n" in gen)
    else:
        assert ("last_edge_cell_all_colours_cmap_fld_c = mesh_cmap_fld_c%"
                "get_last_edge_cell_all_colours()" in gen)
        assert ("DO cell = loop5_start, last_edge_cell_all_colours_cmap_fld_c"
                "(colour), 1\n" in gen)
    assert LFRicBuild(tmpdir).code_compiles(psy)


def test_intergrid_omp_para_region1(dist_mem, tmpdir):
    ''' Check that we can create an OpenMP-parallel region containing
    a single inter-grid kernel call. '''
    psy, invoke = get_invoke("22.2_intergrid_3levels.f90",
                             TEST_API, idx=0, dist_mem=dist_mem)
    schedule = invoke.schedule
    # Get the various transformations we need
    ctrans = Dynamo0p3ColourTrans()
    ptrans = OMPParallelTrans()
    otrans = Dynamo0p3OMPLoopTrans()
    # Colour the first loop (where 'cmap_fld_c' is the field on the coarse
    # mesh)
    loops = schedule.walk(Loop)
    ctrans.apply(loops[0])
    # Parallelise the loop over cells of a given colour
    loops = schedule.walk(Loop)
    otrans.apply(loops[1])
    # Put the parallel loop inside a parallel region
    dirs = schedule.walk(Directive)
    ptrans.apply(dirs[0])
    gen = str(psy.gen)
    if dist_mem:
        assert ("last_halo_cell_all_colours_cmap_fld_c = mesh_cmap_fld_c%"
                "get_last_halo_cell_all_colours()" in gen)
        upper_bound = "last_halo_cell_all_colours_cmap_fld_c(colour,1)"
    else:
        assert ("last_edge_cell_all_colours_cmap_fld_c = mesh_cmap_fld_c%"
                "get_last_edge_cell_all_colours()\n" in gen)
        upper_bound = "last_edge_cell_all_colours_cmap_fld_c(colour)"
    assert "loop0_stop = ncolour_cmap_fld_c\n" in gen
    assert (f"      DO colour = loop0_start, loop0_stop, 1\n"
            f"        !$omp parallel default(shared), private(cell)\n"
            f"        !$omp do schedule(static)\n"
            f"        DO cell = loop1_start, {upper_bound}, 1\n"
            f"          CALL prolong_test_kernel_code(nlayers_fld_m, "
            f"cell_map_cmap_fld_c(:,:,cmap_cmap_fld_c(colour,cell)), "
            f"ncpc_fld_m_cmap_fld_c_x, ncpc_fld_m_cmap_fld_c_y, ncell_fld_m, "
            f"fld_m_data, cmap_fld_c_data, ndf_w1, undf_w1, "
            f"map_w1, undf_w2, map_w2(:,cmap_cmap_fld_c(colour,cell)))\n"
            f"        END DO\n"
            f"        !$omp end do\n"
            f"        !$omp end parallel\n"
            f"      END DO\n" in gen)
    assert LFRicBuild(tmpdir).code_compiles(psy)


@pytest.mark.xfail(reason="Loop-fusion not yet supported for inter-grid "
                   "kernels")
def test_intergrid_omp_para_region2(dist_mem, tmpdir):
    ''' Check that we can create an OpenMP-parallel region containing
    multiple inter-grid kernels. '''
    psy, invoke = get_invoke("22.2_intergrid_3levels.f90",
                             TEST_API, idx=0, dist_mem=dist_mem)
    schedule = invoke.schedule
    loops = schedule.walk(Loop)
    ctrans = Dynamo0p3ColourTrans()
    ftrans = LFRicLoopFuseTrans()
    ctrans.apply(loops[0])
    ctrans.apply(loops[1])
    loops = schedule.walk(Loop)
    ftrans.apply(loops[0], loops[2])
    assert LFRicBuild(tmpdir).code_compiles(psy)


def test_intergrid_err(dist_mem):
    ''' Check that we cannot apply redundant computation or loop
    fusion to loops containing inter-grid kernels. '''
    # Use an example that contains both prolongation and restriction
    # kernels
    _, invoke = get_invoke("22.2.1_intergrid_3levels_anyd.f90",
                           TEST_API, idx=0, dist_mem=dist_mem)
    schedule = invoke.schedule
    # First two kernels are prolongation, last two are restriction
    loops = schedule.walk(Loop)
    expected_err = (
        "cannot currently be applied to nodes which have inter-grid "
        "kernels as descendents and ")

    if dist_mem:
        # Cannot apply redundant computation unless DM is enabled
        rc_trans = Dynamo0p3RedundantComputationTrans()
        with pytest.raises(TransformationError) as excinfo:
            rc_trans.apply(loops[2], {"depth": 2})
            assert expected_err in str(excinfo.value)

    lftrans = LFRicLoopFuseTrans()
    with pytest.raises(TransformationError) as excinfo:
        lftrans.apply(loops[0], loops[1])
    assert expected_err in str(excinfo.value)

# Start OpenACC section


# Class ACCEnterDataTrans start
def test_accenterdatatrans():
    '''Test that an ACCEnterDataTrans transformation can add an OpenACC
    Enter Data directive to the PSy-layer in the lfric API.

    '''
    acc_enter_trans = ACCEnterDataTrans()
    _, invoke = get_invoke("1_single_invoke.f90", TEST_API,
                           name="invoke_0_testkern_type", dist_mem=False)
    sched = invoke.schedule
    acc_enter_trans.apply(sched)
    assert isinstance(sched[0], ACCEnterDataDirective)
    # This code can't be generated as ACCEnterData requires at least one
    # parallel directive within its region and this example does not
    # add one.


def test_accenterdata_builtin(tmpdir):
    ''' Check that the enter-data transformation can be applied to an invoke
    containing a call to a BuiltIn kernel.

    '''
    acc_enter_trans = ACCEnterDataTrans()
    parallel_trans = ACCParallelTrans()
    acc_loop_trans = ACCLoopTrans()
    ctrans = Dynamo0p3ColourTrans()
    psy, invoke = get_invoke("15.14.4_builtin_and_normal_kernel_invoke.f90",
                             TEST_API, name="invoke_0", dist_mem=False)
    sched = invoke.schedule
    for loop in sched.loops():
        # Colour all loops over cells so that they can be parallelised.
        if loop.loop_type == "":
            ctrans.apply(loop)
    for loop in sched.loops():
        if loop.loop_type in ["colour", "dof"]:
            acc_loop_trans.apply(loop)
    parallel_trans.apply(sched.children)
    acc_enter_trans.apply(sched)
    output = str(psy.gen).lower()

    assert LFRicBuild(tmpdir).code_compiles(psy)

    assert ("!$acc enter data copyin(f1_data,f2_data,m1_data,m2_data,"
            "map_w1,map_w2,map_w3,ndf_w1,ndf_w2,ndf_w3,nlayers_f1,"
            "undf_w1,undf_w2,undf_w3)" in output)
    assert "loop2_stop = undf_aspc1_f1" in output
    assert ("      !$acc loop independent\n"
            "      do df = loop2_start, loop2_stop, 1\n"
            "        ! built-in: setval_c (set a real-valued field to "
            "a real scalar value)\n"
            "        f1_data(df) = 0.0_r_def\n"
            "      end do\n"
            "      !$acc end parallel\n" in output)

# Class ACCEnterDataTrans end


# Class ACCKernelsTrans start
def test_acckernelstrans():
    '''
    Test that an ACCKernelsTrans transformation can add an OpenACC
    Kernels directive to the PSy layer in the lfric API.

    '''
    kernels_trans = ACCKernelsTrans()
    psy, invoke = get_invoke("1_single_invoke.f90", TEST_API,
                             name="invoke_0_testkern_type", dist_mem=False)
    sched = invoke.schedule
    kernels_trans.apply(sched.children)
    code = str(psy.gen)
    assert "loop0_stop = f1_proxy%vspace%get_ncell()" in code
    assert (
        "      !$acc kernels\n"
        "      DO cell = loop0_start, loop0_stop, 1\n" in code)
    assert (
        "      END DO\n"
        "      !$acc end kernels\n" in code)


def test_acckernelstrans_dm():
    '''
    Test that an ACCKernelsTrans transformation can add an OpenACC
    Kernels directive to the PSy layer in the LFRic API when
    distributed memory is enabled.

    '''
    kernels_trans = ACCKernelsTrans()
    psy, invoke = get_invoke("1_single_invoke.f90", TEST_API,
                             name="invoke_0_testkern_type", dist_mem=True)
    sched = invoke.schedule
    with pytest.raises(TransformationError) as err:
        kernels_trans.apply(sched.children)
    assert ("cannot be enclosed by a "
            "ACCKernelsTrans transformation" in str(err.value))
    kernels_trans.apply(sched.walk(Loop))
    code = str(psy.gen)
    assert "loop0_stop = mesh%get_last_halo_cell(1)" in code
    assert (
        "      !$acc kernels\n"
        "      DO cell = loop0_start, loop0_stop, 1\n" in code)
    assert (
        "      END DO\n"
        "      !$acc end kernels\n"
        "      !\n"
        "      ! Set halos dirty/clean for fields modified in the above "
        "loop(s)\n"
        "      !\n"
        "      CALL f1_proxy%set_dirty()\n" in code)

# Class ACCKernelsTrans end


# Class ACCParallelTrans start
def test_accparalleltrans(tmpdir):
    '''
    Test that an ACCParallelTrans transformation can add an OpenACC
    Parallel directive to the PSy layer in the lfric API. An
    EnterData directive is also required otherwise the transformation
    raises an exception at code-generation time.

    '''
    acc_par_trans = ACCParallelTrans()
    acc_enter_trans = ACCEnterDataTrans()
    psy, invoke = get_invoke("1_single_invoke.f90", TEST_API,
                             name="invoke_0_testkern_type", dist_mem=False)
    sched = invoke.schedule
    acc_par_trans.apply(sched.children)
    acc_enter_trans.apply(sched)
    code = str(psy.gen)
    assert "loop0_stop = f1_proxy%vspace%get_ncell()" in code
    assert (
        "      !$acc enter data copyin(f1_data,f2_data,m1_data,"
        "m2_data,map_w1,map_w2,map_w3,ndf_w1,ndf_w2,ndf_w3,nlayers_f1,"
        "undf_w1,undf_w2,undf_w3)\n"
        "      !\n"
        "      !$acc parallel default(present)\n"
        "      DO cell = loop0_start, loop0_stop, 1") in code
    assert (
        "      END DO\n"
        "      !$acc end parallel\n") in code

    assert LFRicBuild(tmpdir).code_compiles(psy)


def test_accparalleltrans_dm(tmpdir):
    '''
    Test that the ACCParallelTrans transformation works correctly when
    distributed memory is enabled. In particular any type-bound procedure
    calls related to halo exchanges must not be within the parallel region.

    '''
    acc_par_trans = ACCParallelTrans()
    acc_enter_trans = ACCEnterDataTrans()
    psy, invoke = get_invoke("1_single_invoke.f90", TEST_API,
                             name="invoke_0_testkern_type", dist_mem=True)
    sched = invoke.schedule
    sched.view()
    # Cannot include halo-exchange nodes within an ACC parallel region.
    with pytest.raises(TransformationError) as err:
        acc_par_trans.apply(sched)
    assert ("cannot be enclosed by a "
            "ACCParallelTrans transformation" in str(err.value))
    acc_par_trans.apply(sched.walk(Loop)[0])
    acc_enter_trans.apply(sched)
    code = str(psy.gen)

    assert ("      !$acc parallel default(present)\n"
            "      DO cell = loop0_start, loop0_stop, 1\n"
            "        CALL testkern_code(nlayers_f1, a, f1_data, "
            "f2_data, m1_data, m2_data, ndf_w1, undf_w1, "
            "map_w1(:,cell), ndf_w2, undf_w2, map_w2(:,cell), ndf_w3, "
            "undf_w3, map_w3(:,cell))\n"
            "      END DO\n"
            "      !$acc end parallel\n"
            "      !\n"
            "      ! Set halos dirty/clean for fields modified in the above "
            "loop(s)\n"
            "      !\n"
            "      CALL f1_proxy%set_dirty()\n" in code)

    assert LFRicBuild(tmpdir).code_compiles(psy)


# Class ACCParallelTrans end
# Class ACCLoopTrans start


def test_acclooptrans():
    '''Test that an ACCLoopTrans transformation can add an OpenACC Loop
    directive to the PSy layer in the lfric API.

    '''
    acc_par_trans = ACCParallelTrans()
    acc_loop_trans = ACCLoopTrans()
    acc_enter_trans = ACCEnterDataTrans()
    ctrans = Dynamo0p3ColourTrans()
    psy, invoke = get_invoke("1_single_invoke.f90", TEST_API,
                             name="invoke_0_testkern_type", dist_mem=False)
    sched = invoke.schedule
    ctrans.apply(sched[0])
    acc_loop_trans.apply(sched[0].loop_body[0])
    acc_par_trans.apply(sched.children)
    acc_enter_trans.apply(sched)
    code = str(psy.gen)
    assert "loop0_stop = ncolour" in code
    assert (
        "      !$acc enter data copyin(f1_data,f2_data,m1_data,"
        "m2_data,map_w1,map_w2,map_w3,ndf_w1,ndf_w2,ndf_w3,nlayers_f1,"
        "undf_w1,undf_w2,undf_w3)\n"
        "      !\n"
        "      !$acc parallel default(present)\n"
        "      DO colour = loop0_start, loop0_stop, 1\n"
        "        !$acc loop independent\n"
        "        DO cell = loop1_start, last_edge_cell_all_colours(colour), 1"
        in code)
    assert (
        "      END DO\n"
        "      !$acc end parallel\n") in code

# Class ACCLoopTrans end

# End OpenACC section


def test_async_hex_wrong_node():
    '''Test that we raise the expected exception if an asynchronous halo
    exchange transformation is applied to a node that is not a halo
    exchange.

    '''
    node = Loop()
    ahex = Dynamo0p3AsyncHaloExchangeTrans()
    with pytest.raises(TransformationError) as err:
        ahex.apply(node)
    assert "node must be a synchronous halo exchange" in str(err.value)


def test_async_hex_name():
    ''' Name test for the Dynamo0p3AsyncHaloExchangeTrans class. '''
    ahex = Dynamo0p3AsyncHaloExchangeTrans()
    assert ahex.name == "Dynamo0p3AsyncHaloExchangeTrans"


def test_async_hex_str():
    ''' String test for the Dynamo0p3AsyncHaloExchangeTrans class. '''
    ahex = Dynamo0p3AsyncHaloExchangeTrans()
    assert (str(ahex) == "Changes a synchronous halo exchange into an "
            "asynchronous one.")


def test_async_hex(tmpdir):
    ''' Test that we can convert a synchronous halo exchange to an
    asynchronous one using the Dynamo0p3AsyncHaloExchangeTrans transformation.

    '''
    psy, invoke = get_invoke("1_single_invoke.f90", TEST_API,
                             idx=0, dist_mem=True)
    schedule = invoke.schedule
    f2_hex = schedule.children[1]
    ahex_trans = Dynamo0p3AsyncHaloExchangeTrans()
    ahex_trans.apply(f2_hex)
    result = str(psy.gen)
    assert (
        "      ! Call kernels and communication routines\n"
        "      !\n"
        "      IF (f1_proxy%is_dirty(depth=1)) THEN\n"
        "        CALL f1_proxy%halo_exchange(depth=1)\n"
        "      END IF\n"
        "      IF (f2_proxy%is_dirty(depth=1)) THEN\n"
        "        CALL f2_proxy%halo_exchange_start(depth=1)\n"
        "      END IF\n"
        "      IF (f2_proxy%is_dirty(depth=1)) THEN\n"
        "        CALL f2_proxy%halo_exchange_finish(depth=1)\n"
        "      END IF\n") in result

    assert LFRicBuild(tmpdir).code_compiles(psy)


def test_async_hex_move_1(tmpdir):
    ''' Test that we can convert a synchronous halo exchange to an
    asynchronous one using the Dynamo0p3AsyncHaloExchangeTrans
    transformation and then move them to new valid locations. In this
    case we move them before and after other halo exchanges
    respectively.

    '''
    psy, invoke = get_invoke("1_single_invoke.f90", TEST_API,
                             idx=0, dist_mem=True)
    schedule = invoke.schedule
    m1_hex = schedule.children[2]
    ahex_trans = Dynamo0p3AsyncHaloExchangeTrans()
    ahex_trans.apply(m1_hex)

    mtrans = MoveTrans()
    mtrans.apply(schedule.children[2], schedule.children[1])
    mtrans.apply(schedule.children[4], schedule.children[3])
    result = str(psy.gen)
    assert (
        "      IF (m1_proxy%is_dirty(depth=1)) THEN\n"
        "        CALL m1_proxy%halo_exchange_start(depth=1)\n"
        "      END IF\n"
        "      IF (f2_proxy%is_dirty(depth=1)) THEN\n"
        "        CALL f2_proxy%halo_exchange(depth=1)\n"
        "      END IF\n"
        "      IF (m2_proxy%is_dirty(depth=1)) THEN\n"
        "        CALL m2_proxy%halo_exchange(depth=1)\n"
        "      END IF\n"
        "      IF (m1_proxy%is_dirty(depth=1)) THEN\n"
        "        CALL m1_proxy%halo_exchange_finish(depth=1)\n"
        "      END IF\n") in result

    assert LFRicBuild(tmpdir).code_compiles(psy)


def test_async_hex_preserve_properties():
    '''Test that an asynchronous halo exchange created by the
    Dynamo0p3AsyncHaloExchangeTrans transformation maintains the properties
    of the original halo exchange.

    '''
    _, invoke = get_invoke("4.3_multikernel_invokes.f90", TEST_API,
                           idx=0, dist_mem=True)
    schedule = invoke.schedule

    # We don't need this halo exchange
    f2_hex = schedule.children[1]
    _, known = f2_hex.required()
    field_name = f2_hex.field.name
    stencil_type = f2_hex._compute_stencil_type()
    halo_depth = f2_hex._compute_halo_depth()

    ahex_trans = Dynamo0p3AsyncHaloExchangeTrans()
    ahex_trans.apply(f2_hex)
    f2_async_hex_start = schedule.children[1]

    _, f2_async_start_known = f2_async_hex_start.required()
    assert f2_async_start_known == known
    assert f2_async_hex_start.field.name == field_name
    assert f2_async_hex_start._compute_stencil_type() == stencil_type
    assert f2_async_hex_start._compute_halo_depth() == halo_depth

    f2_async_hex_end = schedule.children[2]
    _, f2_async_end_known = f2_async_hex_end.required()
    assert f2_async_end_known == known
    assert f2_async_hex_end.field.name == field_name
    assert f2_async_hex_end._compute_stencil_type() == stencil_type
    assert f2_async_hex_end._compute_halo_depth() == halo_depth

    # We do need this halo exchange
    f1_hex = schedule.children[6]
    _, known = f1_hex.required()
    field_name = f1_hex.field.name
    stencil_type = f1_hex._compute_stencil_type()
    halo_depth = f1_hex._compute_halo_depth()

    ahex_trans = Dynamo0p3AsyncHaloExchangeTrans()
    ahex_trans.apply(f1_hex)

    f1_async_hex_start = schedule.children[6]
    _, f1_async_start_known = f1_async_hex_start.required()
    assert f1_async_start_known == known
    assert f1_async_hex_start.field.name == field_name
    assert f1_async_hex_start._compute_stencil_type() == stencil_type
    assert f1_async_hex_start._compute_halo_depth() == halo_depth

    f1_async_hex_end = schedule.children[7]
    _, f1_async_end_known = f1_async_hex_end.required()
    assert f1_async_end_known == known
    assert f1_async_hex_end.field.name == field_name
    assert f1_async_hex_end._compute_stencil_type() == stencil_type
    assert f1_async_hex_end._compute_halo_depth() == halo_depth


def test_async_hex_move_2(tmpdir, monkeypatch):
    ''' Test that we can convert a synchronous halo exchange to an
    asynchronous one using the Dynamo0p3AsyncHaloExchangeTrans
    transformation and then move them to new valid locations. In this
    case we move a haloexchangestart before a loop.

    '''

    config = Config.get()
    dyn_config = config.api_conf("lfric")
    monkeypatch.setattr(dyn_config, "_compute_annexed_dofs", False)
    psy, invoke = get_invoke("4.5.2_multikernel_invokes.f90", TEST_API,
                             idx=0, dist_mem=True)
    schedule = invoke.schedule
    f2_hex = schedule.children[10]
    ahex_trans = Dynamo0p3AsyncHaloExchangeTrans()
    ahex_trans.apply(f2_hex)

    mtrans = MoveTrans()
    mtrans.apply(schedule.children[10], schedule.children[9])
    result = str(psy.gen)
    assert "loop3_stop = mesh%get_last_halo_cell(1)" in result
    assert (
        "      CALL f2_proxy%halo_exchange_start(depth=1)\n"
        "      DO cell = loop3_start, loop3_stop, 1\n"
        "        CALL testkern_any_space_3_code(cell, nlayers_op, "
        "op_proxy%ncell_3d, op_local_stencil, ndf_aspc1_op, "
        "ndf_aspc2_op)\n"
        "      END DO\n"
        "      CALL f2_proxy%halo_exchange_finish(depth=1)\n") in result

    assert LFRicBuild(tmpdir).code_compiles(psy)


def test_async_hex_move_error_1():
    '''Test that an asynchronous halo exchange start can not be moved
    after its end and its end cannot be moved before its start.

    '''
    _, invoke = get_invoke("1_single_invoke.f90", TEST_API,
                           idx=0, dist_mem=True)
    schedule = invoke.schedule

    m1_hex = schedule.children[1]
    ahex_trans = Dynamo0p3AsyncHaloExchangeTrans()
    ahex_trans.apply(m1_hex)

    mtrans = MoveTrans()

    # end before start
    with pytest.raises(TransformationError) as excinfo:
        mtrans.apply(schedule.children[2], schedule.children[1])
    assert "dependencies forbid" in str(excinfo.value)

    # start after end
    with pytest.raises(TransformationError) as excinfo:
        mtrans.apply(schedule.children[1], schedule.children[3])
    assert "dependencies forbid" in str(excinfo.value)


def test_async_hex_move_error_2():
    '''Test that an asynchronous halo exchange start can not be moved
    before a kernel that modifies the field and its end cannot be
    moved after a kernel that reads the field.

    '''
    _, invoke = get_invoke("4.3_multikernel_invokes.f90", TEST_API,
                           idx=0, dist_mem=True)
    schedule = invoke.schedule

    f1_hex = schedule.children[5]
    ahex_trans = Dynamo0p3AsyncHaloExchangeTrans()
    ahex_trans.apply(f1_hex)

    mtrans = MoveTrans()

    # Start before prev modifier
    with pytest.raises(TransformationError) as excinfo:
        mtrans.apply(schedule.children[5], schedule.children[4])
    assert "dependencies forbid" in str(excinfo.value)

    # End after following reader
    with pytest.raises(TransformationError) as excinfo:
        mtrans.apply(schedule.children[6], schedule.children[7],
                     {"position": "after"})
    assert "dependencies forbid" in str(excinfo.value)


def test_rc_remove_async_halo_exchange(monkeypatch, tmpdir):
    '''Test that an asynchronous halo exchange is removed if redundant
    computation means that it is no longer required. Halo exchanges
    are not required in this example when we compute annexed
    dofs. Therefore we ensure we compute over owned dofs (via
    monkeypatch) to perform the test.

    '''
    api_config = Config.get().api_conf(TEST_API)
    monkeypatch.setattr(api_config, "_compute_annexed_dofs", False)
    psy, invoke = get_invoke("14.7_halo_annexed.f90", TEST_API,
                             idx=0, dist_mem=True)
    schedule = invoke.schedule

    ahex_trans = Dynamo0p3AsyncHaloExchangeTrans()

    f2_hex = schedule.children[3]
    ahex_trans.apply(f2_hex)
    f1_hex = schedule.children[2]
    ahex_trans.apply(f1_hex)

    result = str(psy.gen)
    assert "CALL f1_proxy%halo_exchange_start(depth=1)" in result
    assert "CALL f1_proxy%halo_exchange_finish(depth=1)" in result
    assert "CALL f2_proxy%halo_exchange_start(depth=1)" in result
    assert "CALL f2_proxy%halo_exchange_finish(depth=1)" in result
    assert "IF (m1_proxy%is_dirty(depth=1)) THEN" in result
    assert "CALL m1_proxy%halo_exchange(depth=1)" in result

    rc_trans = Dynamo0p3RedundantComputationTrans()
    loop = schedule.children[0]
    rc_trans.apply(loop, {"depth": 1})
    result = str(psy.gen)
    assert "CALL f1_proxy%halo_exchange_start(depth=1)" not in result
    assert "CALL f1_proxy%halo_exchange_finish(depth=1)" not in result
    assert "CALL f2_proxy%halo_exchange_start(depth=1)" in result
    assert "CALL f2_proxy%halo_exchange_finish(depth=1)" in result
    assert "IF (m1_proxy%is_dirty(depth=1)) THEN" in result
    assert "CALL m1_proxy%halo_exchange(depth=1)" in result
    #
    loop = schedule.children[1]
    rc_trans.apply(loop, {"depth": 1})
    result = str(psy.gen)
    assert "CALL f1_proxy%halo_exchange_start(depth=1)" not in result
    assert "CALL f1_proxy%halo_exchange_finish(depth=1)" not in result
    assert "CALL f2_proxy%halo_exchange_start(depth=1)" not in result
    assert "CALL f2_proxy%halo_exchange_finish(depth=1)" not in result
    assert "IF (m1_proxy%is_dirty(depth=1)) THEN" in result
    assert "CALL m1_proxy%halo_exchange(depth=1)" in result

    assert LFRicBuild(tmpdir).code_compiles(psy)


def test_rc_redund_async_halo_exchange(monkeypatch, tmpdir):
    '''Test that an asynchronous halo exchange works correctly with
    redundant computation being applied.
    '''

    # ensure we compute over annexed dofs so no halo exchanges are required
    api_config = Config.get().api_conf(TEST_API)
    monkeypatch.setattr(api_config, "_compute_annexed_dofs", True)
    psy, invoke = get_invoke("14.7_halo_annexed.f90", TEST_API,
                             idx=0, dist_mem=True)
    schedule = invoke.schedule

    # Make it so that halo exchanges are required to depth 2 for
    # fields m1, m2, f1 and f2. m2 will have a set clean for depth 1
    # after the last loop.
    rc_trans = Dynamo0p3RedundantComputationTrans()
    loop = schedule.children[2]
    rc_trans.apply(loop, {"depth": 2})

    # make m2 halo exchange asynchronous and check depths and set
    # clean are generated correctly for m2
    ahex_trans = Dynamo0p3AsyncHaloExchangeTrans()
    m2_hex = schedule.children[5]
    ahex_trans.apply(m2_hex)
    result = str(psy.gen)
    assert (
        "      IF (m2_proxy%is_dirty(depth=2)) THEN\n"
        "        CALL m2_proxy%halo_exchange_start(depth=2)\n"
        "      END IF\n"
        "      IF (m2_proxy%is_dirty(depth=2)) THEN\n"
        "        CALL m2_proxy%halo_exchange_finish(depth=2)\n"
        "      END IF\n") in result
    assert (
        "      ! Set halos dirty/clean for fields modified in the above loop\n"
        "      !\n"
        "      CALL m2_proxy%set_dirty()\n"
        "      CALL m2_proxy%set_clean(2)\n") in result

    # move m2 async halo exchange start and end then check depths and
    # set clean are still generated correctly for m2
    mtrans = MoveTrans()
    mtrans.apply(schedule.children[5], schedule.children[0])
    mtrans.apply(schedule.children[6], schedule.children[2])
    result = str(psy.gen)
    assert (
        "      IF (m2_proxy%is_dirty(depth=2)) THEN\n"
        "        CALL m2_proxy%halo_exchange_start(depth=2)\n"
        "      END IF\n") in result
    assert (
        "      IF (m2_proxy%is_dirty(depth=2)) THEN\n"
        "        CALL m2_proxy%halo_exchange_finish(depth=2)\n"
        "      END IF\n") in result
    assert (
        "      ! Set halos dirty/clean for fields modified in the above loop\n"
        "      !\n"
        "      CALL m2_proxy%set_dirty()\n"
        "      CALL m2_proxy%set_clean(2)\n") in result

    # increase depth of redundant computation. We do this to all loops
    # to remove halo exchanges for f1 and f2 just because we can :-)
    # Check depths and set clean are still generated correctly for m2
    rc_trans = Dynamo0p3RedundantComputationTrans()
    for index in [7, 1, 3]:
        loop = schedule.children[index]
        rc_trans.apply(loop, {"depth": 3})
    result = str(psy.gen)
    assert (
        "      IF (m2_proxy%is_dirty(depth=3)) THEN\n"
        "        CALL m2_proxy%halo_exchange_start(depth=3)\n"
        "      END IF\n") in result
    assert (
        "      IF (m2_proxy%is_dirty(depth=3)) THEN\n"
        "        CALL m2_proxy%halo_exchange_finish(depth=3)\n"
        "      END IF\n") in result
    assert (
        "      ! Set halos dirty/clean for fields modified in the above loop\n"
        "      !\n"
        "      CALL m2_proxy%set_dirty()\n"
        "      CALL m2_proxy%set_clean(3)\n") in result

    assert LFRicBuild(tmpdir).code_compiles(psy)


@pytest.mark.xfail(reason="dependence analysis thinks independent vectors "
                   "depend on each other")
def test_move_vector_halo_exchange():
    '''Test that halo exchanges for different vectors for the same field
    are independent of each other, i.e. they do not depend on
    each other.

    '''
    _, invoke = get_invoke("8.3_multikernel_invokes_vector.f90", TEST_API,
                           idx=0, dist_mem=True)
    schedule = invoke.schedule

    # reverse the order of the vector halo exchanges
    mtrans = MoveTrans()
    mtrans.apply(schedule.children[1], schedule.children[0])
    mtrans.apply(schedule.children[2], schedule.children[1])
    # When the test is fixed, add a check for re-ordered output here


def test_vector_halo_exchange_remove():
    '''test that we remove vector halo exchanges when they are no longer
    required.

    '''
    _, invoke = get_invoke("8.3_multikernel_invokes_vector.f90", TEST_API,
                           idx=0, dist_mem=True)
    schedule = invoke.schedule

    # remove second set of halo exchanges via redundant
    # computation. If they are removed correctly then the two loops
    # will be adjacent to each other and will follow 3 haloexchange
    # calls.
    rc_trans = Dynamo0p3RedundantComputationTrans()
    rc_trans.apply(schedule.children[3], {"depth": 2})
    assert len(schedule.children) == 5
    for index in [0, 1, 2]:
        assert isinstance(schedule.children[index], LFRicHaloExchange)
    assert isinstance(schedule.children[3], LFRicLoop)
    assert isinstance(schedule.children[4], LFRicLoop)


def test_vector_async_halo_exchange(tmpdir):
    '''Test that an asynchronous halo exchange works correctly with
    vector fields.
    '''
    psy, invoke = get_invoke("8.3_multikernel_invokes_vector.f90", TEST_API,
                             idx=0, dist_mem=True)
    schedule = invoke.schedule

    # Create vector halo exchanges after the first loop by performing
    # redundant computation.
    rc_trans = Dynamo0p3RedundantComputationTrans()
    rc_trans.apply(schedule.children[4], {"depth": 2})
    # make all f1 vector halo exchanges asynchronous before the first
    # loop and one of them before the second loop, then check depths
    # and set clean are still generated correctly
    ahex_trans = Dynamo0p3AsyncHaloExchangeTrans()
    for index in [5, 2, 1, 0]:
        my_hex = schedule.children[index]
        ahex_trans.apply(my_hex)
    result = str(psy.gen)
    for index in [1, 2, 3]:
        assert (
            f"      IF (f1_proxy({index})%is_dirty(depth=1)) THEN\n"
            f"        CALL f1_proxy({index})%halo_exchange_start(depth=1)\n"
            f"      END IF\n"
            f"      IF (f1_proxy({index})%is_dirty(depth=1)) THEN\n"
            f"        CALL f1_proxy({index})%halo_exchange_finish(depth=1)\n"
            f"      END IF\n") in result
    assert (
        "      CALL f1_proxy(1)%halo_exchange(depth=1)\n"
        "      CALL f1_proxy(2)%halo_exchange_start(depth=1)\n"
        "      CALL f1_proxy(2)%halo_exchange_finish(depth=1)\n"
        "      CALL f1_proxy(3)%halo_exchange(depth=1)\n") in result

    # we are not able to test re-ordering of vector halo exchanges as
    # the dependence analysis does not currently support it
    # mtrans = MoveTrans()
    # mtrans.apply(schedule.children[2], schedule.children[1])
    # mtrans.apply(schedule.children[4], schedule.children[2])

    # remove second set of halo exchanges via redundant
    # computation. If they are removed correctly then the two loops
    # will be adjacent to each other and will follow 6 haloexchange
    # start and end calls.
    rc_trans = Dynamo0p3RedundantComputationTrans()
    rc_trans.apply(schedule.children[6], {"depth": 2})

    assert len(schedule.children) == 8
    for index in [0, 2, 4]:
        assert isinstance(schedule.children[index], LFRicHaloExchangeStart)
        assert isinstance(schedule.children[index+1], LFRicHaloExchangeEnd)
    assert isinstance(schedule.children[6], LFRicLoop)
    assert isinstance(schedule.children[7], LFRicLoop)

    assert LFRicBuild(tmpdir).code_compiles(psy)


def test_async_halo_exchange_nomatch1():
    '''Test that an exception is raised if an asynchronous halo exchange
    start matches with something other than the expected halo exchange
    end.

    '''
    _, invoke = get_invoke("8.3_multikernel_invokes_vector.f90", TEST_API,
                           idx=0, dist_mem=True)
    schedule = invoke.schedule

    # create vector halo exchanges after the first loop by performing
    # redundant computation
    rc_trans = Dynamo0p3RedundantComputationTrans()
    rc_trans.apply(schedule.children[4], {"depth": 2})

    # make the first vector component of the halo exchange for f1
    # asynchronous before the first loop.
    ahex_trans = Dynamo0p3AsyncHaloExchangeTrans()
    my_hex = schedule.children[0]
    ahex_trans.apply(my_hex)

    # now remove the generated halo exchange end. This will mean that
    # the halo exchange start will now match with the halo exchange
    # for the first vector component after the loop (which is a
    # standard halo exchange). This should cause an exception to be
    # raised.
    del schedule.children[1]

    hex_start = schedule.children[0]
    with pytest.raises(GenerationError) as excinfo:
        hex_start._get_hex_end()
    assert ("Halo exchange start for field 'f1' should match with a halo "
            "exchange end, but found <class 'psyclone.dynamo0p3."
            "LFRicHaloExchange'>") in str(excinfo.value)


def test_async_halo_exchange_nomatch2():
    '''Test that an exception is raised if an asynchronous halo exchange
    start matches with no other halo exchange with the same name.

    '''
    _, invoke = get_invoke("8.3_multikernel_invokes_vector.f90", TEST_API,
                           idx=0, dist_mem=True)
    schedule = invoke.schedule

    # make the last vector component of the halo exchange for f1
    # asynchronous after the first loop.
    ahex_trans = Dynamo0p3AsyncHaloExchangeTrans()
    my_hex = schedule.children[0]
    ahex_trans.apply(my_hex)

    # now remove the generated halo exchange end. This will mean that
    # the halo exchange start will now match with nothing as it is the
    # last halo exchange in the schedule. This should cause an
    # exception to be raised.
    del schedule.children[1]

    hex_start = schedule.children[0]
    with pytest.raises(GenerationError) as excinfo:
        hex_start._get_hex_end()
    assert ("Halo exchange start for field 'f1' has no matching halo "
            "exchange end") in str(excinfo.value)

# tests for Dynamo0p3KernelConstTrans transformation


def create_kernel(file_name):
    '''Utility function that returns the first kernel object from the
    PSyIR schedule generated from processing the test code provided in
    the 'file_name' argument. Assumes that this file is a dynamo0p3
    test file and that the first kernel is the child of the first
    child in the schedule.

    :param str file_name: The name of the dynamo0p3 example algorithm \
    file.

    '''
    _, invoke = get_invoke(file_name, TEST_API,
                           idx=0, dist_mem=False)
    schedule = invoke.schedule
    kernel = schedule.children[0].loop_body[0]
    return kernel


def test_kern_const_str():
    ''' String test for the Dynamo0p3KernelConstTrans class. '''
    kct = Dynamo0p3KernelConstTrans()
    assert (str(kct) == "Makes the number of degrees of freedom, the number "
            "of quadrature points and the number of layers constant in a "
            "Kernel.")


def test_kern_const_name():
    ''' Name test for the Dynamo0p3KernelConstTrans class. '''
    kct = Dynamo0p3KernelConstTrans()
    assert kct.name == "Dynamo0p3KernelConstTrans"


def test_kern_const_apply(capsys, monkeypatch):
    '''Check that we generate the expected output from the apply method
<<<<<<< HEAD
    with different valid combinations of the element_order arguments,
=======
    with different valid combinations of the element_order_<h,v> arguments,
>>>>>>> 6afc06af
    number_of_layers and quadrature arguments.

    '''
    kernel = create_kernel("1.1.0_single_invoke_xyoz_qr.f90")

    kctrans = Dynamo0p3KernelConstTrans()

    element_order_expected = (
        "    Modified ndf_w1, arg position 8, function space w1, value 12.\n"
        "    Modified ndf_w2, arg position 12, function space w2, value 6.\n"
        "    Modified ndf_w3, arg position 16, function space w3, value 1.\n")
    number_of_layers_expected = (
        "    Modified nlayers, arg position 1, value 20.\n")
    quadrature_expected = (
        "    Modified nqp_h, arg position 21, value 3.\n"
        "    Modified nqp_v, arg position 22, value 3.\n")

<<<<<<< HEAD
    # element_order only
=======
    # element_order_<h,v> only
>>>>>>> 6afc06af
    kctrans.apply(kernel, {"element_order_h": 0, "element_order_v": 0})
    result, _ = capsys.readouterr()
    assert result == element_order_expected

    # nlayers only
    kernel = create_kernel("1.1.0_single_invoke_xyoz_qr.f90")
    kctrans.apply(kernel, {"number_of_layers": 20})
    result, _ = capsys.readouterr()
    assert result == number_of_layers_expected

    # element_order_<h,v> and quadrature
    kernel = create_kernel("1.1.0_single_invoke_xyoz_qr.f90")
    kctrans.apply(kernel, {"element_order_h": 0, "element_order_v": 0,
                           "quadrature": True})
    result, _ = capsys.readouterr()
    assert result == quadrature_expected + element_order_expected

    # element_order_<h,v> and nlayers
    kernel = create_kernel("1.1.0_single_invoke_xyoz_qr.f90")
    kctrans.apply(kernel, {"element_order_h": 0, "element_order_v": 0,
                           "number_of_layers": 20})
    result, _ = capsys.readouterr()
    assert result == number_of_layers_expected + element_order_expected

    # element_order_<h,v>, nlayers and quadrature
    kernel = create_kernel("1.1.0_single_invoke_xyoz_qr.f90")
    kctrans.apply(kernel, {"element_order_h": 0, "element_order_v": 0,
                           "number_of_layers": 20, "quadrature": True})
    result, _ = capsys.readouterr()
    assert result == number_of_layers_expected + quadrature_expected + \
        element_order_expected

    # Pass in no parameter. The validate function would normally
    # reject this, so disable the validation function to test
    # handling of options=None in the apply function.
    monkeypatch.setattr(kctrans, "validate",
                        lambda loop, options: None)
    kctrans.apply(kernel)
    result, _ = capsys.readouterr()
    # In case of no options, the transformation does not do anything
    assert result == ""


def test_kern_const_anyspace_anydspace_apply(capsys):
    ''' Check that we generate the expected output from the apply method
    when a function space is specified as any_space and
    any_discontinuous_space (as these are skipped by the transformation).

    '''
    kernel = create_kernel("1.5.3_single_invoke_write_any_anyd_space.f90")

    kctrans = Dynamo0p3KernelConstTrans()

    kctrans.apply(kernel, {"element_order_h": 0, "element_order_v": 0})
    result, _ = capsys.readouterr()
    assert result == (
        "    Skipped dofs, arg position 9, function space any_space_1\n"
        "    Modified ndf_w2, arg position 12, function space w2, value 6.\n"
        "    Modified ndf_w1, arg position 15, function space w1, value 12.\n"
        "    Skipped dofs, arg position 18, function space "
        "any_discontinuous_space_1\n"
        "    Modified ndf_wtheta, arg position 21, function space wtheta, "
        "value 2.\n"
        "    Modified ndf_w2h, arg position 24, function space w2h, value 4.\n"
        "    Modified ndf_w2v, arg position 27, function space w2v, "
        "value 2.\n")


def test_kern_const_anyw2_apply(capsys):
    '''Check that we generate the expected output from the apply method
    when a function space is specified as any_w2_space (as these are
    skipped by the transformation).

    '''
    kernel = create_kernel("21.1_single_invoke_multi_anyw2.f90")

    kctrans = Dynamo0p3KernelConstTrans()

    kctrans.apply(kernel, {"element_order_h": 0, "element_order_v": 0})
    result, _ = capsys.readouterr()
    assert result == (
        "    Skipped dofs, arg position 5, function space any_w2\n")


# space_to_dofs values
def test_kern_const_ndofs():
    '''Test the computed number-of-dof values per 3D cell on a quadrilateral
    element for different orders and different function spaces.
    Note: w2*trace spaces have their dofs on cell faces only.

    '''
    # A dictionary of expected ndofs indexed by
    # space_to_dofs[space](element_order_h, element_order_v) =
    #     expected[space](element_order_h + 10*element_order_v)
    expected = {
        "w3":       [1,    4,    9,    16,   25,   36,   49,   64,
                     81,   100,  2,    8,    18,   32,   50,   72,
                     98,   128,  162,  200,  3,    12,   27,   48,
                     75,   108,  147,  192,  243,  300,  4,    16,
                     36,   64,   100,  144,  196,  256,  324,  400,
                     5,    20,   45,   80,   125,  180,  245,  320,
                     405,  500,  6,    24,   54,   96,   150,  216,
                     294,  384,  486,  600,  7,    28,   63,   112,
                     175,  252,  343,  448,  567,  700,  8,    32,
                     72,   128,  200,  288,  392,  512,  648,  800,
                     9,    36,   81,   144,  225,  324,  441,  576,
                     729,  900,  10,   40,   90,   160,  250,  360,
                     490,  640,  810,  1000],
        "w2":       [6,    20,   42,   72,   110,  156,  210,  272,
                     342,  420,  11,   36,   75,   128,  195,  276,
                     371,  480,  603,  740,  16,   52,   108,  184,
                     280,  396,  532,  688,  864,  1060, 21,   68,
                     141,  240,  365,  516,  693,  896,  1125, 1380,
                     26,   84,   174,  296,  450,  636,  854,  1104,
                     1386, 1700, 31,   100,  207,  352,  535,  756,
                     1015, 1312, 1647, 2020, 36,   116,  240,  408,
                     620,  876,  1176, 1520, 1908, 2340, 41,   132,
                     273,  464,  705,  996,  1337, 1728, 2169, 2660,
                     46,   148,  306,  520,  790,  1116, 1498, 1936,
                     2430, 2980, 51,   164,  339,  576,  875,  1236,
                     1659, 2144, 2691, 3300],
        "w1":       [12,   33,   64,   105,  156,  217,  288,  369,
                     460,  561,  20,   54,   104,  170,  252,  350,
                     464,  594,  740,  902,  28,   75,   144,  235,
                     348,  483,  640,  819,  1020, 1243, 36,   96,
                     184,  300,  444,  616,  816,  1044, 1300, 1584,
                     44,   117,  224,  365,  540,  749,  992,  1269,
                     1580, 1925, 52,   138,  264,  430,  636,  882,
                     1168, 1494, 1860, 2266, 60,   159,  304,  495,
                     732,  1015, 1344, 1719, 2140, 2607, 68,   180,
                     344,  560,  828,  1148, 1520, 1944, 2420, 2948,
                     76,   201,  384,  625,  924,  1281, 1696, 2169,
                     2700, 3289, 84,   222,  424,  690,  1020, 1414,
                     1872, 2394, 2980, 3630],
        "w0":       [8,    18,   32,   50,   72,   98,   128,  162,
                     200,  242,  12,   27,   48,   75,   108,  147,
                     192,  243,  300,  363,  16,   36,   64,   100,
                     144,  196,  256,  324,  400,  484,  20,   45,
                     80,   125,  180,  245,  320,  405,  500,  605,
                     24,   54,   96,   150,  216,  294,  384,  486,
                     600,  726,  28,   63,   112,  175,  252,  343,
                     448,  567,  700,  847,  32,   72,   128,  200,
                     288,  392,  512,  648,  800,  968,  36,   81,
                     144,  225,  324,  441,  576,  729,  900,  1089,
                     40,   90,   160,  250,  360,  490,  640,  810,
                     1000, 1210, 44,   99,   176,  275,  396,  539,
                     704,  891,  1100, 1331],
        "wtheta":   [2,    8,    18,   32,   50,   72,   98,   128,
                     162,  200,  3,    12,   27,   48,   75,   108,
                     147,  192,  243,  300,  4,    16,   36,   64,
                     100,  144,  196,  256,  324,  400,  5,    20,
                     45,   80,   125,  180,  245,  320,  405,  500,
                     6,    24,   54,   96,   150,  216,  294,  384,
                     486,  600,  7,    28,   63,   112,  175,  252,
                     343,  448,  567,  700,  8,    32,   72,   128,
                     200,  288,  392,  512,  648,  800,  9,    36,
                     81,   144,  225,  324,  441,  576,  729,  900,
                     10,   40,   90,   160,  250,  360,  490,  640,
                     810,  1000, 11,   44,   99,   176,  275,  396,
                     539,  704,  891,  1100],
        "w2h":      [4,    12,   24,   40,   60,   84,   112,  144,
                     180,  220,  8,    24,   48,   80,   120,  168,
                     224,  288,  360,  440,  12,   36,   72,   120,
                     180,  252,  336,  432,  540,  660,  16,   48,
                     96,   160,  240,  336,  448,  576,  720,  880,
                     20,   60,   120,  200,  300,  420,  560,  720,
                     900,  1100, 24,   72,   144,  240,  360,  504,
                     672,  864,  1080, 1320, 28,   84,   168,  280,
                     420,  588,  784,  1008, 1260, 1540, 32,   96,
                     192,  320,  480,  672,  896,  1152, 1440, 1760,
                     36,   108,  216,  360,  540,  756,  1008, 1296,
                     1620, 1980, 40,   120,  240,  400,  600,  840,
                     1120, 1440, 1800, 2200],
        "w2v":      [2,    8,    18,   32,   50,   72,   98,   128,
                     162,  200,  3,    12,   27,   48,   75,   108,
                     147,  192,  243,  300,  4,    16,   36,   64,
                     100,  144,  196,  256,  324,  400,  5,    20,
                     45,   80,   125,  180,  245,  320,  405,  500,
                     6,    24,   54,   96,   150,  216,  294,  384,
                     486,  600,  7,    28,   63,   112,  175,  252,
                     343,  448,  567,  700,  8,    32,   72,   128,
                     200,  288,  392,  512,  648,  800,  9,    36,
                     81,   144,  225,  324,  441,  576,  729,  900,
                     10,   40,   90,   160,  250,  360,  490,  640,
                     810,  1000, 11,   44,   99,   176,  275,  396,
                     539,  704,  891,  1100],
        "w2broken": [6,    20,   42,   72,   110,  156,  210,  272,
                     342,  420,  11,   36,   75,   128,  195,  276,
                     371,  480,  603,  740,  16,   52,   108,  184,
                     280,  396,  532,  688,  864,  1060, 21,   68,
                     141,  240,  365,  516,  693,  896,  1125, 1380,
                     26,   84,   174,  296,  450,  636,  854,  1104,
                     1386, 1700, 31,   100,  207,  352,  535,  756,
                     1015, 1312, 1647, 2020, 36,   116,  240,  408,
                     620,  876,  1176, 1520, 1908, 2340, 41,   132,
                     273,  464,  705,  996,  1337, 1728, 2169, 2660,
                     46,   148,  306,  520,  790,  1116, 1498, 1936,
                     2430, 2980, 51,   164,  339,  576,  875,  1236,
                     1659, 2144, 2691, 3300],
        "wchi":     [1,    4,    9,    16,   25,   36,   49,   64,
                     81,   100,  2,    8,    18,   32,   50,   72,
                     98,   128,  162,  200,  3,    12,   27,   48,
                     75,   108,  147,  192,  243,  300,  4,    16,
                     36,   64,   100,  144,  196,  256,  324,  400,
                     5,    20,   45,   80,   125,  180,  245,  320,
                     405,  500,  6,    24,   54,   96,   150,  216,
                     294,  384,  486,  600,  7,    28,   63,   112,
                     175,  252,  343,  448,  567,  700,  8,    32,
                     72,   128,  200,  288,  392,  512,  648,  800,
                     9,    36,   81,   144,  225,  324,  441,  576,
                     729,  900,  10,   40,   90,   160,  250,  360,
                     490,  640,  810,  1000],
        "w2trace":  [6,    16,   30,   48,   70,   96,   126,  160,
                     198,  240,  10,   24,   42,   64,   90,   120,
                     154,  192,  234,  280,  14,   32,   54,   80,
                     110,  144,  182,  224,  270,  320,  18,   40,
                     66,   96,   130,  168,  210,  256,  306,  360,
                     22,   48,   78,   112,  150,  192,  238,  288,
                     342,  400,  26,   56,   90,   128,  170,  216,
                     266,  320,  378,  440,  30,   64,   102,  144,
                     190,  240,  294,  352,  414,  480,  34,   72,
                     114,  160,  210,  264,  322,  384,  450,  520,
                     38,   80,   126,  176,  230,  288,  350,  416,
                     486,  560,  42,   88,   138,  192,  250,  312,
                     378,  448,  522,  600],
        "w2htrace": [4,    8,    12,   16,   20,   24,   28,   32,
                     36,   40,   8,    16,   24,   32,   40,   48,
                     56,   64,   72,   80,   12,   24,   36,   48,
                     60,   72,   84,   96,   108,  120,  16,   32,
                     48,   64,   80,   96,   112,  128,  144,  160,
                     20,   40,   60,   80,   100,  120,  140,  160,
                     180,  200,  24,   48,   72,   96,   120,  144,
                     168,  192,  216,  240,  28,   56,   84,   112,
                     140,  168,  196,  224,  252,  280,  32,   64,
                     96,   128,  160,  192,  224,  256,  288,  320,
                     36,   72,   108,  144,  180,  216,  252,  288,
                     324,  360,  40,   80,   120,  160,  200,  240,
                     280,  320,  360,  400],
        "w2vtrace": [2,    8,    18,   32,   50,   72,   98,   128,
                     162,  200,  2,    8,    18,   32,   50,   72,
                     98,   128,  162,  200,  2,    8,    18,   32,
                     50,   72,   98,   128,  162,  200,  2,    8,
                     18,   32,   50,   72,   98,   128,  162,  200,
                     2,    8,    18,   32,   50,   72,   98,   128,
                     162,  200,  2,    8,    18,   32,   50,   72,
                     98,   128,  162,  200,  2,    8,    18,   32,
                     50,   72,   98,   128,  162,  200,  2,    8,
                     18,   32,   50,   72,   98,   128,  162,  200,
                     2,    8,    18,   32,   50,   72,   98,   128,
                     162,  200,  2,    8,    18,   32,   50,   72,
                     98,   128,  162,  200]}

    kct = Dynamo0p3KernelConstTrans()
<<<<<<< HEAD
    # Until lfric #4462, split element orders are not fully enabled but we can
    # still test the numbers of dofs the function space would have here
=======
>>>>>>> 6afc06af
    for order_h in range(10):
        for order_v in range(10):
            for function_space in ["w3", "w2", "w1", "w0", "wtheta", "w2h",
                                   "w2v", "w2broken", "wchi", "w2trace",
                                   "w2htrace", "w2vtrace"]:
                assert kct.space_to_dofs[function_space](order_h, order_v) == \
                    expected[function_space][order_h + 10*order_v]
                # wtheta should equal w2v
                assert kct.space_to_dofs["wtheta"](order_h, order_v) == \
                    kct.space_to_dofs["w2v"](order_h, order_v)
                # w2h and w2v should sum up to w2
                assert kct.space_to_dofs["w2h"](order_h, order_v) + \
                    kct.space_to_dofs["w2v"](order_h, order_v) == \
                    kct.space_to_dofs["w2"](order_h, order_v)
                # w2htrace and w2vtrace should sum up to w2trace
                assert kct.space_to_dofs["w2htrace"](order_h, order_v) + \
                    kct.space_to_dofs["w2vtrace"](order_h, order_v) == \
                    kct.space_to_dofs["w2trace"](order_h, order_v)


def test_kern_const_invalid():
    '''Check that we generate the expected exceptions from the validate
    method when there are errors in the input arguments. We call the
    apply method as that calls the validate method in turn.

    '''
    kernel = create_kernel("1_single_invoke.f90")

    kctrans = Dynamo0p3KernelConstTrans()

    # Node is not a dynamo kernel
    with pytest.raises(TransformationError) as excinfo:
        kctrans.apply(None)
    assert "Supplied node must be a dynamo kernel" in str(excinfo.value)

    # Cell shape not quadrilateral
    with pytest.raises(TransformationError) as excinfo:
        kctrans.apply(kernel, {"cellshape": "rotund"})
    assert ("Supplied cellshape must be set to 'quadrilateral' but found "
            "'rotund'.") in str(excinfo.value)

    # Element order < 0
    with pytest.raises(TransformationError) as excinfo:
        kctrans.apply(kernel, {"element_order_h": -1, "element_order_v": -1})
    assert ("The element_order_h and element_order_v argument must be >= 0 "
            "but found element_order_h = '-1', element_order_v = '-1'."
            in str(excinfo.value))

    # Number of layers < 1
    with pytest.raises(TransformationError) as excinfo:
        kctrans.apply(kernel, {"number_of_layers": 0})
    assert "The number_of_layers argument must be > 0 but found '0'." \
        in str(excinfo.value)

    # Quadrature not a boolean
    with pytest.raises(TransformationError) as excinfo:
        kctrans.apply(kernel, {"quadrature": "hello"})
    assert "The quadrature argument must be boolean but found 'hello'." \
        in str(excinfo.value)

    # Not element order(s) and not number of layers
    with pytest.raises(TransformationError) as excinfo:
        kctrans.apply(kernel)
    assert ("At least one of [element_order_h, element_order_v] or "
            "number_of_layers must be set otherwise this transformation does "
            "nothing.") \
        in str(excinfo.value)

    # Quadrature but not element order
    with pytest.raises(TransformationError) as excinfo:
        kctrans.apply(kernel, {"number_of_layers": 20,
                               "quadrature": True})
    assert ("If quadrature is set then both element_order_h and "
            "element_order_v must also be set") \
        in str(excinfo.value)


def test_kern_const_invalid_dofs(monkeypatch):
    '''Check that we generate the expected exception when an unexpected
    function-space name is found.

    '''
    kernel = create_kernel("1_single_invoke.f90")

    kctrans = Dynamo0p3KernelConstTrans()
    monkeypatch.setattr(Dynamo0p3KernelConstTrans, "space_to_dofs",
                        {"wa": [], "wb": []})

    with pytest.raises(InternalError) as excinfo:
        kctrans.apply(kernel, {"element_order_h": 0, "element_order_v": 0})
    assert "Unsupported function space 'w1' found. Expecting one of " \
        in str(excinfo.value)
    assert "'wa'" in str(excinfo.value)
    assert "'wb'" in str(excinfo.value)


def test_kern_const_invalid_kern(monkeypatch):
    '''Check that we raise the expected exception when the Fortran to
    PSyIR parser fails to parse a kernel.

    '''
    kernel = create_kernel("1_single_invoke.f90")

    kctrans = Dynamo0p3KernelConstTrans()

    def dummy():
        '''A dummy function that always raises an exception.'''
        raise NotImplementedError("Monkeypatch error")
    monkeypatch.setattr(kernel, "get_kernel_schedule", dummy)
    with pytest.raises(TransformationError) as excinfo:
        kctrans.apply(kernel, {"element_order_h": 0, "element_order_v": 0})
    assert (
        "Failed to parse kernel 'testkern_code'. Error reported was "
        "'Monkeypatch error'.") in str(excinfo.value)


def test_kern_const_invalid_quad(monkeypatch):
    '''Check that we raise the expected exception when the type of
    quadrature is not supported by the transformation (we are
    currently limited to XYoZ).

    '''
    kernel = create_kernel("1.1.0_single_invoke_xyoz_qr.f90")

    kctrans = Dynamo0p3KernelConstTrans()
    monkeypatch.setattr(kernel, "_eval_shapes", ["gh_quadrature_face"])
    with pytest.raises(TransformationError) as excinfo:
        kctrans.apply(kernel, {"element_order_h": 0, "element_order_v": 0,
                               "quadrature": True})
    assert (
        "Support is currently limited to 'xyoz' quadrature but found "
        "['gh_quadrature_face'].") in str(excinfo.value)


def test_kern_const_invalid_make_constant1():
    '''Check that the expected exception is raised when the make_constant
    utility function (found in the apply method) encounters an invalid
    index. This is done by removing the argument list entries from a
    kernel.

    '''
    kernel = create_kernel("1.1.0_single_invoke_xyoz_qr.f90")

    kernel_schedule = kernel.get_kernel_schedule()
    symbol_table = kernel_schedule.symbol_table
    # Make the symbol table's argument list empty. We have to make sure that
    # the interface of any existing argument Symbols is set to
    # AutomaticInterface first otherwise we fall foul of our
    # internal-consistency checks.
    for symbol in symbol_table.argument_list:
        symbol.interface = AutomaticInterface()
    symbol_table._argument_list = []
    kctrans = Dynamo0p3KernelConstTrans()
    with pytest.raises(TransformationError) as excinfo:
        kctrans.apply(kernel, {"element_order_h": 0, "element_order_v": 0})
    assert ("The argument index '7' is greater than the number of "
            "arguments '0'.") in str(excinfo.value)


def test_kern_const_invalid_make_constant2():
    '''Check that the expected exception is raised when the make_constant
    utility function (found in the apply method) encounters a Symbol
    at the specified index that is not a scalar integer argument.
    This is done by modifying one of the Symbol entries to be a real
    rather than an integer.

    '''
    kernel = create_kernel("1.1.0_single_invoke_xyoz_qr.f90")

    kctrans = Dynamo0p3KernelConstTrans()
    kernel_schedule = kernel.get_kernel_schedule()
    symbol_table = kernel_schedule.symbol_table
    symbol = symbol_table._argument_list[7]
    # Expecting scalar integer. Set to array.
    symbol._datatype = ArrayType(INTEGER_TYPE, [10])
    with pytest.raises(TransformationError) as excinfo:
        kctrans.apply(kernel, {"element_order_h": 0, "element_order_v": 0})
    assert ("Expected entry to be a scalar argument but found "
            "'ArrayType'." in str(excinfo.value))
    # Expecting scalar integer. Set to real.
    symbol._datatype = REAL_TYPE
    with pytest.raises(TransformationError) as excinfo:
        kctrans.apply(kernel, {"element_order_h": 0, "element_order_v": 0})
    assert ("Expected entry to be a scalar integer argument but found "
            "'Scalar<REAL, UNDEFINED>'." in str(excinfo.value))
    # Expecting scalar integer. Set to constant.
    symbol._datatype = ScalarType(ScalarType.Intrinsic.INTEGER,
                                  ScalarType.Precision.UNDEFINED)
    symbol._initial_value = Literal("10", INTEGER_TYPE)
    symbol._is_constant = True
    with pytest.raises(TransformationError) as excinfo:
        kctrans.apply(kernel, {"element_order_h": 0, "element_order_v": 0})
    assert ("Expected entry to be a scalar integer argument but found "
            "a constant." in str(excinfo.value))


def test_all_loop_trans_base_validate(monkeypatch):
    ''' Check that all LFRic (Dynamo) transformations that sub-class LoopTrans
    call the base validate() method. '''
    # First get a valid Loop object that we can pass in.
    _, invoke = get_invoke("1_single_invoke.f90", TEST_API,
                           name="invoke_0_testkern_type", dist_mem=False)
    loop = invoke.schedule.walk(Loop)[0]

    # LFRic-domain transformations should live in the `domain` module. However,
    # there are still others in psyclone.transformations but these are tested
    # by the generic tests/psyir/transformations/loop_trans_test.py file.
    transmod = import_module("psyclone.domain.lfric.transformations")
    all_trans_classes = inspect.getmembers(transmod, inspect.isclass)

    # To ensure that we identify that the validate() method in the LoopTrans
    # base class has been called, we monkeypatch it to raise an exception.

    def fake_validate(_1, _2, options=None):
        raise NotImplementedError("validate test exception")
    monkeypatch.setattr(LoopTrans, "validate", fake_validate)

    for name, cls_type in all_trans_classes:
        trans = cls_type()
        if isinstance(trans, LoopTrans):
            with pytest.raises(NotImplementedError) as err:
                if isinstance(trans, LoopFuseTrans):
                    trans.validate(loop, loop)
                else:
                    trans.validate(loop)
            assert "validate test exception" in str(err.value), \
                f"{name}.validate() does not call LoopTrans.validate()"<|MERGE_RESOLUTION|>--- conflicted
+++ resolved
@@ -7333,11 +7333,7 @@
 
 def test_kern_const_apply(capsys, monkeypatch):
     '''Check that we generate the expected output from the apply method
-<<<<<<< HEAD
-    with different valid combinations of the element_order arguments,
-=======
     with different valid combinations of the element_order_<h,v> arguments,
->>>>>>> 6afc06af
     number_of_layers and quadrature arguments.
 
     '''
@@ -7355,11 +7351,7 @@
         "    Modified nqp_h, arg position 21, value 3.\n"
         "    Modified nqp_v, arg position 22, value 3.\n")
 
-<<<<<<< HEAD
-    # element_order only
-=======
     # element_order_<h,v> only
->>>>>>> 6afc06af
     kctrans.apply(kernel, {"element_order_h": 0, "element_order_v": 0})
     result, _ = capsys.readouterr()
     assert result == element_order_expected
@@ -7613,11 +7605,6 @@
                      98,   128,  162,  200]}
 
     kct = Dynamo0p3KernelConstTrans()
-<<<<<<< HEAD
-    # Until lfric #4462, split element orders are not fully enabled but we can
-    # still test the numbers of dofs the function space would have here
-=======
->>>>>>> 6afc06af
     for order_h in range(10):
         for order_v in range(10):
             for function_space in ["w3", "w2", "w1", "w0", "wtheta", "w2h",
