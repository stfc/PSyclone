# -----------------------------------------------------------------------------
# BSD 3-Clause License
#
# Copyright (c) 2017-2024, Science and Technology Facilities Council.
# All rights reserved.
#
# Redistribution and use in source and binary forms, with or without
# modification, are permitted provided that the following conditions are met:
#
# * Redistributions of source code must retain the above copyright notice, this
#   list of conditions and the following disclaimer.
#
# * Redistributions in binary form must reproduce the above copyright notice,
#   this list of conditions and the following disclaimer in the documentation
#   and/or other materials provided with the distribution.
#
# * Neither the name of the copyright holder nor the names of its
#   contributors may be used to endorse or promote products derived from
#   this software without specific prior written permission.
#
# THIS SOFTWARE IS PROVIDED BY THE COPYRIGHT HOLDERS AND CONTRIBUTORS
# "AS IS" AND ANY EXPRESS OR IMPLIED WARRANTIES, INCLUDING, BUT NOT
# LIMITED TO, THE IMPLIED WARRANTIES OF MERCHANTABILITY AND FITNESS
# FOR A PARTICULAR PURPOSE ARE DISCLAIMED. IN NO EVENT SHALL THE
# COPYRIGHT HOLDER OR CONTRIBUTORS BE LIABLE FOR ANY DIRECT, INDIRECT,
# INCIDENTAL, SPECIAL, EXEMPLARY, OR CONSEQUENTIAL DAMAGES (INCLUDING,
# BUT NOT LIMITED TO, PROCUREMENT OF SUBSTITUTE GOODS OR SERVICES;
# LOSS OF USE, DATA, OR PROFITS; OR BUSINESS INTERRUPTION) HOWEVER
# CAUSED AND ON ANY THEORY OF LIABILITY, WHETHER IN CONTRACT, STRICT
# LIABILITY, OR TORT (INCLUDING NEGLIGENCE OR OTHERWISE) ARISING IN
# ANY WAY OUT OF THE USE OF THIS SOFTWARE, EVEN IF ADVISED OF THE
# POSSIBILITY OF SUCH DAMAGE.
# -----------------------------------------------------------------------------
# Authors: R. W. Ford, A. R. Porter, S. Siso and N. Nobre, STFC Daresbury Lab
# Modified: I. Kavcic, A. Coughtrie, O. Brunt and L. Turner, Met Office
#          C.M. Maynard, Met Office / University of Reading
# Modified: J. Henrichs, Bureau of Meteorology
# Modified: A. B. G. Chalk, STFC Daresbury Lab

''' Tests of transformations with the LFRic (Dynamo 0.3) API '''

import inspect
from importlib import import_module
import pytest

from psyclone.configuration import Config
from psyclone.core.access_type import AccessType
from psyclone.domain.lfric.lfric_builtins import LFRicXInnerproductYKern
from psyclone.domain.lfric.transformations import LFRicLoopFuseTrans
from psyclone.domain.lfric import LFRicLoop
from psyclone.dynamo0p3 import (LFRicHaloExchangeStart, LFRicHaloExchangeEnd,
                                LFRicHaloExchange)
from psyclone.errors import GenerationError, InternalError
from psyclone.psyGen import InvokeSchedule, GlobalSum, BuiltIn
from psyclone.psyir.backend.visitor import VisitorError
from psyclone.psyir.nodes import (
    colored, Loop, Schedule, Literal, Directive, OMPDoDirective,
    ACCEnterDataDirective, Assignment)
from psyclone.psyir.symbols import (AutomaticInterface, ScalarType, ArrayType,
                                    REAL_TYPE, INTEGER_TYPE)
from psyclone.psyir.transformations import (
    ACCKernelsTrans, LoopFuseTrans, LoopTrans, OMPLoopTrans,
    TransformationError)
from psyclone.tests.lfric_build import LFRicBuild
from psyclone.tests.utilities import get_invoke
from psyclone.transformations import (
    OMPParallelTrans, Dynamo0p3ColourTrans, Dynamo0p3OMPLoopTrans,
    DynamoOMPParallelLoopTrans, MoveTrans, Dynamo0p3RedundantComputationTrans,
    Dynamo0p3AsyncHaloExchangeTrans, Dynamo0p3KernelConstTrans,
    ACCLoopTrans, ACCParallelTrans, ACCEnterDataTrans)


# The version of the API that the tests in this file
# exercise.
TEST_API = "lfric"


@pytest.fixture(scope="function", autouse=True)
def setup():
    '''Make sure that all tests here use lfric as API.'''
    Config.get().api = "lfric"


def test_colour_trans_create_colours_loop(dist_mem):
    '''
    Test the '_create_colours_loop()' method of Dynamo0p3ColourTrans.
    We test with and without distributed memory and for the case where
    the kernel has a 'GH_WRITE' access to a continuous field. (The latter
    is a special case as it does not require a halo access.)

    '''
    _, invoke = get_invoke("1_single_invoke.f90", TEST_API,
                           name="invoke_0_testkern_type", dist_mem=dist_mem)
    schedule = invoke.schedule
    ctrans = Dynamo0p3ColourTrans()
    loop = schedule.walk(Loop)[0]
    kernel = loop.loop_body[0]

    new_loop = ctrans._create_colours_loop(loop)
    assert isinstance(new_loop, LFRicLoop)
    assert new_loop.loop_type == "colours"
    colour_loop = new_loop.loop_body[0]
    assert isinstance(colour_loop, LFRicLoop)
    assert colour_loop.loop_type == "colour"
    assert new_loop.field_space == loop.field_space
    assert colour_loop.field_space == loop.field_space
    assert colour_loop.field_name == loop.field_name
    assert new_loop._lower_bound_name == "start"
    assert new_loop._upper_bound_name == "ncolours"
    assert colour_loop._lower_bound_name == "start"
    if dist_mem:
        # Since the kernel has a GH_INC access we need to loop into the
        # halo.
        assert colour_loop._upper_bound_name == "colour_halo"
    else:
        assert colour_loop._upper_bound_name == "ncolour"

    # Modify one GH_INC to be GH_WRITE. Since there is still a GH_INC this
    # should have no effect - we still need to loop into the halo if DM
    # is enabled.
    kernel.args[2]._access = AccessType.WRITE
    new_loop1 = LFRicLoop(parent=schedule)
    new_loop1.load(kernel)
    new_cloop = ctrans._create_colours_loop(new_loop1)
    colour_loop = new_cloop.loop_body[0]
    if dist_mem:
        assert colour_loop._upper_bound_name == "colour_halo"
    else:
        assert colour_loop._upper_bound_name == "ncolour"

    # Finally, change the remaining GH_INC access to be GH_WRITE. We no
    # longer need to loop into the halo.
    kernel.args[1]._access = AccessType.WRITE
    new_loop1 = LFRicLoop(parent=schedule)
    new_loop1.load(kernel)
    new_cloop = ctrans._create_colours_loop(new_loop1)
    colour_loop = new_cloop.loop_body[0]
    assert colour_loop._upper_bound_name == "ncolour"


def test_colour_trans_declarations(tmpdir, dist_mem):
    ''' Check that we generate the correct variable declarations when
    doing a colouring transformation. We check when distributed memory
    is both off and on.

    '''
    # Test of the colouring transformation of a single loop
    psy, invoke = get_invoke("1_single_invoke.f90", TEST_API,
                             name="invoke_0_testkern_type",
                             dist_mem=dist_mem)
    schedule = invoke.schedule
    ctrans = Dynamo0p3ColourTrans()

    if dist_mem:
        index = 4
    else:
        index = 0

    # Colour the loop
    ctrans.apply(schedule.children[index])

    # Store the results of applying this code transformation as
    # a string (Fortran is not case sensitive)
    gen = str(psy.gen).lower()

    # Check that we've declared the loop-related variables
    # and colour-map pointers
    assert "integer(kind=i_def), pointer :: cmap(:,:)" in gen
    assert "integer(kind=i_def) :: ncolour" in gen
    assert "integer(kind=i_def) :: colour" in gen

    assert LFRicBuild(tmpdir).code_compiles(psy)


def test_colour_trans(tmpdir, dist_mem):
    ''' Test of the colouring transformation of a single loop. We test
    when distributed memory is both off and on. '''
    psy, invoke = get_invoke("1_single_invoke.f90", TEST_API,
                             name="invoke_0_testkern_type",
                             dist_mem=dist_mem)
    schedule = invoke.schedule
    ctrans = Dynamo0p3ColourTrans()

    if dist_mem:
        index = 4
    else:
        index = 0

    # Colour the loop
    ctrans.apply(schedule.children[index])

    # Store the results of applying this code transformation as
    # a string (Fortran is not case sensitive)
    gen = str(psy.gen).lower()

    print(gen)
    if dist_mem:
        assert ("integer(kind=i_def), allocatable, dimension(:,:) :: "
                "last_halo_cell_all_colours" in gen)
    else:
        assert ("integer(kind=i_def), allocatable, dimension(:) :: "
                "last_edge_cell_all_colours" in gen)

    # Check that we're calling the API to get the no. of colours
    # and the generated loop bounds are correct
    output = ("    ncolour = mesh%get_ncolours()\n"
              "    cmap => mesh%get_colour_map()\n")
    assert output in gen

    assert "loop0_start = 1" in gen
    assert "loop0_stop = ncolour" in gen
    assert "loop1_start = 1" in gen

    if dist_mem:
        assert ("last_halo_cell_all_colours = mesh%get_last_halo_cell_all_"
                "colours()" in gen)
        output = (
            "    do colour = loop0_start, loop0_stop, 1\n"
            "      do cell = loop1_start, last_halo_cell_all_colours(colour,"
            "1), 1\n")
    else:  # not dist_mem
        assert ("last_edge_cell_all_colours = mesh%get_last_edge_cell_all_"
                "colours()" in gen)
        output = (
            "    do colour = loop0_start, loop0_stop, 1\n"
            "      do cell = loop1_start, "
            "last_edge_cell_all_colours(colour), 1\n")
    assert output in gen

    # Check that we're using the colour map when getting the cell dof maps
    assert (
        "call testkern_code(nlayers_f1, a, f1_data, f2_data, "
        "m1_data, m2_data, ndf_w1, undf_w1, "
        "map_w1(:,cmap(colour,cell)), ndf_w2, undf_w2, "
        "map_w2(:,cmap(colour,cell)), ndf_w3, undf_w3, "
        "map_w3(:,cmap(colour,cell)))" in gen)

    if dist_mem:
        # Check that we get the right number of set_dirty halo calls in
        # the correct location
        dirty_str = (
            "    enddo\n"
            # "\n"
            # "    ! set halos dirty/clean for fields modified in the "
            # "above loop(s)\n"
            "    call f1_proxy%set_dirty()\n")
        assert dirty_str in gen
        assert gen.count("set_dirty()") == 1

    assert LFRicBuild(tmpdir).code_compiles(psy)


def test_colour_trans_operator(tmpdir, dist_mem):
    '''test of the colouring transformation of a single loop with an
    operator. We check that the first argument is a colourmap lookup,
    not a direct cell index. We test when distributed memory is both
    off and on. '''
    psy, invoke = get_invoke("10_operator.f90", TEST_API,
                             name="invoke_0_testkern_operator_type",
                             dist_mem=dist_mem)
    schedule = invoke.schedule
    ctrans = Dynamo0p3ColourTrans()

    if dist_mem:
        index = 3
    else:
        index = 0

    # Colour the loop
    ctrans.apply(schedule.children[index])

    # Store the results of applying this code transformation as a
    # string
    gen = str(psy.gen)

    # check the first argument is a colourmap lookup
    assert "call testkern_operator_code(cmap(colour,cell), nlayers" in gen

    assert LFRicBuild(tmpdir).code_compiles(psy)


def test_colour_trans_cma_operator(tmpdir, dist_mem):
    ''' Test of the colouring transformation of a single loop with a CMA
    operator. We check that the first argument is a colourmap lookup,
    not a direct cell index. We test when distributed memory is both
    off and on.

    '''
    psy, invoke = get_invoke("20.3_cma_assembly_field.f90", TEST_API,
                             name="invoke_0_columnwise_op_asm_"
                             "field_kernel_type",
                             dist_mem=dist_mem)
    schedule = invoke.schedule
    ctrans = Dynamo0p3ColourTrans()
    loop = schedule.walk(Loop)[0]

    # Colour the loop
    ctrans.apply(loop)

    # Store the results of applying this code transformation as a
    # string
    gen = str(psy.gen)

    if dist_mem:
        lookup = "last_halo_cell_all_colours(colour,1)"
    else:
        lookup = "last_edge_cell_all_colours(colour)"

    assert (
        f"    do colour = loop0_start, loop0_stop, 1\n"
        f"      do cell = loop1_start, {lookup}, 1\n"
        f"        call columnwise_op_asm_field_kernel_code("
        f"cmap(colour,") in gen

    assert (
<<<<<<< HEAD
        "        call columnwise_op_asm_field_kernel_code(cmap(colour,"
        "cell), nlayers, ncell_2d, afield_data, lma_op1_proxy%ncell_3d, "
        "lma_op1_local_stencil, cma_op1_cma_matrix(:,:,:), cma_op1_nrow, "
=======
        "          CALL columnwise_op_asm_field_kernel_code(cmap(colour,"
        "cell), nlayers_cma_op1, ncell_2d, afield_data, "
        "lma_op1_proxy%ncell_3d, lma_op1_local_stencil, "
        "cma_op1_cma_matrix(:,:,:), cma_op1_nrow, "
>>>>>>> dd350006
        "cma_op1_ncol, cma_op1_bandwidth, "
        "cma_op1_alpha, cma_op1_beta, cma_op1_gamma_m, cma_op1_gamma_p, "
        "ndf_aspc1_afield, undf_aspc1_afield, "
        "map_aspc1_afield(:,cmap(colour,cell)), cbanded_map_aspc1_afield, "
        "ndf_aspc2_lma_op1, cbanded_map_aspc2_lma_op1)\n"
        "      enddo\n"
        "    enddo\n") in gen

    assert LFRicBuild(tmpdir).code_compiles(psy)


def test_colour_trans_stencil(dist_mem, tmpdir):
    ''' Test of the colouring transformation of a single loop with a
    stencil access. We test when distributed memory is both off and
    on. '''
    psy, invoke = get_invoke("19.1_single_stencil.f90", TEST_API,
                             name="invoke_0_testkern_stencil_type",
                             dist_mem=dist_mem)
    schedule = invoke.schedule
    ctrans = Dynamo0p3ColourTrans()
    loop = schedule.walk(Loop)[0]

    # Colour the loop
    ctrans.apply(loop)

    # Store the results of applying this code transformation as
    # a string
    gen = str(psy.gen)

    # Check that we index the stencil dofmap appropriately
    assert (
<<<<<<< HEAD
        "        call testkern_stencil_code(nlayers, f1_data, "
=======
        "          CALL testkern_stencil_code(nlayers_f1, f1_data, "
>>>>>>> dd350006
        "f2_data, f2_stencil_size(cmap(colour,cell)), "
        "f2_stencil_dofmap(:,:,cmap(colour,cell)), f3_data, "
        "f4_data, ndf_w1, undf_w1, map_w1(:,cmap(colour,cell)), "
        "ndf_w2, undf_w2, map_w2(:,cmap(colour,cell)), ndf_w3, "
        "undf_w3, map_w3(:,cmap(colour,cell)))" in gen)

    assert LFRicBuild(tmpdir).code_compiles(psy)


def test_colour_trans_adjacent_face(dist_mem, tmpdir):
    '''Test of the colouring transformation of a single loop with
    adjacent face mesh metadata. We test when distributed memory is
    both off and on.

    '''
    psy, invoke = get_invoke("24.1_mesh_prop_invoke.f90", TEST_API,
                             name="invoke_0_testkern_mesh_prop_type",
                             dist_mem=dist_mem)
    schedule = invoke.schedule
    ctrans = Dynamo0p3ColourTrans()

    if dist_mem:
        index = 1
    else:
        index = 0

    # Colour the loop
    ctrans.apply(schedule.children[index])

    # Store the results of applying this code transformation as
    # a string
    gen = str(psy.gen)

    # Check that we index the adjacent face dofmap appropriately
    assert (
<<<<<<< HEAD
        "call testkern_mesh_prop_code(nlayers, a, f1_data, ndf_w1, "
=======
        "CALL testkern_mesh_prop_code(nlayers_f1, a, f1_data, ndf_w1, "
>>>>>>> dd350006
        "undf_w1, map_w1(:,cmap(colour,cell)), nfaces_re_h, "
        "adjacent_face(:,cmap(colour,cell))" in gen)

    assert LFRicBuild(tmpdir).code_compiles(psy)


def test_colour_trans_continuous_write(dist_mem, tmpdir):
    '''
    Test the colouring transformation for a loop containing a kernel that
    has a 'GH_WRITE' access for a field on a continuous space.

    '''
    psy, invoke = get_invoke("14.1.2_stencil_w2_write.f90", TEST_API,
                             name="invoke_0", dist_mem=dist_mem)
    schedule = invoke.schedule
    ctrans = Dynamo0p3ColourTrans()
    for loop in schedule.walk(Loop):
        ctrans.apply(loop)
    gen = str(psy.gen)

    # The loop should not access the halo, irrespective of whether DM is
    # enabled.
    assert ("last_edge_cell_all_colours = "
            "mesh%get_last_edge_cell_all_colours()" in gen)
    assert "do cell = loop1_start, last_edge_cell_all_colours(colour)" in gen

    assert LFRicBuild(tmpdir).code_compiles(psy)


def test_colour_continuous_writer_intergrid(tmpdir, dist_mem):
    '''
    Test the loop-colouring transformation for an inter-grid kernel that has
    a GH_WRITE access to a field on a continuous space. Since it has GH_WRITE
    it does not need to iterate into the halos (to get clean annexed dofs) and
    therefore should use the 'last_edge_cell' colour map.

    '''
    psy, invoke = get_invoke("22.1.1_intergrid_cont_restrict.f90",
                             TEST_API, idx=0, dist_mem=dist_mem)
    loop = invoke.schedule[0]
    ctrans = Dynamo0p3ColourTrans()
    ctrans.apply(loop)
    result = str(psy.gen).lower()
    # Declarations.
    assert ("integer(kind=i_def), allocatable, dimension(:) :: "
            "last_edge_cell_all_colours_field1" in result)
    # Initialisation.
    assert ("last_edge_cell_all_colours_field1 = mesh_field1%"
            "get_last_edge_cell_all_colours()" in result)
    # Usage. Since there is no need to loop into the halo, the upper loop
    # bound should be independent of whether or not DM is enabled.
    upper_bound = "last_edge_cell_all_colours_field1(colour)"
    assert (f"    do colour = loop0_start, loop0_stop, 1\n"
            f"      do cell = loop1_start, {upper_bound}, 1\n"
            f"        call restrict_w2_code(nlayers" in result)
    assert LFRicBuild(tmpdir).code_compiles(psy)


def test_colouring_not_a_loop(dist_mem):
    '''Test that we raise an appropriate error if we attempt to colour
    something that is not a loop. We test when distributed memory is
    on or off. '''
    _, invoke = get_invoke("1_single_invoke.f90", TEST_API,
                           name="invoke_0_testkern_type", dist_mem=dist_mem)

    schedule = invoke.schedule
    ctrans = Dynamo0p3ColourTrans()

    # Erroneously attempt to colour the schedule rather than the loop
    with pytest.raises(TransformationError) as excinfo:
        ctrans.apply(schedule)
    assert ("Target of Dynamo0p3ColourTrans transformation must be a "
            "sub-class of Loop but got 'LFRicInvokeSchedule'" in
            str(excinfo.value))


def test_no_colour_dofs(dist_mem):
    ''' Test that we raise the correct exception when attempting to apply
    the loop-colouring transformation to a loop that is over dofs rather than
    cells. '''
    _, invoke = get_invoke("15.12.3_single_pointwise_builtin.f90", TEST_API,
                           name="invoke_0", dist_mem=dist_mem)
    schedule = invoke.schedule
    ctrans = Dynamo0p3ColourTrans()
    with pytest.raises(TransformationError) as excinfo:
        ctrans.apply(schedule.children[0])
    val = str(excinfo.value)
    assert "Error in DynamoColour transformation" in val
    assert ("Only loops over cells may be coloured but this loop is over "
            "dof" in val)


def test_omp_str():
    ''' Test the str method of the Dynamo0p3OMPLoopTrans class. '''
    olooptrans = Dynamo0p3OMPLoopTrans()
    oname = str(olooptrans)
    assert oname == "Add an OpenMP DO directive to a Dynamo 0.3 loop"


def test_omp_not_a_loop(dist_mem):
    '''Test that we raise an appropriate error if we attempt to apply an
    OpenMP DO transformation to something that is not a loop. We test
    when distributed memory is on or off. '''
    _, invoke = get_invoke("1_single_invoke.f90", TEST_API,
                           name="invoke_0_testkern_type", dist_mem=dist_mem)
    schedule = invoke.schedule
    otrans = Dynamo0p3OMPLoopTrans()

    # Erroneously attempt to apply OpenMP to the schedule rather than
    # the loop
    with pytest.raises(TransformationError) as excinfo:
        otrans.apply(schedule)

    assert ("Target of Dynamo0p3OMPLoopTrans transformation must be a sub-"
            "class of Loop but got 'LFRicInvokeSchedule'" in
            str(excinfo.value))


def test_omp_parallel_not_a_loop(dist_mem):
    '''Test that we raise an appropriate error if we attempt to apply an
    OpenMP PARALLEL DO transformation to something that is not a
    loop. We test when distributed memory is on or off. '''
    _, invoke = get_invoke("1_single_invoke.f90", TEST_API,
                           name="invoke_0_testkern_type", dist_mem=dist_mem)
    schedule = invoke.schedule
    otrans = DynamoOMPParallelLoopTrans()

    # Erroneously attempt to apply OpenMP to the schedule rather than
    # the loop
    with pytest.raises(TransformationError) as excinfo:
        otrans.apply(schedule)
    assert ("Error in DynamoOMPParallelLoopTrans transformation. The "
            "supplied node must be a LFRicLoop but got 'LFRicInvokeSchedule'"
            in str(excinfo.value))


def test_colour_str():
    ''' Test the str method of the Dynamo0p3ColourTrans class. '''
    ctrans = Dynamo0p3ColourTrans()
    cstr = str(ctrans)
    assert cstr == "Split a Dynamo 0.3 loop over cells into colours"


def test_omp_colour_trans(tmpdir, dist_mem):
    ''' Test the OpenMP transformation applied to a coloured loop. We test
    when distributed memory is on or off. '''
    psy, invoke = get_invoke("1_single_invoke.f90", TEST_API,
                             name="invoke_0_testkern_type",
                             dist_mem=dist_mem)
    schedule = invoke.schedule

    ctrans = Dynamo0p3ColourTrans()
    otrans = DynamoOMPParallelLoopTrans()

    if dist_mem:
        index = 4
    else:
        index = 0

    # Colour the loop
    ctrans.apply(schedule.children[index])

    # Then apply OpenMP to the inner loop
    otrans.apply(schedule.children[index].loop_body[0])

    code = str(psy.gen)

    assert ("    ncolour = mesh%get_ncolours()\n"
            "    cmap => mesh%get_colour_map()\n" in code)
    if dist_mem:
        lookup = "last_halo_cell_all_colours(colour,1)"
    else:
        lookup = "last_edge_cell_all_colours(colour)"
    output = (
        f"    do colour = loop0_start, loop0_stop, 1\n"
        f"      !$omp parallel do default(shared), private(cell), "
        f"schedule(static)\n"
        f"      do cell = loop1_start, {lookup}, 1\n")
    assert output in code

    assert LFRicBuild(tmpdir).code_compiles(psy)


def test_omp_parallel_colouring_needed(monkeypatch, annexed, dist_mem):
    '''Test that we raise an error when applying an OpenMP PARALLEL DO
    transformation to a loop that requires colouring (i.e. has a field
    with 'INC' access) but is not coloured. We test when distributed
    memory is on or off. We also test when annexed is False and True
    as it affects how many halo exchanges are generated.

    '''
    config = Config.get()
    dyn_config = config.api_conf("lfric")
    monkeypatch.setattr(dyn_config, "_compute_annexed_dofs", annexed)
    _, invoke = get_invoke("11_any_space.f90", TEST_API,
                           name="invoke_0_testkern_any_space_1_type",
                           dist_mem=dist_mem)
    if dist_mem:
        if annexed:
            index = 4
        else:
            index = 5
    else:
        index = 0
    schedule = invoke.schedule
    otrans = DynamoOMPParallelLoopTrans()
    # Apply OpenMP to the loop
    with pytest.raises(TransformationError) as excinfo:
        otrans.apply(schedule.children[index])
    assert "Error in DynamoOMPParallelLoopTrans" in str(excinfo.value)
    assert "kernel has an argument with INC access" in str(excinfo.value)
    assert "Colouring is required" in str(excinfo.value)


def test_omp_colouring_needed(monkeypatch, annexed, dist_mem):
    '''Test that we raise an error when applying an OpenMP DO
    transformation to a loop that requires colouring (i.e. has a field
    with 'INC' access) but is not coloured. We test when distributed
    memory is on or off. We also test when annexed is False and True
    as it affects how many halo exchanges are generated.

    '''
    config = Config.get()
    dyn_config = config.api_conf("lfric")
    monkeypatch.setattr(dyn_config, "_compute_annexed_dofs", annexed)
    _, invoke = get_invoke("11_any_space.f90", TEST_API,
                           name="invoke_0_testkern_any_space_1_type",
                           dist_mem=dist_mem)
    if dist_mem:
        if annexed:
            index = 4
        else:
            index = 5
    else:
        index = 0
    schedule = invoke.schedule

    otrans = Dynamo0p3OMPLoopTrans()
    # Apply OpenMP to the loop
    with pytest.raises(TransformationError) as excinfo:
        otrans.apply(schedule.children[index])
    assert "Error in Dynamo0p3OMPLoopTrans transfo" in str(excinfo.value)
    assert "kernel has an argument with INC access" in str(excinfo.value)
    assert "Colouring is required" in str(excinfo.value)


def test_check_seq_colours_omp_do(tmpdir, monkeypatch, annexed, dist_mem):
    '''Test that we raise an error if the user attempts to apply an OpenMP
    DO transformation to a loop over colours (since any such loop must
    be sequential). We test when distributed memory is on or off. We
    also test when annexed is False and True as it affects how many
    halo exchanges are generated.

    '''
    config = Config.get()
    dyn_config = config.api_conf("lfric")
    monkeypatch.setattr(dyn_config, "_compute_annexed_dofs", annexed)
    psy, invoke = get_invoke("1.1.0_single_invoke_xyoz_qr.f90", TEST_API,
                             name="invoke_0_testkern_qr_type",
                             dist_mem=dist_mem)
    schedule = invoke.schedule
    if dist_mem:
        if annexed:
            index = 3
        else:
            index = 4
    else:
        index = 0

    ctrans = Dynamo0p3ColourTrans()
    otrans = Dynamo0p3OMPLoopTrans()

    # Colour the loop
    ctrans.apply(schedule.children[index])

    # Then erroneously attempt to apply OpenMP to the loop over
    # colours
    with pytest.raises(TransformationError) as excinfo:
        otrans.apply(schedule.children[index])

    assert "Error in Dynamo0p3OMPLoopTrans" in str(excinfo.value)
    assert "target loop is over colours" in str(excinfo.value)
    assert "must be computed serially" in str(excinfo.value)

    # This test checks the code without OpenMP as this
    # transformation fails
    assert LFRicBuild(tmpdir).code_compiles(psy)


def test_colouring_after_openmp(dist_mem, monkeypatch):
    '''Test that we raise an error if the user attempts to colour a loop
    that is already within an OpenMP parallel region. We test when
    distributed memory is on or off.  Note: An OpenMP parallel
    transformation can only be applied on its own for a discontinuous
    function space. However, colouring can be applied when an argument
    has "INC" access and in the LFRic API this is only possible for
    fields on a continuous function space. Therefore we need to
    monkeypatch the function space of the loop argument to a
    continuous function space before applying colouring.

    '''
    _, invoke = get_invoke("1_single_invoke_w3.f90", TEST_API,
                           name="invoke_0_testkern_w3_type", dist_mem=dist_mem)
    schedule = invoke.schedule

    ctrans = Dynamo0p3ColourTrans()
    otrans = DynamoOMPParallelLoopTrans()

    if dist_mem:
        index = 3
    else:
        index = 0

    # Apply OpenMP to the loop
    otrans.apply(schedule[index])

    # Monkeypatch the loop argument to "INC" access and a continuous function
    # space so colouring can be applied
    write_arg = schedule[index].dir_body[0].loop_body[0].arguments.args[4]
    fspace = write_arg.function_space
    monkeypatch.setattr(write_arg, "access", AccessType.INC)
    monkeypatch.setattr(fspace, "_orig_name", "w1")

    # Now attempt to colour the loop within this OpenMP region
    with pytest.raises(TransformationError) as excinfo:
        ctrans.apply(schedule[index].dir_body[0])
    assert "Cannot have a loop over colours" in str(excinfo.value)
    assert "within an OpenMP parallel region" in str(excinfo.value)


def test_colouring_multi_kernel(monkeypatch, annexed, dist_mem):
    '''Test that we correctly generate all the map-lookups etc.  when an
    invoke contains more than one kernel. We test when distributed
    memory is on or off. We also test when annexed is False and True
    as it affects how many halo exchanges are generated.

    '''
    config = Config.get()
    dyn_config = config.api_conf("lfric")
    monkeypatch.setattr(dyn_config, "_compute_annexed_dofs", annexed)
    psy, invoke = get_invoke("4.6_multikernel_invokes.f90", TEST_API,
                             name="invoke_0",
                             dist_mem=dist_mem)

    schedule = invoke.schedule

    ctrans = Dynamo0p3ColourTrans()
    otrans = DynamoOMPParallelLoopTrans()
    mtrans = MoveTrans()

    if dist_mem:
        if annexed:
            index = 5
        else:
            # f is required but can be moved before the first loop
            mtrans.apply(schedule.children[7], schedule.children[6])
            index = 7
    else:
        index = 0

    # colour each loop
    ctrans.apply(schedule[index])
    ctrans.apply(schedule[index+1])

    # Apply OpenMP to each of the colour loops
    otrans.apply(schedule[index].loop_body[0])
    otrans.apply(schedule[index+1].loop_body[0])

    gen = str(psy.gen)

    # Check that we're calling the API to get the no. of colours
    assert gen.count("cmap => mesh%get_colour_map()") == 1
    assert "private(cell)" in gen
    assert gen.count("private(cell)") == 2


def test_omp_region_omp_do(dist_mem):
    ''' Test that we correctly generate code for the case of a single OMP
    DO within an OMP PARALLEL region without colouring. We test when
    distributed memory is on or off.
    Note: this test does not apply colouring so the loops must be over
    discontinuous function spaces.

    '''
    psy, invoke = get_invoke(
        "1_single_invoke_w3.f90", TEST_API,
        name="invoke_0_testkern_w3_type", dist_mem=dist_mem)
    schedule = invoke.schedule
    olooptrans = Dynamo0p3OMPLoopTrans()
    ptrans = OMPParallelTrans()

    if dist_mem:
        index = 3
    else:
        index = 0

    # Put an OMP PARALLEL around this loop
    child = schedule[index]
    ptrans.apply(child)

    # Put an OMP DO around this loop
    olooptrans.apply(schedule[index].dir_body[0])

    # Store the results of applying this code transformation as
    # a string
    code = str(psy.gen)

    omp_do_idx = -1
    omp_para_idx = -1
    cell_loop_idx = -1
    omp_enddo_idx = -1
    if dist_mem:
        assert "loop0_stop = mesh%get_last_edge_cell()" in code
    else:
        assert "loop0_stop = m2_proxy%vspace%get_ncell()" in code
    for idx, line in enumerate(code.split('\n')):
        if "do cell = loop0_start, loop0_stop" in line:
            cell_loop_idx = idx
        if "!$omp do" in line:
            omp_do_idx = idx
        if "!$omp parallel default" in line:
            omp_para_idx = idx
        if "!$omp end do" in line:
            omp_enddo_idx = idx
        if "enddo" in line:
            cell_end_loop_idx = idx

    assert (omp_do_idx - omp_para_idx) == 1
    assert (cell_loop_idx - omp_do_idx) == 1
    assert (omp_enddo_idx - cell_end_loop_idx) == 1


def test_omp_region_omp_do_rwdisc(monkeypatch, annexed, dist_mem):
    ''' Test that we correctly generate code for the case of a single
    OMP DO within an OMP PARALLEL region without colouring when a
    discontinuous field has readwrite access. We test when distributed
    memory is on or off. Also test with and without annexed dofs being
    computed as this affects the generated code.

    '''
    api_config = Config.get().api_conf(TEST_API)
    monkeypatch.setattr(api_config, "_compute_annexed_dofs", annexed)
    psy, invoke = get_invoke("1_single_invoke_any_discontinuous_space.f90",
                             TEST_API, idx=0, dist_mem=dist_mem)
    schedule = invoke.schedule
    olooptrans = Dynamo0p3OMPLoopTrans()
    ptrans = OMPParallelTrans()
    # Put an OMP PARALLEL around this loop
    if dist_mem and not annexed:
        # there are 2 halo exchange calls
        index = 2
    else:
        # there are no halo exchange calls
        index = 0
    child = schedule[index]
    ptrans.apply(child)

    # Put an OMP DO around this loop
    olooptrans.apply(schedule[index].dir_body[0])

    # Store the results of applying this code transformation as
    # a string
    code = str(psy.gen)

    omp_do_idx = -1
    omp_para_idx = -1
    cell_loop_idx = -1
    omp_enddo_idx = -1
    if dist_mem:
        assert "loop0_stop = mesh%get_last_edge_cell()" in code
    else:
        assert "loop0_stop = f1_proxy%vspace%get_ncell()" in code
    loop_str = "do cell = loop0_start, loop0_stop"
    for idx, line in enumerate(code.split('\n')):
        if loop_str in line:
            cell_loop_idx = idx
        if "!$omp do" in line:
            omp_do_idx = idx
        if "!$omp parallel default" in line:
            omp_para_idx = idx
        if "!$omp end do" in line:
            omp_enddo_idx = idx
        if "enddo" in line:
            cell_end_loop_idx = idx

    assert (omp_do_idx - omp_para_idx) == 1
    assert (cell_loop_idx - omp_do_idx) == 1
    assert (omp_enddo_idx - cell_end_loop_idx) == 1


def test_multi_kernel_single_omp_region(dist_mem):
    ''' Test that we correctly generate all the map-lookups etc.
    when an invoke contains more than one kernel that are all contained
    within a single OMP region.
    Note: this test does not apply colouring so the loops must be over
    discontinuous function spaces.

    '''
    psy, invoke = get_invoke("4.13_multikernel_invokes_w3_anyd.f90", TEST_API,
                             name="invoke_0",
                             dist_mem=dist_mem)
    schedule = invoke.schedule

    if dist_mem:
        index = 3
    else:
        index = 0

    otrans = Dynamo0p3OMPLoopTrans()
    rtrans = OMPParallelTrans()

    # Apply OpenMP to each of the loops
    otrans.apply(schedule.children[index])
    otrans.apply(schedule.children[index+1])

    # Enclose all of these OpenMP'd loops within a single region
    rtrans.apply(schedule.children[index:index+2])

    code = str(psy.gen)

    omp_do_idx = -1
    omp_end_do_idx = -1
    omp_para_idx = -1
    omp_end_para_idx = -1
    cell_loop_idx = -1
    end_do_idx = -1
    if dist_mem:
        assert "loop0_stop = mesh%get_last_edge_cell()" in code
    else:
        assert "loop0_stop = m2_proxy%vspace%get_ncell()" in code
    loop_str = "do cell = loop0_start, loop0_stop"
    for idx, line in enumerate(code.split('\n')):
        if (cell_loop_idx == -1) and (loop_str in line):
            cell_loop_idx = idx
        if (omp_do_idx == -1) and ("!$omp do" in line):
            omp_do_idx = idx
        if "!$omp end do" in line:
            omp_end_do_idx = idx
        if "!$omp parallel default(shared), private(cell)" in line:
            omp_para_idx = idx
        if "enddo" in line:
            end_do_idx = idx
        if "!$omp end parallel" in line:
            omp_end_para_idx = idx

    assert (omp_do_idx - omp_para_idx) == 1
    assert (cell_loop_idx - omp_do_idx) == 1
    assert (omp_end_para_idx - omp_end_do_idx) > 0
    assert (omp_end_do_idx - end_do_idx) == 1


def test_multi_different_kernel_omp(
        tmpdir, monkeypatch, dist_mem, annexed):
    ''' Test that we correctly generate the OpenMP private lists when we
    have more than one kernel of a different type (requiring a
    different private list) within an invoke. Test with and without
    DM. We also test when annexed is False and True as it affects how
    many halo exchanges are generated.

    '''
    config = Config.get()
    dyn_config = config.api_conf("lfric")
    monkeypatch.setattr(dyn_config, "_compute_annexed_dofs", annexed)
    psy, invoke = get_invoke("4.7_multikernel_invokes.f90", TEST_API,
                             name="invoke_0",
                             dist_mem=dist_mem)
    schedule = invoke.schedule

    if dist_mem:
        if annexed:
            index1 = 5
            index2 = 8
        else:
            index1 = 6
            index2 = 10
    else:
        index1 = 0
        index2 = 1

    ctrans = Dynamo0p3ColourTrans()
    otrans = DynamoOMPParallelLoopTrans()

    # Colour each loop
    ctrans.apply(schedule.children[index1])
    ctrans.apply(schedule.children[index2])

    # Apply OpenMP to each of the colour loops
    otrans.apply(schedule.children[index1].loop_body[0])
    otrans.apply(schedule.children[index2].loop_body[0])

    code = str(psy.gen)

    assert "private(cell)" in code

    assert LFRicBuild(tmpdir).code_compiles(psy)


def test_loop_fuse_invalid_space(monkeypatch):
    ''' Test that we raise an appropriate error if the user attempts
    to fuse loops that are on invalid spaces.
    '''
    _, first_invoke = get_invoke("4_multikernel_invokes.f90", TEST_API,
                                 idx=0, dist_mem=False)
    schedule = first_invoke.schedule
    first_kernel_args = schedule.coded_kernels()[0].arguments
    # Get argument on the "write" space w1
    _, fspace = first_kernel_args.get_arg_on_space_name("w1")
    # Make function space invalid
    monkeypatch.setattr(fspace, "_orig_name", "not_a_space_name")

    # Apply transformation and raise the error
    ftrans = LFRicLoopFuseTrans()
    with pytest.raises(TransformationError) as excinfo:
        ftrans.apply(schedule.children[0], schedule.children[1])
    assert ("One or both function spaces 'not_a_space_name' and 'w1' have "
            "invalid names" in str(excinfo.value))


def test_loop_fuse_different_spaces(monkeypatch, dist_mem):
    ''' Test that we raise an appropriate error if the user attempts
    fuse loops that are on different spaces (unless they are both on
    discontinuous spaces). We test with annexed is False as this is
    how the test has been set up.

    '''
    dyn_config = Config.get().api_conf(TEST_API)
    monkeypatch.setattr(dyn_config, "_compute_annexed_dofs", False)
    for same_space in [False, True]:
        _, invoke = get_invoke("4.7_multikernel_invokes.f90",
                               TEST_API, name="invoke_0", dist_mem=dist_mem)
        schedule = invoke.schedule

        ftrans = LFRicLoopFuseTrans()
        mtrans = MoveTrans()
        if dist_mem:
            index = 9
            # f, c and g halo exchanges between loops can be moved
            # before the 1st loop as they are not accessed in it
            for idx in range(index-3, index):
                mtrans.apply(schedule.children[idx+1],
                             schedule.children[idx])
        else:
            index = 0

        with pytest.raises(TransformationError) as excinfo:
            ftrans.apply(schedule.children[index],
                         schedule.children[index+1],
                         {"same_space": same_space})

        if same_space:
            assert ("The 'same_space' flag was set, but does not apply "
                    "because neither field is on 'ANY_SPACE'" in
                    str(excinfo.value))
        else:
            assert ("Cannot fuse loops that are over different spaces "
                    "'w2' and 'w1' unless they are both discontinuous"
                    in str(excinfo.value))


def test_loop_fuse_same_space_error():
    ''' Test that we raise an appropriate error if the user attempts
    to incorrectly set the 'same_space' property

    '''
    ftrans = LFRicLoopFuseTrans()
    with pytest.raises(TransformationError) as excinfo:
        ftrans.apply(None, None, {"same_space": "foo"})
    assert ("The value of the 'same_space' flag must be either bool or "
            "None type, but the type of flag provided was 'str'."
            in str(excinfo.value))


def test_loop_fuse(dist_mem):
    ''' Test that we are able to fuse two loops together. '''
    psy, invoke = get_invoke("4_multikernel_invokes.f90", TEST_API,
                             name="invoke_0", dist_mem=dist_mem)
    schedule = invoke.schedule

    if dist_mem:
        index = 4
    else:
        index = 0

    ftrans = LFRicLoopFuseTrans()

    # Fuse the loops
    ftrans.apply(schedule.children[index],
                 schedule.children[index+1])

    gen = str(psy.gen)

    cell_loop_idx = -1
    end_loop_idx = -1
    call_idx1 = -1
    call_idx2 = -1
    if dist_mem:
        assert "loop0_stop = mesh%get_last_halo_cell(1)" in gen
    else:
        assert "loop0_stop = f1_proxy%vspace%get_ncell()" in gen
    loop_str = "do cell = loop0_start, loop0_stop"
    for idx, line in enumerate(gen.split('\n')):
        if loop_str in line:
            cell_loop_idx = idx
        if "call testkern_code" in line:
            if call_idx1 == -1:
                call_idx1 = idx
            else:
                call_idx2 = idx
        if "enddo" in line:
            end_loop_idx = idx

    assert cell_loop_idx != -1
    assert cell_loop_idx < call_idx1
    assert call_idx1 < call_idx2
    assert call_idx2 < end_loop_idx


def test_loop_fuse_set_dirty():
    ''' Test that we are able to fuse two loops together and produce
    the expected set_dirty() calls. '''
    psy, invoke = get_invoke("4_multikernel_invokes.f90", TEST_API,
                             name="invoke_0", dist_mem=True)

    schedule = invoke.schedule
    ftrans = LFRicLoopFuseTrans()
    # Fuse the loops
    ftrans.apply(schedule.children[4], schedule.children[5])

    gen = str(psy.gen)
    assert gen.count("set_dirty()") == 1


def test_loop_fuse_omp(dist_mem):
    ''' Test that we can loop-fuse two loop nests and enclose them in an
    OpenMP parallel region.
    Note: this test does not apply colouring so the loops must be over
    discontinuous function spaces.

    '''
    psy, invoke = get_invoke("4.12_multikernel_invokes_w2v.f90", TEST_API,
                             name="invoke_0", dist_mem=dist_mem)
    schedule = invoke.schedule

    ftrans = LFRicLoopFuseTrans()
    otrans = DynamoOMPParallelLoopTrans()

    ftrans.apply(schedule.children[0], schedule.children[1])

    otrans.apply(schedule.children[0])

    code = str(psy.gen)

    # Check generated code
    omp_para_idx = -1
    omp_endpara_idx = -1
    cell_do_idx = -1
    cell_enddo_idx = -1
    call1_idx = -1
    call2_idx = -1
    if dist_mem:
        assert "loop0_stop = mesh%get_last_edge_cell()" in code
    else:
        assert "loop0_stop = f1_proxy%vspace%get_ncell()" in code
    loop_str = "do cell = loop0_start, loop0_stop"
    for idx, line in enumerate(code.split('\n')):
        if loop_str in line:
            cell_do_idx = idx
        if ("!$omp parallel do default(shared), private(cell), "
                "schedule(static)" in line):
            omp_para_idx = idx
        if "call testkern_w2v_code" in line:
            if call1_idx == -1:
                call1_idx = idx
            else:
                call2_idx = idx
        if "enddo" in line:
            cell_enddo_idx = idx
        if "!$omp end parallel do" in line:
            omp_endpara_idx = idx

    assert cell_do_idx - omp_para_idx == 1
    assert call1_idx > cell_do_idx
    assert call2_idx > call1_idx
    assert cell_enddo_idx > call2_idx
    assert omp_endpara_idx - cell_enddo_idx == 1


def test_loop_fuse_omp_rwdisc(tmpdir, monkeypatch, annexed, dist_mem):
    ''' Test that we can loop-fuse two loop nests and enclose them in
    an OpenMP parallel region for a kernel when discontinuous fields
    have readwrite access. We test when distributed memory is on or
    off. Also test with and without annexed dofs being computed as
    this affects the generated code.
    Note: Fusing loops over discontinuous readwriters over different
    spaces is allowed unless their loop bounds differ due to a
    previous transformation.
    '''
    api_config = Config.get().api_conf(TEST_API)
    monkeypatch.setattr(api_config, "_compute_annexed_dofs", annexed)
    psy, invoke = get_invoke("4.13_multikernel_invokes_w3_anyd.f90", TEST_API,
                             name="invoke_0", dist_mem=dist_mem)
    schedule = invoke.schedule

    ftrans = LFRicLoopFuseTrans()
    otrans = DynamoOMPParallelLoopTrans()

    if dist_mem and not annexed:
        # there are 3 halo exchange calls
        index = 3
    else:
        # there are no halo exchange calls
        index = 0
    ftrans.apply(schedule.children[index], schedule.children[index+1])

    otrans.apply(schedule.children[index])

    code = str(psy.gen)

    # Check generated code
    omp_para_idx = -1
    omp_endpara_idx = -1
    cell_do_idx = -1
    cell_enddo_idx = -1
    call1_idx = -1
    call2_idx = -1
    if dist_mem:
        assert "loop0_stop = mesh%get_last_edge_cell()" in code
    else:
        assert "loop0_stop = m2_proxy%vspace%get_ncell()" in code
    loop_str = "do cell = loop0_start, loop0_stop"
    for idx, line in enumerate(code.split('\n')):
        if loop_str in line:
            cell_do_idx = idx
        if "!$omp parallel do default(shared), " +\
           "private(cell), schedule(static)" in line:
            omp_para_idx = idx
        if "call testkern_w3_code" in line:
            call1_idx = idx
        if "call testkern_anyd_any_space_code" in line:
            call2_idx = idx
        if "enddo" in line:
            cell_enddo_idx = idx
        if "!$omp end parallel do" in line:
            omp_endpara_idx = idx

    assert cell_do_idx - omp_para_idx == 1
    assert call1_idx > cell_do_idx
    assert call2_idx > call1_idx
    assert cell_enddo_idx > call2_idx
    assert omp_endpara_idx - cell_enddo_idx == 1

    assert LFRicBuild(tmpdir).code_compiles(psy)


def test_fuse_colour_loops(tmpdir, monkeypatch, annexed, dist_mem):
    '''Test that we can fuse colour loops , enclose them in an OpenMP
    parallel region and preceed each by an OpenMP DO for both
    sequential and distributed-memory code. We also test when annexed
    is False and True as it affects how many halo exchanges are
    generated.

    '''
    config = Config.get()
    dyn_config = config.api_conf("lfric")
    monkeypatch.setattr(dyn_config, "_compute_annexed_dofs", annexed)
    psy, invoke = get_invoke("4.6_multikernel_invokes.f90", TEST_API,
                             name="invoke_0", dist_mem=dist_mem)
    schedule = invoke.schedule

    ctrans = Dynamo0p3ColourTrans()
    otrans = Dynamo0p3OMPLoopTrans()
    rtrans = OMPParallelTrans()
    ftrans = LFRicLoopFuseTrans()
    mtrans = MoveTrans()

    if dist_mem:
        if annexed:
            index = 5
        else:
            # f is required but can be moved before the first loop
            mtrans.apply(schedule.children[7], schedule.children[6])
            index = 7
    else:
        index = 0

    # colour each loop
    ctrans.apply(schedule[index])
    ctrans.apply(schedule[index+1])

    # fuse the sequential colours loop
    ftrans.apply(schedule[index], schedule[index+1])

    # Enclose the colour loops within an OMP parallel region
    rtrans.apply(schedule[index].loop_body.children)

    # Put an OMP DO around each of the colour loops
    for loop in schedule[index].loop_body[0].dir_body[:]:
        otrans.apply(loop)

    code = str(psy.gen)
    assert "ncolour = mesh%get_ncolours()" in code
    assert "cmap => mesh%get_colour_map()\n" in code
    assert "loop0_stop = ncolour" in code

    if dist_mem:
        lookup = "last_halo_cell_all_colours(colour,1)"
    else:
        lookup = "last_edge_cell_all_colours(colour)"

    output = (
<<<<<<< HEAD
        f"    do colour = loop0_start, loop0_stop, 1\n"
        f"      !$omp parallel default(shared), private(cell)\n"
        f"      !$omp do schedule(static)\n"
        f"      do cell = loop1_start, {lookup}, 1\n"
        f"        call ru_code(nlayers, a_data, b_data, "
=======
        f"      DO colour = loop0_start, loop0_stop, 1\n"
        f"        !$omp parallel default(shared), private(cell)\n"
        f"        !$omp do schedule(static)\n"
        f"        DO cell = loop1_start, {lookup}, 1\n"
        f"          CALL ru_code(nlayers_a, a_data, b_data, "
>>>>>>> dd350006
        f"istp, rdt, d_data, e_1_data, e_2_data, "
        f"e_3_data, ndf_w2, undf_w2, map_w2(:,cmap(colour,"
        f"cell)), basis_w2_qr, diff_basis_w2_qr, ndf_w3, undf_w3, "
        f"map_w3(:,cmap(colour,cell)), basis_w3_qr, ndf_w0, undf_w0, "
        f"map_w0(:,cmap(colour,cell)), basis_w0_qr, diff_basis_w0_qr, "
        f"np_xy_qr, np_z_qr, weights_xy_qr, weights_z_qr)\n"
<<<<<<< HEAD
        f"      enddo\n"
        f"      !$omp end do\n"
        f"      !$omp do schedule(static)\n"
        f"      do cell = loop2_start, {lookup}, 1\n"
        f"        call ru_code(nlayers, f_data, b_data, "
=======
        f"        END DO\n"
        f"        !$omp end do\n"
        f"        !$omp do schedule(static)\n"
        f"        DO cell = loop2_start, {lookup}, 1\n"
        f"          CALL ru_code(nlayers_f, f_data, b_data, "
>>>>>>> dd350006
        f"istp, rdt, d_data, e_1_data, e_2_data, "
        f"e_3_data, ndf_w2, undf_w2, map_w2(:,cmap(colour,"
        f"cell)), basis_w2_qr, diff_basis_w2_qr, ndf_w3, undf_w3, "
        f"map_w3(:,cmap(colour,cell)), basis_w3_qr, ndf_w0, undf_w0, "
        f"map_w0(:,cmap(colour,cell)), basis_w0_qr, diff_basis_w0_qr, "
        f"np_xy_qr, np_z_qr, weights_xy_qr, weights_z_qr)\n"
        f"      enddo\n"
        f"      !$omp end do\n"
        f"      !$omp end parallel\n"
        f"    enddo\n")
    assert output in code

    if dist_mem:
        set_dirty_str = (
            # "    ! Set halos dirty/clean for fields modified in the "
            # "above loop(s)\n"
            "    call a_proxy%set_dirty()\n"
            "    call f_proxy%set_dirty()\n")
        assert set_dirty_str in code
        assert code.count("set_dirty()") == 2

    assert LFRicBuild(tmpdir).code_compiles(psy)


@pytest.mark.xfail(reason="cma_op1_proxy symbol does not exist")
def test_loop_fuse_cma(tmpdir, dist_mem):
    ''' Test that we can loop fuse two loops when one contains a
    call to a CMA-related kernel.

    '''
    psy, invoke = get_invoke("20.6_multi_invoke_with_cma.f90", TEST_API,
                             name="invoke_0", dist_mem=dist_mem)
    ftrans = LFRicLoopFuseTrans()
    mtrans = MoveTrans()
    schedule = invoke.schedule
    if dist_mem:
        # move halo exchanges before the first loop
        mtrans.apply(schedule.children[2], schedule.children[1])
        mtrans.apply(schedule.children[3], schedule.children[2])
        mtrans.apply(schedule.children[4], schedule.children[3])
        index = 4
    else:
        index = 0

    # Fuse the loops
    ftrans.apply(schedule.children[index], schedule.children[index+1],
                 {"same_space": True})
    code = str(psy.gen)

    assert LFRicBuild(tmpdir).code_compiles(psy)

    assert (
        "      ! Look-up required column-banded dofmaps\n"
        "      !\n"
        "      cbanded_map_aspc1_afield => "
        "cma_op1_proxy%column_banded_dofmap_to\n"
        "      cbanded_map_aspc2_lma_op1 => "
        "cma_op1_proxy%column_banded_dofmap_from\n") in code
    assert (
        "      ! Look-up information for each CMA operator\n"
        "      !\n"
        "      cma_op1_cma_matrix => cma_op1_proxy%columnwise_matrix\n"
        "      cma_op1_nrow = cma_op1_proxy%nrow\n"
        "      cma_op1_ncol = cma_op1_proxy%ncol\n"
        "      cma_op1_bandwidth = cma_op1_proxy%bandwidth\n"
        "      cma_op1_alpha = cma_op1_proxy%alpha\n"
        "      cma_op1_beta = cma_op1_proxy%beta\n"
        "      cma_op1_gamma_m = cma_op1_proxy%gamma_m\n"
        "      cma_op1_gamma_p = cma_op1_proxy%gamma_p\n"
    ) in code
    assert (
<<<<<<< HEAD
        "call columnwise_op_asm_field_kernel_code(cell, nlayers, "
=======
        "CALL columnwise_op_asm_field_kernel_code(cell, nlayers_cma_op1, "
>>>>>>> dd350006
        "ncell_2d, afield_data, lma_op1_proxy%ncell_3d, "
        "lma_op1_local_stencil, cma_op1_cma_matrix(:,:,:), cma_op1_nrow, "
        "cma_op1_ncol, cma_op1_bandwidth, cma_op1_alpha, cma_op1_beta, "
        "cma_op1_gamma_m, cma_op1_gamma_p, ndf_aspc1_afield, "
        "undf_aspc1_afield, map_aspc1_afield(:,cell), "
        "cbanded_map_aspc1_afield, ndf_aspc2_lma_op1, "
        "cbanded_map_aspc2_lma_op1)\n"
<<<<<<< HEAD
        "        call testkern_two_real_scalars_code(nlayers, scalar1, "
=======
        "        CALL testkern_two_real_scalars_code(nlayers_afield, scalar1, "
>>>>>>> dd350006
        "afield_data, bfield_data, cfield_data, "
        "dfield_data, scalar2, ndf_w1, undf_w1, map_w1(:,cell), "
        "ndf_w2, undf_w2, map_w2(:,cell), ndf_w3, undf_w3, "
        "map_w3(:,cell))\n") in code


def test_omp_par_and_halo_exchange_error():
    ''' Tests that we raise an error if we try to apply an OMP parallel
    transformation to a list containing halo_exchange calls. If this is
    allowed then it is likely that we will get incorrect results, or that
    the code will fail.
    Note: this test does not apply colouring so the loops must be over
    discontinuous function spaces.

    '''
    _, invoke = get_invoke("4.13_multikernel_invokes_w3_anyd.f90", TEST_API,
                           name="invoke_0", dist_mem=True)
    schedule = invoke.schedule

    otrans = Dynamo0p3OMPLoopTrans()
    rtrans = OMPParallelTrans()

    # Apply OpenMP to each of the loops
    otrans.apply(schedule.children[3])
    otrans.apply(schedule.children[4])

    # Enclose the invoke code within a single region
    with pytest.raises(TransformationError) as excinfo:
        rtrans.apply(schedule.children)
    assert ("cannot be enclosed by a "
            "OMPParallelTrans transformation" in str(excinfo.value))


def test_builtin_single_omp_pdo(tmpdir, monkeypatch, annexed, dist_mem):
    ''' Test that we generate correct code if an OpenMP PARALLEL DO is
    applied to a single builtin. Also test with and without annexed
    dofs being computed as this affects the generated code.

    '''
    api_config = Config.get().api_conf(TEST_API)
    monkeypatch.setattr(api_config, "_compute_annexed_dofs", annexed)
    psy, invoke = get_invoke("15.7.2_setval_X_builtin.f90", TEST_API,
                             idx=0, dist_mem=dist_mem)
    schedule = invoke.schedule
    otrans = DynamoOMPParallelLoopTrans()
    # Apply OpenMP parallelisation to the loop
    otrans.apply(schedule.children[0])
    result = str(psy.gen)

    assert LFRicBuild(tmpdir).code_compiles(psy)

    if dist_mem:  # annexed can be True or False
        if annexed:
            assert ("loop0_stop = f2_proxy%vspace%get_last_dof_annexed()"
                    in result)
        else:
            assert ("loop0_stop = f2_proxy%vspace%get_last_dof_owned()"
                    in result)
        code = (
            "    !$omp parallel do default(shared), private(df), "
            "schedule(static)\n"
            "    do df = loop0_start, loop0_stop, 1\n"
            "      ! Built-in: setval_X (set a real-valued field "
            "equal to another such field)\n"
            "      f2_data(df) = f1_data(df)\n"
            "    enddo\n"
            "    !$omp end parallel do\n"
            # "\n"
            # "    ! Set halos dirty/clean for fields modified in the "
            # "above loop(s)\n"
            "    call f2_proxy%set_dirty()")
        assert code in result
    else:  # not distmem. annexed can be True or False
        assert "loop0_stop = undf_aspc1_f2" in result
        assert (
            "    !$omp parallel do default(shared), private(df), "
            "schedule(static)\n"
            "    do df = loop0_start, loop0_stop, 1\n"
            "      ! Built-in: setval_X (set a real-valued field "
            "equal to another such field)\n"
            "      f2_data(df) = f1_data(df)\n"
            "    enddo\n"
            "    !$omp end parallel do") in result


def test_builtin_multiple_omp_pdo(tmpdir, monkeypatch, annexed, dist_mem):
    ''' Test that we generate correct code if OpenMP PARALLEL DOs are
    applied to multiple builtins. Also test with and without annexed
    dofs being computed as this affects the generated code.

    '''
    api_config = Config.get().api_conf(TEST_API)
    monkeypatch.setattr(api_config, "_compute_annexed_dofs", annexed)
    psy, invoke = get_invoke("15.14.2_multiple_set_kernels.f90", TEST_API,
                             idx=0, dist_mem=dist_mem)
    schedule = invoke.schedule
    otrans = DynamoOMPParallelLoopTrans()
    # Apply OpenMP parallelisation to the loop
    for child in schedule.children:
        otrans.apply(child)
    result = str(psy.gen)

    assert LFRicBuild(tmpdir).code_compiles(psy)

    if dist_mem:  # annexed can be True or False
        for idx in range(1, 4):
            if annexed:
                name = "annexed"
            else:
                name = "owned"
            assert (f"loop{idx-1}_stop = f{idx}_proxy%vspace%"
                    f"get_last_dof_{name}()" in result)

        code = (
            "    !$omp parallel do default(shared), private(df), "
            "schedule(static)\n"
            "    do df = loop0_start, loop0_stop, 1\n"
            "      ! Built-in: setval_c (set a real-valued field to "
            "a real scalar value)\n"
            "      f1_data(df) = fred\n"
            "    enddo\n"
            "    !$omp end parallel do\n"
            # "\n"
            # "    ! Set halos dirty/clean for fields modified in the "
            # "above loop(s)\n"
            "    call f1_proxy%set_dirty()\n"
            "    !$omp parallel do default(shared), private(df), "
            "schedule(static)\n"
            "    do df = loop1_start, loop1_stop, 1\n"
            "      ! Built-in: setval_c (set a real-valued field to "
            "a real scalar value)\n"
            "      f2_data(df) = 3.0_r_def\n"
            "    enddo\n"
            "    !$omp end parallel do\n"
            # "\n"
            # "    ! Set halos dirty/clean for fields modified in the "
            # "above loop(s)\n"
            "    call f2_proxy%set_dirty()\n"
            "    !$omp parallel do default(shared), private(df), "
            "schedule(static)\n"
            "    do df = loop2_start, loop2_stop, 1\n"
            "      ! Built-in: setval_c (set a real-valued field to "
            "a real scalar value)\n"
            "      f3_data(df) = ginger\n"
            "    enddo\n"
            "    !$omp end parallel do\n"
            # "\n"
            # "    ! Set halos dirty/clean for fields modified in the "
            # "above loop(s)\n"
            "    call f3_proxy%set_dirty()")
        assert code in result
    else:  # not distmem. annexed can be True or False
        for idx in range(1, 4):
            assert f"loop{idx-1}_stop = undf_aspc1_f{idx}" in result
        assert (
            "    !$omp parallel do default(shared), private(df), "
            "schedule(static)\n"
            "    do df = loop0_start, loop0_stop, 1\n"
            "      ! Built-in: setval_c (set a real-valued field to "
            "a real scalar value)\n"
            "      f1_data(df) = fred\n"
            "    enddo\n"
            "    !$omp end parallel do\n"
            "    !$omp parallel do default(shared), private(df), "
            "schedule(static)\n"
            "    do df = loop1_start, loop1_stop, 1\n"
            "      ! Built-in: setval_c (set a real-valued field to "
            "a real scalar value)\n"
            "      f2_data(df) = 3.0_r_def\n"
            "    enddo\n"
            "    !$omp end parallel do\n"
            "    !$omp parallel do default(shared), private(df), "
            "schedule(static)\n"
            "    do df = loop2_start, loop2_stop, 1\n"
            "      ! Built-in: setval_c (set a real-valued field to "
            "a real scalar value)\n"
            "      f3_data(df) = ginger\n"
            "    enddo\n"
            "    !$omp end parallel do\n") in result


def test_builtin_loop_fuse_pdo(tmpdir, monkeypatch, annexed, dist_mem):
    ''' Test that we generate correct code if an OpenMP PARALLEL DO is
    applied to multiple loop fused builtins. We have to assert that it
    is safe to loop fuse. Also test with and without annexed
    dofs being computed as this affects the generated code.

    '''
    api_config = Config.get().api_conf(TEST_API)
    monkeypatch.setattr(api_config, "_compute_annexed_dofs", annexed)
    psy, invoke = get_invoke("15.14.2_multiple_set_kernels.f90", TEST_API,
                             idx=0, dist_mem=dist_mem)
    schedule = invoke.schedule
    ftrans = LFRicLoopFuseTrans()
    ftrans.apply(schedule.children[0], schedule.children[1],
                 {"same_space": True})
    ftrans.apply(schedule.children[0], schedule.children[1],
                 {"same_space": True})
    otrans = DynamoOMPParallelLoopTrans()
    # Apply OpenMP parallelisation to the loop
    otrans.apply(schedule.children[0])
    result = str(psy.gen)

    assert LFRicBuild(tmpdir).code_compiles(psy)

    if dist_mem:  # annexed can be True or False
        if annexed:
            assert ("loop0_stop = f1_proxy%vspace%get_last_dof_annexed()"
                    in result)
        else:
            assert ("loop0_stop = f1_proxy%vspace%get_last_dof_owned()"
                    in result)
        code = (
            "    !$omp parallel do default(shared), private(df), "
            "schedule(static)\n"
            "    do df = loop0_start, loop0_stop, 1\n"
            "      ! Built-in: setval_c (set a real-valued field to "
            "a real scalar value)\n"
            "      f1_data(df) = fred\n"
            "\n"
            "      ! Built-in: setval_c (set a real-valued field to "
            "a real scalar value)\n"
            "      f2_data(df) = 3.0_r_def\n"
            "\n"
            "      ! Built-in: setval_c (set a real-valued field to "
            "a real scalar value)\n"
            "      f3_data(df) = ginger\n"
            "    enddo\n"
            "    !$omp end parallel do\n"
            # "\n"
            # "    ! Set halos dirty/clean for fields modified in the "
            # "above loop(s)\n"
            "    call f1_proxy%set_dirty()\n"
            "    call f2_proxy%set_dirty()\n"
            "    call f3_proxy%set_dirty()")
        assert code in result
    else:  # distmem is False. annexed can be True or False
        assert "loop0_stop = undf_aspc1_f1" in result
        assert (
            "    !$omp parallel do default(shared), private(df), "
            "schedule(static)\n"
            "    do df = loop0_start, loop0_stop, 1\n"
            "      ! Built-in: setval_c (set a real-valued field to "
            "a real scalar value)\n"
            "      f1_data(df) = fred\n"
            "\n"
            "      ! Built-in: setval_c (set a real-valued field to "
            "a real scalar value)\n"
            "      f2_data(df) = 3.0_r_def\n"
            "\n"
            "      ! Built-in: setval_c (set a real-valued field to "
            "a real scalar value)\n"
            "      f3_data(df) = ginger\n"
            "    enddo\n"
            "    !$omp end parallel do") in result


def test_builtin_single_omp_do(tmpdir, monkeypatch, annexed, dist_mem):
    ''' Test that we generate correct code if an OpenMP DO (with an
    outer OpenMP parallel) is applied to a single builtin. Also test
    with and without annexed dofs being computed as this affects the
    generated code.

    '''
    api_config = Config.get().api_conf(TEST_API)
    monkeypatch.setattr(api_config, "_compute_annexed_dofs", annexed)
    psy, invoke = get_invoke("15.7.2_setval_X_builtin.f90", TEST_API,
                             idx=0, dist_mem=dist_mem)
    schedule = invoke.schedule

    olooptrans = Dynamo0p3OMPLoopTrans()
    ptrans = OMPParallelTrans()

    # Put an OMP PARALLEL around this loop
    child = schedule[0]
    ptrans.apply(child)
    # Put an OMP DO around this loop
    olooptrans.apply(schedule[0].dir_body[0])
    result = str(psy.gen)

    assert LFRicBuild(tmpdir).code_compiles(psy)

    if dist_mem:  # annexed can be True or False
        if annexed:
            assert ("loop0_stop = f2_proxy%vspace%get_last_dof_annexed()"
                    in result)
        else:
            assert ("loop0_stop = f2_proxy%vspace%get_last_dof_owned()"
                    in result)
        assert (
            "    !$omp parallel default(shared), private(df)\n"
            "    !$omp do schedule(static)\n"
            "    do df = loop0_start, loop0_stop, 1\n"
            "      ! Built-in: setval_X (set a real-valued field equal to "
            "another such field)\n"
            "      f2_data(df) = f1_data(df)\n"
            "    enddo\n"
            "    !$omp end do\n"
            "    !$omp end parallel\n"
            # "\n"
            # "    ! Set halos dirty/clean for fields modified in the "
            # "above loop(s)\n"
            "    call f2_proxy%set_dirty()\n") in result
    else:  # distmem is False. annexed can be True or False
        assert "loop0_stop = undf_aspc1_f2" in result
        assert (
            "    !$omp parallel default(shared), private(df)\n"
            "    !$omp do schedule(static)\n"
            "    do df = loop0_start, loop0_stop, 1\n"
            "      ! Built-in: setval_X (set a real-valued field equal to "
            "another such field)\n"
            "      f2_data(df) = f1_data(df)\n"
            "    enddo\n"
            "    !$omp end do\n"
            "    !$omp end parallel\n") in result


def test_builtin_multiple_omp_do(tmpdir, monkeypatch, annexed, dist_mem):
    ''' Test that we generate correct code if OpenMP DOs are applied
    to multiple builtins. Also test with and without annexed dofs
    being computed as this affects the generated code.

    '''
    api_config = Config.get().api_conf(TEST_API)
    monkeypatch.setattr(api_config, "_compute_annexed_dofs", annexed)
    psy, invoke = get_invoke("15.14.2_multiple_set_kernels.f90", TEST_API,
                             idx=0, dist_mem=dist_mem)
    schedule = invoke.schedule

    olooptrans = Dynamo0p3OMPLoopTrans()
    ptrans = OMPParallelTrans()

    # Put an OMP PARALLEL around the loops
    children = schedule.children
    ptrans.apply(children)
    # Put an OMP DO around the loops
    for child in schedule[0].dir_body[:]:
        olooptrans.apply(child)
    result = str(psy.gen)

    assert LFRicBuild(tmpdir).code_compiles(psy)

    if dist_mem:  # annexed can be True or False
        if annexed:
            assert ("loop0_stop = f1_proxy%vspace%get_last_dof_annexed()"
                    in result)
            assert ("loop1_stop = f2_proxy%vspace%get_last_dof_annexed()"
                    in result)
            assert ("loop2_stop = f3_proxy%vspace%get_last_dof_annexed()"
                    in result)
        else:
            assert ("loop0_stop = f1_proxy%vspace%get_last_dof_owned()"
                    in result)
            assert ("loop1_stop = f2_proxy%vspace%get_last_dof_owned()"
                    in result)
            assert ("loop2_stop = f3_proxy%vspace%get_last_dof_owned()"
                    in result)
        code = (
            "    !$omp parallel default(shared), private(df)\n"
            "    !$omp do schedule(static)\n"
            "    do df = loop0_start, loop0_stop, 1\n"
            "      ! Built-in: setval_c (set a real-valued field to "
            "a real scalar value)\n"
            "      f1_data(df) = fred\n"
            "    enddo\n"
            "    !$omp end do\n"
            "    !$omp do schedule(static)\n"
            "    do df = loop1_start, loop1_stop, 1\n"
            "      ! Built-in: setval_c (set a real-valued field to "
            "a real scalar value)\n"
            "      f2_data(df) = 3.0_r_def\n"
            "    enddo\n"
            "    !$omp end do\n"
            "    !$omp do schedule(static)\n"
            "    do df = loop2_start, loop2_stop, 1\n"
            "      ! Built-in: setval_c (set a real-valued field to "
            "a real scalar value)\n"
            "      f3_data(df) = ginger\n"
            "    enddo\n"
            "    !$omp end do\n"
            "    !$omp end parallel\n"
            # "\n"
            # "    ! Set halos dirty/clean for fields modified in the "
            # "above loop(s)\n"
            "    call f3_proxy%set_dirty()\n"
            "    call f2_proxy%set_dirty()\n"
            "    call f1_proxy%set_dirty()\n"
        )
        assert code in result
    else:  # distmem is False. annexed can be True or False
        assert "loop0_stop = undf_aspc1_f1" in result
        assert "loop1_stop = undf_aspc1_f2" in result
        assert "loop2_stop = undf_aspc1_f3" in result
        assert (
            "    !$omp parallel default(shared), private(df)\n"
            "    !$omp do schedule(static)\n"
            "    do df = loop0_start, loop0_stop, 1\n"
            "      ! Built-in: setval_c (set a real-valued field to "
            "a real scalar value)\n"
            "      f1_data(df) = fred\n"
            "    enddo\n"
            "    !$omp end do\n"
            "    !$omp do schedule(static)\n"
            "    do df = loop1_start, loop1_stop, 1\n"
            "      ! Built-in: setval_c (set a real-valued field to "
            "a real scalar value)\n"
            "      f2_data(df) = 3.0_r_def\n"
            "    enddo\n"
            "    !$omp end do\n"
            "    !$omp do schedule(static)\n"
            "    do df = loop2_start, loop2_stop, 1\n"
            "      ! Built-in: setval_c (set a real-valued field to "
            "a real scalar value)\n"
            "      f3_data(df) = ginger\n"
            "    enddo\n"
            "    !$omp end do\n"
            "    !$omp end parallel") in result


def test_builtin_loop_fuse_do(tmpdir, monkeypatch, annexed, dist_mem):
    ''' Test that we generate correct code if an OpenMP DO is applied
    to multiple loop fused builtins. We need to assert it is safe to
    perform loop fusion. Also test with and without annexed dofs
    being computed as this affects the generated code.

    '''
    api_config = Config.get().api_conf(TEST_API)
    monkeypatch.setattr(api_config, "_compute_annexed_dofs", annexed)
    psy, invoke = get_invoke("15.14.2_multiple_set_kernels.f90", TEST_API,
                             idx=0, dist_mem=dist_mem)
    schedule = invoke.schedule
    ftrans = LFRicLoopFuseTrans()
    ftrans.apply(schedule[0], schedule[1], {"same_space": True})
    ftrans.apply(schedule[0], schedule[1], {"same_space": True})

    olooptrans = Dynamo0p3OMPLoopTrans()
    ptrans = OMPParallelTrans()

    # Put an OMP PARALLEL around the loop
    children = schedule[0]
    ptrans.apply(children)
    # Put an OMP DO around the loop
    olooptrans.apply(schedule[0].dir_body[0])
    result = str(psy.gen)

    assert LFRicBuild(tmpdir).code_compiles(psy)

    if dist_mem:  # annexed can be True or False
        if annexed:
            assert ("loop0_stop = f1_proxy%vspace%get_last_dof_annexed()"
                    in result)
        else:
            assert ("loop0_stop = f1_proxy%vspace%get_last_dof_owned()"
                    in result)
        code = (
            "    !$omp parallel default(shared), private(df)\n"
            "    !$omp do schedule(static)\n"
            "    do df = loop0_start, loop0_stop, 1\n"
            "      ! Built-in: setval_c (set a real-valued field to "
            "a real scalar value)\n"
            "      f1_data(df) = fred\n"
            "\n"
            "      ! Built-in: setval_c (set a real-valued field to "
            "a real scalar value)\n"
            "      f2_data(df) = 3.0_r_def\n"
            "\n"
            "      ! Built-in: setval_c (set a real-valued field to "
            "a real scalar value)\n"
            "      f3_data(df) = ginger\n"
            "    enddo\n"
            "    !$omp end do\n"
            "    !$omp end parallel\n"
            # "\n"
            # "    ! Set halos dirty/clean for fields modified in the "
            # "above loop(s)\n"
            "    call f1_proxy%set_dirty()\n"
            "    call f2_proxy%set_dirty()\n"
            "    call f3_proxy%set_dirty()\n")
        assert code in result
    else:  # distmem is False. annexed can be True or False
        assert "loop0_stop = undf_aspc1_f1" in result
        assert (
            "    !$omp parallel default(shared), private(df)\n"
            "    !$omp do schedule(static)\n"
            "    do df = loop0_start, loop0_stop, 1\n"
            "      ! Built-in: setval_c (set a real-valued field to "
            "a real scalar value)\n"
            "      f1_data(df) = fred\n"
            "\n"
            "      ! Built-in: setval_c (set a real-valued field to "
            "a real scalar value)\n"
            "      f2_data(df) = 3.0_r_def\n"
            "\n"
            "      ! Built-in: setval_c (set a real-valued field to "
            "a real scalar value)\n"
            "      f3_data(df) = ginger\n"
            "    enddo\n"
            "    !$omp end do\n"
            "    !$omp end parallel") in result


def test_reduction_real_pdo(tmpdir, dist_mem):
    ''' Test that we generate a correct OpenMP PARALLEL DO reduction for
    a real scalar summed in a built-in. We use inner product in this case.

    '''
    psy, invoke = get_invoke("15.9.1_X_innerproduct_Y_builtin.f90",
                             TEST_API, idx=0, dist_mem=dist_mem)
    schedule = invoke.schedule
    otrans = DynamoOMPParallelLoopTrans()
    # Apply OpenMP parallelisation to the loop
    otrans.apply(schedule.children[0])
    code = str(psy.gen)

    assert LFRicBuild(tmpdir).code_compiles(psy)

    if dist_mem:
        assert "loop0_stop = f1_proxy%vspace%get_last_dof_owned()" in code
        assert (
            "    !$omp parallel do reduction(+:asum) default(shared), "
            "private(df), schedule(static)\n"
            "    do df = loop0_start, loop0_stop, 1\n"
            "      ! Built-in: X_innerproduct_Y (real-valued fields)\n"
            "      asum = asum + f1_data(df) * f2_data(df)\n"
            "    enddo\n"
            "    !$omp end parallel do\n"
            "    global_sum%value = asum\n"
            "    asum = global_sum%get_sum()\n") in code

    else:
        assert "loop0_stop = undf_aspc1_f1" in code
        assert (
            "    !$omp parallel do reduction(+:asum) default(shared), "
            "private(df), schedule(static)\n"
            "    do df = loop0_start, loop0_stop, 1\n"
            "      ! Built-in: X_innerproduct_Y (real-valued fields)\n"
            "      asum = asum + f1_data(df) * f2_data(df)\n"
            "    enddo\n"
            "    !$omp end parallel do\n") in code


def test_reduction_real_do(tmpdir, dist_mem):
    ''' Test that we generate a correct OpenMP DO reduction for a real
    scalar summed in a built-in. We use inner product in this case.

    '''
    psy, invoke = get_invoke("15.9.1_X_innerproduct_Y_builtin.f90",
                             TEST_API, idx=0, dist_mem=dist_mem)
    schedule = invoke.schedule
    otrans = Dynamo0p3OMPLoopTrans()
    rtrans = OMPParallelTrans()
    # Apply an OpenMP do directive to the loop
    otrans.apply(schedule.children[0], {"reprod": False})
    # Apply an OpenMP Parallel directive around the OpenMP do directive
    rtrans.apply(schedule.children[0])
    code = str(psy.gen)

    assert LFRicBuild(tmpdir).code_compiles(psy)

    if dist_mem:
        assert "loop0_stop = f1_proxy%vspace%get_last_dof_owned()\n" in code
        assert (
            "    !$omp parallel default(shared), private(df)\n"
            "    !$omp do schedule(static), reduction(+:asum)\n"
            "    do df = loop0_start, loop0_stop, 1\n"
            "      ! Built-in: X_innerproduct_Y (real-valued fields)\n"
            "      asum = asum + f1_data(df) * f2_data(df)\n"
            "    enddo\n"
            "    !$omp end do\n"
            "    !$omp end parallel\n"
            "    global_sum%value = asum\n"
            "    asum = global_sum%get_sum()\n") in code
    else:
        assert "loop0_stop = undf_aspc1_f1\n" in code
        assert (
            "    !$omp parallel default(shared), private(df)\n"
            "    !$omp do schedule(static), reduction(+:asum)\n"
            "    do df = loop0_start, loop0_stop, 1\n"
            "      ! Built-in: X_innerproduct_Y (real-valued fields)\n"
            "      asum = asum + f1_data(df) * f2_data(df)\n"
            "    enddo\n"
            "    !$omp end do\n"
            "    !$omp end parallel\n") in code


def test_multi_reduction_real_pdo(tmpdir, dist_mem):
    ''' Test that we generate a correct OpenMP PARALLEL DO reduction for a
    real scalar summed in a built-in. We use inner product in this case.

    '''
    psy, invoke = get_invoke("15.15.1_two_same_builtin_reductions.f90",
                             TEST_API, idx=0, dist_mem=dist_mem)
    schedule = invoke.schedule
    otrans = DynamoOMPParallelLoopTrans()
    # Apply OpenMP parallelisation to the loop
    for child in schedule.children:
        if isinstance(child, Loop):
            otrans.apply(child)
    code = str(psy.gen)

    assert LFRicBuild(tmpdir).code_compiles(psy)

    if dist_mem:
        assert "loop0_stop = f1_proxy%vspace%get_last_dof_owned()\n" in code
        assert "loop1_stop = f1_proxy%vspace%get_last_dof_owned()\n" in code
        assert (
            "    ! Zero summation variables\n"
            "    asum = 0.0\n"
            "\n"
            "    ! Call kernels and communication routines\n"
            "    !$omp parallel do reduction(+:asum) default(shared), "
            "private(df), schedule(static)\n"
            "    do df = loop0_start, loop0_stop, 1\n"
            "      ! Built-in: X_innerproduct_Y (real-valued fields)\n"
            "      asum = asum + f1_data(df) * f2_data(df)\n"
            "    enddo\n"
            "    !$omp end parallel do\n"
            "    global_sum%value = asum\n"
            "    asum = global_sum%get_sum()\n"
            "\n"
            "    ! Zero summation variables\n"
            "    asum = 0.0\n"
            "    !$omp parallel do reduction(+:asum) default(shared), "
            "private(df), schedule(static)\n"
            "    do df = loop1_start, loop1_stop, 1\n"
            "      ! Built-in: X_innerproduct_Y (real-valued fields)\n"
            "      asum = asum + f1_data(df) * f2_data(df)\n"
            "    enddo\n"
            "    !$omp end parallel do\n"
            "    global_sum%value = asum\n"
            "    asum = global_sum%get_sum()\n") in code
    else:
        assert "loop0_stop = undf_aspc1_f1\n" in code
        assert "loop1_stop = undf_aspc1_f1\n" in code
        assert (
            "    asum = 0.0\n"
            "\n"
            "    ! Call kernels\n"
            "    !$omp parallel do reduction(+:asum) default(shared), "
            "private(df), schedule(static)\n"
            "    do df = loop0_start, loop0_stop, 1\n"
            "      ! Built-in: X_innerproduct_Y (real-valued fields)\n"
            "      asum = asum + f1_data(df) * f2_data(df)\n"
            "    enddo\n"
            "    !$omp end parallel do\n"
            "\n"
            "    ! Zero summation variables\n"
            "    asum = 0.0\n"
            "    !$omp parallel do reduction(+:asum) default(shared), "
            "private(df), schedule(static)\n"
            "    do df = loop1_start, loop1_stop, 1\n"
            "      ! Built-in: X_innerproduct_Y (real-valued fields)\n"
            "      asum = asum + f1_data(df) * f2_data(df)\n"
            "    enddo\n"
            "    !$omp end parallel do\n") in code


def test_reduction_after_normal_real_do(tmpdir, monkeypatch, annexed,
                                        dist_mem):
    ''' Test that we produce correct code when we have a reduction after
    a "normal" built-in and we use OpenMP DO loops for parallelisation
    with a single parallel region over all calls. Also test with and
    without annexed dofs being computed as this affects the generated
    code.

    '''
    file_name = "15.17.2_one_standard_builtin_one_reduction.f90"
    api_config = Config.get().api_conf(TEST_API)
    monkeypatch.setattr(api_config, "_compute_annexed_dofs", annexed)
    psy, invoke = get_invoke(file_name, TEST_API, idx=0, dist_mem=dist_mem)
    schedule = invoke.schedule
    otrans = Dynamo0p3OMPLoopTrans()
    rtrans = OMPParallelTrans()
    # Apply an OpenMP do to the loop
    for child in schedule.children:
        if isinstance(child, Loop):
            otrans.apply(child, {"reprod": False})
    # Apply an OpenMP Parallel for all loops
    rtrans.apply(schedule.children[0:2])
    result = str(psy.gen)

    assert LFRicBuild(tmpdir).code_compiles(psy)

    if dist_mem:  # annexed can be True or False
        if annexed:
            assert ("loop0_stop = f1_proxy%vspace%get_last_dof_annexed()"
                    in result)
            assert ("loop1_stop = f1_proxy%vspace%get_last_dof_owned()"
                    in result)
        else:
            assert ("loop0_stop = f1_proxy%vspace%get_last_dof_owned()"
                    in result)
            assert ("loop1_stop = f1_proxy%vspace%get_last_dof_owned()"
                    in result)
        expected_output = (
            "    ! Zero summation variables\n"
            "    asum = 0.0\n"
            "\n"
            "    ! Call kernels and communication routines\n"
            "    !$omp parallel default(shared), private(df)\n"
            "    !$omp do schedule(static)\n"
            "    do df = loop0_start, loop0_stop, 1\n"
            "      ! Built-in: inc_a_times_X (scale a real-valued field)\n"
            "      f1_data(df) = bvalue * f1_data(df)\n"
            "    enddo\n"
            "    !$omp end do\n"
            "    !$omp do schedule(static), reduction(+:asum)\n"
            "    do df = loop1_start, loop1_stop, 1\n"
            "      ! Built-in: sum_X (sum a real-valued field)\n"
            "      asum = asum + f1_data(df)\n"
            "    enddo\n"
            "    !$omp end do\n"
            "    !$omp end parallel\n"
            # "\n"
            # "    ! Set halos dirty/clean for fields modified in the "
            # "above loop(s)\n"
            "    call f1_proxy%set_dirty()\n"
            "    global_sum%value = asum\n"
            "    asum = global_sum%get_sum()")
        assert expected_output in result
    else:  # not distmem. annexed can be True or False
        assert "loop0_stop = undf_aspc1_f1" in result
        assert "loop1_stop = undf_aspc1_f1" in result
        expected_output = (
            "    ! Zero summation variables\n"
            "    asum = 0.0\n"
            "\n"
            "    ! Call kernels\n"
            "    !$omp parallel default(shared), private(df)\n"
            "    !$omp do schedule(static)\n"
            "    do df = loop0_start, loop0_stop, 1\n"
            "      ! Built-in: inc_a_times_X (scale a real-valued field)\n"
            "      f1_data(df) = bvalue * f1_data(df)\n"
            "    enddo\n"
            "    !$omp end do\n"
            "    !$omp do schedule(static), reduction(+:asum)\n"
            "    do df = loop1_start, loop1_stop, 1\n"
            "      ! Built-in: sum_X (sum a real-valued field)\n"
            "      asum = asum + f1_data(df)\n"
            "    enddo\n"
            "    !$omp end do\n"
            "    !$omp end parallel")
        assert expected_output in result


def test_reprod_red_after_normal_real_do(tmpdir, monkeypatch, annexed,
                                         dist_mem):
    ''' Test that we produce correct code when we have a reproducible
    reduction after a "normal" built-in and we use OpenMP DO loops for
    parallelisation with a single parallel region over all calls. Also
    test with and without annexed dofs being computed as this affects
    the generated code.

    '''
    file_name = "15.17.2_one_standard_builtin_one_reduction.f90"
    api_config = Config.get().api_conf(TEST_API)
    monkeypatch.setattr(api_config, "_compute_annexed_dofs", annexed)
    psy, invoke = get_invoke(file_name, TEST_API, idx=0, dist_mem=dist_mem)
    schedule = invoke.schedule
    otrans = Dynamo0p3OMPLoopTrans()
    rtrans = OMPParallelTrans()
    # Apply an OpenMP do to the loop
    for child in schedule.children:
        if isinstance(child, Loop):
            otrans.apply(child, {"reprod": True})
    # Apply an OpenMP Parallel for all loops
    rtrans.apply(schedule.children[0:2])
    result = str(psy.gen)

    assert LFRicBuild(tmpdir).code_compiles(psy)

    if dist_mem:  # annexed can be True or False
        if annexed:
            assert ("loop0_stop = f1_proxy%vspace%get_last_dof_annexed()"
                    in result)
        else:
            assert ("loop0_stop = f1_proxy%vspace%get_last_dof_owned()"
                    in result)
        assert "loop1_stop = f1_proxy%vspace%get_last_dof_owned()" in result
        expected_output = (
            "    ! Zero summation variables\n"
            "    asum = 0.0\n"
            "    ALLOCATE(l_asum(8,nthreads))\n"
            "    l_asum = 0.0\n"
            "\n"
            "    ! Call kernels and communication routines\n"
            "    !$omp parallel default(shared), private(df,th_idx)\n"
            "    th_idx = omp_get_thread_num() + 1\n"
            "    !$omp do schedule(static)\n"
            "    do df = loop0_start, loop0_stop, 1\n"
            "      ! Built-in: inc_a_times_X (scale a real-valued field)\n"
            "      f1_data(df) = bvalue * f1_data(df)\n"
            "    enddo\n"
            "    !$omp end do\n"
            "    !$omp do schedule(static)\n"
            "    do df = loop1_start, loop1_stop, 1\n"
            "      ! Built-in: sum_X (sum a real-valued field)\n"
            "      l_asum(1,th_idx) = l_asum(1,th_idx) + f1_data(df)\n"
            "    enddo\n"
            "    !$omp end do\n"
            "    !$omp end parallel\n"
            # "\n"
            # "    ! Set halos dirty/clean for fields modified in the "
            # "above loop(s)\n"
            "    call f1_proxy%set_dirty()\n"
            "\n"
            "    ! sum the partial results sequentially\n"
            "    do th_idx = 1, nthreads, 1\n"
            "      asum = asum + l_asum(1,th_idx)\n"
            "    enddo\n"
            "    DEALLOCATE(l_asum)\n"
            "    global_sum%value = asum\n"
            "    asum = global_sum%get_sum()")
        assert expected_output in result
    else:  # not distmem. annexed can be True or False
        assert "loop0_stop = undf_aspc1_f1" in result
        assert "loop1_stop = undf_aspc1_f1" in result
        expected_output = (
            "    ! Zero summation variables\n"
            "    asum = 0.0\n"
            "    ALLOCATE(l_asum(8,nthreads))\n"
            "    l_asum = 0.0\n"
            "\n"
            "    ! Call kernels\n"
            "    !$omp parallel default(shared), private(df,th_idx)\n"
            "    th_idx = omp_get_thread_num() + 1\n"
            "    !$omp do schedule(static)\n"
            "    do df = loop0_start, loop0_stop, 1\n"
            "      ! Built-in: inc_a_times_X (scale a real-valued field)\n"
            "      f1_data(df) = bvalue * f1_data(df)\n"
            "    enddo\n"
            "    !$omp end do\n"
            "    !$omp do schedule(static)\n"
            "    do df = loop1_start, loop1_stop, 1\n"
            "      ! Built-in: sum_X (sum a real-valued field)\n"
            "      l_asum(1,th_idx) = l_asum(1,th_idx) + f1_data(df)\n"
            "    enddo\n"
            "    !$omp end do\n"
            "    !$omp end parallel\n"
            "\n"
            "    ! sum the partial results sequentially\n"
            "    do th_idx = 1, nthreads, 1\n"
            "      asum = asum + l_asum(1,th_idx)\n"
            "    enddo\n"
            "    DEALLOCATE(l_asum)\n")
    assert expected_output in result


def test_two_reductions_real_do(tmpdir, dist_mem):
    ''' Test that we produce correct code when we have more than one
    built-in with a reduction, with each reduction using a different
    variable, and we use OpenMP DO loops for parallelisation with a
    single parallel region over all calls.

    '''
    file_name = "15.16.1_two_different_builtin_reductions.f90"
    psy, invoke = get_invoke(file_name, TEST_API, idx=0, dist_mem=dist_mem)
    schedule = invoke.schedule
    if dist_mem:
        # Move the first global sum after the second loop
        mtrans = MoveTrans()
        mtrans.apply(schedule.children[1], schedule.children[2],
                     {"position": "after"})
    otrans = Dynamo0p3OMPLoopTrans()
    rtrans = OMPParallelTrans()
    # Apply an OpenMP do to the loop
    for child in schedule.children:
        if isinstance(child, Loop):
            otrans.apply(child, {"reprod": False})
    # Apply an OpenMP Parallel for all loops
    rtrans.apply(schedule.children[0:2])
    result = str(psy.gen)

    assert LFRicBuild(tmpdir).code_compiles(psy)

    if dist_mem:
        assert "loop0_stop = f1_proxy%vspace%get_last_dof_owned()\n" in result
        assert "loop1_stop = f1_proxy%vspace%get_last_dof_owned()\n" in result
        expected_output = (
            "    ! Zero summation variables\n"
            "    asum = 0.0\n"
            "    bsum = 0.0\n"
            "\n"
            "    ! Call kernels and communication routines\n"
            "    !$omp parallel default(shared), private(df)\n"
            "    !$omp do schedule(static), reduction(+:asum)\n"
            "    do df = loop0_start, loop0_stop, 1\n"
            "      ! Built-in: X_innerproduct_Y (real-valued fields)\n"
            "      asum = asum + f1_data(df) * f2_data(df)\n"
            "    enddo\n"
            "    !$omp end do\n"
            "    !$omp do schedule(static), reduction(+:bsum)\n"
            "    do df = loop1_start, loop1_stop, 1\n"
            "      ! Built-in: sum_X (sum a real-valued field)\n"
            "      bsum = bsum + f1_data(df)\n"
            "    enddo\n"
            "    !$omp end do\n"
            "    !$omp end parallel\n"
            "    global_sum%value = asum\n"
            "    asum = global_sum%get_sum()\n"
            "    global_sum%value = bsum\n"
            "    bsum = global_sum%get_sum()")
    else:
        assert "loop0_stop = undf_aspc1_f1" in result
        assert "loop1_stop = undf_aspc1_f1" in result
        expected_output = (
            "    ! Zero summation variables\n"
            "    asum = 0.0\n"
            "    bsum = 0.0\n"
            "\n"
            "    ! Call kernels\n"
            "    !$omp parallel default(shared), private(df)\n"
            "    !$omp do schedule(static), reduction(+:asum)\n"
            "    do df = loop0_start, loop0_stop, 1\n"
            "      ! Built-in: X_innerproduct_Y (real-valued fields)\n"
            "      asum = asum + f1_data(df) * f2_data(df)\n"
            "    enddo\n"
            "    !$omp end do\n"
            "    !$omp do schedule(static), reduction(+:bsum)\n"
            "    do df = loop1_start, loop1_stop, 1\n"
            "      ! Built-in: sum_X (sum a real-valued field)\n"
            "      bsum = bsum + f1_data(df)\n"
            "    enddo\n"
            "    !$omp end do\n"
            "    !$omp end parallel")
    assert expected_output in result


def test_two_reprod_reductions_real_do(tmpdir, dist_mem):
    ''' Test that we produce correct code when we have more than one
    built-in with a reproducible reduction, with each reduction using a
    different variable, and we use OpenMP DO loops for parallelisation
    with a single parallel region over all calls.

    '''
    file_name = "15.16.1_two_different_builtin_reductions.f90"
    psy, invoke = get_invoke(file_name, TEST_API, idx=0, dist_mem=dist_mem)
    schedule = invoke.schedule
    if dist_mem:
        # Move the first global sum after the second loop
        mtrans = MoveTrans()
        mtrans.apply(schedule.children[1], schedule.children[2],
                     {"position": "after"})
    otrans = Dynamo0p3OMPLoopTrans()
    rtrans = OMPParallelTrans()
    # Apply an OpenMP do to the loop
    for child in schedule.children:
        if isinstance(child, Loop):
            otrans.apply(child, {"reprod": True})
    # Apply an OpenMP Parallel for all loops
    rtrans.apply(schedule.children[0:2])
    result = str(psy.gen)

    assert LFRicBuild(tmpdir).code_compiles(psy)

    if dist_mem:
        assert "loop0_stop = f1_proxy%vspace%get_last_dof_owned()" in result
        assert "loop1_stop = f1_proxy%vspace%get_last_dof_owned()" in result
        expected_output = (
            "    ! Zero summation variables\n"
            "    asum = 0.0\n"
            "    ALLOCATE(l_asum(8,nthreads))\n"
            "    l_asum = 0.0\n"
            "    bsum = 0.0\n"
            "    ALLOCATE(l_bsum(8,nthreads))\n"
            "    l_bsum = 0.0\n"
            "\n"
            "    ! Call kernels and communication routines\n"
            "    !$omp parallel default(shared), private(df,th_idx)\n"
            "    th_idx = omp_get_thread_num() + 1\n"
            "    !$omp do schedule(static)\n"
            "    do df = loop0_start, loop0_stop, 1\n"
            "      ! Built-in: X_innerproduct_Y (real-valued fields)\n"
            "      l_asum(1,th_idx) = l_asum(1,th_idx) + "
            "f1_data(df) * f2_data(df)\n"
            "    enddo\n"
            "    !$omp end do\n"
            "    !$omp do schedule(static)\n"
            "    do df = loop1_start, loop1_stop, 1\n"
            "      ! Built-in: sum_X (sum a real-valued field)\n"
            "      l_bsum(1,th_idx) = l_bsum(1,th_idx) + f1_data(df)\n"
            "    enddo\n"
            "    !$omp end do\n"
            "    !$omp end parallel\n"
            "\n"
            "    ! sum the partial results sequentially\n"
            "    do th_idx = 1, nthreads, 1\n"
            "      asum = asum + l_asum(1,th_idx)\n"
            "    enddo\n"
            "    DEALLOCATE(l_asum)\n"
            "\n"
            "    ! sum the partial results sequentially\n"
            "    do th_idx = 1, nthreads, 1\n"
            "      bsum = bsum + l_bsum(1,th_idx)\n"
            "    enddo\n"
            "    DEALLOCATE(l_bsum)\n"
            "    global_sum%value = asum\n"
            "    asum = global_sum%get_sum()\n"
            "    global_sum%value = bsum\n"
            "    bsum = global_sum%get_sum()")
    else:
        assert "loop0_stop = undf_aspc1_f1" in result
        assert "loop1_stop = undf_aspc1_f1" in result
        expected_output = (
            "    ! Zero summation variables\n"
            "    asum = 0.0\n"
            "    ALLOCATE(l_asum(8,nthreads))\n"
            "    l_asum = 0.0\n"
            "    bsum = 0.0\n"
            "    ALLOCATE(l_bsum(8,nthreads))\n"
            "    l_bsum = 0.0\n"
            "\n"
            "    ! Call kernels\n"
            "    !$omp parallel default(shared), private(df,th_idx)\n"
            "    th_idx = omp_get_thread_num() + 1\n"
            "    !$omp do schedule(static)\n"
            "    do df = loop0_start, loop0_stop, 1\n"
            "      ! Built-in: X_innerproduct_Y (real-valued fields)\n"
            "      l_asum(1,th_idx) = l_asum(1,th_idx) + "
            "f1_data(df) * f2_data(df)\n"
            "    enddo\n"
            "    !$omp end do\n"
            "    !$omp do schedule(static)\n"
            "    do df = loop1_start, loop1_stop, 1\n"
            "      ! Built-in: sum_X (sum a real-valued field)\n"
            "      l_bsum(1,th_idx) = l_bsum(1,th_idx) + f1_data(df)\n"
            "    enddo\n"
            "    !$omp end do\n"
            "    !$omp end parallel\n"
            "\n"
            "    ! sum the partial results sequentially\n"
            "    do th_idx = 1, nthreads, 1\n"
            "      asum = asum + l_asum(1,th_idx)\n"
            "    enddo\n"
            "    DEALLOCATE(l_asum)\n"
            "\n"
            "    ! sum the partial results sequentially\n"
            "    do th_idx = 1, nthreads, 1\n"
            "      bsum = bsum + l_bsum(1,th_idx)\n"
            "    enddo\n"
            "    DEALLOCATE(l_bsum)")
    assert expected_output in result


@pytest.mark.xfail(reason="reduction name clashes not supported")
def test_multi_reduction_same_name_real_do():
    '''test that we raise an exception when we have multiple reductions in
    an invoke with the same name as this is not supported (it would
    cause incorrect code to be created in certain cases). '''
    file_name = "15.15.1_two_same_builtin_reductions.f90"
    for reprod in [True, False]:
        for distmem in [False, True]:
            psy, invoke = get_invoke(file_name, TEST_API,
                                     idx=0, dist_mem=distmem)
            schedule = invoke.schedule
            otrans = Dynamo0p3OMPLoopTrans()
            rtrans = OMPParallelTrans()
            # Apply an OpenMP do to the loop
            for child in schedule.children:
                if isinstance(child, Loop):
                    otrans.apply(child, {"reprod": reprod})
            if distmem:
                # We have to move/delete a
                # global sum to get to the stage where we can raise an
                # error. This makes incorrect code in this example but
                # in general it could be valid to move the global sum
                del schedule.children[1]
            rtrans.apply(schedule.children[0:2])
            with pytest.raises(GenerationError) as excinfo:
                _ = str(psy.gen)
            assert (
                "Reduction variables can only be used once in an "
                "invoke") in str(excinfo.value)


def test_multi_reduction_real_fuse():
    '''test that we raise an exception when we loop fuse two kernels with
    reductions. We need to specify that the loop-fuse is valid in terms of
    iteration spaces.'''
    for file_name in ["15.15.1_two_same_builtin_reductions.f90",
                      "15.16.1_two_different_builtin_reductions.f90"]:

        for distmem in [False, True]:
            _, invoke = get_invoke(file_name, TEST_API,
                                   idx=0, dist_mem=distmem)
            schedule = invoke.schedule

            ftrans = LFRicLoopFuseTrans()
            if distmem:
                # We need to remove the global sum. This makes the
                # code invalid in this particular case but allows us
                # to perform our check
                del schedule.children[1]
            with pytest.raises(TransformationError) as excinfo:
                ftrans.apply(schedule.children[0], schedule.children[1],
                             {"same_space": True})
            assert ("Error in LFRicLoopFuseTrans transformation: Cannot "
                    "fuse loops when each loop already contains a "
                    "reduction" in str(excinfo.value))


def test_multi_different_reduction_real_pdo(tmpdir, dist_mem):
    ''' Test that we generate a correct OpenMP PARALLEL DO reduction
    for two different built-ins. We use inner product and sum_X.

    '''
    file_name = "15.16.1_two_different_builtin_reductions.f90"
    psy, invoke = get_invoke(file_name, TEST_API, idx=0, dist_mem=dist_mem)
    schedule = invoke.schedule
    otrans = DynamoOMPParallelLoopTrans()
    # Apply OpenMP parallelisation to the loop
    for child in schedule.children:
        if isinstance(child, Loop):
            otrans.apply(child)
    code = str(psy.gen)

    assert LFRicBuild(tmpdir).code_compiles(psy)

    if dist_mem:
        assert "loop0_stop = f1_proxy%vspace%get_last_dof_owned()" in code
        assert "loop1_stop = f1_proxy%vspace%get_last_dof_owned()" in code
        assert (
            "    ! Zero summation variables\n"
            "    asum = 0.0\n"
            "\n"
            "    ! Call kernels and communication routines\n"
            "    !$omp parallel do reduction(+:asum) default(shared), "
            "private(df), schedule(static)\n"
            "    do df = loop0_start, loop0_stop, 1\n"
            "      ! Built-in: X_innerproduct_Y (real-valued fields)\n"
            "      asum = asum + f1_data(df) * f2_data(df)\n"
            "    enddo\n"
            "    !$omp end parallel do\n"
            "    global_sum%value = asum\n"
            "    asum = global_sum%get_sum()\n"
            "\n"
            "    ! Zero summation variables\n"
            "    bsum = 0.0\n"
            "    !$omp parallel do reduction(+:bsum) default(shared), "
            "private(df), schedule(static)\n"
            "    do df = loop1_start, loop1_stop, 1\n"
            "      ! Built-in: sum_X (sum a real-valued field)\n"
            "      bsum = bsum + f1_data(df)\n"
            "    enddo\n"
            "    !$omp end parallel do\n"
            "    global_sum%value = bsum\n"
            "    bsum = global_sum%get_sum()\n") in code
    else:
        assert "loop0_stop = undf_aspc1_f1" in code
        assert "loop1_stop = undf_aspc1_f1" in code
        assert (
            "    ! Zero summation variables\n"
            "    asum = 0.0\n"
            "\n"
            "    ! Call kernels\n"
            "    !$omp parallel do reduction(+:asum) default(shared), "
            "private(df), schedule(static)\n"
            "    do df = loop0_start, loop0_stop, 1\n"
            "      ! Built-in: X_innerproduct_Y (real-valued fields)\n"
            "      asum = asum + f1_data(df) * f2_data(df)\n"
            "    enddo\n"
            "    !$omp end parallel do\n"
            "\n"
            "    ! Zero summation variables\n"
            "    bsum = 0.0\n"
            "    !$omp parallel do reduction(+:bsum) default(shared), "
            "private(df), schedule(static)\n"
            "    do df = loop1_start, loop1_stop, 1\n"
            "      ! Built-in: sum_X (sum a real-valued field)\n"
            "      bsum = bsum + f1_data(df)\n"
            "    enddo\n"
            "    !$omp end parallel do\n") in code


def test_multi_builtins_red_then_pdo(tmpdir, monkeypatch, annexed, dist_mem):
    ''' Test that we generate a correct OpenMP PARALLEL DO reduction for
    two different built-ins, first a reduction then not. Also test with
    and without annexed dofs being computed as this affects the
    generated code.

    '''
    file_name = "15.17.1_one_reduction_one_standard_builtin.f90"
    api_config = Config.get().api_conf(TEST_API)
    monkeypatch.setattr(api_config, "_compute_annexed_dofs", annexed)
    psy, invoke = get_invoke(file_name, TEST_API, idx=0, dist_mem=dist_mem)
    schedule = invoke.schedule
    otrans = DynamoOMPParallelLoopTrans()
    # Apply OpenMP parallelisation to the loop
    for child in schedule.children:
        if isinstance(child, Loop):
            otrans.apply(child)
    result = str(psy.gen)

    assert LFRicBuild(tmpdir).code_compiles(psy)

    if dist_mem:  # annexed can be True or False
        assert "loop0_stop = f1_proxy%vspace%get_last_dof_owned()" in result
        if annexed:
            assert ("loop1_stop = f1_proxy%vspace%get_last_dof_annexed()"
                    in result)
        else:
            assert ("loop1_stop = f1_proxy%vspace%get_last_dof_owned()"
                    in result)
        code = (
            "    ! Zero summation variables\n"
            "    asum = 0.0\n"
            "\n"
            "    ! Call kernels and communication routines\n"
            "    !$omp parallel do reduction(+:asum) default(shared), "
            "private(df), schedule(static)\n"
            "    do df = loop0_start, loop0_stop, 1\n"
            "      ! Built-in: X_innerproduct_Y (real-valued fields)\n"
            "      asum = asum + f1_data(df) * f2_data(df)\n"
            "    enddo\n"
            "    !$omp end parallel do\n"
            "    global_sum%value = asum\n"
            "    asum = global_sum%get_sum()\n"
            "    !$omp parallel do default(shared), private(df), "
            "schedule(static)\n"
            "    do df = loop1_start, loop1_stop, 1\n"
            "      ! Built-in: inc_a_times_X (scale a real-valued field)\n"
            "      f1_data(df) = bsum * f1_data(df)\n"
            "    enddo\n"
            "    !$omp end parallel do\n"
            # "\n"
            # "    ! Set halos dirty/clean for fields modified in the "
            # "above loop(s)\n"
            "    call f1_proxy%set_dirty()\n")
        assert code in result
    else:  # not distmem. annexed can be True or False
        assert "loop0_stop = undf_aspc1_f1" in result
        assert "loop1_stop = undf_aspc1_f1" in result
        assert (
            "    ! Zero summation variables\n"
            "    asum = 0.0\n"
            "\n"
            "    ! Call kernels\n"
            "    !$omp parallel do reduction(+:asum) default(shared), private(df), "
            "schedule(static)\n"
            "    do df = loop0_start, loop0_stop, 1\n"
            "      ! Built-in: X_innerproduct_Y (real-valued fields)\n"
            "      asum = asum + f1_data(df) * f2_data(df)\n"
            "    enddo\n"
            "    !$omp end parallel do\n"
            "    !$omp parallel do default(shared), private(df), "
            "schedule(static)\n"
            "    do df = loop1_start, loop1_stop, 1\n"
            "      ! Built-in: inc_a_times_X (scale a real-valued field)\n"
            "      f1_data(df) = bsum * f1_data(df)\n"
            "    enddo\n"
            "    !$omp end parallel do\n") in result


def test_multi_builtins_red_then_do(tmpdir, monkeypatch, annexed, dist_mem):
    ''' Test that we generate a correct OpenMP DO reduction for two
    different built-ins, first a reduction then not. Also test with and
    without annexed dofs being computed as this affects the generated
    code.

    '''
    api_config = Config.get().api_conf(TEST_API)
    monkeypatch.setattr(api_config, "_compute_annexed_dofs", annexed)
    file_name = "15.17.1_one_reduction_one_standard_builtin.f90"
    psy, invoke = get_invoke(file_name, TEST_API, idx=0, dist_mem=dist_mem)
    schedule = invoke.schedule
    otrans = Dynamo0p3OMPLoopTrans()
    rtrans = OMPParallelTrans()
    # Apply an OpenMP do to the loop
    for child in schedule.children:
        if isinstance(child, Loop):
            otrans.apply(child, {"reprod": False})
    if dist_mem:  # annexed can be True or False
        mtrans = MoveTrans()
        mtrans.apply(schedule.children[1], schedule.children[2],
                     {"position": "after"})
    rtrans.apply(schedule.children[0:2])
    result = str(psy.gen)

    assert LFRicBuild(tmpdir).code_compiles(psy)

    if dist_mem:  # annexed can be True or False
        assert "loop0_stop = f1_proxy%vspace%get_last_dof_owned()" in result
        if annexed:
            assert ("loop1_stop = f1_proxy%vspace%get_last_dof_annexed()"
                    in result)
        else:
            assert ("loop1_stop = f1_proxy%vspace%get_last_dof_owned()"
                    in result)
        code = (
            "    ! Zero summation variables\n"
            "    asum = 0.0\n"
            "\n"
            "    ! Call kernels and communication routines\n"
            "    !$omp parallel default(shared), private(df)\n"
            "    !$omp do schedule(static), reduction(+:asum)\n"
            "    do df = loop0_start, loop0_stop, 1\n"
            "      ! Built-in: X_innerproduct_Y (real-valued fields)\n"
            "      asum = asum + f1_data(df) * f2_data(df)\n"
            "    enddo\n"
            "    !$omp end do\n"
            "    !$omp do schedule(static)\n"
            "    do df = loop1_start, loop1_stop, 1\n"
            "      ! Built-in: inc_a_times_X (scale a real-valued field)\n"
            "      f1_data(df) = bsum * f1_data(df)\n"
            "    enddo\n"
            "    !$omp end do\n"
            "    !$omp end parallel\n"
            # "\n"
            # "    ! Set halos dirty/clean for fields modified in the "
            # "above loop(s)\n"
            "    call f1_proxy%set_dirty()\n"
            # "\n"
            "    global_sum%value = asum\n"
            "    asum = global_sum%get_sum()\n")
        if not annexed:
            code = code.replace("dof_annexed", "dof_owned")
        assert code in result
    else:  # not distmem. annexed can be True or False
        assert "loop0_stop = undf_aspc1_f1" in result
        assert "loop1_stop = undf_aspc1_f1" in result
        assert (
            "    ! Zero summation variables\n"
            "    asum = 0.0\n"
            "\n"
            "    ! Call kernels\n"
            "    !$omp parallel default(shared), private(df)\n"
            "    !$omp do schedule(static), reduction(+:asum)\n"
            "    do df = loop0_start, loop0_stop, 1\n"
            "      ! Built-in: X_innerproduct_Y (real-valued fields)\n"
            "      asum = asum + f1_data(df) * f2_data(df)\n"
            "    enddo\n"
            "    !$omp end do\n"
            "    !$omp do schedule(static)\n"
            "    do df = loop1_start, loop1_stop, 1\n"
            "      ! Built-in: inc_a_times_X (scale a real-valued field)\n"
            "      f1_data(df) = bsum * f1_data(df)\n"
            "    enddo\n"
            "    !$omp end do\n"
            "    !$omp end parallel\n") in result


def test_multi_builtins_red_then_fuse_pdo(tmpdir, monkeypatch, annexed,
                                          dist_mem):
    ''' Test that we generate a correct OpenMP PARALLEL DO reduction for
    two different loop-fused built-ins, first a reduction then not. We
    need to specify that the fused loops are on the same iteration
    space. Also test with and without annexed dofs being computed as
    this affects the validity of the transform.

    '''
    api_config = Config.get().api_conf(TEST_API)
    monkeypatch.setattr(api_config, "_compute_annexed_dofs", annexed)
    file_name = "15.17.1_one_reduction_one_standard_builtin.f90"
    psy, invoke = get_invoke(file_name, TEST_API, idx=0, dist_mem=dist_mem)
    schedule = invoke.schedule
    ftrans = LFRicLoopFuseTrans()
    if dist_mem and annexed:
        mtrans = MoveTrans()
        mtrans.apply(schedule.children[1], schedule.children[2],
                     {"position": "after"})
        with pytest.raises(TransformationError) as excinfo:
            ftrans.apply(schedule.children[0], schedule.children[1],
                         {"same_space": True})
        assert "The upper bound names are not the same" in str(excinfo.value)
    else:  # not (distmem and annexed)
        if dist_mem:  # annexed must be False here
            # first move the loop as the global sum is in the way
            mtrans = MoveTrans()
            mtrans.apply(schedule.children[1], schedule.children[2],
                         {"position": "after"})
        rtrans = DynamoOMPParallelLoopTrans()
        ftrans.apply(schedule.children[0], schedule.children[1],
                     {"same_space": True})
        rtrans.apply(schedule.children[0])
        result = str(psy.gen)

        if dist_mem:  # annexed must be False here
            assert ("loop0_stop = f1_proxy%vspace%get_last_dof_owned()" in
                    result)
            code = (
                "    ! Zero summation variables\n"
                "    asum = 0.0\n"
                "\n"
                "    ! Call kernels and communication routines\n"
                "    !$omp parallel do reduction(+:asum) default(shared), "
                "private(df), schedule(static)\n"
                "    do df = loop0_start, loop0_stop, 1\n"
                "      ! Built-in: X_innerproduct_Y (real-valued fields)\n"
                "      asum = asum + f1_data(df) * f2_data(df)\n"
                "\n"
                "      ! Built-in: inc_a_times_X (scale a real-valued field)"
                "\n"
                "      f1_data(df) = bsum * f1_data(df)\n"
                "    enddo\n"
                "    !$omp end parallel do\n"
                # "\n"
                # "    ! Set halos dirty/clean for fields modified in the "
                # "above loop(s)\n"
                "    call f1_proxy%set_dirty()\n"
                "    global_sum%value = asum\n"
                "    asum = global_sum%get_sum()\n")
        else:  # not distmem. annexed can be True or False
            assert "loop0_stop = undf_aspc1_f1" in result
            code = (
                "    ! Zero summation variables\n"
                "    asum = 0.0\n"
                "\n"
                "    ! Call kernels\n"
                "    !$omp parallel do reduction(+:asum) default(shared), "
                "private(df), schedule(static)\n"
                "    do df = loop0_start, loop0_stop, 1\n"
                "      ! Built-in: X_innerproduct_Y (real-valued fields)\n"
                "      asum = asum + f1_data(df) * f2_data(df)\n"
                "\n"
                "      ! Built-in: inc_a_times_X (scale a real-valued field)"
                "\n"
                "      f1_data(df) = bsum * f1_data(df)\n"
                "    enddo\n"
                "    !$omp end parallel do\n")
        assert code in result

    assert LFRicBuild(tmpdir).code_compiles(psy)


def test_multi_builtins_red_then_fuse_do(tmpdir, monkeypatch, annexed,
                                         dist_mem):
    ''' Test that we generate a correct OpenMP DO reduction for two
    different loop-fused built-ins, first a reduction then not. We need
    to specify that the fused loops are on the same iteration
    space. Also test with and without annexed dofs being computed as
    this affects the generated code.

    '''
    api_config = Config.get().api_conf(TEST_API)
    monkeypatch.setattr(api_config, "_compute_annexed_dofs", annexed)
    file_name = "15.17.1_one_reduction_one_standard_builtin.f90"
    psy, invoke = get_invoke(file_name, TEST_API, idx=0, dist_mem=dist_mem)
    schedule = invoke.schedule
    ftrans = LFRicLoopFuseTrans()
    if dist_mem and annexed:
        mtrans = MoveTrans()
        mtrans.apply(schedule.children[1], schedule.children[2],
                     {"position": "after"})
        with pytest.raises(TransformationError) as excinfo:
            ftrans.apply(schedule.children[0], schedule.children[1],
                         {"same_space": True})
        assert "The upper bound names are not the same" in str(excinfo.value)
    else:  # not (distmem and annexed)
        if dist_mem:  # annexed must be False here
            mtrans = MoveTrans()
            mtrans.apply(schedule.children[1], schedule.children[2],
                         {"position": "after"})
        rtrans = OMPParallelTrans()
        otrans = Dynamo0p3OMPLoopTrans()
        ftrans.apply(schedule.children[0], schedule.children[1],
                     {"same_space": True})
        otrans.apply(schedule.children[0], {"reprod": False})
        rtrans.apply(schedule.children[0])
        result = str(psy.gen)

        if dist_mem:  # annexed must be False here
            assert ("loop0_stop = f1_proxy%vspace%get_last_dof_owned()"
                    in result)
            code = (
                "    asum = 0.0\n"
                "\n"
                "    ! Call kernels and communication routines\n"
                "    !$omp parallel default(shared), private(df)\n"
                "    !$omp do schedule(static), reduction(+:asum)\n"
                "    do df = loop0_start, loop0_stop, 1\n"
                "      ! Built-in: X_innerproduct_Y (real-valued fields)\n"
                "      asum = asum + f1_data(df) * f2_data(df)\n"
                "\n"
                "      ! Built-in: inc_a_times_X (scale a real-valued field)"
                "\n"
                "      f1_data(df) = bsum * f1_data(df)\n"
                "    enddo\n"
                "    !$omp end do\n"
                "    !$omp end parallel\n"
                # "\n"
                # "    ! Set halos dirty/clean for fields modified in the "
                # "above loop(s)\n"
                "    call f1_proxy%set_dirty()\n"
                "    global_sum%value = asum\n"
                "    asum = global_sum%get_sum()\n")
        else:  # not distmem, annexed is True or False
            assert "loop0_stop = undf_aspc1_f1" in result
            code = (
                "    asum = 0.0\n"
                "\n"
                "    ! Call kernels\n"
                "    !$omp parallel default(shared), private(df)\n"
                "    !$omp do schedule(static), reduction(+:asum)\n"
                "    do df = loop0_start, loop0_stop, 1\n"
                "      ! Built-in: X_innerproduct_Y (real-valued fields)\n"
                "      asum = asum + f1_data(df) * f2_data(df)\n"
                "\n"
                "      ! Built-in: inc_a_times_X (scale a real-valued field)"
                "\n"
                "      f1_data(df) = bsum * f1_data(df)\n"
                "    enddo\n"
                "    !$omp end do\n"
                "    !$omp end parallel\n")
        assert code in result

    assert LFRicBuild(tmpdir).code_compiles(psy)


def test_multi_builtins_usual_then_red_pdo(tmpdir, monkeypatch, annexed,
                                           dist_mem):
    ''' Test that we generate a correct OpenMP PARALLEL DO reduction for
    two different built-ins, first a standard built-in then a
    reduction. Also test with and without annexed dofs being computed
    as this affects the generated code.

    '''
    api_config = Config.get().api_conf(TEST_API)
    monkeypatch.setattr(api_config, "_compute_annexed_dofs", annexed)
    file_name = "15.17.2_one_standard_builtin_one_reduction.f90"
    psy, invoke = get_invoke(file_name, TEST_API, idx=0, dist_mem=dist_mem)
    schedule = invoke.schedule
    otrans = DynamoOMPParallelLoopTrans()
    # Apply OpenMP parallelisation to the loop
    for child in schedule.children:
        if isinstance(child, Loop):
            otrans.apply(child)
    result = str(psy.gen)

    assert LFRicBuild(tmpdir).code_compiles(psy)

    if dist_mem:  # annexed can be True or False
        if annexed:
            assert ("loop0_stop = f1_proxy%vspace%get_last_dof_annexed()"
                    in result)
        else:
            assert ("loop0_stop = f1_proxy%vspace%get_last_dof_owned()"
                    in result)
        assert "loop1_stop = f1_proxy%vspace%get_last_dof_owned()" in result
        code = (
            "    !$omp parallel do default(shared), private(df), "
            "schedule(static)\n"
            "    do df = loop0_start, loop0_stop, 1\n"
            "      ! Built-in: inc_a_times_X (scale a real-valued field)\n"
            "      f1_data(df) = bvalue * f1_data(df)\n"
            "    enddo\n"
            "    !$omp end parallel do\n"
            # "\n"
            # "    ! Set halos dirty/clean for fields modified in the "
            # "above loop(s)\n"
            "    call f1_proxy%set_dirty()\n"
            "\n"
            "    ! Zero summation variables\n"
            "    asum = 0.0\n"
            "    !$omp parallel do reduction(+:asum) default(shared), "
            "private(df), schedule(static)\n"
            "    do df = loop1_start, loop1_stop, 1\n"
            "      ! Built-in: sum_X (sum a real-valued field)\n"
            "      asum = asum + f1_data(df)\n"
            "    enddo\n"
            "    !$omp end parallel do\n"
            "    global_sum%value = asum\n"
            "    asum = global_sum%get_sum()\n")
        assert code in result
    else:  # not distmem. annexed can be True or False
        assert "loop0_stop = undf_aspc1_f1" in result
        assert "loop1_stop = undf_aspc1_f1" in result
        assert (
            "    !$omp parallel do default(shared), private(df), "
            "schedule(static)\n"
            "    do df = loop0_start, loop0_stop, 1\n"
            "      ! Built-in: inc_a_times_X (scale a real-valued field)\n"
            "      f1_data(df) = bvalue * f1_data(df)\n"
            "    enddo\n"
            "    !$omp end parallel do\n"
            "\n"
            "    ! Zero summation variables\n"
            "    asum = 0.0\n"
            "    !$omp parallel do reduction(+:asum) default(shared), "
            "private(df), schedule(static)\n"
            "    do df = loop1_start, loop1_stop, 1\n"
            "      ! Built-in: sum_X (sum a real-valued field)\n"
            "      asum = asum + f1_data(df)\n"
            "    enddo\n"
            "    !$omp end parallel do\n") in result


def test_builtins_usual_then_red_fuse_pdo(tmpdir, monkeypatch, annexed,
                                          dist_mem):
    ''' Test that we generate a correct OpenMP PARALLEL DO reduction for
    two different loop-fused built-ins, first a normal built-in then a
    reduction. We need to specify that the fused loops iterate over
    the same space. Also test with and without annexed dofs being
    computed as this affects the generated code.

    '''
    api_config = Config.get().api_conf(TEST_API)
    monkeypatch.setattr(api_config, "_compute_annexed_dofs", annexed)
    file_name = "15.17.2_one_standard_builtin_one_reduction.f90"
    psy, invoke = get_invoke(file_name, TEST_API, idx=0, dist_mem=dist_mem)
    schedule = invoke.schedule
    ftrans = LFRicLoopFuseTrans()

    if dist_mem and annexed:
        with pytest.raises(TransformationError) as excinfo:
            ftrans.apply(schedule.children[0], schedule.children[1],
                         {"same_space": True})
        assert "The upper bound names are not the same" in str(excinfo.value)
    else:  # not (distmem and annexed)
        otrans = DynamoOMPParallelLoopTrans()
        ftrans.apply(schedule.children[0], schedule.children[1],
                     {"same_space": True})
        otrans.apply(schedule.children[0])
        result = str(psy.gen)

        if dist_mem:  # annexed is False here
            assert ("loop0_stop = f1_proxy%vspace%get_last_dof_owned()"
                    in result)
            code = (
                "    ! Zero summation variables\n"
                "    asum = 0.0\n"
                "\n"
                "    ! Call kernels and communication routines\n"
                "    !$omp parallel do reduction(+:asum) default(shared), "
                "private(df), schedule(static)\n"
                "    do df = loop0_start, loop0_stop, 1\n"
                "      ! Built-in: inc_a_times_X (scale a real-valued field)"
                "\n"
                "      f1_data(df) = bvalue * f1_data(df)\n"
                "\n"
                "      ! Built-in: sum_X (sum a real-valued field)\n"
                "      asum = asum + f1_data(df)\n"
                "    enddo\n"
                "    !$omp end parallel do\n"
                # "\n"
                # "    ! Set halos dirty/clean for fields modified in the "
                # "above loop(s)\n"
                "    call f1_proxy%set_dirty()\n"
                "    global_sum%value = asum\n"
                "    asum = global_sum%get_sum()\n")
        else:  # not distmem. annexed can be True or False
            assert "loop0_stop = undf_aspc1_f1" in result
            code = (
                "    ! Zero summation variables\n"
                "    asum = 0.0\n"
                "\n"
                "    ! Call kernels\n"
                "    !$omp parallel do reduction(+:asum) default(shared), "
                "private(df), schedule(static)\n"
                "    do df = loop0_start, loop0_stop, 1\n"
                "      ! Built-in: inc_a_times_X (scale a real-valued field)"
                "\n"
                "      f1_data(df) = bvalue * f1_data(df)\n"
                "\n"
                "      ! Built-in: sum_X (sum a real-valued field)\n"
                "      asum = asum + f1_data(df)\n"
                "    enddo\n"
                "    !$omp end parallel do\n")
        assert code in result

    assert LFRicBuild(tmpdir).code_compiles(psy)


def test_builtins_usual_then_red_fuse_do(tmpdir, monkeypatch, annexed,
                                         dist_mem):
    ''' Test that we generate a correct OpenMP PARALLEL DO reduction for
    two different loop-fused built-ins, first a normal built-in then a
    reduction. We need to specify that the fused loops iterate over
    the same space. Also test with and without annexed dofs being
    computed as this affects the generated code.

    '''
    api_config = Config.get().api_conf(TEST_API)
    monkeypatch.setattr(api_config, "_compute_annexed_dofs", annexed)
    file_name = "15.17.2_one_standard_builtin_one_reduction.f90"
    psy, invoke = get_invoke(file_name, TEST_API, idx=0, dist_mem=dist_mem)
    schedule = invoke.schedule
    ftrans = LFRicLoopFuseTrans()

    if dist_mem and annexed:
        with pytest.raises(TransformationError) as excinfo:
            ftrans.apply(schedule.children[0], schedule.children[1],
                         {"same_space": True})
        assert "The upper bound names are not the same" in str(excinfo.value)
    else:  # not (distmem and annexed)
        rtrans = OMPParallelTrans()
        otrans = Dynamo0p3OMPLoopTrans()
        ftrans.apply(schedule.children[0], schedule.children[1],
                     {"same_space": True})
        otrans.apply(schedule.children[0], {"reprod": False})
        rtrans.apply(schedule.children[0])
        result = str(psy.gen)

        if dist_mem:  # annexed is False here
            assert ("loop0_stop = f1_proxy%vspace%get_last_dof_owned()"
                    in result)
            code = (
                "    asum = 0.0\n"
                "\n"
                "    ! Call kernels and communication routines\n"
                "    !$omp parallel default(shared), private(df)\n"
                "    !$omp do schedule(static), reduction(+:asum)\n"
                "    do df = loop0_start, loop0_stop, 1\n"
                "      ! Built-in: inc_a_times_X (scale a real-valued field)\n"
                "      f1_data(df) = bvalue * f1_data(df)\n"
                "\n"
                "      ! Built-in: sum_X (sum a real-valued field)\n"
                "      asum = asum + f1_data(df)\n"
                "    enddo\n"
                "    !$omp end do\n"
                "    !$omp end parallel\n"
                # "\n"
                # "    ! Set halos dirty/clean for fields modified in the "
                # "above loop(s)\n"
                "    call f1_proxy%set_dirty()\n"
                "    global_sum%value = asum\n"
                "    asum = global_sum%get_sum()\n")
        else:  # not distmem. annexed can be True or False
            assert "loop0_stop = undf_aspc1_f1" in result
            code = (
                "    asum = 0.0\n"
                "\n"
                "    ! Call kernels\n"
                "    !$omp parallel default(shared), private(df)\n"
                "    !$omp do schedule(static), reduction(+:asum)\n"
                "    do df = loop0_start, loop0_stop, 1\n"
                "      ! Built-in: inc_a_times_X (scale a real-valued field)\n"
                "      f1_data(df) = bvalue * f1_data(df)\n"
                "\n"
                "      ! Built-in: sum_X (sum a real-valued field)\n"
                "      asum = asum + f1_data(df)\n"
                "    enddo\n"
                "    !$omp end do\n"
                "    !$omp end parallel\n")
        assert code in result

    assert LFRicBuild(tmpdir).code_compiles(psy)

# There are no tests requires for integer reduction and no tests
# required for a builtin with more than 1 reduction as we have no
# examples in either case


def test_multi_builtins_fuse_error():
    '''test that we raise an exception when we try to loop fuse a
    reduction with another builtin that uses the value of the
    reduction as it will give us incorrect results. Only required for
    distmem=False as the global sum stops the loop fusion for
    distmem=True. We need to assert that the loop fusion is valid as
    if we don't we get a different error. '''

    _, invoke = get_invoke("15.18.1_builtins_reduction_fuse_error.f90",
                           TEST_API, idx=0, dist_mem=False)
    schedule = invoke.schedule
    ftrans = LFRicLoopFuseTrans()
    ftrans.apply(schedule.children[0], schedule.children[1],
                 {"same_space": True})
    with pytest.raises(TransformationError) as excinfo:
        ftrans.apply(schedule.children[0], schedule.children[1],
                     {"same_space": True})
    assert ("Cannot fuse loops as the first loop has a reduction and "
            "the second loop reads the result of the "
            "reduction") in str(excinfo.value)


def test_loop_fuse_error(dist_mem):
    '''Test that we raise an exception in loop fusion if one or more of
    the loops has an any_space iteration space.'''
    _, invoke = get_invoke("15.14.2_multiple_set_kernels.f90",
                           TEST_API, idx=0, dist_mem=dist_mem)
    schedule = invoke.schedule
    ftrans = LFRicLoopFuseTrans()
    with pytest.raises(TransformationError) as excinfo:
        ftrans.apply(schedule.children[0], schedule.children[1])
    assert ("One or more of the iteration spaces is unknown "
            "('ANY_SPACE') so loop fusion might be "
            "invalid") in str(excinfo.value)


# Repeat the reduction tests for the reproducible version

def test_reprod_reduction_real_do(tmpdir, dist_mem):
    ''' Test that we generate a correct reproducible OpenMP DO reduction
    for a real scalar summed in a built-in. We use inner product in
    this case.

    '''
    psy, invoke = get_invoke("15.9.1_X_innerproduct_Y_builtin.f90",
                             TEST_API, idx=0, dist_mem=dist_mem)
    schedule = invoke.schedule
    otrans = Dynamo0p3OMPLoopTrans()
    rtrans = OMPParallelTrans()
    # Apply an OpenMP do directive to the loop
    otrans.apply(schedule.children[0], {"reprod": True})
    # Apply an OpenMP Parallel directive around the OpenMP do directive
    rtrans.apply(schedule.children[0])
    code = str(psy.gen)

    assert LFRicBuild(tmpdir).code_compiles(psy)

    assert ("use omp_lib, only : omp_get_max_threads, "
            "omp_get_thread_num\n") in code
    assert ("real(kind=r_def), allocatable, dimension(:,:) "
           ":: l_asum\n") in code
    assert "integer :: th_idx\n" in code
    assert "integer :: nthreads\n" in code
    assert (
        "    ! Determine the number of OpenMP threads\n"
        "    nthreads = omp_get_max_threads()\n"
        "\n") in code
    if dist_mem:
        assert "loop0_stop = f1_proxy%vspace%get_last_dof_owned()" in code
        assert (
            "    ! Zero summation variables\n"
            "    asum = 0.0\n"
            "    ALLOCATE(l_asum(8,nthreads))\n"
            "    l_asum = 0.0\n"
            "\n"
            "    ! Call kernels and communication routines\n"
            "    !$omp parallel default(shared), private(df,th_idx)\n"
            "    th_idx = omp_get_thread_num() + 1\n"
            "    !$omp do schedule(static)\n"
            "    do df = loop0_start, loop0_stop, 1\n"
            "      ! Built-in: X_innerproduct_Y (real-valued fields)\n"
            "      l_asum(1,th_idx) = l_asum(1,th_idx) + f1_data(df) "
            "* f2_data(df)\n"
            "    enddo\n"
            "    !$omp end do\n"
            "    !$omp end parallel\n"
            "\n"
            "    ! sum the partial results sequentially\n"
            "    do th_idx = 1, nthreads, 1\n"
            "      asum = asum + l_asum(1,th_idx)\n"
            "    enddo\n"
            "    DEALLOCATE(l_asum)\n"
            "    global_sum%value = asum\n"
            "    asum = global_sum%get_sum()") in code
    else:
        assert "loop0_stop = undf_aspc1_f1" in code
        assert (
            "    asum = 0.0\n"
            "    ALLOCATE(l_asum(8,nthreads))\n"
            "    l_asum = 0.0\n"
            "\n"
            "    ! Call kernels\n"
            "    !$omp parallel default(shared), private(df,th_idx)\n"
            "    th_idx = omp_get_thread_num() + 1\n"
            "    !$omp do schedule(static)\n"
            "    do df = loop0_start, loop0_stop, 1\n"
            "      ! Built-in: X_innerproduct_Y (real-valued fields)\n"
            "      l_asum(1,th_idx) = l_asum(1,th_idx) + f1_data(df) "
            "* f2_data(df)\n"
            "    enddo\n"
            "    !$omp end do\n"
            "    !$omp end parallel\n"
            "\n"
            "    ! sum the partial results sequentially\n"
            "    do th_idx = 1, nthreads, 1\n"
            "      asum = asum + l_asum(1,th_idx)\n"
            "    enddo\n"
            "    DEALLOCATE(l_asum)\n") in code


def test_no_global_sum_in_parallel_region():
    '''test that we raise an error if we try to put a parallel region
    around loops with a global sum. '''
    file_name = "15.17.1_one_reduction_one_standard_builtin.f90"
    for distmem in [True]:
        psy, invoke = get_invoke(file_name, TEST_API, idx=0,
                                 dist_mem=distmem)
        schedule = invoke.schedule
        otrans = Dynamo0p3OMPLoopTrans()
        rtrans = OMPParallelTrans()
        # Apply an OpenMP do to the loop
        for child in schedule.children:
            if isinstance(child, Loop):
                otrans.apply(child, {"reprod": True})
        rtrans.apply(schedule.children)
        with pytest.raises(VisitorError) as excinfo:
            _ = str(psy.gen)
        assert ("Cannot correctly generate code for an OpenMP parallel region "
                "containing children of different types") in str(excinfo.value)


def test_reprod_builtins_red_then_usual_do(tmpdir, monkeypatch, annexed,
                                           dist_mem):
    ''' Test that we generate a correct reproducible OpenMP DO reduction
    for two different built-ins, first a reduction then not when we
    have reprod set to True. Also test with and without annexed dofs
    being computed as this affects the generated code.

    '''
    api_config = Config.get().api_conf(TEST_API)
    monkeypatch.setattr(api_config, "_compute_annexed_dofs", annexed)
    file_name = "15.17.1_one_reduction_one_standard_builtin.f90"
    psy, invoke = get_invoke(file_name, TEST_API, idx=0, dist_mem=dist_mem)
    schedule = invoke.schedule
    otrans = Dynamo0p3OMPLoopTrans()
    rtrans = OMPParallelTrans()
    # Apply an OpenMP do to the loop
    for child in schedule.children:
        if isinstance(child, Loop):
            otrans.apply(child, {"reprod": True})
    if dist_mem:  # annexed can be True or False
        mtrans = MoveTrans()
        mtrans.apply(schedule.children[1], schedule.children[2],
                     {"position": "after"})
    rtrans.apply(schedule.children[0:2])
    result = str(psy.gen)

    assert LFRicBuild(tmpdir).code_compiles(psy)

    assert ("use omp_lib, only : omp_get_max_threads, "
            "omp_get_thread_num\n") in result
    assert ("real(kind=r_def), allocatable, dimension(:,:) "
           ":: l_asum\n") in result
    assert "integer :: th_idx\n" in result
    assert "integer :: nthreads\n" in result
    assert (
        "    ! Determine the number of OpenMP threads\n"
        "    nthreads = omp_get_max_threads()\n"
        "\n") in result
    if dist_mem:  # annexed can be True or False
        assert "loop0_stop = f1_proxy%vspace%get_last_dof_owned()" in result
        if annexed:
            assert ("loop1_stop = f1_proxy%vspace%get_last_dof_annexed()"
                    in result)
        else:
            assert ("loop1_stop = f1_proxy%vspace%get_last_dof_owned()"
                    in result)
        code = (
            "    asum = 0.0\n"
            "    ALLOCATE(l_asum(8,nthreads))\n"
            "    l_asum = 0.0\n"
            "\n"
            "    ! Call kernels and communication routines\n"
            "    !$omp parallel default(shared), private(df,th_idx)\n"
            "    th_idx = omp_get_thread_num() + 1\n"
            "    !$omp do schedule(static)\n"
            "    do df = loop0_start, loop0_stop, 1\n"
            "      ! Built-in: X_innerproduct_Y (real-valued fields)\n"
            "      l_asum(1,th_idx) = l_asum(1,th_idx) + f1_data(df) "
            "* f2_data(df)\n"
            "    enddo\n"
            "    !$omp end do\n"
            "    !$omp do schedule(static)\n"
            "    do df = loop1_start, loop1_stop, 1\n"
            "      ! Built-in: inc_a_times_X (scale a real-valued field)\n"
            "      f1_data(df) = bsum * f1_data(df)\n"
            "    enddo\n"
            "    !$omp end do\n"
            "    !$omp end parallel\n"
            "    call f1_proxy%set_dirty()\n"
            "\n"
            "    ! sum the partial results sequentially\n"
            "    do th_idx = 1, nthreads, 1\n"
            "      asum = asum + l_asum(1,th_idx)\n"
            "    enddo\n"
            "    DEALLOCATE(l_asum)\n"
            # "\n"
            # "    ! Set halos dirty/clean for fields modified in the "
            # "above loop(s)\n"
            "    global_sum%value = asum\n"
            "    asum = global_sum%get_sum()\n")
        assert code in result
    else:  # not distmem. annexed can be True or False
        assert "loop0_stop = undf_aspc1_f1" in result
        assert "loop1_stop = undf_aspc1_f1" in result
        assert (
            "    asum = 0.0\n"
            "    ALLOCATE(l_asum(8,nthreads))\n"
            "    l_asum = 0.0\n"
            "\n"
            "    ! Call kernels\n"
            "    !$omp parallel default(shared), private(df,th_idx)\n"
            "    th_idx = omp_get_thread_num() + 1\n"
            "    !$omp do schedule(static)\n"
            "    do df = loop0_start, loop0_stop, 1\n"
            "      ! Built-in: X_innerproduct_Y (real-valued fields)\n"
            "      l_asum(1,th_idx) = l_asum(1,th_idx) + f1_data(df) "
            "* f2_data(df)\n"
            "    enddo\n"
            "    !$omp end do\n"
            "    !$omp do schedule(static)\n"
            "    do df = loop1_start, loop1_stop, 1\n"
            "      ! Built-in: inc_a_times_X (scale a real-valued field)\n"
            "      f1_data(df) = bsum * f1_data(df)\n"
            "    enddo\n"
            "    !$omp end do\n"
            "    !$omp end parallel\n"
            "\n"
            "    ! sum the partial results sequentially\n"
            "    do th_idx = 1, nthreads, 1\n"
            "      asum = asum + l_asum(1,th_idx)\n"
            "    enddo\n"
            "    DEALLOCATE(l_asum)\n") in result


def test_repr_bltins_red_then_usual_fuse_do(tmpdir, monkeypatch, annexed,
                                            dist_mem):
    ''' Test that we generate a correct reproducible OpenMP DO reduction
    for two different loop-fused built-ins, first a reduction then
    not. We need to specify that the fused loops are on the same
    iteration space. Also test with and without annexed dofs being
    computed as this affects the generated code.

    '''
    api_config = Config.get().api_conf(TEST_API)
    monkeypatch.setattr(api_config, "_compute_annexed_dofs", annexed)
    file_name = "15.17.1_one_reduction_one_standard_builtin.f90"
    psy, invoke = get_invoke(file_name, TEST_API, idx=0, dist_mem=dist_mem)
    schedule = invoke.schedule
    ftrans = LFRicLoopFuseTrans()

    if dist_mem:  # annexed can be True or False
        mtrans = MoveTrans()
        mtrans.apply(schedule.children[1], schedule.children[2],
                     {"position": "after"})
    if dist_mem and annexed:
        # we can't loop fuse as the loop bounds differ
        with pytest.raises(TransformationError) as excinfo:
            ftrans.apply(schedule.children[0], schedule.children[1],
                         {"same_space": True})
        assert "The upper bound names are not the same" in str(excinfo.value)
    else:  # not (distmem and annexed)
        # we can loop fuse as the loop bounds are the same
        ftrans.apply(schedule.children[0], schedule.children[1],
                     {"same_space": True})
        rtrans = OMPParallelTrans()
        otrans = Dynamo0p3OMPLoopTrans()
        otrans.apply(schedule.children[0], {"reprod": "True"})
        rtrans.apply(schedule.children[0])
        result = str(psy.gen)

        assert ("use omp_lib, only : omp_get_max_threads, "
                "omp_get_thread_num\n") in result
        assert ("real(kind=r_def), allocatable, dimension(:,:) "
               ":: l_asum\n") in result
        assert "integer :: th_idx\n" in result
        assert "integer :: nthreads\n" in result
        assert (
            "    ! Determine the number of OpenMP threads\n"
            "    nthreads = omp_get_max_threads()\n"
            "\n") in result
        if dist_mem:  # annexed is False here
            assert ("loop0_stop = f1_proxy%vspace%get_last_dof_owned()"
                    in result)
            assert (
                "    asum = 0.0\n"
                "    ALLOCATE(l_asum(8,nthreads))\n"
                "    l_asum = 0.0\n"
                "\n"
                "    ! Call kernels and communication routines\n"
                "    !$omp parallel default(shared), private(df,th_idx)\n"
                "    th_idx = omp_get_thread_num() + 1\n"
                "    !$omp do schedule(static)\n"
                "    do df = loop0_start, loop0_stop, 1\n"
                "      ! Built-in: X_innerproduct_Y (real-valued fields)\n"
                "      l_asum(1,th_idx) = l_asum(1,th_idx) + "
                "f1_data(df) * f2_data(df)\n"
                "\n"
                "      ! Built-in: inc_a_times_X (scale a real-valued field)\n"
                "      f1_data(df) = bsum * f1_data(df)\n"
                "    enddo\n"
                "    !$omp end do\n"
                "    !$omp end parallel\n"
                # "\n"
                # "    ! Set halos dirty/clean for fields modified in the "
                # "above loop(s)\n"
                "    call f1_proxy%set_dirty()\n"
                "\n"
                "    ! sum the partial results sequentially\n"
                "    do th_idx = 1, nthreads, 1\n"
                "      asum = asum + l_asum(1,th_idx)\n"
                "    enddo\n"
                "    DEALLOCATE(l_asum)\n"
                "    global_sum%value = asum\n"
                "    asum = global_sum%get_sum()\n") in result
        else:  # not distmem. annexed can be True or False
            assert "loop0_stop = undf_aspc1_f1" in result
            assert (
                "    asum = 0.0\n"
                "    ALLOCATE(l_asum(8,nthreads))\n"
                "    l_asum = 0.0\n"
                "\n"
                "    ! Call kernels\n"
                "    !$omp parallel default(shared), private(df,th_idx)\n"
                "    th_idx = omp_get_thread_num() + 1\n"
                "    !$omp do schedule(static)\n"
                "    do df = loop0_start, loop0_stop, 1\n"
                "      ! Built-in: X_innerproduct_Y (real-valued fields)\n"
                "      l_asum(1,th_idx) = l_asum(1,th_idx) + "
                "f1_data(df) * f2_data(df)\n"
                "\n"
                "      ! Built-in: inc_a_times_X (scale a real-valued field)\n"
                "      f1_data(df) = bsum * f1_data(df)\n"
                "    enddo\n"
                "    !$omp end do\n"
                "    !$omp end parallel\n"
                "\n"
                "    ! sum the partial results sequentially\n"
                "    do th_idx = 1, nthreads, 1\n"
                "      asum = asum + l_asum(1,th_idx)\n"
                "    enddo\n"
                "    DEALLOCATE(l_asum)\n") in result

    assert LFRicBuild(tmpdir).code_compiles(psy)


def test_repr_bltins_usual_then_red_fuse_do(tmpdir, monkeypatch, annexed,
                                            dist_mem):
    ''' Test that we generate a correct OpenMP DO reduction for two
    different loop-fused built-ins, first a normal built-in then a
    reduction. We need to specify that the fused loops iterate over
    the same space. Also test with and without annexed dofs being
    computed as this affects the generated code.

    '''
    api_config = Config.get().api_conf(TEST_API)
    monkeypatch.setattr(api_config, "_compute_annexed_dofs", annexed)
    file_name = "15.17.2_one_standard_builtin_one_reduction.f90"
    psy, invoke = get_invoke(file_name, TEST_API, idx=0, dist_mem=dist_mem)
    schedule = invoke.schedule
    ftrans = LFRicLoopFuseTrans()

    if dist_mem and annexed:
        with pytest.raises(TransformationError) as excinfo:
            ftrans.apply(schedule.children[0], schedule.children[1],
                         {"same_space": True})
        assert "The upper bound names are not the same" in str(excinfo.value)
    else:  # not distmem and annexed
        rtrans = OMPParallelTrans()
        otrans = Dynamo0p3OMPLoopTrans()
        ftrans.apply(schedule.children[0], schedule.children[1],
                     {"same_space": True})
        otrans.apply(schedule.children[0], {"reprod": True})
        rtrans.apply(schedule.children[0])
        result = str(psy.gen)

        assert "integer :: th_idx\n" in result
        if dist_mem:  # annexed is False here
            assert ("loop0_stop = f1_proxy%vspace%get_last_dof_owned()"
                    in result)
            assert (
                "    asum = 0.0\n"
                "    ALLOCATE(l_asum(8,nthreads))\n"
                "    l_asum = 0.0\n"
                "\n"
                "    ! Call kernels and communication routines\n"
                "    !$omp parallel default(shared), private(df,th_idx)\n"
                "    th_idx = omp_get_thread_num() + 1\n"
                "    !$omp do schedule(static)\n"
                "    do df = loop0_start, loop0_stop, 1\n"
                "      ! Built-in: inc_a_times_X (scale a real-valued field)\n"
                "      f1_data(df) = bvalue * f1_data(df)\n"
                "\n"
                "      ! Built-in: sum_X (sum a real-valued field)\n"
                "      l_asum(1,th_idx) = l_asum(1,th_idx) + "
                "f1_data(df)\n"
                "    enddo\n"
                "    !$omp end do\n"
                "    !$omp end parallel\n"
                # "\n"
                # "    ! Set halos dirty/clean for fields modified in the "
                # "above loop(s)\n"
                "    call f1_proxy%set_dirty()\n"
                "\n"
                "    ! sum the partial results sequentially\n"
                "    do th_idx = 1, nthreads, 1\n"
                "      asum = asum + l_asum(1,th_idx)\n"
                "    enddo\n"
                "    DEALLOCATE(l_asum)\n"
                "    global_sum%value = asum\n"
                "    asum = global_sum%get_sum()\n") in result
        else:  # distmem is False. annexed can be True or False
            assert "loop0_stop = undf_aspc1_f1" in result
            assert (
                "    asum = 0.0\n"
                "    ALLOCATE(l_asum(8,nthreads))\n"
                "    l_asum = 0.0\n"
                "\n"
                "    ! Call kernels\n"
                "    !$omp parallel default(shared), private(df,th_idx)\n"
                "    th_idx = omp_get_thread_num() + 1\n"
                "    !$omp do schedule(static)\n"
                "    do df = loop0_start, loop0_stop, 1\n"
                "      ! Built-in: inc_a_times_X (scale a real-valued field)\n"
                "      f1_data(df) = bvalue * f1_data(df)\n"
                "\n"
                "      ! Built-in: sum_X (sum a real-valued field)\n"
                "      l_asum(1,th_idx) = l_asum(1,th_idx) + "
                "f1_data(df)\n"
                "    enddo\n"
                "    !$omp end do\n"
                "    !$omp end parallel\n"
                "\n"
                "    ! sum the partial results sequentially\n"
                "    do th_idx = 1, nthreads, 1\n"
                "      asum = asum + l_asum(1,th_idx)\n"
                "    enddo\n"
                "    DEALLOCATE(l_asum)\n") in result

    assert LFRicBuild(tmpdir).code_compiles(psy)


def test_repr_3_builtins_2_reductions_do(tmpdir, dist_mem):
    ''' Test that we generate correct reproducible OpenMP DO reductions
    when we have three different built-ins, first a reduction, then a
    normal built-in then a reduction. '''
    file_name = "15.19.1_three_builtins_two_reductions.f90"
    psy, invoke = get_invoke(file_name, TEST_API, idx=0, dist_mem=dist_mem)
    schedule = invoke.schedule
    rtrans = OMPParallelTrans()
    otrans = Dynamo0p3OMPLoopTrans()
    for child in schedule.children:
        if isinstance(child, LFRicLoop):
            otrans.apply(child, {"reprod": True})
    for child in schedule.children:
        if isinstance(child, OMPDoDirective):
            rtrans.apply(child)
    code = str(psy.gen)

    assert LFRicBuild(tmpdir).code_compiles(psy)

    assert "integer :: th_idx\n" in code
    if dist_mem:
        assert "loop0_stop = f1_proxy%vspace%get_last_dof_owned()" in code
        assert "loop1_stop = f1_proxy%vspace%get_last_dof_owned()" in code
        assert "loop2_stop = f2_proxy%vspace%get_last_dof_owned()" in code

        for names in [
                {"var": "asum", "lvar": "l_asum", "loop_idx": "0",
                 "rhs": "f1_data(df) * f2_data(df)",
                 "builtin": "! Built-in: X_innerproduct_Y (real-valued fields)"
                 },
                {"var": "bsum", "lvar": "l_bsum", "loop_idx": "2",
                 "rhs": "f2_data(df)",
                 "builtin": "! Built-in: sum_X (sum a real-valued field)"}]:
            assert (
                "    " + names["var"] + " = 0.0\n"
                "    ALLOCATE(" + names["lvar"] + "(8,nthreads))\n"
                "    " + names["lvar"] + " = 0.0\n") in code
            assert (
                "    !$omp parallel default(shared), private(df,th_idx)\n"
                "    th_idx = omp_get_thread_num() + 1\n"
                "    !$omp do schedule(static)\n"
                "    do df = loop"+names["loop_idx"]+"_start, "
                "loop"+names["loop_idx"]+"_stop, 1\n"
                "      " + names["builtin"] + "\n"
                "      " + names["lvar"] + "(1,th_idx) = " +
                names["lvar"] + "(1,th_idx) + " + names["rhs"] + "\n"
                "    enddo\n"
                "    !$omp end do\n"
                "    !$omp end parallel\n"
                "\n"
                "    ! sum the partial results sequentially\n"
                "    do th_idx = 1, nthreads, 1\n"
                "      " + names["var"] + " = " + names["var"] + " + " +
                names["lvar"] + "(1,th_idx)\n"
                "    enddo\n"
                "    DEALLOCATE(" + names["lvar"] + ")\n"
                "    global_sum%value = " + names["var"] + "\n"
                "    " + names["var"] + " = "
                "global_sum%get_sum()\n") in code
    else:
        assert "loop0_stop = undf_aspc1_f1" in code
        assert "loop1_stop = undf_aspc1_f1" in code
        assert "loop2_stop = undf_aspc1_f2" in code

        for names in [
                {"var": "asum", "lvar": "l_asum", "loop_idx": "0",
                 "rhs": "f1_data(df) * f2_data(df)",
                 "builtin": "! Built-in: X_innerproduct_Y (real-valued fields)"
                 },
                {"var": "bsum", "lvar": "l_bsum",
                 "loop_idx": "2", "rhs": "f2_data(df)",
                 "builtin": "! Built-in: sum_X (sum a real-valued field)"}]:
            assert (
                "    " + names["var"] + " = 0.0\n"
                "    ALLOCATE(" + names["lvar"] + "(8,nthreads))\n"
                "    " + names["lvar"] + " = 0.0\n") in code
            expected = (
                "    !$omp parallel default(shared), private(df,th_idx)\n"
                "    th_idx = omp_get_thread_num() + 1\n"
                "    !$omp do schedule(static)\n"
                "    do df = loop"+names["loop_idx"]+"_start, "
                "loop" + names["loop_idx"]+"_stop, 1\n"
                "      " + names["builtin"] + "\n"
                "      " + names["lvar"] + "(1,th_idx) = " +
                names["lvar"] + "(1,th_idx) + " + names["rhs"] + "\n"
                "    enddo\n"
                "    !$omp end do\n"
                "    !$omp end parallel\n"
                "\n"
                "    ! sum the partial results sequentially\n"
                "    do th_idx = 1, nthreads, 1\n"
                "      " + names["var"] + " = " + names["var"] + " + " +
                names["lvar"] + "(1,th_idx)\n"
                "    enddo\n"
                "    DEALLOCATE(" + names["lvar"] + ")\n")
            assert expected in code



def test_reprod_view(monkeypatch, annexed, dist_mem):
    '''test that we generate a correct view() for OpenMP do
    reductions. Also test with and without annexed dofs being computed
    as this affects the output.

    '''
    api_config = Config.get().api_conf(TEST_API)
    monkeypatch.setattr(api_config, "_compute_annexed_dofs", annexed)

    # Ensure we check for text containing the correct (colour) control codes
    isched = colored("InvokeSchedule", InvokeSchedule._colour)
    ompparallel = colored("OMPParallelDirective", Directive._colour)
    ompdo = colored("OMPDoDirective", Directive._colour)
    ompdefault = colored("OMPDefaultClause", Directive._colour)
    ompprivate = colored("OMPPrivateClause", Directive._colour)
    ompfprivate = colored("OMPFirstprivateClause", Directive._colour)
    gsum = colored("GlobalSum", GlobalSum._colour)
    loop = colored("Loop", Loop._colour)
    call = colored("BuiltIn", BuiltIn._colour)
    sched = colored("Schedule", Schedule._colour)
    lit = colored("Literal", Literal._colour)
    lit_one = lit + "[value:'1', Scalar<INTEGER, UNDEFINED>]\n"
    indent = "    "

    _, invoke = get_invoke("15.19.1_three_builtins_two_reductions.f90",
                           TEST_API, idx=0, dist_mem=dist_mem)
    schedule = invoke.schedule
    rtrans = OMPParallelTrans()
    otrans = Dynamo0p3OMPLoopTrans()
    for child in schedule.children:
        if isinstance(child, LFRicLoop):
            otrans.apply(child, {"reprod": True})
    for child in schedule.children:
        if isinstance(child, OMPDoDirective):
            rtrans.apply(child)
    result = schedule.view()
    if dist_mem:  # annexed can be True or False
        expected = (
            isched + "[invoke='invoke_0', dm=True]\n" +
            indent + "0: " + ompparallel + "[]\n" +
            2*indent + sched + "[]\n" +
            3*indent + "0: " + ompdo + "[omp_schedule=static,reprod=True]\n" +
            4*indent + sched + "[]\n" +
            5*indent + "0: " + loop + "[type='dof', "
            "field_space='any_space_1', it_space='dof', "
            "upper_bound='ndofs']\n" +
            6*indent + lit + "[value:'NOT_INITIALISED', " +
            "Scalar<INTEGER, UNDEFINED>]\n" +
            6*indent + lit + "[value:'NOT_INITIALISED', " +
            "Scalar<INTEGER, UNDEFINED>]\n" +
            6*indent + lit_one +
            6*indent + sched + "[]\n" +
            7*indent + "0: " + call + " x_innerproduct_y(asum,f1,f2)\n" +
            2*indent + ompdefault + "[default=DefaultClauseTypes.SHARED]\n" +
            2*indent + ompprivate + "[]\n" +
            2*indent + ompfprivate + "[]\n" +
            indent + "1: " + gsum + "[scalar='asum']\n" +
            indent + "2: " + ompparallel + "[]\n" +
            2*indent + sched + "[]\n" +
            3*indent + "0: " + ompdo + "[omp_schedule=static]\n" +
            4*indent + sched + "[]\n" +
            5*indent + "0: " + loop + "[type='dof', "
            "field_space='any_space_1', it_space='dof', "
            "upper_bound='nannexed']\n" +
            6*indent + lit + "[value:'NOT_INITIALISED', " +
            "Scalar<INTEGER, UNDEFINED>]\n" +
            6*indent + lit + "[value:'NOT_INITIALISED', " +
            "Scalar<INTEGER, UNDEFINED>]\n" +
            6*indent + lit_one +
            6*indent + sched + "[]\n" +
            7*indent + "0: " + call + " inc_a_times_x(asum,f1)\n" +
            2*indent + ompdefault + "[default=DefaultClauseTypes.SHARED]\n" +
            2*indent + ompprivate + "[]\n" +
            2*indent + ompfprivate + "[]\n" +
            indent + "3: " + ompparallel + "[]\n" +
            2*indent + sched + "[]\n" +
            3*indent + "0: " + ompdo + "[omp_schedule=static,reprod=True]\n" +
            4*indent + sched + "[]\n" +
            5*indent + "0: " + loop + "[type='dof', "
            "field_space='any_space_1', it_space='dof', "
            "upper_bound='ndofs']\n" +
            6*indent + lit + "[value:'NOT_INITIALISED', " +
            "Scalar<INTEGER, UNDEFINED>]\n" +
            6*indent + lit + "[value:'NOT_INITIALISED', " +
            "Scalar<INTEGER, UNDEFINED>]\n" +
            6*indent + lit_one +
            6*indent + sched + "[]\n" +
            7*indent + "0: " + call + " sum_x(bsum,f2)\n" +
            2*indent + ompdefault + "[default=DefaultClauseTypes.SHARED]\n" +
            2*indent + ompprivate + "[]\n" +
            2*indent + ompfprivate + "[]\n" +
            indent + "4: " + gsum + "[scalar='bsum']\n")
        if not annexed:
            expected = expected.replace("nannexed", "ndofs")
    else:  # not dist_mem. annexed can be True or False
        expected = (
            isched + "[invoke='invoke_0', dm=False]\n" +
            indent + "0: " + ompparallel + "[]\n" +
            2*indent + sched + "[]\n" +
            3*indent + "0: " + ompdo + "[omp_schedule=static,reprod=True]\n" +
            4*indent + sched + "[]\n" +
            5*indent + "0: " + loop + "[type='dof', "
            "field_space='any_space_1', it_space='dof', "
            "upper_bound='ndofs']\n" +
            6*indent + lit + "[value:'NOT_INITIALISED', " +
            "Scalar<INTEGER, UNDEFINED>]\n" +
            6*indent + lit + "[value:'NOT_INITIALISED', " +
            "Scalar<INTEGER, UNDEFINED>]\n" +
            6*indent + lit_one +
            6*indent + sched + "[]\n" +
            7*indent + "0: " + call + " x_innerproduct_y(asum,f1,f2)\n" +
            2*indent + ompdefault + "[default=DefaultClauseTypes.SHARED]\n" +
            2*indent + ompprivate + "[]\n" +
            2*indent + ompfprivate + "[]\n" +
            indent + "1: " + ompparallel + "[]\n" +
            2*indent + sched + "[]\n" +
            3*indent + "0: " + ompdo + "[omp_schedule=static]\n" +
            4*indent + sched + "[]\n" +
            5*indent + "0: " + loop + "[type='dof', "
            "field_space='any_space_1', it_space='dof', "
            "upper_bound='ndofs']\n" +
            6*indent + lit + "[value:'NOT_INITIALISED', " +
            "Scalar<INTEGER, UNDEFINED>]\n" +
            6*indent + lit + "[value:'NOT_INITIALISED', " +
            "Scalar<INTEGER, UNDEFINED>]\n" +
            6*indent + lit_one +
            6*indent + sched + "[]\n" +
            7*indent + "0: " + call + " inc_a_times_x(asum,f1)\n" +
            2*indent + ompdefault + "[default=DefaultClauseTypes.SHARED]\n" +
            2*indent + ompprivate + "[]\n" +
            2*indent + ompfprivate + "[]\n" +
            indent + "2: " + ompparallel + "[]\n" +
            2*indent + sched + "[]\n" +
            3*indent + "0: " + ompdo + "[omp_schedule=static,reprod=True]\n" +
            4*indent + sched + "[]\n" +
            5*indent + "0: " + loop + "[type='dof', "
            "field_space='any_space_1', it_space='dof', "
            "upper_bound='ndofs']\n" +
            6*indent + lit + "[value:'NOT_INITIALISED', " +
            "Scalar<INTEGER, UNDEFINED>]\n" +
            6*indent + lit + "[value:'NOT_INITIALISED', " +
            "Scalar<INTEGER, UNDEFINED>]\n" +
            6*indent + lit_one +
            6*indent + sched + "[]\n" +
            7*indent + "0: " + call + " sum_x(bsum,f2)\n" +
            2*indent + ompdefault + "[default=DefaultClauseTypes.SHARED]\n" +
            2*indent + ompprivate + "[]\n" +
            2*indent + ompfprivate + "[]\n")
    if expected not in result:
        print("Expected ...")
        print(expected)
        print("Found ...")
        print(result)
        assert 0


def test_reductions_reprod():
    ''' Check that the optional reprod argument to reductions() method
    works as expected. '''
    file_name = "15.9.1_X_innerproduct_Y_builtin.f90"
    for reprod in [False, True]:
        for distmem in [True, False]:
            _, invoke = get_invoke(file_name, TEST_API, idx=0,
                                   dist_mem=distmem)
            schedule = invoke.schedule
            otrans = Dynamo0p3OMPLoopTrans()
            rtrans = OMPParallelTrans()
            # Apply an OpenMP do directive to the loop
            otrans.apply(schedule.children[0], {"reprod": reprod})
            # Apply an OpenMP Parallel directive around the OpenMP do directive
            rtrans.apply(schedule.children[0])
            assert len(schedule.reductions(reprod=reprod)) == 1
            assert not schedule.reductions(reprod=not reprod)
            assert len(schedule.reductions()) == 1
            assert (isinstance(schedule.reductions(reprod=reprod)[0],
                               LFRicXInnerproductYKern))


def test_list_multiple_reductions(dist_mem):
    ''' Test that we produce correct reduction lists when there is more
    than one reduction in a OpenMP parallel directive. As only one
    reduction per OpenMP parallel region is currently supported we
    need to modify the intermediate representation after the
    transformations have been performed to enable this test.

    '''
    _, invoke = get_invoke("15.9.1_X_innerproduct_Y_builtin.f90",
                           TEST_API, idx=0, dist_mem=dist_mem)
    schedule = invoke.schedule
    otrans = Dynamo0p3OMPLoopTrans()
    rtrans = OMPParallelTrans()
    # Apply an OpenMP do directive to the loop
    otrans.apply(schedule.children[0], {"reprod": False})
    # Apply an OpenMP Parallel directive around the OpenMP do directive
    rtrans.apply(schedule.children[0])
    omp_loop_directive = schedule[0].dir_body[0]
    call = omp_loop_directive.dir_body[0].loop_body[0]
    arg = call.arguments.args[2]
    arg._argument_type = "gh_scalar"
    arg.descriptor._access = AccessType.SUM
    result = omp_loop_directive._reduction_string()
    assert "reduction(+:asum), reduction(+:f2)" in result


def test_move_name():
    ''' Test the name property of the MoveTrans class. '''
    move_trans = MoveTrans()
    name = move_trans.name
    assert name == "Move"


def test_move_str():
    ''' Test the str method of the MoveTrans class. '''
    move_trans = MoveTrans()
    name = str(move_trans)
    assert name == "Move a node to a different location"


def test_move_valid_node(tmpdir):
    ''' Test that MoveTrans raises an exception if an invalid node
    argument is passed. '''
    psy, invoke = get_invoke("4.2_multikernel_invokes.f90", TEST_API, idx=0,
                             dist_mem=True)

    assert LFRicBuild(tmpdir).code_compiles(psy)

    schedule = invoke.schedule
    move_trans = MoveTrans()
    with pytest.raises(TransformationError) as excinfo:
        move_trans.apply(None, schedule.children[0])
    assert ("In the Move transformation apply method the "
            "first argument is not a Node") in str(excinfo.value)


def test_move_back():
    '''Test that MoveTrans moves the node backwards to the expected
    location. '''
    _, invoke = get_invoke("15.14.2_multiple_set_kernels.f90", TEST_API,
                           idx=0, dist_mem=True)
    schedule = invoke.schedule
    move_trans = MoveTrans()
    initial_index = 2
    target_index = 0
    orig_arg = schedule.children[initial_index]
    new_arg = schedule.children[target_index]
    assert orig_arg is not new_arg

    move_trans.apply(schedule.children[initial_index],
                     schedule.children[target_index])

    new_arg = schedule.children[target_index]
    assert orig_arg is new_arg


def test_move_back_after():
    '''Test that MoveTrans moves the node backwards to the expected
    location when location="after". '''
    _, invoke = get_invoke("15.14.2_multiple_set_kernels.f90", TEST_API,
                           idx=0, dist_mem=True)
    schedule = invoke.schedule
    move_trans = MoveTrans()
    initial_index = 2
    target_index = 0
    orig_arg = schedule.children[initial_index]
    new_arg = schedule.children[target_index]
    assert orig_arg is not new_arg

    move_trans.apply(schedule.children[initial_index],
                     schedule.children[target_index],
                     {"position": "after"})

    new_arg = schedule.children[target_index+1]
    assert orig_arg is new_arg


def test_move_forward():
    '''Test that MoveTrans moves the node forwards to the expected
    location. '''
    _, invoke = get_invoke("15.14.2_multiple_set_kernels.f90", TEST_API,
                           idx=0, dist_mem=True)
    schedule = invoke.schedule
    move_trans = MoveTrans()
    initial_index = 0
    target_index = 2
    orig_arg = schedule.children[initial_index]
    new_arg = schedule.children[target_index]
    assert orig_arg is not new_arg

    move_trans.apply(schedule.children[initial_index],
                     schedule.children[target_index])

    new_arg = schedule.children[target_index-1]
    assert orig_arg is new_arg


def test_move_forward_after():
    '''Test that MoveTrans moves the node forwards to the expected
    location when location="after". '''
    _, invoke = get_invoke("15.14.2_multiple_set_kernels.f90", TEST_API,
                           idx=0, dist_mem=True)
    schedule = invoke.schedule
    move_trans = MoveTrans()
    initial_index = 0
    target_index = 2
    orig_arg = schedule.children[initial_index]
    new_arg = schedule.children[target_index]
    assert orig_arg is not new_arg

    move_trans.apply(schedule.children[initial_index],
                     schedule.children[target_index],
                     {"position": "after"})

    new_arg = schedule.children[target_index]
    assert orig_arg is new_arg


# test that move with dependencies fails
def test_move_fail():
    '''Test that MoveTrans fails to move the node backwards and forwards
    if there is a dependence. '''
    _, invoke = get_invoke("15.14.1_multi_aX_plus_Y_builtin.f90", TEST_API,
                           idx=0, dist_mem=True)
    schedule = invoke.schedule
    move_trans = MoveTrans()
    initial_index = 6
    target_index = 0
    with pytest.raises(TransformationError) as excinfo:
        move_trans.apply(schedule.children[initial_index],
                         schedule.children[target_index])
    assert "data dependencies forbid the move" in str(excinfo.value)

    initial_index = 0
    target_index = 6
    with pytest.raises(TransformationError) as excinfo:
        move_trans.apply(schedule.children[initial_index],
                         schedule.children[target_index])
    assert "data dependencies forbid the move" in str(excinfo.value)


def test_rc_str():
    '''Test the str method and name property of the
    Dynamo0p3RedundantComputationTrans class. '''
    rc_trans = Dynamo0p3RedundantComputationTrans()
    rc_name = str(rc_trans)
    assert rc_name == "Change iteration space to perform redundant computation"


def test_rc_node_not_loop():
    '''Test that Dynamo0p3RedundantComputationTrans raises an exception if the
    node argument is not a loop. '''
    _, invoke = get_invoke("1_single_invoke.f90", TEST_API,
                           idx=0, dist_mem=True)
    schedule = invoke.schedule
    rc_trans = Dynamo0p3RedundantComputationTrans()
    with pytest.raises(TransformationError) as excinfo:
        rc_trans.apply(schedule.children[0])
    assert ("Target of Dynamo0p3RedundantComputationTrans transformation must "
            "be a sub-class of Loop but got \'LFRicHaloExchange\'" in
            str(excinfo.value))


def test_rc_invalid_loop(monkeypatch):
    ''' Test that Dynamo0p3RedundantComputationTrans raises an exception if the
    supplied loop does not iterate over cells or dofs. '''
    _, invoke = get_invoke("1_single_invoke.f90", TEST_API,
                           idx=0, dist_mem=True)
    schedule = invoke.schedule
    rc_trans = Dynamo0p3RedundantComputationTrans()
    loop = schedule.children[4]
    # set the loop to a type that should raise an exception
    monkeypatch.setattr(loop, "loop_type", value="colours")
    with pytest.raises(TransformationError) as excinfo:
        rc_trans.apply(loop)
    assert ("In the Dynamo0p3RedundantComputation transformation apply "
            "method the loop type must be one of '' (cell-columns), 'dof' or "
            "'colour', but found 'colours'") in str(excinfo.value)


def test_rc_nodm():
    '''Test that Dynamo0p3RedundantComputationTrans raises an exception if
    distributed memory is not set. '''
    _, invoke = get_invoke("1_single_invoke.f90", TEST_API,
                           idx=0, dist_mem=False)
    schedule = invoke.schedule
    rc_trans = Dynamo0p3RedundantComputationTrans()
    loop = schedule.children[0]
    with pytest.raises(TransformationError) as excinfo:
        rc_trans.apply(loop)
    assert ("In the Dynamo0p3RedundantComputation transformation apply method "
            "distributed memory must be switched on") in str(excinfo.value)


def test_rc_invalid_depth():
    ''' Test that Dynamo0p3RedundantComputationTrans raises an exception if the
    supplied depth is less than 1. '''
    _, invoke = get_invoke("1_single_invoke.f90", TEST_API,
                           idx=0, dist_mem=True)
    schedule = invoke.schedule
    rc_trans = Dynamo0p3RedundantComputationTrans()
    loop = schedule.children[4]
    with pytest.raises(TransformationError) as excinfo:
        rc_trans.apply(loop, {"depth": 0})
    assert ("In the Dynamo0p3RedundantComputation transformation apply method "
            "the supplied depth is less than 1") in str(excinfo.value)


def test_rc_invalid_depth_continuous():
    ''' Test that Dynamo0p3RedundantComputationTrans raises an exception if the
    supplied depth equals 1 when modifying a continuous field. '''
    _, invoke = get_invoke("1_single_invoke.f90", TEST_API,
                           idx=0, dist_mem=True)
    schedule = invoke.schedule
    rc_trans = Dynamo0p3RedundantComputationTrans()
    loop = schedule.children[4]
    with pytest.raises(TransformationError) as excinfo:
        rc_trans.apply(loop, {"depth": 1})
    assert ("In the Dynamo0p3RedundantComputation transformation apply method "
            "the supplied depth (1) must be greater than the existing halo "
            "depth (1)") in str(excinfo.value)


def test_rc_continuous_depth():
    ''' Test that the loop bounds for a continuous kernel (iterating over
    cells) are modified appropriately, that set_clean() is added
    correctly and halo_exchange modified appropriately after applying
    the redundant computation transformation with a fixed value for
    halo depth.

    '''
    psy, invoke = get_invoke("1_single_invoke.f90", TEST_API,
                             idx=0, dist_mem=True)
    schedule = invoke.schedule
    rc_trans = Dynamo0p3RedundantComputationTrans()
    loop = schedule.children[4]
    rc_trans.apply(loop, {"depth": 3})
    result = str(psy.gen)

    for field_name in ["f2", "m1", "m2"]:
        assert f"if ({field_name}_proxy%is_dirty(depth=3)) then" in result
        assert f"call {field_name}_proxy%halo_exchange(depth=3)" in result
    assert "loop0_stop = mesh%get_last_halo_cell(3)" in result
    assert "do cell = loop0_start, loop0_stop" in result
    assert ("    call f1_proxy%set_dirty()\n"
            "    call f1_proxy%set_clean(2)") in result


def test_rc_continuous_no_depth():
    ''' Test that the loop bounds for a continuous kernel (iterating over
    cells) are modified appropriately, that set_clean() is added
    correctly and halo_exchange modified appropriately after applying
    the redundant computation transformation with no value for halo
    depth.

    '''
    psy, invoke = get_invoke("1_single_invoke.f90", TEST_API,
                             idx=0, dist_mem=True)
    schedule = invoke.schedule
    rc_trans = Dynamo0p3RedundantComputationTrans()
    loop = schedule.children[4]
    rc_trans.apply(loop)
    result = str(psy.gen)

    assert ("    if (f1_proxy%is_dirty(depth=max_halo_depth_mesh - 1)) then"
            "\n"
            "      call f1_proxy%halo_exchange(depth=max_halo_depth_mesh"
            " - 1)" in result)
    for fname in ["f2", "m1", "m2"]:
        assert (f"    if ({fname}_proxy%is_dirty(depth=max_halo_depth_mesh"
                f")) then\n"
                f"      call {fname}_proxy%halo_exchange(depth=max_halo_"
                f"depth_mesh)" in result)
    assert "loop0_stop = mesh%get_last_halo_cell()" in result
    assert "do cell = loop0_start, loop0_stop" in result
    assert ("    call f1_proxy%set_dirty()\n"
            "    call f1_proxy%set_clean(max_halo_depth_mesh - 1)") in result


def test_rc_discontinuous_depth(tmpdir, monkeypatch, annexed):
    '''Test that the loop bounds for a discontinuous kernel (iterating
    over cells) with continuous reads are modified appropriately and
    set_clean() added correctly and halo_exchange added appropriately
    after applying the redundant computation transformation with a
    fixed value for halo depth. Also test with and without annexed
    dofs being computed as this affects the generated code.

    '''
    api_config = Config.get().api_conf(TEST_API)
    monkeypatch.setattr(api_config, "_compute_annexed_dofs", annexed)
    psy, invoke = get_invoke("1_single_invoke_w3.f90", TEST_API,
                             idx=0, dist_mem=True)
    schedule = invoke.schedule
    rc_trans = Dynamo0p3RedundantComputationTrans()
    if annexed:
        # there are no halo exchange calls
        index = 0
    else:
        # there are 3 halo exchange calls
        index = 3
    loop = schedule.children[index]
    rc_trans.apply(loop, {"depth": 3})
    result = str(psy.gen)
    for field_name in ["f1", "f2", "m1"]:
        assert (f"    if ({field_name}_proxy%is_dirty(depth=3)) then\n"
                f"      call {field_name}_proxy%halo_exchange(depth=3)"
                in result)
    assert "loop0_stop = mesh%get_last_halo_cell(3)" in result
    assert "do cell = loop0_start, loop0_stop" in result
    assert ("    call m2_proxy%set_dirty()\n"
            "    call m2_proxy%set_clean(3)") in result

    assert LFRicBuild(tmpdir).code_compiles(psy)


def test_rc_discontinuous_no_depth(monkeypatch, annexed):
    '''Test that the loop bounds for a discontinuous kernel (iterating
    over cells) with continuous reads are modified appropriately and
    set_clean() added correctly and halo_exchange added appropriately
    after applying the redundant computation transformation with no
    halo depth value. Also test with and without annexed dofs being
    computed as this affects the generated code.

    '''
    api_config = Config.get().api_conf(TEST_API)
    monkeypatch.setattr(api_config, "_compute_annexed_dofs", annexed)
    psy, invoke = get_invoke("1_single_invoke_w3.f90", TEST_API,
                             idx=0, dist_mem=True)
    schedule = invoke.schedule
    rc_trans = Dynamo0p3RedundantComputationTrans()
    if annexed:
        # there are no halo exchange calls
        index = 0
    else:
        # there are 3 halo exchange calls
        index = 3
    loop = schedule.children[index]
    rc_trans.apply(loop)
    result = str(psy.gen)

    for field_name in ["f1", "f2", "m1"]:
        assert (f"if ({field_name}_proxy%is_dirty(depth=max_halo_depth_mesh)) "
                f"then" in result)
        assert (f"call {field_name}_proxy%halo_exchange("
                f"depth=max_halo_depth_mesh)" in result)
    assert "loop0_stop = mesh%get_last_halo_cell()" in result
    assert "do cell = loop0_start, loop0_stop" in result
    assert "call m2_proxy%set_dirty()" not in result
    assert "call m2_proxy%set_clean(max_halo_depth_mesh)" in result


def test_rc_all_discontinuous_depth(tmpdir):
    ''' Test that the loop bounds for a discontinuous kernel
    (iterating over cells) with discontinuous reads are modified
    appropriately and set_clean() added correctly and halo_exchange
    added appropriately after applying the redundant computation
    transformation with a fixed value for halo depth. '''
    psy, invoke = get_invoke("1_single_invoke_wtheta.f90", TEST_API,
                             idx=0, dist_mem=True)
    schedule = invoke.schedule
    rc_trans = Dynamo0p3RedundantComputationTrans()
    loop = schedule.children[0]
    rc_trans.apply(loop, {"depth": 3})
    result = str(psy.gen)
    assert "if (f2_proxy%is_dirty(depth=3)) then" in result
    assert "call f2_proxy%halo_exchange(depth=3)" in result
    assert "loop0_stop = mesh%get_last_halo_cell(3)" in result
    assert "do cell = loop0_start, loop0_stop" in result
    assert "call f1_proxy%set_dirty()" in result
    assert "call f1_proxy%set_clean(3)" in result

    assert LFRicBuild(tmpdir).code_compiles(psy)


def test_rc_all_discontinuous_no_depth(tmpdir):
    ''' Test that the loop bounds for a discontinuous kernel
    (iterating over cells) with discontinuous reads are modified
    appropriately and set_clean() added correctly and halo_exchange
    added appropriately after applying the redundant computation
    transformation with no halo depth value. '''
    psy, invoke = get_invoke("1_single_invoke_w2v.f90", TEST_API,
                             idx=0, dist_mem=True)
    schedule = invoke.schedule
    rc_trans = Dynamo0p3RedundantComputationTrans()
    loop = schedule.children[0]
    rc_trans.apply(loop)
    result = str(psy.gen)

    assert "if (f2_proxy%is_dirty(depth=max_halo_depth_mesh)) then" in result
    assert "call f2_proxy%halo_exchange(depth=max_halo_depth_mesh)" in result
    assert "loop0_stop = mesh%get_last_halo_cell()" in result
    assert "do cell = loop0_start, loop0_stop" in result
    assert "call f1_proxy%set_clean(max_halo_depth_mesh)" in result

    assert LFRicBuild(tmpdir).code_compiles(psy)


def test_rc_all_discontinuous_vector_depth(tmpdir):
    ''' Test that the loop bounds for a discontinuous kernel (iterating
    over cells) are modified appropriately and set_clean() added
    correctly and halo_exchange added appropriately for vector fields
    after applying the redundant computation transformation with a
    fixed value for halo depth. '''
    psy, invoke = get_invoke("1_single_invoke_w3_only_vector.f90", TEST_API,
                             idx=0, dist_mem=True)
    schedule = invoke.schedule
    rc_trans = Dynamo0p3RedundantComputationTrans()
    loop = schedule.children[0]
    rc_trans.apply(loop, {"depth": 3})
    result = str(psy.gen)

    for idx in range(1, 4):
        assert f"if (f2_proxy({idx})%is_dirty(depth=3)) then" in result
        assert f"call f2_proxy({idx})%halo_exchange(depth=3)" in result
    assert "loop0_stop = mesh%get_last_halo_cell(3)" in result
    assert "do cell = loop0_start, loop0_stop" in result
    for idx in range(1, 4):
        assert f"call f1_proxy({idx})%set_dirty()" in result
        assert f"call f1_proxy({idx})%set_clean(3)" in result

    assert LFRicBuild(tmpdir).code_compiles(psy)


def test_rc_all_discontinuous_vector_no_depth(tmpdir):
    ''' Test that the loop bounds for a discontinuous kernel (iterating
    over cells) are modified appropriately and set_clean() added
    correctly and halo_exchange added appropriately for vector fields
    after applying the redundant computation transformation with no
    halo depth value. '''
    psy, invoke = get_invoke("1_single_invoke_wtheta_only_vector.f90",
                             TEST_API, idx=0, dist_mem=True)
    schedule = invoke.schedule
    rc_trans = Dynamo0p3RedundantComputationTrans()
    loop = schedule.children[0]
    rc_trans.apply(loop)
    result = str(psy.gen)
    for idx in range(1, 4):
        assert (f"if (f2_proxy({idx})%is_dirty(depth=max_halo_depth_mesh"
                f")) then") in result
        assert (f"call f2_proxy({idx})%halo_exchange(depth=max_halo_depth_mesh"
                f")") in result
    assert "loop0_stop = mesh%get_last_halo_cell()" in result
    assert "do cell = loop0_start, loop0_stop" in result
    for idx in range(1, 4):
        assert f"call f1_proxy({idx})%set_clean(max_halo_depth_mesh)" in result

    assert LFRicBuild(tmpdir).code_compiles(psy)


def test_rc_all_disc_prev_depend_depth(tmpdir):
    ''' Test that the loop bounds for a discontinuous kernel
    (iterating over cells) with discontinuous reads are modified
    appropriately and set_clean() added correctly and halo_exchange
    added appropriately in the case where the field requiring a halo
    exchange has a previous non-halo dependence, after applying the
    redundant computation transformation with a fixed value for halo
    depth. '''
    psy, invoke = get_invoke("4.12_multikernel_invokes_w2v.f90", TEST_API,
                             idx=0, dist_mem=True)
    schedule = invoke.schedule
    rc_trans = Dynamo0p3RedundantComputationTrans()
    loop = schedule[1]
    rc_trans.apply(loop, {"depth": 3})
    result = str(psy.gen)
    assert "if (f1_proxy%is_dirty(depth=3)) then" not in result
    assert "call f1_proxy%halo_exchange(depth=3)" in result
    assert "loop1_stop = mesh%get_last_halo_cell(3)" in result
    assert "do cell = loop1_start, loop1_stop" in result
    assert "call f1_proxy%set_dirty()" in result
    assert "call f3_proxy%set_dirty()" in result
    assert "call f3_proxy%set_clean(3)" in result

    assert LFRicBuild(tmpdir).code_compiles(psy)


def test_rc_all_disc_prev_depend_no_depth():
    ''' Test that the loop bounds for a discontinuous kernel
    (iterating over cells) are modified appropriately and set_clean()
    added correctly and halo_exchange added appropriately in the case
    where the field now requiring a halo exchange has a previous
    non-halo dependence after applying the redundant computation
    transformation with no halo depth value. '''
    psy, invoke = get_invoke("4.12_multikernel_invokes_w2v.f90", TEST_API,
                             idx=0, dist_mem=True)
    schedule = invoke.schedule
    rc_trans = Dynamo0p3RedundantComputationTrans()
    loop = schedule[1]
    rc_trans.apply(loop)
    result = str(psy.gen)
    assert "call f1_proxy%set_dirty()" in result
    assert ("if (f1_proxy%is_dirty(depth=max_halo_depth_mesh)) "
            "then") not in result
    assert "call f1_proxy%halo_exchange(depth=max_halo_depth_mesh)" in result
    assert "loop1_stop = mesh%get_last_halo_cell()" in result
    assert "do cell = loop1_start, loop1_stop" in result
    assert "call f3_proxy%set_clean(max_halo_depth_mesh)" in result


def test_rc_all_disc_prev_dep_depth_vector(tmpdir):
    ''' Test that the loop bounds for a discontinuous kernel (iterating
    over cells) with discontinuous reads are modified appropriately
    and set_clean() added correctly and halo_exchange added
    appropriately in the case where the vector field requiring a halo
    exchange has a previous non-halo dependence, after applying the
    redundant computation transformation with a fixed value for halo
    depth. '''
    psy, invoke = get_invoke("8.2.1_multikernel_invokes_w3_vector.f90",
                             TEST_API, idx=0, dist_mem=True)
    schedule = invoke.schedule
    rc_trans = Dynamo0p3RedundantComputationTrans()
    loop = schedule[1]
    rc_trans.apply(loop, {"depth": 3})
    result = str(psy.gen)
    for idx in range(1, 4):
        assert f"if (f1_proxy({idx})%is_dirty(depth=3)) then" not in result
        assert f"call f1_proxy({idx})%halo_exchange(depth=3)" in result
        assert "loop1_stop = mesh%get_last_halo_cell(3)" in result
    assert "do cell = loop1_start, loop1_stop" in result
    for idx in range(1, 4):
        assert f"call f1_proxy({idx})%set_dirty()" in result
        assert f"call f3_proxy({idx})%set_dirty()" in result
        assert f"call f3_proxy({idx})%set_clean(3)" in result

    assert LFRicBuild(tmpdir).code_compiles(psy)


def test_rc_all_disc_prev_dep_no_depth_vect(tmpdir):
    ''' Test that the loop bounds for a discontinuous kernel (iterating
    over cells) are modified appropriately and set_clean() added
    correctly and halo_exchange added appropriately in the case where
    the vector field now requiring a halo exchange has a previous non-halo
    dependence after applying the redundant computation transformation
    with no halo depth value. '''
    psy, invoke = get_invoke("8.2.1_multikernel_invokes_w3_vector.f90",
                             TEST_API, idx=0, dist_mem=True)
    schedule = invoke.schedule
    rc_trans = Dynamo0p3RedundantComputationTrans()
    loop = schedule[1]
    rc_trans.apply(loop)
    result = str(psy.gen)
    assert "is_dirty" not in result
    for idx in range(1, 4):
        assert (f"call f1_proxy({idx})%halo_exchange(depth=max_halo_depth_"
                f"mesh)") in result
    assert "loop1_stop = mesh%get_last_halo_cell()" in result
    assert "do cell = loop1_start, loop1_stop" in result
    for idx in range(1, 4):
        assert f"call f1_proxy({idx})%set_dirty()" in result
        assert f"call f3_proxy({idx})%set_clean(max_halo_depth_mesh)" in result

    assert LFRicBuild(tmpdir).code_compiles(psy)


def test_rc_all_disc_prev_dep_no_depth_vect_readwrite(tmpdir):
    ''' Test that the loop bounds for a discontinuous kernel (iterating
    over cells) are modified appropriately and set_clean() added
    correctly and halo_exchange added appropriately in the case where
    the vector field now requiring a halo exchange has a previous halo
    dependence (readwrite access) after applying the redundant computation
    transformation with no halo depth value. '''
    psy, invoke = get_invoke("8.2.2_multikernel_invokes_wtheta_vector.f90",
                             TEST_API, idx=0, dist_mem=True)
    schedule = invoke.schedule
    rc_trans = Dynamo0p3RedundantComputationTrans()
    loop = schedule[1]
    rc_trans.apply(loop)
    result = str(psy.gen)
    # f3 has readwrite access so need to check the halos
    for idx in range(1, 4):
        assert (f"if (f3_proxy({idx})%is_dirty(depth=max_halo_depth_mesh))"
                in result)
        assert (f"call f3_proxy({idx})%halo_exchange(depth=max_halo_depth_mesh"
                ")" in result)
    # f1 has RW to W dependency
    for idx in range(1, 4):
        assert (f"call f1_proxy({idx})%halo_exchange(depth=max_halo_depth_mesh"
                f")" in result)
    assert "loop1_stop = mesh%get_last_halo_cell()" in result
    assert "do cell = loop1_start, loop1_stop" in result
    for idx in range(1, 4):
        assert f"call f1_proxy({idx})%set_dirty()" in result
        assert f"call f3_proxy({idx})%set_clean(max_halo_depth_mesh)" in result

    assert LFRicBuild(tmpdir).code_compiles(psy)


def test_rc_dofs_depth():
    ''' Test that the loop bounds when iterating over DoFs are modified
    appropriately and set_clean() added correctly and halo_exchange
    added appropriately after applying the redundant computation
    transformation with a fixed value for halo depth where the halo
    fields have no previous dependence.

    '''
    psy, invoke = get_invoke("15.1.2_inc_X_plus_Y_builtin.f90",
                             TEST_API, idx=0, dist_mem=True)
    schedule = invoke.schedule
    rc_trans = Dynamo0p3RedundantComputationTrans()
    loop = schedule.children[0]
    rc_trans.apply(loop, {"depth": 3})
    result = str(psy.gen)
    for field in ["f1", "f2"]:
        assert f"if ({field}_proxy%is_dirty(depth=3)) then" in result
        assert f"call {field}_proxy%halo_exchange(depth=3)" in result
    assert "loop0_stop = f1_proxy%vspace%get_last_dof_halo(3)" in result
    assert "do df = loop0_start, loop0_stop" in result
    assert "call f1_proxy%set_dirty()" in result
    assert "call f1_proxy%set_clean(3)" in result


def test_rc_dofs_no_depth():
    ''' Test that the loop bounds when iterating over DoFs are modified
    appropriately and set_clean() added correctly and halo_exchange
    added appropriately after applying the redundant computation
    transformation with no halo depth value where the halo fields have
    no previous dependence.

    '''
    psy, invoke = get_invoke("15.1.2_inc_X_plus_Y_builtin.f90",
                             TEST_API, idx=0, dist_mem=True)
    schedule = invoke.schedule
    rc_trans = Dynamo0p3RedundantComputationTrans()
    loop = schedule.children[0]
    rc_trans.apply(loop)
    result = str(psy.gen)

    assert "if (f2_proxy%is_dirty(depth=max_halo_depth_mesh)) then" in result
    assert "call f2_proxy%halo_exchange(depth=max_halo_depth_mesh)" in result
    assert "loop0_stop = f1_proxy%vspace%get_last_dof_halo()" in result
    assert "do df = loop0_start, loop0_stop" in result
    assert "call f1_proxy%set_dirty()" not in result
    assert "call f1_proxy%set_clean(max_halo_depth_mesh)" in result


def test_rc_dofs_depth_prev_dep(monkeypatch, annexed, tmpdir):
    ''' Test that the loop bounds when iterating over DoFs are modified
    appropriately and set_clean() added correctly and halo_exchange
    added appropriately after applying the redundant computation
    transformation with a fixed value for halo depth where the halo
    fields have a previous (non-halo-exchange) dependence. Also test
    with and without annexed dofs.

    '''
    api_config = Config.get().api_conf(TEST_API)
    monkeypatch.setattr(api_config, "_compute_annexed_dofs", annexed)
    psy, invoke = get_invoke("15.1.1_builtin_and_normal_kernel_invoke_2.f90",
                             TEST_API, idx=0, dist_mem=True)
    schedule = invoke.schedule
    rc_trans = Dynamo0p3RedundantComputationTrans()
    if annexed:
        index = 4
    else:
        index = 5
    loop = schedule.children[index]
    rc_trans.apply(loop, {"depth": 3})
    result = str(psy.gen)

    assert LFRicBuild(tmpdir).code_compiles(psy)

    # Check that the f2 halo exchange is modified
    assert "call f2_proxy%halo_exchange(depth=3)" in result
    # There is a need for a run-time is_dirty check for field f2 as
    # this field is not modified in this invoke and therefore its halo
    # is in an unknown state before it is read
    assert ("if (f2_proxy%is_dirty(depth=3)) "
            "then") in result

    # Check that the existing halo exchanges (for the first un-modified
    # loop) remain unchanged. These are on f1, m1 and m2 without annexed
    # dofs and only on m1 and m2 with annexed dofs.
    fld_hex_names = ["f1", "m1", "m2"]
    if annexed:
        fld_hex_names.remove("f1")
    for field_name in fld_hex_names:
        assert f"if ({field_name}_proxy%is_dirty(depth=1)) then" in result
        assert f"call {field_name}_proxy%halo_exchange(depth=1)" in result
    assert "loop1_stop = f1_proxy%vspace%get_last_dof_halo(3)" in result
    assert "do df = loop1_start, loop1_stop" in result
    assert "call f1_proxy%set_dirty()" in result
    assert "call f1_proxy%set_clean(3)" in result


def test_rc_dofs_no_depth_prev_dep():
    ''' Test that the loop bounds when iterating over DoFs are modified
    appropriately and set_clean() added correctly and halo_exchange
    added appropriately after applying the redundant computation
    transformation with no halo depth value where the halo
    fields have a previous (non-halo-exchange) dependence.

    '''
    psy, invoke = get_invoke("15.1.1_builtin_and_normal_kernel_invoke_2.f90",
                             TEST_API, idx=0, dist_mem=True)
    schedule = invoke.schedule
    rc_trans = Dynamo0p3RedundantComputationTrans()
    loop = schedule[5]
    rc_trans.apply(loop)
    result = str(psy.gen)

    # Check that the f2 halo exchange is modified
    assert "call f2_proxy%halo_exchange(depth=max_halo_depth_mesh)" in result
    assert "if (f2_proxy%is_dirty(depth=max_halo_depth_mesh)) then" in result
    # Check that the existing f1, m1 and m2 halo exchanges remain unchanged
    for fname in ["f1", "m1", "m2"]:
        assert f"if ({fname}_proxy%is_dirty(depth=1)) then" in result
        assert f"call {fname}_proxy%halo_exchange(depth=1)" in result
    assert "loop1_stop = f1_proxy%vspace%get_last_dof_halo()" in result
    assert "do df = loop1_start, loop1_stop" in result
    assert "call f1_proxy%set_dirty()" in result
    assert "call f1_proxy%set_clean(max_halo_depth_mesh)" in result


def test_continuous_no_set_clean():
    '''Test that set_clean is not added for the default iteration space of
    a continuous loop. This is probably covered from tests in
    dynamo0p3_test.py but it is good to have a specific test. '''
    psy, _ = get_invoke("1_single_invoke.f90",
                        TEST_API, idx=0, dist_mem=True)
    result = str(psy.gen)
    assert "loop0_stop = mesh%get_last_halo_cell(1)" in result
    assert "do cell = loop0_start, loop0_stop" in result
    assert "call f1_proxy%set_dirty()" in result
    assert "call f1_proxy%set_clean(" not in result


def test_discontinuous_no_set_clean():
    ''' Test that set_clean is not added for the default iteration
    space of a discontinuous loop. This is probably covered from tests
    in dynamo0p3_test.py but it is good to have a specific test. '''
    psy, _ = get_invoke("1_single_invoke_w3.f90", TEST_API,
                        idx=0, dist_mem=True)
    result = str(psy.gen)
    assert "loop0_stop = mesh%get_last_edge_cell()" in result
    assert "call m2_proxy%set_dirty()" in result
    assert "call m2_proxy%set_clean(" not in result


def test_dofs_no_set_clean(monkeypatch, annexed):
    ''' Test that set_clean is not added for the default iteration space
    of a loop over dofs. This is probably covered from tests in
    lfric_builtins_test.py but it is good to have a specific
    test. Also test with and without annexed dofs being computed as
    this affects the generated code.

    '''
    api_config = Config.get().api_conf(TEST_API)
    monkeypatch.setattr(api_config, "_compute_annexed_dofs", annexed)
    psy, _ = get_invoke("15.7.1_setval_c_builtin.f90", TEST_API,
                        idx=0, dist_mem=True)
    result = str(psy.gen)
    assert "halo_exchange" not in result
    if annexed:
        assert "loop0_stop = f1_proxy%vspace%get_last_dof_annexed()" in result
    else:
        assert "loop0_stop = f1_proxy%vspace%get_last_dof_owned()" in result
    assert "call f1_proxy%set_dirty()" in result
    assert "call f1_proxy%set_clean(" not in result


def test_rc_vector_depth(tmpdir):
    ''' Test that the loop bounds for a (continuous) vector are modified
    appropriately and set_clean() added correctly and halo_exchange
    added/modified appropriately after applying the redundant
    computation transformation with a fixed value for halo depth.

    '''
    psy, invoke = get_invoke("8_vector_field.f90", TEST_API, idx=0,
                             dist_mem=True)
    schedule = invoke.schedule
    rc_trans = Dynamo0p3RedundantComputationTrans()
    loop = schedule[5]
    rc_trans.apply(loop, {"depth": 3})
    result = str(psy.gen)

    assert LFRicBuild(tmpdir).code_compiles(psy)

    assert "if (f2_proxy%is_dirty(depth=3)) then" in result
    assert "call f2_proxy%halo_exchange(depth=3)" in result
    assert "loop0_stop = mesh%get_last_halo_cell(3)" in result
    for index in range(1, 4):
        assert f"call chi_proxy({index})%set_dirty()" in result
    for index in range(1, 4):
        assert f"call chi_proxy({index})%set_clean(2)" in result


def test_rc_vector_no_depth(tmpdir):
    ''' Test that the loop bounds for a (continuous) vector are modified
    appropriately and set_clean() added correctly and halo_exchange
    added/modified appropriately after applying the redundant
    computation transformation with no halo depth value.

    '''
    psy, invoke = get_invoke("8_vector_field.f90", TEST_API, idx=0,
                             dist_mem=True)
    schedule = invoke.schedule
    rc_trans = Dynamo0p3RedundantComputationTrans()
    loop = schedule[5]
    rc_trans.apply(loop)
    result = str(psy.gen)

    assert LFRicBuild(tmpdir).code_compiles(psy)

    assert "if (f2_proxy%is_dirty(depth=max_halo_depth_mesh)) then" in result
    assert "call f2_proxy%halo_exchange(depth=max_halo_depth_mesh)" in result
    assert "loop0_stop = mesh%get_last_halo_cell()" in result
    for idx in range(1, 4):
        assert f"call chi_proxy({idx})%set_dirty()" in result
    for idx in range(1, 4):
        assert (f"call chi_proxy({idx})%set_clean(max_halo_depth_mesh - 1)"
                in result)


def test_rc_no_halo_decrease():
    ''' Test that we do not decrease an existing halo size when setting it
    to a particular value. This situation may happen when the
    redundant computation affects the same field in two different
    loops and both depend on the same halo exchange.

    '''
    psy, invoke = get_invoke("15.1.1_builtin_and_normal_kernel_invoke_2.f90",
                             TEST_API, idx=0, dist_mem=True)
    schedule = invoke.schedule
    rc_trans = Dynamo0p3RedundantComputationTrans()
    # First, change the size of the f2 halo exchange to 3 by performing
    # redundant computation in the first loop
    loop = schedule.walk(Loop)[0]
    rc_trans.apply(loop, {"depth": 3})
    result = str(psy.gen)
    assert "if (f2_proxy%is_dirty(depth=3)) then" in result
    assert "if (m1_proxy%is_dirty(depth=3)) then" in result
    assert "if (m2_proxy%is_dirty(depth=3)) then" in result
    # Second, try to change the size of the f2 halo exchange to 2 by
    # performing redundant computation in the second loop
    schedule = invoke.schedule
    loop = schedule.walk(Loop)[1]
    rc_trans.apply(loop, {"depth": 2})
    result = str(psy.gen)
    assert "if (f2_proxy%is_dirty(depth=3)) then" in result
    assert "if (m1_proxy%is_dirty(depth=3)) then" in result
    assert "if (m2_proxy%is_dirty(depth=3)) then" in result
    # Third, set the size of the f2 halo exchange to the full halo
    # depth by performing redundant computation in the second loop
    schedule = invoke.schedule
    loop = schedule.walk(Loop)[1]
    rc_trans.apply(loop)
    result = str(psy.gen)
    assert "if (f2_proxy%is_dirty(depth=max_halo_depth_mesh)) then" in result
    assert "if (m1_proxy%is_dirty(depth=3)) then" in result
    assert "if (m2_proxy%is_dirty(depth=3)) then" in result
    # Fourth, try to change the size of the f2 halo exchange to 4 by
    # performing redundant computation in the first loop
    loop = schedule.walk(Loop)[0]
    rc_trans.apply(loop, {"depth": 4})
    result = str(psy.gen)
    assert "if (f2_proxy%is_dirty(depth=max_halo_depth_mesh)) then" in result
    assert "if (m1_proxy%is_dirty(depth=4)) then" in result
    assert "if (m2_proxy%is_dirty(depth=4)) then" in result


def test_rc_updated_dependence_analysis():
    ''' Test that the dependence analysis updates when new halo exchanges
    are added to the schedule. '''
    _, invoke = get_invoke("1_single_invoke_wtheta.f90", TEST_API, idx=0,
                           dist_mem=True)
    schedule = invoke.schedule
    loop = schedule.children[0]
    kernel = loop.loop_body[0]
    f2_field = kernel.args[1]
    assert not f2_field.backward_dependence()
    # set our loop to redundantly compute to the level 2 halo. This
    # introduces a new halo exchange
    rc_trans = Dynamo0p3RedundantComputationTrans()
    loop = schedule.children[0]
    rc_trans.apply(loop, {"depth": 2})
    previous_field = f2_field.backward_dependence()
    previous_node = previous_field.call
    # check f2_field has a backward dependence with the new halo
    # exchange field
    assert isinstance(previous_node, LFRicHaloExchange)
    # check the new halo exchange field has a forward dependence with
    # the kernel f2_field
    assert previous_field.forward_dependence() == f2_field


def test_rc_no_loop_decrease():
    ''' Test that we raise an exception if we try to reduce the size of a
    loop halo when using the redundant computation transformation. This is
    not allowed partly for simplicity but also because, in the current
    implementation we might not decrease the size of the relevant halo
    exchange as these can only be increased with the current logic. '''
    _, invoke = get_invoke("1_single_invoke_w2v.f90",
                           TEST_API, idx=0, dist_mem=True)
    schedule = invoke.schedule
    rc_trans = Dynamo0p3RedundantComputationTrans()
    # first set our loop to redundantly compute to the level 2 halo
    loop = schedule.children[0]
    rc_trans.apply(loop, {"depth": 2})
    # now try to reduce the redundant computation to the level 1 halo
    # f1 and f2 have read accesses (readwrite and read) so there
    # is one halo exchange for each before the loop
    loop = schedule.children[2]
    with pytest.raises(TransformationError) as excinfo:
        rc_trans.apply(loop, {"depth": 1})
    assert ("supplied depth (1) must be greater than the existing halo depth "
            "(2)") in str(excinfo.value)
    # second set our loop to redundantly compute to the maximum halo depth
    rc_trans.apply(loop)
    # now try to reduce the redundant computation to a fixed value
    with pytest.raises(TransformationError) as excinfo:
        rc_trans.apply(loop, {"depth": 2})
    assert ("loop is already set to the maximum halo depth so can't be "
            "set to a fixed value") in str(excinfo.value)
    # now try to set the redundant computation to the same (max) value
    # it is now
    with pytest.raises(TransformationError) as excinfo:
        rc_trans.apply(loop)
    assert ("loop is already set to the maximum halo depth so this "
            "transformation does nothing") in str(excinfo.value)


def test_rc_remove_halo_exchange(tmpdir, monkeypatch):
    '''Test that a halo exchange is removed if redundant computation means
    that it is no longer required. Halo exchanges are not required in
    this example when we compute annexed dofs. Therefore we ensure we
    compute over owned dofs (via monkeypatch) to perform the test.

    '''
    api_config = Config.get().api_conf(TEST_API)
    monkeypatch.setattr(api_config, "_compute_annexed_dofs", False)
    psy, _ = get_invoke("14.7_halo_annexed.f90",
                        TEST_API, idx=0, dist_mem=True)
    result = str(psy.gen)
    assert "call f1_proxy%halo_exchange(depth=1)" in result
    assert "call f2_proxy%halo_exchange(depth=1)" in result
    assert "if (m1_proxy%is_dirty(depth=1)) then" in result
    assert "call m1_proxy%halo_exchange(depth=1)" in result

    assert LFRicBuild(tmpdir).code_compiles(psy)

    #
    invoke = psy.invokes.invoke_list[0]
    schedule = invoke.schedule
    #
    rc_trans = Dynamo0p3RedundantComputationTrans()
    loop = schedule.walk(Loop)[0]
    rc_trans.apply(loop, {"depth": 1})
    result = str(psy.gen)
    assert "call f1_proxy%halo_exchange(depth=1)" not in result
    assert "call f2_proxy%halo_exchange(depth=1)" in result
    assert "if (m1_proxy%is_dirty(depth=1)) then" in result
    assert "call m1_proxy%halo_exchange(depth=1)" in result
    #
    loop = schedule.walk(Loop)[1]
    rc_trans.apply(loop, {"depth": 1})
    result = str(psy.gen)
    assert "call f1_proxy%halo_exchange(depth=1)" not in result
    assert "call f2_proxy%halo_exchange(depth=1)" not in result
    assert "if (m1_proxy%is_dirty(depth=1)) then" in result
    assert "call m1_proxy%halo_exchange(depth=1)" in result


def test_rc_max_remove_halo_exchange(tmpdir):
    ''' Add test to redundantly compute a discontinuous (wtheta) and
    continuous (w2) field to the maximum halo depth and then check
    that a discontinuous halo exchange is removed in this case as we
    always remove the halo exchange if we write to a discontinuous
    field to maximum depth. Also check that the halo exchange is not
    removed for the continuous case as the outer halo stays dirty.
    The halo should also have an if round it as we do not know how
    much redundant computation we are doing.

    '''
    psy, invoke = get_invoke("15.1.2_builtin_and_normal_kernel_invoke.f90",
                             TEST_API, idx=0, dist_mem=True)
    schedule = invoke.schedule
    result = str(psy.gen)
    #
    # f3 has "inc" access so there is a check for the halo exchange
    # of depth 1
    assert "call f3_proxy%halo_exchange(depth=1)" in result
    assert "if (f3_proxy%is_dirty(depth=1)) then" in result
    rc_trans = Dynamo0p3RedundantComputationTrans()
    loop = schedule.walk(Loop)[0]
    rc_trans.apply(loop)
    result = str(psy.gen)

    # f3 halo exchange is not removed even though we redundantly
    # compute f3 as the redundant computation is on a continuous field
    # and therefore the outermost halo stays dirty. We can not be
    # certain whether the halo exchange is required or not as we don't
    # know the depth of the halo.
    assert "call f3_proxy%halo_exchange(depth=1)" in result
    # We do not know whether we need the halo exchange so we include an if
    assert "if (f3_proxy%is_dirty(depth=1)) then" in result
    #
    assert "call f4_proxy%halo_exchange(depth=1)" in result
    loop = schedule.walk(Loop)[-1]
    rc_trans.apply(loop)
    result = str(psy.gen)
    # f4 halo exchange is removed as it is redundantly computed to the
    # last level halo and is discontinuous so all levels of the halo
    # are clean. However, we introduce a new halo exchange for
    # f5. This could be removed by redundant computation but we don't
    # bother as that is not relevant to this test.
    assert "call f4_proxy%halo_exchange(depth=1)" not in result

    assert LFRicBuild(tmpdir).code_compiles(psy)


def test_rc_continuous_halo_remove(fortran_writer):
    ''' Check that we do not remove a halo exchange when the field is
    continuous and the redundant computation depth equals the required
    halo access depth. The reason for this is that the outer halo
    remains invalid when written to for a continuous field. Also check
    that we do remove the halo exchange when the redundant computation
    depth is one more than the required halo access depth.

    '''
    psy, invoke = get_invoke("15.1.2_builtin_and_normal_kernel_invoke.f90",
                             TEST_API, idx=0, dist_mem=True)
    schedule = invoke.schedule
    result = fortran_writer(schedule)
    rc_trans = Dynamo0p3RedundantComputationTrans()
    f3_inc_hex = schedule.children[2]
    f3_inc_loop = schedule.children[4]
    f3_read_hex = schedule.children[7]
    f3_read_loop = schedule.children[9]
    # field "f3" has "inc" access resulting in two halo exchanges of
    # depth 1, one of which is conditional. One of these halo
    # exchanges is placed before the f3_inc_loop and one is placed
    # before the f3_read_loop (there are three other halo exchanges,
    # one each for fields f1, f2 and f4).
    assert result.count("call f3_proxy%halo_exchange(depth=1") == 2
    assert result.count("if (f3_proxy%is_dirty(depth=1)) then") == 1
    #
    # Applying redundant computation to equal depth on f3_inc_loop and
    # f3_read_loop does not remove the initial number of halo exchanges.
    # However, the "is_dirty" check and the halo exchange before the
    # f3_inc_loop are now to depth 2.
    rc_trans.apply(f3_read_loop, {"depth": 3})
    rc_trans.apply(f3_inc_loop, {"depth": 3})
    result = fortran_writer(schedule)
    assert result.count("call f3_proxy%halo_exchange(depth=") == 2
    assert f3_inc_hex._compute_halo_depth() == "2"
    assert f3_read_hex._compute_halo_depth() == "3"
    assert "if (f3_proxy%is_dirty(depth=2)) then" in result
    assert "if (f3_proxy%is_dirty(depth=3)) then" not in result
    #
    # Applying redundant computation to one more depth to f3_inc_loop
    # removes the halo exchange before the f3_read_loop.
    # The "is_dirty" check and the halo exchange before the
    # f3_inc_loop are now to depth 3.
    rc_trans.apply(f3_inc_loop, {"depth": 4})
    result = fortran_writer(schedule)
    assert result.count("call f3_proxy%halo_exchange(depth=") == 1
    assert f3_inc_hex._compute_halo_depth() == "3"
    # Position 7 is now halo exchange on f4 instead of f3
    assert schedule.children[7].field != "f3"
    assert "if (f3_proxy%is_dirty(depth=4)" not in result


def test_rc_discontinuous_halo_remove(monkeypatch, fortran_writer):
    ''' Check that we do remove a halo exchange when the field is
    discontinuous and the redundant computation depth equals the
    required halo access depth. Also check that we do not remove the
    halo exchange when the redundant computation depth is one less
    than the required halo access depth.

    '''
    psy, invoke = get_invoke("15.1.2_builtin_and_normal_kernel_invoke.f90",
                             TEST_API, idx=0, dist_mem=True)
    schedule = invoke.schedule
    result = fortran_writer(schedule)
    rc_trans = Dynamo0p3RedundantComputationTrans()
    f4_write_loop = schedule.children[5]
    f4_read_loop = schedule.children[9]
    assert "call f4_proxy%halo_exchange(depth=1)" in result
    assert "if (f4_proxy%is_dirty(depth=1)) then" not in result
    rc_trans.apply(f4_read_loop, {"depth": 3})
    rc_trans.apply(f4_write_loop, {"depth": 2})
    result = fortran_writer(schedule)
    assert "call f4_proxy%halo_exchange(depth=3)" in result
    assert "if (f4_proxy%is_dirty(depth=3)) then" not in result
    # Increase RC depth to 3 and check that halo exchange is removed
    # when a discontinuous field has write access
    rc_trans.apply(f4_write_loop, {"depth": 3})
    result = fortran_writer(schedule)
    assert "call f4_proxy%halo_exchange(depth=" not in result
    assert "if (f4_proxy%is_dirty(depth=" not in result
    # Increase RC depth to 3 and check that halo exchange is not removed
    # when a discontinuous field has readwrite access
    call = f4_write_loop.loop_body[0]
    f4_arg = call.arguments.args[0]
    monkeypatch.setattr(f4_arg, "_access", value=AccessType.READWRITE)
    monkeypatch.setattr(f4_write_loop, "_upper_bound_halo_depth", value=2)
    rc_trans.apply(f4_write_loop, {"depth": 3})
    result = fortran_writer(schedule)
    assert "call f4_proxy%halo_exchange(depth=" in result
    assert "if (f4_proxy%is_dirty(depth=" in result


def test_rc_reader_halo_remove(fortran_writer):
    ''' Check that we do not add an unnecessary halo exchange when we
    increase the depth of halo that a loop computes but the previous loop
    still computes deep enough into the halo to avoid needing a halo
    exchange.

    '''
    psy, invoke = get_invoke("15.1.2_builtin_and_normal_kernel_invoke.f90",
                             TEST_API, idx=0, dist_mem=True)
    schedule = invoke.schedule
    result = fortran_writer(schedule)
    assert "call f2_proxy%halo_exchange(depth=1)" in result

    rc_trans = Dynamo0p3RedundantComputationTrans()

    # Redundant computation to avoid halo exchange for f2
    rc_trans.apply(schedule.children[1], {"depth": 2})
    result = fortran_writer(schedule)
    assert "call f2_proxy%halo_exchange(" not in result

    # Redundant computation to depth 2 in f2 reader loop should not
    # cause a new halo exchange as it is still covered by depth=2 in
    # the writer loop
    rc_trans.apply(schedule.children[4], {"depth": 2})
    result = fortran_writer(schedule)
    assert "call f2_proxy%halo_exchange(" not in result


def test_rc_vector_reader_halo_remove(fortran_writer):
    ''' Check that we do not add unnecessary halo exchanges for a vector
    field when we increase the depth of halo that a loop computes but
    the previous loop still computes deep enough into the halo to
    avoid needing halo exchanges. '''
    psy, invoke = get_invoke("8.2.1_multikernel_invokes_w3_vector.f90",
                             TEST_API, idx=0, dist_mem=True)
    schedule = invoke.schedule
    result = fortran_writer(schedule)

    assert "is_dirty" not in result
    assert "halo_exchange" not in result

    rc_trans = Dynamo0p3RedundantComputationTrans()

    # Redundant computation for first loop
    rc_trans.apply(schedule.children[0], {"depth": 1})
    result = fortran_writer(schedule)
    assert result.count("is_dirty") == 3
    assert result.count("halo_exchange") == 3

    # Redundant computation in reader loop should not
    # cause a new halo exchange as it is still covered by depth=1 in
    # the writer loop
    rc_trans.apply(schedule.children[4], {"depth": 1})
    result = fortran_writer(schedule)
    assert result.count("is_dirty") == 3
    assert result.count("halo_exchange") == 3


def test_rc_vector_reader_halo_readwrite(fortran_writer):
    ''' When we increase the depth of halo that a loop computes but the
    previous loop still computes deep enough into the halo the added
    halo exchanges stem from the vector readwrite access. '''
    psy, invoke = get_invoke("8.2.2_multikernel_invokes_wtheta_vector.f90",
                             TEST_API, idx=0, dist_mem=True)
    schedule = invoke.schedule
    result = fortran_writer(schedule)

    assert "is_dirty" not in result
    assert "halo_exchange" not in result

    rc_trans = Dynamo0p3RedundantComputationTrans()

    # Redundant computation for first loop: both fields have
    # read dependencies for all three components
    rc_trans.apply(schedule.children[0], {"depth": 1})
    result = fortran_writer(schedule)
    assert result.count("is_dirty") == 6
    assert result.count("halo_exchange") == 6

    # Redundant computation in reader loop causes new halo exchanges
    # due to readwrite dependency in f3
    rc_trans.apply(schedule.children[7], {"depth": 1})
    result = fortran_writer(schedule)
    assert result.count("is_dirty") == 9
    assert result.count("halo_exchange") == 9

    # Now increase RC depth of the reader loop to 2 to check for
    # additional halo exchanges (3 more due to readwrite to read
    # dependency in f1)
    rc_trans.apply(schedule.children[10], {"depth": 2})
    result = fortran_writer(schedule)
    # Check for additional halo exchanges
    assert result.count("halo_exchange") == 12
    # Check that additional halo exchanges for all three f1
    # vector field components are of depth 2 and that they
    # do not have if tests around them
    for idvct in range(1, 4):
        idx = str(idvct)
        assert (
            "call f1_proxy(" + idx + ")%halo_exchange(depth=2)") in result
        assert (
            "      if (f1_proxy(" + idx + ")%is_dirty(depth=2)) then\n"
            "         call f1_proxy(" + idx + ")%halo_exchange(depth=2)\n"
            "      end if\n") not in result


def test_stencil_rc_max_depth_1(monkeypatch):
    ''' If a loop contains a kernel with a stencil access and the loop
    attempts to compute redundantly into the halo to the maximum depth
    then the stencil will access beyond the halo bounds. This is
    therefore not allowed and exceptions are raised in the
    Dynamo0p3RedundantComputationTrans transformation and in
    _compute_single_halo_info. This test checks these exceptions are
    raised correctly.

    '''
    _, invoke = get_invoke("19.1_single_stencil.f90",
                           TEST_API, idx=0, dist_mem=True)
    schedule = invoke.schedule
    loop = schedule[4]
    rc_trans = Dynamo0p3RedundantComputationTrans()
    with pytest.raises(TransformationError) as excinfo:
        rc_trans.apply(loop)
    assert ("In the Dynamo0p3RedundantComputation transformation apply method "
            "the loop contains field 'f2' with a stencil access in kernel "
            "'testkern_stencil_code', so it is invalid to set redundant "
            "computation to maximum depth" in str(excinfo.value))

    halo_exchange = schedule[1]
    monkeypatch.setattr(loop, "_upper_bound_halo_depth", None)
    with pytest.raises(GenerationError) as excinfo:
        _ = halo_exchange._compute_halo_read_info()
    assert ("redundant computation to max depth with a stencil is "
            "invalid" in str(excinfo.value))


def test_rc_invalid_depth_type():
    ''' If an incorrect type is passed as a depth value to the redundant
    computation transformation an exception should be raised. This test
    checks that this exception is raised as expected.

    '''
    _, invoke = get_invoke("1_single_invoke.f90",
                           TEST_API, idx=0, dist_mem=True)
    schedule = invoke.schedule
    loop = schedule.children[4]
    rc_trans = Dynamo0p3RedundantComputationTrans()
    with pytest.raises(TransformationError) as excinfo:
        rc_trans.apply(loop, {"depth": "2"})
    assert (f"the supplied depth should be an integer but found "
            f"type '{type('txt')}'" in str(excinfo.value))


def test_loop_fusion_different_loop_depth(monkeypatch, annexed):
    '''We can only loop fuse if two loops iterate over the same entities
    and iterate over the same depth. The loop fusion transformation
    raises an exception if this is not the case. This test checks that
    the exception is raised correctly. We also test when annexed is
    False and True as it affects how many halo exchanges are
    generated.

    '''
    config = Config.get()
    dyn_config = config.api_conf("lfric")
    monkeypatch.setattr(dyn_config, "_compute_annexed_dofs", annexed)
    _, invoke = get_invoke("4.6_multikernel_invokes.f90",
                           TEST_API, idx=0, dist_mem=True)
    schedule = invoke.schedule
    if annexed:
        index = 5
    else:
        index = 7
        # move the halo exchange between the two loops
        move_trans = MoveTrans()
        move_trans.apply(schedule.children[7], schedule.children[6])
    # make the first loop redundantly compute to halo level 3
    rc_trans = Dynamo0p3RedundantComputationTrans()
    rc_trans.apply(schedule.children[index], {"depth": 3})
    # try to fuse the loops. This should fail as the depths are different
    if annexed:
        # we now have an additional halo exchange for the gh_inc
        # access in the first loop
        index += 1
    f_trans = LFRicLoopFuseTrans()
    with pytest.raises(TransformationError) as excinfo:
        f_trans.apply(schedule.children[index], schedule.children[index+1])
    assert ("Error in LFRicLoopFuseTrans transformation: The halo-depth "
            "indices are not the same. Found '3' and '1'" in
            str(excinfo.value))
    # now redundantly compute to the full halo
    rc_trans.apply(schedule.children[index+1])
    if annexed:
        # we now have a halo exchange between the 2 loops due to
        # redundant computation
        index = 7
        # move the halo exchange between the two loops
        move_trans = MoveTrans()
        move_trans.apply(schedule.children[7], schedule.children[6])
    # try to fuse the loops. This should fail as the depths are different
    f_trans = LFRicLoopFuseTrans()
    with pytest.raises(TransformationError) as excinfo:
        f_trans.apply(schedule.children[index], schedule.children[index+1])
    assert ("Error in LFRicLoopFuseTrans transformation: The halo-depth "
            "indices are not the same. Found '3' and 'None'" in
            str(excinfo.value))


def test_loop_fusion_different_loop_name(monkeypatch):
    ''' We can only loop fuse if two loops iterate over the same entities
    and iterate over the same depth. The loop fusion transformation
    raises an exception if this is not the case. This test checks that
    the exception is raised correctly. '''
    _, invoke = get_invoke("4.12_multikernel_invokes_w2v.f90",
                           TEST_API, idx=0, dist_mem=True)
    # First test for f1 readwrite to read dependency
    schedule = invoke.schedule
    rc_trans = Dynamo0p3RedundantComputationTrans()
    rc_trans.apply(schedule.children[0], {"depth": 3})
    f_trans = LFRicLoopFuseTrans()
    with pytest.raises(TransformationError) as excinfo:
        # Indices of loops to fuse in the schedule
        f_trans.apply(schedule.children[2], schedule.children[3])
    assert ("Error in LFRicLoopFuseTrans transformation: The upper bound "
            "names are not the same. Found 'cell_halo' and 'ncells'"
            in str(excinfo.value))
    # Now test for f1 write to read dependency
    _, invoke = get_invoke("4.12_multikernel_invokes_w2v.f90",
                           TEST_API, idx=0, dist_mem=True)
    # First test for f1 readwrite to read dependency
    schedule = invoke.schedule

    call = schedule.children[0].loop_body[0]
    f1_arg = call.arguments.args[0]
    monkeypatch.setattr(f1_arg, "_access", value=AccessType.WRITE)
    rc_trans.apply(schedule.children[0], {"depth": 3})
    with pytest.raises(TransformationError) as excinfo:
        f_trans.apply(schedule.children[1], schedule.children[2])
    assert ("Error in LFRicLoopFuseTrans transformation: The upper bound "
            "names are not the same. Found 'cell_halo' and 'ncells'"
            in str(excinfo.value))


def test_rc_max_w_to_r_continuous_known_halo(monkeypatch, annexed):
    '''If we have a continuous field being written to in one loop to the
    maximum halo depth and then being read in a following (dependent)
    loop to the maximum halo depth we can determine that we definitely
    need a halo exchange (at the outermost halo level). This test
    checks that a halo with no runtime checking is produced for this
    case. We also test when annexed is False and True as it affects
    how many halo exchanges are generated.

    '''
    config = Config.get()
    dyn_config = config.api_conf("lfric")
    monkeypatch.setattr(dyn_config, "_compute_annexed_dofs", annexed)
    _, invoke = get_invoke("14.10_halo_continuous_cell_w_to_r.f90",
                           TEST_API, idx=0, dist_mem=True)
    schedule = invoke.schedule

    if annexed:
        index1 = 1
        index2 = 3
    else:
        index1 = 2
        index2 = 5
    w_loop = schedule.children[index1]
    r_loop = schedule.children[index2]

    # make both the writer and reader loops use the full halo
    rc_trans = Dynamo0p3RedundantComputationTrans()
    rc_trans.apply(w_loop)
    rc_trans.apply(r_loop)

    if annexed:
        w_to_r_halo_exchange = schedule.children[3]
    else:
        w_to_r_halo_exchange = schedule.children[4]

    # sanity check that the halo exchange goes to the full halo depth
    assert (w_to_r_halo_exchange._compute_halo_depth() ==
            "max_halo_depth_mesh")

    # the halo exchange should be both required to be added and known
    # to be needed
    required, known = w_to_r_halo_exchange.required()
    assert required
    assert known


def test_red_comp_w_to_n_r_clean_gt_cleaned(tmpdir):
    ''' Tests the case where we have multiple (derived) read dependence
    entries and one of them has a literal depth value (and no
    associated variable) and we write redundantly into the halo with a
    literal depth. Depending on the literal values of the halo-reads
    and the halo-depth of the redundant write we may, or may not, know
    that we need a halo exchange. This test checks that we get the
    expected behaviour.

    '''
    # The initial test case writes to a field over dofs, then reads
    # the halo to depth 2 with a stencil, then reads the halo to a
    # variable depth with a stencil
    psy, invoke = get_invoke("14.11_halo_required_clean_multi.f90",
                             TEST_API, idx=0, dist_mem=True)
    schedule = invoke.schedule

    w_loop = schedule.children[0]
    w_to_r_halo_exchange = schedule.children[1]

    # make the writer loop write redundantly into the level 1 halo. We
    # now make the level one halo clean but we still definitely need a
    # halo exchange as one of the readers reads the halo to level 2
    rc_trans = Dynamo0p3RedundantComputationTrans()
    rc_trans.apply(w_loop, {"depth": 1})

    # the halo exchange should be both required and known to be needed
    required, known = w_to_r_halo_exchange.required()
    assert required
    assert known

    # make the writer loop write redundantly into the level 2 halo. We
    # now make the level two halo clean so the reader that reads to
    # the level 2 halo does not need a halo exchange, but another
    # reader reads to a variable level so we are not sure if we need a
    # halo exchange or not.
    rc_trans.apply(w_loop, {"depth": 2})

    w_to_r_halo_exchange = schedule.children[1]

    # the halo exchange should be required but not known to be needed
    required, known = w_to_r_halo_exchange.required()
    assert required
    assert not known

    # make the reader loop with a variable size also write redundantly
    # into the level 3 halo. We now know that we need a halo exchange
    # as the minimum halo depth that needs to be clean is level 3 and
    # we only clean up to the level 2 halo.
    r_var_stencil_loop = schedule.children[2]
    rc_trans.apply(r_var_stencil_loop, {"depth": 3})

    w_to_r_halo_exchange = schedule.children[1]

    # the halo exchange should be required and known to be needed
    required, known = w_to_r_halo_exchange.required()
    assert required
    assert known

    assert LFRicBuild(tmpdir).code_compiles(psy)


def test_rc_no_directive():
    ''' When the redundant computation transformation is given a Loop whose
    parent is a directive an exception is raised as this is not
    supported (redundant computation transformations must be applied
    before directives are added). This test checks that this exception
    is raised correctly.

    '''
    _, invoke = get_invoke("1_single_invoke.f90",
                           TEST_API, idx=0, dist_mem=True)
    schedule = invoke.schedule

    # Create a colouring transformation and apply this to the loop
    ctrans = Dynamo0p3ColourTrans()
    ctrans.apply(schedule[4])

    # Create an openmp transformation and apply this to the loop
    otrans = DynamoOMPParallelLoopTrans()
    otrans.apply(schedule[4].loop_body[0])

    # Create a redundant computation transformation and apply this to the loop
    rc_trans = Dynamo0p3RedundantComputationTrans()
    with pytest.raises(TransformationError) as excinfo:
        rc_trans.apply(
            schedule[4].loop_body[0].dir_body[0], {"depth": 1})
    assert ("Redundant computation must be applied before directives are added"
            in str(excinfo.value))


def test_rc_wrong_parent(monkeypatch):
    ''' When the redundant computation transformation is given a Loop which
    has the wrong parent, and that parent is not a Directive (which is
    handled in a separate case) an exception is raised. This test
    checks that this exception is raised correctly.

    '''
    _, invoke = get_invoke("1_single_invoke.f90",
                           TEST_API, idx=0, dist_mem=True)
    schedule = invoke.schedule

    # Make the parent of the loop a halo exchange
    monkeypatch.setattr(schedule.children[4], "_parent", schedule.children[0])

    rc_trans = Dynamo0p3RedundantComputationTrans()
    # Apply redundant computation to the loop
    with pytest.raises(TransformationError) as excinfo:
        rc_trans.apply(schedule.children[4], {"depth": 1})
    assert ("the parent of the supplied loop must be the LFRicInvokeSchedule, "
            "or a Loop") in str(excinfo.value)


def test_rc_parent_loop_colour(monkeypatch):
    ''' If the parent of the loop supplied to the redundant computation
    transformation is a loop then

    1) the parent loop's parent should be a schedule. If this is not
    the case then an exception is raised.

    2) the parent loop should iterate over 'colours'. If this is not
    the case then an exception is raised.

    3) the supplied loop should iterate over cells of a given
    colour. If this is not the case then an exception is raised.

    This test checks that the appropriate exceptions are correctly
    raised for these three situations.

    '''
    _, invoke = get_invoke("1_single_invoke.f90",
                           TEST_API, idx=0, dist_mem=True)
    schedule = invoke.schedule

    # Apply colouring
    # Create colour transformation
    ctrans = Dynamo0p3ColourTrans()
    # Colour the loop
    ctrans.apply(schedule.children[4])

    # Make the parent of the outermost loop something other than
    # InvokeSchedule (we use halo exchange in this case)
    monkeypatch.setattr(schedule.children[4], "_parent", schedule.children[0])

    rc_trans = Dynamo0p3RedundantComputationTrans()
    # Apply redundant computation to the loop
    with pytest.raises(TransformationError) as excinfo:
        rc_trans.apply(schedule.children[4].loop_body[0], {"depth": 1})
    assert ("if the parent of the supplied Loop is also a Loop then the "
            "parent's parent must be the LFRicInvokeSchedule"
            in str(excinfo.value))

    # Make the outermost loop iterate over cells (it should be
    # colours). We can ignore the previous monkeypatch as this
    # exception is encountered before the previous one.
    monkeypatch.setattr(schedule.children[4], "_loop_type", "cells")

    rc_trans = Dynamo0p3RedundantComputationTrans()
    # Apply redundant computation to the loop
    with pytest.raises(TransformationError) as excinfo:
        rc_trans.apply(schedule.children[4].loop_body[0], {"depth": 1})
    assert ("if the parent of the supplied Loop is also a Loop then the "
            "parent must iterate over 'colours'" in str(excinfo.value))

    # Make the innermost loop iterate over cells (it should be
    # colour). We can ignore the previous monkeypatches as this
    # exception is encountered before the previous ones.
    monkeypatch.setattr(schedule.children[4].loop_body[0], "_loop_type",
                        "cells")

    rc_trans = Dynamo0p3RedundantComputationTrans()
    # Apply redundant computation to the loop
    with pytest.raises(TransformationError) as excinfo:
        rc_trans.apply(schedule.children[4].loop_body[0], {"depth": 1})
    assert ("if the parent of the supplied Loop is also a Loop then the "
            "supplied Loop must iterate over 'colour'" in str(excinfo.value))


def test_rc_unsupported_loop_type(monkeypatch):
    ''' When an unsupported loop type is provided to the redundant
    computation apply method an exception is raised. It is not
    possible to get to this exception in normal circumstances due to
    the validation tests so we monkey patch it. This test checks that
    the exception is raised correctly.

    '''
    _, invoke = get_invoke("1_single_invoke.f90",
                           TEST_API, idx=0, dist_mem=True)
    schedule = invoke.schedule

    # Apply colouring
    # Create colour transformation
    ctrans = Dynamo0p3ColourTrans()
    # Colour the loop
    ctrans.apply(schedule.children[4])

    # Make the loop type invalid
    monkeypatch.setattr(schedule.children[4].loop_body[0], "_loop_type",
                        "invalid")

    rc_trans = Dynamo0p3RedundantComputationTrans()

    # Switch off validation
    monkeypatch.setattr(rc_trans, "validate",
                        lambda loop, options: None)

    # Apply redundant computation to the loop
    with pytest.raises(TransformationError) as excinfo:
        rc_trans.apply(schedule.children[4].loop_body[0], {"depth": 1})
    assert "Unsupported loop_type 'invalid' found" in str(excinfo.value)


def test_rc_colour_no_loop_decrease():
    ''' Test that we raise an exception if we try to reduce the size of a
    loop halo depth when using the redundant computation
    transformation. This is not allowed partly for simplicity but also
    because, in the current implementation we might not decrease the
    size of the relevant halo exchange as these can only be increased
    with the current logic.

    '''
    _, invoke = get_invoke("1_single_invoke.f90",
                           TEST_API, idx=0, dist_mem=True)
    schedule = invoke.schedule

    # Create our colour transformation
    ctrans = Dynamo0p3ColourTrans()
    # Colour the loop
    ctrans.apply(schedule.children[4])

    rc_trans = Dynamo0p3RedundantComputationTrans()
    # First set our loop to redundantly compute to the level 2 halo
    loop = schedule.children[4].loop_body[0]
    rc_trans.apply(loop, {"depth": 2})
    # Now try to reduce the redundant computation to the level 1 halo
    with pytest.raises(TransformationError) as excinfo:
        rc_trans.apply(loop, {"depth": 1})
    assert ("supplied depth (1) must be greater than the existing halo depth "
            "(2)") in str(excinfo.value)
    # Second set our loop to redundantly compute to the maximum halo depth
    rc_trans.apply(loop)
    # Now try to reduce the redundant computation to a fixed value
    with pytest.raises(TransformationError) as excinfo:
        rc_trans.apply(loop, {"depth": 2})
    assert ("loop is already set to the maximum halo depth so can't be "
            "set to a fixed value") in str(excinfo.value)
    # Now try to set the redundant computation to the same (max) value
    # it is now
    with pytest.raises(TransformationError) as excinfo:
        rc_trans.apply(loop)
    assert ("loop is already set to the maximum halo depth so this "
            "transformation does nothing") in str(excinfo.value)


def test_rc_colour(tmpdir):
    ''' Test that we can redundantly compute over a colour in a coloured
    loop. '''
    psy, invoke = get_invoke("1_single_invoke.f90",
                             TEST_API, idx=0, dist_mem=True)
    schedule = invoke.schedule

    # Create our colour transformation
    ctrans = Dynamo0p3ColourTrans()
    # Colour the loop
    ctrans.apply(schedule.children[4])

    # Create our redundant computation transformation
    rc_trans = Dynamo0p3RedundantComputationTrans()
    # Apply redundant computation to the colour loop
    rc_trans.apply(schedule.children[4].loop_body[0], {"depth": 2})

    result = str(psy.gen)

    assert (
        "    if (f2_proxy%is_dirty(depth=2)) then\n"
        "      call f2_proxy%halo_exchange(depth=2)\n"
        "    end if\n"
        "    if (m1_proxy%is_dirty(depth=2)) then\n"
        "      call m1_proxy%halo_exchange(depth=2)\n"
        "    end if\n"
        "    if (m2_proxy%is_dirty(depth=2)) then\n"
        "      call m2_proxy%halo_exchange(depth=2)\n"
        "    end if\n" in result)
    assert "    cmap => mesh%get_colour_map()\n" in result
    assert "loop0_stop = ncolour" in result
    assert ("last_halo_cell_all_colours = "
            "mesh%get_last_halo_cell_all_colours()" in result)
    assert (
        "    do colour = loop0_start, loop0_stop, 1\n"
        "      do cell = loop1_start, last_halo_cell_all_colours(colour,2)"
        in result)

    # We've requested redundant computation out to the level 2 halo
    # but f1 is continuous and so the outermost halo depth (2) remains
    # dirty. This means that all of the halo is dirty apart from level
    # 1.
    assert (
        "    call f1_proxy%set_dirty()\n"
        "    call f1_proxy%set_clean(1)" in result)

    assert LFRicBuild(tmpdir).code_compiles(psy)


def test_rc_max_colour(tmpdir):
    ''' Test that we can redundantly compute over a colour to the maximum
    depth in a coloured loop. '''
    psy, invoke = get_invoke("1_single_invoke.f90",
                             TEST_API, idx=0, dist_mem=True)
    schedule = invoke.schedule

    # Create our colour transformation
    ctrans = Dynamo0p3ColourTrans()
    # Colour the loop
    ctrans.apply(schedule.children[4])

    # Create our redundant computation transformation
    rc_trans = Dynamo0p3RedundantComputationTrans()
    # Apply redundant computation to the colour loop out to the full
    # halo depth
    rc_trans.apply(schedule.children[4].loop_body[0])

    result = str(psy.gen)
    assert (
        "    if (f2_proxy%is_dirty(depth=max_halo_depth_mesh)) then\n"
        "      call f2_proxy%halo_exchange(depth=max_halo_depth_mesh)\n"
        "    end if\n"
        "    if (m1_proxy%is_dirty(depth=max_halo_depth_mesh)) then\n"
        "      call m1_proxy%halo_exchange(depth=max_halo_depth_mesh)\n"
        "    end if\n"
        "    if (m2_proxy%is_dirty(depth=max_halo_depth_mesh)) then\n"
        "      call m2_proxy%halo_exchange(depth=max_halo_depth_mesh)\n"
        "    end if\n" in result)
    assert "    cmap => mesh%get_colour_map()\n" in result
    assert "loop0_stop = ncolour" in result
    assert ("last_halo_cell_all_colours = "
            "mesh%get_last_halo_cell_all_colours()" in result)
    assert (
        "    do colour = loop0_start, loop0_stop, 1\n"
        "      do cell = loop1_start, last_halo_cell_all_colours(colour,"
        "max_halo_depth_mesh), 1\n"
        in result)

    assert (
        "    call f1_proxy%set_dirty()\n"
        "    call f1_proxy%set_clean(max_halo_depth_mesh - 1)" in result)

    assert LFRicBuild(tmpdir).code_compiles(psy)


def test_colour_discontinuous():
    ''' Test that we raise an exception if we try to colour a loop
    containing a kernel that modifies a discontinuous field.
    The test is performed twice: first for a discontinuous wtheta writer
    and then for a discontinuous w2v readwriter. '''
    fsnames = ["wtheta", "w2v"]
    for name in fsnames:
        filename = "1_single_invoke_" + name + ".f90"
        _, invoke = get_invoke(filename, TEST_API, idx=0, dist_mem=True)
        schedule = invoke.schedule

        # Create our colour transformation
        ctrans = Dynamo0p3ColourTrans()

        with pytest.raises(TransformationError) as excinfo:
            # Colour the loop
            ctrans.apply(schedule.children[0])
        assert ("Loops iterating over a discontinuous function space are "
                "not currently supported") in str(excinfo.value)


def test_rc_then_colour(tmpdir):
    ''' Test that we generate correct code when we first perform redundant
    computation to a fixed depth then colour the loop.

    '''
    psy, invoke = get_invoke("1_single_invoke.f90",
                             TEST_API, idx=0, dist_mem=True)
    schedule = invoke.schedule

    # Create our colour transformation
    ctrans = Dynamo0p3ColourTrans()

    # Create our redundant computation transformation
    rc_trans = Dynamo0p3RedundantComputationTrans()

    # Apply redundant computation to the loop, out to the level-3 halo
    rc_trans.apply(schedule.children[4], {"depth": 3})

    # Colour the loop
    ctrans.apply(schedule.children[4])

    psy.invokes.invoke_list[0].schedule = schedule

    result = str(psy.gen)

    assert (
        "    if (f2_proxy%is_dirty(depth=3)) then\n"
        "      call f2_proxy%halo_exchange(depth=3)\n"
        "    end if\n"
        "    if (m1_proxy%is_dirty(depth=3)) then\n"
        "      call m1_proxy%halo_exchange(depth=3)\n"
        "    end if\n"
        "    if (m2_proxy%is_dirty(depth=3)) then\n"
        "      call m2_proxy%halo_exchange(depth=3)\n"
        "    end if\n" in result)
    assert "    cmap => mesh%get_colour_map()\n" in result
    assert "loop0_stop = ncolour" in result
    assert ("last_halo_cell_all_colours = "
            "mesh%get_last_halo_cell_all_colours()" in result)
    assert (
        "    do colour = loop0_start, loop0_stop, 1\n"
        "      do cell = loop1_start, last_halo_cell_all_colours(colour,3),"
        " 1\n"
<<<<<<< HEAD
        "        call testkern_code(nlayers, a, f1_data,"
=======
        "          CALL testkern_code(nlayers_f1, a, f1_data,"
>>>>>>> dd350006
        " f2_data, m1_data, m2_data, ndf_w1, undf_w1, "
        "map_w1(:,cmap(colour,cell)), ndf_w2, undf_w2, "
        "map_w2(:,cmap(colour,cell)), ndf_w3, undf_w3, "
        "map_w3(:,cmap(colour,cell)))\n" in result)

    assert (
        "    call f1_proxy%set_dirty()\n"
        "    call f1_proxy%set_clean(2)" in result)

    assert LFRicBuild(tmpdir).code_compiles(psy)


def test_rc_then_colour2(tmpdir):
    ''' Test that we generate correct code when we first perform redundant
    computation to the full depth then colour the loop.

    '''
    psy, invoke = get_invoke("1_single_invoke.f90",
                             TEST_API, idx=0, dist_mem=True)
    schedule = invoke.schedule

    # Create our colour transformation
    ctrans = Dynamo0p3ColourTrans()

    # Create our redundant computation transformation
    rc_trans = Dynamo0p3RedundantComputationTrans()

    # Apply redundant computation to the loop to the full halo depth
    rc_trans.apply(schedule[4])

    # Colour the loop
    ctrans.apply(schedule[4])

    psy.invokes.invoke_list[0].schedule = schedule

    result = str(psy.gen)

    assert (
        "    if (f2_proxy%is_dirty(depth=max_halo_depth_mesh)) then\n"
        "      call f2_proxy%halo_exchange(depth=max_halo_depth_mesh)\n"
        "    end if\n"
        "    if (m1_proxy%is_dirty(depth=max_halo_depth_mesh)) then\n"
        "      call m1_proxy%halo_exchange(depth=max_halo_depth_mesh)\n"
        "    end if\n"
        "    if (m2_proxy%is_dirty(depth=max_halo_depth_mesh)) then\n"
        "      call m2_proxy%halo_exchange(depth=max_halo_depth_mesh)\n"
        "    end if\n" in result)
    assert "    cmap => mesh%get_colour_map()\n" in result
    assert "loop0_stop = ncolour" in result
    assert ("last_halo_cell_all_colours = mesh%"
            "get_last_halo_cell_all_colours()" in result)
    assert (
        "    do colour = loop0_start, loop0_stop, 1\n"
        "      do cell = loop1_start, last_halo_cell_all_colours(colour,"
        "max_halo_depth_mesh), 1\n" in result)

    assert (
        "    call f1_proxy%set_dirty()\n"
        "    call f1_proxy%set_clean(max_halo_depth_mesh - 1)" in result)

    assert LFRicBuild(tmpdir).code_compiles(psy)


def test_loop_fuse_then_rc(tmpdir):
    ''' Test that we are able to fuse two loops together, perform
    redundant computation and then colour. '''
    psy, invoke = get_invoke("4_multikernel_invokes.f90",
                             TEST_API, name="invoke_0", dist_mem=True)
    schedule = invoke.schedule

    ftrans = LFRicLoopFuseTrans()

    # Fuse the loops
    ftrans.apply(schedule.children[4], schedule.children[5])

    # Create our redundant computation transformation
    rc_trans = Dynamo0p3RedundantComputationTrans()

    # Apply redundant computation to the loop
    rc_trans.apply(schedule.children[4])

    # Create our colour transformation
    ctrans = Dynamo0p3ColourTrans()

    # Colour the loop
    ctrans.apply(schedule.children[4])

    psy.invokes.invoke_list[0].schedule = schedule

    result = str(psy.gen)

    assert "max_halo_depth_mesh = mesh%get_halo_depth()" in result
    assert (
        "    if (f1_proxy%is_dirty(depth=max_halo_depth_mesh - 1)) then\n"
        "      call f1_proxy%halo_exchange(depth=max_halo_depth_mesh - 1)\n"
        "    end if\n"
        "    if (f2_proxy%is_dirty(depth=max_halo_depth_mesh)) then\n"
        "      call f2_proxy%halo_exchange(depth=max_halo_depth_mesh)\n"
        "    end if\n"
        "    if (m1_proxy%is_dirty(depth=max_halo_depth_mesh)) then\n"
        "      call m1_proxy%halo_exchange(depth=max_halo_depth_mesh)\n"
        "    end if\n"
        "    if (m2_proxy%is_dirty(depth=max_halo_depth_mesh)) then\n"
        "      call m2_proxy%halo_exchange(depth=max_halo_depth_mesh)\n"
        "    end if\n" in result)
    assert "    cmap => mesh%get_colour_map()\n" in result
    assert "loop0_stop = ncolour" in result
    assert ("last_halo_cell_all_colours = mesh%"
            "get_last_halo_cell_all_colours()" in result)
    assert (
        "    do colour = loop0_start, loop0_stop, 1\n"
        "      do cell = loop1_start, last_halo_cell_all_colours(colour,"
        "max_halo_depth_mesh), 1\n" in result)
    assert (
        "    call f1_proxy%set_dirty()\n"
        "    call f1_proxy%set_clean(max_halo_depth_mesh - 1)" in result)

    assert LFRicBuild(tmpdir).code_compiles(psy)


def test_haloex_colouring(tmpdir, monkeypatch, annexed):
    '''Check that the halo exchange logic for halo exchanges between loops
    works when we colour the loops. We also test when annexed is False
    and True as it affects how many halo exchanges are generated.

    '''

    def check_halo_exchange(halo_exchange):
        '''internal function to check the validity of a halo exchange for
        field f1 which is guaranteed (has no runtime logic to
        determine whether it is needed or not) and is of depth 1.

        '''
        # check halo exchange has the expected values
        assert halo_exchange.field.name == "f1"
        assert halo_exchange._compute_stencil_type() == "region"
        assert halo_exchange._compute_halo_depth() == "1"
        assert halo_exchange.required() == (True, True)
        # check that the write_access information (information based on
        # the previous writer) has been computed correctly
        write_access = halo_exchange._compute_halo_write_info()
        assert write_access.set_by_value
        assert not write_access.var_depth
        assert not write_access.max_depth
        assert write_access.literal_depth == 1
        assert write_access.dirty_outer
        assert not write_access.annexed_only
        # check that the read_access information is correct
        depth_info_list = halo_exchange._compute_halo_read_depth_info()
        assert len(depth_info_list) == 1
        depth_info = depth_info_list[0]
        assert not depth_info.annexed_only
        assert depth_info.literal_depth == 1
        assert not depth_info.max_depth
        assert not depth_info.var_depth

    config = Config.get()
    dyn_config = config.api_conf("lfric")
    monkeypatch.setattr(dyn_config, "_compute_annexed_dofs", annexed)
    if annexed:
        w_loop_idx = 1
        r_loop_idx = 3
        halo_idx = 2
    else:
        w_loop_idx = 2
        r_loop_idx = 5
        halo_idx = 4
    ctrans = Dynamo0p3ColourTrans()

    # Begin with a loop which modifies the continuous field f1
    # followed by a loop which modifies the continuous field f3 and
    # reads field f1. This will produce a guaranteed halo exchange of
    # depth 1 for field f1. Next, check that loop colouring the first
    # loop makes no difference to the halo exchange.  Next, check that
    # loop colouring the first and second loops makes no difference to
    # the halo exchange.  Finally, check that loop colouring just the
    # second loop makes no difference to the halo exchange.
    for idx, cloop_idxs in enumerate([[], [r_loop_idx],
                                      [r_loop_idx, w_loop_idx], [w_loop_idx]]):

        psy, invoke = get_invoke("14.10_halo_continuous_cell_w_to_r.f90",
                                 TEST_API, idx=0, dist_mem=True)
        schedule = invoke.schedule

        for cloop_idx in cloop_idxs:
            ctrans.apply(schedule.children[cloop_idx])

        halo_exchange = schedule.children[halo_idx]
        check_halo_exchange(halo_exchange)

        assert LFRicBuild(tmpdir).code_compiles(psy)

        print("OK for iteration ", idx)


def test_haloex_rc1_colouring(tmpdir, monkeypatch, annexed):
    '''Check that the halo exchange logic for halo exchanges between loops
    works when we colour the loops and apply redundant computation to
    the maximum depth for the reader. We first check the halo exchange
    properties are correct with no colouring then apply colouring to
    the first loop, then the second and finally both. In each case we
    check that the halo exchange properties do not change. We expect
    to see a definite (no runtime check) halo exchange to the maximum
    halo depth. We also test when annexed is False and True as it
    affects how many halo exchanges are generated.

    '''

    def check_halo_exchange(halo_exchange):
        '''Internal method to check the validity of a halo exchange for field
        f1 which is guaranteed (has no runtime logic to determine
        whether it is needed or not) and is to the full depth of the
        halo.

        '''
        # check halo exchange has the expected values
        assert halo_exchange.field.name == "f1"
        assert halo_exchange._compute_stencil_type() == "region"
        assert halo_exchange._compute_halo_depth() == "max_halo_depth_mesh"
        assert halo_exchange.required
        # check that the write_access information (information based on
        # the previous writer) has been computed correctly
        write_access = halo_exchange._compute_halo_write_info()
        assert write_access.set_by_value
        assert not write_access.var_depth
        assert not write_access.max_depth
        assert write_access.literal_depth == 1
        assert write_access.dirty_outer
        assert not write_access.annexed_only
        # check that the read_access information is correct
        depth_info_list = halo_exchange._compute_halo_read_depth_info()
        assert len(depth_info_list) == 1
        depth_info = depth_info_list[0]
        assert not depth_info.annexed_only
        assert not depth_info.literal_depth
        assert depth_info.max_depth
        assert not depth_info.var_depth

    config = Config.get()
    dyn_config = config.api_conf("lfric")
    monkeypatch.setattr(dyn_config, "_compute_annexed_dofs", annexed)

    if annexed:
        w_loop_idx = 1
        r_loop_idx = 4
    else:
        w_loop_idx = 2
        r_loop_idx = 5
    ctrans = Dynamo0p3ColourTrans()
    rc_trans = Dynamo0p3RedundantComputationTrans()

    # Begin with a loop which modifies the continuous field f1
    # followed by a loop which modifies the continuous field f3 to the
    # maximum depth and reads field f1. This will produce a guaranteed
    # halo exchange of maximum depth for field f1. Next, check that
    # loop colouring the first loop makes no difference to the halo
    # exchange. Next, check that loop colouring the first and second
    # loops makes no difference to the halo exchange. Finally, check
    # that loop colouring just the second loop makes no difference to
    # the halo exchange.
    for idx, cloop_idxs in enumerate([[], [r_loop_idx],
                                      [w_loop_idx, r_loop_idx], [w_loop_idx]]):

        psy, invoke = get_invoke("14.10_halo_continuous_cell_w_to_r.f90",
                                 TEST_API, idx=0, dist_mem=True)
        schedule = invoke.schedule

        if annexed:
            index = 3
        else:
            index = 5
        rc_trans.apply(schedule.children[index])

        for cloop_idx in cloop_idxs:
            ctrans.apply(schedule.children[cloop_idx])

        if annexed:
            halo_exchange = schedule.children[2]
        else:
            halo_exchange = schedule.children[4]
        check_halo_exchange(halo_exchange)

        assert LFRicBuild(tmpdir).code_compiles(psy)

        print("OK for iteration ", idx)


def test_haloex_rc2_colouring(tmpdir, monkeypatch, annexed):
    '''Check that the halo exchange logic for halo exchanges between loops
    works when we colour the loops and apply redundant computation to
    the maximum depth for the writer. We first check the halo exchange
    properties are correct with no colouring then apply colouring to
    the first loop, then the second and finally both. In each case we
    check that the halo exchange properties do not change. We expect
    to see a potential (runtime check) halo exchange of depth 1. This
    is because we do not know the depth of the halo and the writer
    ends up with its outermost halo-depth dirty. So, if the maximum
    depth of the halo is 1 then we need a halo exchange but if it is 2
    or more we do not. We also test when annexed is False and True
    as it affects how many halo exchanges are generated.

    '''

    def check_halo_exchange(halo_exchange):
        '''Internal method to check the validity of a potential (has a runtime
        check) halo exchange for field f1 of depth 1.

        '''
        # check halo exchange has the expected values
        assert halo_exchange.field.name == "f1"
        assert halo_exchange._compute_stencil_type() == "region"
        assert halo_exchange._compute_halo_depth() == "1"
        assert halo_exchange.required() == (True, False)
        # check that the write_access information (information based on
        # the previous writer) has been computed correctly
        write_access = halo_exchange._compute_halo_write_info()
        assert write_access.set_by_value
        assert not write_access.var_depth
        assert write_access.max_depth
        assert not write_access.literal_depth
        assert write_access.dirty_outer
        assert not write_access.annexed_only
        # check that the read_access information is correct
        depth_info_list = halo_exchange._compute_halo_read_depth_info()
        assert len(depth_info_list) == 1
        depth_info = depth_info_list[0]
        assert not depth_info.annexed_only
        assert depth_info.literal_depth == 1
        assert not depth_info.max_depth
        assert not depth_info.var_depth

    config = Config.get()
    dyn_config = config.api_conf("lfric")
    monkeypatch.setattr(dyn_config, "_compute_annexed_dofs", annexed)
    w_loop_idx = 2
    if annexed:
        r_loop_idx = 4
    else:
        r_loop_idx = 5
    ctrans = Dynamo0p3ColourTrans()
    rc_trans = Dynamo0p3RedundantComputationTrans()

    # Begin with a loop which modifies the continuous field f1 to the
    # maximum depth followed by a loop which modifies the continuous
    # field f3 and reads field f1. This will produce a potential
    # (runtime check) halo exchange of depth 1 for field f1. Next,
    # check that loop colouring the first loop makes no difference to
    # the halo exchange. Next, check that loop colouring the first and
    # second loops makes no difference to the halo exchange. Finally,
    # check that loop colouring just the second loop makes no
    # difference to the halo exchange.
    for idx, cloops in enumerate([[], [r_loop_idx], [r_loop_idx, w_loop_idx],
                                  [w_loop_idx]]):

        psy, invoke = get_invoke("14.10_halo_continuous_cell_w_to_r.f90",
                                 TEST_API, idx=0, dist_mem=True)
        schedule = invoke.schedule

        if annexed:
            index = 1
        else:
            index = w_loop_idx
        rc_trans.apply(schedule.children[index])

        for cloop in cloops:
            ctrans.apply(schedule.children[cloop])

        if annexed:
            index = 3
        else:
            index = 4
        halo_exchange = schedule.children[index]
        check_halo_exchange(halo_exchange)

        assert LFRicBuild(tmpdir).code_compiles(psy)

        print("OK for iteration ", idx)


def test_haloex_rc3_colouring(tmpdir, monkeypatch, annexed):
    '''Check that the halo exchange logic for halo exchanges between loops
    works when we colour the loops and apply redundant computation to
    the maximum depth for the writer and the reader. We first check
    the halo exchange properties are correct with no colouring then
    apply colouring to the first loop, then the second and finally
    both. In each case we check that the halo exchange properties do
    not change. We expect to see a definite (no runtime check) halo
    exchange to the maximum halo depth. We could halo exchange only
    the outermost halo depth but the LFRic API does not currently
    support this option. We also test when annexed is False and True
    as it affects how many halo exchanges are generated.'''

    def check_halo_exchange(halo_exchange):
        '''internal method to check the validity of a halo exchange for field
        f1 which is guaranteed (has no runtime logic to determine
        whether it is needed or not) and is to the full depth of the
        halo.

        '''
        # check halo exchange has the expected values
        assert halo_exchange.field.name == "f1"
        assert halo_exchange._compute_stencil_type() == "region"
        assert halo_exchange._compute_halo_depth() == "max_halo_depth_mesh"
        assert halo_exchange.required() == (True, True)
        # check that the write_access information (information based on
        # the previous writer) has been computed correctly
        write_access = halo_exchange._compute_halo_write_info()
        assert write_access.set_by_value
        assert not write_access.var_depth
        assert write_access.max_depth
        assert not write_access.literal_depth
        assert write_access.dirty_outer
        assert not write_access.annexed_only
        # check that the read_access information is correct
        depth_info_list = halo_exchange._compute_halo_read_depth_info()
        assert len(depth_info_list) == 1
        depth_info = depth_info_list[0]
        assert not depth_info.annexed_only
        assert not depth_info.literal_depth
        assert depth_info.max_depth
        assert not depth_info.var_depth

    config = Config.get()
    dyn_config = config.api_conf("lfric")
    monkeypatch.setattr(dyn_config, "_compute_annexed_dofs", annexed)
    w_loop_idx = 2
    r_loop_idx = 5
    ctrans = Dynamo0p3ColourTrans()
    rc_trans = Dynamo0p3RedundantComputationTrans()

    # Begin with a loop which modifies the continuous field f1 to the
    # maximum depth followed by a loop which modifies the continuous
    # field f3 to the maximum depth and reads field f1. This will
    # produce a guaranteed halo exchange of maximum depth for field
    # f1. Next, check that loop colouring the first loop makes no
    # difference to the halo exchange. Next, check that loop colouring
    # the first and second loops makes no difference to the halo
    # exchange. Finally, check that loop colouring just the second
    # loop makes no difference to the halo exchange.
    for idx, cloop_idxs in enumerate([[], [r_loop_idx],
                                      [r_loop_idx, w_loop_idx], [w_loop_idx]]):
        psy, invoke = get_invoke("14.10_halo_continuous_cell_w_to_r.f90",
                                 TEST_API, idx=0, dist_mem=True)
        schedule = invoke.schedule

        if annexed:
            index1 = 1
            index2 = 4
        else:
            index1 = w_loop_idx
            index2 = r_loop_idx
        rc_trans.apply(schedule.children[index1])
        rc_trans.apply(schedule.children[index2])

        for cloop_idx in cloop_idxs:
            ctrans.apply(schedule.children[cloop_idx])

        if annexed:
            index = 3
        else:
            index = 4
        halo_exchange = schedule.children[index]
        check_halo_exchange(halo_exchange)

        assert LFRicBuild(tmpdir).code_compiles(psy)

        print("OK for iteration ", idx)


def test_haloex_rc4_colouring(tmpdir, monkeypatch, annexed):
    '''Check that the halo exchange logic for halo exchanges between loops
    works when we colour the loops and apply redundant computation to
    depth 2 for the writer. We first check a halo exchange is not
    generated. We then apply colouring to the first loop, then the
    second and finally both. In each case we check that a halo
    exchange is not generated. We also test when annexed is False and
    True as it affects how many halo exchanges are generated.

    '''
    config = Config.get()
    dyn_config = config.api_conf("lfric")
    monkeypatch.setattr(dyn_config, "_compute_annexed_dofs", annexed)
    # At the start we have two halo exchange calls for field f1, one
    # before the first loop and one between the two loops when annexed
    # is False, and just the latter halo exchange when annexed is True
    psy, invoke = get_invoke("14.10_halo_continuous_cell_w_to_r.f90",
                             TEST_API, idx=0, dist_mem=True)
    result = str(psy.gen)
    schedule = invoke.schedule

    if annexed:
        assert result.count("f1_proxy%halo_exchange(depth=1)") == 1
        # assert isinstance(schedule.children[2], LFRicHaloExchange)
        # assert schedule.children[2].field.name == "f1"
    else:
        assert result.count("f1_proxy%halo_exchange(depth=1)") == 2
        # assert isinstance(schedule.children[0], LFRicHaloExchange)
        # assert schedule.children[0].field.name == "f1"
        # assert isinstance(schedule.children[4], LFRicHaloExchange)
        # assert schedule.children[4].field.name == "f1"

    w_loop_idx = 2
    if annexed:
        r_loop_idx = 3
    else:
        r_loop_idx = 4
    ctrans = Dynamo0p3ColourTrans()
    rc_trans = Dynamo0p3RedundantComputationTrans()

    # We then apply redundant computation so that the loop which
    # modifies the continuous field f1 does so to depth=2. The code
    # will no longer produce a halo exchange between the two loops for
    # field f1. We will therefore only have one halo exchange for
    # field f1 (before the first loop). Next, check that loop
    # colouring the first loop makes no difference to the halo
    # exchange. Next, check that loop colouring the first and second
    # loops makes no difference to the halo exchange. Finally, check
    # that loop colouring just the second loop makes no difference to
    # the halo exchange.
    for idx, cloop_idxs in enumerate([[], [r_loop_idx],
                                      [r_loop_idx, w_loop_idx], [w_loop_idx]]):

        psy, invoke = get_invoke("14.10_halo_continuous_cell_w_to_r.f90",
                                 TEST_API, idx=0)
        schedule = invoke.schedule

        if annexed:
            index = 1
        else:
            index = w_loop_idx

        rc_trans.apply(schedule.children[index], {"depth": 2})

        for cloop_idx in cloop_idxs:
            ctrans.apply(schedule.children[cloop_idx])

        result = str(psy.gen)

        # the redundant computation code has one halo exchange for field f1
        assert result.count("f1_proxy%halo_exchange(depth=1)") == 1
        # if annexed:
        #     index = 1
        # else:
        #     index = 0
        # assert isinstance(schedule.children[index], LFRicHaloExchange)
        # assert schedule.children[index].field.name == "f1"

        assert LFRicBuild(tmpdir).code_compiles(psy)


@pytest.mark.parametrize("trans_class",
                         [(None, None, ""),
                          (ACCParallelTrans, ACCLoopTrans, "acc"),
                          (OMPParallelTrans, OMPLoopTrans, "omp")])
def test_intergrid_colour(dist_mem, trans_class, tmpdir):
    ''' Check that we can apply colouring to a loop containing
    an inter-grid kernel. '''
    # Use an example that contains both prolongation and restriction
    # kernels
    psy, invoke = get_invoke("22.2_intergrid_3levels.f90",
                             TEST_API, idx=0, dist_mem=dist_mem)
    schedule = invoke.schedule
    # First two kernels are prolongation, last two are restriction
    loops = schedule.walk(Loop)
    ctrans = Dynamo0p3ColourTrans()
    reg_trans = trans_class[0]() if trans_class[0] else None
    loop_trans = trans_class[1]() if trans_class[1] else None
    # To a prolong kernel
    ctrans.apply(loops[1])
    # To a restrict kernel
    ctrans.apply(loops[3])
    if reg_trans and loop_trans:
        for loop in schedule.walk(Loop):
            if loop.loop_type == "colour":
                reg_trans.apply(loop)
                loop_trans.apply(loop)
    gen = str(psy.gen).lower()
    expected = '''\
    ncolour_fld_m = mesh_fld_m%get_ncolours()
    cmap_fld_m => mesh_fld_m%get_colour_map()'''
    assert expected in gen
    expected = '''\
    ncolour_cmap_fld_c = mesh_cmap_fld_c%get_ncolours()
    cmap_cmap_fld_c => mesh_cmap_fld_c%get_colour_map()'''
    assert expected in gen
    assert "loop1_stop = ncolour_fld_m" in gen
    assert "loop2_stop" not in gen
    assert "      do colour = loop1_start, loop1_stop, 1\n" in gen
    if trans_class[2]:
        assert f"!${trans_class[2]} " in gen
    if dist_mem:
        assert ("last_halo_cell_all_colours_fld_m = "
                "mesh_fld_m%get_last_halo_cell_all_colours()" in gen)
        expected = (
<<<<<<< HEAD
            "    do colour = loop1_start, loop1_stop, 1\n"
            "      do cell = loop2_start, last_halo_cell_all_colours_fld_m"
=======
            "        do cell = loop2_start, last_halo_cell_all_colours_fld_m"
>>>>>>> dd350006
            "(colour,1), 1\n")
    else:
        assert ("last_edge_cell_all_colours_fld_m = "
                "mesh_fld_m%get_last_edge_cell_all_colours()" in gen)
        expected = (
<<<<<<< HEAD
            "    do colour = loop1_start, loop1_stop, 1\n"
            "      do cell = loop2_start, last_edge_cell_all_colours_fld_m"
            "(colour), 1\n")
    assert expected in gen
    expected = (
        "        call prolong_test_kernel_code(nlayers, cell_map_fld_m"
=======
            "        do cell = loop2_start, last_edge_cell_all_colours_fld_m"
            "(colour), 1\n")
    assert expected in gen
    expected = (
        "          call prolong_test_kernel_code(nlayers_fld_m, cell_map_fld_m"
>>>>>>> dd350006
        "(:,:,cmap_fld_m(colour,cell)), ncpc_fld_f_fld_m_x, "
        "ncpc_fld_f_fld_m_y, ncell_fld_f, fld_f_data, fld_m_data, "
        "ndf_w1, undf_w1, map_w1, undf_w2, "
        "map_w2(:,cmap_fld_m(colour,cell)))\n")
    assert expected in gen

    assert LFRicBuild(tmpdir).code_compiles(psy)


def test_intergrid_colour_errors(dist_mem, monkeypatch):
    ''' Check that we raise the expected error when colouring is not applied
    correctly to inter-grid kernels within a loop over colours. '''
    ctrans = Dynamo0p3ColourTrans()
    # Use an example that contains both prolongation and restriction kernels
    psy, invoke = get_invoke("22.2_intergrid_3levels.f90",
                             TEST_API, idx=0, dist_mem=dist_mem)
    schedule = invoke.schedule
    # First two kernels are prolongation, last two are restriction
    loops = schedule.walk(Loop)
    loop = loops[1]
    # To a prolong kernel
    ctrans.apply(loop)
    # Update our list of loops
    loops = schedule.walk(Loop)
    # Check that the upper bound is correct
    upperbound = loops[1]._upper_bound_fortran()
    assert upperbound == "ncolour_fld_m"
    # Manually add an un-coloured kernel to the loop that we coloured
    loop = loops[2]
    kern = loops[3].loop_body[0].detach()
    monkeypatch.setattr(kern, "is_coloured", lambda: True)
    loop.loop_body.children.append(kern)
    with pytest.raises(InternalError) as err:
        _ = loops[1]._upper_bound_fortran()
    assert ("All kernels within a loop over colours must have been coloured "
            "but kernel 'restrict_test_kernel_code' has not" in str(err.value))


def test_intergrid_omp_parado(dist_mem, tmpdir):
    '''Check that we can add an OpenMP parallel loop to a loop containing
    an inter-grid kernel call.

    '''
    # Use an example that contains both prolongation and restriction
    # kernels
    psy, invoke = get_invoke("22.2_intergrid_3levels.f90",
                             TEST_API, idx=0, dist_mem=dist_mem)
    schedule = invoke.schedule
    # First two kernels are prolongation, last two are restriction
    loops = schedule.walk(Loop)
    ctrans = Dynamo0p3ColourTrans()
    # To a prolong kernel
    ctrans.apply(loops[1])
    # To a restrict kernel
    ctrans.apply(loops[3])
    loops = schedule.walk(Loop)
    otrans = DynamoOMPParallelLoopTrans()
    # Apply OMP to loops over coloured cells
    otrans.apply(loops[2])
    otrans.apply(loops[5])
    gen = str(psy.gen)
    assert "loop4_stop = ncolour_cmap_fld_c" in gen
    assert ("    do colour = loop4_start, loop4_stop, 1\n"
            "      !$omp parallel do default(shared), private(cell), "
            "schedule(static)\n" in gen)

    if dist_mem:
        assert ("last_halo_cell_all_colours_cmap_fld_c = "
                "mesh_cmap_fld_c%get_last_halo_cell_all_colours()" in gen)
        assert ("do cell = loop5_start, last_halo_cell_all_colours_cmap_fld_c"
                "(colour,1), 1\n" in gen)
    else:
        assert ("last_edge_cell_all_colours_cmap_fld_c = mesh_cmap_fld_c%"
                "get_last_edge_cell_all_colours()" in gen)
        assert ("do cell = loop5_start, last_edge_cell_all_colours_cmap_fld_c"
                "(colour), 1\n" in gen)
    assert LFRicBuild(tmpdir).code_compiles(psy)


def test_intergrid_omp_para_region1(dist_mem, tmpdir):
    ''' Check that we can create an OpenMP-parallel region containing
    a single inter-grid kernel call. '''
    psy, invoke = get_invoke("22.2_intergrid_3levels.f90",
                             TEST_API, idx=0, dist_mem=dist_mem)
    schedule = invoke.schedule
    # Get the various transformations we need
    ctrans = Dynamo0p3ColourTrans()
    ptrans = OMPParallelTrans()
    otrans = Dynamo0p3OMPLoopTrans()
    # Colour the first loop (where 'cmap_fld_c' is the field on the coarse
    # mesh)
    loops = schedule.walk(Loop)
    ctrans.apply(loops[0])
    # Parallelise the loop over cells of a given colour
    loops = schedule.walk(Loop)
    otrans.apply(loops[1])
    # Put the parallel loop inside a parallel region
    dirs = schedule.walk(Directive)
    ptrans.apply(dirs[0])
    gen = str(psy.gen)
    if dist_mem:
        assert ("last_halo_cell_all_colours_cmap_fld_c = mesh_cmap_fld_c%"
                "get_last_halo_cell_all_colours()" in gen)
        upper_bound = "last_halo_cell_all_colours_cmap_fld_c(colour,1)"
    else:
        assert ("last_edge_cell_all_colours_cmap_fld_c = mesh_cmap_fld_c%"
                "get_last_edge_cell_all_colours()\n" in gen)
        upper_bound = "last_edge_cell_all_colours_cmap_fld_c(colour)"
    assert "loop0_stop = ncolour_cmap_fld_c\n" in gen
<<<<<<< HEAD
    assert (f"    do colour = loop0_start, loop0_stop, 1\n"
            f"      !$omp parallel default(shared), private(cell)\n"
            f"      !$omp do schedule(static)\n"
            f"      do cell = loop1_start, {upper_bound}, 1\n"
            f"        call prolong_test_kernel_code(nlayers, "
=======
    assert (f"      DO colour = loop0_start, loop0_stop, 1\n"
            f"        !$omp parallel default(shared), private(cell)\n"
            f"        !$omp do schedule(static)\n"
            f"        DO cell = loop1_start, {upper_bound}, 1\n"
            f"          CALL prolong_test_kernel_code(nlayers_cmap_fld_c, "
>>>>>>> dd350006
            f"cell_map_cmap_fld_c(:,:,cmap_cmap_fld_c(colour,cell)), "
            f"ncpc_fld_m_cmap_fld_c_x, ncpc_fld_m_cmap_fld_c_y, ncell_fld_m, "
            f"fld_m_data, cmap_fld_c_data, ndf_w1, undf_w1, "
            f"map_w1, undf_w2, map_w2(:,cmap_cmap_fld_c(colour,cell)))\n"
            f"      enddo\n"
            f"      !$omp end do\n"
            f"      !$omp end parallel\n"
            f"    enddo\n" in gen)
    assert LFRicBuild(tmpdir).code_compiles(psy)


@pytest.mark.xfail(reason="Loop-fusion not yet supported for inter-grid "
                   "kernels")
def test_intergrid_omp_para_region2(dist_mem, tmpdir):
    ''' Check that we can create an OpenMP-parallel region containing
    multiple inter-grid kernels. '''
    psy, invoke = get_invoke("22.2_intergrid_3levels.f90",
                             TEST_API, idx=0, dist_mem=dist_mem)
    schedule = invoke.schedule
    loops = schedule.walk(Loop)
    ctrans = Dynamo0p3ColourTrans()
    ftrans = LFRicLoopFuseTrans()
    ctrans.apply(loops[0])
    ctrans.apply(loops[1])
    loops = schedule.walk(Loop)
    ftrans.apply(loops[0], loops[2])
    assert LFRicBuild(tmpdir).code_compiles(psy)


def test_intergrid_err(dist_mem):
    ''' Check that we cannot apply redundant computation or loop
    fusion to loops containing inter-grid kernels. '''
    # Use an example that contains both prolongation and restriction
    # kernels
    _, invoke = get_invoke("22.2.1_intergrid_3levels_anyd.f90",
                           TEST_API, idx=0, dist_mem=dist_mem)
    schedule = invoke.schedule
    # First two kernels are prolongation, last two are restriction
    loops = schedule.walk(Loop)
    expected_err = (
        "cannot currently be applied to nodes which have inter-grid "
        "kernels as descendents and ")

    if dist_mem:
        # Cannot apply redundant computation unless DM is enabled
        rc_trans = Dynamo0p3RedundantComputationTrans()
        with pytest.raises(TransformationError) as excinfo:
            rc_trans.apply(loops[2], {"depth": 2})
            assert expected_err in str(excinfo.value)

    lftrans = LFRicLoopFuseTrans()
    with pytest.raises(TransformationError) as excinfo:
        lftrans.apply(loops[0], loops[1])
    assert expected_err in str(excinfo.value)

# Start OpenACC section


# Class ACCEnterDataTrans start
def test_accenterdatatrans():
    '''Test that an ACCEnterDataTrans transformation can add an OpenACC
    Enter Data directive to the PSy-layer in the lfric API.

    '''
    acc_enter_trans = ACCEnterDataTrans()
    _, invoke = get_invoke("1_single_invoke.f90", TEST_API,
                           name="invoke_0_testkern_type", dist_mem=False)
    sched = invoke.schedule
    acc_enter_trans.apply(sched)
    assert isinstance(sched[0], ACCEnterDataDirective)
    # This code can't be generated as ACCEnterData requires at least one
    # parallel directive within its region and this example does not
    # add one.


def test_accenterdata_builtin(tmpdir):
    ''' Check that the enter-data transformation can be applied to an invoke
    containing a call to a BuiltIn kernel.

    '''
    acc_enter_trans = ACCEnterDataTrans()
    parallel_trans = ACCParallelTrans()
    acc_loop_trans = ACCLoopTrans()
    ctrans = Dynamo0p3ColourTrans()
    psy, invoke = get_invoke("15.14.4_builtin_and_normal_kernel_invoke.f90",
                             TEST_API, name="invoke_0", dist_mem=False)
    sched = invoke.schedule
    for loop in sched.loops():
        # Colour all loops over cells so that they can be parallelised.
        if loop.loop_type == "":
            ctrans.apply(loop)
    for loop in sched.loops():
        if loop.loop_type in ["colour", "dof"]:
            acc_loop_trans.apply(loop)
    parallel_trans.apply(sched.children)
    acc_enter_trans.apply(sched)
    output = str(psy.gen).lower()

    assert LFRicBuild(tmpdir).code_compiles(psy)

    assert ("!$acc enter data copyin(f1_data,f2_data,m1_data,m2_data,"
            "map_w1,map_w2,map_w3,ndf_w1,ndf_w2,ndf_w3,nlayers_f1,"
            "undf_w1,undf_w2,undf_w3)" in output)
    assert "loop2_stop = undf_aspc1_f1" in output
    assert ("    !$acc loop independent\n"
            "    do df = loop2_start, loop2_stop, 1\n"
            "      ! built-in: setval_c (set a real-valued field to "
            "a real scalar value)\n"
            "      f1_data(df) = 0.0_r_def\n"
            "    enddo\n"
            "    !$acc end parallel\n" in output)

# Class ACCEnterDataTrans end


# Class ACCKernelsTrans start
def test_acckernelstrans():
    '''
    Test that an ACCKernelsTrans transformation can add an OpenACC
    Kernels directive to the PSy layer in the lfric API.

    '''
    kernels_trans = ACCKernelsTrans()
    psy, invoke = get_invoke("1_single_invoke.f90", TEST_API,
                             name="invoke_0_testkern_type", dist_mem=False)
    sched = invoke.schedule
    kernels_trans.apply(sched.children)
    code = str(psy.gen)
    assert "loop0_stop = f1_proxy%vspace%get_ncell()" in code
    assert (
        "    !$acc kernels\n"
        "    do cell = loop0_start, loop0_stop, 1\n" in code)
    assert (
        "    enddo\n"
        "    !$acc end kernels\n" in code)


def test_acckernelstrans_dm():
    '''
    Test that an ACCKernelsTrans transformation can add an OpenACC
    Kernels directive to the PSy layer in the LFRic API when
    distributed memory is enabled.

    '''
    kernels_trans = ACCKernelsTrans()
    psy, invoke = get_invoke("1_single_invoke.f90", TEST_API,
                             name="invoke_0_testkern_type", dist_mem=True)
    sched = invoke.schedule
    with pytest.raises(TransformationError) as err:
        kernels_trans.apply(sched.children)
    assert ("cannot be enclosed by a "
            "ACCKernelsTrans transformation" in str(err.value))
    kernels_trans.apply(sched.walk(Loop))
    code = str(psy.gen)
    assert "loop0_stop = mesh%get_last_halo_cell(1)" in code
    assert (
        "    !$acc kernels\n"
        "    do cell = loop0_start, loop0_stop, 1\n" in code)
    assert (
        "    enddo\n"
        "    !$acc end kernels\n"
        # "\n"
        # "    ! Set halos dirty/clean for fields modified in the above "
        # "loop(s)\n"
        "    call f1_proxy%set_dirty()\n" in code)

# Class ACCKernelsTrans end


# Class ACCParallelTrans start
def test_accparalleltrans(tmpdir):
    '''
    Test that an ACCParallelTrans transformation can add an OpenACC
    Parallel directive to the PSy layer in the lfric API. An
    EnterData directive is also required otherwise the transformation
    raises an exception at code-generation time.

    '''
    acc_par_trans = ACCParallelTrans()
    acc_enter_trans = ACCEnterDataTrans()
    psy, invoke = get_invoke("1_single_invoke.f90", TEST_API,
                             name="invoke_0_testkern_type", dist_mem=False)
    sched = invoke.schedule
    acc_par_trans.apply(sched.children)
    acc_enter_trans.apply(sched)
    code = str(psy.gen)
    assert "loop0_stop = f1_proxy%vspace%get_ncell()" in code
    assert (
<<<<<<< HEAD
        "    !$acc enter data copyin(f1_data,f2_data,m1_data,"
        "m2_data,map_w1,map_w2,map_w3,ndf_w1,ndf_w2,ndf_w3,nlayers,"
=======
        "      !$acc enter data copyin(f1_data,f2_data,m1_data,"
        "m2_data,map_w1,map_w2,map_w3,ndf_w1,ndf_w2,ndf_w3,nlayers_f1,"
>>>>>>> dd350006
        "undf_w1,undf_w2,undf_w3)\n"
        "    !$acc parallel default(present)\n"
        "    do cell = loop0_start, loop0_stop, 1") in code
    assert (
        "    enddo\n"
        "    !$acc end parallel\n") in code

    assert LFRicBuild(tmpdir).code_compiles(psy)


def test_accparalleltrans_dm(tmpdir):
    '''
    Test that the ACCParallelTrans transformation works correctly when
    distributed memory is enabled. In particular any type-bound procedure
    calls related to halo exchanges must not be within the parallel region.

    '''
    acc_par_trans = ACCParallelTrans()
    acc_enter_trans = ACCEnterDataTrans()
    psy, invoke = get_invoke("1_single_invoke.f90", TEST_API,
                             name="invoke_0_testkern_type", dist_mem=True)
    sched = invoke.schedule
    sched.view()
    # Cannot include halo-exchange nodes within an ACC parallel region.
    with pytest.raises(TransformationError) as err:
        acc_par_trans.apply(sched)
    assert ("cannot be enclosed by a "
            "ACCParallelTrans transformation" in str(err.value))
    acc_par_trans.apply(sched.walk(Loop)[0])
    acc_enter_trans.apply(sched)
    code = str(psy.gen)

<<<<<<< HEAD
    assert ("    !$acc parallel default(present)\n"
            "    do cell = loop0_start, loop0_stop, 1\n"
            "      call testkern_code(nlayers, a, f1_data, "
=======
    assert ("      !$acc parallel default(present)\n"
            "      DO cell = loop0_start, loop0_stop, 1\n"
            "        CALL testkern_code(nlayers_f1, a, f1_data, "
>>>>>>> dd350006
            "f2_data, m1_data, m2_data, ndf_w1, undf_w1, "
            "map_w1(:,cell), ndf_w2, undf_w2, map_w2(:,cell), ndf_w3, "
            "undf_w3, map_w3(:,cell))\n"
            "    enddo\n"
            "    !$acc end parallel\n"
            # "\n"
            # "    ! Set halos dirty/clean for fields modified in the above "
            # "loop(s)\n"
            "    call f1_proxy%set_dirty()\n" in code)

    assert LFRicBuild(tmpdir).code_compiles(psy)


# Class ACCParallelTrans end
# Class ACCLoopTrans start


def test_acclooptrans():
    '''Test that an ACCLoopTrans transformation can add an OpenACC Loop
    directive to the PSy layer in the lfric API.

    '''
    acc_par_trans = ACCParallelTrans()
    acc_loop_trans = ACCLoopTrans()
    acc_enter_trans = ACCEnterDataTrans()
    ctrans = Dynamo0p3ColourTrans()
    psy, invoke = get_invoke("1_single_invoke.f90", TEST_API,
                             name="invoke_0_testkern_type", dist_mem=False)
    sched = invoke.schedule
    ctrans.apply(sched[0])
    acc_loop_trans.apply(sched[0].loop_body[0])
    acc_par_trans.apply(sched.children)
    acc_enter_trans.apply(sched)
    code = str(psy.gen)
    assert "loop0_stop = ncolour" in code
    assert (
<<<<<<< HEAD
        "    !$acc enter data copyin(f1_data,f2_data,m1_data,"
        "m2_data,map_w1,map_w2,map_w3,ndf_w1,ndf_w2,ndf_w3,nlayers,"
=======
        "      !$acc enter data copyin(f1_data,f2_data,m1_data,"
        "m2_data,map_w1,map_w2,map_w3,ndf_w1,ndf_w2,ndf_w3,nlayers_f1,"
>>>>>>> dd350006
        "undf_w1,undf_w2,undf_w3)\n"
        "    !$acc parallel default(present)\n"
        "    do colour = loop0_start, loop0_stop, 1\n"
        "      !$acc loop independent\n"
        "      do cell = loop1_start, last_edge_cell_all_colours(colour), 1"
        in code)
    assert (
        "    enddo\n"
        "    !$acc end parallel\n") in code

# Class ACCLoopTrans end

# End OpenACC section


def test_async_hex_wrong_node():
    '''Test that we raise the expected exception if an asynchronous halo
    exchange transformation is applied to a node that is not a halo
    exchange.

    '''
    node = Loop()
    ahex = Dynamo0p3AsyncHaloExchangeTrans()
    with pytest.raises(TransformationError) as err:
        ahex.apply(node)
    assert "node must be a synchronous halo exchange" in str(err.value)


def test_async_hex_name():
    ''' Name test for the Dynamo0p3AsyncHaloExchangeTrans class. '''
    ahex = Dynamo0p3AsyncHaloExchangeTrans()
    assert ahex.name == "Dynamo0p3AsyncHaloExchangeTrans"


def test_async_hex_str():
    ''' String test for the Dynamo0p3AsyncHaloExchangeTrans class. '''
    ahex = Dynamo0p3AsyncHaloExchangeTrans()
    assert (str(ahex) == "Changes a synchronous halo exchange into an "
            "asynchronous one.")


def test_async_hex(tmpdir):
    ''' Test that we can convert a synchronous halo exchange to an
    asynchronous one using the Dynamo0p3AsyncHaloExchangeTrans transformation.

    '''
    psy, invoke = get_invoke("1_single_invoke.f90", TEST_API,
                             idx=0, dist_mem=True)
    schedule = invoke.schedule
    f2_hex = schedule.children[1]
    ahex_trans = Dynamo0p3AsyncHaloExchangeTrans()
    ahex_trans.apply(f2_hex)
    result = str(psy.gen)
    assert (
        "    if (f1_proxy%is_dirty(depth=1)) then\n"
        "      call f1_proxy%halo_exchange(depth=1)\n"
        "    end if\n"
        "    if (f2_proxy%is_dirty(depth=1)) then\n"
        "      call f2_proxy%halo_exchange_start(depth=1)\n"
        "    end if\n"
        "    if (f2_proxy%is_dirty(depth=1)) then\n"
        "      call f2_proxy%halo_exchange_finish(depth=1)\n"
        "    end if\n") in result

    assert LFRicBuild(tmpdir).code_compiles(psy)


def test_async_hex_move_1(tmpdir):
    ''' Test that we can convert a synchronous halo exchange to an
    asynchronous one using the Dynamo0p3AsyncHaloExchangeTrans
    transformation and then move them to new valid locations. In this
    case we move them before and after other halo exchanges
    respectively.

    '''
    psy, invoke = get_invoke("1_single_invoke.f90", TEST_API,
                             idx=0, dist_mem=True)
    schedule = invoke.schedule
    m1_hex = schedule.children[2]
    ahex_trans = Dynamo0p3AsyncHaloExchangeTrans()
    ahex_trans.apply(m1_hex)

    mtrans = MoveTrans()
    mtrans.apply(schedule.children[2], schedule.children[1])
    mtrans.apply(schedule.children[4], schedule.children[3])
    result = str(psy.gen)
    assert (
        "    if (m1_proxy%is_dirty(depth=1)) then\n"
        "      call m1_proxy%halo_exchange_start(depth=1)\n"
        "    end if\n"
        "    if (f2_proxy%is_dirty(depth=1)) then\n"
        "      call f2_proxy%halo_exchange(depth=1)\n"
        "    end if\n"
        "    if (m2_proxy%is_dirty(depth=1)) then\n"
        "      call m2_proxy%halo_exchange(depth=1)\n"
        "    end if\n"
        "    if (m1_proxy%is_dirty(depth=1)) then\n"
        "      call m1_proxy%halo_exchange_finish(depth=1)\n"
        "    end if\n") in result

    assert LFRicBuild(tmpdir).code_compiles(psy)


def test_async_hex_preserve_properties():
    '''Test that an asynchronous halo exchange created by the
    Dynamo0p3AsyncHaloExchangeTrans transformation maintains the properties
    of the original halo exchange.

    '''
    _, invoke = get_invoke("4.3_multikernel_invokes.f90", TEST_API,
                           idx=0, dist_mem=True)
    schedule = invoke.schedule

    # We don't need this halo exchange
    f2_hex = schedule.children[1]
    _, known = f2_hex.required()
    field_name = f2_hex.field.name
    stencil_type = f2_hex._compute_stencil_type()
    halo_depth = f2_hex._compute_halo_depth()

    ahex_trans = Dynamo0p3AsyncHaloExchangeTrans()
    ahex_trans.apply(f2_hex)
    f2_async_hex_start = schedule.children[1]

    _, f2_async_start_known = f2_async_hex_start.required()
    assert f2_async_start_known == known
    assert f2_async_hex_start.field.name == field_name
    assert f2_async_hex_start._compute_stencil_type() == stencil_type
    assert f2_async_hex_start._compute_halo_depth() == halo_depth

    f2_async_hex_end = schedule.children[2]
    _, f2_async_end_known = f2_async_hex_end.required()
    assert f2_async_end_known == known
    assert f2_async_hex_end.field.name == field_name
    assert f2_async_hex_end._compute_stencil_type() == stencil_type
    assert f2_async_hex_end._compute_halo_depth() == halo_depth

    # We do need this halo exchange
    f1_hex = schedule.children[6]
    _, known = f1_hex.required()
    field_name = f1_hex.field.name
    stencil_type = f1_hex._compute_stencil_type()
    halo_depth = f1_hex._compute_halo_depth()

    ahex_trans = Dynamo0p3AsyncHaloExchangeTrans()
    ahex_trans.apply(f1_hex)

    f1_async_hex_start = schedule.children[6]
    _, f1_async_start_known = f1_async_hex_start.required()
    assert f1_async_start_known == known
    assert f1_async_hex_start.field.name == field_name
    assert f1_async_hex_start._compute_stencil_type() == stencil_type
    assert f1_async_hex_start._compute_halo_depth() == halo_depth

    f1_async_hex_end = schedule.children[7]
    _, f1_async_end_known = f1_async_hex_end.required()
    assert f1_async_end_known == known
    assert f1_async_hex_end.field.name == field_name
    assert f1_async_hex_end._compute_stencil_type() == stencil_type
    assert f1_async_hex_end._compute_halo_depth() == halo_depth


def test_async_hex_move_2(tmpdir, monkeypatch):
    ''' Test that we can convert a synchronous halo exchange to an
    asynchronous one using the Dynamo0p3AsyncHaloExchangeTrans
    transformation and then move them to new valid locations. In this
    case we move a haloexchangestart before a loop.

    '''

    config = Config.get()
    dyn_config = config.api_conf("lfric")
    monkeypatch.setattr(dyn_config, "_compute_annexed_dofs", False)
    psy, invoke = get_invoke("4.5.2_multikernel_invokes.f90", TEST_API,
                             idx=0, dist_mem=True)
    schedule = invoke.schedule
    f2_hex = schedule.children[10]
    ahex_trans = Dynamo0p3AsyncHaloExchangeTrans()
    ahex_trans.apply(f2_hex)

    mtrans = MoveTrans()
    mtrans.apply(schedule.children[10], schedule.children[9])
    result = str(psy.gen)
    assert "loop3_stop = mesh%get_last_halo_cell(1)" in result
    assert (
<<<<<<< HEAD
        "    call f2_proxy%halo_exchange_start(depth=1)\n"
        "    do cell = loop3_start, loop3_stop, 1\n"
        "      call testkern_any_space_3_code(cell, nlayers, "
=======
        "      CALL f2_proxy%halo_exchange_start(depth=1)\n"
        "      DO cell = loop3_start, loop3_stop, 1\n"
        "        CALL testkern_any_space_3_code(cell, nlayers_op, "
>>>>>>> dd350006
        "op_proxy%ncell_3d, op_local_stencil, ndf_aspc1_op, "
        "ndf_aspc2_op)\n"
        "    enddo\n"
        "    call f2_proxy%halo_exchange_finish(depth=1)\n") in result

    assert LFRicBuild(tmpdir).code_compiles(psy)


def test_async_hex_move_error_1():
    '''Test that an asynchronous halo exchange start can not be moved
    after its end and its end cannot be moved before its start.

    '''
    _, invoke = get_invoke("1_single_invoke.f90", TEST_API,
                           idx=0, dist_mem=True)
    schedule = invoke.schedule

    m1_hex = schedule.children[1]
    ahex_trans = Dynamo0p3AsyncHaloExchangeTrans()
    ahex_trans.apply(m1_hex)

    mtrans = MoveTrans()

    # end before start
    with pytest.raises(TransformationError) as excinfo:
        mtrans.apply(schedule.children[2], schedule.children[1])
    assert "dependencies forbid" in str(excinfo.value)

    # start after end
    with pytest.raises(TransformationError) as excinfo:
        mtrans.apply(schedule.children[1], schedule.children[3])
    assert "dependencies forbid" in str(excinfo.value)


def test_async_hex_move_error_2():
    '''Test that an asynchronous halo exchange start can not be moved
    before a kernel that modifies the field and its end cannot be
    moved after a kernel that reads the field.

    '''
    _, invoke = get_invoke("4.3_multikernel_invokes.f90", TEST_API,
                           idx=0, dist_mem=True)
    schedule = invoke.schedule

    f1_hex = schedule.children[5]
    ahex_trans = Dynamo0p3AsyncHaloExchangeTrans()
    ahex_trans.apply(f1_hex)

    mtrans = MoveTrans()

    # Start before prev modifier
    with pytest.raises(TransformationError) as excinfo:
        mtrans.apply(schedule.children[5], schedule.children[4])
    assert "dependencies forbid" in str(excinfo.value)

    # End after following reader
    with pytest.raises(TransformationError) as excinfo:
        mtrans.apply(schedule.children[6], schedule.children[7],
                     {"position": "after"})
    assert "dependencies forbid" in str(excinfo.value)


def test_rc_remove_async_halo_exchange(monkeypatch, tmpdir):
    '''Test that an asynchronous halo exchange is removed if redundant
    computation means that it is no longer required. Halo exchanges
    are not required in this example when we compute annexed
    dofs. Therefore we ensure we compute over owned dofs (via
    monkeypatch) to perform the test.

    '''
    api_config = Config.get().api_conf(TEST_API)
    monkeypatch.setattr(api_config, "_compute_annexed_dofs", False)
    psy, invoke = get_invoke("14.7_halo_annexed.f90", TEST_API,
                             idx=0, dist_mem=True)
    schedule = invoke.schedule

    ahex_trans = Dynamo0p3AsyncHaloExchangeTrans()

    f2_hex = schedule.children[3]
    ahex_trans.apply(f2_hex)
    f1_hex = schedule.children[2]
    ahex_trans.apply(f1_hex)

    result = str(psy.gen)
    assert "call f1_proxy%halo_exchange_start(depth=1)" in result
    assert "call f1_proxy%halo_exchange_finish(depth=1)" in result
    assert "call f2_proxy%halo_exchange_start(depth=1)" in result
    assert "call f2_proxy%halo_exchange_finish(depth=1)" in result
    assert "if (m1_proxy%is_dirty(depth=1)) then" in result
    assert "call m1_proxy%halo_exchange(depth=1)" in result

    rc_trans = Dynamo0p3RedundantComputationTrans()
    loop = schedule.walk(Loop)[0]
    rc_trans.apply(loop, {"depth": 1})
    result = str(psy.gen)
    assert "call f1_proxy%halo_exchange_start(depth=1)" not in result
    assert "call f1_proxy%halo_exchange_finish(depth=1)" not in result
    assert "call f2_proxy%halo_exchange_start(depth=1)" in result
    assert "call f2_proxy%halo_exchange_finish(depth=1)" in result
    assert "if (m1_proxy%is_dirty(depth=1)) then" in result
    assert "call m1_proxy%halo_exchange(depth=1)" in result
    #
    loop = schedule.walk(Loop)[1]
    rc_trans.apply(loop, {"depth": 1})
    result = str(psy.gen)
    assert "call f1_proxy%halo_exchange_start(depth=1)" not in result
    assert "call f1_proxy%halo_exchange_finish(depth=1)" not in result
    assert "call f2_proxy%halo_exchange_start(depth=1)" not in result
    assert "call f2_proxy%halo_exchange_finish(depth=1)" not in result
    assert "if (m1_proxy%is_dirty(depth=1)) then" in result
    assert "call m1_proxy%halo_exchange(depth=1)" in result

    assert LFRicBuild(tmpdir).code_compiles(psy)


def test_rc_redund_async_halo_exchange(monkeypatch, tmpdir):
    '''Test that an asynchronous halo exchange works correctly with
    redundant computation being applied.
    '''

    # ensure we compute over annexed dofs so no halo exchanges are required
    api_config = Config.get().api_conf(TEST_API)
    monkeypatch.setattr(api_config, "_compute_annexed_dofs", True)
    psy, invoke = get_invoke("14.7_halo_annexed.f90", TEST_API,
                             idx=0, dist_mem=True)
    schedule = invoke.schedule

    # Make it so that halo exchanges are required to depth 2 for
    # fields m1, m2, f1 and f2. m2 will have a set clean for depth 1
    # after the last loop.
    rc_trans = Dynamo0p3RedundantComputationTrans()
    loop = schedule.children[2]
    rc_trans.apply(loop, {"depth": 2})

    # make m2 halo exchange asynchronous and check depths and set
    # clean are generated correctly for m2
    ahex_trans = Dynamo0p3AsyncHaloExchangeTrans()
    m2_hex = schedule.children[5]
    ahex_trans.apply(m2_hex)
    result = str(psy.gen)
    assert (
        "    if (m2_proxy%is_dirty(depth=2)) then\n"
        "      call m2_proxy%halo_exchange_start(depth=2)\n"
        "    end if\n"
        "    if (m2_proxy%is_dirty(depth=2)) then\n"
        "      call m2_proxy%halo_exchange_finish(depth=2)\n"
        "    end if\n") in result
    assert (
        # "    ! Set halos dirty/clean for fields modified in the above loop(s)\n"
        "    call m2_proxy%set_dirty()\n"
        "    call m2_proxy%set_clean(2)\n") in result

    # move m2 async halo exchange start and end then check depths and
    # set clean are still generated correctly for m2
    mtrans = MoveTrans()
    mtrans.apply(schedule.children[5], schedule.children[0])
    mtrans.apply(schedule.children[6], schedule.children[2])
    result = str(psy.gen)
    assert (
        "    if (m2_proxy%is_dirty(depth=2)) then\n"
        "      call m2_proxy%halo_exchange_start(depth=2)\n"
        "    end if\n") in result
    assert (
        "    if (m2_proxy%is_dirty(depth=2)) then\n"
        "      call m2_proxy%halo_exchange_finish(depth=2)\n"
        "    end if\n") in result
    assert (
        # "    ! Set halos dirty/clean for fields modified in the above loop(s)\n"
        "    call m2_proxy%set_dirty()\n"
        "    call m2_proxy%set_clean(2)\n") in result

    # increase depth of redundant computation. We do this to all loops
    # to remove halo exchanges for f1 and f2 just because we can :-)
    # Check depths and set clean are still generated correctly for m2
    rc_trans = Dynamo0p3RedundantComputationTrans()
    for loop in schedule.walk(Loop):
        rc_trans.apply(loop, {"depth": 3})
    result = str(psy.gen)
    assert (
        "    if (m2_proxy%is_dirty(depth=3)) then\n"
        "      call m2_proxy%halo_exchange_start(depth=3)\n"
        "    end if\n") in result
    assert (
        "    if (m2_proxy%is_dirty(depth=3)) then\n"
        "      call m2_proxy%halo_exchange_finish(depth=3)\n"
        "    end if\n") in result
    assert (
        # "    ! Set halos dirty/clean for fields modified in the above loop(s)\n"
        # "    !\n"
        "    call m2_proxy%set_dirty()\n"
        "    call m2_proxy%set_clean(3)\n") in result

    assert LFRicBuild(tmpdir).code_compiles(psy)


@pytest.mark.xfail(reason="dependence analysis thinks independent vectors "
                   "depend on each other")
def test_move_vector_halo_exchange():
    '''Test that halo exchanges for different vectors for the same field
    are independent of each other, i.e. they do not depend on
    each other.

    '''
    _, invoke = get_invoke("8.3_multikernel_invokes_vector.f90", TEST_API,
                           idx=0, dist_mem=True)
    schedule = invoke.schedule

    # reverse the order of the vector halo exchanges
    mtrans = MoveTrans()
    mtrans.apply(schedule.children[1], schedule.children[0])
    mtrans.apply(schedule.children[2], schedule.children[1])
    # When the test is fixed, add a check for re-ordered output here


def test_vector_halo_exchange_remove():
    '''test that we remove vector halo exchanges when they are no longer
    required.

    '''
    _, invoke = get_invoke("8.3_multikernel_invokes_vector.f90", TEST_API,
                           idx=0, dist_mem=True)
    schedule = invoke.schedule

    # remove second set of halo exchanges via redundant
    # computation. If they are removed correctly then the two loops
    # will be adjacent to each other and will follow 3 haloexchange
    # calls.
    rc_trans = Dynamo0p3RedundantComputationTrans()
    rc_trans.apply(schedule.children[3], {"depth": 2})
    assert len(schedule.children) == 5
    for index in [0, 1, 2]:
        assert isinstance(schedule.children[index], LFRicHaloExchange)
    assert isinstance(schedule.children[3], LFRicLoop)
    assert isinstance(schedule.children[4], LFRicLoop)


def test_vector_async_halo_exchange(tmpdir):
    '''Test that an asynchronous halo exchange works correctly with
    vector fields.
    '''
    psy, invoke = get_invoke("8.3_multikernel_invokes_vector.f90", TEST_API,
                             idx=0, dist_mem=True)
    schedule = invoke.schedule

    # Create vector halo exchanges after the first loop by performing
    # redundant computation.
    rc_trans = Dynamo0p3RedundantComputationTrans()
    rc_trans.apply(schedule.children[4], {"depth": 2})
    # make all f1 vector halo exchanges asynchronous before the first
    # loop and one of them before the second loop, then check depths
    # and set clean are still generated correctly
    ahex_trans = Dynamo0p3AsyncHaloExchangeTrans()
    for index in [5, 2, 1, 0]:
        my_hex = schedule.children[index]
        ahex_trans.apply(my_hex)
    result = str(psy.gen)
    for index in [1, 2, 3]:
        assert (
            f"    if (f1_proxy({index})%is_dirty(depth=1)) then\n"
            f"      call f1_proxy({index})%halo_exchange_start(depth=1)\n"
            f"    end if\n"
            f"    if (f1_proxy({index})%is_dirty(depth=1)) then\n"
            f"      call f1_proxy({index})%halo_exchange_finish(depth=1)\n"
            f"    end if\n") in result
    assert (
        "    call f1_proxy(1)%halo_exchange(depth=1)\n"
        "    call f1_proxy(2)%halo_exchange_start(depth=1)\n"
        "    call f1_proxy(2)%halo_exchange_finish(depth=1)\n"
        "    call f1_proxy(3)%halo_exchange(depth=1)\n") in result

    # we are not able to test re-ordering of vector halo exchanges as
    # the dependence analysis does not currently support it
    # mtrans = MoveTrans()
    # mtrans.apply(schedule.children[2], schedule.children[1])
    # mtrans.apply(schedule.children[4], schedule.children[2])

    # remove second set of halo exchanges via redundant
    # computation. If they are removed correctly then the two loops
    # will be adjacent to each other and will follow 6 haloexchange
    # start and end calls.
    rc_trans = Dynamo0p3RedundantComputationTrans()
    rc_trans.apply(schedule.walk(Loop)[0], {"depth": 2})
    num_init_assignments = len([x for x in schedule.children
                                if isinstance(x, Assignment)])

    assert len(schedule.children) == 8 + num_init_assignments
    for index in [0, 2, 4]:
        pos = num_init_assignments + index
        assert isinstance(schedule.children[pos], LFRicHaloExchangeStart)
        assert isinstance(schedule.children[pos+1], LFRicHaloExchangeEnd)
    assert isinstance(schedule.children[num_init_assignments + 6], LFRicLoop)
    assert isinstance(schedule.children[num_init_assignments + 7], LFRicLoop)

    assert LFRicBuild(tmpdir).code_compiles(psy)


def test_async_halo_exchange_nomatch1():
    '''Test that an exception is raised if an asynchronous halo exchange
    start matches with something other than the expected halo exchange
    end.

    '''
    _, invoke = get_invoke("8.3_multikernel_invokes_vector.f90", TEST_API,
                           idx=0, dist_mem=True)
    schedule = invoke.schedule

    # create vector halo exchanges after the first loop by performing
    # redundant computation
    rc_trans = Dynamo0p3RedundantComputationTrans()
    rc_trans.apply(schedule.children[4], {"depth": 2})

    # make the first vector component of the halo exchange for f1
    # asynchronous before the first loop.
    ahex_trans = Dynamo0p3AsyncHaloExchangeTrans()
    my_hex = schedule.children[0]
    ahex_trans.apply(my_hex)

    # now remove the generated halo exchange end. This will mean that
    # the halo exchange start will now match with the halo exchange
    # for the first vector component after the loop (which is a
    # standard halo exchange). This should cause an exception to be
    # raised.
    del schedule.children[1]

    hex_start = schedule.children[0]
    with pytest.raises(GenerationError) as excinfo:
        hex_start._get_hex_end()
    assert ("Halo exchange start for field 'f1' should match with a halo "
            "exchange end, but found <class 'psyclone.dynamo0p3."
            "LFRicHaloExchange'>") in str(excinfo.value)


def test_async_halo_exchange_nomatch2():
    '''Test that an exception is raised if an asynchronous halo exchange
    start matches with no other halo exchange with the same name.

    '''
    _, invoke = get_invoke("8.3_multikernel_invokes_vector.f90", TEST_API,
                           idx=0, dist_mem=True)
    schedule = invoke.schedule

    # make the last vector component of the halo exchange for f1
    # asynchronous after the first loop.
    ahex_trans = Dynamo0p3AsyncHaloExchangeTrans()
    my_hex = schedule.children[0]
    ahex_trans.apply(my_hex)

    # now remove the generated halo exchange end. This will mean that
    # the halo exchange start will now match with nothing as it is the
    # last halo exchange in the schedule. This should cause an
    # exception to be raised.
    del schedule.children[1]

    hex_start = schedule.children[0]
    with pytest.raises(GenerationError) as excinfo:
        hex_start._get_hex_end()
    assert ("Halo exchange start for field 'f1' has no matching halo "
            "exchange end") in str(excinfo.value)

# tests for Dynamo0p3KernelConstTrans transformation


def create_kernel(file_name):
    '''Utility function that returns the first kernel object from the
    PSyIR schedule generated from processing the test code provided in
    the 'file_name' argument. Assumes that this file is a dynamo0p3
    test file and that the first kernel is the child of the first
    child in the schedule.

    :param str file_name: The name of the dynamo0p3 example algorithm \
    file.

    '''
    _, invoke = get_invoke(file_name, TEST_API,
                           idx=0, dist_mem=False)
    schedule = invoke.schedule
    kernel = schedule.children[0].loop_body[0]
    return kernel


def test_kern_const_str():
    ''' String test for the Dynamo0p3KernelConstTrans class. '''
    kct = Dynamo0p3KernelConstTrans()
    assert (str(kct) == "Makes the number of degrees of freedom, the number "
            "of quadrature points and the number of layers constant in a "
            "Kernel.")


def test_kern_const_name():
    ''' Name test for the Dynamo0p3KernelConstTrans class. '''
    kct = Dynamo0p3KernelConstTrans()
    assert kct.name == "Dynamo0p3KernelConstTrans"


def test_kern_const_apply(capsys, monkeypatch):
    '''Check that we generate the expected output from the apply method
    with different valid combinations of the element_order,
    number_of_layers and quadrature arguments.

    '''
    kernel = create_kernel("1.1.0_single_invoke_xyoz_qr.f90")

    kctrans = Dynamo0p3KernelConstTrans()

    element_order_expected = (
        "    Modified ndf_w1, arg position 8, function space w1, value 12.\n"
        "    Modified ndf_w2, arg position 12, function space w2, value 6.\n"
        "    Modified ndf_w3, arg position 16, function space w3, value 1.\n")
    number_of_layers_expected = (
        "    Modified nlayers, arg position 1, value 20.\n")
    quadrature_expected = (
        "    Modified nqp_h, arg position 21, value 3.\n"
        "    Modified nqp_v, arg position 22, value 3.\n")

    # element_order only
    kctrans.apply(kernel, {"element_order": 0})
    result, _ = capsys.readouterr()
    assert result == element_order_expected

    # nlayers only
    kernel = create_kernel("1.1.0_single_invoke_xyoz_qr.f90")
    kctrans.apply(kernel, {"number_of_layers": 20})
    result, _ = capsys.readouterr()
    assert result == number_of_layers_expected

    # element_order and quadrature
    kernel = create_kernel("1.1.0_single_invoke_xyoz_qr.f90")
    kctrans.apply(kernel, {"element_order": 0, "quadrature": True})
    result, _ = capsys.readouterr()
    assert result == quadrature_expected + element_order_expected

    # element_order and nlayers
    kernel = create_kernel("1.1.0_single_invoke_xyoz_qr.f90")
    kctrans.apply(kernel, {"element_order": 0, "number_of_layers": 20})
    result, _ = capsys.readouterr()
    assert result == number_of_layers_expected + element_order_expected

    # element_order, nlayers and quadrature
    kernel = create_kernel("1.1.0_single_invoke_xyoz_qr.f90")
    kctrans.apply(kernel, {"element_order": 0, "number_of_layers": 20,
                           "quadrature": True})
    result, _ = capsys.readouterr()
    assert result == number_of_layers_expected + quadrature_expected + \
        element_order_expected

    # Pass in no parameter. The validate function would normally
    # reject this, so disable the validation function to test
    # handling of options=None in the apply function.
    monkeypatch.setattr(kctrans, "validate",
                        lambda loop, options: None)
    kctrans.apply(kernel)
    result, _ = capsys.readouterr()
    # In case of no options, the transformation does not do anything
    assert result == ""


def test_kern_const_anyspace_anydspace_apply(capsys):
    ''' Check that we generate the expected output from the apply method
    when a function space is specified as any_space and
    any_discontinuous_space (as these are skipped by the transformation).

    '''
    kernel = create_kernel("1.5.3_single_invoke_write_any_anyd_space.f90")

    kctrans = Dynamo0p3KernelConstTrans()

    kctrans.apply(kernel, {"element_order": 0})
    result, _ = capsys.readouterr()
    assert result == (
        "    Skipped dofs, arg position 9, function space any_space_1\n"
        "    Modified ndf_w2, arg position 12, function space w2, value 6.\n"
        "    Modified ndf_w1, arg position 15, function space w1, value 12.\n"
        "    Skipped dofs, arg position 18, function space "
        "any_discontinuous_space_1\n"
        "    Modified ndf_wtheta, arg position 21, function space wtheta, "
        "value 2.\n"
        "    Modified ndf_w2h, arg position 24, function space w2h, value 4.\n"
        "    Modified ndf_w2v, arg position 27, function space w2v, "
        "value 2.\n")


def test_kern_const_anyw2_apply(capsys):
    '''Check that we generate the expected output from the apply method
    when a function space is specified as any_w2_space (as these are
    skipped by the transformation).

    '''
    kernel = create_kernel("21.1_single_invoke_multi_anyw2.f90")

    kctrans = Dynamo0p3KernelConstTrans()

    kctrans.apply(kernel, {"element_order": 0})
    result, _ = capsys.readouterr()
    assert result == (
        "    Skipped dofs, arg position 5, function space any_w2\n")


# space_to_dofs values
def test_kern_const_ndofs():
    '''Test the computed number-of-dof values per 3D cell on a quadrilateral
    element for different orders and different function spaces.
    Note: w2*trace spaces have their dofs on cell faces only.

    '''
    expected = {"w3": [1, 8, 27, 64, 125, 216, 343, 512, 729, 1000],
                "w2": [6, 36, 108, 240, 450, 756, 1176, 1728, 2430, 3300],
                "w1": [12, 54, 144, 300, 540, 882, 1344, 1944, 2700, 3630],
                "w0": [8, 27, 64, 125, 216, 343, 512, 729, 1000, 1331],
                "wtheta": [2, 12, 36, 80, 150, 252, 392, 576, 810, 1100],
                "w2h": [4, 24, 72, 160, 300, 504, 784, 1152, 1620, 2200],
                "w2v": [2, 12, 36, 80, 150, 252, 392, 576, 810, 1100],
                "w2broken": [6, 36, 108, 240, 450, 756, 1176, 1728, 2430,
                             3300],
                "wchi": [1, 8, 27, 64, 125, 216, 343, 512, 729, 1000],
                "w2trace": [6, 24, 54, 96, 150, 216, 294, 384, 486, 600],
                "w2htrace": [4, 16, 36, 64, 100, 144, 196, 256, 324, 400],
                "w2vtrace": [2, 8, 18, 32, 50, 72, 98, 128, 162, 200]}
    kct = Dynamo0p3KernelConstTrans()
    for order in range(10):
        for function_space in ["w3", "w2", "w1", "w0", "wtheta", "w2h",
                               "w2v", "w2broken", "wchi", "w2trace",
                               "w2htrace", "w2vtrace"]:
            assert kct.space_to_dofs[function_space](order) == \
                expected[function_space][order]
        # wtheta should equal w2v
        assert kct.space_to_dofs["wtheta"](order) == \
            kct.space_to_dofs["w2v"](order)
        # w2h and w2v should sum up to w2
        assert kct.space_to_dofs["w2h"](order) + \
            kct.space_to_dofs["w2v"](order) == kct.space_to_dofs["w2"](order)
        # w2htrace and w2vtrace should sum up to w2trace
        assert kct.space_to_dofs["w2htrace"](order) + \
            kct.space_to_dofs["w2vtrace"](order) == \
            kct.space_to_dofs["w2trace"](order)


def test_kern_const_invalid():
    '''Check that we generate the expected exceptions from the validate
    method when there are errors in the input arguments. We call the
    apply method as that calls the validate method in turn.

    '''
    kernel = create_kernel("1_single_invoke.f90")

    kctrans = Dynamo0p3KernelConstTrans()

    # Node is not a dynamo kernel
    with pytest.raises(TransformationError) as excinfo:
        kctrans.apply(None)
    assert "Supplied node must be a dynamo kernel" in str(excinfo.value)

    # Cell shape not quadrilateral
    with pytest.raises(TransformationError) as excinfo:
        kctrans.apply(kernel, {"cellshape": "rotund"})
    assert ("Supplied cellshape must be set to 'quadrilateral' but found "
            "'rotund'.") in str(excinfo.value)

    # Element order < 0
    with pytest.raises(TransformationError) as excinfo:
        kctrans.apply(kernel, {"element_order": -1})
    assert "The element_order argument must be >= 0 but found '-1'." \
        in str(excinfo.value)

    # Number of layers < 1
    with pytest.raises(TransformationError) as excinfo:
        kctrans.apply(kernel, {"number_of_layers": 0})
    assert "The number_of_layers argument must be > 0 but found '0'." \
        in str(excinfo.value)

    # Quadrature not a boolean
    with pytest.raises(TransformationError) as excinfo:
        kctrans.apply(kernel, {"quadrature": "hello"})
    assert "The quadrature argument must be boolean but found 'hello'." \
        in str(excinfo.value)

    # Not element order and not number of layers
    with pytest.raises(TransformationError) as excinfo:
        kctrans.apply(kernel)
    assert ("At least one of element_order or number_of_layers must be set "
            "otherwise this transformation does nothing.") \
        in str(excinfo.value)

    # Quadrature but not element order
    with pytest.raises(TransformationError) as excinfo:
        kctrans.apply(kernel, {"number_of_layers": 20,
                               "quadrature": True})
    assert "If quadrature is set then element_order must also be set" \
        in str(excinfo.value)


def test_kern_const_invalid_dofs(monkeypatch):
    '''Check that we generate the expected exception when an unexpected
    function-space name is found.

    '''
    kernel = create_kernel("1_single_invoke.f90")

    kctrans = Dynamo0p3KernelConstTrans()
    monkeypatch.setattr(Dynamo0p3KernelConstTrans, "space_to_dofs",
                        {"wa": [], "wb": []})

    with pytest.raises(InternalError) as excinfo:
        kctrans.apply(kernel, {"element_order": 0})
    assert "Unsupported function space 'w1' found. Expecting one of " \
        in str(excinfo.value)
    assert "'wa'" in str(excinfo.value)
    assert "'wb'" in str(excinfo.value)


def test_kern_const_invalid_kern(monkeypatch):
    '''Check that we raise the expected exception when the Fortran to
    PSyIR parser fails to parse a kernel.

    '''
    kernel = create_kernel("1_single_invoke.f90")

    kctrans = Dynamo0p3KernelConstTrans()

    def dummy():
        '''A dummy function that always raises an exception.'''
        raise NotImplementedError("Monkeypatch error")
    monkeypatch.setattr(kernel, "get_kernel_schedule", dummy)
    with pytest.raises(TransformationError) as excinfo:
        kctrans.apply(kernel, {"element_order": 0})
    assert (
        "Failed to parse kernel 'testkern_code'. Error reported was "
        "'Monkeypatch error'.") in str(excinfo.value)


def test_kern_const_invalid_quad(monkeypatch):
    '''Check that we raise the expected exception when the type of
    quadrature is not supported by the transformation (we are
    currently limited to XYoZ).

    '''
    kernel = create_kernel("1.1.0_single_invoke_xyoz_qr.f90")

    kctrans = Dynamo0p3KernelConstTrans()
    monkeypatch.setattr(kernel, "_eval_shapes", ["gh_quadrature_face"])
    with pytest.raises(TransformationError) as excinfo:
        kctrans.apply(kernel, {"element_order": 0, "quadrature": True})
    assert (
        "Support is currently limited to 'xyoz' quadrature but found "
        "['gh_quadrature_face'].") in str(excinfo.value)


def test_kern_const_invalid_make_constant1():
    '''Check that the expected exception is raised when the make_constant
    utility function (found in the apply method) encounters an invalid
    index. This is done by removing the argument list entries from a
    kernel.

    '''
    kernel = create_kernel("1.1.0_single_invoke_xyoz_qr.f90")

    kernel_schedule = kernel.get_kernel_schedule()
    symbol_table = kernel_schedule.symbol_table
    # Make the symbol table's argument list empty. We have to make sure that
    # the interface of any existing argument Symbols is set to
    # AutomaticInterface first otherwise we fall foul of our
    # internal-consistency checks.
    for symbol in symbol_table.argument_list:
        symbol.interface = AutomaticInterface()
    symbol_table._argument_list = []
    kctrans = Dynamo0p3KernelConstTrans()
    with pytest.raises(TransformationError) as excinfo:
        kctrans.apply(kernel, {"element_order": 0})
    assert ("The argument index '7' is greater than the number of "
            "arguments '0'.") in str(excinfo.value)


def test_kern_const_invalid_make_constant2():
    '''Check that the expected exception is raised when the make_constant
    utility function (found in the apply method) encounters a Symbol
    at the specified index that is not a scalar integer argument.
    This is done by modifying one of the Symbol entries to be a real
    rather than an integer.

    '''
    kernel = create_kernel("1.1.0_single_invoke_xyoz_qr.f90")

    kctrans = Dynamo0p3KernelConstTrans()
    kernel_schedule = kernel.get_kernel_schedule()
    symbol_table = kernel_schedule.symbol_table
    symbol = symbol_table._argument_list[7]
    # Expecting scalar integer. Set to array.
    symbol._datatype = ArrayType(INTEGER_TYPE, [10])
    with pytest.raises(TransformationError) as excinfo:
        kctrans.apply(kernel, {"element_order": 0})
    assert ("Expected entry to be a scalar argument but found "
            "'ArrayType'." in str(excinfo.value))
    # Expecting scalar integer. Set to real.
    symbol._datatype = REAL_TYPE
    with pytest.raises(TransformationError) as excinfo:
        kctrans.apply(kernel, {"element_order": 0})
    assert ("Expected entry to be a scalar integer argument but found "
            "'Scalar<REAL, UNDEFINED>'." in str(excinfo.value))
    # Expecting scalar integer. Set to constant.
    symbol._datatype = ScalarType(ScalarType.Intrinsic.INTEGER,
                                  ScalarType.Precision.UNDEFINED)
    symbol._initial_value = Literal("10", INTEGER_TYPE)
    symbol._is_constant = True
    with pytest.raises(TransformationError) as excinfo:
        kctrans.apply(kernel, {"element_order": 0})
    assert ("Expected entry to be a scalar integer argument but found "
            "a constant." in str(excinfo.value))


def test_all_loop_trans_base_validate(monkeypatch):
    ''' Check that all LFRic (Dynamo) transformations that sub-class LoopTrans
    call the base validate() method. '''
    # First get a valid Loop object that we can pass in.
    _, invoke = get_invoke("1_single_invoke.f90", TEST_API,
                           name="invoke_0_testkern_type", dist_mem=False)
    loop = invoke.schedule.walk(Loop)[0]

    # LFRic-domain transformations should live in the `domain` module. However,
    # there are still others in psyclone.transformations but these are tested
    # by the generic tests/psyir/transformations/loop_trans_test.py file.
    transmod = import_module("psyclone.domain.lfric.transformations")
    all_trans_classes = inspect.getmembers(transmod, inspect.isclass)

    # To ensure that we identify that the validate() method in the LoopTrans
    # base class has been called, we monkeypatch it to raise an exception.

    def fake_validate(_1, _2, options=None):
        raise NotImplementedError("validate test exception")
    monkeypatch.setattr(LoopTrans, "validate", fake_validate)

    for name, cls_type in all_trans_classes:
        trans = cls_type()
        if isinstance(trans, LoopTrans):
            with pytest.raises(NotImplementedError) as err:
                if isinstance(trans, LoopFuseTrans):
                    trans.validate(loop, loop)
                else:
                    trans.validate(loop)
            assert "validate test exception" in str(err.value), \
                f"{name}.validate() does not call LoopTrans.validate()"<|MERGE_RESOLUTION|>--- conflicted
+++ resolved
@@ -313,16 +313,10 @@
         f"cmap(colour,") in gen
 
     assert (
-<<<<<<< HEAD
         "        call columnwise_op_asm_field_kernel_code(cmap(colour,"
-        "cell), nlayers, ncell_2d, afield_data, lma_op1_proxy%ncell_3d, "
-        "lma_op1_local_stencil, cma_op1_cma_matrix(:,:,:), cma_op1_nrow, "
-=======
-        "          CALL columnwise_op_asm_field_kernel_code(cmap(colour,"
         "cell), nlayers_cma_op1, ncell_2d, afield_data, "
         "lma_op1_proxy%ncell_3d, lma_op1_local_stencil, "
         "cma_op1_cma_matrix(:,:,:), cma_op1_nrow, "
->>>>>>> dd350006
         "cma_op1_ncol, cma_op1_bandwidth, "
         "cma_op1_alpha, cma_op1_beta, cma_op1_gamma_m, cma_op1_gamma_p, "
         "ndf_aspc1_afield, undf_aspc1_afield, "
@@ -354,11 +348,7 @@
 
     # Check that we index the stencil dofmap appropriately
     assert (
-<<<<<<< HEAD
-        "        call testkern_stencil_code(nlayers, f1_data, "
-=======
-        "          CALL testkern_stencil_code(nlayers_f1, f1_data, "
->>>>>>> dd350006
+        "        call testkern_stencil_code(nlayers_f1, f1_data, "
         "f2_data, f2_stencil_size(cmap(colour,cell)), "
         "f2_stencil_dofmap(:,:,cmap(colour,cell)), f3_data, "
         "f4_data, ndf_w1, undf_w1, map_w1(:,cmap(colour,cell)), "
@@ -394,11 +384,7 @@
 
     # Check that we index the adjacent face dofmap appropriately
     assert (
-<<<<<<< HEAD
-        "call testkern_mesh_prop_code(nlayers, a, f1_data, ndf_w1, "
-=======
-        "CALL testkern_mesh_prop_code(nlayers_f1, a, f1_data, ndf_w1, "
->>>>>>> dd350006
+        "call testkern_mesh_prop_code(nlayers_f1, a, f1_data, ndf_w1, "
         "undf_w1, map_w1(:,cmap(colour,cell)), nfaces_re_h, "
         "adjacent_face(:,cmap(colour,cell))" in gen)
 
@@ -1309,38 +1295,22 @@
         lookup = "last_edge_cell_all_colours(colour)"
 
     output = (
-<<<<<<< HEAD
         f"    do colour = loop0_start, loop0_stop, 1\n"
         f"      !$omp parallel default(shared), private(cell)\n"
         f"      !$omp do schedule(static)\n"
         f"      do cell = loop1_start, {lookup}, 1\n"
-        f"        call ru_code(nlayers, a_data, b_data, "
-=======
-        f"      DO colour = loop0_start, loop0_stop, 1\n"
-        f"        !$omp parallel default(shared), private(cell)\n"
-        f"        !$omp do schedule(static)\n"
-        f"        DO cell = loop1_start, {lookup}, 1\n"
-        f"          CALL ru_code(nlayers_a, a_data, b_data, "
->>>>>>> dd350006
+        f"        call ru_code(nlayers_a, a_data, b_data, "
         f"istp, rdt, d_data, e_1_data, e_2_data, "
         f"e_3_data, ndf_w2, undf_w2, map_w2(:,cmap(colour,"
         f"cell)), basis_w2_qr, diff_basis_w2_qr, ndf_w3, undf_w3, "
         f"map_w3(:,cmap(colour,cell)), basis_w3_qr, ndf_w0, undf_w0, "
         f"map_w0(:,cmap(colour,cell)), basis_w0_qr, diff_basis_w0_qr, "
         f"np_xy_qr, np_z_qr, weights_xy_qr, weights_z_qr)\n"
-<<<<<<< HEAD
         f"      enddo\n"
         f"      !$omp end do\n"
         f"      !$omp do schedule(static)\n"
         f"      do cell = loop2_start, {lookup}, 1\n"
-        f"        call ru_code(nlayers, f_data, b_data, "
-=======
-        f"        END DO\n"
-        f"        !$omp end do\n"
-        f"        !$omp do schedule(static)\n"
-        f"        DO cell = loop2_start, {lookup}, 1\n"
-        f"          CALL ru_code(nlayers_f, f_data, b_data, "
->>>>>>> dd350006
+        f"        call ru_code(nlayers_f, f_data, b_data, "
         f"istp, rdt, d_data, e_1_data, e_2_data, "
         f"e_3_data, ndf_w2, undf_w2, map_w2(:,cmap(colour,"
         f"cell)), basis_w2_qr, diff_basis_w2_qr, ndf_w3, undf_w3, "
@@ -1412,11 +1382,7 @@
         "      cma_op1_gamma_p = cma_op1_proxy%gamma_p\n"
     ) in code
     assert (
-<<<<<<< HEAD
-        "call columnwise_op_asm_field_kernel_code(cell, nlayers, "
-=======
-        "CALL columnwise_op_asm_field_kernel_code(cell, nlayers_cma_op1, "
->>>>>>> dd350006
+        "call columnwise_op_asm_field_kernel_code(cell, nlayers_cma_op1, "
         "ncell_2d, afield_data, lma_op1_proxy%ncell_3d, "
         "lma_op1_local_stencil, cma_op1_cma_matrix(:,:,:), cma_op1_nrow, "
         "cma_op1_ncol, cma_op1_bandwidth, cma_op1_alpha, cma_op1_beta, "
@@ -1424,11 +1390,7 @@
         "undf_aspc1_afield, map_aspc1_afield(:,cell), "
         "cbanded_map_aspc1_afield, ndf_aspc2_lma_op1, "
         "cbanded_map_aspc2_lma_op1)\n"
-<<<<<<< HEAD
-        "        call testkern_two_real_scalars_code(nlayers, scalar1, "
-=======
-        "        CALL testkern_two_real_scalars_code(nlayers_afield, scalar1, "
->>>>>>> dd350006
+        "        call testkern_two_real_scalars_code(nlayers_afield, scalar1, "
         "afield_data, bfield_data, cfield_data, "
         "dfield_data, scalar2, ndf_w1, undf_w1, map_w1(:,cell), "
         "ndf_w2, undf_w2, map_w2(:,cell), ndf_w3, undf_w3, "
@@ -5732,11 +5694,7 @@
         "    do colour = loop0_start, loop0_stop, 1\n"
         "      do cell = loop1_start, last_halo_cell_all_colours(colour,3),"
         " 1\n"
-<<<<<<< HEAD
-        "        call testkern_code(nlayers, a, f1_data,"
-=======
-        "          CALL testkern_code(nlayers_f1, a, f1_data,"
->>>>>>> dd350006
+        "        call testkern_code(nlayers_f1, a, f1_data,"
         " f2_data, m1_data, m2_data, ndf_w1, undf_w1, "
         "map_w1(:,cmap(colour,cell)), ndf_w2, undf_w2, "
         "map_w2(:,cmap(colour,cell)), ndf_w3, undf_w3, "
@@ -6324,38 +6282,24 @@
     assert expected in gen
     assert "loop1_stop = ncolour_fld_m" in gen
     assert "loop2_stop" not in gen
-    assert "      do colour = loop1_start, loop1_stop, 1\n" in gen
+    assert "    do colour = loop1_start, loop1_stop, 1\n" in gen
     if trans_class[2]:
         assert f"!${trans_class[2]} " in gen
     if dist_mem:
         assert ("last_halo_cell_all_colours_fld_m = "
                 "mesh_fld_m%get_last_halo_cell_all_colours()" in gen)
         expected = (
-<<<<<<< HEAD
-            "    do colour = loop1_start, loop1_stop, 1\n"
             "      do cell = loop2_start, last_halo_cell_all_colours_fld_m"
-=======
-            "        do cell = loop2_start, last_halo_cell_all_colours_fld_m"
->>>>>>> dd350006
             "(colour,1), 1\n")
     else:
         assert ("last_edge_cell_all_colours_fld_m = "
                 "mesh_fld_m%get_last_edge_cell_all_colours()" in gen)
         expected = (
-<<<<<<< HEAD
-            "    do colour = loop1_start, loop1_stop, 1\n"
             "      do cell = loop2_start, last_edge_cell_all_colours_fld_m"
             "(colour), 1\n")
     assert expected in gen
     expected = (
-        "        call prolong_test_kernel_code(nlayers, cell_map_fld_m"
-=======
-            "        do cell = loop2_start, last_edge_cell_all_colours_fld_m"
-            "(colour), 1\n")
-    assert expected in gen
-    expected = (
-        "          call prolong_test_kernel_code(nlayers_fld_m, cell_map_fld_m"
->>>>>>> dd350006
+        "        call prolong_test_kernel_code(nlayers_fld_m, cell_map_fld_m"
         "(:,:,cmap_fld_m(colour,cell)), ncpc_fld_f_fld_m_x, "
         "ncpc_fld_f_fld_m_y, ncell_fld_f, fld_f_data, fld_m_data, "
         "ndf_w1, undf_w1, map_w1, undf_w2, "
@@ -6465,19 +6409,11 @@
                 "get_last_edge_cell_all_colours()\n" in gen)
         upper_bound = "last_edge_cell_all_colours_cmap_fld_c(colour)"
     assert "loop0_stop = ncolour_cmap_fld_c\n" in gen
-<<<<<<< HEAD
     assert (f"    do colour = loop0_start, loop0_stop, 1\n"
             f"      !$omp parallel default(shared), private(cell)\n"
             f"      !$omp do schedule(static)\n"
             f"      do cell = loop1_start, {upper_bound}, 1\n"
-            f"        call prolong_test_kernel_code(nlayers, "
-=======
-    assert (f"      DO colour = loop0_start, loop0_stop, 1\n"
-            f"        !$omp parallel default(shared), private(cell)\n"
-            f"        !$omp do schedule(static)\n"
-            f"        DO cell = loop1_start, {upper_bound}, 1\n"
-            f"          CALL prolong_test_kernel_code(nlayers_cmap_fld_c, "
->>>>>>> dd350006
+            f"        call prolong_test_kernel_code(nlayers_cmap_fld_c, "
             f"cell_map_cmap_fld_c(:,:,cmap_cmap_fld_c(colour,cell)), "
             f"ncpc_fld_m_cmap_fld_c_x, ncpc_fld_m_cmap_fld_c_y, ncell_fld_m, "
             f"fld_m_data, cmap_fld_c_data, ndf_w1, undf_w1, "
@@ -6666,13 +6602,8 @@
     code = str(psy.gen)
     assert "loop0_stop = f1_proxy%vspace%get_ncell()" in code
     assert (
-<<<<<<< HEAD
         "    !$acc enter data copyin(f1_data,f2_data,m1_data,"
-        "m2_data,map_w1,map_w2,map_w3,ndf_w1,ndf_w2,ndf_w3,nlayers,"
-=======
-        "      !$acc enter data copyin(f1_data,f2_data,m1_data,"
         "m2_data,map_w1,map_w2,map_w3,ndf_w1,ndf_w2,ndf_w3,nlayers_f1,"
->>>>>>> dd350006
         "undf_w1,undf_w2,undf_w3)\n"
         "    !$acc parallel default(present)\n"
         "    do cell = loop0_start, loop0_stop, 1") in code
@@ -6705,15 +6636,9 @@
     acc_enter_trans.apply(sched)
     code = str(psy.gen)
 
-<<<<<<< HEAD
     assert ("    !$acc parallel default(present)\n"
             "    do cell = loop0_start, loop0_stop, 1\n"
-            "      call testkern_code(nlayers, a, f1_data, "
-=======
-    assert ("      !$acc parallel default(present)\n"
-            "      DO cell = loop0_start, loop0_stop, 1\n"
-            "        CALL testkern_code(nlayers_f1, a, f1_data, "
->>>>>>> dd350006
+            "      call testkern_code(nlayers_f1, a, f1_data, "
             "f2_data, m1_data, m2_data, ndf_w1, undf_w1, "
             "map_w1(:,cell), ndf_w2, undf_w2, map_w2(:,cell), ndf_w3, "
             "undf_w3, map_w3(:,cell))\n"
@@ -6750,13 +6675,8 @@
     code = str(psy.gen)
     assert "loop0_stop = ncolour" in code
     assert (
-<<<<<<< HEAD
         "    !$acc enter data copyin(f1_data,f2_data,m1_data,"
-        "m2_data,map_w1,map_w2,map_w3,ndf_w1,ndf_w2,ndf_w3,nlayers,"
-=======
-        "      !$acc enter data copyin(f1_data,f2_data,m1_data,"
         "m2_data,map_w1,map_w2,map_w3,ndf_w1,ndf_w2,ndf_w3,nlayers_f1,"
->>>>>>> dd350006
         "undf_w1,undf_w2,undf_w3)\n"
         "    !$acc parallel default(present)\n"
         "    do colour = loop0_start, loop0_stop, 1\n"
@@ -6942,15 +6862,9 @@
     result = str(psy.gen)
     assert "loop3_stop = mesh%get_last_halo_cell(1)" in result
     assert (
-<<<<<<< HEAD
         "    call f2_proxy%halo_exchange_start(depth=1)\n"
         "    do cell = loop3_start, loop3_stop, 1\n"
-        "      call testkern_any_space_3_code(cell, nlayers, "
-=======
-        "      CALL f2_proxy%halo_exchange_start(depth=1)\n"
-        "      DO cell = loop3_start, loop3_stop, 1\n"
-        "        CALL testkern_any_space_3_code(cell, nlayers_op, "
->>>>>>> dd350006
+        "      call testkern_any_space_3_code(cell, nlayers_op, "
         "op_proxy%ncell_3d, op_local_stencil, ndf_aspc1_op, "
         "ndf_aspc2_op)\n"
         "    enddo\n"
