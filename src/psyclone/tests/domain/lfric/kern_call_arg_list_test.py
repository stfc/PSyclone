--- conflicted
+++ resolved
@@ -388,13 +388,10 @@
     schedule = psy.invokes.invoke_list[0].schedule
     create_arg_list = KernCallArgList(schedule.kernels()[0])
     create_arg_list.generate()
-<<<<<<< HEAD
-=======
     # TODO #744: Depending on the implementation of #744, we can replace
     # the test for name with a test for the actual precision, e.g.:
     # assert create_arg_list.psyir_arglist[3].datatype.precision == psyir.R_DEF
 
->>>>>>> d98de427
     # Scalar:
     assert create_arg_list.psyir_arglist[2].datatype.precision.name == "r_def"
     # field
