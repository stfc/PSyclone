# -----------------------------------------------------------------------------
# BSD 3-Clause License
#
# Copyright (c) 2022-2025, Science and Technology Facilities Council.
# All rights reserved.
#
# Redistribution and use in source and binary forms, with or without
# modification, are permitted provided that the following conditions are met:
#
# * Redistributions of source code must retain the above copyright notice, this
#   list of conditions and the following disclaimer.
#
# * Redistributions in binary form must reproduce the above copyright notice,
#   this list of conditions and the following disclaimer in the documentation
#   and/or other materials provided with the distribution.
#
# * Neither the name of the copyright holder nor the names of its
#   contributors may be used to endorse or promote products derived from
#   this software without specific prior written permission.
#
# THIS SOFTWARE IS PROVIDED BY THE COPYRIGHT HOLDERS AND CONTRIBUTORS
# "AS IS" AND ANY EXPRESS OR IMPLIED WARRANTIES, INCLUDING, BUT NOT
# LIMITED TO, THE IMPLIED WARRANTIES OF MERCHANTABILITY AND FITNESS
# FOR A PARTICULAR PURPOSE ARE DISCLAIMED. IN NO EVENT SHALL THE
# COPYRIGHT HOLDER OR CONTRIBUTORS BE LIABLE FOR ANY DIRECT, INDIRECT,
# INCIDENTAL, SPECIAL, EXEMPLARY, OR CONSEQUENTIAL DAMAGES (INCLUDING,
# BUT NOT LIMITED TO, PROCUREMENT OF SUBSTITUTE GOODS OR SERVICES;
# LOSS OF USE, DATA, OR PROFITS; OR BUSINESS INTERRUPTION) HOWEVER
# CAUSED AND ON ANY THEORY OF LIABILITY, WHETHER IN CONTRACT, STRICT
# LIABILITY, OR TORT (INCLUDING NEGLIGENCE OR OTHERWISE) ARISING IN
# ANY WAY OUT OF THE USE OF THIS SOFTWARE, EVEN IF ADVISED OF THE
# POSSIBILITY OF SUCH DAMAGE.
# -----------------------------------------------------------------------------
# Author: J. Henrichs, Bureau of Meteorology
# Modified: S. Siso, STFC Daresbury Lab,
#           I. Kavcic, Met Office

''' This module tests the driver creation for extracted kernels.'''

import pytest

from psyclone.domain.lfric import LFRicExtractDriverCreator
from psyclone.domain.lfric.transformations import LFRicExtractTrans
from psyclone.line_length import FortLineLength
from psyclone.psyir.backend.visitor import VisitorError
from psyclone.psyir.nodes import (
    Literal, Routine, Schedule, Call, StructureReference)
from psyclone.psyir.symbols import INTEGER_TYPE
from psyclone.tests.utilities import Compile, get_invoke


API = "lfric"


# ----------------------------------------------------------------------------
def test_lfric_driver_valid_unit_name():
    '''Tests that we create valid unit names, i.e. less than 64 characters,
    and no ":" in name.'''

    long_name = "A"*100
    new_name = LFRicExtractDriverCreator._make_valid_unit_name(long_name)
    assert new_name == "A"*63

    special_characters = "aaa-bbb"
    new_name = \
        LFRicExtractDriverCreator._make_valid_unit_name(special_characters)
    assert new_name == "aaabbb"


# ----------------------------------------------------------------------------
def test_lfric_driver_add_call(fortran_writer):
    '''Tests that adding a call detects errors and adds calls
    with and without parameters as expected.
    '''
    program = Routine.create("routine", is_program=True)
    program.symbol_table.find_or_create_tag("test")
    driver_creator = LFRicExtractDriverCreator()
    with pytest.raises(TypeError) as err:
        driver_creator.add_call(program, "test", [])
    assert ("Error creating call to 'test' - existing symbol is of type "
            "'Symbol', not a 'RoutineSymbol'" in str(err.value))
    # Clean up previous invalid test symbol
    del program.symbol_table._symbols['test']
    del program.symbol_table._tags['test']

    driver_creator.add_call(program, "my_sub", [])
    driver_creator.add_call(program, "my_sub_2", [Literal("1", INTEGER_TYPE)])
    out = fortran_writer(program)
    assert "call my_sub()" in out
    assert "call my_sub_2(1)" in out


# ----------------------------------------------------------------------------
def test_lfric_driver_import_modules_no_import_interface(fortran_reader):
    '''This test checks the import_modules method if there is a call
    that has no ImportInterface by calling an unknown function.'''

    code = """subroutine test()
              call something()
              end subroutine"""

    psyir = fortran_reader.psyir_from_source(code)
    # Find the schedule:
    sched = psyir.walk(Schedule)[0]
    sched.lower_to_language_level()
    driver_creator = LFRicExtractDriverCreator()
    program = Routine.create("routine", is_program=True)
    driver_creator.import_modules(program)
    # No symbols other than the routine should be in the symbol table after
    # calling `import_modules`.
    assert (['routine'] == [sym.name for sym in program.symbol_table.symbols])


<<<<<<< HEAD
# ----------------------------------------------------------------------------
@pytest.mark.usefixtures("change_into_tmpdir", "init_module_manager")
def test_lfric_driver_simple_test():
    '''Test the full pipeline: Add kernel extraction to a kernel and
    request driver creation. Read in the written driver, and make sure
    any variable that is provided in the kernel call is also read
    in the driver. '''

    psy, invoke = get_invoke("26.6_mixed_precision_solver_vector.f90", API,
                             dist_mem=False, idx=0)

    extract = LFRicExtractTrans()

    extract.apply(invoke.schedule.children[0],
                  options={"create_driver": True,
                           "region_name": ("field", "test")})
    _ = psy.gen

    filename = "driver-field-test.F90"
    with open(filename, "r", encoding='utf-8') as my_file:
        driver = my_file.read()

    for line in [
        "if (ALLOCATED(psydata_filename)) then",
        "call extract_psy_data%OpenReadFileName(psydata_filename)",
        "else",
        "call extract_psy_data%OpenReadModuleRegion('field', 'test')",
        "end if",
        "call extract_psy_data%ReadVariable('a', a)",
        "call extract_psy_data%ReadVariable('m1_data', m1_data)",
        "call extract_psy_data%ReadVariable('m2_data', m2_data)",
        "call extract_psy_data%ReadVariable('map_w1', map_w1)",
        "call extract_psy_data%ReadVariable('map_w2', map_w2)",
        "call extract_psy_data%ReadVariable('map_w3', map_w3)",
        "call extract_psy_data%ReadVariable('ndf_w1', ndf_w1)",
        "call extract_psy_data%ReadVariable('ndf_w2', ndf_w2)",
        "call extract_psy_data%ReadVariable('ndf_w3', ndf_w3)",
        "call extract_psy_data%ReadVariable('nlayers_x_ptr_vector', "
        "nlayers_x_ptr_vector)",
        "call extract_psy_data%ReadVariable('"
        "self_vec_type_vector_data', self_vec_type_vector_data)",
        "call extract_psy_data%ReadVariable('undf_w1', undf_w1)",
        "call extract_psy_data%ReadVariable('undf_w2', undf_w2)",
        "call extract_psy_data%ReadVariable('undf_w3', undf_w3)",
        "call extract_psy_data%ReadVariable('x_ptr_vector_data', "
        "x_ptr_vector_data)",
    ]:
        assert line.lower() in driver.lower(), line

    # A read-write/inc variable should not be allocated (since it will
    # be allocated as part of reading in its value):
    assert "ALLOCATE(x_ptr_vector," not in driver

    # Check that all module dependencies have been inlined:
    for mod in ["read_kernel_data_mod", "constants_mod", "kernel_mod",
                "argument_mod", "log_mod", "fs_continuity_mod",
                "testkern_mod"]:
        assert f"module {mod}" in driver
        assert f"end module {mod}" in driver

    # While the actual code is LFRic, the driver is stand-alone, and as such
    # does not need any of the infrastructure files
    build = Compile(".")
    build.compile_file("driver-field-test.F90")


@pytest.mark.usefixtures("change_into_tmpdir", "init_module_manager")
=======
@pytest.mark.usefixtures("change_into_tmpdir", "init_module_manager_lfric")
>>>>>>> ccd01d6e
def test_lfric_driver_dm_test():
    '''Test the full pipeline with DM:  '''

    psy, invoke = get_invoke("26.6_mixed_precision_solver_vector.f90", API,
                             dist_mem=True, idx=0)

    extract = LFRicExtractTrans()

    kern_call = invoke.schedule.children[-1]
    extract.apply(kern_call,
                  options={"create_driver": True,
                           "region_name": ("field", "test")})
    code = psy.gen
    filename = "driver-field-test.F90"
    with open(filename, "r", encoding='utf-8') as my_file:
        driver = my_file.read()

    # Check that DM infrastructure calls such as "set_dirty" are still in the
    # psylayer, so following extraction regions still have the correct values,
    # while it has been removed from the driver (because it is executed in a
    # single rank and without the infrastructure imported).
    assert "set_dirty" in code
    assert "set_dirty" not in driver

    # If there is a method call other than the ones from the DM infrastructure
    # it will fail
    base_symbol = invoke.schedule.symbol_table.lookup('x_ptr_vector')
    kern_call.parent.addchild(
        Call.create(
            StructureReference.create(base_symbol, ["method"])))
    with pytest.raises(VisitorError) as err:
        code = psy.gen
    assert ("The DriverCreator does not support StructureReferences, any "
            "such references in the extraction region should have been "
            "flattened by the ExtractNode, but found: 'x_ptr_vector%method'"
            in str(err.value))


# ----------------------------------------------------------------------------
@pytest.mark.usefixtures("change_into_tmpdir", "init_module_manager_lfric")
def test_lfric_driver_import_precision():
    '''Test that all required precision symbols are imported from
    constants_mod'''

    psy, invoke = get_invoke("26.6_mixed_precision_solver_vector.f90", API,
                             dist_mem=False, idx=0)

    extract = LFRicExtractTrans()
    extract.apply(invoke.schedule.children[0],
                  options={"create_driver": True,
                           "region_name": ("field", "test")})
    _ = psy.gen

    filename = "driver-field-test.F90"
    with open(filename, "r", encoding='utf-8') as my_file:
        driver = my_file.read()
    assert ("use constants_mod, only : i_def, l_def, r_bl, r_def, "
            "r_double, r_ncdf, r_second, r_single, r_solver, "
            "r_tran, r_um" in driver)

    for mod in ["read_kernel_data_mod", "constants_mod", "kernel_mod",
                "argument_mod", "log_mod", "fs_continuity_mod",
                "testkern_mod"]:
        assert f"module {mod}" in driver
        assert f"end module {mod}" in driver

    # While the actual code is LFRic, the driver is stand-alone, and as such
    # does not need any of the infrastructure files
    build = Compile(".")
    build.compile_file("driver-field-test.F90")


# ----------------------------------------------------------------------------
@pytest.mark.usefixtures("change_into_tmpdir", "init_module_manager_lfric")
def test_lfric_driver_field_arrays():
    '''Test handling of array of fields: they are written in one call to
    the extraction library, but the library will write each array member
    as an individual field. The driver needs to read in each individual
    array member into distinct variables.'''

    psy, invoke = get_invoke("8_vector_field_2.f90", API,
                             dist_mem=False, idx=0)

    extract = LFRicExtractTrans()

    extract.apply(invoke.schedule.children[0],
                  options={"create_driver": True,
                           "region_name": ("field", "array")})
    # The extraction provides each array individual fields.
    out = psy.gen
    for idx in range(1, 4):
        assert f"ProvideVariable(\"chi_{idx}_data\", chi_{idx}_data)" in out

    filename = "driver-field-array.F90"
    with open(filename, "r", encoding='utf-8') as my_file:
        driver = my_file.read()

    # Check that the driver reads the three individual fields
    assert "ReadVariable('chi_1_data', chi_1_data)" in driver
    assert "ReadVariable('chi_2_data', chi_2_data)" in driver
    assert "ReadVariable('chi_3_data', chi_3_data)" in driver

    for mod in ["read_kernel_data_mod", "constants_mod", "kernel_mod",
                "argument_mod", "log_mod", "fs_continuity_mod",
                "testkern_coord_w0_2_mod"]:
        assert f"module {mod}" in driver
        assert f"end module {mod}" in driver

    # While the actual code is LFRic, the driver is stand-alone, and as such
    # does not need any of the infrastructure files
    build = Compile(".")
    build.compile_file("driver-field-array.F90")


# ----------------------------------------------------------------------------
@pytest.mark.usefixtures("change_into_tmpdir", "init_module_manager_lfric")
def test_lfric_driver_operator():
    '''Test handling of operators, including the structure members
    that are implicitly added.'''

    psy, invoke = get_invoke("10.7_operator_read.f90", API,
                             dist_mem=False, idx=0)

    extract = LFRicExtractTrans()

    extract.apply(invoke.schedule.children[0],
                  options={"create_driver": True,
                           "region_name": ("operator", "test")})
    out = psy.gen
    # Check the structure members that are added for operators:
    assert "mm_w3_proxy_ncell_3d = mm_w3_proxy%ncell_3d" in out
    assert ("ProvideVariable(\"mm_w3_local_stencil\", "
            "mm_w3_local_stencil)" in out)
    assert ("ProvideVariable(\"mm_w3_proxy_ncell_3d\", "
            "mm_w3_proxy_ncell_3d)" in out)

    filename = "driver-operator-test.F90"
    with open(filename, "r", encoding='utf-8') as my_file:
        driver = my_file.read()

    # Check that the user defined variables that are added for
    # operators are flattened correctly:
    assert ("ReadVariable('mm_w3_local_stencil', "
            "mm_w3_local_stencil" in driver)
    assert ("ReadVariable('mm_w3_proxy_ncell_3d', "
            "mm_w3_proxy_ncell_3d" in driver)
    # And check the field arrays just in case
    for i in range(1, 4):
        assert (f"ReadVariable('coord_{i}_data', coord_{i}_data"
                in driver)

    for mod in ["read_kernel_data_mod", "constants_mod", "kernel_mod",
                "argument_mod", "log_mod", "fs_continuity_mod",
                "testkern_operator_read_mod"]:
        assert f"module {mod}" in driver
        assert f"end module {mod}" in driver

    # While the actual code is LFRic, the driver is stand-alone, and as such
    # does not need any of the infrastructure files
    build = Compile(".")
    build.compile_file("driver-operator-test.F90")


# ----------------------------------------------------------------------------
@pytest.mark.usefixtures("change_into_tmpdir", "init_module_manager_lfric")
def test_lfric_driver_extract_some_kernels_only():
    '''Test that we can extract only some kernels of an invoke, but still
    get the right loop boundaries (which are dependent on the index
    of the kernels in the tree). This test can potentially be removed
    when TODO #1731 is done.'''

    psy, invoke = get_invoke("4.5.2_multikernel_invokes.f90", API,
                             dist_mem=False, idx=0)

    extract = LFRicExtractTrans()
    extract.apply(invoke.schedule.children[2],
                  options={"create_driver": True,
                           "region_name": ("field", "test")})
    code = psy.gen

    # We only extract the third loop, which uses the index '2' for
    # loop boundaries. So none of the previous loop indices should
    # be in the extract code:
    assert "PreDeclareVariable(\"loop0_start\", loop0_start)" not in code
    assert "PreDeclareVariable(\"loop1_start\", loop1_start)" not in code
    assert "PreDeclareVariable(\"loop2_start\", loop2_start)" in code
    assert "PreDeclareVariable(\"loop2_stop\", loop2_stop)" in code

    filename = "driver-field-test.F90"
    with open(filename, "r", encoding='utf-8') as my_file:
        driver = my_file.read()

    # Make sure the driver does not have any information about other
    # kernels added, and that it uses index 2 for loop boundaries.
    assert "loop0_start" not in driver
    assert "loop1_start" not in driver
    assert "ReadVariable('loop2_start', loop2_start)" in driver
    assert "ReadVariable('loop2_stop', loop2_stop)" in driver

    for mod in ["read_kernel_data_mod", "constants_mod", "kernel_mod",
                "argument_mod", "testkern_any_space_2_mod"]:
        assert f"module {mod}" in driver
        assert f"end module {mod}" in driver

    # While the actual code is LFRic, the driver is stand-alone, and as such
    # does not need any of the infrastructure files
    build = Compile(".")
    build.compile_file("driver-field-test.F90")


# ----------------------------------------------------------------------------
@pytest.mark.usefixtures("change_into_tmpdir", "init_module_manager_lfric")
def test_lfric_driver_field_array_write():
    '''Test the handling of arrays of fields which are written.'''

    psy, invoke = get_invoke("10.7_operator_read.f90", API,
                             dist_mem=False, idx=0)

    extract = LFRicExtractTrans()
    extract.apply(invoke.schedule.children[0],
                  options={"create_driver": True,
                           "region_name": ("field", "test")})
    code = psy.gen
    for i in range(1, 4):
        # The variable coord is an output variable, but it still must
        # be provided as input field (since a kernel might only write
        # some parts of a field - e.g. most kernels won't update halo
        # regions) to make sure a driver can reproduce the values
        # ProvideVariable("coord_1_data", coord_1_data)
        # of the elements that are not being updated.
        assert (f"ProvideVariable(\"coord_{i}_data\", coord_{i}_data)"
                in code)
        # The variable coord is an output value, but we still need to provide
        # its input value (for kernels that only update partial fields)
        assert (f"ProvideVariable(\"coord_{i}_data_post\", coord_{i}_data)"
                in code)

    filename = "driver-field-test.F90"
    with open(filename, "r", encoding='utf-8') as my_file:
        driver = my_file.read()

    for i in range(1, 4):
        assert (f"ReadVariable('coord_{i}_data_post', coord_{i}_data_post)"
                in driver)
        assert (f"ReadVariable('coord_{i}_data', coord_{i}_data)"
                in driver)
        assert (f"compare('coord_{i}_data', coord_{i}_data, "
                f"coord_{i}_data_post)" in driver)

    for mod in ["read_kernel_data_mod", "constants_mod", "kernel_mod",
                "argument_mod", "log_mod", "fs_continuity_mod",
                "testkern_operator_read_mod"]:
        assert f"module {mod}" in driver
        assert f"end module {mod}" in driver

    # While the actual code is LFRic, the driver is stand-alone, and as such
    # does not need any of the infrastructure files
    build = Compile(".")
    build.compile_file("driver-field-test.F90")


# ----------------------------------------------------------------------------
@pytest.mark.usefixtures("change_into_tmpdir", "init_module_manager_lfric")
def test_lfric_driver_field_array_inc():
    '''Test the handling of arrays of fields which are incremented (i.e.
    read and written).'''

    psy, invoke = get_invoke("8_vector_field_2.f90", API,
                             dist_mem=False, idx=0)

    extract = LFRicExtractTrans()
    extract.apply(invoke.schedule.children[0],
                  options={"create_driver": True,
                           "region_name": ("field", "test")})
    code = psy.gen
    for idx in range(1, 4):
        assert f'ProvideVariable("chi_{idx}_data", chi_{idx}_data)' in code
    assert 'ProvideVariable("f1_data", f1_data)' in code
    for idx in range(1, 4):
        assert f'videVariable("chi_{idx}_data_post", chi_{idx}_data)' in code
    assert 'ProvideVariable("f1_data_post", f1_data)' in code

    filename = "driver-field-test.F90"
    with open(filename, "r", encoding='utf-8') as my_file:
        driver = my_file.read()

    assert "ReadVariable('f1_data', f1_data)" in driver
    assert "ReadVariable('chi_1_data', chi_1_data)" in driver
    assert "ReadVariable('chi_2_data', chi_2_data)" in driver
    assert "ReadVariable('chi_3_data', chi_3_data)" in driver
    assert "ReadVariable('chi_1_data_post', chi_1_data_post)" in driver
    assert "ReadVariable('chi_2_data_post', chi_2_data_post)" in driver
    assert "ReadVariable('chi_3_data_post', chi_3_data_post)" in driver
    assert "ReadVariable('f1_data_post', f1_data_post)" in driver

    # Check that the required modules are inlined
    for mod in ["read_kernel_data_mod", "constants_mod", "kernel_mod",
                "argument_mod", "log_mod", "fs_continuity_mod",
                "testkern_coord_w0_2_mod"]:
        assert f"module {mod}" in driver, driver
        assert f"end module {mod}" in driver

    # While the actual code is LFRic, the driver is stand-alone, and as such
    # does not need any of the infrastructure files
    build = Compile(".")
    build.compile_file("driver-field-test.F90")


# ----------------------------------------------------------------------------
@pytest.mark.usefixtures("change_into_tmpdir", "init_module_manager_lfric")
def test_lfric_driver_external_symbols_name_clash():
    '''Test the handling of symbols imported from other modules, or calls to
    external functions that use module variables. In this example the external
    module uses a variable with the same name as the user code, which causes
    a name clash.

    '''
    psy, invoke = get_invoke("driver_creation/invoke_kernel_with_imported_"
                             "symbols.f90", API, dist_mem=False, idx=1)

    extract = LFRicExtractTrans()
    extract.apply(invoke.schedule.children[0],
                  options={"create_driver": True,
                           "region_name": ("import", "test")})
    code = psy.gen

    # Make sure the imported, clashing symbol 'f1_data' is renamed:
    assert "use module_with_name_clash_mod, only : f1_data_1=>f1_data" in code
    assert ('CALL extract_psy_data % PreDeclareVariable("f1_data@'
            'module_with_name_clash_mod", f1_data_1)' in code)
    assert ('CALL extract_psy_data % ProvideVariable("f1_data@'
            'module_with_name_clash_mod", f1_data_1)' in code)

    # Even though PSyclone cannot find the variable, it should still be
    # extracted:
    filename = "driver-import-test.F90"
    with open(filename, "r", encoding='utf-8') as my_file:
        driver = my_file.read()

    assert ("call extract_psy_data%ReadVariable("
            "'f1_data@module_with_name_clash_mod', f1_data_1)" in driver)
    assert ("call extract_psy_data%ReadVariable("
            "'f2_data@module_with_name_clash_mod', f2_data_1)" in driver)
    assert ("call extract_psy_data%ReadVariable("
            "'f2_data_post@module_with_name_clash_mod', f2_data_1_post)"
            in driver)

    # While the actual code is LFRic, the driver is stand-alone, and as such
    # does not need any of the infrastructure files
    build = Compile(".")
    build.compile_file("driver-import-test.F90")


# ----------------------------------------------------------------------------
@pytest.mark.usefixtures("change_into_tmpdir", "init_module_manager_lfric")
def test_lfric_driver_external_symbols_error():
    '''Test the handling of symbols imported from other modules, or calls to
    external functions that use module variables. In this example, the
    external module cannot be parsed by fparser (it contains syntax errors),
    resulting in external functions and variables that cannot be found.

    '''
    psy, invoke = get_invoke("driver_creation/invoke_kernel_with_imported_"
                             "symbols_error.f90", API, dist_mem=False, idx=0)

    extract = LFRicExtractTrans()
    extract.apply(invoke.schedule.children[0],
                  options={"create_driver": True,
                           "region_name": ("import", "test")})

    with pytest.raises(VisitorError) as err:
        _ = psy.gen
    assert ("Could not find the tag 'non_existent_var@module_with_"
            "error_mod'" in str(err.value))


# -----------------------------------------------------------------------------
@pytest.mark.usefixtures("change_into_tmpdir", "init_module_manager_lfric")
def test_lfric_driver_rename_externals():
    '''Tests that we get the used non-local symbols from a routine that
    renames a symbol reported correctly. Additionally, this also tests
    a potential name clash, if the renamed symbol should already exist
    in the PSy layer: in this case, the symbol also needs to be renamed
    on import

    '''
    # This example calls a subroutine that renames a symbol used from
    # a different module, i.e.:
    #     use module_with_var_mod, only: renamed_var => module_var_a

    psy, invoke = get_invoke("driver_creation/"
                             "invoke_kernel_rename_symbols.f90",
                             API, dist_mem=False, idx=0)

    extract = LFRicExtractTrans()

    extract.apply(invoke.schedule.children[0],
                  options={"create_driver": True,
                           "region_name": ("field", "test")})
    _ = psy.gen

    filename = "driver-field-test.F90"
    with open(filename, "r", encoding='utf-8') as my_file:
        driver = my_file.read()

    # The invoking program also contains a variable `module_var_a`. So
    # the `module_var_a` from the module must be renamed on import and it
    # becomes `module_var_a_1`.
    assert ("use module_with_var_mod, only : module_var_a_1=>module_var_a"
            in driver)
    assert ("call extract_psy_data%ReadVariable("
            "'module_var_a@module_with_var_mod', module_var_a_1)" in driver)

    # While the actual code is LFRic, the driver is stand-alone, and as such
    # does not need any of the infrastructure files. The string also needs
    # to be wrapped explicitly (which the driver creation only does
    # when writing the result to a file).
    build = Compile(".")
    fll = FortLineLength()
    code = fll.process(driver)
    build.string_compiles(code)<|MERGE_RESOLUTION|>--- conflicted
+++ resolved
@@ -111,77 +111,7 @@
     assert (['routine'] == [sym.name for sym in program.symbol_table.symbols])
 
 
-<<<<<<< HEAD
-# ----------------------------------------------------------------------------
-@pytest.mark.usefixtures("change_into_tmpdir", "init_module_manager")
-def test_lfric_driver_simple_test():
-    '''Test the full pipeline: Add kernel extraction to a kernel and
-    request driver creation. Read in the written driver, and make sure
-    any variable that is provided in the kernel call is also read
-    in the driver. '''
-
-    psy, invoke = get_invoke("26.6_mixed_precision_solver_vector.f90", API,
-                             dist_mem=False, idx=0)
-
-    extract = LFRicExtractTrans()
-
-    extract.apply(invoke.schedule.children[0],
-                  options={"create_driver": True,
-                           "region_name": ("field", "test")})
-    _ = psy.gen
-
-    filename = "driver-field-test.F90"
-    with open(filename, "r", encoding='utf-8') as my_file:
-        driver = my_file.read()
-
-    for line in [
-        "if (ALLOCATED(psydata_filename)) then",
-        "call extract_psy_data%OpenReadFileName(psydata_filename)",
-        "else",
-        "call extract_psy_data%OpenReadModuleRegion('field', 'test')",
-        "end if",
-        "call extract_psy_data%ReadVariable('a', a)",
-        "call extract_psy_data%ReadVariable('m1_data', m1_data)",
-        "call extract_psy_data%ReadVariable('m2_data', m2_data)",
-        "call extract_psy_data%ReadVariable('map_w1', map_w1)",
-        "call extract_psy_data%ReadVariable('map_w2', map_w2)",
-        "call extract_psy_data%ReadVariable('map_w3', map_w3)",
-        "call extract_psy_data%ReadVariable('ndf_w1', ndf_w1)",
-        "call extract_psy_data%ReadVariable('ndf_w2', ndf_w2)",
-        "call extract_psy_data%ReadVariable('ndf_w3', ndf_w3)",
-        "call extract_psy_data%ReadVariable('nlayers_x_ptr_vector', "
-        "nlayers_x_ptr_vector)",
-        "call extract_psy_data%ReadVariable('"
-        "self_vec_type_vector_data', self_vec_type_vector_data)",
-        "call extract_psy_data%ReadVariable('undf_w1', undf_w1)",
-        "call extract_psy_data%ReadVariable('undf_w2', undf_w2)",
-        "call extract_psy_data%ReadVariable('undf_w3', undf_w3)",
-        "call extract_psy_data%ReadVariable('x_ptr_vector_data', "
-        "x_ptr_vector_data)",
-    ]:
-        assert line.lower() in driver.lower(), line
-
-    # A read-write/inc variable should not be allocated (since it will
-    # be allocated as part of reading in its value):
-    assert "ALLOCATE(x_ptr_vector," not in driver
-
-    # Check that all module dependencies have been inlined:
-    for mod in ["read_kernel_data_mod", "constants_mod", "kernel_mod",
-                "argument_mod", "log_mod", "fs_continuity_mod",
-                "testkern_mod"]:
-        assert f"module {mod}" in driver
-        assert f"end module {mod}" in driver
-
-    # While the actual code is LFRic, the driver is stand-alone, and as such
-    # does not need any of the infrastructure files
-    build = Compile(".")
-    build.compile_file("driver-field-test.F90")
-
-
-@pytest.mark.usefixtures("change_into_tmpdir", "init_module_manager")
-=======
-@pytest.mark.usefixtures("change_into_tmpdir", "init_module_manager_lfric")
->>>>>>> ccd01d6e
+@pytest.mark.usefixtures("change_into_tmpdir", "init_module_manager_lfric")
 def test_lfric_driver_dm_test():
     '''Test the full pipeline with DM:  '''
 
