--- conflicted
+++ resolved
@@ -546,22 +546,14 @@
     # The variable coord is an output variable, but it still must
     # be provided as input field (since a kernel might only write
     # some parts of a field - e.g. most kernels won't update halo
-<<<<<<< HEAD
-    # regions) - to make sure a driver can reproduce the valued
-=======
     # regions) to make sure a driver can reproduce the values
->>>>>>> 97eacf50
     # of the elements that are not being updated. The extraction
     # library will write these accesses as individual fields using
     # the names "coord_post%1", ..., "coord_post%3"
     assert "ProvideVariable(\"coord_post\", coord)" in code
-<<<<<<< HEAD
-    # The variable is not read, so it shouldn't be listed:
-=======
     # The variable coord is an output value, but we still need to
     # provide its input value (in case of kernels that only updates
     # partial fields)
->>>>>>> 97eacf50
     assert "ProvideVariable(\"coord\", coord)" in code
 
     filename = "driver-field-test.F90"
