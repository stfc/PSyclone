--- conflicted
+++ resolved
@@ -68,16 +68,9 @@
     infrastructure_path = Path(get_infrastructure_path(API))
     # Define the path to the ReadKernelData module (which contains functions
     # to read extracted data from a file) relative to the infrastructure path:
-<<<<<<< HEAD
     psyclone_root = infrastructure_path.parents[2]
     read_mod_path = (psyclone_root / "lib" / "extract" /
-                     "standalone" / "lfric")
-=======
-    psyclone_root = os.path.dirname(os.path.dirname(os.path.dirname(
-        os.path.dirname(os.path.dirname(infrastructure_path)))))
-    read_mod_path = os.path.join(psyclone_root, "lib", "extract",
-                                 "binary", "lfric")
->>>>>>> 95e67c2c
+                     "binary" / "lfric")
     # Enforce loading of the default ModuleManager
     ModuleManager._instance = None
 
