--- conflicted
+++ resolved
@@ -87,70 +87,6 @@
 
 
 # ----------------------------------------------------------------------------
-<<<<<<< HEAD
-@pytest.mark.usefixtures("change_into_tmpdir", "init_module_manager")
-def test_create_read_in_code_missing_symbol(capsys, monkeypatch):
-    '''
-    Test that _create_read_in_code() handles the case where a symbol
-    cannot be found.
-    '''
-    _, invoke = get_invoke("driver_creation/invoke_kernel_with_imported_"
-                           "symbols.f90",
-                           API,
-                           dist_mem=False, idx=0)
-    ctu = CallTreeUtils()
-    rw_info = ctu.get_in_out_parameters([invoke.schedule[0]],
-                                        collect_non_local_symbols=True)
-    new_routine = Routine.create("driver_test")
-    for mod_name, sig in rw_info.set_of_all_used_vars:
-        if not mod_name:
-            new_routine.symbol_table.find_or_create_tag(
-                str(sig), symbol_type=DataSymbol, datatype=INTEGER_TYPE)
-    ledc = LFRicExtractDriverCreator()
-    # To limit the scope of the test we monkeypatch _create_output_var_code
-    # so that it doesn't do anything.
-    monkeypatch.setattr(ledc, "_create_output_var_code",
-                        lambda _1, _2, _3, _4, _5, index=None,
-                        module_name="": None)
-    mod_man = ModuleManager.get()
-    minfo = mod_man.get_module_info("module_with_var_mod")
-    cntr = minfo.get_psyir()
-    # We can't use 'remove()' with a DataSymbol.
-    cntr.symbol_table._symbols.pop("module_var_b")
-    ledc._create_read_in_code(new_routine,
-                              DataSymbol("psy1", INTEGER_TYPE),
-                              invoke.schedule.symbol_table,
-                              rw_info, "my_postfix")
-    out, _ = capsys.readouterr()
-    assert ("Error finding symbol 'module_var_b' in 'module_with_var_mod'"
-            in out)
-
-
-# ----------------------------------------------------------------------------
-def test_lfric_driver_get_proxy_mapping():
-    '''Tests that a kernel returns the right proxy mapping.'''
-
-    _, invoke = get_invoke("26.6_mixed_precision_solver_vector.f90", API,
-                           dist_mem=False, idx=0)
-    driver_creator = LFRicExtractDriverCreator()
-
-    mapping = driver_creator._get_proxy_name_mapping(invoke.schedule)
-    assert mapping == ({'x_ptr_vector_proxy': 'x_ptr_vector',
-                        'self_vec_type_vector_proxy': 'self_vec_type_vector',
-                        'm1_proxy': 'm1',
-                        'm2_proxy': 'm2'})
-
-
-# ----------------------------------------------------------------------------
-def test_lfric_driver_flatten_reference_error():
-    '''Tests errors when flattening user defined symbols.'''
-    driver_creator = LFRicExtractDriverCreator()
-
-    with pytest.raises(InternalError) as err:
-        driver_creator._flatten_reference("NoUserType", symbol_table=None)
-    assert ("Unexpected type 'str' in _flatten_reference, it must be a "
-            "'StructureReference'" in str(err.value))
-=======
 def test_lfric_driver_valid_unit_name():
     '''Tests that we create valid unit names, i.e. less than 64 characters,
     and no ":" in name.'''
@@ -163,7 +99,6 @@
     new_name = \
         LFRicExtractDriverCreator._make_valid_unit_name(special_characters)
     assert new_name == "aaabbb"
->>>>>>> 57f71eba
 
 
 # ----------------------------------------------------------------------------
@@ -208,11 +143,7 @@
     # Initially we should only have no symbol other than the routine:
     assert ['routine'] == [sym.name for sym in program.symbol_table.symbols]
 
-<<<<<<< HEAD
-    driver_creator.import_modules(program.scope.symbol_table, sched)
-=======
     driver_creator.import_modules(program)
->>>>>>> 57f71eba
     # We should now have two more symbols:
     all_symbols = ["routine",
                    "testkern_coord_w0_2_mod",
@@ -221,11 +152,7 @@
 
     # Import twice so we test the handling of symbols that
     # are already in the symbol table:
-<<<<<<< HEAD
-    driver_creator.import_modules(program.scope.symbol_table, sched)
-=======
     driver_creator.import_modules(program)
->>>>>>> 57f71eba
 
     # The symbol table should be the same as it was before:
     assert (all_symbols == [sym.name for sym in program.symbol_table.symbols])
@@ -246,11 +173,7 @@
     sched.lower_to_language_level()
     driver_creator = LFRicExtractDriverCreator()
     program = Routine.create("routine", is_program=True)
-<<<<<<< HEAD
-    driver_creator.import_modules(program.scope.symbol_table, sched)
-=======
     driver_creator.import_modules(program)
->>>>>>> 57f71eba
     # No symbols other than the routine should be in the symbol table after
     # calling `import_modules`.
     assert (['routine'] == [sym.name for sym in program.symbol_table.symbols])
