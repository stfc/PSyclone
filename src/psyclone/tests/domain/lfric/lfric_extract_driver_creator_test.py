--- conflicted
+++ resolved
@@ -544,14 +544,7 @@
     extract.apply(invoke.schedule.children[0],
                   options={"create_driver": True,
                            "region_name": ("field", "test")})
-<<<<<<< HEAD
     code = psy.gen
-    # The variable coord is an output variable, it should
-    # be provided once, the extraction library will write these
-    # accesses as individual fields using the names "coord_post%1",
-    # ..., "coord_post%3"
-=======
-    code = str(invoke.gen())
     # The variable coord is an output variable, but it still must
     # be provided as input field (since a kernel might only write
     # some parts of a field - e.g. most kernels won't update halo
@@ -559,7 +552,6 @@
     # of the elements that are not being updated. The extraction
     # library will write these accesses as individual fields using
     # the names "coord_post%1", ..., "coord_post%3"
->>>>>>> 0d80b363
     assert "ProvideVariable(\"coord_post\", coord)" in code
     # The variable coord is an output value, but we still need to
     # provide its input value (in case of kernels that only updates
