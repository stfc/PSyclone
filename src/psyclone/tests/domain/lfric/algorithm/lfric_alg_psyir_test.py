# -----------------------------------------------------------------------------
# BSD 3-Clause License
#
# Copyright (c) 2021, Science and Technology Facilities Council
# All rights reserved.
#
# Redistribution and use in source and binary forms, with or without
# modification, are permitted provided that the following conditions are met:
#
# * Redistributions of source code must retain the above copyright notice, this
#   list of conditions and the following disclaimer.
#
# * Redistributions in binary form must reproduce the above copyright notice,
#   this list of conditions and the following disclaimer in the documentation
#   and/or other materials provided with the distribution.
#
# * Neither the name of the copyright holder nor the names of its
#   contributors may be used to endorse or promote products derived from
#   this software without specific prior written permission.
#
# THIS SOFTWARE IS PROVIDED BY THE COPYRIGHT HOLDERS AND CONTRIBUTORS
# "AS IS" AND ANY EXPRESS OR IMPLIED WARRANTIES, INCLUDING, BUT NOT
# LIMITED TO, THE IMPLIED WARRANTIES OF MERCHANTABILITY AND FITNESS
# FOR A PARTICULAR PURPOSE ARE DISCLAIMED. IN NO EVENT SHALL THE
# COPYRIGHT HOLDER OR CONTRIBUTORS BE LIABLE FOR ANY DIRECT, INDIRECT,
# INCIDENTAL, SPECIAL, EXEMPLARY, OR CONSEQUENTIAL DAMAGES (INCLUDING,
# BUT NOT LIMITED TO, PROCUREMENT OF SUBSTITUTE GOODS OR SERVICES;
# LOSS OF USE, DATA, OR PROFITS; OR BUSINESS INTERRUPTION) HOWEVER
# CAUSED AND ON ANY THEORY OF LIABILITY, WHETHER IN CONTRACT, STRICT
# LIABILITY, OR TORT (INCLUDING NEGLIGENCE OR OTHERWISE) ARISING IN
# ANY WAY OUT OF THE USE OF THIS SOFTWARE, EVEN IF ADVISED OF THE
# POSSIBILITY OF SUCH DAMAGE.
# -----------------------------------------------------------------------------
# Author R. W. Ford, STFC Daresbury Lab
# Modified by S. Siso, STFC Daresbury Lab

'''Module containing tests for the LFRicAlgorithmInvokeCall,
LFRicBuiltinFunctor and LFRicKernelFunctor LFRic
algorithm-layer-specific nodes. The tests include translation of PSyIR
to LFRic Algorithm PSyIR and from LFRic Algorithm PSyIR to processed
PSyIR.

'''
from __future__ import absolute_import
import pytest

<<<<<<< HEAD
from fparser.two.parser import ParserFactory
from fparser.common.readfortran import FortranStringReader

from psyclone.psyir.frontend.fparser2 import Fparser2Reader
=======
from psyclone.psyir.frontend.fortran import FortranReader
from psyclone.psyir.nodes import Node, Reference
>>>>>>> 86fc32c4
from psyclone.psyir.symbols import RoutineSymbol, TypeSymbol, \
    StructureType, REAL_TYPE
from psyclone.domain.lfric.algorithm import \
    LFRicAlgorithmInvokeCall, LFRicKernelFunctor, \
    LFRicBuiltinFunctor
from psyclone.domain.lfric.transformations import LFRicAlgTrans
from psyclone.errors import GenerationError


def create_alg_psyir(code):
    '''Utility to create an LFRic Algorithm PSyIR tree from Fortran
    code.

    :param str code: Fortran algorithm code encoded as a string.

    :returns: LFRic Algorithm PSyIR tree representing the Fortran \
        code.
    :rtype: :py:class:`psyclone.psyir.nodes.Node`

    '''
    fortran_reader = FortranReader()
    psyir = fortran_reader.psyir_from_source(code)
    alg_trans = LFRicAlgTrans()
    alg_trans.apply(psyir)

    return psyir


def test_lfricalgorithminvokecall():
    '''Check that an instance of LFRicAlgorithmInvokeCall can be
    created.

    '''
    routine = RoutineSymbol("hello")
    index = 2
    call = LFRicAlgorithmInvokeCall(routine, index)
    assert call.routine is routine
    assert call._index == index
    assert (call._children_valid_format ==
            "[LFRicKernelFunctor|LFRicBuiltinFunctor]*")
    assert call._text_name == "LFRicAlgorithmInvokeCall"


def test_validate_child():
    '''Check that the _validate_child method behaves as expected.'''

    lfric_kernel_functor = LFRicKernelFunctor(TypeSymbol("dummy1", REAL_TYPE))
    lfric_builtin_functor = LFRicBuiltinFunctor(
        TypeSymbol("dummy2", REAL_TYPE))
    assert LFRicAlgorithmInvokeCall._validate_child(0, lfric_kernel_functor)
    assert LFRicAlgorithmInvokeCall._validate_child(1, lfric_builtin_functor)
    assert not LFRicAlgorithmInvokeCall._validate_child(0, "Invalid")

<<<<<<< HEAD
=======

def test_lfricalgorithminvoke_call_root_name():
    '''Check that an LFRicAlgorithmInvokeCall node is translated into the
    expected PSyIR call node when the lower_to_language_level() method
    is called. This test exercises the _def_routine_root_name(). The
    rest of the functionality is in the parent class.

    '''
    code = (
        "subroutine alg1()\n"
        "  use kern_mod, only : kern\n"
        "  use field_mod, only : field_type\n"
        "  type(field_type) :: field1\n"
        "  call invoke(kern(field1))\n"
        "  call invoke(kern(field1), name=\"test 1\")\n"
        "end subroutine alg1\n")

    psyir = create_alg_psyir(code)

    assert len(psyir.walk(LFRicAlgorithmInvokeCall)) == 2
    assert len(psyir.walk(LFRicKernelFunctor)) == 2

    psyir.lower_to_language_level()

    assert len(psyir.walk(LFRicAlgorithmInvokeCall)) == 0
    assert len(psyir.walk(LFRicKernelFunctor)) == 0
    call0 = psyir.children[0][0]
    assert call0.routine.name == "invoke_0_kern"
    assert call0.routine.is_global
    assert call0.routine.interface.container_symbol.name == "invoke_0_kern_mod"
    args = call0.children
    assert len(args) == 1
    assert isinstance(args[0], Reference)
    assert args[0].symbol.name == "field1"
    call1 = psyir.children[0][1]
    assert call1.routine.name == "test_1"
    assert call1.routine.is_global
    assert call1.routine.interface.container_symbol.name == "test_1_mod"
    args = call1.children
    assert len(args) == 1
    assert isinstance(args[0], Reference)
    assert args[0].symbol.name == "field1"


def test_lfricalgorithminvokecall_node_str():
    '''Check that the LFRicAlgorithmInvokeCall node_str  method creates the
    expected object.

    '''
>>>>>>> 86fc32c4
    routine = RoutineSymbol("hello")
    call = LFRicAlgorithmInvokeCall(routine, 0)
    with pytest.raises(GenerationError) as info:
        call.children = ["invalid"]
    assert ("Item 'str' can't be child 0 of 'LFRicAlgorithmInvokeCall'. The "
            "valid format is: '[LFRicKernelFunctor|LFRicBuiltinFunctor]*'."
            in str(info.value))
    call.children = [lfric_kernel_functor, lfric_builtin_functor]


def test_lfricbuiltinfunctor():
    '''test that an instance of LFRicBuiltinFunctor class can be created.

    '''
    routine = TypeSymbol("hello", StructureType())
    lbc = LFRicBuiltinFunctor(routine)
    assert isinstance(lbc, LFRicBuiltinFunctor)
    assert lbc._text_name == "LFRicBuiltinFunctor"


def test_lfrickernelfunctor():
    '''test that an instance of LFRicKernelFunctor class can be created.

    '''
    routine = TypeSymbol("hello", StructureType())
    lbc = LFRicKernelFunctor(routine)
    assert isinstance(lbc, LFRicKernelFunctor)
    assert lbc._text_name == "LFRicKernelFunctor"<|MERGE_RESOLUTION|>--- conflicted
+++ resolved
@@ -44,15 +44,12 @@
 from __future__ import absolute_import
 import pytest
 
-<<<<<<< HEAD
 from fparser.two.parser import ParserFactory
 from fparser.common.readfortran import FortranStringReader
 
 from psyclone.psyir.frontend.fparser2 import Fparser2Reader
-=======
 from psyclone.psyir.frontend.fortran import FortranReader
 from psyclone.psyir.nodes import Node, Reference
->>>>>>> 86fc32c4
 from psyclone.psyir.symbols import RoutineSymbol, TypeSymbol, \
     StructureType, REAL_TYPE
 from psyclone.domain.lfric.algorithm import \
@@ -106,8 +103,6 @@
     assert LFRicAlgorithmInvokeCall._validate_child(1, lfric_builtin_functor)
     assert not LFRicAlgorithmInvokeCall._validate_child(0, "Invalid")
 
-<<<<<<< HEAD
-=======
 
 def test_lfricalgorithminvoke_call_root_name():
     '''Check that an LFRicAlgorithmInvokeCall node is translated into the
@@ -157,7 +152,6 @@
     expected object.
 
     '''
->>>>>>> 86fc32c4
     routine = RoutineSymbol("hello")
     call = LFRicAlgorithmInvokeCall(routine, 0)
     with pytest.raises(GenerationError) as info:
