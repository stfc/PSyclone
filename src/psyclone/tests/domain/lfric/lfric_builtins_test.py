--- conflicted
+++ resolved
@@ -670,12 +670,8 @@
                 "  f2_proxy%data(df) = a + f1_proxy%data(df)\n"
                 "enddo") in code
     else:
-<<<<<<< HEAD
-        output_dm_2 = (
+        output_dm = (
             "      loop0_stop = f2_proxy%vspace%get_last_dof_annexed()\n"
-=======
-        output_dm = (
->>>>>>> 8458f03c
             "      !\n"
             "      ! Call kernels and communication routines\n"
             "      !\n"
@@ -738,12 +734,8 @@
                 "  f1_proxy%data(df) = a + f1_proxy%data(df)\n"
                 "enddo") in code
     else:
-<<<<<<< HEAD
-        output_dm_2 = (
+        output_dm = (
             "      loop0_stop = f1_proxy%vspace%get_last_dof_annexed()\n"
-=======
-        output_dm = (
->>>>>>> 8458f03c
             "      !\n"
             "      ! Call kernels and communication routines\n"
             "      !\n"
@@ -2038,12 +2030,8 @@
                 "  f2_proxy%data(df) = a_scalar * f1_proxy%data(df)\n"
                 "enddo") in code
     else:
-<<<<<<< HEAD
-        output_dm_2 = (
+        output_dm = (
             "      loop0_stop = f2_proxy%vspace%get_last_dof_annexed()\n"
-=======
-        output_dm = (
->>>>>>> 8458f03c
             "      !\n"
             "      ! Call kernels and communication routines\n"
             "      !\n"
@@ -2092,16 +2080,9 @@
             "      REAL(KIND=r_def), intent(in) :: a_scalar\n"
             "      TYPE(field_type), intent(in) :: f1\n"
             "      INTEGER df\n"
-<<<<<<< HEAD
             "      INTEGER(KIND=i_def) loop0_start, loop0_stop\n"
-            "      INTEGER(KIND=i_def) ndf_aspc1_f1, "
-            "undf_aspc1_f1\n"
-            "      INTEGER(KIND=i_def) nlayers\n"
-            "      TYPE(field_proxy_type) f1_proxy, f2_proxy, f3_proxy\n"
-=======
             "      TYPE(field_proxy_type) f1_proxy\n"
             "      INTEGER(KIND=i_def) undf_aspc1_f1\n"
->>>>>>> 8458f03c
             "      !\n"
             "      ! Initialise field and/or operator proxies\n"
             "      !\n"
@@ -2132,13 +2113,9 @@
                 "  f1_proxy%data(df) = a_scalar * f1_proxy%data(df)\n"
                 "enddo") in code
     else:
-<<<<<<< HEAD
-        output = (
+        output_dm = (
             "      loop0_stop = f1_proxy%vspace%get_last_dof_annexed()\n"
             "      !\n"
-=======
-        output_dm = (
->>>>>>> 8458f03c
             "      ! Call kernels and communication routines\n"
             "      !\n"
             "      DO df=loop0_start,loop0_stop\n"
@@ -2344,12 +2321,8 @@
                 "  f2_proxy%data(df) = a_scalar / f1_proxy%data(df)\n"
                 "enddo") in code
     else:
-<<<<<<< HEAD
-        output_dm_2 = (
+        output_dm = (
             "      loop0_stop = f2_proxy%vspace%get_last_dof_annexed()\n"
-=======
-        output_dm = (
->>>>>>> 8458f03c
             "      !\n"
             "      ! Call kernels and communication routines\n"
             "      !\n"
@@ -2414,13 +2387,9 @@
                 "  f1_proxy%data(df) = a_scalar / f1_proxy%data(df)\n"
                 "enddo") in code
     else:
-<<<<<<< HEAD
-        output = (
+        output_dm = (
             "      loop0_stop = f1_proxy%vspace%get_last_dof_annexed()\n"
             "      !\n"
-=======
-        output_dm = (
->>>>>>> 8458f03c
             "      ! Call kernels and communication routines\n"
             "      !\n"
             "      DO df=loop0_start,loop0_stop\n"
