# -----------------------------------------------------------------------------
# BSD 3-Clause License
#
# Copyright (c) 2017-2022, Science and Technology Facilities Council.
# All rights reserved.
#
# Redistribution and use in source and binary forms, with or without
# modification, are permitted provided that the following conditions are met:
#
# * Redistributions of source code must retain the above copyright notice, this
#   list of conditions and the following disclaimer.
#
# * Redistributions in binary form must reproduce the above copyright notice,
#   this list of conditions and the following disclaimer in the documentation
#   and/or other materials provided with the distribution.
#
# * Neither the name of the copyright holder nor the names of its
#   contributors may be used to endorse or promote products derived from
#   this software without specific prior written permission.
#
# THIS SOFTWARE IS PROVIDED BY THE COPYRIGHT HOLDERS AND CONTRIBUTORS
# "AS IS" AND ANY EXPRESS OR IMPLIED WARRANTIES, INCLUDING, BUT NOT
# LIMITED TO, THE IMPLIED WARRANTIES OF MERCHANTABILITY AND FITNESS
# FOR A PARTICULAR PURPOSE ARE DISCLAIMED. IN NO EVENT SHALL THE
# COPYRIGHT HOLDER OR CONTRIBUTORS BE LIABLE FOR ANY DIRECT, INDIRECT,
# INCIDENTAL, SPECIAL, EXEMPLARY, OR CONSEQUENTIAL DAMAGES (INCLUDING,
# BUT NOT LIMITED TO, PROCUREMENT OF SUBSTITUTE GOODS OR SERVICES;
# LOSS OF USE, DATA, OR PROFITS; OR BUSINESS INTERRUPTION) HOWEVER
# CAUSED AND ON ANY THEORY OF LIABILITY, WHETHER IN CONTRACT, STRICT
# LIABILITY, OR TORT (INCLUDING NEGLIGENCE OR OTHERWISE) ARISING IN
# ANY WAY OUT OF THE USE OF THIS SOFTWARE, EVEN IF ADVISED OF THE
# POSSIBILITY OF SUCH DAMAGE.
# -----------------------------------------------------------------------------
# Author: A. R. Porter, STFC Daresbury Lab
# Modified: I. Kavcic, Met Office
# Modified: R. W. Ford and N. Nobre, STFC Daresbury Lab
# Modified: by J. Henrichs, Bureau of Meteorology

''' This module tests the support for built-in operations in the LFRic API
    using pytest. Currently all built-in operations are 'pointwise' in that
    they iterate over DOFs. However this may change in the future.

    TODO #1796 - break the tests for each built-in into separate files under
                 the 'builtins' directory.
 '''

import os
import pytest

from psyclone.configuration import Config
from psyclone.domain.lfric import lfric_builtins, LFRicConstants, psyir
from psyclone.domain.lfric.lfric_builtins import (LFRicBuiltInCallFactory,
                                                  LFRicBuiltIn)
from psyclone.dynamo0p3 import DynKernelArgument
from psyclone.errors import GenerationError, InternalError
from psyclone.parse.algorithm import BuiltInCall, parse
from psyclone.parse.utils import ParseError
from psyclone.psyGen import PSyFactory
from psyclone.psyir.nodes import (Loop, Reference, UnaryOperation, Literal,
                                  StructureReference)
from psyclone.psyir.symbols import (ArrayType, DataTypeSymbol, DeferredType,
                                    ScalarType)
from psyclone.tests.lfric_build import LFRicBuild

# Constants
BASE_PATH = os.path.join(
    os.path.dirname(os.path.dirname(os.path.dirname(
        os.path.abspath(__file__)))),
    "test_files", "dynamo0p3")

# The PSyclone API under test
API = "dynamo0.3"


def dummy_func(self, _1, _2=True):
    '''Dummy routine that replaces _init_data_type_properties when used
    with monkeypatch and sets the minimum needed values to return
    without error for the associated tests.

    '''
    self._data_type = "dummy1"
    self._precision = "dummy2"
    self._proxy_data_type = "dummy3"
    self._module_name = "dummy4"

# ------------- Tests for built-ins methods and arguments ------------------- #


def test_lfric_builtin_abstract_methods():
    ''' Check that the LFRicBuiltIn class is abstract and that the __str__
    method is abstract. '''
    with pytest.raises(TypeError) as err:
        # pylint: disable=abstract-class-instantiated
        lfric_builtins.LFRicBuiltIn()
    assert "abstract class LFRicBuiltIn" in str(err.value)
    assert "__str__" in str(err.value)


# pylint: disable=invalid-name
def test_lfricxkern_abstract():
    '''Test that the LFRicXKern class is abstract and that it sets its
    internal _field_type variable to None.

    '''
    with pytest.raises(TypeError) as error:
        # pylint: disable=abstract-class-instantiated
        lfric_builtins.LFRicXKern()
    assert ("Can't instantiate abstract class LFRicXKern with abstract "
            "method" in str(error.value))
    assert lfric_builtins.LFRicXKern._field_type is None


def test_lfricxkern_exception():
    '''Test that LFRicXKern raises an exception if it is subclassed and
    the subclass does not set the variable _field_type to a value.

    '''

    class Dummy(lfric_builtins.LFRicXKern):
        '''Utility class to test that LFRicXKern raises the expected
        exception

        '''
        def __str__(self):
            return "dummy"

    dummy = Dummy()
    with pytest.raises(InternalError) as info:
        dummy.gen_code(None)
    assert ("Subclasses of LFRicXKern must set the _field_type variable "
            "to the output datatype." in str(info.value))


def test_lfricbuiltin_missing_defs(monkeypatch):
    ''' Check that we raise an appropriate error if we cannot find the
    file specifying meta-data for built-in kernels '''
    monkeypatch.setattr(lfric_builtins, "BUILTIN_DEFINITIONS_FILE",
                        "broken")
    with pytest.raises(ParseError) as excinfo:
        _, _ = parse(os.path.join(BASE_PATH,
                                  "15.12.3_single_pointwise_builtin.f90"),
                     api=API)
    assert ("broken' containing the meta-data describing the "
            "Built-in operations" in str(excinfo.value))


def test_lfricbuiltin_validate_not_over_dofs(monkeypatch):
    ''' Check that we raise an appropriate error if we encounter a
    built-in that does not iterate over dofs. '''
    _, invoke_info = parse(
        os.path.join(BASE_PATH,
                     "15.12.3_single_pointwise_builtin.f90"),
        api=API)
    psy = PSyFactory(API, distributed_memory=False).create(invoke_info)
    # Get a valid built-in kernel and then monkeypatch it.
    kern = psy.invokes.invoke_list[0].schedule.walk(LFRicBuiltIn)[0]
    monkeypatch.setattr(kern, "_iterates_over", "broken")
    with pytest.raises(ParseError) as err:
        kern._validate()
    assert ("built-in calls must operate on one of ['dof'] but found 'broken' "
            "for Built-in: Set a real-valued field " in str(err.value))


def test_builtin_multiple_writes():
    ''' Check that we raise an appropriate error if we encounter a built-in
    that writes to more than one argument. '''
    # The file containing broken meta-data for the built-ins
    old_name = lfric_builtins.BUILTIN_DEFINITIONS_FILE[:]
    # Define the built-in name and test file
    test_builtin_name = "aX_plus_Y"
    test_builtin_file = "15.13.1_" + test_builtin_name + \
                        "_builtin_set_by_value.f90"
    lfric_builtins.BUILTIN_DEFINITIONS_FILE = \
        os.path.join(BASE_PATH, "invalid_builtins_mod.f90")
    _, invoke_info = parse(os.path.join(BASE_PATH,
                                        test_builtin_file),
                           api=API)
    lfric_builtins.BUILTIN_DEFINITIONS_FILE = old_name
    with pytest.raises(ParseError) as excinfo:
        _ = PSyFactory(API,
                       distributed_memory=False).create(invoke_info)
<<<<<<< HEAD
    assert (f"A built-in kernel in the LFRic API must have one and only "
            f"one argument that is written to but found 2 for kernel "
=======
    assert (f"A built-in kernel in the LFRic API must have one and only one "
            f"argument that is written to but found 2 for kernel "
>>>>>>> 36738ae0
            f"'{test_builtin_name.lower()}'" in str(excinfo.value))


def test_builtin_write_and_readwrite():
    ''' Check that we raise an appropriate error if we encounter a built-in
    that updates more than one argument where one is gh_write and one is
    gh_readwrite.

    '''
    # The file containing broken meta-data for the built-ins
    old_name = lfric_builtins.BUILTIN_DEFINITIONS_FILE[:]
    # Define the built-in name and test file
    test_builtin_name = "inc_aX_plus_bY"
    test_builtin_file = "15.1.7_" + test_builtin_name + "_builtin.f90"
    lfric_builtins.BUILTIN_DEFINITIONS_FILE = \
        os.path.join(BASE_PATH, "invalid_builtins_mod.f90")
    _, invoke_info = parse(os.path.join(BASE_PATH,
                                        test_builtin_file),
                           api=API)
    lfric_builtins.BUILTIN_DEFINITIONS_FILE = old_name
    with pytest.raises(ParseError) as excinfo:
        _ = PSyFactory(API,
                       distributed_memory=False).create(invoke_info)
    assert (f"A built-in kernel in the LFRic API must have one and only "
            f"one argument that is written to but found 2 for kernel "
            f"'{test_builtin_name.lower()}'" in str(excinfo.value))


def test_builtin_sum_and_readwrite():
    ''' Check that we raise an appropriate error if we encounter a built-in
    that updates more than one argument where one is gh_sum and one is
    gh_readwrite.

    '''
    # The file containing broken meta-data for the built-ins
    old_name = lfric_builtins.BUILTIN_DEFINITIONS_FILE[:]
    # Define the built-in name and test file
    test_builtin_name = "inc_aX_plus_Y"
    test_builtin_file = "15.1.4_" + test_builtin_name + "_builtin.f90"
    lfric_builtins.BUILTIN_DEFINITIONS_FILE = \
        os.path.join(BASE_PATH, "invalid_builtins_mod.f90")
    _, invoke_info = parse(os.path.join(BASE_PATH,
                                        test_builtin_file),
                           api=API)
    lfric_builtins.BUILTIN_DEFINITIONS_FILE = old_name
    with pytest.raises(ParseError) as excinfo:
        _ = PSyFactory(API,
                       distributed_memory=False).create(invoke_info)
    assert (f"A built-in kernel in the LFRic API must have one and only "
            f"one argument that is written to but found 2 for kernel "
            f"'{test_builtin_name.lower()}'" in str(excinfo.value))


def test_builtin_zero_writes(monkeypatch):
    ''' Check that we raise an appropriate error if we encounter a built-in
    that does not write to any field. '''
    # Use pytest's monkeypatch support to change our configuration to
    # point to a file containing broken meta-data for the
    # built-ins. The definition for aX_plus_bY that it contains erroneously
    # has no argument that is written to.
    # Define the built-in name and test file
    test_builtin_name = "aX_plus_bY"
    test_builtin_file = "15.1.6_" + test_builtin_name + "_builtin.f90"
    monkeypatch.setattr(lfric_builtins, "BUILTIN_DEFINITIONS_FILE",
                        value=os.path.join(BASE_PATH,
                                           "invalid_builtins_mod.f90"))
    with pytest.raises(ParseError) as excinfo:
        _, _ = parse(os.path.join(BASE_PATH,
                                  test_builtin_file),
                     api=API)
    assert (f"An LFRic kernel must have at least one argument that is "
            f"updated (written to) but found none for kernel "
            f"'{test_builtin_name.lower()}'." in str(excinfo.value))


def test_builtin_no_field_args(monkeypatch):
    '''Check that we raise appropriate error if we encounter a built-in
    that does not have any field arguments.

    '''
    # It is not possible to raise the required exception in normal
    # circumstances as PSyclone will complain that the datatype and
    # the metadata do not match. Therefore monkeypatch.
    monkeypatch.setattr(
        DynKernelArgument, "_init_data_type_properties",
        dummy_func)
    old_name = lfric_builtins.BUILTIN_DEFINITIONS_FILE[:]
    # Define the built-in name and test file
    test_builtin_name = "setval_X"
    test_builtin_file = "15.7.2_" + test_builtin_name + "_builtin.f90"
    lfric_builtins.BUILTIN_DEFINITIONS_FILE = \
        os.path.join(BASE_PATH, "invalid_builtins_mod.f90")
    _, invoke_info = parse(os.path.join(BASE_PATH,
                                        test_builtin_file),
                           api=API)
    lfric_builtins.BUILTIN_DEFINITIONS_FILE = old_name
    with pytest.raises(ParseError) as excinfo:
        _ = PSyFactory(API,
                       distributed_memory=False).create(invoke_info)
<<<<<<< HEAD
    assert (f"A built-in kernel in the LFRic API must have at least "
            f"one field as an argument but kernel "
            f"'{test_builtin_name.lower()}' has none" in str(excinfo.value))
=======
    assert (f"A built-in kernel in the LFRic API must have at least one field "
            f"as an argument but kernel '{test_builtin_name.lower()}' has none"
            in str(excinfo.value))
>>>>>>> 36738ae0


def test_builtin_invalid_argument_type(monkeypatch):
    ''' Check that we raise appropriate error if we encounter a built-in
    that takes something other than a field or scalar argument. '''
    # Define the built-in name and test file
    test_builtin_name = "a_times_X"
    test_builtin_file = "15.4.1_" + test_builtin_name + "_builtin.f90"
    # Change the built-in-definitions file to point to one that has
    # various invalid definitions
    monkeypatch.setattr(
        lfric_builtins, "BUILTIN_DEFINITIONS_FILE",
        os.path.join(BASE_PATH, "invalid_builtins_mod.f90"))
    _, invoke_info = parse(os.path.join(BASE_PATH, test_builtin_file), api=API)
    # Restore the actual built-in-definitions file name
    monkeypatch.undo()
    # It is not possible to raise the required exception in normal
    # circumstances as PSyclone will complain that the datatype and
    # the metadata do not match. Therefore monkeypatch.
    monkeypatch.setattr(
        DynKernelArgument, "_init_data_type_properties",
        dummy_func)
    with pytest.raises(ParseError) as excinfo:
        _ = PSyFactory(API, distributed_memory=False).create(invoke_info)
    const = LFRicConstants()
<<<<<<< HEAD
    assert (f"In the LFRic API an argument to a built-in kernel must be one "
            f"of {const.VALID_BUILTIN_ARG_TYPES} but kernel "
=======
    assert (f"In the LFRic API an argument to a built-in kernel must be one of"
            f" {const.VALID_BUILTIN_ARG_TYPES} but kernel "
>>>>>>> 36738ae0
            f"'{test_builtin_name.lower()}' has an argument of type "
            f"'gh_operator'." in str(excinfo.value))


def test_builtin_invalid_data_type(monkeypatch):
    ''' Check that we raise appropriate error if we encounter a
    built-in that takes something other than an argument of a 'real'
    or an 'integer' data type.

    '''
    # Define the built-in name and test file
    test_builtin_name = "inc_a_divideby_X"
    test_builtin_file = "15.5.4_" + test_builtin_name + "_builtin.f90"
    # Change the built-in-definitions file to point to one that has
    # various invalid definitions
    monkeypatch.setattr(
        lfric_builtins, "BUILTIN_DEFINITIONS_FILE",
        os.path.join(BASE_PATH, "invalid_builtins_mod.f90"))
    _, invoke_info = parse(os.path.join(BASE_PATH, test_builtin_file), api=API)
    # Restore the actual built-in-definitions file name
    monkeypatch.undo()
    # It is not possible to raise the required exception in normal
    # circumstances as PSyclone will complain that the datatype and
    # the metadata do not match. Therefore monkeypatch.
    monkeypatch.setattr(
        DynKernelArgument, "_init_data_type_properties",
        dummy_func)
    with pytest.raises(ParseError) as excinfo:
        _ = PSyFactory(API, distributed_memory=False).create(invoke_info)
    const = LFRicConstants()
<<<<<<< HEAD
    assert (f"In the LFRic API an argument to a built-in kernel must have "
            f"one of {const.VALID_BUILTIN_DATA_TYPES} as a data type but "
            f"kernel '{test_builtin_name.lower()}' has an argument of "
            f"data type 'gh_logical'." in str(excinfo.value))
=======
    assert (f"In the LFRic API an argument to a built-in kernel must have one "
            f"of {const.VALID_BUILTIN_DATA_TYPES} as a data type but kernel "
            f"'{test_builtin_name.lower()}' has an argument of data type "
            f"'gh_logical'." in str(excinfo.value))
>>>>>>> 36738ae0


def test_builtin_args_not_same_space():
    ''' Check that we raise the correct error if we encounter a built-in
    that has arguments on different function spaces. '''
    # Save the name of the actual built-in-definitions file
    old_name = lfric_builtins.BUILTIN_DEFINITIONS_FILE[:]
    # Define the built-in name and test file
    test_builtin_name = "inc_X_divideby_Y"
    test_builtin_file = "15.5.2_" + test_builtin_name + "_builtin.f90"
    # Change the built-in-definitions file to point to one that has
    # various invalid definitions
    lfric_builtins.BUILTIN_DEFINITIONS_FILE = \
        os.path.join(BASE_PATH, "invalid_builtins_mod.f90")
    _, invoke_info = parse(
        os.path.join(BASE_PATH,
                     test_builtin_file),
        api=API)
    lfric_builtins.BUILTIN_DEFINITIONS_FILE = old_name
    with pytest.raises(ParseError) as excinfo:
        _ = PSyFactory(API,
                       distributed_memory=False).create(invoke_info)
    assert (f"All field arguments to a built-in in the LFRic API must "
            f"be on the same space. However, found spaces ['any_space_1', "
            f"'any_space_2'] for arguments to '{test_builtin_name.lower()}'"
            in str(excinfo.value))


def test_builtin_fld_args_different_data_type(monkeypatch):
    ''' Check that we raise the correct error if we encounter a built-in
    that has has different data type of its field arguments and is not one
    of the data type conversion built-ins ("int_X" and "real_X").

    '''
    # Define the built-in name and test file
    test_builtin_name = "X_minus_Y"
    test_builtin_file = "15.2.1_" + test_builtin_name + "_builtin.f90"
    # Change the built-in-definitions file to point to one that has
    # various invalid definitions
    monkeypatch.setattr(
        lfric_builtins, "BUILTIN_DEFINITIONS_FILE",
        os.path.join(BASE_PATH, "invalid_builtins_mod.f90"))
    _, invoke_info = parse(
        os.path.join(BASE_PATH,
                     test_builtin_file),
        api=API)
    # Restore the actual built-in-definitions file name
    monkeypatch.undo()
    # It is not possible to raise the required exception in normal
    # circumstances as PSyclone will complain that the datatype and
    # the metadata do not match. Therefore monkeypatch.
    monkeypatch.setattr(
        DynKernelArgument, "_init_data_type_properties",
        dummy_func)
    with pytest.raises(ParseError) as excinfo:
        _ = PSyFactory(API,
                       distributed_memory=False).create(invoke_info)
    assert (f"In the LFRic API only the data type conversion built-ins "
<<<<<<< HEAD
            f"['int_X', 'real_X'] are allowed to have field "
            f"arguments of different data types. However, found "
            f"different data types ['gh_integer', 'gh_real'] for "
            f"field arguments to '{test_builtin_name.lower()}'."
            in str(excinfo.value))
=======
            f"['int_X', 'real_X'] are allowed to have field arguments of "
            f"different data types. However, found different data types "
            f"['gh_integer', 'gh_real'] for field arguments to "
            f"'{test_builtin_name.lower()}'." in str(excinfo.value))
>>>>>>> 36738ae0


def test_lfricbuiltincallfactory_str():
    ''' Check that the str method of LFRicBuiltInCallFactory works as
    expected. '''
    lfricinf = LFRicBuiltInCallFactory()
    assert str(lfricinf) == "Factory for a call to an LFRic built-in."


def test_lfricbuiltin_wrong_name():
    ''' Check that LFRicBuiltInCallFactory.create() raises an error if it
    doesn't recognise the name of the kernel it is passed. '''
    lfricinf = LFRicBuiltInCallFactory()
    # We use 'duck-typing' - rather than attempt to create a rather
    # complex Kernel object we use a ParseError object and monkey
    # patch it so that it has a func_name member.
    fake_kern = ParseError("blah")
    fake_kern.func_name = "pw_blah"
    with pytest.raises(ParseError) as excinfo:
        _ = lfricinf.create(fake_kern)
    assert ("Unrecognised built-in call in LFRic API: found 'pw_blah' "
            "but expected one of [" in str(excinfo.value))


def test_lfricbuiltin_not_dofs():
    '''Check that LFRicBuiltInCallFactory.create() raises an error if the
    builtin doesn't iterate over DoFs.'''

    class KtypeDummy():
        '''A fake KernelType class which provides the required variables
        (including an invalid value of iterates_over) to
        allow the BuiltInCall class to be instantiated and passed to the
        LFRicBuiltInCallFactory.

        '''
        def __init__(self):
            self.nargs = 2
            self.name = "x_plus_y"
            self.iterates_over = "wrong"

    factory = LFRicBuiltInCallFactory()
    bincall = BuiltInCall(KtypeDummy(), ["a", "b"])
    with pytest.raises(InternalError) as err:
        factory.create(bincall)
    assert ("An LFRic built-in must iterate over DoFs but kernel 'x_plus_y' "
            "iterates over 'wrong'" in str(err.value))


def test_invalid_builtin_kernel():
    ''' Check that we raise an appropriate error if an unrecognised
    built-in is specified in the algorithm layer. '''
    with pytest.raises(ParseError) as excinfo:
        _, _ = parse(os.path.join(BASE_PATH,
                                  "15.12.1_invalid_builtin_kernel.f90"),
                     api=API)
    assert ("kernel call 'setva_c' must either be named in a use "
            "statement (found ['constants_mod', 'field_mod']) or be a "
            "recognised built-in" in str(excinfo.value))


def test_lfricbuiltin_cma(dist_mem):
    ''' Check that an LFRicBuiltIn returns None for CMA type (because
    built-ins don't work with CMA operators). '''
    _, invoke_info = parse(
        os.path.join(BASE_PATH,
                     "15.12.3_single_pointwise_builtin.f90"),
        api=API)
    psy = PSyFactory(API, distributed_memory=dist_mem).create(invoke_info)
    first_invoke = psy.invokes.invoke_list[0]
    kern = first_invoke.schedule.children[0].loop_body[0]
    assert kern.cma_operation is None


def test_lfricbuiltfactory_str():
    ''' Check that the str method of LFRicBuiltInCallFactory works as
    expected. '''
    factory = LFRicBuiltInCallFactory()
    assert "Factory for a call to an LFRic built-in." in str(factory)


def test_get_indexed_field_argument_refs():
    ''' Test the LFRicBuiltIn.get_indexed_field_argument_references() method.

    '''
    _, invoke_info = parse(os.path.join(BASE_PATH,
                                        "15.1.8_a_plus_X_builtin.f90"),
                           api=API)
    psy = PSyFactory(API, distributed_memory=False).create(invoke_info)
    loop = psy.invokes.invoke_list[0].schedule[0]
    kern = loop.loop_body[0]
    refs = kern.get_indexed_field_argument_references()
    # Kernel has two field arguments
    assert len(refs) == 2
    # pylint:disable=no-member
    array_1d = ArrayType(psyir.LfricRealScalarDataType(),
                         [ArrayType.Extent.DEFERRED])
    for ref in refs:
        assert isinstance(ref, StructureReference)
        assert isinstance(ref.symbol.datatype, DataTypeSymbol)
        assert ref.symbol.datatype.name == "field_proxy_type"
        # Nothing is known about the field proxy type, so the datatype
        # must be deferred
        assert ref.symbol.datatype.datatype == DeferredType()
        # The reference in a builtin will have a data type hard coded:
        assert ref.datatype == array_1d
        assert ref.member.name == "data"
        assert len(ref.member.indices) == 1
        assert isinstance(ref.member.indices[0], Reference)
        assert ref.member.indices[0].symbol.name == "df"
        assert (ref.member.indices[0].symbol.datatype.intrinsic ==
                ScalarType.Intrinsic.INTEGER)
        assert ref.member.indices[0].symbol.datatype.precision.name == "i_def"


def test_get_scalar_argument_references():
    ''' Test the LFRicBuiltIn.get_scalar_argument_references() method.

    '''
    _, invoke_info = parse(os.path.join(BASE_PATH,
                                        "15.6.2_inc_X_powint_n_builtin.f90"),
                           api=API)
    psy = PSyFactory(API, distributed_memory=False).create(invoke_info)
    sched = psy.invokes.invoke_list[0].schedule
    kern = sched[0].loop_body[0]
    refs = kern.get_scalar_argument_references()
    assert len(refs) == 1
    assert isinstance(refs[0], Reference)
    assert refs[0].symbol.name == "i_scalar"
    kern = sched[1].loop_body[0]
    refs = kern.get_scalar_argument_references()
    assert len(refs) == 1
    assert isinstance(refs[0], UnaryOperation)
    assert refs[0].operator == UnaryOperation.Operator.MINUS
    assert isinstance(refs[0].children[0], Literal)
    assert refs[0].children[0].value == "2"


def test_get_dof_loop_index_symbol():
    ''' Test the LFRicBuiltIn.get_dof_loop_index_symbol() method. '''
    _, invoke_info = parse(os.path.join(BASE_PATH,
                                        "15.1.8_a_plus_X_builtin.f90"),
                           api=API)
    psy = PSyFactory(API, distributed_memory=False).create(invoke_info)
    loop = psy.invokes.invoke_list[0].schedule[0]
    kern = loop.loop_body[0]
    sym = kern.get_dof_loop_index_symbol()
    assert sym.name == "df"
    assert sym.datatype.intrinsic == ScalarType.Intrinsic.INTEGER


# ------------- Adding (scaled) real fields --------------------------------- #


def test_X_plus_Y(tmpdir, monkeypatch, annexed, dist_mem, fortran_writer):
    ''' Test that:
    1) the str method of LFRicXPlusYKern returns the expected
       string;
    2) we generate correct code for the built-in Z = X + Y
       where X and Y are real-valued fields;
    3) that we generate correct bounds when
       Config.api_conf(API)._compute_annexed_dofs is False and True;
    4) that the lower_to_language_level() method works as expected.

    '''
    api_config = Config.get().api_conf(API)
    monkeypatch.setattr(api_config, "_compute_annexed_dofs", annexed)
    _, invoke_info = parse(os.path.join(BASE_PATH,
                                        "15.1.1_X_plus_Y_builtin.f90"),
                           api=API)
    psy = PSyFactory(API,
                     distributed_memory=dist_mem).create(invoke_info)
    # Test string method
    first_invoke = psy.invokes.invoke_list[0]
    kern = first_invoke.schedule.children[0].loop_body[0]
    assert str(kern) == "Built-in: Add real-valued fields"

    # Test code generation
    code = str(psy.gen)

    assert LFRicBuild(tmpdir).code_compiles(psy)

    # Check for the correct field type declarations
    output = (
        "      TYPE(field_type), intent(in) :: f3, f1, f2\n"
        "      INTEGER df\n"
        "      INTEGER(KIND=i_def) loop0_start, loop0_stop\n"
        "      TYPE(field_proxy_type) f3_proxy, f1_proxy, f2_proxy\n")
    assert output in code

    if not dist_mem:
        # The value of _compute_annexed_dofs should make no difference
        output = (
            "      f3_proxy = f3%get_proxy()\n"
            "      f1_proxy = f1%get_proxy()\n"
            "      f2_proxy = f2%get_proxy()\n"
            "      !\n"
            "      ! Initialise number of DoFs for aspc1_f3\n"
            "      !\n"
            "      undf_aspc1_f3 = f3_proxy%vspace%get_undf()\n"
            "      !\n"
            "      ! Set-up all of the loop bounds\n"
            "      !\n"
            "      loop0_start = 1\n"
            "      loop0_stop = undf_aspc1_f3\n"
            "      !\n"
            "      ! Call our kernels\n"
            "      !\n"
            "      DO df=loop0_start,loop0_stop\n"
            "        f3_proxy%data(df) = f1_proxy%data(df) + "
            "f2_proxy%data(df)\n"
            "      END DO")
        assert output in code

        # Test the lower_to_language_level() method
        kern.lower_to_language_level()
        loop = first_invoke.schedule.walk(Loop)[0]
        code = fortran_writer(loop)
        assert ("do df = loop0_start, loop0_stop, 1\n"
                "  f3_proxy%data(df) = f1_proxy%data(df) + "
                "f2_proxy%data(df)\n"
                "enddo") in code
    else:
        output_dm_2 = (
            "      loop0_stop = f3_proxy%vspace%get_last_dof_annexed()\n"
            "      !\n"
            "      ! Call kernels and communication routines\n"
            "      !\n"
            "      DO df=loop0_start,loop0_stop\n"
            "        f3_proxy%data(df) = f1_proxy%data(df) + "
            "f2_proxy%data(df)\n"
            "      END DO\n"
            "      !\n"
            "      ! Set halos dirty/clean for fields modified in the "
            "above loop\n"
            "      !\n"
            "      CALL f3_proxy%set_dirty()\n"
            "      !\n")
        if not annexed:
            # Only compute owned dofs if _compute_annexed_dofs is False
            output_dm_2 = output_dm_2.replace("annexed", "owned")
        assert output_dm_2 in code


def test_inc_X_plus_Y(tmpdir, monkeypatch, annexed, dist_mem, fortran_writer):
    ''' Test that 1) the str method of LFRicIncXPlusYKern returns the
    expected string and 2) we generate correct code for the built-in
    X = X + Y where X and Y are real-valued fields. Test with and without
    annexed dofs being computed as this affects the generated code.
    Also test the lower_to_language_level() method for this builtin.

    '''
    api_config = Config.get().api_conf(API)
    monkeypatch.setattr(api_config, "_compute_annexed_dofs", annexed)

    _, invoke_info = parse(os.path.join(BASE_PATH,
                                        "15.1.2_inc_X_plus_Y_builtin.f90"),
                           api=API)
    psy = PSyFactory(API, distributed_memory=dist_mem).create(invoke_info)
    # Test string method
    first_invoke = psy.invokes.invoke_list[0]
    kern = first_invoke.schedule.children[0].loop_body[0]
    assert str(kern) == "Built-in: Increment a real-valued field"
    # Test code generation
    code = str(psy.gen)

    assert LFRicBuild(tmpdir).code_compiles(psy)

    if not dist_mem:
        output = (
            "      undf_aspc1_f1 = f1_proxy%vspace%get_undf()\n"
            "      !\n"
            "      ! Set-up all of the loop bounds\n"
            "      !\n"
            "      loop0_start = 1\n"
            "      loop0_stop = undf_aspc1_f1\n"
            "      !\n"
            "      ! Call our kernels\n"
            "      !\n"
            "      DO df=loop0_start,loop0_stop\n"
            "        f1_proxy%data(df) = f1_proxy%data(df) + "
            "f2_proxy%data(df)\n"
            "      END DO\n")
        assert output in code

        # Test the lower_to_language_level() method
        kern.lower_to_language_level()
        loop = first_invoke.schedule.walk(Loop)[0]
        code = fortran_writer(loop)
        assert ("do df = loop0_start, loop0_stop, 1\n"
                "  f1_proxy%data(df) = f1_proxy%data(df) + "
                "f2_proxy%data(df)\n"
                "enddo" in code)
    else:
        output = (
            "      loop0_stop = f1_proxy%vspace%get_last_dof_annexed()\n"
            "      !\n"
            "      ! Call kernels and communication routines\n"
            "      !\n"
            "      DO df=loop0_start,loop0_stop\n"
            "        f1_proxy%data(df) = f1_proxy%data(df) + "
            "f2_proxy%data(df)\n"
            "      END DO\n"
            "      !\n"
            "      ! Set halos dirty/clean for fields modified in the "
            "above loop\n"
            "      !\n"
            "      CALL f1_proxy%set_dirty()")
        if not annexed:
            output = output.replace("dof_annexed", "dof_owned")
        assert output in code


def test_a_plus_X(tmpdir, monkeypatch, annexed, dist_mem, fortran_writer):
    ''' Test that 1) the str method of LFRicAPlusXKern returns the
    expected string and 2) we generate correct code for the built-in
    operation Y = a + X where 'a' is a real scalar and X and Y
    are real-valued fields. Test with and without annexed dofs being
    computed as this affects the generated code.
    Also test the lower_to_language_level() method.

    '''
    api_config = Config.get().api_conf(API)
    monkeypatch.setattr(api_config, "_compute_annexed_dofs", annexed)
    _, invoke_info = parse(os.path.join(BASE_PATH,
                                        "15.1.8_a_plus_X_builtin.f90"),
                           api=API)

    psy = PSyFactory(API, distributed_memory=dist_mem).create(invoke_info)
    # Test string method
    first_invoke = psy.invokes.invoke_list[0]
    kern = first_invoke.schedule.children[0].loop_body[0]
    assert str(kern) == "Built-in: a_plus_X (real-valued fields)"
    # Test code generation
    code = str(psy.gen)

    assert LFRicBuild(tmpdir).code_compiles(psy)

    if not dist_mem:
        output = (
            "      loop0_stop = undf_aspc1_f2\n"
            "      !\n"
            "      ! Call our kernels\n"
            "      !\n"
            "      DO df=loop0_start,loop0_stop\n"
            "        f2_proxy%data(df) = a + f1_proxy%data(df)\n"
            "      END DO\n"
            "      !\n"
            "    END SUBROUTINE invoke_0\n")
        assert output in code

        # Test the lower_to_language_level() method
        kern.lower_to_language_level()
        loop = first_invoke.schedule.walk(Loop)[0]
        # Check the type of the scalar
        scalar = loop.scope.symbol_table.lookup("a")
        assert isinstance(scalar.datatype, ScalarType)
        assert scalar.datatype.intrinsic == ScalarType.Intrinsic.REAL
        code = fortran_writer(loop)
        assert ("do df = loop0_start, loop0_stop, 1\n"
                "  f2_proxy%data(df) = a + f1_proxy%data(df)\n"
                "enddo") in code
    else:
        output_dm = (
            "      loop0_stop = f2_proxy%vspace%get_last_dof_annexed()\n"
            "      !\n"
            "      ! Call kernels and communication routines\n"
            "      !\n"
            "      DO df=loop0_start,loop0_stop\n"
            "        f2_proxy%data(df) = a + f1_proxy%data(df)\n"
            "      END DO\n"
            "      !\n"
            "      ! Set halos dirty/clean for fields modified in the "
            "above loop\n"
            "      !\n"
            "      CALL f2_proxy%set_dirty()\n"
            "      !\n")
        if not annexed:
            output_dm = output_dm.replace("dof_annexed", "dof_owned")
        assert output_dm in code


def test_inc_a_plus_X(tmpdir, monkeypatch, annexed, dist_mem, fortran_writer):
    ''' Test that 1) the str method of LFRicIncAPlusXKern returns the
    expected string and 2) we generate correct code for the built-in
    operation X = a + X where 'a' is a real scalar and X is a
    real-valued field. Test with and without annexed dofs being
    computed as this affects the generated code.
    Also test the lower_to_language_level() method.

    '''
    api_config = Config.get().api_conf(API)
    monkeypatch.setattr(api_config, "_compute_annexed_dofs", annexed)
    _, invoke_info = parse(os.path.join(BASE_PATH,
                                        "15.1.9_inc_a_plus_X_builtin.f90"),
                           api=API)
    psy = PSyFactory(API, distributed_memory=dist_mem).create(invoke_info)
    # Test string method
    first_invoke = psy.invokes.invoke_list[0]
    kern = first_invoke.schedule.children[0].loop_body[0]
    assert str(kern) == "Built-in: inc_a_plus_X (real-valued field)"
    # Test code generation
    code = str(psy.gen)

    assert LFRicBuild(tmpdir).code_compiles(psy)

    if not dist_mem:
        output = (
            "      loop0_stop = undf_aspc1_f1\n"
            "      !\n"
            "      ! Call our kernels\n"
            "      !\n"
            "      DO df=loop0_start,loop0_stop\n"
            "        f1_proxy%data(df) = a + f1_proxy%data(df)\n"
            "      END DO\n"
            "      !\n"
            "    END SUBROUTINE invoke_0")
        assert output in code

        # Test the lower_to_language_level() method
        kern.lower_to_language_level()
        loop = first_invoke.schedule.walk(Loop)[0]
        code = fortran_writer(loop)
        assert ("do df = loop0_start, loop0_stop, 1\n"
                "  f1_proxy%data(df) = a + f1_proxy%data(df)\n"
                "enddo") in code
    else:
        output_dm = (
            "      loop0_stop = f1_proxy%vspace%get_last_dof_annexed()\n"
            "      !\n"
            "      ! Call kernels and communication routines\n"
            "      !\n"
            "      DO df=loop0_start,loop0_stop\n"
            "        f1_proxy%data(df) = a + f1_proxy%data(df)\n"
            "      END DO\n"
            "      !\n"
            "      ! Set halos dirty/clean for fields modified in the "
            "above loop\n"
            "      !\n"
            "      CALL f1_proxy%set_dirty()\n"
            "      !\n")
        if not annexed:
            output_dm = output_dm.replace("dof_annexed", "dof_owned")
        assert output_dm in code


def test_aX_plus_Y(tmpdir, monkeypatch, annexed, dist_mem, fortran_writer):
    ''' Test that 1) the str method of LFRicAXPlusYKern returns the
    expected string and 2) we generate correct code for the built-in
    operation Z = a*X + Y where 'a' is a real scalar and Z, X and Y
    are real-valued fields. Test with and without annexed dofs being
    computed as this affects the generated code.

    '''
    api_config = Config.get().api_conf(API)
    monkeypatch.setattr(api_config, "_compute_annexed_dofs", annexed)
    _, invoke_info = parse(os.path.join(BASE_PATH,
                                        "15.1.3_aX_plus_Y_builtin.f90"),
                           api=API)

    psy = PSyFactory(API, distributed_memory=dist_mem).create(invoke_info)
    # Test string method
    first_invoke = psy.invokes.invoke_list[0]
    kern = first_invoke.schedule.children[0].loop_body[0]
    assert str(kern) == "Built-in: aX_plus_Y (real-valued fields)"
    # Test code generation
    code = str(psy.gen)

    assert LFRicBuild(tmpdir).code_compiles(psy)

    if not dist_mem:
        output = (
            "    SUBROUTINE invoke_0(f3, a, f1, f2)\n"
            "      REAL(KIND=r_def), intent(in) :: a\n"
            "      TYPE(field_type), intent(in) :: f3, f1, f2\n"
            "      INTEGER df\n"
            "      INTEGER(KIND=i_def) loop0_start, loop0_stop\n"
            "      TYPE(field_proxy_type) f3_proxy, f1_proxy, f2_proxy\n"
            "      INTEGER(KIND=i_def) undf_aspc1_f3\n"
            "      !\n"
            "      ! Initialise field and/or operator proxies\n"
            "      !\n"
            "      f3_proxy = f3%get_proxy()\n"
            "      f1_proxy = f1%get_proxy()\n"
            "      f2_proxy = f2%get_proxy()\n"
            "      !\n"
            "      ! Initialise number of DoFs for aspc1_f3\n"
            "      !\n"
            "      undf_aspc1_f3 = f3_proxy%vspace%get_undf()\n"
            "      !\n"
            "      ! Set-up all of the loop bounds\n"
            "      !\n"
            "      loop0_start = 1\n"
            "      loop0_stop = undf_aspc1_f3\n"
            "      !\n"
            "      ! Call our kernels\n"
            "      !\n"
            "      DO df=loop0_start,loop0_stop\n"
            "        f3_proxy%data(df) = a * f1_proxy%data(df) + "
            "f2_proxy%data(df)\n"
            "      END DO\n"
            "      !\n"
            "    END SUBROUTINE invoke_0\n")
        assert output in code

        # Test the lower_to_language_level() method
        kern.lower_to_language_level()
        loop = first_invoke.schedule.walk(Loop)[0]
        code = fortran_writer(loop)
        assert ("do df = loop0_start, loop0_stop, 1\n"
                "  f3_proxy%data(df) = a * f1_proxy%data(df) + "
                "f2_proxy%data(df)\n"
                "enddo") in code
    else:
        output_dm_2 = (
            "      loop0_stop = f3_proxy%vspace%get_last_dof_annexed()\n"
            "      !\n"
            "      ! Call kernels and communication routines\n"
            "      !\n"
            "      DO df=loop0_start,loop0_stop\n"
            "        f3_proxy%data(df) = a * f1_proxy%data(df) + "
            "f2_proxy%data(df)\n"
            "      END DO\n"
            "      !\n"
            "      ! Set halos dirty/clean for fields modified in the "
            "above loop\n"
            "      !\n"
            "      CALL f3_proxy%set_dirty()\n"
            "      !\n")
        if not annexed:
            output_dm_2 = output_dm_2.replace("dof_annexed", "dof_owned")
        assert output_dm_2 in code


def test_inc_aX_plus_Y(tmpdir, monkeypatch, annexed, dist_mem, fortran_writer):
    ''' Test that 1) the str method of LFRicIncAXPlusYKern returns the
    expected string and 2) we generate correct code for the built-in
    operation X = a*X + Y where 'a' is a real scalar and X and Y are
    real-valued fields. Test with and without annexed dofs being
    computed as this affects the generated code.

    '''
    api_config = Config.get().api_conf(API)
    monkeypatch.setattr(api_config, "_compute_annexed_dofs", annexed)
    _, invoke_info = parse(os.path.join(BASE_PATH,
                                        "15.1.4_inc_aX_plus_Y_builtin.f90"),
                           api=API)
    psy = PSyFactory(API, distributed_memory=dist_mem).create(invoke_info)
    # Test string method
    first_invoke = psy.invokes.invoke_list[0]
    kern = first_invoke.schedule.children[0].loop_body[0]
    assert str(kern) == "Built-in: inc_aX_plus_Y (real-valued fields)"
    # Test code generation
    code = str(psy.gen)

    assert LFRicBuild(tmpdir).code_compiles(psy)

    if not dist_mem:
        output = (
            "    SUBROUTINE invoke_0(a, f1, f2)\n"
            "      REAL(KIND=r_def), intent(in) :: a\n"
            "      TYPE(field_type), intent(in) :: f1, f2\n"
            "      INTEGER df\n"
            "      INTEGER(KIND=i_def) loop0_start, loop0_stop\n"
            "      TYPE(field_proxy_type) f1_proxy, f2_proxy\n"
            "      INTEGER(KIND=i_def) undf_aspc1_f1\n"
            "      !\n"
            "      ! Initialise field and/or operator proxies\n"
            "      !\n"
            "      f1_proxy = f1%get_proxy()\n"
            "      f2_proxy = f2%get_proxy()\n"
            "      !\n"
            "      ! Initialise number of DoFs for aspc1_f1\n"
            "      !\n"
            "      undf_aspc1_f1 = f1_proxy%vspace%get_undf()\n"
            "      !\n"
            "      ! Set-up all of the loop bounds\n"
            "      !\n"
            "      loop0_start = 1\n"
            "      loop0_stop = undf_aspc1_f1\n"
            "      !\n"
            "      ! Call our kernels\n"
            "      !\n"
            "      DO df=loop0_start,loop0_stop\n"
            "        f1_proxy%data(df) = a * f1_proxy%data(df) + "
            "f2_proxy%data(df)\n"
            "      END DO\n"
            "      !\n"
            "    END SUBROUTINE invoke_0")
        assert output in code

        # Test the lower_to_language_level() method
        kern.lower_to_language_level()
        loop = first_invoke.schedule.walk(Loop)[0]
        code = fortran_writer(loop)
        assert ("do df = loop0_start, loop0_stop, 1\n"
                "  f1_proxy%data(df) = a * f1_proxy%data(df) + "
                "f2_proxy%data(df)\n"
                "enddo") in code
    else:
        output_dm_2 = (
            "      loop0_stop = f1_proxy%vspace%get_last_dof_annexed()\n"
            "      !\n"
            "      ! Call kernels and communication routines\n"
            "      !\n"
            "      DO df=loop0_start,loop0_stop\n"
            "        f1_proxy%data(df) = a * f1_proxy%data(df) + "
            "f2_proxy%data(df)\n"
            "      END DO\n"
            "      !\n"
            "      ! Set halos dirty/clean for fields modified in the "
            "above loop\n"
            "      !\n"
            "      CALL f1_proxy%set_dirty()\n"
            "      !\n")
        if not annexed:
            output_dm_2 = output_dm_2.replace("dof_annexed", "dof_owned")
        assert output_dm_2 in code


def test_inc_X_plus_bY(tmpdir, monkeypatch, annexed, dist_mem, fortran_writer):
    ''' Test that 1) the str method of LFRicIncXPlusBYKern returns the
    expected string and 2) we generate correct code for the built-in
    operation X = X + b*Y where 'b' is a real scalar and X and Y are
    real-valued fields. Test with and without annexed dofs being
    computed as this affects the generated code.

    '''
    api_config = Config.get().api_conf(API)
    monkeypatch.setattr(api_config, "_compute_annexed_dofs", annexed)
    _, invoke_info = parse(os.path.join(BASE_PATH,
                                        "15.1.5_inc_X_plus_bY_builtin.f90"),
                           api=API)
    psy = PSyFactory(API, distributed_memory=dist_mem).create(invoke_info)
    # Test string method
    first_invoke = psy.invokes.invoke_list[0]
    kern = first_invoke.schedule.children[0].loop_body[0]
    assert str(kern) == "Built-in: inc_X_plus_bY (real-valued fields)"
    # Test code generation
    code = str(psy.gen)

    assert LFRicBuild(tmpdir).code_compiles(psy)

    if not dist_mem:
        output = (
            "    SUBROUTINE invoke_0(f1, b, f2)\n"
            "      REAL(KIND=r_def), intent(in) :: b\n"
            "      TYPE(field_type), intent(in) :: f1, f2\n"
            "      INTEGER df\n"
            "      INTEGER(KIND=i_def) loop0_start, loop0_stop\n"
            "      TYPE(field_proxy_type) f1_proxy, f2_proxy\n"
            "      INTEGER(KIND=i_def) undf_aspc1_f1\n"
            "      !\n"
            "      ! Initialise field and/or operator proxies\n"
            "      !\n"
            "      f1_proxy = f1%get_proxy()\n"
            "      f2_proxy = f2%get_proxy()\n"
            "      !\n"
            "      ! Initialise number of DoFs for aspc1_f1\n"
            "      !\n"
            "      undf_aspc1_f1 = f1_proxy%vspace%get_undf()\n"
            "      !\n"
            "      ! Set-up all of the loop bounds\n"
            "      !\n"
            "      loop0_start = 1\n"
            "      loop0_stop = undf_aspc1_f1\n"
            "      !\n"
            "      ! Call our kernels\n"
            "      !\n"
            "      DO df=loop0_start,loop0_stop\n"
            "        f1_proxy%data(df) = f1_proxy%data(df) + "
            "b * f2_proxy%data(df)\n"
            "      END DO\n"
            "      !\n"
            "    END SUBROUTINE invoke_0")
        assert output in code

        # Test the lower_to_language_level() method
        kern.lower_to_language_level()
        loop = first_invoke.schedule.walk(Loop)[0]
        code = fortran_writer(loop)
        assert ("do df = loop0_start, loop0_stop, 1\n"
                "  f1_proxy%data(df) = f1_proxy%data(df) + "
                "b * f2_proxy%data(df)\n"
                "enddo") in code
    else:
        output_dm_2 = (
            "      loop0_stop = f1_proxy%vspace%get_last_dof_annexed()\n"
            "      !\n"
            "      ! Call kernels and communication routines\n"
            "      !\n"
            "      DO df=loop0_start,loop0_stop\n"
            "        f1_proxy%data(df) = f1_proxy%data(df) + "
            "b * f2_proxy%data(df)\n"
            "      END DO\n"
            "      !\n"
            "      ! Set halos dirty/clean for fields modified in the "
            "above loop\n"
            "      !\n"
            "      CALL f1_proxy%set_dirty()\n"
            "      !\n")
        if not annexed:
            output_dm_2 = output_dm_2.replace("dof_annexed", "dof_owned")
        assert output_dm_2 in code


def test_aX_plus_bY(tmpdir, monkeypatch, annexed, dist_mem, fortran_writer):
    ''' Test that 1) the str method of LFRicAXPlusBYKern returns the
    expected string and 2) we generate correct code for the built-in
    operation Z = a*X + b*Y where 'a' and 'b' are real scalars and Z, X
    and Y are real-valued fields. Test with and without annexed dofs
    being computed as this affects the generated code.

    '''
    api_config = Config.get().api_conf(API)
    monkeypatch.setattr(api_config, "_compute_annexed_dofs", annexed)
    _, invoke_info = parse(os.path.join(BASE_PATH,
                                        "15.1.6_aX_plus_bY_builtin.f90"),
                           api=API)
    psy = PSyFactory(API, distributed_memory=dist_mem).create(invoke_info)
    # Test string method
    first_invoke = psy.invokes.invoke_list[0]
    kern = first_invoke.schedule.children[0].loop_body[0]
    assert str(kern) == "Built-in: aX_plus_bY (real-valued fields)"
    # Test code generation
    code = str(psy.gen)

    assert LFRicBuild(tmpdir).code_compiles(psy)

    if not dist_mem:
        output = (
            "    SUBROUTINE invoke_0(f3, a, f1, b, f2)\n"
            "      REAL(KIND=r_def), intent(in) :: a, b\n"
            "      TYPE(field_type), intent(in) :: f3, f1, f2\n"
            "      INTEGER df\n"
            "      INTEGER(KIND=i_def) loop0_start, loop0_stop\n"
            "      TYPE(field_proxy_type) f3_proxy, f1_proxy, f2_proxy\n"
            "      INTEGER(KIND=i_def) undf_aspc1_f3\n"
            "      !\n"
            "      ! Initialise field and/or operator proxies\n"
            "      !\n"
            "      f3_proxy = f3%get_proxy()\n"
            "      f1_proxy = f1%get_proxy()\n"
            "      f2_proxy = f2%get_proxy()\n"
            "      !\n"
            "      ! Initialise number of DoFs for aspc1_f3\n"
            "      !\n"
            "      undf_aspc1_f3 = f3_proxy%vspace%get_undf()\n"
            "      !\n"
            "      ! Set-up all of the loop bounds\n"
            "      !\n"
            "      loop0_start = 1\n"
            "      loop0_stop = undf_aspc1_f3\n"
            "      !\n"
            "      ! Call our kernels\n"
            "      !\n"
            "      DO df=loop0_start,loop0_stop\n"
            "        f3_proxy%data(df) = a * f1_proxy%data(df) + "
            "b * f2_proxy%data(df)\n"
            "      END DO\n"
            "      !\n"
            "    END SUBROUTINE invoke_0\n")
        assert output in code

        # Test the lower_to_language_level() method
        kern.lower_to_language_level()
        loop = first_invoke.schedule.walk(Loop)[0]
        code = fortran_writer(loop)
        assert ("do df = loop0_start, loop0_stop, 1\n"
                "  f3_proxy%data(df) = a * f1_proxy%data(df) + "
                "b * f2_proxy%data(df)\n"
                "enddo") in code
    else:
        output_dm_2 = (
            "      loop0_stop = f3_proxy%vspace%get_last_dof_annexed()\n"
            "      !\n"
            "      ! Call kernels and communication routines\n"
            "      !\n"
            "      DO df=loop0_start,loop0_stop\n"
            "        f3_proxy%data(df) = a * f1_proxy%data(df) + "
            "b * f2_proxy%data(df)\n"
            "      END DO\n"
            "      !\n"
            "      ! Set halos dirty/clean for fields modified in the "
            "above loop\n"
            "      !\n"
            "      CALL f3_proxy%set_dirty()\n"
            "      !\n")
        if not annexed:
            output_dm_2 = output_dm_2.replace("dof_annexed", "dof_owned")
        assert output_dm_2 in code


def test_inc_aX_plus_bY(tmpdir, monkeypatch, annexed, dist_mem,
                        fortran_writer):
    ''' Test that 1) the str method of LFRicIncAXPlusBYKern returns the
    expected string and 2) we generate correct code for the built-in
    operation X = a*X + b*Y where 'a' and 'b' are real scalars and X
    and Y are real-valued fields. Test with and without annexed dofs
    being computed as this affects the generated code.

    '''
    api_config = Config.get().api_conf(API)
    monkeypatch.setattr(api_config, "_compute_annexed_dofs", annexed)
    _, invoke_info = parse(
        os.path.join(BASE_PATH,
                     "15.1.7_inc_aX_plus_bY_builtin.f90"),
        api=API)
    psy = PSyFactory(API, distributed_memory=dist_mem).create(invoke_info)
    # Test string method
    first_invoke = psy.invokes.invoke_list[0]
    kern = first_invoke.schedule.children[0].loop_body[0]
    assert str(kern) == "Built-in: inc_aX_plus_bY (real-valued fields)"
    # Test code generation
    code = str(psy.gen)

    assert LFRicBuild(tmpdir).code_compiles(psy)

    if not dist_mem:
        output = (
            "    SUBROUTINE invoke_0(a, f1, b, f2)\n"
            "      REAL(KIND=r_def), intent(in) :: a, b\n"
            "      TYPE(field_type), intent(in) :: f1, f2\n"
            "      INTEGER df\n"
            "      INTEGER(KIND=i_def) loop0_start, loop0_stop\n"
            "      TYPE(field_proxy_type) f1_proxy, f2_proxy\n"
            "      INTEGER(KIND=i_def) undf_aspc1_f1\n"
            "      !\n"
            "      ! Initialise field and/or operator proxies\n"
            "      !\n"
            "      f1_proxy = f1%get_proxy()\n"
            "      f2_proxy = f2%get_proxy()\n"
            "      !\n"
            "      ! Initialise number of DoFs for aspc1_f1\n"
            "      !\n"
            "      undf_aspc1_f1 = f1_proxy%vspace%get_undf()\n"
            "      !\n"
            "      ! Set-up all of the loop bounds\n"
            "      !\n"
            "      loop0_start = 1\n"
            "      loop0_stop = undf_aspc1_f1\n"
            "      !\n"
            "      ! Call our kernels\n"
            "      !\n"
            "      DO df=loop0_start,loop0_stop\n"
            "        f1_proxy%data(df) = a * f1_proxy%data(df) + "
            "b * f2_proxy%data(df)\n"
            "      END DO\n"
            "      !\n"
            "    END SUBROUTINE invoke_0\n")
        assert output in code

        # Test the lower_to_language_level() method
        kern.lower_to_language_level()
        loop = first_invoke.schedule.walk(Loop)[0]
        code = fortran_writer(loop)
        assert ("do df = loop0_start, loop0_stop, 1\n"
                "  f1_proxy%data(df) = a * f1_proxy%data(df) + "
                "b * f2_proxy%data(df)\n"
                "enddo") in code
    else:
        output_dm_2 = (
            "      loop0_stop = f1_proxy%vspace%get_last_dof_annexed()\n"
            "      !\n"
            "      ! Call kernels and communication routines\n"
            "      !\n"
            "      DO df=loop0_start,loop0_stop\n"
            "        f1_proxy%data(df) = a * f1_proxy%data(df) + "
            "b * f2_proxy%data(df)\n"
            "      END DO\n"
            "      !\n"
            "      ! Set halos dirty/clean for fields modified in the "
            "above loop\n"
            "      !\n"
            "      CALL f1_proxy%set_dirty()\n"
            "      !\n")
        if not annexed:
            output_dm_2 = output_dm_2.replace("dof_annexed", "dof_owned")
        assert output_dm_2 in code


def test_aX_plus_aY(tmpdir, monkeypatch, annexed, dist_mem, fortran_writer):
    ''' Test that 1) the str method of LFRicAXPlusAYKern returns the
    expected string and 2) we generate correct code for the built-in
    operation Z = a*(X + Y) where 'a' is a real scalar and Z, X and
    Y are real-valued fields. Test with and without annexed dofs
    being computed as this affects the generated code.

    '''
    api_config = Config.get().api_conf(API)
    monkeypatch.setattr(api_config, "_compute_annexed_dofs", annexed)
    _, invoke_info = parse(os.path.join(BASE_PATH,
                                        "15.1.10_aX_plus_aY_builtin.f90"),
                           api=API)
    psy = PSyFactory(API, distributed_memory=dist_mem).create(invoke_info)
    # Test string method
    first_invoke = psy.invokes.invoke_list[0]
    kern = first_invoke.schedule.children[0].loop_body[0]
    assert str(kern) == "Built-in: aX_plus_aY (real-valued fields)"
    # Test code generation
    code = str(psy.gen)

    assert LFRicBuild(tmpdir).code_compiles(psy)

    if not dist_mem:
        output = (
            "      loop0_stop = undf_aspc1_f3\n"
            "      !\n"
            "      ! Call our kernels\n"
            "      !\n"
            "      DO df=loop0_start,loop0_stop\n"
            "        f3_proxy%data(df) = a * (f1_proxy%data(df) + "
            "f2_proxy%data(df))\n"
            "      END DO\n"
            "      !\n"
            "    END SUBROUTINE invoke_0\n")
        assert output in code

        # Test the lower_to_language_level() method
        kern.lower_to_language_level()
        loop = first_invoke.schedule.walk(Loop)[0]
        code = fortran_writer(loop)
        assert ("do df = loop0_start, loop0_stop, 1\n"
                "  f3_proxy%data(df) = a * (f1_proxy%data(df) + "
                "f2_proxy%data(df))\n"
                "enddo") in code
    else:
        output_dm_2 = (
            "      loop0_stop = f3_proxy%vspace%get_last_dof_annexed()\n"
            "      !\n"
            "      ! Call kernels and communication routines\n"
            "      !\n"
            "      DO df=loop0_start,loop0_stop\n"
            "        f3_proxy%data(df) = a * (f1_proxy%data(df) + "
            "f2_proxy%data(df))\n"
            "      END DO\n"
            "      !\n"
            "      ! Set halos dirty/clean for fields modified in the "
            "above loop\n"
            "      !\n"
            "      CALL f3_proxy%set_dirty()\n"
            "      !\n")
        if not annexed:
            output_dm_2 = output_dm_2.replace("dof_annexed", "dof_owned")
        assert output_dm_2 in code


# ------------- Subtracting (scaled) real fields ---------------------------- #


def test_X_minus_Y(tmpdir, monkeypatch, annexed, dist_mem, fortran_writer):
    ''' Test that 1) the str method of LFRicXMinusYKern returns the expected
    string and 2) we generate correct code for the built-in operation
    Z = X - Y where Z, X and Y are real-valued fields. Test with and without
    annexed dofs being computed as this affects the generated code.

    '''
    api_config = Config.get().api_conf(API)
    monkeypatch.setattr(api_config, "_compute_annexed_dofs", annexed)
    _, invoke_info = parse(os.path.join(BASE_PATH,
                                        "15.2.1_X_minus_Y_builtin.f90"),
                           api=API)
    psy = PSyFactory(API, distributed_memory=dist_mem).create(invoke_info)
    # Test string method
    first_invoke = psy.invokes.invoke_list[0]
    kern = first_invoke.schedule.children[0].loop_body[0]
    assert str(kern) == "Built-in: Subtract real-valued fields"
    # Test code generation
    code = str(psy.gen)

    assert LFRicBuild(tmpdir).code_compiles(psy)

    if not dist_mem:
        output = (
            "      f3_proxy = f3%get_proxy()\n"
            "      f1_proxy = f1%get_proxy()\n"
            "      f2_proxy = f2%get_proxy()\n"
            "      !\n"
            "      ! Initialise number of DoFs for aspc1_f3\n"
            "      !\n"
            "      undf_aspc1_f3 = f3_proxy%vspace%get_undf()\n"
            "      !\n"
            "      ! Set-up all of the loop bounds\n"
            "      !\n"
            "      loop0_start = 1\n"
            "      loop0_stop = undf_aspc1_f3\n"
            "      !\n"
            "      ! Call our kernels\n"
            "      !\n"
            "      DO df=loop0_start,loop0_stop\n"
            "        f3_proxy%data(df) = f1_proxy%data(df) - "
            "f2_proxy%data(df)\n"
            "      END DO")
        assert output in code

        # Test the lower_to_language_level() method
        kern.lower_to_language_level()
        loop = first_invoke.schedule.walk(Loop)[0]
        code = fortran_writer(loop)
        assert ("do df = loop0_start, loop0_stop, 1\n"
                "  f3_proxy%data(df) = f1_proxy%data(df) - "
                "f2_proxy%data(df)\n"
                "enddo") in code
    else:
        output_dm_2 = (
            "      loop0_stop = f3_proxy%vspace%get_last_dof_annexed()\n"
            "      !\n"
            "      ! Call kernels and communication routines\n"
            "      !\n"
            "      DO df=loop0_start,loop0_stop\n"
            "        f3_proxy%data(df) = f1_proxy%data(df) - "
            "f2_proxy%data(df)\n"
            "      END DO\n"
            "      !\n"
            "      ! Set halos dirty/clean for fields modified in the "
            "above loop\n"
            "      !\n"
            "      CALL f3_proxy%set_dirty()\n"
            "      !\n")
        if not annexed:
            output_dm_2 = output_dm_2.replace("dof_annexed", "dof_owned")
        assert output_dm_2 in code


def test_inc_X_minus_Y(tmpdir, monkeypatch, annexed, dist_mem, fortran_writer):
    ''' Test that 1) the str method of LFRicIncXMinusYKern returns the
    expected string and 2) we generate correct code for the built-in
    operation X = X - Y where X and Y are real-valued fields. Test with and
    without annexed dofs being computed as this affects the generated code.

    '''
    api_config = Config.get().api_conf(API)
    monkeypatch.setattr(api_config, "_compute_annexed_dofs", annexed)
    _, invoke_info = parse(
        os.path.join(BASE_PATH, "15.2.2_inc_X_minus_Y_builtin.f90"),
        api=API)
    psy = PSyFactory(API, distributed_memory=dist_mem).create(invoke_info)
    # Test string method
    first_invoke = psy.invokes.invoke_list[0]
    kern = first_invoke.schedule.children[0].loop_body[0]
    assert str(kern) == "Built-in: Decrement a real-valued field"
    # Test code generation
    code = str(psy.gen)

    assert LFRicBuild(tmpdir).code_compiles(psy)

    if not dist_mem:
        output = (
            "      f1_proxy = f1%get_proxy()\n"
            "      f2_proxy = f2%get_proxy()\n"
            "      !\n"
            "      ! Initialise number of DoFs for aspc1_f1\n"
            "      !\n"
            "      undf_aspc1_f1 = f1_proxy%vspace%get_undf()\n"
            "      !\n"
            "      ! Set-up all of the loop bounds\n"
            "      !\n"
            "      loop0_start = 1\n"
            "      loop0_stop = undf_aspc1_f1\n"
            "      !\n"
            "      ! Call our kernels\n"
            "      !\n"
            "      DO df=loop0_start,loop0_stop\n"
            "        f1_proxy%data(df) = f1_proxy%data(df) - "
            "f2_proxy%data(df)\n"
            "      END DO\n")
        assert output in code

        # Test the lower_to_language_level() method
        kern.lower_to_language_level()
        loop = first_invoke.schedule.walk(Loop)[0]
        code = fortran_writer(loop)
        assert ("do df = loop0_start, loop0_stop, 1\n"
                "  f1_proxy%data(df) = f1_proxy%data(df) - "
                "f2_proxy%data(df)\n"
                "enddo") in code
    else:
        output = (
            "      loop0_stop = f1_proxy%vspace%get_last_dof_annexed()\n"
            "      !\n"
            "      ! Call kernels and communication routines\n"
            "      !\n"
            "      DO df=loop0_start,loop0_stop\n"
            "        f1_proxy%data(df) = f1_proxy%data(df) - "
            "f2_proxy%data(df)\n"
            "      END DO\n"
            "      !\n"
            "      ! Set halos dirty/clean for fields modified in the "
            "above loop\n"
            "      !\n"
            "      CALL f1_proxy%set_dirty()")
        if not annexed:
            output = output.replace("dof_annexed", "dof_owned")
        assert output in code


def test_a_minus_X(tmpdir, monkeypatch, annexed, dist_mem, fortran_writer):
    ''' Test that 1) the str method of LFRicAMinusXKern returns the
    expected string and 2) we generate correct code for the built-in
    operation Y = a - X where 'a' is a real scalar and X and Y
    are real-valued fields. Test with and without annexed dofs being
    computed as this affects the generated code.
    Also test the lower_to_language_level() method.

    '''
    api_config = Config.get().api_conf(API)
    monkeypatch.setattr(api_config, "_compute_annexed_dofs", annexed)
    _, invoke_info = parse(os.path.join(BASE_PATH,
                                        "15.2.7_a_minus_X_builtin.f90"),
                           api=API)

    psy = PSyFactory(API, distributed_memory=dist_mem).create(invoke_info)
    # Test string method
    first_invoke = psy.invokes.invoke_list[0]
    kern = first_invoke.schedule.children[0].loop_body[0]
    assert str(kern) == "Built-in: a_minus_X (real-valued fields)"
    # Test code generation
    code = str(psy.gen)

    assert LFRicBuild(tmpdir).code_compiles(psy)

    # Check for the correct 'use' module statements
    output_mod = (
        "    USE constants_mod, ONLY: r_def, i_def\n"
        "    USE field_mod, ONLY: field_type, field_proxy_type\n")
    assert output_mod in code

    if not dist_mem:
        output = (
            "      loop0_stop = undf_aspc1_f2\n"
            "      !\n"
            "      ! Call our kernels\n"
            "      !\n"
            "      DO df=loop0_start,loop0_stop\n"
            "        f2_proxy%data(df) = a - f1_proxy%data(df)\n"
            "      END DO\n"
            "      !\n"
            "    END SUBROUTINE invoke_0\n")
        assert output in code

        # Test the lower_to_language_level() method
        kern.lower_to_language_level()
        loop = first_invoke.schedule.walk(Loop)[0]
        code = fortran_writer(loop)
        assert ("do df = loop0_start, loop0_stop, 1\n"
                "  f2_proxy%data(df) = a - f1_proxy%data(df)\n"
                "enddo") in code
    else:
        output_dm = (
            "      loop0_start = 1\n"
            "      loop0_stop = f2_proxy%vspace%get_last_dof_annexed()\n"
            "      !\n"
            "      ! Call kernels and communication routines\n"
            "      !\n"
            "      DO df=loop0_start,loop0_stop\n"
            "        f2_proxy%data(df) = a - f1_proxy%data(df)\n"
            "      END DO\n"
            "      !\n"
            "      ! Set halos dirty/clean for fields modified in the "
            "above loop\n"
            "      !\n"
            "      CALL f2_proxy%set_dirty()\n"
            "      !\n")
        if not annexed:
            output_dm = output_dm.replace("dof_annexed", "dof_owned")
        assert output_dm in code


def test_inc_a_minus_X(tmpdir, monkeypatch, annexed, dist_mem, fortran_writer):
    ''' Test that 1) the str method of LFRicIncAMinusXKern returns the
    expected string and 2) we generate correct code for the built-in
    operation X = a - X where 'a' is a real scalar and X is a
    real-valued field. Test with and without annexed dofs being
    computed as this affects the generated code.
    Also test the lower_to_language_level() method.

    '''
    api_config = Config.get().api_conf(API)
    monkeypatch.setattr(api_config, "_compute_annexed_dofs", annexed)
    _, invoke_info = parse(os.path.join(BASE_PATH,
                                        "15.2.8_inc_a_minus_X_builtin.f90"),
                           api=API)
    psy = PSyFactory(API, distributed_memory=dist_mem).create(invoke_info)
    # Test string method
    first_invoke = psy.invokes.invoke_list[0]
    kern = first_invoke.schedule.children[0].loop_body[0]
    assert str(kern) == "Built-in: inc_a_minus_X (real-valued field)"
    # Test code generation
    code = str(psy.gen)

    assert LFRicBuild(tmpdir).code_compiles(psy)

    if not dist_mem:
        output = (
            "      loop0_stop = undf_aspc1_f1\n"
            "      !\n"
            "      ! Call our kernels\n"
            "      !\n"
            "      DO df=loop0_start,loop0_stop\n"
            "        f1_proxy%data(df) = a - f1_proxy%data(df)\n"
            "      END DO\n"
            "      !\n"
            "    END SUBROUTINE invoke_0")
        assert output in code

        # Test the lower_to_language_level() method
        kern.lower_to_language_level()
        loop = first_invoke.schedule.walk(Loop)[0]
        code = fortran_writer(loop)
        assert ("do df = loop0_start, loop0_stop, 1\n"
                "  f1_proxy%data(df) = a - f1_proxy%data(df)\n"
                "enddo") in code
    else:
        output_dm = (
            "      loop0_stop = f1_proxy%vspace%get_last_dof_annexed()\n"
            "      !\n"
            "      ! Call kernels and communication routines\n"
            "      !\n"
            "      DO df=loop0_start,loop0_stop\n"
            "        f1_proxy%data(df) = a - f1_proxy%data(df)\n"
            "      END DO\n"
            "      !\n"
            "      ! Set halos dirty/clean for fields modified in the "
            "above loop\n"
            "      !\n"
            "      CALL f1_proxy%set_dirty()\n"
            "      !\n")
        if not annexed:
            output_dm = output_dm.replace("dof_annexed", "dof_owned")
        assert output_dm in code


def test_X_minus_a(tmpdir, monkeypatch, annexed, dist_mem, fortran_writer):
    ''' Test that 1) the str method of LFRicAMinusXKern returns the
    expected string and 2) we generate correct code for the built-in
    operation Y = X - a where 'a' is a real scalar and X and Y
    are real-valued fields. Test with and without annexed dofs being
    computed as this affects the generated code.
    Also test the lower_to_language_level() method.

    '''
    api_config = Config.get().api_conf(API)
    monkeypatch.setattr(api_config, "_compute_annexed_dofs", annexed)
    _, invoke_info = parse(os.path.join(BASE_PATH,
                                        "15.2.9_X_minus_a_builtin.f90"),
                           api=API)

    psy = PSyFactory(API, distributed_memory=dist_mem).create(invoke_info)
    # Test string method
    first_invoke = psy.invokes.invoke_list[0]
    kern = first_invoke.schedule.children[0].loop_body[0]
    assert str(kern) == "Built-in: X_minus_a (real-valued fields)"
    # Test code generation
    code = str(psy.gen)

    assert LFRicBuild(tmpdir).code_compiles(psy)

    # Check for the correct 'use' module statements
    output_mod = (
        "    USE constants_mod, ONLY: r_tran, i_def\n"
        "    USE r_tran_field_mod, ONLY: r_tran_field_type, "
        "r_tran_field_proxy_type\n")
    assert output_mod in code

    if not dist_mem:
        output = (
            "      loop0_stop = undf_aspc1_f2\n"
            "      !\n"
            "      ! Call our kernels\n"
            "      !\n"
            "      DO df=loop0_start,loop0_stop\n"
            "        f2_proxy%data(df) = f1_proxy%data(df) - a\n"
            "      END DO\n"
            "      !\n"
            "    END SUBROUTINE invoke_0\n")
        assert output in code

        # Test the lower_to_language_level() method
        kern.lower_to_language_level()
        loop = first_invoke.schedule.walk(Loop)[0]
        code = fortran_writer(loop)
        assert ("do df = loop0_start, loop0_stop, 1\n"
                "  f2_proxy%data(df) = f1_proxy%data(df) - a\n"
                "enddo") in code
    else:
        output_dm = (
            "      loop0_start = 1\n"
            "      loop0_stop = f2_proxy%vspace%get_last_dof_annexed()\n"
            "      !\n"
            "      ! Call kernels and communication routines\n"
            "      !\n"
            "      DO df=loop0_start,loop0_stop\n"
            "        f2_proxy%data(df) = f1_proxy%data(df) - a\n"
            "      END DO\n"
            "      !\n"
            "      ! Set halos dirty/clean for fields modified in the "
            "above loop\n"
            "      !\n"
            "      CALL f2_proxy%set_dirty()\n"
            "      !\n")
        if not annexed:
            output_dm = output_dm.replace("dof_annexed", "dof_owned")
        assert output_dm in code


def test_inc_X_minus_a(tmpdir, monkeypatch, annexed, dist_mem, fortran_writer):
    ''' Test that 1) the str method of LFRicIncXMinusAKern returns the
    expected string and 2) we generate correct code for the built-in
    operation X = X - a where 'a' is a real scalar and X is a
    real-valued field. Test with and without annexed dofs being
    computed as this affects the generated code.
    Also test the lower_to_language_level() method.

    '''
    api_config = Config.get().api_conf(API)
    monkeypatch.setattr(api_config, "_compute_annexed_dofs", annexed)
    _, invoke_info = parse(os.path.join(BASE_PATH,
                                        "15.2.10_inc_X_minus_a_builtin.f90"),
                           api=API)
    psy = PSyFactory(API, distributed_memory=dist_mem).create(invoke_info)
    # Test string method
    first_invoke = psy.invokes.invoke_list[0]
    kern = first_invoke.schedule.children[0].loop_body[0]
    assert str(kern) == "Built-in: inc_X_minus_a (real-valued field)"
    # Test code generation
    code = str(psy.gen)

    assert LFRicBuild(tmpdir).code_compiles(psy)

    # Check for the correct field and scalar type declarations
    output = (
        "      REAL(KIND=r_tran), intent(in) :: a\n"
        "      TYPE(r_tran_field_type), intent(in) :: f1\n"
        "      INTEGER df\n"
        "      INTEGER(KIND=i_def) loop0_start, loop0_stop\n"
        "      TYPE(r_tran_field_proxy_type) f1_proxy\n")
    assert output in code

    if not dist_mem:
        assert "INTEGER(KIND=i_def) undf_aspc1_f1\n" in code
        output = (
            "      loop0_stop = undf_aspc1_f1\n"
            "      !\n"
            "      ! Call our kernels\n"
            "      !\n"
            "      DO df=loop0_start,loop0_stop\n"
            "        f1_proxy%data(df) = f1_proxy%data(df) - a\n"
            "      END DO\n"
            "      !\n"
            "    END SUBROUTINE invoke_0")
        assert output in code

        # Test the lower_to_language_level() method
        kern.lower_to_language_level()
        loop = first_invoke.schedule.walk(Loop)[0]
        code = fortran_writer(loop)
        assert ("do df = loop0_start, loop0_stop, 1\n"
                "  f1_proxy%data(df) = f1_proxy%data(df) - a\n"
                "enddo") in code
    else:
        assert "INTEGER(KIND=i_def) max_halo_depth_mesh\n" in code
        output_dm = (
            "      loop0_stop = f1_proxy%vspace%get_last_dof_annexed()\n"
            "      !\n"
            "      ! Call kernels and communication routines\n"
            "      !\n"
            "      DO df=loop0_start,loop0_stop\n"
            "        f1_proxy%data(df) = f1_proxy%data(df) - a\n"
            "      END DO\n"
            "      !\n"
            "      ! Set halos dirty/clean for fields modified in the "
            "above loop\n"
            "      !\n"
            "      CALL f1_proxy%set_dirty()\n"
            "      !\n")
        if not annexed:
            output_dm = output_dm.replace("dof_annexed", "dof_owned")
        assert output_dm in code


def test_aX_minus_Y(tmpdir, monkeypatch, annexed, dist_mem, fortran_writer):
    ''' Test that 1) the str method of LFRicAXMinusYKern returns the
    expected string and 2) we generate correct code for the built-in
    operation Z = a*X - Y where 'a' is a real scalar and Z, X and Y
    are real-valued fields. Test with and without annexed dofs being
    computed as this affects the generated code.

    '''
    api_config = Config.get().api_conf(API)
    monkeypatch.setattr(api_config, "_compute_annexed_dofs", annexed)
    _, invoke_info = parse(os.path.join(BASE_PATH,
                                        "15.2.3_aX_minus_Y_builtin.f90"),
                           api=API)
    psy = PSyFactory(API, distributed_memory=dist_mem).create(invoke_info)
    # Test string method
    first_invoke = psy.invokes.invoke_list[0]
    kern = first_invoke.schedule.children[0].loop_body[0]
    assert str(kern) == "Built-in: aX_minus_Y (real-valued fields)"
    # Test code generation
    code = str(psy.gen)

    assert LFRicBuild(tmpdir).code_compiles(psy)

    if not dist_mem:
        output = (
            "    SUBROUTINE invoke_0(f3, a, f1, f2)\n"
            "      REAL(KIND=r_def), intent(in) :: a\n"
            "      TYPE(field_type), intent(in) :: f3, f1, f2\n"
            "      INTEGER df\n"
            "      INTEGER(KIND=i_def) loop0_start, loop0_stop\n"
            "      TYPE(field_proxy_type) f3_proxy, f1_proxy, f2_proxy\n"
            "      INTEGER(KIND=i_def) undf_aspc1_f3\n"
            "      !\n"
            "      ! Initialise field and/or operator proxies\n"
            "      !\n"
            "      f3_proxy = f3%get_proxy()\n"
            "      f1_proxy = f1%get_proxy()\n"
            "      f2_proxy = f2%get_proxy()\n"
            "      !\n"
            "      ! Initialise number of DoFs for aspc1_f3\n"
            "      !\n"
            "      undf_aspc1_f3 = f3_proxy%vspace%get_undf()\n"
            "      !\n"
            "      ! Set-up all of the loop bounds\n"
            "      !\n"
            "      loop0_start = 1\n"
            "      loop0_stop = undf_aspc1_f3\n"
            "      !\n"
            "      ! Call our kernels\n"
            "      !\n"
            "      DO df=loop0_start,loop0_stop\n"
            "        f3_proxy%data(df) = a * f1_proxy%data(df) - "
            "f2_proxy%data(df)\n"
            "      END DO\n"
            "      !\n"
            "    END SUBROUTINE invoke_0\n")
        assert output in code

        # Test the lower_to_language_level() method
        kern.lower_to_language_level()
        loop = first_invoke.schedule.walk(Loop)[0]
        code = fortran_writer(loop)
        assert ("do df = loop0_start, loop0_stop, 1\n"
                "  f3_proxy%data(df) = a * f1_proxy%data(df) - "
                "f2_proxy%data(df)\n"
                "enddo") in code
    else:
        output_dm_2 = (
            "      loop0_stop = f3_proxy%vspace%get_last_dof_annexed()\n"
            "      !\n"
            "      ! Call kernels and communication routines\n"
            "      !\n"
            "      DO df=loop0_start,loop0_stop\n"
            "        f3_proxy%data(df) = a * f1_proxy%data(df) - "
            "f2_proxy%data(df)\n"
            "      END DO\n"
            "      !\n"
            "      ! Set halos dirty/clean for fields modified in the "
            "above loop\n"
            "      !\n"
            "      CALL f3_proxy%set_dirty()\n"
            "      !\n")
        if not annexed:
            output_dm_2 = output_dm_2.replace("dof_annexed", "dof_owned")
        assert output_dm_2 in code


def test_X_minus_bY(tmpdir, monkeypatch, annexed, dist_mem, fortran_writer):
    ''' Test that 1) the str method of LFRicXMinusBYKern returns the
    expected string and 2) we generate correct code for the built-in
    operation Z = X - b*Y where 'b' is a real scalar and Z, X and Y
    are real-valued fields. Test with and without annexed dofs being
    computed as this affects the generated code.

    '''
    api_config = Config.get().api_conf(API)
    monkeypatch.setattr(api_config, "_compute_annexed_dofs", annexed)
    _, invoke_info = parse(os.path.join(BASE_PATH,
                                        "15.2.4_X_minus_bY_builtin.f90"),
                           api=API)
    psy = PSyFactory(API, distributed_memory=dist_mem).create(invoke_info)
    # Test string method
    first_invoke = psy.invokes.invoke_list[0]
    kern = first_invoke.schedule.children[0].loop_body[0]
    assert str(kern) == "Built-in: X_minus_bY (real-valued fields)"
    # Test code generation
    code = str(psy.gen)

    assert LFRicBuild(tmpdir).code_compiles(psy)

    if not dist_mem:
        output = (
            "    SUBROUTINE invoke_0(f3, f1, b, f2)\n"
            "      REAL(KIND=r_def), intent(in) :: b\n"
            "      TYPE(field_type), intent(in) :: f3, f1, f2\n"
            "      INTEGER df\n"
            "      INTEGER(KIND=i_def) loop0_start, loop0_stop\n"
            "      TYPE(field_proxy_type) f3_proxy, f1_proxy, f2_proxy\n"
            "      INTEGER(KIND=i_def) undf_aspc1_f3\n"
            "      !\n"
            "      ! Initialise field and/or operator proxies\n"
            "      !\n"
            "      f3_proxy = f3%get_proxy()\n"
            "      f1_proxy = f1%get_proxy()\n"
            "      f2_proxy = f2%get_proxy()\n"
            "      !\n"
            "      ! Initialise number of DoFs for aspc1_f3\n"
            "      !\n"
            "      undf_aspc1_f3 = f3_proxy%vspace%get_undf()\n"
            "      !\n"
            "      ! Set-up all of the loop bounds\n"
            "      !\n"
            "      loop0_start = 1\n"
            "      loop0_stop = undf_aspc1_f3\n"
            "      !\n"
            "      ! Call our kernels\n"
            "      !\n"
            "      DO df=loop0_start,loop0_stop\n"
            "        f3_proxy%data(df) = f1_proxy%data(df) - "
            "b * f2_proxy%data(df)\n"
            "      END DO\n"
            "      !\n"
            "    END SUBROUTINE invoke_0\n")
        assert output in code

        # Test the lower_to_language_level() method
        kern.lower_to_language_level()
        loop = first_invoke.schedule.walk(Loop)[0]
        code = fortran_writer(loop)
        assert ("do df = loop0_start, loop0_stop, 1\n"
                "  f3_proxy%data(df) = f1_proxy%data(df) - "
                "b * f2_proxy%data(df)\n"
                "enddo") in code
    else:
        output_dm_2 = (
            "      loop0_stop = f3_proxy%vspace%get_last_dof_annexed()\n"
            "      !\n"
            "      ! Call kernels and communication routines\n"
            "      !\n"
            "      DO df=loop0_start,loop0_stop\n"
            "        f3_proxy%data(df) = f1_proxy%data(df) - "
            "b * f2_proxy%data(df)\n"
            "      END DO\n"
            "      !\n"
            "      ! Set halos dirty/clean for fields modified in the "
            "above loop\n"
            "      !\n"
            "      CALL f3_proxy%set_dirty()\n"
            "      !\n")
        if not annexed:
            output_dm_2 = output_dm_2.replace("dof_annexed", "dof_owned")
        assert output_dm_2 in code


def test_inc_X_minus_bY(tmpdir, monkeypatch, annexed, dist_mem,
                        fortran_writer):
    ''' Test that 1) the str method of LFRicIncXMinusBYKern returns the
    expected string and 2) we generate correct code for the built-in
    operation X = X - b*Y where 'b' is a real scalar and X and Y are
    real-valued  fields. Test with and without annexed dofs being
    computed as this affects the generated code.

    '''
    api_config = Config.get().api_conf(API)
    monkeypatch.setattr(api_config, "_compute_annexed_dofs", annexed)
    _, invoke_info = parse(os.path.join(BASE_PATH,
                                        "15.2.5_inc_X_minus_bY_builtin.f90"),
                           api=API)
    psy = PSyFactory(API, distributed_memory=dist_mem).create(invoke_info)
    # Test string method
    first_invoke = psy.invokes.invoke_list[0]
    kern = first_invoke.schedule.children[0].loop_body[0]
    assert str(kern) == "Built-in: inc_X_minus_bY (real-valued fields)"
    # Test code generation
    code = str(psy.gen)

    assert LFRicBuild(tmpdir).code_compiles(psy)

    if not dist_mem:
        output = (
            "    SUBROUTINE invoke_0(f1, b, f2)\n"
            "      REAL(KIND=r_def), intent(in) :: b\n"
            "      TYPE(field_type), intent(in) :: f1, f2\n"
            "      INTEGER df\n"
            "      INTEGER(KIND=i_def) loop0_start, loop0_stop\n"
            "      TYPE(field_proxy_type) f1_proxy, f2_proxy\n"
            "      INTEGER(KIND=i_def) undf_aspc1_f1\n"
            "      !\n"
            "      ! Initialise field and/or operator proxies\n"
            "      !\n"
            "      f1_proxy = f1%get_proxy()\n"
            "      f2_proxy = f2%get_proxy()\n"
            "      !\n"
            "      ! Initialise number of DoFs for aspc1_f1\n"
            "      !\n"
            "      undf_aspc1_f1 = f1_proxy%vspace%get_undf()\n"
            "      !\n"
            "      ! Set-up all of the loop bounds\n"
            "      !\n"
            "      loop0_start = 1\n"
            "      loop0_stop = undf_aspc1_f1\n"
            "      !\n"
            "      ! Call our kernels\n"
            "      !\n"
            "      DO df=loop0_start,loop0_stop\n"
            "        f1_proxy%data(df) = f1_proxy%data(df) - "
            "b * f2_proxy%data(df)\n"
            "      END DO\n"
            "      !\n"
            "    END SUBROUTINE invoke_0")
        assert output in code

        # Test the lower_to_language_level() method
        kern.lower_to_language_level()
        loop = first_invoke.schedule.walk(Loop)[0]
        code = fortran_writer(loop)
        assert ("do df = loop0_start, loop0_stop, 1\n"
                "  f1_proxy%data(df) = f1_proxy%data(df) - "
                "b * f2_proxy%data(df)\n"
                "enddo") in code
    else:
        output_dm_2 = (
            "      loop0_stop = f1_proxy%vspace%get_last_dof_annexed()\n"
            "      !\n"
            "      ! Call kernels and communication routines\n"
            "      !\n"
            "      DO df=loop0_start,loop0_stop\n"
            "        f1_proxy%data(df) = f1_proxy%data(df) - "
            "b * f2_proxy%data(df)\n"
            "      END DO\n"
            "      !\n"
            "      ! Set halos dirty/clean for fields modified in the "
            "above loop\n"
            "      !\n"
            "      CALL f1_proxy%set_dirty()\n"
            "      !\n")
        if not annexed:
            output_dm_2 = output_dm_2.replace("dof_annexed", "dof_owned")
        assert output_dm_2 in code


def test_aX_minus_bY(tmpdir, monkeypatch, annexed, dist_mem, fortran_writer):
    ''' Test that 1) the str method of LFRicAXMinusBYKern returns the
    expected string and 2) we generate correct code for the built-in
    operation Z = a*X - b*Y where 'a' and 'b' are real scalars and Z, X
    and Y are real-valued fields. Test with and without annexed dofs
    being computed as this affects the generated code.

    '''
    api_config = Config.get().api_conf(API)
    monkeypatch.setattr(api_config, "_compute_annexed_dofs", annexed)
    _, invoke_info = parse(os.path.join(BASE_PATH,
                                        "15.2.6_aX_minus_bY_builtin.f90"),
                           api=API)
    psy = PSyFactory(API, distributed_memory=dist_mem).create(invoke_info)
    # Test string method
    first_invoke = psy.invokes.invoke_list[0]
    kern = first_invoke.schedule.children[0].loop_body[0]
    assert str(kern) == "Built-in: aX_minus_bY (real-valued fields)"
    # Test code generation
    code = str(psy.gen)

    assert LFRicBuild(tmpdir).code_compiles(psy)

    if not dist_mem:
        output = (
            "    SUBROUTINE invoke_0(f3, a, f1, b, f2)\n"
            "      REAL(KIND=r_def), intent(in) :: a, b\n"
            "      TYPE(field_type), intent(in) :: f3, f1, f2\n"
            "      INTEGER df\n"
            "      INTEGER(KIND=i_def) loop0_start, loop0_stop\n"
            "      TYPE(field_proxy_type) f3_proxy, f1_proxy, f2_proxy\n"
            "      INTEGER(KIND=i_def) undf_aspc1_f3\n"
            "      !\n"
            "      ! Initialise field and/or operator proxies\n"
            "      !\n"
            "      f3_proxy = f3%get_proxy()\n"
            "      f1_proxy = f1%get_proxy()\n"
            "      f2_proxy = f2%get_proxy()\n"
            "      !\n"
            "      ! Initialise number of DoFs for aspc1_f3\n"
            "      !\n"
            "      undf_aspc1_f3 = f3_proxy%vspace%get_undf()\n"
            "      !\n"
            "      ! Set-up all of the loop bounds\n"
            "      !\n"
            "      loop0_start = 1\n"
            "      loop0_stop = undf_aspc1_f3\n"
            "      !\n"
            "      ! Call our kernels\n"
            "      !\n"
            "      DO df=loop0_start,loop0_stop\n"
            "        f3_proxy%data(df) = a * f1_proxy%data(df) - "
            "b * f2_proxy%data(df)\n"
            "      END DO\n"
            "      !\n"
            "    END SUBROUTINE invoke_0\n")
        assert output in code

        # Test the lower_to_language_level() method
        kern.lower_to_language_level()
        loop = first_invoke.schedule.walk(Loop)[0]
        code = fortran_writer(loop)
        assert ("do df = loop0_start, loop0_stop, 1\n"
                "  f3_proxy%data(df) = a * f1_proxy%data(df) - "
                "b * f2_proxy%data(df)\n"
                "enddo") in code
    else:
        output_dm_2 = (
            "      loop0_stop = f3_proxy%vspace%get_last_dof_annexed()\n"
            "      !\n"
            "      ! Call kernels and communication routines\n"
            "      !\n"
            "      DO df=loop0_start,loop0_stop\n"
            "        f3_proxy%data(df) = a * f1_proxy%data(df) - "
            "b * f2_proxy%data(df)\n"
            "      END DO\n"
            "      !\n"
            "      ! Set halos dirty/clean for fields modified in the "
            "above loop\n"
            "      !\n"
            "      CALL f3_proxy%set_dirty()\n"
            "      !\n")
        if not annexed:
            output_dm_2 = output_dm_2.replace("dof_annexed", "dof_owned")
        assert output_dm_2 in code


# ------------- Multiplying (scaled) real fields ---------------------------- #


def test_X_times_Y(tmpdir, monkeypatch, annexed, dist_mem, fortran_writer):
    ''' Test that 1) the str method of LFRicXTimesYKern returns the expected
    string and 2) we generate correct code for the built-in operation
    Z = X*Y where Z, X and Y are real-valued fields. Test with and without
    annexed dofs being computed as this affects the generated code.

    '''
    api_config = Config.get().api_conf(API)
    monkeypatch.setattr(api_config, "_compute_annexed_dofs", annexed)
    _, invoke_info = parse(
        os.path.join(BASE_PATH,
                     "15.3.1_X_times_Y_builtin.f90"), api=API)
    psy = PSyFactory(API, distributed_memory=dist_mem).create(invoke_info)
    # Test string method
    first_invoke = psy.invokes.invoke_list[0]
    kern = first_invoke.schedule.children[0].loop_body[0]
    assert str(kern) == "Built-in: Multiply real-valued fields"
    # Test code generation
    code = str(psy.gen)

    assert LFRicBuild(tmpdir).code_compiles(psy)

    if not dist_mem:
        output = (
            "      ! Initialise field and/or operator proxies\n"
            "      !\n"
            "      f3_proxy = f3%get_proxy()\n"
            "      f1_proxy = f1%get_proxy()\n"
            "      f2_proxy = f2%get_proxy()\n"
            "      !\n"
            "      ! Initialise number of DoFs for aspc1_f3\n"
            "      !\n"
            "      undf_aspc1_f3 = f3_proxy%vspace%get_undf()\n"
            "      !\n"
            "      ! Set-up all of the loop bounds\n"
            "      !\n"
            "      loop0_start = 1\n"
            "      loop0_stop = undf_aspc1_f3\n"
            "      !\n"
            "      ! Call our kernels\n"
            "      !\n"
            "      DO df=loop0_start,loop0_stop\n"
            "        f3_proxy%data(df) = f1_proxy%data(df) * "
            "f2_proxy%data(df)\n"
            "      END DO\n")
        assert output in code

        # Test the lower_to_language_level() method
        kern.lower_to_language_level()
        loop = first_invoke.schedule.walk(Loop)[0]
        code = fortran_writer(loop)
        assert ("do df = loop0_start, loop0_stop, 1\n"
                "  f3_proxy%data(df) = f1_proxy%data(df) * "
                "f2_proxy%data(df)\n"
                "enddo") in code
    else:
        output = (
            "      loop0_stop = f3_proxy%vspace%get_last_dof_annexed()\n"
            "      !\n"
            "      ! Call kernels and communication routines\n"
            "      !\n"
            "      DO df=loop0_start,loop0_stop\n"
            "        f3_proxy%data(df) = f1_proxy%data(df) * "
            "f2_proxy%data(df)\n"
            "      END DO\n"
            "      !\n"
            "      ! Set halos dirty/clean for fields modified in the "
            "above loop\n"
            "      !\n"
            "      CALL f3_proxy%set_dirty()")
        if not annexed:
            output = output.replace("dof_annexed", "dof_owned")
        assert output in code


def test_inc_X_times_Y(tmpdir, monkeypatch, annexed, dist_mem, fortran_writer):
    ''' Test that 1) the str method of LFRicIncXTimesYKern returns the
    expected string and 2) we generate correct code for the built-in
    operation X = X*Y where X and Y are real-valued fields. Test with and
    without annexed dofs being computed as this affects the generated code.

    '''
    api_config = Config.get().api_conf(API)
    monkeypatch.setattr(api_config, "_compute_annexed_dofs", annexed)
    _, invoke_info = parse(
        os.path.join(BASE_PATH,
                     "15.3.2_inc_X_times_Y_builtin.f90"),
        api=API)
    psy = PSyFactory(API, distributed_memory=dist_mem).create(invoke_info)
    # Test string method
    first_invoke = psy.invokes.invoke_list[0]
    kern = first_invoke.schedule.children[0].loop_body[0]
    assert str(kern) == "Built-in: Multiply one real-valued field by another"
    # Test code generation
    code = str(psy.gen)

    assert LFRicBuild(tmpdir).code_compiles(psy)

    if not dist_mem:
        output = (
            "      f1_proxy = f1%get_proxy()\n"
            "      f2_proxy = f2%get_proxy()\n"
            "      !\n"
            "      ! Initialise number of DoFs for aspc1_f1\n"
            "      !\n"
            "      undf_aspc1_f1 = f1_proxy%vspace%get_undf()\n"
            "      !\n"
            "      ! Set-up all of the loop bounds\n"
            "      !\n"
            "      loop0_start = 1\n"
            "      loop0_stop = undf_aspc1_f1\n"
            "      !\n"
            "      ! Call our kernels\n"
            "      !\n"
            "      DO df=loop0_start,loop0_stop\n"
            "        f1_proxy%data(df) = f1_proxy%data(df) * "
            "f2_proxy%data(df)\n"
            "      END DO")
        assert output in code

        # Test the lower_to_language_level() method
        kern.lower_to_language_level()
        loop = first_invoke.schedule.walk(Loop)[0]
        code = fortran_writer(loop)
        assert ("do df = loop0_start, loop0_stop, 1\n"
                "  f1_proxy%data(df) = f1_proxy%data(df) * "
                "f2_proxy%data(df)\n"
                "enddo" in code)
    else:
        output_dm_2 = (
            "      loop0_stop = f1_proxy%vspace%get_last_dof_annexed()\n"
            "      !\n"
            "      ! Call kernels and communication routines\n"
            "      !\n"
            "      DO df=loop0_start,loop0_stop\n"
            "        f1_proxy%data(df) = f1_proxy%data(df) * "
            "f2_proxy%data(df)\n"
            "      END DO\n"
            "      !\n"
            "      ! Set halos dirty/clean for fields modified in the "
            "above loop\n"
            "      !\n"
            "      CALL f1_proxy%set_dirty()\n"
            "      !\n")
        if not annexed:
            output_dm_2 = output_dm_2.replace("dof_annexed", "dof_owned")
        assert output_dm_2 in code


def test_inc_aX_times_Y(tmpdir, monkeypatch, annexed, dist_mem,
                        fortran_writer):
    ''' Test that 1) the str method of LFRicIncAXTimesYKern returns the
    expected string and 2) we generate correct code for the built-in
    operation X = a*X*Y where 'a' is a real scalar and X and Y are
    real-valued fields. Test with and without annexed dofs being
    computed as this affects the generated code.

    '''
    api_config = Config.get().api_conf(API)
    monkeypatch.setattr(api_config, "_compute_annexed_dofs", annexed)
    _, invoke_info = parse(os.path.join(BASE_PATH,
                                        "15.3.3_inc_aX_times_Y_builtin.f90"),
                           api=API)
    psy = PSyFactory(API, distributed_memory=dist_mem).create(invoke_info)
    # Test string method
    first_invoke = psy.invokes.invoke_list[0]
    kern = first_invoke.schedule.children[0].loop_body[0]
    assert str(kern) == "Built-in: inc_aX_times_Y (real-valued fields)"
    # Test code generation
    code = str(psy.gen)

    assert LFRicBuild(tmpdir).code_compiles(psy)

    if not dist_mem:
        output = (
            "      ! Initialise field and/or operator proxies\n"
            "      !\n"
            "      f1_proxy = f1%get_proxy()\n"
            "      f2_proxy = f2%get_proxy()\n"
            "      !\n"
            "      ! Initialise number of DoFs for aspc1_f1\n"
            "      !\n"
            "      undf_aspc1_f1 = f1_proxy%vspace%get_undf()\n"
            "      !\n"
            "      ! Set-up all of the loop bounds\n"
            "      !\n"
            "      loop0_start = 1\n"
            "      loop0_stop = undf_aspc1_f1\n"
            "      !\n"
            "      ! Call our kernels\n"
            "      !\n"
            "      DO df=loop0_start,loop0_stop\n"
            "        f1_proxy%data(df) = a * f1_proxy%data(df) * "
            "f2_proxy%data(df)\n"
            "      END DO\n"
            "      !\n"
            "    END SUBROUTINE invoke_0")
        assert output in code

        # Test the lower_to_language_level() method
        kern.lower_to_language_level()
        loop = first_invoke.schedule.walk(Loop)[0]
        code = fortran_writer(loop)
        assert ("do df = loop0_start, loop0_stop, 1\n"
                "  f1_proxy%data(df) = a * f1_proxy%data(df) * "
                "f2_proxy%data(df)\n"
                "enddo") in code
    else:
        output_dm_2 = (
            "      loop0_stop = f1_proxy%vspace%get_last_dof_annexed()\n"
            "      !\n"
            "      ! Call kernels and communication routines\n"
            "      !\n"
            "      DO df=loop0_start,loop0_stop\n"
            "        f1_proxy%data(df) = a * f1_proxy%data(df) * "
            "f2_proxy%data(df)\n"
            "      END DO\n"
            "      !\n"
            "      ! Set halos dirty/clean for fields modified in the "
            "above loop\n"
            "      !\n"
            "      CALL f1_proxy%set_dirty()\n"
            "      !\n")
        if not annexed:
            output_dm_2 = output_dm_2.replace("dof_annexed", "dof_owned")
        assert output_dm_2 in code


# ------------- Scaling real fields (multiplying by a real scalar) ---------- #


def test_a_times_X(tmpdir, monkeypatch, annexed, dist_mem, fortran_writer):
    ''' Test that 1) the str method of LFRicATimesXKern returns the expected
    string and 2) we generate correct code for the built-in operation
    Y = a*X where 'a' is a real scalar and X and Y are real-valued fields.
    Test with and without annexed dofs being computed as this affects the
    generated code.
    Also tests the lower_to_language_level() method.

    '''
    api_config = Config.get().api_conf(API)
    monkeypatch.setattr(api_config, "_compute_annexed_dofs", annexed)
    _, invoke_info = parse(
        os.path.join(BASE_PATH,
                     "15.4.1_a_times_X_builtin.f90"),
        api=API)
    psy = PSyFactory(API, distributed_memory=dist_mem).create(invoke_info)
    # Test string method
    first_invoke = psy.invokes.invoke_list[0]
    kern = first_invoke.schedule.children[0].loop_body[0]
    assert str(kern) == "Built-in: Copy a scaled real-valued field"
    # Test code generation
    code = str(psy.gen)

    assert LFRicBuild(tmpdir).code_compiles(psy)

    if not dist_mem:
        output = (
            "      f2_proxy = f2%get_proxy()\n"
            "      f1_proxy = f1%get_proxy()\n"
            "      !\n"
            "      ! Initialise number of DoFs for aspc1_f2\n"
            "      !\n"
            "      undf_aspc1_f2 = f2_proxy%vspace%get_undf()\n"
            "      !\n"
            "      ! Set-up all of the loop bounds\n"
            "      !\n"
            "      loop0_start = 1\n"
            "      loop0_stop = undf_aspc1_f2\n"
            "      !\n"
            "      ! Call our kernels\n"
            "      !\n"
            "      DO df=loop0_start,loop0_stop\n"
            "        f2_proxy%data(df) = a_scalar * f1_proxy%data(df)\n"
            "      END DO")
        assert output in code

        # Test the lower_to_language_level() method
        kern.lower_to_language_level()
        loop = first_invoke.schedule.walk(Loop)[0]
        code = fortran_writer(loop)
        assert ("do df = loop0_start, loop0_stop, 1\n"
                "  f2_proxy%data(df) = a_scalar * f1_proxy%data(df)\n"
                "enddo") in code
    else:
        output_dm = (
            "      loop0_stop = f2_proxy%vspace%get_last_dof_annexed()\n"
            "      !\n"
            "      ! Call kernels and communication routines\n"
            "      !\n"
            "      DO df=loop0_start,loop0_stop\n"
            "        f2_proxy%data(df) = a_scalar * f1_proxy%data(df)\n"
            "      END DO\n"
            "      !\n"
            "      ! Set halos dirty/clean for fields modified in the "
            "above loop\n"
            "      !\n"
            "      CALL f2_proxy%set_dirty()\n"
            "      !\n")
        if not annexed:
            output_dm = output_dm.replace("dof_annexed", "dof_owned")
        assert output_dm in code


def test_inc_a_times_X(tmpdir, monkeypatch, annexed, dist_mem, fortran_writer):
    ''' Test that 1) the str method of LFRicIncATimesXKern returns the
    expected string and 2) we generate correct code for the built-in
    operation X = a*X where 'a' is a real scalar and X is a real-valued
    field. Test with and without annexed dofs being computed as this
    affects the generated code.
    Also tests the lower_to_language_level() method.

    '''
    api_config = Config.get().api_conf(API)
    monkeypatch.setattr(api_config, "_compute_annexed_dofs", annexed)
    _, invoke_info = parse(
        os.path.join(BASE_PATH,
                     "15.4.2_inc_a_times_X_builtin.f90"),
        api=API)
    psy = PSyFactory(API, distributed_memory=dist_mem).create(invoke_info)
    # Test string method
    first_invoke = psy.invokes.invoke_list[0]
    kern = first_invoke.schedule.children[0].loop_body[0]
    assert str(kern) == "Built-in: Scale a real-valued field"
    # Test code generation
    code = str(psy.gen)

    assert LFRicBuild(tmpdir).code_compiles(psy)

    if not dist_mem:
        output = (
            "    SUBROUTINE invoke_0(a_scalar, f1)\n"
            "      REAL(KIND=r_def), intent(in) :: a_scalar\n"
            "      TYPE(field_type), intent(in) :: f1\n"
            "      INTEGER df\n"
            "      INTEGER(KIND=i_def) loop0_start, loop0_stop\n"
            "      TYPE(field_proxy_type) f1_proxy\n"
            "      INTEGER(KIND=i_def) undf_aspc1_f1\n"
            "      !\n"
            "      ! Initialise field and/or operator proxies\n"
            "      !\n"
            "      f1_proxy = f1%get_proxy()\n"
            "      !\n"
            "      ! Initialise number of DoFs for aspc1_f1\n"
            "      !\n"
            "      undf_aspc1_f1 = f1_proxy%vspace%get_undf()\n"
            "      !\n"
            "      ! Set-up all of the loop bounds\n"
            "      !\n"
            "      loop0_start = 1\n"
            "      loop0_stop = undf_aspc1_f1\n"
            "      !\n"
            "      ! Call our kernels\n"
            "      !\n"
            "      DO df=loop0_start,loop0_stop\n"
            "        f1_proxy%data(df) = a_scalar * f1_proxy%data(df)\n"
            "      END DO\n"
            "      !\n")
        assert output in code

        # Test the lower_to_language_level() method
        kern.lower_to_language_level()
        loop = first_invoke.schedule.walk(Loop)[0]
        code = fortran_writer(loop)
        assert ("do df = loop0_start, loop0_stop, 1\n"
                "  f1_proxy%data(df) = a_scalar * f1_proxy%data(df)\n"
                "enddo") in code
    else:
        output_dm = (
            "      loop0_stop = f1_proxy%vspace%get_last_dof_annexed()\n"
            "      !\n"
            "      ! Call kernels and communication routines\n"
            "      !\n"
            "      DO df=loop0_start,loop0_stop\n"
            "        f1_proxy%data(df) = a_scalar * f1_proxy%data(df)\n"
            "      END DO\n"
            "      !\n"
            "      ! Set halos dirty/clean for fields modified in the "
            "above loop\n"
            "      !\n"
            "      CALL f1_proxy%set_dirty()")
        if not annexed:
            output_dm = output_dm.replace("dof_annexed", "dof_owned")
        assert output_dm in code


# ------------- Dividing real fields ---------------------------------------- #


def test_X_divideby_Y(tmpdir, monkeypatch, annexed, dist_mem, fortran_writer):
    ''' Test that 1) the str method of LFRicXDividebyYKern returns the
    expected string and 2) we generate correct code for the built-in
    operation Z = X/Y where Z, X and Y are fields real-valued. Test with and
    without annexed dofs being computed as this affects the generated code.

    '''
    api_config = Config.get().api_conf(API)
    monkeypatch.setattr(api_config, "_compute_annexed_dofs", annexed)
    _, invoke_info = parse(os.path.join(BASE_PATH,
                                        "15.5.1_X_divideby_Y_builtin.f90"),
                           api=API)
    psy = PSyFactory(API, distributed_memory=dist_mem).create(invoke_info)
    # Test string method
    first_invoke = psy.invokes.invoke_list[0]
    kern = first_invoke.schedule.children[0].loop_body[0]
    assert str(kern) == "Built-in: Divide real-valued fields"
    # Test code generation
    code = str(psy.gen)

    assert LFRicBuild(tmpdir).code_compiles(psy)

    if not dist_mem:
        output = (
            "      f3_proxy = f3%get_proxy()\n"
            "      f1_proxy = f1%get_proxy()\n"
            "      f2_proxy = f2%get_proxy()\n"
            "      !\n"
            "      ! Initialise number of DoFs for aspc1_f3\n"
            "      !\n"
            "      undf_aspc1_f3 = f3_proxy%vspace%get_undf()\n"
            "      !\n"
            "      ! Set-up all of the loop bounds\n"
            "      !\n"
            "      loop0_start = 1\n"
            "      loop0_stop = undf_aspc1_f3\n"
            "      !\n"
            "      ! Call our kernels\n"
            "      !\n"
            "      DO df=loop0_start,loop0_stop\n"
            "        f3_proxy%data(df) = f1_proxy%data(df) / "
            "f2_proxy%data(df)\n"
            "      END DO")
        assert output in code

        # Test the lower_to_language_level() method
        kern.lower_to_language_level()
        loop = first_invoke.schedule.walk(Loop)[0]
        code = fortran_writer(loop)
        assert ("do df = loop0_start, loop0_stop, 1\n"
                "  f3_proxy%data(df) = f1_proxy%data(df) / "
                "f2_proxy%data(df)\n"
                "enddo") in code
    else:
        output_dm_2 = (
            "      loop0_stop = f3_proxy%vspace%get_last_dof_annexed()\n"
            "      !\n"
            "      ! Call kernels and communication routines\n"
            "      !\n"
            "      DO df=loop0_start,loop0_stop\n"
            "        f3_proxy%data(df) = f1_proxy%data(df) / "
            "f2_proxy%data(df)\n"
            "      END DO\n"
            "      !\n"
            "      ! Set halos dirty/clean for fields modified in the "
            "above loop\n"
            "      !\n"
            "      CALL f3_proxy%set_dirty()\n"
            "      !\n")
        if not annexed:
            output_dm_2 = output_dm_2.replace("dof_annexed", "dof_owned")
        assert output_dm_2 in code


def test_inc_X_divideby_Y(tmpdir, monkeypatch, annexed, dist_mem,
                          fortran_writer):
    ''' Test that 1) the str method of LFRicIncXDividebyYKern returns the
    expected string and 2) we generate correct code for the built-in
    operation X = X/Y where X and Y are real-valued fields. Test with and
    without annexed dofs being computed as this affects the generated code.

    '''
    api_config = Config.get().api_conf(API)
    monkeypatch.setattr(api_config, "_compute_annexed_dofs", annexed)
    _, invoke_info = parse(os.path.join(BASE_PATH,
                                        "15.5.2_inc_X_divideby_Y_builtin.f90"),
                           api=API)
    psy = PSyFactory(API, distributed_memory=dist_mem).create(invoke_info)
    # Test string method
    first_invoke = psy.invokes.invoke_list[0]
    kern = first_invoke.schedule.children[0].loop_body[0]
    assert str(kern) == "Built-in: Divide one real-valued field by another"
    # Test code generation
    code = str(psy.gen)

    assert LFRicBuild(tmpdir).code_compiles(psy)

    if not dist_mem:
        output = (
            "      f1_proxy = f1%get_proxy()\n"
            "      f2_proxy = f2%get_proxy()\n"
            "      !\n"
            "      ! Initialise number of DoFs for aspc1_f1\n"
            "      !\n"
            "      undf_aspc1_f1 = f1_proxy%vspace%get_undf()\n"
            "      !\n"
            "      ! Set-up all of the loop bounds\n"
            "      !\n"
            "      loop0_start = 1\n"
            "      loop0_stop = undf_aspc1_f1\n"
            "      !\n"
            "      ! Call our kernels\n"
            "      !\n"
            "      DO df=loop0_start,loop0_stop\n"
            "        f1_proxy%data(df) = f1_proxy%data(df) / "
            "f2_proxy%data(df)\n"
            "      END DO")
        assert output in code

        # Test the lower_to_language_level() method
        kern.lower_to_language_level()
        loop = first_invoke.schedule.walk(Loop)[0]
        code = fortran_writer(loop)
        assert ("do df = loop0_start, loop0_stop, 1\n"
                "  f1_proxy%data(df) = f1_proxy%data(df) / "
                "f2_proxy%data(df)\n"
                "enddo" in code)
    else:
        output_dm_2 = (
            "      loop0_stop = f1_proxy%vspace%get_last_dof_annexed()\n"
            "      !\n"
            "      ! Call kernels and communication routines\n"
            "      !\n"
            "      DO df=loop0_start,loop0_stop\n"
            "        f1_proxy%data(df) = f1_proxy%data(df) / "
            "f2_proxy%data(df)\n"
            "      END DO\n"
            "      !\n"
            "      ! Set halos dirty/clean for fields modified in the "
            "above loop\n"
            "      !\n"
            "      CALL f1_proxy%set_dirty()\n"
            "      !\n")
        if not annexed:
            output_dm_2 = output_dm_2.replace("dof_annexed", "dof_owned")
        assert output_dm_2 in code


def test_X_divideby_a(tmpdir, monkeypatch, annexed, dist_mem, fortran_writer):
    ''' Test that 1) the str method of LFRicXDividebyAKern returns the
    expected string and 2) we generate correct code for the built-in
    operation Y = X/a where 'a' is a real scalar and X and Y are
    real-valued fields. Test with and without annexed dofs being computed
    as this affects the generated code.

    '''
    api_config = Config.get().api_conf(API)
    monkeypatch.setattr(api_config, "_compute_annexed_dofs", annexed)
    _, invoke_info = parse(os.path.join(BASE_PATH,
                                        "15.5.5_X_divideby_a_builtin.f90"),
                           api=API)
    psy = PSyFactory(API, distributed_memory=dist_mem).create(invoke_info)
    # Test string method
    first_invoke = psy.invokes.invoke_list[0]
    kern = first_invoke.schedule.children[0].loop_body[0]
    assert str(kern) == ("Built-in: Divide a real-valued field by a real "
                         "scalar (Y = X/a)")
    # Test code generation
    code = str(psy.gen)

    assert LFRicBuild(tmpdir).code_compiles(psy)

    # Check for the correct field and scalar type declarations
    output = (
        "      REAL(KIND=r_solver), intent(in) :: a_scalar\n"
        "      TYPE(r_solver_field_type), intent(in) :: f2\n"
        "      TYPE(field_type), intent(in) :: f1\n"
        "      INTEGER df\n"
        "      INTEGER(KIND=i_def) loop0_start, loop0_stop\n"
        "      TYPE(field_proxy_type) f1_proxy\n"
        "      TYPE(r_solver_field_proxy_type) f2_proxy\n")
    assert output in code

    if not dist_mem:
        output = (
            "      f2_proxy = f2%get_proxy()\n"
            "      f1_proxy = f1%get_proxy()\n"
            "      !\n"
            "      ! Initialise number of DoFs for aspc1_f2\n"
            "      !\n"
            "      undf_aspc1_f2 = f2_proxy%vspace%get_undf()\n"
            "      !\n"
            "      ! Set-up all of the loop bounds\n"
            "      !\n"
            "      loop0_start = 1\n"
            "      loop0_stop = undf_aspc1_f2\n"
            "      !\n"
            "      ! Call our kernels\n"
            "      !\n"
            "      DO df=loop0_start,loop0_stop\n"
            "        f2_proxy%data(df) = f1_proxy%data(df) / a_scalar\n"
            "      END DO")
        assert output in code

        # Test the lower_to_language_level() method
        kern.lower_to_language_level()
        loop = first_invoke.schedule.walk(Loop)[0]
        code = fortran_writer(loop)
        assert ("do df = loop0_start, loop0_stop, 1\n"
                "  f2_proxy%data(df) = f1_proxy%data(df) / a_scalar\n"
                "enddo") in code
    else:
        output_dm_2 = (
            "      loop0_stop = f2_proxy%vspace%get_last_dof_annexed()\n"
            "      !\n"
            "      ! Call kernels and communication routines\n"
            "      !\n"
            "      DO df=loop0_start,loop0_stop\n"
            "        f2_proxy%data(df) = f1_proxy%data(df) / a_scalar\n"
            "      END DO\n"
            "      !\n"
            "      ! Set halos dirty/clean for fields modified in the "
            "above loop\n"
            "      !\n"
            "      CALL f2_proxy%set_dirty()\n"
            "      !\n")
        if not annexed:
            output_dm_2 = output_dm_2.replace("dof_annexed", "dof_owned")
        assert output_dm_2 in code


def test_inc_X_divideby_a(tmpdir, monkeypatch, annexed, dist_mem,
                          fortran_writer):
    ''' Test that 1) the str method of LFRicIncXDividebyAKern returns the
    expected string and 2) we generate correct code for the built-in
    operation X = X/a where 'a' is a real scalar and X is a real-valued
    field. Test with and without annexed dofs being computed as this
    affects the generated code.

    '''
    api_config = Config.get().api_conf(API)
    monkeypatch.setattr(api_config, "_compute_annexed_dofs", annexed)
    _, invoke_info = parse(os.path.join(BASE_PATH,
                                        "15.5.6_inc_X_divideby_a_builtin.f90"),
                           api=API)
    psy = PSyFactory(API, distributed_memory=dist_mem).create(invoke_info)
    # Test string method
    first_invoke = psy.invokes.invoke_list[0]
    kern = first_invoke.schedule.children[0].loop_body[0]
    assert str(kern) == ("Built-in: Divide a real-valued field by a real "
                         "scalar (X = X/a)")
    # Test code generation
    code = str(psy.gen)

    assert LFRicBuild(tmpdir).code_compiles(psy)

    # Check for the correct field and scalar type declarations
    output = (
        "      REAL(KIND=r_def), intent(in) :: a_scalar\n"
        "      TYPE(r_tran_field_type), intent(in) :: f1\n"
        "      INTEGER df\n"
        "      INTEGER(KIND=i_def) loop0_start, loop0_stop\n"
        "      TYPE(r_tran_field_proxy_type) f1_proxy\n")
    assert output in code

    if not dist_mem:
        output = (
            "      f1_proxy = f1%get_proxy()\n"
            "      !\n"
            "      ! Initialise number of DoFs for aspc1_f1\n"
            "      !\n"
            "      undf_aspc1_f1 = f1_proxy%vspace%get_undf()\n"
            "      !\n"
            "      ! Set-up all of the loop bounds\n"
            "      !\n"
            "      loop0_start = 1\n"
            "      loop0_stop = undf_aspc1_f1\n"
            "      !\n"
            "      ! Call our kernels\n"
            "      !\n"
            "      DO df=loop0_start,loop0_stop\n"
            "        f1_proxy%data(df) = f1_proxy%data(df) / a_scalar\n"
            "      END DO")
        assert output in code

        # Test the lower_to_language_level() method
        kern.lower_to_language_level()
        loop = first_invoke.schedule.walk(Loop)[0]
        code = fortran_writer(loop)
        assert ("do df = loop0_start, loop0_stop, 1\n"
                "  f1_proxy%data(df) = f1_proxy%data(df) / a_scalar\n"
                "enddo") in code
    else:
        output_dm_2 = (
            "      loop0_stop = f1_proxy%vspace%get_last_dof_annexed()\n"
            "      !\n"
            "      ! Call kernels and communication routines\n"
            "      !\n"
            "      DO df=loop0_start,loop0_stop\n"
            "        f1_proxy%data(df) = f1_proxy%data(df) / a_scalar\n"
            "      END DO\n"
            "      !\n"
            "      ! Set halos dirty/clean for fields modified in the "
            "above loop\n"
            "      !\n"
            "      CALL f1_proxy%set_dirty()\n"
            "      !\n")
        if not annexed:
            output_dm_2 = output_dm_2.replace("dof_annexed", "dof_owned")
        assert output_dm_2 in code


# ------------- Inverse scaling of real fields ------------------------------ #


def test_a_divideby_X(tmpdir, monkeypatch, annexed, dist_mem, fortran_writer):
    ''' Test that 1) the str method of LFRicADividebyXKern returns the
    expected string and 2) we generate correct code for the built-in
    operation Y = a/X where 'a' is a real scalar and X and Y are
    real-valued fields. Test with and without annexed dofs being computed
    as this affects the generated code.
    Also tests the lower_to_language_level() method.

    '''
    api_config = Config.get().api_conf(API)
    monkeypatch.setattr(api_config, "_compute_annexed_dofs", annexed)
    _, invoke_info = parse(
        os.path.join(BASE_PATH,
                     "15.5.3_a_divideby_X_builtin.f90"),
        api=API)
    psy = PSyFactory(API, distributed_memory=dist_mem).create(invoke_info)
    # Test string method
    first_invoke = psy.invokes.invoke_list[0]
    kern = first_invoke.schedule.children[0].loop_body[0]
    assert (str(kern) == "Built-in: Inverse scaling of a real-valued "
            "field (Y = a/X)")
    # Test code generation
    code = str(psy.gen)

    assert LFRicBuild(tmpdir).code_compiles(psy)

    if not dist_mem:
        output = (
            "      f2_proxy = f2%get_proxy()\n"
            "      f1_proxy = f1%get_proxy()\n"
            "      !\n"
            "      ! Initialise number of DoFs for aspc1_f2\n"
            "      !\n"
            "      undf_aspc1_f2 = f2_proxy%vspace%get_undf()\n"
            "      !\n"
            "      ! Set-up all of the loop bounds\n"
            "      !\n"
            "      loop0_start = 1\n"
            "      loop0_stop = undf_aspc1_f2\n"
            "      !\n"
            "      ! Call our kernels\n"
            "      !\n"
            "      DO df=loop0_start,loop0_stop\n"
            "        f2_proxy%data(df) = a_scalar / f1_proxy%data(df)\n"
            "      END DO")
        assert output in code

        # Test the lower_to_language_level() method
        kern.lower_to_language_level()
        loop = first_invoke.schedule.walk(Loop)[0]
        code = fortran_writer(loop)
        assert ("do df = loop0_start, loop0_stop, 1\n"
                "  f2_proxy%data(df) = a_scalar / f1_proxy%data(df)\n"
                "enddo") in code
    else:
        output_dm = (
            "      loop0_stop = f2_proxy%vspace%get_last_dof_annexed()\n"
            "      !\n"
            "      ! Call kernels and communication routines\n"
            "      !\n"
            "      DO df=loop0_start,loop0_stop\n"
            "        f2_proxy%data(df) = a_scalar / f1_proxy%data(df)\n"
            "      END DO\n"
            "      !\n"
            "      ! Set halos dirty/clean for fields modified in the "
            "above loop\n"
            "      !\n"
            "      CALL f2_proxy%set_dirty()\n"
            "      !\n")
        if not annexed:
            output_dm = output_dm.replace("dof_annexed", "dof_owned")
        assert output_dm in code


def test_inc_a_divideby_X(tmpdir, monkeypatch, annexed, dist_mem,
                          fortran_writer):
    ''' Test that 1) the str method of LFRicIncADividebyXKern returns the
    expected string and 2) we generate correct code for the built-in
    operation X = a/X where 'a' is a real scalar and X is a real-valued
    field. Test with and without annexed dofs being computed as this
    affects the generated code.
    Also tests the lower_to_language_level() method.

    '''
    api_config = Config.get().api_conf(API)
    monkeypatch.setattr(api_config, "_compute_annexed_dofs", annexed)
    _, invoke_info = parse(
        os.path.join(BASE_PATH,
                     "15.5.4_inc_a_divideby_X_builtin.f90"),
        api=API)
    psy = PSyFactory(API, distributed_memory=dist_mem).create(invoke_info)
    # Test string method
    first_invoke = psy.invokes.invoke_list[0]
    kern = first_invoke.schedule.children[0].loop_body[0]
    assert (str(kern) == "Built-in: Inverse scaling of a real-valued "
            "field (X = a/X)")
    # Test code generation
    code = str(psy.gen)

    assert LFRicBuild(tmpdir).code_compiles(psy)

    if not dist_mem:
        output = (
            "      loop0_stop = undf_aspc1_f1\n"
            "      !\n"
            "      ! Call our kernels\n"
            "      !\n"
            "      DO df=loop0_start,loop0_stop\n"
            "        f1_proxy%data(df) = a_scalar / f1_proxy%data(df)\n"
            "      END DO\n"
            "      !\n")
        assert output in code

        # Test the lower_to_language_level() method
        kern.lower_to_language_level()
        loop = first_invoke.schedule.walk(Loop)[0]
        code = fortran_writer(loop)
        assert ("do df = loop0_start, loop0_stop, 1\n"
                "  f1_proxy%data(df) = a_scalar / f1_proxy%data(df)\n"
                "enddo") in code
    else:
        output_dm = (
            "      loop0_stop = f1_proxy%vspace%get_last_dof_annexed()\n"
            "      !\n"
            "      ! Call kernels and communication routines\n"
            "      !\n"
            "      DO df=loop0_start,loop0_stop\n"
            "        f1_proxy%data(df) = a_scalar / f1_proxy%data(df)\n"
            "      END DO\n"
            "      !\n"
            "      ! Set halos dirty/clean for fields modified in the "
            "above loop\n"
            "      !\n"
            "      CALL f1_proxy%set_dirty()")
        if not annexed:
            output_dm = output_dm.replace("dof_annexed", "dof_owned")
        assert output_dm in code


# ------------- Raising a real field to a scalar ---------------------------- #


def test_inc_X_powreal_a(tmpdir, monkeypatch, annexed, dist_mem,
                         fortran_writer):
    ''' Test that 1) the str method of LFRicIncXPowrealAKern returns the
    expected string and 2) we generate correct code for the built-in
    operation X = X**a where 'a' is a real scalar and X is a
    real-valued field. Test with and without annexed dofs being computed
    as this affects the generated code.

    '''
    api_config = Config.get().api_conf(API)
    monkeypatch.setattr(api_config, "_compute_annexed_dofs", annexed)
    _, invoke_info = parse(
        os.path.join(BASE_PATH,
                     "15.6.1_inc_X_powreal_a_builtin.f90"),
        api=API)
    psy = PSyFactory(API, distributed_memory=dist_mem).create(invoke_info)
    # Test string method
    first_invoke = psy.invokes.invoke_list[0]
    kern = first_invoke.schedule.children[0].loop_body[0]
    assert str(kern) == "Built-in: Raise a real-valued field to a real power"
    # Test code generation
    code = str(psy.gen)

    assert LFRicBuild(tmpdir).code_compiles(psy)

    if not dist_mem:
        output = (
            "      ndf_aspc1_f1 = f1_proxy%vspace%get_ndf()\n"
            "      undf_aspc1_f1 = f1_proxy%vspace%get_undf()\n"
            "      !\n"
            "      ! Set-up all of the loop bounds\n"
            "      !\n"
            "      loop0_start = 1\n"
            "      loop0_stop = undf_aspc1_f1\n"
            "      loop1_start = 1\n"
            "      loop1_stop = undf_aspc1_f1\n"
            "      !\n"
            "      ! Call our kernels\n"
            "      !\n"
            "      DO df=loop0_start,loop0_stop\n"
            "        f1_proxy%data(df) = f1_proxy%data(df) ** a_scalar\n"
            "      END DO\n"
            "      !\n")

        # Test the lower_to_language_level() method
        kern.lower_to_language_level()
        loop = first_invoke.schedule.walk(Loop)[0]
        # Check the type of the scalar power
        scalar = loop.scope.symbol_table.lookup("a_scalar")
        assert isinstance(scalar.datatype, ScalarType)
        assert scalar.datatype.intrinsic == ScalarType.Intrinsic.REAL
        code = fortran_writer(loop)
        assert ("do df = loop0_start, loop0_stop, 1\n"
                "  f1_proxy%data(df) = f1_proxy%data(df) ** a_scalar\n"
                "enddo") in code
    else:
        output = (
            "      loop0_stop = f1_proxy%vspace%get_last_dof_annexed()\n"
            "      loop1_start = 1\n"
            "      loop1_stop = f1_proxy%vspace%get_last_dof_annexed()\n"
            "      !\n"
            "      ! Call kernels and communication routines\n"
            "      !\n"
            "      DO df=loop0_start,loop0_stop\n"
            "        f1_proxy%data(df) = f1_proxy%data(df) ** a_scalar\n"
            "      END DO\n"
            "      !\n"
            "      ! Set halos dirty/clean for fields modified in the "
            "above loop\n"
            "      !\n"
            "      CALL f1_proxy%set_dirty()")
        if not annexed:
            output = output.replace("dof_annexed", "dof_owned")
        assert output in code
        assert ("f1_proxy%data(df) = f1_proxy%data(df) ** 1.0e-3_r_def\n"
                in code)


def test_inc_X_powint_n(tmpdir, monkeypatch, annexed, dist_mem,
                        fortran_writer):
    ''' Test that 1) the str method of LFRicIncXPowintNKern returns the
    expected string and 2) we generate correct code for the built-in
    operation X = X**n where 'n' is an integer scalar and X is a
    real-valued field. Also test with and without annexed dofs being
    computed as this affects the generated code.

    '''
    api_config = Config.get().api_conf(API)
    monkeypatch.setattr(api_config, "_compute_annexed_dofs", annexed)
    _, invoke_info = parse(
        os.path.join(BASE_PATH,
                     "15.6.2_inc_X_powint_n_builtin.f90"),
        api=API)
    psy = PSyFactory(API, distributed_memory=dist_mem).create(invoke_info)
    # Test string method
    first_invoke = psy.invokes.invoke_list[0]
    kern = first_invoke.schedule.children[0].loop_body[0]
    assert str(kern) == ("Built-in: Raise a real-valued field to an "
                         "integer power")

    # Test code generation
    code = str(psy.gen)

    assert LFRicBuild(tmpdir).code_compiles(psy)

    if not dist_mem:
        output = (
            "      ndf_aspc1_f1 = f1_proxy%vspace%get_ndf()\n"
            "      undf_aspc1_f1 = f1_proxy%vspace%get_undf()\n"
            "      !\n"
            "      ! Set-up all of the loop bounds\n"
            "      !\n"
            "      loop0_start = 1\n"
            "      loop0_stop = undf_aspc1_f1\n"
            "      loop1_start = 1\n"
            "      loop1_stop = undf_aspc1_f1\n"
            "      loop2_start = 1\n"
            "      loop2_stop = undf_aspc1_f1\n"
            "      !\n"
            "      ! Call our kernels\n"
            "      !\n"
            "      DO df=loop0_start,loop0_stop\n"
            "        f1_proxy%data(df) = f1_proxy%data(df) ** i_scalar\n"
            "      END DO\n"
            "      !\n")

        # Test the lower_to_language_level() method
        kern.lower_to_language_level()
        loop = first_invoke.schedule.walk(Loop)[0]
        # Check the type of the scalar power
        scalar = loop.scope.symbol_table.lookup("i_scalar")
        assert isinstance(scalar.datatype, ScalarType)
        assert scalar.datatype.intrinsic == ScalarType.Intrinsic.INTEGER
        code = fortran_writer(loop)
        assert ("do df = loop0_start, loop0_stop, 1\n"
                "  f1_proxy%data(df) = f1_proxy%data(df) ** i_scalar\n"
                "enddo") in code
    else:
        output = (
            "      loop0_stop = f1_proxy%vspace%get_last_dof_annexed()\n"
            "      loop1_start = 1\n"
            "      loop1_stop = f1_proxy%vspace%get_last_dof_annexed()\n"
            "      loop2_start = 1\n"
            "      loop2_stop = f1_proxy%vspace%get_last_dof_annexed()\n"
            "      !\n"
            "      ! Call kernels and communication routines\n"
            "      !\n"
            "      DO df=loop0_start,loop0_stop\n"
            "        f1_proxy%data(df) = f1_proxy%data(df) ** i_scalar\n"
            "      END DO\n"
            "      !\n"
            "      ! Set halos dirty/clean for fields modified in the "
            "above loop\n"
            "      !\n"
            "      CALL f1_proxy%set_dirty()")
        if not annexed:
            output = output.replace("dof_annexed", "dof_owned")
        assert output in code

        assert "f1_proxy%data(df) = f1_proxy%data(df) ** (-2_i_def)\n" in code
        assert ("f1_proxy%data(df) = f1_proxy%data(df) ** my_var_a_scalar\n"
                in code)


# ------------- Setting real field elements to a real value ----------------- #


def test_setval_c(tmpdir, monkeypatch, annexed, dist_mem, fortran_writer):
    ''' Test that 1) the str method of LFRicSetvalCKern returns the expected
    string and 2) we generate correct code for the built-in operation
    X = c where 'c' is a real constant scalar value and X is a real-valued
    field. Test with and without annexed dofs being computed as this affects
    the generated code.

    '''
    api_config = Config.get().api_conf(API)
    monkeypatch.setattr(api_config, "_compute_annexed_dofs", annexed)
    _, invoke_info = parse(os.path.join(BASE_PATH,
                                        "15.7.1_setval_c_builtin.f90"),
                           api=API)
    psy = PSyFactory(API, distributed_memory=dist_mem).create(invoke_info)
    # Test string method
    first_invoke = psy.invokes.invoke_list[0]
    kern = first_invoke.schedule.children[0].loop_body[0]
    assert str(kern) == ("Built-in: Set a real-valued field to a real "
                         "scalar value")
    # Test code generation
    code = str(psy.gen)

    assert LFRicBuild(tmpdir).code_compiles(psy)

    if not dist_mem:
        output = (
            "    SUBROUTINE invoke_0(f1, c)\n"
            "      REAL(KIND=r_def), intent(in) :: c\n"
            "      TYPE(field_type), intent(in) :: f1\n"
            "      INTEGER df\n"
            "      INTEGER(KIND=i_def) loop0_start, loop0_stop\n"
            "      TYPE(field_proxy_type) f1_proxy\n"
            "      INTEGER(KIND=i_def) undf_aspc1_f1\n"
            "      !\n"
            "      ! Initialise field and/or operator proxies\n"
            "      !\n"
            "      f1_proxy = f1%get_proxy()\n"
            "      !\n"
            "      ! Initialise number of DoFs for aspc1_f1\n"
            "      !\n"
            "      undf_aspc1_f1 = f1_proxy%vspace%get_undf()\n"
            "      !\n"
            "      ! Set-up all of the loop bounds\n"
            "      !\n"
            "      loop0_start = 1\n"
            "      loop0_stop = undf_aspc1_f1\n"
            "      !\n"
            "      ! Call our kernels\n"
            "      !\n"
            "      DO df=loop0_start,loop0_stop\n"
            "        f1_proxy%data(df) = c\n"
            "      END DO")
        assert output in code

        # Test the lower_to_language_level() method
        kern.lower_to_language_level()
        loop = first_invoke.schedule.walk(Loop)[0]
        # Check the type of the scalar
        scalar = loop.scope.symbol_table.lookup("c")
        assert isinstance(scalar.datatype, ScalarType)
        assert scalar.datatype.intrinsic == ScalarType.Intrinsic.REAL
        code = fortran_writer(loop)
        assert ("do df = loop0_start, loop0_stop, 1\n"
                "  f1_proxy%data(df) = c\n"
                "enddo") in code
    else:
        output_dm_2 = (
            "      loop0_stop = f1_proxy%vspace%get_last_dof_annexed()\n"
            "      !\n"
            "      ! Call kernels and communication routines\n"
            "      !\n"
            "      DO df=loop0_start,loop0_stop\n"
            "        f1_proxy%data(df) = c\n"
            "      END DO\n"
            "      !\n"
            "      ! Set halos dirty/clean for fields modified in the "
            "above loop\n"
            "      !\n"
            "      CALL f1_proxy%set_dirty()\n"
            "      !\n")
        if not annexed:
            output_dm_2 = output_dm_2.replace("dof_annexed", "dof_owned")
        assert output_dm_2 in code


def test_setval_X(tmpdir, monkeypatch, annexed, dist_mem, fortran_writer):
    ''' Test that 1) the str method of LFRicSetvalXKern returns the expected
    string and 2) we generate correct code for the built-in operation
    Y = X where X and Y are real-valued fields. Also test with and without
    annexed dofs being computed as this affects the generated code.

    '''
    api_config = Config.get().api_conf(API)
    monkeypatch.setattr(api_config, "_compute_annexed_dofs", annexed)
    _, invoke_info = parse(os.path.join(BASE_PATH,
                                        "15.7.2_setval_X_builtin.f90"),
                           api=API)
    psy = PSyFactory(API, distributed_memory=dist_mem).create(invoke_info)
    # Test string method
    first_invoke = psy.invokes.invoke_list[0]
    kern = first_invoke.schedule.children[0].loop_body[0]
    assert str(kern) == ("Built-in: Set a real-valued field equal to "
                         "another such field")
    # Test code generation
    code = str(psy.gen)

    assert LFRicBuild(tmpdir).code_compiles(psy)

    if not dist_mem:
        output = (
            "      f2_proxy = f2%get_proxy()\n"
            "      f1_proxy = f1%get_proxy()\n"
            "      !\n"
            "      ! Initialise number of DoFs for aspc1_f2\n"
            "      !\n"
            "      undf_aspc1_f2 = f2_proxy%vspace%get_undf()\n"
            "      !\n"
            "      ! Set-up all of the loop bounds\n"
            "      !\n"
            "      loop0_start = 1\n"
            "      loop0_stop = undf_aspc1_f2\n"
            "      !\n"
            "      ! Call our kernels\n"
            "      !\n"
            "      DO df=loop0_start,loop0_stop\n"
            "        f2_proxy%data(df) = f1_proxy%data(df)\n"
            "      END DO")
        assert output in code

        # Test the lower_to_language_level() method
        kern.lower_to_language_level()
        loop = first_invoke.schedule.walk(Loop)[0]
        code = fortran_writer(loop)
        assert ("do df = loop0_start, loop0_stop, 1\n"
                "  f2_proxy%data(df) = f1_proxy%data(df)\n"
                "enddo") in code
    else:
        output_dm_2 = (
            "      loop0_stop = f2_proxy%vspace%get_last_dof_annexed()\n"
            "      !\n"
            "      ! Call kernels and communication routines\n"
            "      !\n"
            "      DO df=loop0_start,loop0_stop\n"
            "        f2_proxy%data(df) = f1_proxy%data(df)\n"
            "      END DO\n"
            "      !\n"
            "      ! Set halos dirty/clean for fields modified in the "
            "above loop\n"
            "      !\n"
            "      CALL f2_proxy%set_dirty()\n"
            "      !\n")
        if not annexed:
            output_dm_2 = output_dm_2.replace("dof_annexed", "dof_owned")
        assert output_dm_2 in code


# ------------- Inner product of real fields -------------------------------- #


def test_X_innerproduct_Y(tmpdir, dist_mem):
    ''' Test that 1) the str method of LFRicXInnerproductYKern returns the
    expected string and 2) we generate correct code for the built-in
    operation which calculates inner product of real-valued fields X and Y
    as innprod = innprod + X(:)*Y(:).

    '''
    _, invoke_info = parse(
        os.path.join(BASE_PATH,
                     "15.9.1_X_innerproduct_Y_builtin.f90"),
        api=API)
    psy = PSyFactory(API,
                     distributed_memory=dist_mem).create(invoke_info)
    # Test string method
    first_invoke = psy.invokes.invoke_list[0]
    kern = first_invoke.schedule.children[0].loop_body[0]
    assert str(kern) == "Built-in: X_innerproduct_Y (real-valued fields)"
    # Test code generation
    code = str(psy.gen)

    assert LFRicBuild(tmpdir).code_compiles(psy)

    output = (
        "      !\n"
        "      ! Initialise field and/or operator proxies\n"
        "      !\n"
        "      f1_proxy = f1%get_proxy()\n"
        "      f2_proxy = f2%get_proxy()\n"
        "      !\n")
    assert output in code
    if not dist_mem:
        output_seq = (
            "      ! Initialise number of DoFs for aspc1_f1\n"
            "      !\n"
            "      undf_aspc1_f1 = f1_proxy%vspace%get_undf()\n"
            "      !\n"
            "      ! Set-up all of the loop bounds\n"
            "      !\n"
            "      loop0_start = 1\n"
            "      loop0_stop = undf_aspc1_f1\n"
            "      !\n"
            "      ! Call our kernels\n"
            "      !\n"
            "      !\n"
            "      ! Zero summation variables\n"
            "      !\n"
            "      asum = 0.0_r_def\n"
            "      !\n"
            "      DO df=loop0_start,loop0_stop\n"
            "        asum = asum + f1_proxy%data(df)*f2_proxy%data(df)\n"
            "      END DO\n"
            "      !\n")
        assert output_seq in code
    else:
        output_dm = (
            "      loop0_stop = f1_proxy%vspace%get_last_dof_owned()\n"
            "      !\n"
            "      ! Call kernels and communication routines\n"
            "      !\n"
            "      !\n"
            "      ! Zero summation variables\n"
            "      !\n"
            "      asum = 0.0_r_def\n"
            "      !\n"
            "      DO df=loop0_start,loop0_stop\n"
            "        asum = asum + f1_proxy%data(df)*f2_proxy%data(df)\n"
            "      END DO\n"
            "      global_sum%value = asum\n"
            "      asum = global_sum%get_sum()\n"
            "      !\n")
        assert output_dm in code
        assert "      USE scalar_mod, ONLY: scalar_type" in code
        assert "      REAL(KIND=r_def), intent(out) :: asum\n" in code
        assert "      TYPE(scalar_type) global_sum\n" in code


def test_X_innerproduct_X(tmpdir, dist_mem):
    ''' Test that 1) the str method of LFRicXInnerproductXKern returns the
    expected string and 2) we generate correct code for the built-in
    operation which calculates inner product of a real-valued field X by
    itself as innprod = innprod + X(:)*X(:).

    '''
    _, invoke_info = parse(
        os.path.join(BASE_PATH,
                     "15.9.2_X_innerproduct_X_builtin.f90"),
        api=API)
    psy = PSyFactory(API,
                     distributed_memory=dist_mem).create(invoke_info)
    # Test string method
    first_invoke = psy.invokes.invoke_list[0]
    kern = first_invoke.schedule.children[0].loop_body[0]
    assert str(kern) == "Built-in: X_innerproduct_X (real-valued fields)"
    # Test code generation
    code = str(psy.gen)

    assert LFRicBuild(tmpdir).code_compiles(psy)

    output = (
        "      !\n"
        "      ! Initialise field and/or operator proxies\n"
        "      !\n"
        "      f1_proxy = f1%get_proxy()\n"
        "      !\n")
    assert output in code
    if not dist_mem:
        output_seq = (
            "      ! Initialise number of DoFs for aspc1_f1\n"
            "      !\n"
            "      undf_aspc1_f1 = f1_proxy%vspace%get_undf()\n"
            "      !\n"
            "      ! Set-up all of the loop bounds\n"
            "      !\n"
            "      loop0_start = 1\n"
            "      loop0_stop = undf_aspc1_f1\n"
            "      !\n"
            "      ! Call our kernels\n"
            "      !\n"
            "      !\n"
            "      ! Zero summation variables\n"
            "      !\n"
            "      asum = 0.0_r_def\n"
            "      !\n"
            "      DO df=loop0_start,loop0_stop\n"
            "        asum = asum + f1_proxy%data(df)*f1_proxy%data(df)\n"
            "      END DO\n"
            "      !\n")
        assert output_seq in code
    else:
        output_dm = (
            "      loop0_stop = f1_proxy%vspace%get_last_dof_owned()\n"
            "      !\n"
            "      ! Call kernels and communication routines\n"
            "      !\n"
            "      !\n"
            "      ! Zero summation variables\n"
            "      !\n"
            "      asum = 0.0_r_def\n"
            "      !\n"
            "      DO df=loop0_start,loop0_stop\n"
            "        asum = asum + f1_proxy%data(df)*f1_proxy%data(df)\n"
            "      END DO\n"
            "      global_sum%value = asum\n"
            "      asum = global_sum%get_sum()\n"
            "      !\n")
        assert output_dm in code
        assert "      USE scalar_mod, ONLY: scalar_type" in code
        assert "      REAL(KIND=r_def), intent(out) :: asum\n" in code
        assert "      TYPE(scalar_type) global_sum\n" in code


# ------------- Sum real field elements ------------------------------------- #


def test_sum_X(tmpdir, dist_mem):
    ''' Test that 1) the str method of LFRicSumXKern returns the expected
    string and 2) we generate correct code for the built-in operation which
    sums elements of a real-valued field X as sumfld = sum(X(:)).

    '''
    _, invoke_info = parse(
        os.path.join(BASE_PATH,
                     "15.8.1_sum_X_builtin.f90"), api=API)
    psy = PSyFactory(API,
                     distributed_memory=dist_mem).create(invoke_info)
    # Test string method
    first_invoke = psy.invokes.invoke_list[0]
    kern = first_invoke.schedule.children[0].loop_body[0]
    assert str(kern) == "Built-in: Sum a real-valued field"
    # Test code generation
    code = str(psy.gen)

    assert LFRicBuild(tmpdir).code_compiles(psy)

    output = (
        "      !\n"
        "      ! Initialise field and/or operator proxies\n"
        "      !\n"
        "      f1_proxy = f1%get_proxy()\n"
        "      !\n")
    assert output in code
    if not dist_mem:
        output = (
            "      undf_aspc1_f1 = f1_proxy%vspace%get_undf()\n"
            "      !\n"
            "      ! Set-up all of the loop bounds\n"
            "      !\n"
            "      loop0_start = 1\n"
            "      loop0_stop = undf_aspc1_f1\n"
            "      !\n"
            "      ! Call our kernels\n"
            "      !\n"
            "      !\n"
            "      ! Zero summation variables\n"
            "      !\n"
            "      asum = 0.0_r_def\n"
            "      !\n"
            "      DO df=loop0_start,loop0_stop\n"
            "        asum = asum + f1_proxy%data(df)\n"
            "      END DO")
        assert output in code
    else:
        output = (
            "      loop0_stop = f1_proxy%vspace%get_last_dof_owned()\n"
            "      !\n"
            "      ! Call kernels and communication routines\n"
            "      !\n"
            "      !\n"
            "      ! Zero summation variables\n"
            "      !\n"
            "      asum = 0.0_r_def\n"
            "      !\n"
            "      DO df=loop0_start,loop0_stop\n"
            "        asum = asum + f1_proxy%data(df)\n"
            "      END DO\n"
            "      global_sum%value = asum\n"
            "      asum = global_sum%get_sum()")
        assert output in code
        assert "      REAL(KIND=r_def), intent(out) :: asum\n" in code


# ------------- Sign of real field elements --------------------------------- #


def test_sign_X(tmpdir, monkeypatch, annexed, dist_mem, fortran_writer):
    ''' Test that 1) the str method of LFRicSignXKern returns the
    expected string and 2) we generate correct code for the built-in
    operation Y = sign(a, X) where 'a' is a real scalar and Y and X
    are real-valued fields. Test with and without annexed dofs
    being computed as this affects the generated code.

    '''
    api_config = Config.get().api_conf(API)
    monkeypatch.setattr(api_config, "_compute_annexed_dofs", annexed)
    _, invoke_info = parse(os.path.join(BASE_PATH,
                                        "15.10.1_sign_X_builtin.f90"),
                           api=API)
    psy = PSyFactory(API, distributed_memory=dist_mem).create(invoke_info)
    # Test string method
    first_invoke = psy.invokes.invoke_list[0]
    kern = first_invoke.schedule.children[0].loop_body[0]
    assert str(kern) == "Built-in: Sign of a real-valued field"
    # Test code generation
    code = str(psy.gen)

    assert LFRicBuild(tmpdir).code_compiles(psy)

    if not dist_mem:
        output = (
            "      loop0_stop = undf_aspc1_f2\n"
            "      !\n"
            "      ! Call our kernels\n"
            "      !\n"
            "      DO df=loop0_start,loop0_stop\n"
            "        f2_proxy%data(df) = SIGN(a, f1_proxy%data(df))\n"
            "      END DO\n"
            "      !\n"
            "    END SUBROUTINE invoke_0\n")
        assert output in code

        # Test the lower_to_language_level() method
        kern.lower_to_language_level()
        loop = first_invoke.schedule.walk(Loop)[0]
        code = fortran_writer(loop)
        assert ("do df = loop0_start, loop0_stop, 1\n"
                "  f2_proxy%data(df) = SIGN(a, f1_proxy%data(df))\n"
                "enddo") in code
    else:
        output_dm_2 = (
            "      loop0_stop = f2_proxy%vspace%get_last_dof_annexed()\n"
            "      !\n"
            "      ! Call kernels and communication routines\n"
            "      !\n"
            "      DO df=loop0_start,loop0_stop\n"
            "        f2_proxy%data(df) = SIGN(a, f1_proxy%data(df))\n"
            "      END DO\n"
            "      !\n"
            "      ! Set halos dirty/clean for fields modified in the "
            "above loop\n"
            "      !\n"
            "      CALL f2_proxy%set_dirty()\n"
            "      !\n")
        if not annexed:
            output_dm_2 = output_dm_2.replace("dof_annexed", "dof_owned")
        assert output_dm_2 in code


# ------------- Maximum of (real scalar, real field elements) --------------- #


def test_max_aX(tmpdir, monkeypatch, annexed, dist_mem, fortran_writer):
    ''' Test that 1) the str method of LFRicMaxAXKern returns the
    expected string and 2) we generate correct code for the built-in
    operation Y = max(a, X) where 'a' is a real scalar and Y and X
    are real-valued fields. Test with and without annexed dofs
    being computed as this affects the generated code.

    '''
    api_config = Config.get().api_conf(API)
    monkeypatch.setattr(api_config, "_compute_annexed_dofs", annexed)
    _, invoke_info = parse(os.path.join(BASE_PATH,
                                        "15.10.4_max_aX_builtin.f90"),
                           api=API)
    psy = PSyFactory(API, distributed_memory=dist_mem).create(invoke_info)
    # Test string method
    first_invoke = psy.invokes.invoke_list[0]
    kern = first_invoke.schedule.children[0].loop_body[0]
    assert str(kern) == "Built-in: max_aX (real-valued fields)"
    # Test code generation
    code = str(psy.gen)

    assert LFRicBuild(tmpdir).code_compiles(psy)

    # Check for the correct field and scalar type declarations
    output = (
        "      REAL(KIND=r_solver), intent(in) :: a\n"
        "      TYPE(r_solver_field_type), intent(in) :: f2, f1\n"
        "      INTEGER df\n"
        "      INTEGER(KIND=i_def) loop0_start, loop0_stop\n"
        "      TYPE(r_solver_field_proxy_type) f2_proxy, f1_proxy\n")
    assert output in code

    if not dist_mem:
        assert "INTEGER(KIND=i_def) undf_aspc1_f2\n" in code
        output = (
            "      loop0_stop = undf_aspc1_f2\n"
            "      !\n"
            "      ! Call our kernels\n"
            "      !\n"
            "      DO df=loop0_start,loop0_stop\n"
            "        f2_proxy%data(df) = MAX(a, f1_proxy%data(df))\n"
            "      END DO\n"
            "      !\n"
            "    END SUBROUTINE invoke_0\n")
        assert output in code

        # Test the lower_to_language_level() method
        kern.lower_to_language_level()
        loop = first_invoke.schedule.walk(Loop)[0]
        code = fortran_writer(loop)
        assert ("do df = loop0_start, loop0_stop, 1\n"
                "  f2_proxy%data(df) = MAX(a, f1_proxy%data(df))\n"
                "enddo") in code
    else:
        assert "INTEGER(KIND=i_def) max_halo_depth_mesh\n" in code
        output_dm_2 = (
            "      loop0_stop = f2_proxy%vspace%get_last_dof_annexed()\n"
            "      !\n"
            "      ! Call kernels and communication routines\n"
            "      !\n"
            "      DO df=loop0_start,loop0_stop\n"
            "        f2_proxy%data(df) = MAX(a, f1_proxy%data(df))\n"
            "      END DO\n"
            "      !\n"
            "      ! Set halos dirty/clean for fields modified in the "
            "above loop\n"
            "      !\n"
            "      CALL f2_proxy%set_dirty()\n"
            "      !\n")
        if not annexed:
            output_dm_2 = output_dm_2.replace("dof_annexed", "dof_owned")
        assert output_dm_2 in code


def test_inc_max_aX(tmpdir, monkeypatch, annexed, dist_mem, fortran_writer):
    ''' Test that 1) the str method of LFRicIncMaxAXKern returns the
    expected string and 2) we generate correct code for the built-in
    operation X = max(a, X) where 'a' is a real scalar and X is a
    real-valued field. Test with and without annexed dofs being computed
    as this affects the generated code.

    '''
    api_config = Config.get().api_conf(API)
    monkeypatch.setattr(api_config, "_compute_annexed_dofs", annexed)
    _, invoke_info = parse(os.path.join(BASE_PATH,
                                        "15.10.5_inc_max_aX_builtin.f90"),
                           api=API)
    psy = PSyFactory(API, distributed_memory=dist_mem).create(invoke_info)
    # Test string method
    first_invoke = psy.invokes.invoke_list[0]
    kern = first_invoke.schedule.children[0].loop_body[0]
    assert str(kern) == "Built-in: inc_max_aX (real-valued field)"
    # Test code generation
    code = str(psy.gen)

    assert LFRicBuild(tmpdir).code_compiles(psy)

    # Check for the correct field and scalar type declarations
    output = (
        "      REAL(KIND=r_solver), intent(in) :: a\n"
        "      TYPE(r_solver_field_type), intent(in) :: f1\n"
        "      INTEGER df\n"
        "      INTEGER(KIND=i_def) loop0_start, loop0_stop\n"
        "      TYPE(r_solver_field_proxy_type) f1_proxy\n")
    assert output in code

    if not dist_mem:
        output = (
            "      loop0_stop = undf_aspc1_f1\n"
            "      !\n"
            "      ! Call our kernels\n"
            "      !\n"
            "      DO df=loop0_start,loop0_stop\n"
            "        f1_proxy%data(df) = MAX(a, f1_proxy%data(df))\n"
            "      END DO\n"
            "      !\n"
            "    END SUBROUTINE invoke_0\n")
        assert output in code

        # Test the lower_to_language_level() method
        kern.lower_to_language_level()
        loop = first_invoke.schedule.walk(Loop)[0]
        code = fortran_writer(loop)
        assert ("do df = loop0_start, loop0_stop, 1\n"
                "  f1_proxy%data(df) = MAX(a, f1_proxy%data(df))\n"
                "enddo") in code
    else:
        output_dm_2 = (
            "      loop0_stop = f1_proxy%vspace%get_last_dof_annexed()\n"
            "      !\n"
            "      ! Call kernels and communication routines\n"
            "      !\n"
            "      DO df=loop0_start,loop0_stop\n"
            "        f1_proxy%data(df) = MAX(a, f1_proxy%data(df))\n"
            "      END DO\n"
            "      !\n"
            "      ! Set halos dirty/clean for fields modified in the "
            "above loop\n"
            "      !\n"
            "      CALL f1_proxy%set_dirty()\n"
            "      !\n")
        if not annexed:
            output_dm_2 = output_dm_2.replace("dof_annexed", "dof_owned")
        assert output_dm_2 in code


# ------------- Minimum of (real scalar, real field elements) --------------- #


def test_min_aX(tmpdir, monkeypatch, annexed, dist_mem, fortran_writer):
    ''' Test that 1) the str method of LFRicMinAXKern returns the
    expected string and 2) we generate correct code for the built-in
    operation Y = min(a, X) where 'a' is a real scalar and Y and X
    are real-valued fields. Test with and without annexed dofs
    being computed as this affects the generated code.

    '''
    api_config = Config.get().api_conf(API)
    monkeypatch.setattr(api_config, "_compute_annexed_dofs", annexed)
    _, invoke_info = parse(os.path.join(BASE_PATH,
                                        "15.10.6_min_aX_builtin.f90"),
                           api=API)
    psy = PSyFactory(API, distributed_memory=dist_mem).create(invoke_info)
    # Test string method
    first_invoke = psy.invokes.invoke_list[0]
    kern = first_invoke.schedule.children[0].loop_body[0]
    assert str(kern) == "Built-in: min_aX (real-valued fields)"
    # Test code generation
    code = str(psy.gen)

    assert LFRicBuild(tmpdir).code_compiles(psy)

    if not dist_mem:
        output = (
            "      loop0_stop = undf_aspc1_f2\n"
            "      !\n"
            "      ! Call our kernels\n"
            "      !\n"
            "      DO df=loop0_start,loop0_stop\n"
            "        f2_proxy%data(df) = MIN(a, f1_proxy%data(df))\n"
            "      END DO\n"
            "      !\n"
            "    END SUBROUTINE invoke_0\n")
        assert output in code

        # Test the lower_to_language_level() method
        kern.lower_to_language_level()
        loop = first_invoke.schedule.walk(Loop)[0]
        code = fortran_writer(loop)
        assert ("do df = loop0_start, loop0_stop, 1\n"
                "  f2_proxy%data(df) = MIN(a, f1_proxy%data(df))\n"
                "enddo") in code
    else:
        output_dm_2 = (
            "      loop0_stop = f2_proxy%vspace%get_last_dof_annexed()\n"
            "      !\n"
            "      ! Call kernels and communication routines\n"
            "      !\n"
            "      DO df=loop0_start,loop0_stop\n"
            "        f2_proxy%data(df) = MIN(a, f1_proxy%data(df))\n"
            "      END DO\n"
            "      !\n"
            "      ! Set halos dirty/clean for fields modified in the "
            "above loop\n"
            "      !\n"
            "      CALL f2_proxy%set_dirty()\n"
            "      !\n")
        if not annexed:
            output_dm_2 = output_dm_2.replace("dof_annexed", "dof_owned")
        assert output_dm_2 in code


def test_inc_min_aX(tmpdir, monkeypatch, annexed, dist_mem, fortran_writer):
    ''' Test that 1) the str method of LFRicIncMinAXKern returns the
    expected string and 2) we generate correct code for the built-in
    operation X = min(a, X) where 'a' is a real scalar and X is a
    real-valued field. Test with and without annexed dofs being computed
    as this affects the generated code.

    '''
    api_config = Config.get().api_conf(API)
    monkeypatch.setattr(api_config, "_compute_annexed_dofs", annexed)
    _, invoke_info = parse(os.path.join(BASE_PATH,
                                        "15.10.7_inc_min_aX_builtin.f90"),
                           api=API)
    psy = PSyFactory(API, distributed_memory=dist_mem).create(invoke_info)
    # Test string method
    first_invoke = psy.invokes.invoke_list[0]
    kern = first_invoke.schedule.children[0].loop_body[0]
    assert str(kern) == "Built-in: inc_min_aX (real-valued field)"
    # Test code generation
    code = str(psy.gen)

    assert LFRicBuild(tmpdir).code_compiles(psy)

    if not dist_mem:
        output = (
            "      loop0_stop = undf_aspc1_f1\n"
            "      !\n"
            "      ! Call our kernels\n"
            "      !\n"
            "      DO df=loop0_start,loop0_stop\n"
            "        f1_proxy%data(df) = MIN(a, f1_proxy%data(df))\n"
            "      END DO\n"
            "      !\n"
            "    END SUBROUTINE invoke_0\n")
        assert output in code

        # Test the lower_to_language_level() method
        kern.lower_to_language_level()
        loop = first_invoke.schedule.walk(Loop)[0]
        code = fortran_writer(loop)
        assert ("do df = loop0_start, loop0_stop, 1\n"
                "  f1_proxy%data(df) = MIN(a, f1_proxy%data(df))\n"
                "enddo") in code
    else:
        output_dm_2 = (
            "      loop0_stop = f1_proxy%vspace%get_last_dof_annexed()\n"
            "      !\n"
            "      ! Call kernels and communication routines\n"
            "      !\n"
            "      DO df=loop0_start,loop0_stop\n"
            "        f1_proxy%data(df) = MIN(a, f1_proxy%data(df))\n"
            "      END DO\n"
            "      !\n"
            "      ! Set halos dirty/clean for fields modified in the "
            "above loop\n"
            "      !\n"
            "      CALL f1_proxy%set_dirty()\n"
            "      !\n")
        if not annexed:
            output_dm_2 = output_dm_2.replace("dof_annexed", "dof_owned")
        assert output_dm_2 in code


# ------------- Converting real to integer field elements ------------------- #


def test_int_X(tmpdir, monkeypatch, annexed, dist_mem):
    ''' Test that 1) the str method of LFRicIntXKern returns the
    expected string and 2) we generate correct code for the built-in
    operation Y = int(X, i_def) where Y is an integer-valued field, X is
    the real-valued field being converted and the correct kind, 'i_def',
    is picked up from the associated field. Test with and without
    annexed dofs being computed as this affects the generated code.

    '''
    api_config = Config.get().api_conf(API)
    monkeypatch.setattr(api_config, "_compute_annexed_dofs", annexed)
    _, invoke_info = parse(os.path.join(BASE_PATH,
                                        "15.10.3_int_X_builtin.f90"),
                           api=API)
    psy = PSyFactory(API, distributed_memory=dist_mem).create(invoke_info)
    # Test string method
    first_invoke = psy.invokes.invoke_list[0]
    kern = first_invoke.schedule.children[0].loop_body[0]
    assert str(kern) == ("Built-in: Convert a real-valued to an "
                         "integer-valued field")
    # Test code generation
    code = str(psy.gen)

    assert LFRicBuild(tmpdir).code_compiles(psy)

    # First check that the correct field types and constants are used
    output = (
        "    USE constants_mod, ONLY: i_def\n"
        "    USE field_mod, ONLY: field_type, field_proxy_type\n"
        "    USE integer_field_mod, ONLY: integer_field_type, "
        "integer_field_proxy_type\n")
    assert output in code

    if not dist_mem:
        output = (
            "    SUBROUTINE invoke_0(f2, f1)\n"
            "      TYPE(field_type), intent(in) :: f1\n"
            "      TYPE(integer_field_type), intent(in) :: f2\n"
            "      INTEGER df\n"
            "      INTEGER(KIND=i_def) loop0_start, loop0_stop\n"
            "      TYPE(integer_field_proxy_type) f2_proxy\n"
            "      TYPE(field_proxy_type) f1_proxy\n"
            "      INTEGER(KIND=i_def) undf_aspc1_f2\n"
            "      !\n"
            "      ! Initialise field and/or operator proxies\n"
            "      !\n"
            "      f2_proxy = f2%get_proxy()\n"
            "      f1_proxy = f1%get_proxy()\n"
            "      !\n"
            "      ! Initialise number of DoFs for aspc1_f2\n"
            "      !\n"
            "      undf_aspc1_f2 = f2_proxy%vspace%get_undf()\n"
            "      !\n"
            "      ! Set-up all of the loop bounds\n"
            "      !\n"
            "      loop0_start = 1\n"
            "      loop0_stop = undf_aspc1_f2\n"
            "      !\n"
            "      ! Call our kernels\n"
            "      !\n"
            "      DO df=loop0_start,loop0_stop\n"
            "        f2_proxy%data(df) = int(f1_proxy%data(df), i_def)\n"
            "      END DO\n"
            "      !\n"
            "    END SUBROUTINE invoke_0\n")
        assert output in code
    else:
        output_dm_2 = (
            "      loop0_stop = f2_proxy%vspace%get_last_dof_annexed()\n"
            "      !\n"
            "      ! Call kernels and communication routines\n"
            "      !\n"
            "      DO df=loop0_start,loop0_stop\n"
            "        f2_proxy%data(df) = int(f1_proxy%data(df), i_def)\n"
            "      END DO\n"
            "      !\n"
            "      ! Set halos dirty/clean for fields modified in the "
            "above loop\n"
            "      !\n"
            "      CALL f2_proxy%set_dirty()\n"
            "      !\n")
        if not annexed:
            output_dm_2 = output_dm_2.replace("dof_annexed", "dof_owned")
        assert output_dm_2 in code


def test_int_X_precision(monkeypatch):
    '''Test that the builtin picks up and creates correct code for a
    scalar with precision that is not the default i.e. not i_def. At
    the moment there is no other integer precision so we make one up
    and use monkeypatch to get round any error checks. However, this
    does mean that we can't check whether it compiles.

    '''
    _, invoke_info = parse(os.path.join(BASE_PATH,
                                        "15.10.3_int_X_builtin.f90"),
                           api=API)
    psy = PSyFactory(API).create(invoke_info)
    # Test string method
    first_invoke = psy.invokes.invoke_list[0]
    kern = first_invoke.schedule.children[0].loop_body[0]
    monkeypatch.setattr(kern.args[0], "_precision", "i_solver")
    code = str(psy.gen)
    assert "USE constants_mod, ONLY: i_solver, i_def" in code
    assert "f2_proxy%data(df) = int(f1_proxy%data(df), i_solver)" in code

# ------------- Xfail built-ins --------------------------------------------- #


@pytest.mark.xfail(
    reason="Requires kernel-argument dependency analysis to deduce the "
    "spaces of the fields passed to the built-in kernel")
def test_X_times_Y_on_different_spaces():
    ''' Test that we raise an error if X_times_Y() is called for
    two fields that are on different spaces '''
    _, invoke_info = parse(
        os.path.join(BASE_PATH,
                     "15.11.2_X_times_Y_different_spaces.f90"),
        api=API)
    psy = PSyFactory(API).create(invoke_info)
    with pytest.raises(GenerationError) as excinfo:
        _ = str(psy.gen)
    assert "some string" in str(excinfo.value)


@pytest.mark.xfail(
    reason="Dependency analysis of kernel arguments within an invoke is "
    "not yet implemented")
def test_X_times_Y_deduce_space(dist_mem):
    ''' Test that we generate correct code if X_times_Y() is called
    in an invoke containing another kernel that allows the space of the
    fields to be deduced '''
    _, invoke_info = parse(
        os.path.join(BASE_PATH,
                     "15.11.1_X_times_Y_deduce_space.f90"),
        api=API)
    psy = PSyFactory(API,
                     distributed_memory=dist_mem).create(invoke_info)
    code = str(psy.gen)

    output = (
        "some fortran\n"
    )
    assert output in code


# ------------- Built-ins that pass scalars by value ------------------------ #


def test_builtin_set(tmpdir, monkeypatch, annexed, dist_mem):
    ''' Tests that we generate correct code for a serial built-in setval_c
    operation with a scalar passed by value. Test with and without annexed
    dofs being computed as this affects the generated code.

    '''
    api_config = Config.get().api_conf(API)
    monkeypatch.setattr(api_config, "_compute_annexed_dofs", annexed)
    _, invoke_info = parse(
        os.path.join(BASE_PATH,
                     "15.12.3_single_pointwise_builtin.f90"),
        api=API)
    psy = PSyFactory(API, distributed_memory=dist_mem).create(invoke_info)
    code = str(psy.gen)

    assert LFRicBuild(tmpdir).code_compiles(psy)

    if not dist_mem:
        output_seq = (
            "    SUBROUTINE invoke_0(f1)\n"
            "      TYPE(field_type), intent(in) :: f1\n"
            "      INTEGER df\n"
            "      INTEGER(KIND=i_def) loop0_start, loop0_stop\n"
            "      TYPE(field_proxy_type) f1_proxy\n"
            "      INTEGER(KIND=i_def) undf_aspc1_f1\n"
            "      !\n"
            "      ! Initialise field and/or operator proxies\n"
            "      !\n"
            "      f1_proxy = f1%get_proxy()\n"
            "      !\n"
            "      ! Initialise number of DoFs for aspc1_f1\n"
            "      !\n"
            "      undf_aspc1_f1 = f1_proxy%vspace%get_undf()\n"
            "      !\n"
            "      ! Set-up all of the loop bounds\n"
            "      !\n"
            "      loop0_start = 1\n"
            "      loop0_stop = undf_aspc1_f1\n"
            "      !\n"
            "      ! Call our kernels\n"
            "      !\n"
            "      DO df=loop0_start,loop0_stop\n"
            "        f1_proxy%data(df) = 0.0\n"
            "      END DO\n"
            "      !\n"
            "    END SUBROUTINE invoke_0\n")
        assert output_seq in code

    if dist_mem:
        output_dm_2 = (
            "      loop0_stop = f1_proxy%vspace%get_last_dof_annexed()\n"
            "      !\n"
            "      ! Call kernels and communication routines\n"
            "      !\n"
            "      DO df=loop0_start,loop0_stop\n"
            "        f1_proxy%data(df) = 0.0\n"
            "      END DO\n"
            "      !\n"
            "      ! Set halos dirty/clean for fields modified in the "
            "above loop\n"
            "      !\n"
            "      CALL f1_proxy%set_dirty()\n"
            "      !\n")
        if not annexed:
            output_dm_2 = output_dm_2.replace("dof_annexed", "dof_owned")
        assert output_dm_2 in code


def test_aX_plus_Y_by_value(tmpdir, monkeypatch, annexed, dist_mem):
    ''' Test that we generate correct code for the built-in operation
    Z = a*X + Y when a scalar is passed by value. Also test with and
    without annexed dofs being computed as this affects the generated
    code.

    '''
    api_config = Config.get().api_conf(API)
    monkeypatch.setattr(api_config, "_compute_annexed_dofs", annexed)
    _, invoke_info = parse(
        os.path.join(BASE_PATH,
                     "15.13.1_aX_plus_Y_builtin_set_by_value.f90"),
        api=API)
    psy = PSyFactory(API, distributed_memory=dist_mem).create(invoke_info)
    code = str(psy.gen)

    assert LFRicBuild(tmpdir).code_compiles(psy)

    if not dist_mem:
        output = (
            "    SUBROUTINE invoke_0(f3, f1, f2)\n"
            "      TYPE(field_type), intent(in) :: f3, f1, f2\n"
            "      INTEGER df\n"
            "      INTEGER(KIND=i_def) loop0_start, loop0_stop\n"
            "      TYPE(field_proxy_type) f3_proxy, f1_proxy, f2_proxy\n"
            "      INTEGER(KIND=i_def) undf_aspc1_f3\n"
            "      !\n"
            "      ! Initialise field and/or operator proxies\n"
            "      !\n"
            "      f3_proxy = f3%get_proxy()\n"
            "      f1_proxy = f1%get_proxy()\n"
            "      f2_proxy = f2%get_proxy()\n"
            "      !\n"
            "      ! Initialise number of DoFs for aspc1_f3\n"
            "      !\n"
            "      undf_aspc1_f3 = f3_proxy%vspace%get_undf()\n"
            "      !\n"
            "      ! Set-up all of the loop bounds\n"
            "      !\n"
            "      loop0_start = 1\n"
            "      loop0_stop = undf_aspc1_f3\n"
            "      !\n"
            "      ! Call our kernels\n"
            "      !\n"
            "      DO df=loop0_start,loop0_stop\n"
            "        f3_proxy%data(df) = 0.5_r_def * f1_proxy%data(df) + "
            "f2_proxy%data(df)\n"
            "      END DO\n"
            "      !\n"
            "    END SUBROUTINE invoke_0")
        assert output in code
    if dist_mem:
        output_dm_2 = (
            "      loop0_stop = f3_proxy%vspace%get_last_dof_annexed()\n"
            "      !\n"
            "      ! Call kernels and communication routines\n"
            "      !\n"
            "      DO df=loop0_start,loop0_stop\n"
            "        f3_proxy%data(df) = 0.5_r_def * f1_proxy%data(df) + "
            "f2_proxy%data(df)\n"
            "      END DO\n"
            "      !\n"
            "      ! Set halos dirty/clean for fields modified in the "
            "above loop\n"
            "      !\n"
            "      CALL f3_proxy%set_dirty()\n"
            "      !\n")
        if not annexed:
            output_dm_2 = output_dm_2.replace("dof_annexed", "dof_owned")
        assert output_dm_2 in code


def test_aX_plus_bY_by_value(tmpdir, monkeypatch, annexed, dist_mem):
    ''' Test that we generate correct code for the built-in operation
    Z = a*X + b*Y when scalars 'a' and 'b' are passed by value. Test
    with and without annexed dofs being computed as this affects the
    generated code.

    '''
    api_config = Config.get().api_conf(API)
    monkeypatch.setattr(api_config, "_compute_annexed_dofs", annexed)
    _, invoke_info = parse(
        os.path.join(BASE_PATH,
                     "15.13.2_aX_plus_bY_builtin_set_by_value.f90"),
        api=API)
    psy = PSyFactory(API, distributed_memory=dist_mem).create(invoke_info)
    code = str(psy.gen)

    assert LFRicBuild(tmpdir).code_compiles(psy)

    if not dist_mem:
        output = (
            "    SUBROUTINE invoke_0(f3, f1, f2)\n"
            "      TYPE(field_type), intent(in) :: f3, f1, f2\n"
            "      INTEGER df\n"
            "      INTEGER(KIND=i_def) loop0_start, loop0_stop\n"
            "      TYPE(field_proxy_type) f3_proxy, f1_proxy, f2_proxy\n"
            "      INTEGER(KIND=i_def) undf_aspc1_f3\n"
            "      !\n"
            "      ! Initialise field and/or operator proxies\n"
            "      !\n"
            "      f3_proxy = f3%get_proxy()\n"
            "      f1_proxy = f1%get_proxy()\n"
            "      f2_proxy = f2%get_proxy()\n"
            "      !\n"
            "      ! Initialise number of DoFs for aspc1_f3\n"
            "      !\n"
            "      undf_aspc1_f3 = f3_proxy%vspace%get_undf()\n"
            "      !\n"
            "      ! Set-up all of the loop bounds\n"
            "      !\n"
            "      loop0_start = 1\n"
            "      loop0_stop = undf_aspc1_f3\n"
            "      !\n"
            "      ! Call our kernels\n"
            "      !\n"
            "      DO df=loop0_start,loop0_stop\n"
            "        f3_proxy%data(df) = 0.5d0 * f1_proxy%data(df) + "
            "0.8 * f2_proxy%data(df)\n"
            "      END DO\n"
            "      !\n"
            "    END SUBROUTINE invoke_0\n")
        assert output in code
    if dist_mem:
        output_dm_2 = (
            "      loop0_stop = f3_proxy%vspace%get_last_dof_annexed()\n"
            "      !\n"
            "      ! Call kernels and communication routines\n"
            "      !\n"
            "      DO df=loop0_start,loop0_stop\n"
            "        f3_proxy%data(df) = 0.5d0 * f1_proxy%data(df) + "
            "0.8 * f2_proxy%data(df)\n"
            "      END DO\n"
            "      !\n"
            "      ! Set halos dirty/clean for fields modified in the "
            "above loop\n"
            "      !\n"
            "      CALL f3_proxy%set_dirty()\n"
            "      !\n")
        if not annexed:
            output_dm_2 = output_dm_2.replace("dof_annexed", "dof_owned")
        assert output_dm_2 in code


def test_sign_X_by_value(tmpdir, monkeypatch, annexed, dist_mem):
    ''' Test that we generate correct code for the built-in operation
    Y = sign(a, X) when a scalar is passed by value. Also test with and
    without annexed dofs being computed as this affects the generated
    code.

    '''
    api_config = Config.get().api_conf(API)
    monkeypatch.setattr(api_config, "_compute_annexed_dofs", annexed)
    _, invoke_info = parse(
        os.path.join(BASE_PATH, "15.10.2_sign_X_builtin_set_by_value.f90"),
        api=API)
    psy = PSyFactory(API, distributed_memory=dist_mem).create(invoke_info)
    code = str(psy.gen)

    assert LFRicBuild(tmpdir).code_compiles(psy)

    if not dist_mem:
        output = (
            "    SUBROUTINE invoke_0(f2, f1)\n"
            "      TYPE(field_type), intent(in) :: f2, f1\n"
            "      INTEGER df\n"
            "      INTEGER(KIND=i_def) loop0_start, loop0_stop\n"
            "      TYPE(field_proxy_type) f2_proxy, f1_proxy\n"
            "      INTEGER(KIND=i_def) undf_aspc1_f2\n"
            "      !\n"
            "      ! Initialise field and/or operator proxies\n"
            "      !\n"
            "      f2_proxy = f2%get_proxy()\n"
            "      f1_proxy = f1%get_proxy()\n"
            "      !\n"
            "      ! Initialise number of DoFs for aspc1_f2\n"
            "      !\n"
            "      undf_aspc1_f2 = f2_proxy%vspace%get_undf()\n"
            "      !\n"
            "      ! Set-up all of the loop bounds\n"
            "      !\n"
            "      loop0_start = 1\n"
            "      loop0_stop = undf_aspc1_f2\n"
            "      !\n"
            "      ! Call our kernels\n"
            "      !\n"
            "      DO df=loop0_start,loop0_stop\n"
            "        f2_proxy%data(df) = SIGN(-2.0_r_def, "
            "f1_proxy%data(df))\n"
            "      END DO\n"
            "      !\n"
            "    END SUBROUTINE invoke_0\n")
        assert output in code
    else:
        output_dm_2 = (
            "      loop0_stop = f2_proxy%vspace%get_last_dof_annexed()\n"
            "      !\n"
            "      ! Call kernels and communication routines\n"
            "      !\n"
            "      DO df=loop0_start,loop0_stop\n"
            "        f2_proxy%data(df) = SIGN(-2.0_r_def, "
            "f1_proxy%data(df))\n"
            "      END DO\n"
            "      !\n"
            "      ! Set halos dirty/clean for fields modified in the "
            "above loop\n"
            "      !\n"
            "      CALL f2_proxy%set_dirty()\n"
            "      !\n")
        if not annexed:
            output_dm_2 = output_dm_2.replace("dof_annexed", "dof_owned")
        assert output_dm_2 in code


# ------------- Built-ins with multiple calls or mixed with kernels --------- #


def test_multiple_builtin_set(tmpdir, monkeypatch, annexed, dist_mem):
    ''' Tests that we generate correct code when we have an invoke
    containing multiple set operations. Test with and without annexed
    dofs being computed as this affects the generated code.

    '''
    api_config = Config.get().api_conf(API)
    monkeypatch.setattr(api_config, "_compute_annexed_dofs", annexed)
    _, invoke_info = parse(os.path.join(BASE_PATH,
                                        "15.14.2_multiple_set_kernels.f90"),
                           api=API)
    psy = PSyFactory(
        API, distributed_memory=dist_mem).create(invoke_info)
    code = str(psy.gen)

    assert LFRicBuild(tmpdir).code_compiles(psy)

    if not dist_mem:
        output = (
            "    SUBROUTINE invoke_0(f1, fred, f2, f3, ginger)\n"
            "      REAL(KIND=r_def), intent(in) :: fred, ginger\n"
            "      TYPE(field_type), intent(in) :: f1, f2, f3\n"
            "      INTEGER df\n"
            "      INTEGER(KIND=i_def) loop2_start, loop2_stop\n"
            "      INTEGER(KIND=i_def) loop1_start, loop1_stop\n"
            "      INTEGER(KIND=i_def) loop0_start, loop0_stop\n"
            "      TYPE(field_proxy_type) f1_proxy, f2_proxy, f3_proxy\n"
            "      INTEGER(KIND=i_def) undf_aspc1_f1, "
            "undf_aspc1_f2, undf_aspc1_f3\n"
            "      !\n"
            "      ! Initialise field and/or operator proxies\n"
            "      !\n"
            "      f1_proxy = f1%get_proxy()\n"
            "      f2_proxy = f2%get_proxy()\n"
            "      f3_proxy = f3%get_proxy()\n"
            "      !\n"
            "      ! Initialise number of DoFs for aspc1_f1\n"
            "      !\n"
            "      undf_aspc1_f1 = f1_proxy%vspace%get_undf()\n"
            "      !\n"
            "      ! Initialise number of DoFs for aspc1_f2\n"
            "      !\n"
            "      undf_aspc1_f2 = f2_proxy%vspace%get_undf()\n"
            "      !\n"
            "      ! Initialise number of DoFs for aspc1_f3\n"
            "      !\n"
            "      undf_aspc1_f3 = f3_proxy%vspace%get_undf()\n"
            "      !\n"
            "      ! Set-up all of the loop bounds\n"
            "      !\n"
            "      loop0_start = 1\n"
            "      loop0_stop = undf_aspc1_f1\n"
            "      loop1_start = 1\n"
            "      loop1_stop = undf_aspc1_f2\n"
            "      loop2_start = 1\n"
            "      loop2_stop = undf_aspc1_f3\n"
            "      !\n"
            "      ! Call our kernels\n"
            "      !\n"
            "      DO df=loop0_start,loop0_stop\n"
            "        f1_proxy%data(df) = fred\n"
            "      END DO\n"
            "      DO df=loop1_start,loop1_stop\n"
            "        f2_proxy%data(df) = 3.0_r_def\n"
            "      END DO\n"
            "      DO df=loop2_start,loop2_stop\n"
            "        f3_proxy%data(df) = ginger\n"
            "      END DO\n")
        assert output in code
    if dist_mem:
        output_dm_2 = (
            "      loop0_stop = f1_proxy%vspace%get_last_dof_annexed()\n"
            "      loop1_start = 1\n"
            "      loop1_stop = f2_proxy%vspace%get_last_dof_annexed()\n"
            "      loop2_start = 1\n"
            "      loop2_stop = f3_proxy%vspace%get_last_dof_annexed()\n"
            "      !\n"
            "      ! Call kernels and communication routines\n"
            "      !\n"
            "      DO df=loop0_start,loop0_stop\n"
            "        f1_proxy%data(df) = fred\n"
            "      END DO\n"
            "      !\n"
            "      ! Set halos dirty/clean for fields modified in the "
            "above loop\n"
            "      !\n"
            "      CALL f1_proxy%set_dirty()\n"
            "      !\n"
            "      DO df=loop1_start,loop1_stop\n"
            "        f2_proxy%data(df) = 3.0_r_def\n"
            "      END DO\n"
            "      !\n"
            "      ! Set halos dirty/clean for fields modified in the "
            "above loop\n"
            "      !\n"
            "      CALL f2_proxy%set_dirty()\n"
            "      !\n"
            "      DO df=loop2_start,loop2_stop\n"
            "        f3_proxy%data(df) = ginger\n"
            "      END DO\n"
            "      !\n"
            "      ! Set halos dirty/clean for fields modified in the "
            "above loop\n"
            "      !\n"
            "      CALL f3_proxy%set_dirty()\n"
            "      !\n")
        if not annexed:
            output_dm_2 = output_dm_2.replace("dof_annexed", "dof_owned")
        assert output_dm_2 in code


def test_builtin_set_plus_normal(tmpdir, monkeypatch, annexed, dist_mem):
    ''' Tests that we generate correct code for a built-in set operation
    when the invoke also contains a normal kernel. Test with and
    without annexed dofs being computed as this affects the generated
    code.

    '''
    api_config = Config.get().api_conf(API)
    monkeypatch.setattr(api_config, "_compute_annexed_dofs", annexed)
    _, invoke_info = parse(
        os.path.join(BASE_PATH,
                     "15.14.4_builtin_and_normal_kernel_invoke.f90"),
        api=API)

    psy = PSyFactory(API, distributed_memory=dist_mem).create(invoke_info)
    code = str(psy.gen)

    assert LFRicBuild(tmpdir).code_compiles(psy)

    dofmap_output = (
        "      !\n"
        "      ! Look-up dofmaps for each function space\n"
        "      !\n"
        "      map_w1 => f1_proxy%vspace%get_whole_dofmap()\n"
        "      map_w2 => f2_proxy%vspace%get_whole_dofmap()\n"
        "      map_w3 => m2_proxy%vspace%get_whole_dofmap()\n"
        )
    assert dofmap_output in code

    if not dist_mem:
        output = (
            "      ! Initialise number of DoFs for w3\n"
            "      !\n"
            "      ndf_w3 = m2_proxy%vspace%get_ndf()\n"
            "      undf_w3 = m2_proxy%vspace%get_undf()\n"
            "      !\n"
            "      ! Initialise number of DoFs for aspc1_f1\n"
            "      !\n"
            "      ndf_aspc1_f1 = f1_proxy%vspace%get_ndf()\n"
            "      undf_aspc1_f1 = f1_proxy%vspace%get_undf()\n"
            "      !\n"
            "      ! Set-up all of the loop bounds\n"
            "      !\n"
            "      loop0_start = 1\n"
            "      loop0_stop = f1_proxy%vspace%get_ncell()\n"
            "      loop1_start = 1\n"
            "      loop1_stop = undf_aspc1_f1\n"
            "      !\n"
            "      ! Call our kernels\n"
            "      !\n"
            "      DO cell=loop0_start,loop0_stop\n"
            "        !\n"
            "        CALL testkern_code(nlayers, ginger, f1_proxy%data, "
            "f2_proxy%data, "
            "m1_proxy%data, m2_proxy%data, ndf_w1, undf_w1, "
            "map_w1(:,cell), ndf_w2, undf_w2, map_w2(:,cell), ndf_w3, "
            "undf_w3, map_w3(:,cell))\n"
            "      END DO\n"
            "      DO df=loop1_start,loop1_stop\n"
            "        f1_proxy%data(df) = 0.0_r_def\n"
            "      END DO")
        assert output in code
    if dist_mem:
        mesh_code_present("f1", code)
        output_dm_2 = (
            "      loop0_stop = mesh%get_last_halo_cell(1)\n"
            "      loop1_start = 1\n"
            "      loop1_stop = f1_proxy%vspace%get_last_dof_annexed()\n"
            "      !\n"
            "      ! Call kernels and communication routines\n"
            "      !\n"
            "      IF (f2_proxy%is_dirty(depth=1)) THEN\n"
            "        CALL f2_proxy%halo_exchange(depth=1)\n"
            "      END IF\n"
            "      !\n"
            "      IF (m1_proxy%is_dirty(depth=1)) THEN\n"
            "        CALL m1_proxy%halo_exchange(depth=1)\n"
            "      END IF\n"
            "      !\n"
            "      IF (m2_proxy%is_dirty(depth=1)) THEN\n"
            "        CALL m2_proxy%halo_exchange(depth=1)\n"
            "      END IF\n"
            "      !\n"
            "      DO cell=loop0_start,loop0_stop\n"
            "        !\n"
            "        CALL testkern_code(nlayers, ginger, f1_proxy%data, "
            "f2_proxy%data, m1_proxy%data, m2_proxy%data, ndf_w1, "
            "undf_w1, map_w1(:,cell), ndf_w2, undf_w2, map_w2(:,cell), "
            "ndf_w3, undf_w3, map_w3(:,cell))\n"
            "      END DO\n"
            "      !\n"
            "      ! Set halos dirty/clean for fields modified in the "
            "above loop\n"
            "      !\n"
            "      CALL f1_proxy%set_dirty()\n"
            "      !\n"
            "      DO df=loop1_start,loop1_stop\n"
            "        f1_proxy%data(df) = 0.0_r_def\n"
            "      END DO\n"
            "      !\n"
            "      ! Set halos dirty/clean for fields modified in the "
            "above loop\n"
            "      !\n"
            "      CALL f1_proxy%set_dirty()\n"
            "      !\n")
        if not annexed:
            output_dm_2 = output_dm_2.replace("dof_annexed", "dof_owned")
            f1_hex_code = (
                "      ! Call kernels and communication routines\n"
                "      !\n"
                "      IF (f1_proxy%is_dirty(depth=1)) THEN\n"
                "        CALL f1_proxy%halo_exchange(depth=1)\n"
                "      END IF\n"
                "      !\n")
            output_dm_2 = output_dm_2.replace(
                "      ! Call kernels and communication routines\n"
                "      !\n", f1_hex_code)
        assert output_dm_2 in code


# ------------- Built-ins with reductions ----------------------------------- #


def test_multi_builtin_single_invoke(tmpdir, monkeypatch, annexed, dist_mem):
    ''' Test that multiple built-ins, including one with reductions, produce
    correct code. Also test with and without annexed dofs being
    computed as this affects the generated code.

    '''
    api_config = Config.get().api_conf(API)
    monkeypatch.setattr(api_config, "_compute_annexed_dofs", annexed)
    _, invoke_info = parse(
        os.path.join(BASE_PATH,
                     "15.18.1_builtins_reduction_fuse_error.f90"),
        api=API)
    psy = PSyFactory(API, distributed_memory=dist_mem).create(invoke_info)
    code = str(psy.gen)

    assert LFRicBuild(tmpdir).code_compiles(psy)

    if dist_mem:
        assert (
            "    SUBROUTINE invoke_0(asum, f1, f2, b)\n"
            "      USE scalar_mod, ONLY: scalar_type\n"
            "      USE mesh_mod, ONLY: mesh_type\n"
            "      REAL(KIND=r_def), intent(out) :: asum\n"
            "      REAL(KIND=r_def), intent(in) :: b\n"
            "      TYPE(field_type), intent(in) :: f1, f2\n"
            "      TYPE(scalar_type) global_sum\n"
            "      INTEGER df\n"
            "      INTEGER(KIND=i_def) loop2_start, loop2_stop\n"
            "      INTEGER(KIND=i_def) loop1_start, loop1_stop\n"
            "      INTEGER(KIND=i_def) loop0_start, loop0_stop\n"
            "      TYPE(field_proxy_type) f1_proxy, f2_proxy\n") in code
        assert (
            "      f1_proxy = f1%get_proxy()\n"
            "      f2_proxy = f2%get_proxy()\n"
            "      !\n") in code
        output = (
            "      loop2_stop = f1_proxy%vspace%get_last_dof_annexed()\n"
            "      !\n"
            "      ! Call kernels and communication routines\n"
            "      !\n"
            "      !\n"
            "      ! Zero summation variables\n"
            "      !\n"
            "      asum = 0.0_r_def\n"
            "      !\n"
            "      DO df=loop0_start,loop0_stop\n"
            "        asum = asum + f1_proxy%data(df)*f2_proxy%data(df)\n"
            "      END DO\n"
            "      global_sum%value = asum\n"
            "      asum = global_sum%get_sum()\n"
            "      DO df=loop1_start,loop1_stop\n"
            "        f1_proxy%data(df) = b * f1_proxy%data(df)\n"
            "      END DO\n"
            "      !\n"
            "      ! Set halos dirty/clean for fields modified in the "
            "above loop\n"
            "      !\n"
            "      CALL f1_proxy%set_dirty()\n"
            "      !\n"
            "      DO df=loop2_start,loop2_stop\n"
            "        f1_proxy%data(df) = asum * f1_proxy%data(df)\n"
            "      END DO\n"
            "      !\n"
            "      ! Set halos dirty/clean for fields modified in the "
            "above loop\n"
            "      !\n"
            "      CALL f1_proxy%set_dirty()\n")
        if not annexed:
            output = output.replace("dof_annexed", "dof_owned")
        assert output in code
    else:
        assert (
            "    SUBROUTINE invoke_0(asum, f1, f2, b)\n"
            "      REAL(KIND=r_def), intent(out) :: asum\n"
            "      REAL(KIND=r_def), intent(in) :: b\n"
            "      TYPE(field_type), intent(in) :: f1, f2\n"
            "      INTEGER df\n"
            "      INTEGER(KIND=i_def) loop2_start, loop2_stop\n"
            "      INTEGER(KIND=i_def) loop1_start, loop1_stop\n"
            "      INTEGER(KIND=i_def) loop0_start, loop0_stop\n"
            "      TYPE(field_proxy_type) f1_proxy, f2_proxy\n"
            "      INTEGER(KIND=i_def) undf_aspc1_f1\n") in code
        assert (
            "      f1_proxy = f1%get_proxy()\n"
            "      f2_proxy = f2%get_proxy()\n"
            "      !\n"
            "      ! Initialise number of DoFs for aspc1_f1\n"
            "      !\n"
            "      undf_aspc1_f1 = "
            "f1_proxy%vspace%get_undf()\n" in code)
        assert (
            "      loop0_stop = undf_aspc1_f1\n"
            "      loop1_start = 1\n"
            "      loop1_stop = undf_aspc1_f1\n"
            "      loop2_start = 1\n"
            "      loop2_stop = undf_aspc1_f1\n" in code)
        assert (
            "      asum = 0.0_r_def\n"
            "      !\n"
            "      DO df=loop0_start,loop0_stop\n"
            "        asum = asum + f1_proxy%data(df)*f2_proxy%data(df)\n"
            "      END DO\n"
            "      DO df=loop1_start,loop1_stop\n"
            "        f1_proxy%data(df) = b * f1_proxy%data(df)\n"
            "      END DO\n"
            "      DO df=loop2_start,loop2_stop\n"
            "        f1_proxy%data(df) = asum * f1_proxy%data(df)\n"
            "      END DO\n") in code


# ------------- Invalid built-in with an integer scalar reduction ----------- #


def test_scalar_int_builtin_error(monkeypatch):
    ''' Test that specifying incorrect meta-data for built-in such that it
    claims to perform a reduction into an integer variable raises the
    expected error. '''
    monkeypatch.setattr(lfric_builtins, "BUILTIN_DEFINITIONS_FILE",
                        value=os.path.join(BASE_PATH,
                                           "int_reduction_builtins_mod.f90"))
    with pytest.raises(ParseError) as excinfo:
        _, _ = parse(os.path.join(BASE_PATH,
                                  "16.2_integer_scalar_sum.f90"),
                     api=API)
    assert ("In the LFRic API a reduction access 'gh_sum' is only valid "
            "with a real scalar argument, but a scalar argument with "
            "'gh_integer' data type was found" in str(excinfo.value))


# ------------- Auxiliary mesh code generation function --------------------- #


def mesh_code_present(field_str, code):
    '''This test checks for the existance of mesh code. This exists for
    all built-ins with dm = True (although it is not actually required!) so
    each test can call this function. Mesh code is generated from the first
    field in a built-in arguments list, here denoted with field_str.'''
    assert "      USE mesh_mod, ONLY: mesh_type" in code
    assert "      TYPE(mesh_type), pointer :: mesh => null()" in code
    output_dm_1 = (
        "      !\n"
        "      ! Create a mesh object\n"
        "      !\n"
        "      mesh => " + field_str + "_proxy%vspace%get_mesh()\n"
        "      max_halo_depth_mesh = mesh%get_halo_depth()\n"
        "      !\n")
    assert output_dm_1 in code<|MERGE_RESOLUTION|>--- conflicted
+++ resolved
@@ -179,13 +179,8 @@
     with pytest.raises(ParseError) as excinfo:
         _ = PSyFactory(API,
                        distributed_memory=False).create(invoke_info)
-<<<<<<< HEAD
     assert (f"A built-in kernel in the LFRic API must have one and only "
             f"one argument that is written to but found 2 for kernel "
-=======
-    assert (f"A built-in kernel in the LFRic API must have one and only one "
-            f"argument that is written to but found 2 for kernel "
->>>>>>> 36738ae0
             f"'{test_builtin_name.lower()}'" in str(excinfo.value))
 
 
@@ -285,15 +280,9 @@
     with pytest.raises(ParseError) as excinfo:
         _ = PSyFactory(API,
                        distributed_memory=False).create(invoke_info)
-<<<<<<< HEAD
     assert (f"A built-in kernel in the LFRic API must have at least "
             f"one field as an argument but kernel "
             f"'{test_builtin_name.lower()}' has none" in str(excinfo.value))
-=======
-    assert (f"A built-in kernel in the LFRic API must have at least one field "
-            f"as an argument but kernel '{test_builtin_name.lower()}' has none"
-            in str(excinfo.value))
->>>>>>> 36738ae0
 
 
 def test_builtin_invalid_argument_type(monkeypatch):
@@ -319,13 +308,8 @@
     with pytest.raises(ParseError) as excinfo:
         _ = PSyFactory(API, distributed_memory=False).create(invoke_info)
     const = LFRicConstants()
-<<<<<<< HEAD
     assert (f"In the LFRic API an argument to a built-in kernel must be one "
             f"of {const.VALID_BUILTIN_ARG_TYPES} but kernel "
-=======
-    assert (f"In the LFRic API an argument to a built-in kernel must be one of"
-            f" {const.VALID_BUILTIN_ARG_TYPES} but kernel "
->>>>>>> 36738ae0
             f"'{test_builtin_name.lower()}' has an argument of type "
             f"'gh_operator'." in str(excinfo.value))
 
@@ -356,17 +340,10 @@
     with pytest.raises(ParseError) as excinfo:
         _ = PSyFactory(API, distributed_memory=False).create(invoke_info)
     const = LFRicConstants()
-<<<<<<< HEAD
     assert (f"In the LFRic API an argument to a built-in kernel must have "
             f"one of {const.VALID_BUILTIN_DATA_TYPES} as a data type but "
             f"kernel '{test_builtin_name.lower()}' has an argument of "
             f"data type 'gh_logical'." in str(excinfo.value))
-=======
-    assert (f"In the LFRic API an argument to a built-in kernel must have one "
-            f"of {const.VALID_BUILTIN_DATA_TYPES} as a data type but kernel "
-            f"'{test_builtin_name.lower()}' has an argument of data type "
-            f"'gh_logical'." in str(excinfo.value))
->>>>>>> 36738ae0
 
 
 def test_builtin_args_not_same_space():
@@ -425,18 +402,10 @@
         _ = PSyFactory(API,
                        distributed_memory=False).create(invoke_info)
     assert (f"In the LFRic API only the data type conversion built-ins "
-<<<<<<< HEAD
-            f"['int_X', 'real_X'] are allowed to have field "
-            f"arguments of different data types. However, found "
-            f"different data types ['gh_integer', 'gh_real'] for "
-            f"field arguments to '{test_builtin_name.lower()}'."
-            in str(excinfo.value))
-=======
             f"['int_X', 'real_X'] are allowed to have field arguments of "
             f"different data types. However, found different data types "
             f"['gh_integer', 'gh_real'] for field arguments to "
             f"'{test_builtin_name.lower()}'." in str(excinfo.value))
->>>>>>> 36738ae0
 
 
 def test_lfricbuiltincallfactory_str():
