# -----------------------------------------------------------------------------
# BSD 3-Clause License
#
# Copyright (c) 2017-2025, Science and Technology Facilities Council.
# All rights reserved.
#
# Redistribution and use in source and binary forms, with or without
# modification, are permitted provided that the following conditions are met:
#
# * Redistributions of source code must retain the above copyright notice, this
#   list of conditions and the following disclaimer.
#
# * Redistributions in binary form must reproduce the above copyright notice,
#   this list of conditions and the following disclaimer in the documentation
#   and/or other materials provided with the distribution.
#
# * Neither the name of the copyright holder nor the names of its
#   contributors may be used to endorse or promote products derived from
#   this software without specific prior written permission.
#
# THIS SOFTWARE IS PROVIDED BY THE COPYRIGHT HOLDERS AND CONTRIBUTORS
# "AS IS" AND ANY EXPRESS OR IMPLIED WARRANTIES, INCLUDING, BUT NOT
# LIMITED TO, THE IMPLIED WARRANTIES OF MERCHANTABILITY AND FITNESS
# FOR A PARTICULAR PURPOSE ARE DISCLAIMED. IN NO EVENT SHALL THE
# COPYRIGHT HOLDER OR CONTRIBUTORS BE LIABLE FOR ANY DIRECT, INDIRECT,
# INCIDENTAL, SPECIAL, EXEMPLARY, OR CONSEQUENTIAL DAMAGES (INCLUDING,
# BUT NOT LIMITED TO, PROCUREMENT OF SUBSTITUTE GOODS OR SERVICES;
# LOSS OF USE, DATA, OR PROFITS; OR BUSINESS INTERRUPTION) HOWEVER
# CAUSED AND ON ANY THEORY OF LIABILITY, WHETHER IN CONTRACT, STRICT
# LIABILITY, OR TORT (INCLUDING NEGLIGENCE OR OTHERWISE) ARISING IN
# ANY WAY OUT OF THE USE OF THIS SOFTWARE, EVEN IF ADVISED OF THE
# POSSIBILITY OF SUCH DAMAGE.
# -----------------------------------------------------------------------------
# Author: A. R. Porter, STFC Daresbury Lab
# Modified: I. Kavcic and O. Brunt, Met Office
# Modified: R. W. Ford and N. Nobre, STFC Daresbury Lab
# Modified: by J. Henrichs, Bureau of Meteorology

''' This module tests the support for built-in operations in the LFRic API
    using pytest. Currently all built-in operations are 'pointwise' in that
    they iterate over DoFs. However this may change in the future.
 '''

import re
import os
import pytest

from psyclone.core import Signature
from psyclone.domain.lfric import lfric_builtins, LFRicConstants
from psyclone.domain.lfric.kernel import (
    LFRicKernelMetadata, FieldArgMetadata, ScalarArgMetadata)
from psyclone.domain.lfric.lfric_builtins import (
    LFRicBuiltInCallFactory, LFRicBuiltIn)
from psyclone.lfric import LFRicKernelArgument
from psyclone.errors import GenerationError, InternalError
from psyclone.parse.algorithm import BuiltInCall, parse
from psyclone.parse.utils import ParseError
from psyclone.psyGen import PSyFactory
from psyclone.psyir.nodes import (
    ArrayReference, Loop, Reference, UnaryOperation, Literal, Routine)
from psyclone.psyir.symbols import (
    ArrayType, ScalarType, UnsupportedFortranType)
from psyclone.tests.lfric_build import LFRicBuild
from psyclone.tests.utilities import get_invoke

# The tests in this file use the Builtin capitalisations, which makes them
# non-conformant to test naming guidelines
# pylint: disable=invalid-name

# Constants
BASE_PATH = os.path.join(
    os.path.dirname(os.path.dirname(os.path.dirname(
        os.path.abspath(__file__)))),
    "test_files", "lfric")

# The PSyclone API under test
API = "lfric"


def builtin_from_file(filename):
    '''
    :param str filename: the name of the file to check for the builtin.
    :returns: the first builtin in the first invoke.
    '''
    _, invoke_info = parse(os.path.join(BASE_PATH, filename), api=API)
    psy = PSyFactory(API).create(invoke_info)
    first_invoke = psy.invokes.invoke_list[0]
    return first_invoke.schedule.children[0].loop_body[0]


def dummy_func(self, _1, _2=True):
    '''Dummy routine that replaces '_init_data_type_properties' when used
    with monkeypatch and sets the minimum needed values to return
    without error for the associated tests.

    '''
    self._data_type = "dummy1"
    self._precision = "dummy2"
    self._proxy_data_type = "dummy3"
    self._module_name = "dummy4"


class Dummy1(LFRicBuiltIn):
    '''Utility subclass to enable the raising of an exception in the
    '__init__' method of abstract LFRicBuiltIn class.

    '''
    @staticmethod
    def metadata():
        '''Subclass abstract method.

        :returns: None
        :rtype: NoneType

        '''
        return None


class Dummy2(Dummy1):
    '''Utility subclass to allow instances of the abstract LFRicBuiltIn
    class to be tested.

    '''
    _datatype = "dummy"


class Dummy3(Dummy2):
    '''Utility subclass to allow abstract LFRicBuiltIn class
    '_builtin_metadata' method to be tested.

    '''
    # pylint: disable=too-many-ancestors
    _case_name = "test"


# ------------- Tests for built-ins methods and arguments ------------------- #


def test_lfric_builtin_abstract_method():
    '''Check that the 'LFRicBuiltIn' class is abstract and that the
    'metadata()' method is abstract.

    '''
    with pytest.raises(TypeError) as err:
        # pylint: disable=abstract-class-instantiated
        lfric_builtins.LFRicBuiltIn()
    assert "abstract class LFRicBuiltIn" in str(err.value)
    assert "metadata" in str(err.value)


def test_lfric_builtin_init():
    '''Check initiaisation of the abstract 'LFRicBuiltIn' class.'''
    instance = Dummy2()
    # Check '__init__'
    assert not instance.qr_rules
    assert instance.mesh is None
    assert instance._idx_name is None
    # Check 'super' is called from '__init__'
    assert instance._arg_descriptors is None
    # Check static values
    assert instance._case_name is None
    assert instance._datatype == "dummy"
    # Check for exception if '_datatype' is not specified in the subclass.
    with pytest.raises(NotImplementedError) as info:
        _ = Dummy1()
    assert ("An LFRicBuiltIn should be overridden by a subclass that sets "
            "the value of '_datatype', but '_datatype' is not set."
            in str(info.value))


def test_lfric_builtin_builtin_metadata():
    '''Check the '_builtin_metadata' method in the abstract 'LFRicBuiltIn'
    class.

    '''
    meta_args = [FieldArgMetadata("gh_real", "gh_write", "w0")]
    kernel_metadata = Dummy3._builtin_metadata(meta_args)
    assert isinstance(kernel_metadata, LFRicKernelMetadata)
    assert kernel_metadata.meta_args == meta_args
    assert kernel_metadata.operates_on == "dof"
    assert kernel_metadata.procedure_name == "test_code"
    assert kernel_metadata.name == "test"


def test_lfric_builtin_qr_required():
    '''Check the 'qr_required' method in the abstract 'LFRicBuiltIn'
    class.

    '''
    instance = Dummy2()
    assert not instance.qr_required


def test_lfric_builtin_fs_descriptors():
    '''Check the 'fs_descriptors' method in the abstract 'LFRicBuiltIn'
    class.

    '''
    instance = Dummy2()
    assert not instance.fs_descriptors


def test_lfricbuiltin_missing_defs(monkeypatch):
    '''Check that we raise an appropriate error if we cannot find the file
    specifying meta-data for built-in kernels.

    '''
    monkeypatch.setattr(lfric_builtins, "BUILTIN_DEFINITIONS_FILE",
                        "broken")
    with pytest.raises(ParseError) as excinfo:
        _, _ = parse(os.path.join(BASE_PATH,
                                  "15.12.3_single_pointwise_builtin.f90"),
                     api=API)
    assert ("broken' containing the meta-data describing the "
            "Built-in operations" in str(excinfo.value))


def test_lfricbuiltin_validate_not_over_dofs(monkeypatch):
    '''Check that we raise an appropriate error if we encounter a built-in
    that does not iterate over DoFs.

    '''
    _, invoke_info = parse(
        os.path.join(BASE_PATH,
                     "15.12.3_single_pointwise_builtin.f90"),
        api=API)
    psy = PSyFactory(API, distributed_memory=False).create(invoke_info)
    # Get a valid built-in kernel and then monkeypatch it.
    kern = psy.invokes.invoke_list[0].schedule.walk(LFRicBuiltIn)[0]
    monkeypatch.setattr(kern, "_iterates_over", "broken")
    with pytest.raises(ParseError) as err:
        kern._validate()
    assert ("built-in calls must operate on one of ['dof'] but found 'broken' "
            "for Built-in: setval_c (set a real-valued field "
            in str(err.value))


def test_builtin_multiple_writes():
    '''Check that we raise an appropriate error if we encounter a built-in
    that writes to more than one argument.

    '''
    # The file containing broken meta-data for the built-ins
    old_name = lfric_builtins.BUILTIN_DEFINITIONS_FILE[:]
    # Define the built-in name and test file
    test_builtin_name = "aX_plus_Y"
    test_builtin_file = "15.13.1_" + test_builtin_name + \
                        "_builtin_set_by_value.f90"
    lfric_builtins.BUILTIN_DEFINITIONS_FILE = \
        os.path.join(BASE_PATH, "invalid_builtins_mod.f90")
    _, invoke_info = parse(os.path.join(BASE_PATH,
                                        test_builtin_file),
                           api=API)
    lfric_builtins.BUILTIN_DEFINITIONS_FILE = old_name
    with pytest.raises(ParseError) as excinfo:
        _ = PSyFactory(API,
                       distributed_memory=False).create(invoke_info)
    assert (f"A built-in kernel in the LFRic API must have one and only "
            f"one argument that is written to but found 2 for kernel "
            f"'{test_builtin_name.lower()}'" in str(excinfo.value))


def test_builtin_write_and_readwrite():
    '''Check that we raise an appropriate error if we encounter a built-in
    that updates more than one argument where one is 'gh_write' and
    one is 'gh_readwrite'.

    '''
    # The file containing broken meta-data for the built-ins
    old_name = lfric_builtins.BUILTIN_DEFINITIONS_FILE[:]
    # Define the built-in name and test file
    test_builtin_name = "inc_aX_plus_bY"
    test_builtin_file = "15.1.7_" + test_builtin_name + "_builtin.f90"
    lfric_builtins.BUILTIN_DEFINITIONS_FILE = \
        os.path.join(BASE_PATH, "invalid_builtins_mod.f90")
    _, invoke_info = parse(os.path.join(BASE_PATH,
                                        test_builtin_file),
                           api=API)
    lfric_builtins.BUILTIN_DEFINITIONS_FILE = old_name
    with pytest.raises(ParseError) as excinfo:
        _ = PSyFactory(API,
                       distributed_memory=False).create(invoke_info)
    assert (f"A built-in kernel in the LFRic API must have one and only "
            f"one argument that is written to but found 2 for kernel "
            f"'{test_builtin_name.lower()}'" in str(excinfo.value))


def test_builtin_sum_and_readwrite():
    '''Check that we raise an appropriate error if we encounter a built-in
    that updates more than one argument where one is 'gh_sum' and one
    is 'gh_readwrite'.

    '''
    # The file containing broken meta-data for the built-ins
    old_name = lfric_builtins.BUILTIN_DEFINITIONS_FILE[:]
    # Define the built-in name and test file
    test_builtin_name = "inc_aX_plus_Y"
    test_builtin_file = "15.1.4_" + test_builtin_name + "_builtin.f90"
    lfric_builtins.BUILTIN_DEFINITIONS_FILE = \
        os.path.join(BASE_PATH, "invalid_builtins_mod.f90")
    _, invoke_info = parse(os.path.join(BASE_PATH,
                                        test_builtin_file),
                           api=API)
    lfric_builtins.BUILTIN_DEFINITIONS_FILE = old_name
    with pytest.raises(ParseError) as excinfo:
        _ = PSyFactory(API,
                       distributed_memory=False).create(invoke_info)
    assert (f"A built-in kernel in the LFRic API must have one and only "
            f"one argument that is written to but found 2 for kernel "
            f"'{test_builtin_name.lower()}'" in str(excinfo.value))


def test_builtin_zero_writes(monkeypatch):
    '''Check that we raise an appropriate error if we encounter a built-in
    that does not write to any field.

    '''
    # Use pytest's monkeypatch support to change our configuration to
    # point to a file containing broken meta-data for the
    # built-ins. The definition for aX_plus_bY that it contains erroneously
    # has no argument that is written to.
    # Define the built-in name and test file
    test_builtin_name = "aX_plus_bY"
    test_builtin_file = "15.1.6_" + test_builtin_name + "_builtin.f90"
    monkeypatch.setattr(lfric_builtins, "BUILTIN_DEFINITIONS_FILE",
                        value=os.path.join(BASE_PATH,
                                           "invalid_builtins_mod.f90"))
    with pytest.raises(ParseError) as excinfo:
        _, _ = parse(os.path.join(BASE_PATH,
                                  test_builtin_file),
                     api=API)
    assert (f"An LFRic kernel must have at least one argument that is "
            f"updated (written to) but found none for kernel "
            f"'{test_builtin_name.lower()}'." in str(excinfo.value))


def test_builtin_no_field_args(monkeypatch):
    '''Check that we raise appropriate error if we encounter a built-in
    that does not have any field arguments.

    '''
    # It is not possible to raise the required exception in normal
    # circumstances as PSyclone will complain that the datatype and
    # the metadata do not match. Therefore monkeypatch.
    monkeypatch.setattr(
        LFRicKernelArgument, "_init_data_type_properties",
        dummy_func)
    old_name = lfric_builtins.BUILTIN_DEFINITIONS_FILE[:]
    # Define the built-in name and test file
    test_builtin_name = "setval_X"
    test_builtin_file = "15.7.2_" + test_builtin_name + "_builtin.f90"
    lfric_builtins.BUILTIN_DEFINITIONS_FILE = \
        os.path.join(BASE_PATH, "invalid_builtins_mod.f90")
    _, invoke_info = parse(os.path.join(BASE_PATH,
                                        test_builtin_file),
                           api=API)
    lfric_builtins.BUILTIN_DEFINITIONS_FILE = old_name
    with pytest.raises(ParseError) as excinfo:
        _ = PSyFactory(API,
                       distributed_memory=False).create(invoke_info)
    assert (f"A built-in kernel in the LFRic API must have at least "
            f"one field as an argument but kernel "
            f"'{test_builtin_name.lower()}' has none" in str(excinfo.value))


def test_builtin_invalid_argument_type(monkeypatch):
    '''Check that we raise appropriate error if we encounter a built-in
    that takes something other than a field or scalar argument.

    '''
    # Define the built-in name and test file
    test_builtin_name = "a_times_X"
    test_builtin_file = "15.4.1_" + test_builtin_name + "_builtin.f90"
    # Change the built-in-definitions file to point to one that has
    # various invalid definitions
    monkeypatch.setattr(
        lfric_builtins, "BUILTIN_DEFINITIONS_FILE",
        os.path.join(BASE_PATH, "invalid_builtins_mod.f90"))
    _, invoke_info = parse(os.path.join(BASE_PATH, test_builtin_file), api=API)
    # Restore the actual built-in-definitions file name
    monkeypatch.undo()
    # It is not possible to raise the required exception in normal
    # circumstances as PSyclone will complain that the datatype and
    # the metadata do not match. Therefore monkeypatch.
    monkeypatch.setattr(
        LFRicKernelArgument, "_init_data_type_properties",
        dummy_func)
    with pytest.raises(ParseError) as excinfo:
        _ = PSyFactory(API, distributed_memory=False).create(invoke_info)
    const = LFRicConstants()
    assert (f"In the LFRic API an argument to a built-in kernel must be one "
            f"of {const.VALID_BUILTIN_ARG_TYPES} but kernel "
            f"'{test_builtin_name.lower()}' has an argument of type "
            f"'gh_operator'." in str(excinfo.value))


def test_builtin_invalid_data_type(monkeypatch):
    '''Check that we raise appropriate error if we encounter a built-in
    that takes something other than an argument of a 'real' or an
    'integer' data type.

    '''
    # Define the built-in name and test file
    test_builtin_name = "inc_a_divideby_X"
    test_builtin_file = "15.5.4_" + test_builtin_name + "_builtin.f90"
    # Change the built-in-definitions file to point to one that has
    # various invalid definitions
    monkeypatch.setattr(
        lfric_builtins, "BUILTIN_DEFINITIONS_FILE",
        os.path.join(BASE_PATH, "invalid_builtins_mod.f90"))
    _, invoke_info = parse(os.path.join(BASE_PATH, test_builtin_file), api=API)
    # Restore the actual built-in-definitions file name
    monkeypatch.undo()
    # It is not possible to raise the required exception in normal
    # circumstances as PSyclone will complain that the datatype and
    # the metadata do not match. Therefore monkeypatch.
    monkeypatch.setattr(
        LFRicKernelArgument, "_init_data_type_properties",
        dummy_func)
    with pytest.raises(ParseError) as excinfo:
        _ = PSyFactory(API, distributed_memory=False).create(invoke_info)
    const = LFRicConstants()
    assert (f"In the LFRic API an argument to a built-in kernel must have "
            f"one of {const.VALID_BUILTIN_DATA_TYPES} as a data type but "
            f"kernel '{test_builtin_name.lower()}' has an argument of "
            f"data type 'gh_logical'." in str(excinfo.value))


def test_builtin_args_not_same_space():
    '''Check that we raise the correct error if we encounter a built-in
    that has arguments on different function spaces.

    '''
    # Save the name of the actual built-in-definitions file
    old_name = lfric_builtins.BUILTIN_DEFINITIONS_FILE[:]
    # Define the built-in name and test file
    test_builtin_name = "inc_X_divideby_Y"
    test_builtin_file = "15.5.2_" + test_builtin_name + "_builtin.f90"
    # Change the built-in-definitions file to point to one that has
    # various invalid definitions
    lfric_builtins.BUILTIN_DEFINITIONS_FILE = \
        os.path.join(BASE_PATH, "invalid_builtins_mod.f90")
    _, invoke_info = parse(
        os.path.join(BASE_PATH,
                     test_builtin_file),
        api=API)
    lfric_builtins.BUILTIN_DEFINITIONS_FILE = old_name
    with pytest.raises(ParseError) as excinfo:
        _ = PSyFactory(API,
                       distributed_memory=False).create(invoke_info)
    assert (f"All field arguments to a built-in in the LFRic API must "
            f"be on the same space. However, found spaces ['any_space_1', "
            f"'any_space_2'] for arguments to '{test_builtin_name.lower()}'"
            in str(excinfo.value))


def test_builtin_fld_args_different_data_type(monkeypatch):
    '''Check that we raise the correct error if we encounter a built-in
    that has has different data type of its field arguments and is not
    one of the data type conversion built-ins ('real_to_int_X',
    'real_to_real_X', and 'int_to_real_X').

    '''
    # Define the built-in name and test file
    test_builtin_name = "X_minus_Y"
    test_builtin_file = "15.2.1_" + test_builtin_name + "_builtin.f90"
    # Change the built-in-definitions file to point to one that has
    # various invalid definitions
    monkeypatch.setattr(
        lfric_builtins, "BUILTIN_DEFINITIONS_FILE",
        os.path.join(BASE_PATH, "invalid_builtins_mod.f90"))
    _, invoke_info = parse(
        os.path.join(BASE_PATH,
                     test_builtin_file),
        api=API)
    # Restore the actual built-in-definitions file name
    monkeypatch.undo()
    # It is not possible to raise the required exception in normal
    # circumstances as PSyclone will complain that the datatype and
    # the metadata do not match. Therefore monkeypatch.
    monkeypatch.setattr(
        LFRicKernelArgument, "_init_data_type_properties",
        dummy_func)
    with pytest.raises(ParseError) as excinfo:
        _ = PSyFactory(API,
                       distributed_memory=False).create(invoke_info)
    assert (f"In the LFRic API only the data type conversion built-ins "
            f"['real_to_int_X', 'real_to_real_X', 'int_to_real_X'] are "
            f"allowed to have field arguments of different data types. "
            f"However, found different data types ['gh_integer', 'gh_real'] "
            f"for field arguments to '{test_builtin_name.lower()}'."
            in str(excinfo.value))


def test_lfricbuiltincallfactory_str():
    '''Check that the '__str__' method of 'LFRicBuiltInCallFactory' works
    as expected.

    '''
    lfricinf = LFRicBuiltInCallFactory()
    assert str(lfricinf) == "Factory for a call to an LFRic built-in."


def test_lfricbuiltin_wrong_name():
    '''Check that 'LFRicBuiltInCallFactory.create()' raises an error if it
    doesn't recognise the name of the kernel it is passed.

    '''
    lfricinf = LFRicBuiltInCallFactory()
    # We use 'duck-typing' - rather than attempt to create a rather
    # complex Kernel object we use a ParseError object and monkeypatch
    # it so that it has a 'func_name' member.
    fake_kern = ParseError("blah")
    fake_kern.func_name = "pw_blah"
    with pytest.raises(ParseError) as excinfo:
        _ = lfricinf.create(fake_kern)
    assert ("Unrecognised built-in call in LFRic API: found 'pw_blah' "
            "but expected one of [" in str(excinfo.value))


def test_lfricbuiltin_not_dofs():
    '''Check that 'LFRicBuiltInCallFactory.create()' raises an error if
    the built-in doesn't iterate over DoFs.

    '''

    class KtypeDummy():
        '''A fake KernelType class which provides the required variables
        (including an invalid value of iterates_over) to
        allow the BuiltInCall class to be instantiated and passed to the
        LFRicBuiltInCallFactory.

        '''
        def __init__(self):
            self.nargs = 2
            self.name = "x_plus_y"
            self.iterates_over = "wrong"

    factory = LFRicBuiltInCallFactory()
    bincall = BuiltInCall(KtypeDummy(), ["a", "b"])
    with pytest.raises(InternalError) as err:
        factory.create(bincall)
    assert ("An LFRic built-in must iterate over DoFs but kernel 'x_plus_y' "
            "iterates over 'wrong'" in str(err.value))


def test_invalid_builtin_kernel():
    '''Check that we raise an appropriate error if an unrecognised
    built-in is specified in the algorithm layer.

    '''
    with pytest.raises(ParseError) as excinfo:
        _, _ = parse(os.path.join(BASE_PATH,
                                  "15.12.1_invalid_builtin_kernel.f90"),
                     api=API)
    assert ("kernel call 'setva_c' must either be named in a use "
            "statement (found ['constants_mod', 'field_mod']) or be a "
            "recognised built-in" in str(excinfo.value))


def test_lfricbuiltin_cma(dist_mem):
    '''Check that an 'LFRicBuiltIn' returns 'None' for CMA type (because
    built-ins don't work with CMA operators).

    '''
    _, invoke_info = parse(
        os.path.join(BASE_PATH,
                     "15.12.3_single_pointwise_builtin.f90"),
        api=API)
    psy = PSyFactory(API, distributed_memory=dist_mem).create(invoke_info)
    first_invoke = psy.invokes.invoke_list[0]
    kern = first_invoke.schedule.children[0].loop_body[0]
    assert kern.cma_operation is None


def test_lfricbuiltfactory_str():
    '''Check that the '__str__' method of 'LFRicBuiltInCallFactory' works
    as expected.

    '''
    factory = LFRicBuiltInCallFactory()
    assert "Factory for a call to an LFRic built-in." in str(factory)


def test_get_indexed_field_argument_refs():
    '''Test the 'LFRicBuiltIn.get_indexed_field_argument_references()'
    method.

    '''
    _, invoke_info = parse(os.path.join(BASE_PATH,
                                        "15.1.8_a_plus_X_builtin.f90"),
                           api=API)
    psy = PSyFactory(API, distributed_memory=False).create(invoke_info)
    loop = psy.invokes.invoke_list[0].schedule[0]
    kern = loop.loop_body[0]
    refs = kern.get_indexed_field_argument_references()
    # Kernel has two field arguments
    assert len(refs) == 2
    for ref in refs:
        assert isinstance(ref, ArrayReference)
        assert isinstance(ref.symbol.datatype, UnsupportedFortranType)
        assert isinstance(ref.symbol.datatype.partial_datatype, ArrayType)
        assert len(ref.symbol.datatype.partial_datatype.shape) == 1
        # The reference in a built-in will have a data type hard coded
        assert isinstance(ref.datatype, ScalarType)
        assert ref.datatype.precision.name == "r_def"


def test_get_scalar_argument_references():
    '''Test the 'LFRicBuiltIn.get_scalar_argument_references()' method.'''
    _, invoke_info = parse(os.path.join(BASE_PATH,
                                        "15.6.2_inc_X_powint_n_builtin.f90"),
                           api=API)
    psy = PSyFactory(API, distributed_memory=False).create(invoke_info)
    sched = psy.invokes.invoke_list[0].schedule
    kern = sched[0].loop_body[0]
    refs = kern.get_scalar_argument_references()
    assert len(refs) == 1
    assert isinstance(refs[0], Reference)
    assert refs[0].symbol.name == "i_scalar"
    kern = sched[1].loop_body[0]
    refs = kern.get_scalar_argument_references()
    assert len(refs) == 1
    assert isinstance(refs[0], UnaryOperation)
    assert refs[0].operator == UnaryOperation.Operator.MINUS
    assert isinstance(refs[0].children[0], Literal)
    assert refs[0].children[0].value == "2"


def test_get_dof_loop_index_symbol():
    '''Test the 'LFRicBuiltIn.get_dof_loop_index_symbol()' method.'''
    _, invoke_info = parse(os.path.join(BASE_PATH,
                                        "15.1.8_a_plus_X_builtin.f90"),
                           api=API)
    psy = PSyFactory(API, distributed_memory=False).create(invoke_info)
    loop = psy.invokes.invoke_list[0].schedule[0]
    kern = loop.loop_body[0]
    sym = kern.get_dof_loop_index_symbol()
    assert sym.name == "df"
    assert sym.datatype.intrinsic == ScalarType.Intrinsic.INTEGER


def test_reference_accesses(monkeypatch):
    '''Test the 'reference_accesses()' method.'''
    _, invoke_info = parse(os.path.join(BASE_PATH,
                                        "15.1.8_a_plus_X_builtin.f90"),
                           api=API)
    psy = PSyFactory(API, distributed_memory=False).create(invoke_info)
    loop = psy.invokes.invoke_list[0].schedule[0]
    kern = loop.loop_body[0]
    var_info = kern.reference_accesses()
    # f2_data(df) = a + f1_data(df)
    assert var_info.is_written(Signature("f2_data"))
    assert var_info.is_read(Signature("f1_data"))
    assert var_info.is_read(Signature("a"))
    # Check for the expected error if an unsupported type of argument
    # is encountered. Use monkeypatch to break one of the existing args.
    monkeypatch.setattr(kern.args[0], "_argument_type", "gh_wrong")
    with pytest.raises(InternalError) as err:
        var_info = kern.reference_accesses()
    assert ("LFRicBuiltin.reference_accesses only supports field and scalar "
            "arguments but got 'f2' of type 'gh_wrong'" in str(err.value))


# ------------- Adding (scaled) real fields --------------------------------- #


def test_X_plus_Y_and_its_int_version(fortran_writer):
    ''' Test the metadata, str and lower_to_language_level builtin methods. '''
    # pylint: disable=unidiomatic-typecheck
    metadata = lfric_builtins.LFRicXPlusYKern.metadata()
    assert isinstance(metadata, LFRicKernelMetadata)
    # Test the metadata values in this test. Future tests will just
    # check that an LFRicKernelMetadata instance is returned.
    assert metadata.operates_on == "dof"
    assert metadata.name == "X_plus_Y"
    assert metadata.procedure_name == "X_plus_Y_code"
    assert len(metadata.meta_args) == 3
    assert type(metadata.meta_args[0]) is FieldArgMetadata
    assert metadata.meta_args[0].datatype == "gh_real"
    assert metadata.meta_args[0].access == "gh_write"
    assert metadata.meta_args[0].function_space == "any_space_1"
    assert type(metadata.meta_args[1]) is FieldArgMetadata
    assert metadata.meta_args[1].datatype == "gh_real"
    assert metadata.meta_args[1].access == "gh_read"
    assert metadata.meta_args[1].function_space == "any_space_1"
    assert type(metadata.meta_args[2]) is FieldArgMetadata
    assert metadata.meta_args[2].datatype == "gh_real"
    assert metadata.meta_args[2].access == "gh_read"
    assert metadata.meta_args[2].function_space == "any_space_1"

    kern = builtin_from_file("15.1.1_X_plus_Y_builtin.f90")
    assert str(kern) == "Built-in: X_plus_Y (add real-valued fields)"

    # Test the 'lower_to_language_level()' method
    code = fortran_writer(kern)
    assert ("! Built-in: X_plus_Y (add real-valued fields)\n"
            "f3_data(df) = f1_data(df) + f2_data(df)\n") in code

    # The integer version has the datatype changed to integer in the metadata
    # and string representation
    kern = builtin_from_file("15.21.1_int_X_plus_Y_builtin.f90")
    assert str(kern) == "Built-in: int_X_plus_Y (add integer-valued fields)"
    assert kern.metadata().meta_args[0].datatype == "gh_integer"
    assert kern.metadata().meta_args[1].datatype == "gh_integer"
    assert kern.metadata().meta_args[2].datatype == "gh_integer"


def test_inc_X_plus_Y_and_its_int_version(fortran_writer):
    ''' Test the metadata, str and lower_to_language_level builtin methods. '''
    metadata = lfric_builtins.LFRicIncXPlusYKern.metadata()
    assert isinstance(metadata, LFRicKernelMetadata)
    assert len(metadata.meta_args) == 2
    assert metadata.meta_args[0].access == "gh_readwrite"
    assert metadata.meta_args[0].function_space == "any_space_1"
    assert metadata.meta_args[1].access == "gh_read"
    assert metadata.meta_args[1].function_space == "any_space_1"

    kern = builtin_from_file("15.1.2_inc_X_plus_Y_builtin.f90")
    assert (str(kern) == "Built-in: inc_X_plus_Y (increment a "
            "real-valued field)")

    # Test the 'lower_to_language_level()' method
    code = fortran_writer(kern)
    assert ("! Built-in: inc_X_plus_Y (increment a real-valued field)\n"
            "f1_data(df) = f1_data(df) + f2_data(df)\n" in code)

    # The integer version has the datatype changed to integer in the metadata
    # and string representation
    kern = builtin_from_file("15.21.2_int_inc_X_plus_Y_builtin.f90")
    assert str(kern) == ("Built-in: int_inc_X_plus_Y (increment an integer"
                         "-valued field)")
    assert kern.metadata().meta_args[0].datatype == "gh_integer"
    assert kern.metadata().meta_args[1].datatype == "gh_integer"


def test_a_plus_X_and_its_int_version(fortran_writer):
    ''' Test the metadata, str and lower_to_language_level builtin methods. '''
    metadata = lfric_builtins.LFRicAPlusXKern.metadata()
    assert isinstance(metadata, LFRicKernelMetadata)
    assert len(metadata.meta_args) == 3
    assert metadata.meta_args[0].access == "gh_write"
    assert metadata.meta_args[0].function_space == "any_space_1"
    assert isinstance(metadata.meta_args[1], ScalarArgMetadata)
    assert metadata.meta_args[1].access == "gh_read"
    assert metadata.meta_args[2].access == "gh_read"
    assert metadata.meta_args[2].function_space == "any_space_1"

    kern = builtin_from_file("15.1.8_a_plus_X_builtin.f90")
    assert str(kern) == "Built-in: a_plus_X (real-valued fields)"

    # Test the 'lower_to_language_level()' method
    lowered = kern.lower_to_language_level()
    # Check the type of the scalar
    scalar = lowered.scope.symbol_table.lookup("a")
    assert isinstance(scalar.datatype, ScalarType)
    assert scalar.datatype.intrinsic == ScalarType.Intrinsic.REAL
    assert scalar.datatype.precision.name == "r_def"
    code = fortran_writer(lowered)
    assert ("! Built-in: a_plus_X (real-valued fields)\n"
            "f2_data(df) = a + f1_data(df)\n") in code

    # The integer version has the datatype changed to integer in the metadata
    # and string representation
    kern = builtin_from_file("15.21.3_int_a_plus_X_builtin.f90")
    assert str(kern) == "Built-in: int_a_plus_X (integer-valued fields)"
    assert kern.metadata().meta_args[0].datatype == "gh_integer"
    assert kern.metadata().meta_args[1].datatype == "gh_integer"
    assert kern.metadata().meta_args[2].datatype == "gh_integer"


def test_inc_a_plus_X_and_its_int_version(fortran_writer):
    ''' Test the metadata, str and lower_to_language_level builtin methods. '''
    metadata = lfric_builtins.LFRicIncAPlusXKern.metadata()
    assert isinstance(metadata, LFRicKernelMetadata)
    assert len(metadata.meta_args) == 2
    assert isinstance(metadata.meta_args[0], ScalarArgMetadata)
    assert metadata.meta_args[0].access == "gh_read"
    assert metadata.meta_args[1].access == "gh_readwrite"
    assert metadata.meta_args[1].function_space == "any_space_1"

    kern = builtin_from_file("15.1.9_inc_a_plus_X_builtin.f90")
    assert str(kern) == "Built-in: inc_a_plus_X (real-valued field)"

    # Test the 'lower_to_language_level()' method
    code = fortran_writer(kern)
    assert ("! Built-in: inc_a_plus_X (real-valued field)\n"
            "f1_data(df) = a + f1_data(df)\n") in code

    # The integer version has the datatype changed to integer in the metadata
    # and string representation
    kern = builtin_from_file("15.21.4_int_inc_a_plus_X_builtin.f90")
    assert str(kern) == "Built-in: int_inc_a_plus_X (integer-valued field)"
    assert kern.metadata().meta_args[0].datatype == "gh_integer"
    assert kern.metadata().meta_args[1].datatype == "gh_integer"


def test_aX_plus_Y(fortran_writer):
    ''' Test the metadata, str and lower_to_language_level builtin methods. '''
    metadata = lfric_builtins.LFRicAXPlusYKern.metadata()
    assert isinstance(metadata, LFRicKernelMetadata)
    assert len(metadata.meta_args) == 4
    assert metadata.meta_args[0].access == "gh_write"
    assert metadata.meta_args[0].function_space == "any_space_1"
    assert isinstance(metadata.meta_args[1], ScalarArgMetadata)
    assert metadata.meta_args[1].access == "gh_read"
    assert metadata.meta_args[2].access == "gh_read"
    assert metadata.meta_args[2].function_space == "any_space_1"
    assert metadata.meta_args[3].access == "gh_read"
    assert metadata.meta_args[3].function_space == "any_space_1"

    kern = builtin_from_file("15.1.3_aX_plus_Y_builtin.f90")
    assert str(kern) == "Built-in: aX_plus_Y (real-valued fields)"

    # Test the 'lower_to_language_level()' method
    code = fortran_writer(kern)
    assert ("! Built-in: aX_plus_Y (real-valued fields)\n"
            "f3_data(df) = a * f1_data(df) + f2_data(df)\n") in code


def test_inc_aX_plus_Y(fortran_writer):
    ''' Test the metadata, str and lower_to_language_level builtin methods. '''
    metadata = lfric_builtins.LFRicIncAXPlusYKern.metadata()
    assert isinstance(metadata, LFRicKernelMetadata)
    assert len(metadata.meta_args) == 3
    assert isinstance(metadata.meta_args[0], ScalarArgMetadata)
    assert metadata.meta_args[0].access == "gh_read"
    assert metadata.meta_args[1].access == "gh_readwrite"
    assert metadata.meta_args[1].function_space == "any_space_1"
    assert metadata.meta_args[2].access == "gh_read"
    assert metadata.meta_args[2].function_space == "any_space_1"

    kern = builtin_from_file("15.1.4_inc_aX_plus_Y_builtin.f90")
    assert str(kern) == "Built-in: inc_aX_plus_Y (real-valued fields)"

    # Test the 'lower_to_language_level()' method
    code = fortran_writer(kern)
    assert ("! Built-in: inc_aX_plus_Y (real-valued fields)\n"
            "f1_data(df) = a * f1_data(df) + f2_data(df)\n") in code

    # Also with a literal
    kern = builtin_from_file("15.13.1_aX_plus_Y_builtin_set_by_value.f90")
    assert str(kern) == "Built-in: aX_plus_Y (real-valued fields)"

    # Test the 'lower_to_language_level()' method
    code = fortran_writer(kern)
    assert ("! Built-in: aX_plus_Y (real-valued fields)\n"
            "f3_data(df) = 0.5_r_def * f1_data(df) + f2_data(df)\n") in code


def test_inc_X_plus_bY(fortran_writer):
    ''' Test the metadata, str and lower_to_language_level builtin methods. '''
    metadata = lfric_builtins.LFRicIncXPlusBYKern.metadata()
    assert isinstance(metadata, LFRicKernelMetadata)
    assert len(metadata.meta_args) == 3
    assert metadata.meta_args[0].access == "gh_readwrite"
    assert metadata.meta_args[0].function_space == "any_space_1"
    assert isinstance(metadata.meta_args[1], ScalarArgMetadata)
    assert metadata.meta_args[1].access == "gh_read"
    assert metadata.meta_args[2].access == "gh_read"
    assert metadata.meta_args[2].function_space == "any_space_1"

    kern = builtin_from_file("15.1.5_inc_X_plus_bY_builtin.f90")
    assert str(kern) == "Built-in: inc_X_plus_bY (real-valued fields)"

    # Test the 'lower_to_language_level()' method
    code = fortran_writer(kern)
    assert ("! Built-in: inc_X_plus_bY (real-valued fields)\n"
            "f1_data(df) = f1_data(df) + b * f2_data(df)\n") in code


def test_aX_plus_bY(fortran_writer):
    ''' Test the metadata, str and lower_to_language_level builtin methods. '''
    metadata = lfric_builtins.LFRicAXPlusBYKern.metadata()
    assert isinstance(metadata, LFRicKernelMetadata)
    assert len(metadata.meta_args) == 5
    assert metadata.meta_args[0].access == "gh_write"
    assert metadata.meta_args[0].function_space == "any_space_1"
    assert isinstance(metadata.meta_args[1], ScalarArgMetadata)
    assert metadata.meta_args[1].access == "gh_read"
    assert metadata.meta_args[2].access == "gh_read"
    assert metadata.meta_args[2].function_space == "any_space_1"
    assert isinstance(metadata.meta_args[3], ScalarArgMetadata)
    assert metadata.meta_args[3].access == "gh_read"
    assert metadata.meta_args[4].access == "gh_read"
    assert metadata.meta_args[4].function_space == "any_space_1"

    kern = builtin_from_file("15.1.6_aX_plus_bY_builtin.f90")
    assert str(kern) == "Built-in: aX_plus_bY (real-valued fields)"

    # Test the 'lower_to_language_level()' method
    code = fortran_writer(kern)
    assert ("! Built-in: aX_plus_bY (real-valued fields)\n"
            "f3_data(df) = a * f1_data(df) + b * f2_data(df)\n") in code

    # Also with a literal
    kern = builtin_from_file("15.13.2_aX_plus_bY_builtin_set_by_value.f90")
    assert str(kern) == "Built-in: aX_plus_bY (real-valued fields)"

    code = fortran_writer(kern)
    assert ("! Built-in: aX_plus_bY (real-valued fields)\n"
            "f3_data(df) = 0.5d0 * f1_data(df) + 0.8 * f2_data(df)\n" in code)


def test_inc_aX_plus_bY(fortran_writer):
    ''' Test the metadata, str and lower_to_language_level builtin methods. '''
    metadata = lfric_builtins.LFRicIncAXPlusBYKern.metadata()
    assert isinstance(metadata, LFRicKernelMetadata)
    assert len(metadata.meta_args) == 4
    assert isinstance(metadata.meta_args[0], ScalarArgMetadata)
    assert metadata.meta_args[0].access == "gh_read"
    assert metadata.meta_args[1].access == "gh_readwrite"
    assert metadata.meta_args[1].function_space == "any_space_1"
    assert isinstance(metadata.meta_args[2], ScalarArgMetadata)
    assert metadata.meta_args[2].access == "gh_read"
    assert metadata.meta_args[3].access == "gh_read"
    assert metadata.meta_args[3].function_space == "any_space_1"

    kern = builtin_from_file("15.1.7_inc_aX_plus_bY_builtin.f90")
    assert str(kern) == "Built-in: inc_aX_plus_bY (real-valued fields)"

    # Test the 'lower_to_language_level()' method
    code = fortran_writer(kern)
    assert ("! Built-in: inc_aX_plus_bY (real-valued fields)\n"
            "f1_data(df) = a * f1_data(df) + b * f2_data(df)\n") in code


def test_aX_plus_aY(fortran_writer):
    ''' Test the metadata, str and lower_to_language_level builtin methods. '''
    metadata = lfric_builtins.LFRicAXPlusAYKern.metadata()
    assert isinstance(metadata, LFRicKernelMetadata)
    assert len(metadata.meta_args) == 4
    assert metadata.meta_args[0].access == "gh_write"
    assert metadata.meta_args[0].function_space == "any_space_1"
    assert isinstance(metadata.meta_args[1], ScalarArgMetadata)
    assert metadata.meta_args[1].access == "gh_read"
    assert metadata.meta_args[2].access == "gh_read"
    assert metadata.meta_args[2].function_space == "any_space_1"
    assert metadata.meta_args[3].access == "gh_read"
    assert metadata.meta_args[3].function_space == "any_space_1"

    kern = builtin_from_file("15.1.10_aX_plus_aY_builtin.f90")
    assert str(kern) == "Built-in: aX_plus_aY (real-valued fields)"

    # Test the 'lower_to_language_level()' method
    code = fortran_writer(kern)
    assert ("! Built-in: aX_plus_aY (real-valued fields)\n"
            "f3_data(df) = a * (f1_data(df) + f2_data(df))\n") in code


# ------------- Subtracting (scaled) real fields ---------------------------- #


def test_X_minus_Y_and_its_int_version(fortran_writer):
    ''' Test the metadata, str and lower_to_language_level builtin methods. '''
    metadata = lfric_builtins.LFRicXMinusYKern.metadata()
    assert isinstance(metadata, LFRicKernelMetadata)
    assert len(metadata.meta_args) == 3
    assert metadata.meta_args[0].access == "gh_write"
    assert metadata.meta_args[0].function_space == "any_space_1"
    assert metadata.meta_args[1].access == "gh_read"
    assert metadata.meta_args[1].function_space == "any_space_1"
    assert metadata.meta_args[2].access == "gh_read"
    assert metadata.meta_args[2].function_space == "any_space_1"

    kern = builtin_from_file("15.2.1_X_minus_Y_builtin.f90")
    assert str(kern) == "Built-in: X_minus_Y (subtract real-valued fields)"

    # Test the 'lower_to_language_level()' method
    code = fortran_writer(kern)
    assert ("! Built-in: X_minus_Y (subtract real-valued fields)\n"
            "f3_data(df) = f1_data(df) - f2_data(df)\n") in code

    # The integer version has the datatype changed to integer in the metadata
    # and string representation
    kern = builtin_from_file("15.22.1_int_X_minus_Y_builtin.f90")
    assert str(kern) == ("Built-in: int_X_minus_Y (subtract integer-valued "
                         "fields)")
    assert kern.metadata().meta_args[0].datatype == "gh_integer"
    assert kern.metadata().meta_args[1].datatype == "gh_integer"
    assert kern.metadata().meta_args[2].datatype == "gh_integer"


def test_inc_X_minus_Y_and_its_int_version(fortran_writer):
    ''' Test the metadata, str and lower_to_language_level builtin methods. '''
    metadata = lfric_builtins.LFRicIncXMinusYKern.metadata()
    assert isinstance(metadata, LFRicKernelMetadata)
    assert len(metadata.meta_args) == 2
    assert metadata.meta_args[0].access == "gh_readwrite"
    assert metadata.meta_args[0].function_space == "any_space_1"
    assert metadata.meta_args[1].access == "gh_read"
    assert metadata.meta_args[1].function_space == "any_space_1"

    kern = builtin_from_file("15.2.2_inc_X_minus_Y_builtin.f90")
    assert (str(kern) == "Built-in: inc_X_minus_Y (decrement a "
            "real-valued field)")

    # Test the 'lower_to_language_level()' method
    code = fortran_writer(kern)
    assert ("! Built-in: inc_X_minus_Y (decrement a real-valued field)\n"
            "f1_data(df) = f1_data(df) - f2_data(df)\n") in code

    # The integer version has the datatype changed to integer in the metadata
    # and string representation
    kern = builtin_from_file("15.22.2_int_inc_X_minus_Y_builtin.f90")
    assert str(kern) == ("Built-in: int_inc_X_minus_Y (decrement an integer-"
                         "valued field)")
    assert kern.metadata().meta_args[0].datatype == "gh_integer"
    assert kern.metadata().meta_args[1].datatype == "gh_integer"


def test_a_minus_X_and_its_int_version(fortran_writer):
    ''' Test the metadata, str and lower_to_language_level builtin methods. '''
    metadata = lfric_builtins.LFRicAMinusXKern.metadata()
    assert isinstance(metadata, LFRicKernelMetadata)
    assert len(metadata.meta_args) == 3
    assert metadata.meta_args[0].access == "gh_write"
    assert metadata.meta_args[0].function_space == "any_space_1"
    assert isinstance(metadata.meta_args[1], ScalarArgMetadata)
    assert metadata.meta_args[1].access == "gh_read"
    assert metadata.meta_args[2].access == "gh_read"
    assert metadata.meta_args[2].function_space == "any_space_1"

    kern = builtin_from_file("15.2.7_a_minus_X_builtin.f90")
    assert str(kern) == "Built-in: a_minus_X (real-valued fields)"

    # Test the 'lower_to_language_level()' method
    code = fortran_writer(kern)
    assert ("! Built-in: a_minus_X (real-valued fields)\n"
            "f2_data(df) = a - f1_data(df)\n") in code

    # The integer version has the datatype changed to integer in the metadata
    # and string representation
    kern = builtin_from_file("15.22.3_int_a_minus_X_builtin.f90")
    assert str(kern) == "Built-in: int_a_minus_X (integer-valued fields)"
    assert kern.metadata().meta_args[0].datatype == "gh_integer"
    assert kern.metadata().meta_args[1].datatype == "gh_integer"
    assert kern.metadata().meta_args[2].datatype == "gh_integer"


def test_inc_a_minus_X_and_its_int_version(fortran_writer):
    ''' Test the metadata, str and lower_to_language_level builtin methods. '''
    metadata = lfric_builtins.LFRicIncAMinusXKern.metadata()
    assert isinstance(metadata, LFRicKernelMetadata)
    assert len(metadata.meta_args) == 2
    assert isinstance(metadata.meta_args[0], ScalarArgMetadata)
    assert metadata.meta_args[0].access == "gh_read"
    assert metadata.meta_args[1].access == "gh_readwrite"
    assert metadata.meta_args[1].function_space == "any_space_1"

    kern = builtin_from_file("15.2.8_inc_a_minus_X_builtin.f90")
    assert str(kern) == "Built-in: inc_a_minus_X (real-valued field)"

    # Test the 'lower_to_language_level()' method
    code = fortran_writer(kern)
    assert ("! Built-in: inc_a_minus_X (real-valued field)\n"
            "f1_data(df) = a - f1_data(df)\n") in code

    # The integer version has the datatype changed to integer in the metadata
    # and string representation
    kern = builtin_from_file("15.22.4_int_inc_a_minus_X_builtin.f90")
    assert str(kern) == "Built-in: int_inc_a_minus_X (integer-valued field)"
    assert kern.metadata().meta_args[0].datatype == "gh_integer"
    assert kern.metadata().meta_args[1].datatype == "gh_integer"


def test_X_minus_a_and_its_int_version(fortran_writer):
    ''' Test the metadata, str and lower_to_language_level builtin methods. '''
    metadata = lfric_builtins.LFRicXMinusAKern.metadata()
    assert isinstance(metadata, LFRicKernelMetadata)
    assert len(metadata.meta_args) == 3
    assert metadata.meta_args[0].access == "gh_write"
    assert metadata.meta_args[0].function_space == "any_space_1"
    assert metadata.meta_args[1].access == "gh_read"
    assert metadata.meta_args[1].function_space == "any_space_1"
    assert isinstance(metadata.meta_args[2], ScalarArgMetadata)
    assert metadata.meta_args[2].access == "gh_read"

    kern = builtin_from_file("15.2.9_X_minus_a_builtin.f90")
    assert str(kern) == "Built-in: X_minus_a (real-valued fields)"

    # Test the 'lower_to_language_level()' method
    code = fortran_writer(kern)
    assert ("! Built-in: X_minus_a (real-valued fields)\n"
            "f2_data(df) = f1_data(df) - a\n") in code

    # The integer version has the datatype changed to integer in the metadata
    # and string representation
    kern = builtin_from_file("15.22.5_int_X_minus_a_builtin.f90")
    assert str(kern) == "Built-in: int_X_minus_a (integer-valued fields)"
    assert kern.metadata().meta_args[0].datatype == "gh_integer"
    assert kern.metadata().meta_args[1].datatype == "gh_integer"
    assert kern.metadata().meta_args[2].datatype == "gh_integer"


def test_inc_X_minus_a_and_its_int_version(fortran_writer):
    ''' Test the metadata, str and lower_to_language_level builtin methods. '''
    metadata = lfric_builtins.LFRicIncXMinusAKern.metadata()
    assert isinstance(metadata, LFRicKernelMetadata)
    assert len(metadata.meta_args) == 2
    assert metadata.meta_args[0].access == "gh_readwrite"
    assert metadata.meta_args[0].function_space == "any_space_1"
    assert isinstance(metadata.meta_args[1], ScalarArgMetadata)
    assert metadata.meta_args[1].access == "gh_read"

    kern = builtin_from_file("15.2.10_inc_X_minus_a_builtin.f90")
    assert str(kern) == "Built-in: inc_X_minus_a (real-valued field)"

    # Test the 'lower_to_language_level()' method
    code = fortran_writer(kern)
    assert ("! Built-in: inc_X_minus_a (real-valued field)\n"
            "f1_data(df) = f1_data(df) - a\n") in code

    # The integer version has the datatype changed to integer in the metadata
    # and string representation
    kern = builtin_from_file("15.22.6_int_inc_X_minus_a_builtin.f90")
    assert str(kern) == "Built-in: int_inc_X_minus_a (integer-valued field)"
    assert kern.metadata().meta_args[0].datatype == "gh_integer"
    assert kern.metadata().meta_args[1].datatype == "gh_integer"


def test_aX_minus_Y(fortran_writer):
    ''' Test the metadata, str and lower_to_language_level builtin methods. '''
    metadata = lfric_builtins.LFRicAXMinusYKern.metadata()
    assert isinstance(metadata, LFRicKernelMetadata)
    assert len(metadata.meta_args) == 4
    assert metadata.meta_args[0].access == "gh_write"
    assert metadata.meta_args[0].function_space == "any_space_1"
    assert isinstance(metadata.meta_args[1], ScalarArgMetadata)
    assert metadata.meta_args[1].access == "gh_read"
    assert metadata.meta_args[2].access == "gh_read"
    assert metadata.meta_args[2].function_space == "any_space_1"
    assert metadata.meta_args[3].access == "gh_read"
    assert metadata.meta_args[3].function_space == "any_space_1"

    kern = builtin_from_file("15.2.3_aX_minus_Y_builtin.f90")
    assert str(kern) == "Built-in: aX_minus_Y (real-valued fields)"

    # Test the 'lower_to_language_level()' method
    code = fortran_writer(kern)
    assert ("! Built-in: aX_minus_Y (real-valued fields)\n"
            "f3_data(df) = a * f1_data(df) - f2_data(df)\n") in code


def test_X_minus_bY(fortran_writer):
    ''' Test the metadata, str and lower_to_language_level builtin methods. '''
    metadata = lfric_builtins.LFRicXMinusBYKern.metadata()
    assert isinstance(metadata, LFRicKernelMetadata)
    assert len(metadata.meta_args) == 4
    assert metadata.meta_args[0].access == "gh_write"
    assert metadata.meta_args[0].function_space == "any_space_1"
    assert metadata.meta_args[1].access == "gh_read"
    assert metadata.meta_args[1].function_space == "any_space_1"
    assert isinstance(metadata.meta_args[2], ScalarArgMetadata)
    assert metadata.meta_args[2].access == "gh_read"
    assert metadata.meta_args[3].access == "gh_read"
    assert metadata.meta_args[3].function_space == "any_space_1"

    kern = builtin_from_file("15.2.4_X_minus_bY_builtin.f90")
    assert str(kern) == "Built-in: X_minus_bY (real-valued fields)"

    # Test the 'lower_to_language_level()' method
    code = fortran_writer(kern)
    assert ("! Built-in: X_minus_bY (real-valued fields)\n"
            "f3_data(df) = f1_data(df) - b * f2_data(df)\n") in code


def test_inc_X_minus_bY(fortran_writer):
    ''' Test the metadata, str and lower_to_language_level builtin methods. '''
    metadata = lfric_builtins.LFRicIncXMinusBYKern.metadata()
    assert isinstance(metadata, LFRicKernelMetadata)
    assert len(metadata.meta_args) == 3
    assert metadata.meta_args[0].access == "gh_readwrite"
    assert metadata.meta_args[0].function_space == "any_space_1"
    assert isinstance(metadata.meta_args[1], ScalarArgMetadata)
    assert metadata.meta_args[1].access == "gh_read"
    assert metadata.meta_args[2].access == "gh_read"
    assert metadata.meta_args[2].function_space == "any_space_1"

    kern = builtin_from_file("15.2.5_inc_X_minus_bY_builtin.f90")
    assert str(kern) == "Built-in: inc_X_minus_bY (real-valued fields)"

    # Test the 'lower_to_language_level()' method
    code = fortran_writer(kern)
    assert ("! Built-in: inc_X_minus_bY (real-valued fields)\n"
            "f1_data(df) = f1_data(df) - b * f2_data(df)\n") in code


def test_aX_minus_bY(fortran_writer):
    ''' Test the metadata, str and lower_to_language_level builtin methods. '''
    metadata = lfric_builtins.LFRicAXMinusBYKern.metadata()
    assert isinstance(metadata, LFRicKernelMetadata)
    assert len(metadata.meta_args) == 5
    assert metadata.meta_args[0].access == "gh_write"
    assert metadata.meta_args[0].function_space == "any_space_1"
    assert isinstance(metadata.meta_args[1], ScalarArgMetadata)
    assert metadata.meta_args[1].access == "gh_read"
    assert metadata.meta_args[2].access == "gh_read"
    assert metadata.meta_args[2].function_space == "any_space_1"
    assert isinstance(metadata.meta_args[3], ScalarArgMetadata)
    assert metadata.meta_args[3].access == "gh_read"
    assert metadata.meta_args[4].access == "gh_read"
    assert metadata.meta_args[4].function_space == "any_space_1"

    kern = builtin_from_file("15.2.6_aX_minus_bY_builtin.f90")
    assert str(kern) == "Built-in: aX_minus_bY (real-valued fields)"

    # Test the 'lower_to_language_level()' method
    code = fortran_writer(kern)
    assert ("! Built-in: aX_minus_bY (real-valued fields)\n"
            "f3_data(df) = a * f1_data(df) - b * f2_data(df)\n") in code


# ------------- Multiplying (scaled) real fields ---------------------------- #


def test_X_times_Y_and_its_int_version(fortran_writer):
    ''' Test the metadata, str and lower_to_language_level builtin methods. '''
    metadata = lfric_builtins.LFRicXTimesYKern.metadata()
    assert isinstance(metadata, LFRicKernelMetadata)
    assert len(metadata.meta_args) == 3
    assert metadata.meta_args[0].access == "gh_write"
    assert metadata.meta_args[0].function_space == "any_space_1"
    assert metadata.meta_args[1].access == "gh_read"
    assert metadata.meta_args[1].function_space == "any_space_1"
    assert metadata.meta_args[2].access == "gh_read"
    assert metadata.meta_args[2].function_space == "any_space_1"

    kern = builtin_from_file("15.3.1_X_times_Y_builtin.f90")
    assert str(kern) == "Built-in: X_times_Y (multiply real-valued fields)"

    # Test the 'lower_to_language_level()' method
    code = fortran_writer(kern)
    assert ("! Built-in: X_times_Y (multiply real-valued fields)\n"
            "f3_data(df) = f1_data(df) * f2_data(df)\n") in code

    # The integer version has the datatype changed to integer in the metadata
    # and string representation
    kern = builtin_from_file("15.23.1_int_X_times_Y_builtin.f90")
    assert str(kern) == ("Built-in: int_X_times_Y (multiply integer-valued "
                         "fields)")
    assert kern.metadata().meta_args[0].datatype == "gh_integer"
    assert kern.metadata().meta_args[1].datatype == "gh_integer"
    assert kern.metadata().meta_args[2].datatype == "gh_integer"


def test_inc_X_times_Y_and_its_int_version(fortran_writer):
    ''' Test the metadata, str and lower_to_language_level builtin methods. '''
    metadata = lfric_builtins.LFRicIncXTimesYKern.metadata()
    assert isinstance(metadata, LFRicKernelMetadata)
    assert len(metadata.meta_args) == 2
    assert metadata.meta_args[0].access == "gh_readwrite"
    assert metadata.meta_args[0].function_space == "any_space_1"
    assert metadata.meta_args[1].access == "gh_read"
    assert metadata.meta_args[1].function_space == "any_space_1"

    kern = builtin_from_file("15.3.2_inc_X_times_Y_builtin.f90")
    assert (str(kern) == "Built-in: inc_X_times_Y (multiply one real-valued "
            "field by another)")

    # Test the 'lower_to_language_level()' method
    code = fortran_writer(kern)
    assert ("! Built-in: inc_X_times_Y (multiply one real-valued "
            "field by another)\n"
            "f1_data(df) = f1_data(df) * f2_data(df)\n" in code)

    # The integer version has the datatype changed to integer in the metadata
    # and string representation
    kern = builtin_from_file("15.23.2_int_inc_X_times_Y_builtin.f90")
    assert str(kern) == ("Built-in: int_inc_X_times_Y (multiply one integer"
                         "-valued field by another)")
    assert kern.metadata().meta_args[0].datatype == "gh_integer"
    assert kern.metadata().meta_args[1].datatype == "gh_integer"


def test_inc_aX_times_Y(fortran_writer):
    ''' Test the metadata, str and lower_to_language_level builtin methods. '''
    metadata = lfric_builtins.LFRicIncAXTimesYKern.metadata()
    assert isinstance(metadata, LFRicKernelMetadata)
    assert len(metadata.meta_args) == 3
    assert metadata.meta_args[0].access == "gh_read"
    assert metadata.meta_args[1].access == "gh_readwrite"
    assert metadata.meta_args[1].function_space == "any_space_1"
    assert metadata.meta_args[2].access == "gh_read"
    assert metadata.meta_args[2].function_space == "any_space_1"

    kern = builtin_from_file("15.3.3_inc_aX_times_Y_builtin.f90")
    assert str(kern) == "Built-in: inc_aX_times_Y (real-valued fields)"

    # Test the 'lower_to_language_level()' method
    code = fortran_writer(kern)
    assert ("! Built-in: inc_aX_times_Y (real-valued fields)\n"
            "f1_data(df) = a * f1_data(df) * f2_data(df)\n") in code


# ------------- Scaling real fields (multiplying by a real scalar) ---------- #


def test_a_times_X_and_its_int_version(fortran_writer):
    ''' Test the metadata, str and lower_to_language_level builtin methods. '''
    metadata = lfric_builtins.LFRicATimesXKern.metadata()
    assert isinstance(metadata, LFRicKernelMetadata)
    assert len(metadata.meta_args) == 3
    assert metadata.meta_args[0].access == "gh_write"
    assert metadata.meta_args[0].function_space == "any_space_1"
    assert isinstance(metadata.meta_args[1], ScalarArgMetadata)
    assert metadata.meta_args[1].access == "gh_read"
    assert metadata.meta_args[2].access == "gh_read"
    assert metadata.meta_args[2].function_space == "any_space_1"

    kern = builtin_from_file("15.4.1_a_times_X_builtin.f90")
    assert str(kern) == "Built-in: a_times_X (copy a scaled real-valued field)"

    # Test the 'lower_to_language_level()' method
    code = fortran_writer(kern)
    assert ("! Built-in: a_times_X (copy a scaled real-valued field)\n"
            "f2_data(df) = a_scalar * f1_data(df)\n") in code

    # The integer version has the datatype changed to integer in the metadata
    # and string representation
    kern = builtin_from_file("15.24.1_int_a_times_X_builtin.f90")
    assert str(kern) == ("Built-in: int_a_times_X (copy a scaled integer"
                         "-valued field)")
    assert kern.metadata().meta_args[0].datatype == "gh_integer"
    assert kern.metadata().meta_args[1].datatype == "gh_integer"
    assert kern.metadata().meta_args[2].datatype == "gh_integer"


def test_inc_a_times_X_and_its_int_version(fortran_writer):
    ''' Test the metadata, str and lower_to_language_level builtin methods. '''
    metadata = lfric_builtins.LFRicIncATimesXKern.metadata()
    assert isinstance(metadata, LFRicKernelMetadata)
    assert len(metadata.meta_args) == 2
    assert isinstance(metadata.meta_args[1], ScalarArgMetadata)
    assert metadata.meta_args[0].access == "gh_read"
    assert metadata.meta_args[1].access == "gh_readwrite"
    assert metadata.meta_args[1].function_space == "any_space_1"

    kern = builtin_from_file("15.4.2_inc_a_times_X_builtin.f90")
    assert str(kern) == "Built-in: inc_a_times_X (scale a real-valued field)"

    # Test the 'lower_to_language_level()' method
    code = fortran_writer(kern)
    assert ("! Built-in: inc_a_times_X (scale a real-valued field)\n"
            "f1_data(df) = a_scalar * f1_data(df)\n") in code

    # The integer version has the datatype changed to integer in the metadata
    # and string representation
    kern = builtin_from_file("15.24.2_int_inc_a_times_X_builtin.f90")
    assert str(kern) == ("Built-in: int_inc_a_times_X (scale an integer"
                         "-valued field)")
    assert kern.metadata().meta_args[0].datatype == "gh_integer"
    assert kern.metadata().meta_args[1].datatype == "gh_integer"

# ------------- Dividing real fields ---------------------------------------- #


def test_X_divideby_Y(fortran_writer):
    ''' Test the metadata, str and lower_to_language_level builtin methods. '''
    metadata = lfric_builtins.LFRicXDividebyYKern.metadata()
    assert isinstance(metadata, LFRicKernelMetadata)
    assert len(metadata.meta_args) == 3
    assert metadata.meta_args[0].access == "gh_write"
    assert metadata.meta_args[0].function_space == "any_space_1"
    assert metadata.meta_args[1].access == "gh_read"
    assert metadata.meta_args[1].function_space == "any_space_1"
    assert metadata.meta_args[2].access == "gh_read"
    assert metadata.meta_args[2].function_space == "any_space_1"

    kern = builtin_from_file("15.5.1_X_divideby_Y_builtin.f90")
    assert str(kern) == "Built-in: X_divideby_Y (divide real-valued fields)"

    # Test the 'lower_to_language_level()' method
    code = fortran_writer(kern)
    assert ("! Built-in: X_divideby_Y (divide real-valued fields)\n"
            "f3_data(df) = f1_data(df) / f2_data(df)\n") in code


def test_inc_X_divideby_Y(fortran_writer):
    ''' Test the metadata, str and lower_to_language_level builtin methods. '''
    metadata = lfric_builtins.LFRicIncXDividebyYKern.metadata()
    assert isinstance(metadata, LFRicKernelMetadata)
    assert len(metadata.meta_args) == 2
    assert metadata.meta_args[0].access == "gh_readwrite"
    assert metadata.meta_args[0].function_space == "any_space_1"
    assert metadata.meta_args[1].access == "gh_read"
    assert metadata.meta_args[1].function_space == "any_space_1"

    kern = builtin_from_file("15.5.2_inc_X_divideby_Y_builtin.f90")
    assert (str(kern) == "Built-in: inc_X_divideby_Y (divide one real-valued "
            "field by another)")

    # Test the 'lower_to_language_level()' method
    code = fortran_writer(kern)
    assert ("! Built-in: inc_X_divideby_Y (divide one real-valued "
            "field by another)\n"
            "f1_data(df) = f1_data(df) / f2_data(df)\n" in code)


def test_X_divideby_a(fortran_writer):
    ''' Test the metadata, str and lower_to_language_level builtin methods. '''
    metadata = lfric_builtins.LFRicXDividebyAKern.metadata()
    assert isinstance(metadata, LFRicKernelMetadata)
    assert len(metadata.meta_args) == 3
    assert metadata.meta_args[0].access == "gh_write"
    assert metadata.meta_args[0].function_space == "any_space_1"
    assert metadata.meta_args[1].access == "gh_read"
    assert metadata.meta_args[1].function_space == "any_space_1"
    assert isinstance(metadata.meta_args[2], ScalarArgMetadata)
    assert metadata.meta_args[2].access == "gh_read"

    kern = builtin_from_file("15.5.5_X_divideby_a_builtin.f90")
    assert str(kern) == ("Built-in: X_divideby_a (divide a real-valued field "
                         "by a real scalar (Y = X/a))")

    # Test the 'lower_to_language_level()' method
    code = fortran_writer(kern)
    assert ("! Built-in: X_divideby_a (divide a real-valued field "
            "by a real scalar (Y = X/a))\n"
            "f2_data(df) = f1_data(df) / a_scalar\n") in code


def test_inc_X_divideby_a(fortran_writer):
    ''' Test the metadata, str and lower_to_language_level builtin methods. '''
    metadata = lfric_builtins.LFRicIncXDividebyAKern.metadata()
    assert isinstance(metadata, LFRicKernelMetadata)
    assert len(metadata.meta_args) == 2
    assert metadata.meta_args[0].access == "gh_readwrite"
    assert metadata.meta_args[0].function_space == "any_space_1"
    assert isinstance(metadata.meta_args[1], ScalarArgMetadata)
    assert metadata.meta_args[1].access == "gh_read"

    kern = builtin_from_file("15.5.6_inc_X_divideby_a_builtin.f90")
    assert str(kern) == ("Built-in: inc_X_divideby_a (divide a real-valued "
                         "field by a real scalar (X = X/a))")

    # Test the 'lower_to_language_level()' method
    code = fortran_writer(kern)
    assert ("! Built-in: inc_X_divideby_a (divide a real-valued "
            "field by a real scalar (X = X/a))\n"
            "f1_data(df) = f1_data(df) / a_scalar\n") in code


# ------------- Inverse scaling of real fields ------------------------------ #


def test_a_divideby_X(fortran_writer):
    ''' Test the metadata, str and lower_to_language_level builtin methods. '''
    metadata = lfric_builtins.LFRicADividebyXKern.metadata()
    assert isinstance(metadata, LFRicKernelMetadata)
    assert len(metadata.meta_args) == 3
    assert metadata.meta_args[0].access == "gh_write"
    assert metadata.meta_args[0].function_space == "any_space_1"
    assert isinstance(metadata.meta_args[1], ScalarArgMetadata)
    assert metadata.meta_args[1].access == "gh_read"
    assert metadata.meta_args[2].access == "gh_read"
    assert metadata.meta_args[2].function_space == "any_space_1"

    kern = builtin_from_file("15.5.3_a_divideby_X_builtin.f90")
    assert (str(kern) == "Built-in: a_divideby_X (inverse scaling of a "
            "real-valued field (Y = a/X))")

    # Test the 'lower_to_language_level()' method
    code = fortran_writer(kern)
    assert ("! Built-in: a_divideby_X (inverse scaling of a "
            "real-valued field (Y = a/X))\n"
            "f2_data(df) = a_scalar / f1_data(df)\n") in code


def test_inc_a_divideby_X(fortran_writer):
    ''' Test the metadata, str and lower_to_language_level builtin methods. '''
    metadata = lfric_builtins.LFRicIncADividebyXKern.metadata()
    assert isinstance(metadata, LFRicKernelMetadata)
    assert len(metadata.meta_args) == 2
    assert isinstance(metadata.meta_args[0], ScalarArgMetadata)
    assert metadata.meta_args[0].access == "gh_read"
    assert metadata.meta_args[1].access == "gh_readwrite"
    assert metadata.meta_args[1].function_space == "any_space_1"

    kern = builtin_from_file("15.5.4_inc_a_divideby_X_builtin.f90")
    assert (str(kern) == "Built-in: inc_a_divideby_X (inverse scaling of a "
            "real-valued field (X = a/X))")

    # Test the 'lower_to_language_level()' method
    code = fortran_writer(kern)
    assert ("! Built-in: inc_a_divideby_X (inverse scaling of a "
            "real-valued field (X = a/X))\n"
            "f1_data(df) = a_scalar / f1_data(df)\n") in code


# ------------- Raising a real field to a scalar ---------------------------- #


def test_inc_X_powreal_a(fortran_writer):
    ''' Test the metadata, str and lower_to_language_level builtin methods. '''
    metadata = lfric_builtins.LFRicIncXPowrealAKern.metadata()
    assert isinstance(metadata, LFRicKernelMetadata)
    assert len(metadata.meta_args) == 2
    assert metadata.meta_args[0].access == "gh_readwrite"
    assert metadata.meta_args[0].function_space == "any_space_1"
    assert metadata.meta_args[1].access == "gh_read"
    assert metadata.meta_args[1].datatype == "gh_real"

    kern = builtin_from_file("15.6.1_inc_X_powreal_a_builtin.f90")
    assert (str(kern) == "Built-in: inc_X_powreal_a (raise a real-valued "
            "field to a real power)")

    # Test the 'lower_to_language_level()' method
    lowered = kern.lower_to_language_level()
    # Check the type of the scalar power
    scalar = lowered.scope.symbol_table.lookup("a_scalar")
    assert isinstance(scalar.datatype, ScalarType)
    assert scalar.datatype.intrinsic == ScalarType.Intrinsic.REAL
    assert scalar.datatype.precision.name == "r_def"
    code = fortran_writer(lowered)
    assert ("! Built-in: inc_X_powreal_a (raise a real-valued "
            "field to a real power)\n"
            "f1_data(df) = f1_data(df) ** a_scalar\n") in code


def test_inc_X_powint_n(fortran_writer):
    ''' Test the metadata, str and lower_to_language_level builtin methods. '''
    metadata = lfric_builtins.LFRicIncXPowintNKern.metadata()
    assert isinstance(metadata, LFRicKernelMetadata)
    assert len(metadata.meta_args) == 2
    assert metadata.meta_args[0].access == "gh_readwrite"
    assert metadata.meta_args[0].function_space == "any_space_1"
    assert metadata.meta_args[1].access == "gh_read"
    assert metadata.meta_args[1].datatype == "gh_integer"

    kern = builtin_from_file("15.6.2_inc_X_powint_n_builtin.f90")
    assert str(kern) == ("Built-in: inc_X_powint_n (raise a real-valued field "
                         "to an integer power)")

    # Test the 'lower_to_language_level()' method
    lowered = kern.lower_to_language_level()
    # Check the type of the scalar power
    scalar = lowered.scope.symbol_table.lookup("i_scalar")
    assert isinstance(scalar.datatype, ScalarType)
    assert scalar.datatype.intrinsic == ScalarType.Intrinsic.INTEGER
    assert scalar.datatype.precision.name == "i_def"
    code = fortran_writer(lowered)
    assert ("! Built-in: inc_X_powint_n (raise a real-valued field "
            "to an integer power)\n"
            "f1_data(df) = f1_data(df) ** i_scalar\n") in code


# ------------- Setting real field elements to a real value ----------------- #


def test_setval_c_and_its_int_version(fortran_writer):
    ''' Test the metadata, str and lower_to_language_level builtin methods. '''
    metadata = lfric_builtins.LFRicSetvalCKern.metadata()
    assert isinstance(metadata, LFRicKernelMetadata)
    assert len(metadata.meta_args) == 2
    assert metadata.meta_args[0].access == "gh_write"
    assert metadata.meta_args[0].function_space == "any_space_1"
    assert isinstance(metadata.meta_args[1], ScalarArgMetadata)
    assert metadata.meta_args[1].access == "gh_read"

    kern = builtin_from_file("15.7.1_setval_c_builtin.f90")
    assert str(kern) == ("Built-in: setval_c (set a real-valued field to "
                         "a real scalar value)")

    # Test the 'lower_to_language_level()' method
    lowered = kern.lower_to_language_level()
    # Check the type of the scalar
    scalar = lowered.scope.symbol_table.lookup("c")
    assert isinstance(scalar.datatype, ScalarType)
    assert scalar.datatype.intrinsic == ScalarType.Intrinsic.REAL
    assert scalar.datatype.precision.name == "r_def"
    code = fortran_writer(lowered)
    assert ("! Built-in: setval_c (set a real-valued field to "
            "a real scalar value)\n"
            "f1_data(df) = c\n") in code

    # The integer version has the datatype changed to integer in the metadata
    # and string representation
    kern = builtin_from_file("15.27.1_int_setval_c_builtin.f90")
    assert str(kern) == ("Built-in: int_setval_c (set an integer"
                         "-valued field to a integer scalar value)")
    assert kern.metadata().meta_args[0].datatype == "gh_integer"
    assert kern.metadata().meta_args[1].datatype == "gh_integer"


def test_setval_X_and_its_int_version(fortran_writer):
    ''' Test the metadata, str and lower_to_language_level builtin methods. '''
    metadata = lfric_builtins.LFRicSetvalXKern.metadata()
    assert isinstance(metadata, LFRicKernelMetadata)
    assert len(metadata.meta_args) == 2
    assert metadata.meta_args[0].access == "gh_write"
    assert metadata.meta_args[0].function_space == "any_space_1"
    assert metadata.meta_args[1].access == "gh_read"
    assert metadata.meta_args[1].function_space == "any_space_1"

    kern = builtin_from_file("15.7.2_setval_X_builtin.f90")
    assert str(kern) == ("Built-in: setval_X (set a real-valued field "
                         "equal to another such field)")

    # Test the 'lower_to_language_level()' method
    code = fortran_writer(kern)
    assert ("! Built-in: setval_X (set a real-valued field "
            "equal to another such field)\n"
            "f2_data(df) = f1_data(df)\n") in code

    # The integer version has the datatype changed to integer in the metadata
    # and string representation
    kern = builtin_from_file("15.27.2_int_setval_X_builtin.f90")
    assert str(kern) == ("Built-in: int_setval_X (set an integer"
                         "-valued field equal to another such field)")
    assert kern.metadata().meta_args[0].datatype == "gh_integer"
    assert kern.metadata().meta_args[1].datatype == "gh_integer"


def test_setval_random(fortran_writer):
    ''' Test the metadata, str and lower_to_language_level builtin methods. '''
    metadata = lfric_builtins.LFRicSetvalRandomKern.metadata()
    assert isinstance(metadata, LFRicKernelMetadata)
    assert len(metadata.meta_args) == 1
    assert metadata.meta_args[0].access == "gh_write"
    assert metadata.meta_args[0].function_space == "any_space_1"

    kern = builtin_from_file("15.7.4_setval_random_builtin.f90")
    assert str(kern) == ("Built-in: setval_random (fill a real-valued field"
                         " with pseudo-random numbers)")

    # Test the 'lower_to_language_level()' method
    code = fortran_writer(kern)
    assert ("! Built-in: setval_random (fill a real-valued field "
            "with pseudo-random numbers)\n"
            "call RANDOM_NUMBER(f1_data(df))\n") in code


# ------------- Sign of real field elements --------------------------------- #


def test_sign_X_and_its_int_version(fortran_writer):
    ''' Test the metadata, str and lower_to_language_level builtin methods. '''
    metadata = lfric_builtins.LFRicSignXKern.metadata()
    assert isinstance(metadata, LFRicKernelMetadata)
    assert len(metadata.meta_args) == 3
    assert metadata.meta_args[0].access == "gh_write"
    assert metadata.meta_args[0].function_space == "any_space_1"
    assert isinstance(metadata.meta_args[1], ScalarArgMetadata)
    assert metadata.meta_args[1].access == "gh_read"
    assert metadata.meta_args[2].access == "gh_read"
    assert metadata.meta_args[2].function_space == "any_space_1"

    kern = builtin_from_file("15.10.1_sign_X_builtin.f90")
    assert str(kern) == ("Built-in: sign_X (sign of a real-valued field, "
                         "applied to a scalar argument)")

    # Test the 'lower_to_language_level()' method
    code = fortran_writer(kern)
    assert ("! Built-in: sign_X (sign of a real-valued field, applied to a "
            "scalar argument)\n"
            "f2_data(df) = SIGN(a, f1_data(df))\n") in code

    # Also with a literal
    kern = builtin_from_file("15.10.2_sign_X_builtin_set_by_value.f90")
    assert str(kern) == ("Built-in: sign_X (sign of a real-valued field, "
                         "applied to a scalar argument)")

    # Test the 'lower_to_language_level()' method
    code = fortran_writer(kern)
    assert ("! Built-in: sign_X (sign of a real-valued field, applied to a "
            "scalar argument)\n"
            "f2_data(df) = SIGN(-2.0_r_def, f1_data(df))\n" in code)

    # The integer version has the datatype changed to integer in the metadata
    # and string representation
    kern = builtin_from_file("15.28.1_int_sign_X_builtin.f90")
    assert str(kern) == ("Built-in: int_sign_X (sign of an integer"
                         "-valued field, applied to a scalar argument)")
    assert kern.metadata().meta_args[0].datatype == "gh_integer"
    assert kern.metadata().meta_args[1].datatype == "gh_integer"
    assert kern.metadata().meta_args[2].datatype == "gh_integer"

# ------------- Maximum of (real scalar, real field elements) --------------- #


def test_max_aX_and_its_int_version(fortran_writer):
    ''' Test the metadata, str and lower_to_language_level builtin methods. '''
    metadata = lfric_builtins.LFRicMaxAXKern.metadata()
    assert isinstance(metadata, LFRicKernelMetadata)
    assert len(metadata.meta_args) == 3
    assert metadata.meta_args[0].access == "gh_write"
    assert metadata.meta_args[0].function_space == "any_space_1"
    assert isinstance(metadata.meta_args[1], ScalarArgMetadata)
    assert metadata.meta_args[1].access == "gh_read"
    assert metadata.meta_args[2].access == "gh_read"
    assert metadata.meta_args[2].function_space == "any_space_1"

    kern = builtin_from_file("15.10.4_max_aX_builtin.f90")
    assert str(kern) == "Built-in: max_aX (real-valued fields)"

    # Test the 'lower_to_language_level()' method
    code = fortran_writer(kern)
    assert ("! Built-in: max_aX (real-valued fields)\n"
            "f2_data(df) = MAX(a, f1_data(df))\n") in code

    # The integer version has the datatype changed to integer in the metadata
    # and string representation
    kern = builtin_from_file("15.28.3_int_max_aX_builtin.f90")
    assert str(kern) == ("Built-in: int_max_aX (integer-valued fields)")
    assert kern.metadata().meta_args[0].datatype == "gh_integer"
    assert kern.metadata().meta_args[1].datatype == "gh_integer"
    assert kern.metadata().meta_args[2].datatype == "gh_integer"


def test_inc_max_aX_and_its_int_version(fortran_writer):
    ''' Test the metadata, str and lower_to_language_level builtin methods. '''
    metadata = lfric_builtins.LFRicIncMaxAXKern.metadata()
    assert isinstance(metadata, LFRicKernelMetadata)
    assert len(metadata.meta_args) == 2
    assert isinstance(metadata.meta_args[0], ScalarArgMetadata)
    assert metadata.meta_args[0].access == "gh_read"
    assert metadata.meta_args[1].access == "gh_readwrite"
    assert metadata.meta_args[1].function_space == "any_space_1"

    kern = builtin_from_file("15.10.5_inc_max_aX_builtin.f90")
    assert str(kern) == "Built-in: inc_max_aX (real-valued field)"

    # Test the 'lower_to_language_level()' method
    code = fortran_writer(kern)
    assert ("! Built-in: inc_max_aX (real-valued field)\n"
            "f1_data(df) = MAX(a, f1_data(df))\n") in code

    # The integer version has the datatype changed to integer in the metadata
    # and string representation
    kern = builtin_from_file("15.28.4_int_inc_max_aX_builtin.f90")
    assert str(kern) == ("Built-in: int_inc_max_aX (integer-valued field)")
    assert kern.metadata().meta_args[0].datatype == "gh_integer"
    assert kern.metadata().meta_args[1].datatype == "gh_integer"

# ------------- Minimum of (real scalar, real field elements) --------------- #


def test_min_aX_and_its_int_version(fortran_writer):
    ''' Test the metadata, str and lower_to_language_level builtin methods. '''
    metadata = lfric_builtins.LFRicMinAXKern.metadata()
    assert isinstance(metadata, LFRicKernelMetadata)
    assert len(metadata.meta_args) == 3
    assert metadata.meta_args[0].access == "gh_write"
    assert metadata.meta_args[0].function_space == "any_space_1"
    assert isinstance(metadata.meta_args[1], ScalarArgMetadata)
    assert metadata.meta_args[1].access == "gh_read"
    assert metadata.meta_args[2].access == "gh_read"
    assert metadata.meta_args[2].function_space == "any_space_1"

    kern = builtin_from_file("15.10.6_min_aX_builtin.f90")
    assert str(kern) == "Built-in: min_aX (real-valued fields)"

    # Test the 'lower_to_language_level()' method
    code = fortran_writer(kern)
    assert ("! Built-in: min_aX (real-valued fields)\n"
            "f2_data(df) = MIN(a, f1_data(df))\n") in code

    # The integer version has the datatype changed to integer in the metadata
    # and string representation
    kern = builtin_from_file("15.28.5_int_min_aX_builtin.f90")
    assert str(kern) == ("Built-in: int_min_aX (integer-valued fields)")
    assert kern.metadata().meta_args[0].datatype == "gh_integer"
    assert kern.metadata().meta_args[1].datatype == "gh_integer"
    assert kern.metadata().meta_args[2].datatype == "gh_integer"


def test_inc_min_aX_and_its_int_version(fortran_writer):
    ''' Test the metadata, str and lower_to_language_level builtin methods. '''
    metadata = lfric_builtins.LFRicIncMinAXKern.metadata()
    assert isinstance(metadata, LFRicKernelMetadata)
    assert len(metadata.meta_args) == 2
    assert isinstance(metadata.meta_args[0], ScalarArgMetadata)
    assert metadata.meta_args[0].access == "gh_read"
    assert metadata.meta_args[1].access == "gh_readwrite"
    assert metadata.meta_args[1].function_space == "any_space_1"

    kern = builtin_from_file("15.10.7_inc_min_aX_builtin.f90")
    assert str(kern) == "Built-in: inc_min_aX (real-valued field)"

    # Test the 'lower_to_language_level()' method
    code = fortran_writer(kern)
    assert ("! Built-in: inc_min_aX (real-valued field)\n"
            "f1_data(df) = MIN(a, f1_data(df))\n") in code

    # The integer version has the datatype changed to integer in the metadata
    # and string representation
    kern = builtin_from_file("15.28.6_int_inc_min_aX_builtin.f90")
    assert str(kern) == ("Built-in: int_inc_min_aX (integer-valued field)")
    assert kern.metadata().meta_args[0].datatype == "gh_integer"
    assert kern.metadata().meta_args[1].datatype == "gh_integer"

# ------------- Xfail built-ins --------------------------------------------- #


@pytest.mark.xfail(
    reason="Requires kernel-argument dependency analysis to deduce the "
    "spaces of the fields passed to the built-in kernel")
def test_X_times_Y_on_different_spaces():
    '''Test that we raise an error if 'X_times_Y()' is called for two
    fields that are on different spaces.

    '''
    _, invoke_info = parse(
        os.path.join(BASE_PATH,
                     "15.11.2_X_times_Y_different_spaces.f90"),
        api=API)
    psy = PSyFactory(API).create(invoke_info)
    with pytest.raises(GenerationError) as excinfo:
        _ = str(psy.gen)
    assert "some string" in str(excinfo.value)


@pytest.mark.xfail(
    reason="Dependency analysis of kernel arguments within an invoke is "
    "not yet implemented")
def test_X_times_Y_deduce_space(dist_mem):
    '''Test that we generate correct code if 'X_times_Y()' is called in an
    'invoke' containing another kernel that allows the space of the
    fields to be deduced.

    '''
    _, invoke_info = parse(
        os.path.join(BASE_PATH,
                     "15.11.1_X_times_Y_deduce_space.f90"),
        api=API)
    psy = PSyFactory(API,
                     distributed_memory=dist_mem).create(invoke_info)
    code = str(psy.gen)

    output = (
        "some fortran\n"
    )
    assert output in code


# ------------- Other builtins   --------- #


def test_sum_x(fortran_writer):
    ''' Test the metadata, str and lower_to_language_level builtin methods. '''
    metadata = lfric_builtins.LFRicSumXKern.metadata()
    assert isinstance(metadata, LFRicKernelMetadata)
    assert len(metadata.meta_args) == 2
    assert isinstance(metadata.meta_args[0], ScalarArgMetadata)
    assert metadata.meta_args[0].access == "gh_sum"
    assert metadata.meta_args[1].access == "gh_read"
    assert metadata.meta_args[1].function_space == "any_space_1"

    kern = builtin_from_file("15.8.1_sum_X_builtin.f90")
    assert str(kern) == "Built-in: sum_X (sum a real-valued field)"

    # Test the 'lower_to_language_level()' method
    code = fortran_writer(kern)
    assert ("! Built-in: sum_X (sum a real-valued field)\n"
            "asum = asum + f1_data(df)\n") in code


def test_x_innerproduct_x(fortran_writer):
    ''' Test the metadata, str and lower_to_language_level builtin methods. '''
    metadata = lfric_builtins.LFRicXInnerproductXKern.metadata()
    assert isinstance(metadata, LFRicKernelMetadata)
    assert len(metadata.meta_args) == 2
    assert isinstance(metadata.meta_args[0], ScalarArgMetadata)
    assert metadata.meta_args[0].access == "gh_sum"
    assert metadata.meta_args[1].access == "gh_read"
    assert metadata.meta_args[1].function_space == "any_space_1"

    kern = builtin_from_file("15.9.2_X_innerproduct_X_builtin.f90")
    assert str(kern) == "Built-in: X_innerproduct_X (real-valued field)"

    # Test the 'lower_to_language_level()' method
    code = fortran_writer(kern)
    assert ("! Built-in: X_innerproduct_X (real-valued field)\n"
            "asum = asum + f1_data(df) * f1_data(df)\n") in code


def test_x_innerproduct_y(fortran_writer):
    ''' Test the metadata, str and lower_to_language_level builtin methods. '''
    metadata = lfric_builtins.LFRicXInnerproductYKern.metadata()
    assert isinstance(metadata, LFRicKernelMetadata)
    assert len(metadata.meta_args) == 3
    assert isinstance(metadata.meta_args[0], ScalarArgMetadata)
    assert metadata.meta_args[0].access == "gh_sum"
    assert metadata.meta_args[1].access == "gh_read"
    assert metadata.meta_args[1].function_space == "any_space_1"
    assert metadata.meta_args[2].access == "gh_read"
    assert metadata.meta_args[2].function_space == "any_space_1"

    kern = builtin_from_file("15.9.1_X_innerproduct_Y_builtin.f90")
    assert str(kern) == "Built-in: X_innerproduct_Y (real-valued fields)"

    # Test the 'lower_to_language_level()' method
    code = fortran_writer(kern)
    assert ("! Built-in: X_innerproduct_Y (real-valued fields)\n"
            "asum = asum + f1_data(df) * f2_data(df)\n") in code


def test_int_to_real_x(fortran_writer):
    ''' Test the metadata, str and lower_to_language_level builtin methods. '''
    metadata = lfric_builtins.LFRicIntToRealXKern.metadata()
    assert isinstance(metadata, LFRicKernelMetadata)
    assert len(metadata.meta_args) == 2
    assert metadata.meta_args[0].access == "gh_write"
    assert metadata.meta_args[0].datatype == "gh_real"
    assert metadata.meta_args[0].function_space == "any_space_1"
    assert metadata.meta_args[1].access == "gh_read"
    assert metadata.meta_args[1].datatype == "gh_integer"
    assert metadata.meta_args[1].function_space == "any_space_1"

    kern = builtin_from_file("15.28.2_int_to_real_X_builtin.f90")
    assert str(kern) == ("Built-in: int_to_real_X (convert an integer-valued "
                         "to a real-valued field)")

    # Test the 'lower_to_language_level()' method
    code = fortran_writer(kern)
    assert (
        "! Built-in: int_to_real_X (convert an integer-valued to a "
        "real-valued field)\n"
        "f2_data(df) = REAL(f1_data(df), kind=r_def)\n") in code


@pytest.mark.parametrize("kind_name", ["r_solver", "r_tran", "r_bl", "r_phys"])
def test_int_to_real_x_precision(tmpdir, kind_name):
    '''
    Test that the built-in picks up and creates correct code for field
    data with precision that is not the default, i.e. not 'r_def'. Try with
    all supported LFRic real-valued field precisions to make sure all work.

    '''
    # Note that monkeypatching required to change field type, field proxy
    # type and the field data precisions is extensive and complicated.
    # Modifying the test algorithm is easier and more effective.
    with open(os.path.join(BASE_PATH, "15.28.2_int_to_real_X_builtin.f90"),
              "r", encoding='utf-8') as alg_file:
        alg_code = alg_file.read()

    # Modify the 'real'-valued field type and precision, and store the
    # modified temporary algorithm
    pattern = re.compile(r"\bfield_")
    alg_code = re.sub(pattern, f"{kind_name}_field_", alg_code)
    os.mkdir(str(tmpdir.join("tmp")))
    tmp_fname = str(tmpdir.join("tmp", f"real_{kind_name}_X_builtin_alg.f90"))
    with open(tmp_fname, "w", encoding='utf-8') as tmp_file:
        tmp_file.write(alg_code)
    tmp_file.close()

    # Read and parse the modified algorithm
    with open(tmp_fname, "r", encoding='utf-8') as alg_file:
        _, invoke_info = parse(alg_file, api=API)
    psy = PSyFactory(API).create(invoke_info)
    code = str(psy.gen)

    # Test code generation
    assert "use constants_mod\n" in code
    assert (f"use {kind_name}_field_mod, only : {kind_name}_field_proxy_type, "
            f"{kind_name}_field_type") in code
    assert f"type({kind_name}_field_type), intent(in) :: f2" in code
    assert (f"real(kind={kind_name}), pointer, dimension(:) :: "
            "f2_data => null()") in code
    assert f"type({kind_name}_field_proxy_type) :: f2_proxy" in code
    assert f"f2_data(df) = REAL(f1_data(df), kind={kind_name})" in code

    # Test compilation of generated code
    assert LFRicBuild(tmpdir).code_compiles(psy)


def test_real_to_int_x(fortran_writer):
    ''' Test the metadata, str and lower_to_language_level builtin methods. '''
    metadata = lfric_builtins.LFRicRealToIntXKern.metadata()
    assert isinstance(metadata, LFRicKernelMetadata)
    assert len(metadata.meta_args) == 2
    assert metadata.meta_args[0].access == "gh_write"
    assert metadata.meta_args[0].datatype == "gh_integer"
    assert metadata.meta_args[0].function_space == "any_space_1"
    assert metadata.meta_args[1].access == "gh_read"
    assert metadata.meta_args[1].datatype == "gh_real"
    assert metadata.meta_args[1].function_space == "any_space_1"

    kern = builtin_from_file("15.10.3_real_to_int_X_builtin.f90")
    assert str(kern) == ("Built-in: real_to_int_X (convert a real-valued to "
                         "an integer-valued field)")

    # Test the 'lower_to_language_level()' method
    code = fortran_writer(kern)
    assert (
        "! Built-in: real_to_int_X (convert a real-valued to an "
        "integer-valued field)\n"
        "f2_data(df) = INT(f1_data(df), kind=i_def)\n") in code


@pytest.mark.parametrize("kind_name", ["i_native", "i_ncdf"])
def test_real_to_int_x_precision(monkeypatch, tmpdir, kind_name):
    '''
    Test that the built-in picks up and creates correct code for field
    data with precision that is not the default, i.e. not 'i_def'.
    At the moment there is no other integer precision for field data
    so we use random integer precisions from 'constants_mod'.
    However, this does mean that we are not able to check whether the
    generated PSy layer compiles.

    '''
    _, invoke_info = parse(os.path.join(BASE_PATH,
                                        "15.10.3_real_to_int_X_builtin.f90"),
                           api=API)
    psy = PSyFactory(API).create(invoke_info)
    first_invoke = psy.invokes.invoke_list[0]
    table = first_invoke.schedule.symbol_table
    arg = first_invoke.schedule.children[0].loop_body[0].args[0]
    # Set 'f2_data' to another 'i_<prec>'
    sym_kern = table.lookup_with_tag(f"{arg.name}:data")
    monkeypatch.setattr(sym_kern.datatype.partial_datatype.precision,
                        "_name", f"{kind_name}")

    # Test limited code generation (no equivalent field type)
    code = str(psy.gen)
    assert "use constants_mod\n" in code
    assert ("integer(kind=i_def), pointer, dimension(:) :: f2_data => null()"
            in code)
    assert f"f2_data(df) = INT(f1_data(df), kind={kind_name})" in code

    # Test compilation of generated code
    assert LFRicBuild(tmpdir).code_compiles(psy)


def test_real_to_real_x(fortran_writer):
    ''' Test the metadata, str and lower_to_language_level builtin methods. '''
    metadata = lfric_builtins.LFRicRealToRealXKern.metadata()
    assert isinstance(metadata, LFRicKernelMetadata)
    assert len(metadata.meta_args) == 2
    assert metadata.meta_args[0].access == "gh_write"
    assert metadata.meta_args[0].datatype == "gh_real"
    assert metadata.meta_args[0].function_space == "any_space_1"
    assert metadata.meta_args[1].access == "gh_read"
    assert metadata.meta_args[1].datatype == "gh_real"
    assert metadata.meta_args[1].function_space == "any_space_1"

    kern = builtin_from_file("15.10.8_real_to_real_X_builtin.f90")
    assert str(kern) == ("Built-in: real_to_real_X (convert a real-valued to "
                         "a real-valued field)")

    loops = kern.ancestor(Routine).walk(Loop)
    # Test the 'lower_to_language_level()' method
    for idx, loop in enumerate(loops):
        kern = loop.loop_body[0]
        code = fortran_writer(kern)
        if idx == 0:
            assert (
                "! Built-in: real_to_real_X (convert a real-valued to a "
                "real-valued field)\n"
                "f2_data(df) = REAL(f1_data(df), kind=r_tran)\n") in code
        elif idx == 1:
            assert (
                "! Built-in: real_to_real_X (convert a real-valued to a "
                "real-valued field)\n"
                "f1_data(df) = REAL(f3_data(df), kind=r_def)\n") in code
        elif idx == 2:
            assert (
                "! Built-in: real_to_real_X (convert a real-valued to a "
                "real-valued field)\n"
                "f3_data(df) = REAL(f2_data(df), kind=r_solver)\n") in code
        else:
            assert False, code  # There are only 3 kern


@pytest.mark.parametrize("kind_name", ["r_bl", "r_phys", "r_um"])
def test_real_to_real_x_lowering(monkeypatch, tmpdir, kind_name):
    '''
    Test that the lower_to_language_level() method works as expected.

    '''
    _, invoke_info = parse(os.path.join(BASE_PATH,
                                        "15.10.8_real_to_real_X_builtin.f90"),
                           api=API)
    psy = PSyFactory(API,
                     distributed_memory=False).create(invoke_info)
    first_invoke = psy.invokes.invoke_list[0]
    table = first_invoke.schedule.symbol_table
    arg = first_invoke.schedule.children[0].loop_body[0].args[0]
    # Set 'f2_data' to another 'r_<prec>'
    sym_kern = table.lookup_with_tag(f"{arg.name}:data")
    monkeypatch.setattr(sym_kern.datatype.partial_datatype.precision,
                        "_name", f"{kind_name}")

    # Test limited code generation (no equivalent field type)
    code = str(psy.gen)

    # Check that the kind constants are imported
    assert "use constants_mod\n" in code

    # Assert correct type is set
    assert f"f2_data(df) = REAL(f1_data(df), kind={kind_name})" in code

    # Test compilation of generated code
    assert LFRicBuild(tmpdir).code_compiles(psy)


# ------------- Invalid built-in with an integer scalar reduction ----------- #

def test_scalar_int_builtin_error(monkeypatch):
    '''
    Test that specifying incorrect meta-data for a built-in such that it
    claims to perform a reduction into an integer variable raises the
    expected error.

    '''
    monkeypatch.setattr(lfric_builtins, "BUILTIN_DEFINITIONS_FILE",
                        value=os.path.join(BASE_PATH,
                                           "int_reduction_builtins_mod.f90"))
    with pytest.raises(ParseError) as excinfo:
        _, _ = parse(os.path.join(BASE_PATH,
                                  "16.2_integer_scalar_sum.f90"),
                     api=API)
    assert ("In the LFRic API a reduction access 'gh_sum' is only valid "
            "with a real scalar argument, but a scalar argument with "
            "'gh_integer' data type was found" in str(excinfo.value))


def test_field_access_info_for_arrays_in_builtins():
    '''Tests that array of fields in LFRic built-ins properly report access
    information. For example, 'call invoke( a_plus_X(f2(i), a, f1) )'
    must report the access to 'f2' (which will be 'f2_data', the pointer to
    the data array associated with the field).

    '''
    _, invoke = get_invoke("15.1.8_a_plus_X_builtin_array_of_fields.f90",
                           api=API, idx=0, dist_mem=False)
    schedule = invoke.schedule
    vam = schedule.reference_accesses()

    assert Signature("f2_data") in vam

    assert (
<<<<<<< HEAD
        "a: READ, df: READ+WRITE, f1_data: READ, f2_data: WRITE, "
        "field_type: UNKNOWN, i_def: UNKNOWN, r_def: "
        "UNKNOWN, uninitialised_loop0_start: READ, "
        "uninitialised_loop0_stop: READ" == str(vam))
=======
        "field_type: TYPE_INFO, i_def: TYPE_INFO, r_def: TYPE_INFO, a: READ, "
        "df: WRITE+READ, f1_data: READ, f2_data: WRITE, "
        "uninitialised_loop0_start: READ, uninitialised_loop0_stop: READ"
        == str(vam))
>>>>>>> 9bd4b34a
<|MERGE_RESOLUTION|>--- conflicted
+++ resolved
@@ -2131,14 +2131,7 @@
     assert Signature("f2_data") in vam
 
     assert (
-<<<<<<< HEAD
-        "a: READ, df: READ+WRITE, f1_data: READ, f2_data: WRITE, "
-        "field_type: UNKNOWN, i_def: UNKNOWN, r_def: "
-        "UNKNOWN, uninitialised_loop0_start: READ, "
-        "uninitialised_loop0_stop: READ" == str(vam))
-=======
         "field_type: TYPE_INFO, i_def: TYPE_INFO, r_def: TYPE_INFO, a: READ, "
         "df: WRITE+READ, f1_data: READ, f2_data: WRITE, "
         "uninitialised_loop0_start: READ, uninitialised_loop0_stop: READ"
-        == str(vam))
->>>>>>> 9bd4b34a
+        == str(vam))