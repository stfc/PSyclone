--- conflicted
+++ resolved
@@ -2132,12 +2132,6 @@
 
     assert (
         "a: READ, df: READ+WRITE, f1_data: READ, f2_data: WRITE, "
-<<<<<<< HEAD
         "field_type: UNKNOWN, i_def: UNKNOWN, r_def: "
         "UNKNOWN, uninitialised_loop0_start: READ, "
-        "uninitialised_loop0_stop: READ" == str(vai))
-=======
-        "field_type: NO_DATA_ACCESS, i_def: NO_DATA_ACCESS, r_def: "
-        "NO_DATA_ACCESS, uninitialised_loop0_start: READ, "
-        "uninitialised_loop0_stop: READ" == str(vam))
->>>>>>> c624980a
+        "uninitialised_loop0_stop: READ" == str(vam))