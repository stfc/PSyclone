# -----------------------------------------------------------------------------
# BSD 3-Clause License
#
# Copyright (c) 2017-2023, Science and Technology Facilities Council.
# All rights reserved.
#
# Redistribution and use in source and binary forms, with or without
# modification, are permitted provided that the following conditions are met:
#
# * Redistributions of source code must retain the above copyright notice, this
#   list of conditions and the following disclaimer.
#
# * Redistributions in binary form must reproduce the above copyright notice,
#   this list of conditions and the following disclaimer in the documentation
#   and/or other materials provided with the distribution.
#
# * Neither the name of the copyright holder nor the names of its
#   contributors may be used to endorse or promote products derived from
#   this software without specific prior written permission.
#
# THIS SOFTWARE IS PROVIDED BY THE COPYRIGHT HOLDERS AND CONTRIBUTORS
# "AS IS" AND ANY EXPRESS OR IMPLIED WARRANTIES, INCLUDING, BUT NOT
# LIMITED TO, THE IMPLIED WARRANTIES OF MERCHANTABILITY AND FITNESS
# FOR A PARTICULAR PURPOSE ARE DISCLAIMED. IN NO EVENT SHALL THE
# COPYRIGHT HOLDER OR CONTRIBUTORS BE LIABLE FOR ANY DIRECT, INDIRECT,
# INCIDENTAL, SPECIAL, EXEMPLARY, OR CONSEQUENTIAL DAMAGES (INCLUDING,
# BUT NOT LIMITED TO, PROCUREMENT OF SUBSTITUTE GOODS OR SERVICES;
# LOSS OF USE, DATA, OR PROFITS; OR BUSINESS INTERRUPTION) HOWEVER
# CAUSED AND ON ANY THEORY OF LIABILITY, WHETHER IN CONTRACT, STRICT
# LIABILITY, OR TORT (INCLUDING NEGLIGENCE OR OTHERWISE) ARISING IN
# ANY WAY OUT OF THE USE OF THIS SOFTWARE, EVEN IF ADVISED OF THE
# POSSIBILITY OF SUCH DAMAGE.
# -----------------------------------------------------------------------------
# Author: A. R. Porter, STFC Daresbury Lab
# Modified: I. Kavcic, Met Office
# Modified: R. W. Ford and N. Nobre, STFC Daresbury Lab
# Modified: by J. Henrichs, Bureau of Meteorology

''' This module tests the support for built-in operations in the LFRic API
    using pytest. Currently all built-in operations are 'pointwise' in that
    they iterate over DOFs. However this may change in the future.

    TODO #1796 - break the tests for each built-in into separate files under
                 the 'builtins' directory.
 '''

import os
import pytest

from psyclone.configuration import Config
<<<<<<< HEAD
from psyclone.core import Signature, VariablesAccessInfo
=======
>>>>>>> d98de427
from psyclone.domain.lfric import lfric_builtins, LFRicConstants, psyir
from psyclone.domain.lfric.lfric_builtins import (LFRicBuiltInCallFactory,
                                                  LFRicBuiltIn)
from psyclone.dynamo0p3 import DynKernelArgument
from psyclone.errors import GenerationError, InternalError
from psyclone.parse.algorithm import BuiltInCall, parse
from psyclone.parse.utils import ParseError
from psyclone.psyGen import PSyFactory
from psyclone.psyir.nodes import (Loop, Reference, UnaryOperation, Literal,
                                  StructureReference)
from psyclone.psyir.symbols import (ArrayType, DataTypeSymbol, DeferredType,
                                    ScalarType)
from psyclone.tests.lfric_build import LFRicBuild
from psyclone.tests.utilities import get_invoke

# Constants
BASE_PATH = os.path.join(
    os.path.dirname(os.path.dirname(os.path.dirname(
        os.path.abspath(__file__)))),
    "test_files", "dynamo0p3")

# The PSyclone API under test
API = "dynamo0.3"


def dummy_func(self, _1, _2=True):
    '''Dummy routine that replaces _init_data_type_properties when used
    with monkeypatch and sets the minimum needed values to return
    without error for the associated tests.

    '''
    self._data_type = "dummy1"
    self._precision = "dummy2"
    self._proxy_data_type = "dummy3"
    self._module_name = "dummy4"

# ------------- Tests for built-ins methods and arguments ------------------- #


def test_lfric_builtin_abstract_methods():
    ''' Check that the LFRicBuiltIn class is abstract and that the __str__
    method is abstract. '''
    with pytest.raises(TypeError) as err:
        # pylint: disable=abstract-class-instantiated
        lfric_builtins.LFRicBuiltIn()
    assert "abstract class LFRicBuiltIn" in str(err.value)
    assert "__str__" in str(err.value)


# pylint: disable=invalid-name
def test_lfricxkern_abstract():
    '''Test that the LFRicXKern class is abstract and that it sets its
    internal _field_type variable to None.

    '''
    with pytest.raises(TypeError) as error:
        # pylint: disable=abstract-class-instantiated
        lfric_builtins.LFRicXKern()
    assert ("Can't instantiate abstract class LFRicXKern with abstract "
            "method" in str(error.value))
    assert lfric_builtins.LFRicXKern._field_type is None


def test_lfricxkern_exception():
    '''Test that LFRicXKern raises an exception if it is subclassed and
    the subclass does not set the variable _field_type to a value.

    '''

    class Dummy(lfric_builtins.LFRicXKern):
        '''Utility class to test that LFRicXKern raises the expected
        exception

        '''
        def __str__(self):
            return "dummy"

    dummy = Dummy()
    with pytest.raises(InternalError) as info:
        dummy.gen_code(None)
    assert ("Subclasses of LFRicXKern must set the _field_type variable "
            "to the output datatype." in str(info.value))


def test_lfricbuiltin_missing_defs(monkeypatch):
    ''' Check that we raise an appropriate error if we cannot find the
    file specifying meta-data for built-in kernels '''
    monkeypatch.setattr(lfric_builtins, "BUILTIN_DEFINITIONS_FILE",
                        "broken")
    with pytest.raises(ParseError) as excinfo:
        _, _ = parse(os.path.join(BASE_PATH,
                                  "15.12.3_single_pointwise_builtin.f90"),
                     api=API)
    assert ("broken' containing the meta-data describing the "
            "Built-in operations" in str(excinfo.value))


def test_lfricbuiltin_validate_not_over_dofs(monkeypatch):
    ''' Check that we raise an appropriate error if we encounter a
    built-in that does not iterate over dofs. '''
    _, invoke_info = parse(
        os.path.join(BASE_PATH,
                     "15.12.3_single_pointwise_builtin.f90"),
        api=API)
    psy = PSyFactory(API, distributed_memory=False).create(invoke_info)
    # Get a valid built-in kernel and then monkeypatch it.
    kern = psy.invokes.invoke_list[0].schedule.walk(LFRicBuiltIn)[0]
    monkeypatch.setattr(kern, "_iterates_over", "broken")
    with pytest.raises(ParseError) as err:
        kern._validate()
    assert ("built-in calls must operate on one of ['dof'] but found 'broken' "
            "for Built-in: Set a real-valued field " in str(err.value))


def test_builtin_multiple_writes():
    ''' Check that we raise an appropriate error if we encounter a built-in
    that writes to more than one argument. '''
    # The file containing broken meta-data for the built-ins
    old_name = lfric_builtins.BUILTIN_DEFINITIONS_FILE[:]
    # Define the built-in name and test file
    test_builtin_name = "aX_plus_Y"
    test_builtin_file = "15.13.1_" + test_builtin_name + \
                        "_builtin_set_by_value.f90"
    lfric_builtins.BUILTIN_DEFINITIONS_FILE = \
        os.path.join(BASE_PATH, "invalid_builtins_mod.f90")
    _, invoke_info = parse(os.path.join(BASE_PATH,
                                        test_builtin_file),
                           api=API)
    lfric_builtins.BUILTIN_DEFINITIONS_FILE = old_name
    with pytest.raises(ParseError) as excinfo:
        _ = PSyFactory(API,
                       distributed_memory=False).create(invoke_info)
    assert (f"A built-in kernel in the LFRic API must have one and only "
            f"one argument that is written to but found 2 for kernel "
            f"'{test_builtin_name.lower()}'" in str(excinfo.value))


def test_builtin_write_and_readwrite():
    ''' Check that we raise an appropriate error if we encounter a built-in
    that updates more than one argument where one is gh_write and one is
    gh_readwrite.

    '''
    # The file containing broken meta-data for the built-ins
    old_name = lfric_builtins.BUILTIN_DEFINITIONS_FILE[:]
    # Define the built-in name and test file
    test_builtin_name = "inc_aX_plus_bY"
    test_builtin_file = "15.1.7_" + test_builtin_name + "_builtin.f90"
    lfric_builtins.BUILTIN_DEFINITIONS_FILE = \
        os.path.join(BASE_PATH, "invalid_builtins_mod.f90")
    _, invoke_info = parse(os.path.join(BASE_PATH,
                                        test_builtin_file),
                           api=API)
    lfric_builtins.BUILTIN_DEFINITIONS_FILE = old_name
    with pytest.raises(ParseError) as excinfo:
        _ = PSyFactory(API,
                       distributed_memory=False).create(invoke_info)
    assert (f"A built-in kernel in the LFRic API must have one and only "
            f"one argument that is written to but found 2 for kernel "
            f"'{test_builtin_name.lower()}'" in str(excinfo.value))


def test_builtin_sum_and_readwrite():
    ''' Check that we raise an appropriate error if we encounter a built-in
    that updates more than one argument where one is gh_sum and one is
    gh_readwrite.

    '''
    # The file containing broken meta-data for the built-ins
    old_name = lfric_builtins.BUILTIN_DEFINITIONS_FILE[:]
    # Define the built-in name and test file
    test_builtin_name = "inc_aX_plus_Y"
    test_builtin_file = "15.1.4_" + test_builtin_name + "_builtin.f90"
    lfric_builtins.BUILTIN_DEFINITIONS_FILE = \
        os.path.join(BASE_PATH, "invalid_builtins_mod.f90")
    _, invoke_info = parse(os.path.join(BASE_PATH,
                                        test_builtin_file),
                           api=API)
    lfric_builtins.BUILTIN_DEFINITIONS_FILE = old_name
    with pytest.raises(ParseError) as excinfo:
        _ = PSyFactory(API,
                       distributed_memory=False).create(invoke_info)
    assert (f"A built-in kernel in the LFRic API must have one and only "
            f"one argument that is written to but found 2 for kernel "
            f"'{test_builtin_name.lower()}'" in str(excinfo.value))


def test_builtin_zero_writes(monkeypatch):
    ''' Check that we raise an appropriate error if we encounter a built-in
    that does not write to any field. '''
    # Use pytest's monkeypatch support to change our configuration to
    # point to a file containing broken meta-data for the
    # built-ins. The definition for aX_plus_bY that it contains erroneously
    # has no argument that is written to.
    # Define the built-in name and test file
    test_builtin_name = "aX_plus_bY"
    test_builtin_file = "15.1.6_" + test_builtin_name + "_builtin.f90"
    monkeypatch.setattr(lfric_builtins, "BUILTIN_DEFINITIONS_FILE",
                        value=os.path.join(BASE_PATH,
                                           "invalid_builtins_mod.f90"))
    with pytest.raises(ParseError) as excinfo:
        _, _ = parse(os.path.join(BASE_PATH,
                                  test_builtin_file),
                     api=API)
    assert (f"An LFRic kernel must have at least one argument that is "
            f"updated (written to) but found none for kernel "
            f"'{test_builtin_name.lower()}'." in str(excinfo.value))


def test_builtin_no_field_args(monkeypatch):
    '''Check that we raise appropriate error if we encounter a built-in
    that does not have any field arguments.

    '''
    # It is not possible to raise the required exception in normal
    # circumstances as PSyclone will complain that the datatype and
    # the metadata do not match. Therefore monkeypatch.
    monkeypatch.setattr(
        DynKernelArgument, "_init_data_type_properties",
        dummy_func)
    old_name = lfric_builtins.BUILTIN_DEFINITIONS_FILE[:]
    # Define the built-in name and test file
    test_builtin_name = "setval_X"
    test_builtin_file = "15.7.2_" + test_builtin_name + "_builtin.f90"
    lfric_builtins.BUILTIN_DEFINITIONS_FILE = \
        os.path.join(BASE_PATH, "invalid_builtins_mod.f90")
    _, invoke_info = parse(os.path.join(BASE_PATH,
                                        test_builtin_file),
                           api=API)
    lfric_builtins.BUILTIN_DEFINITIONS_FILE = old_name
    with pytest.raises(ParseError) as excinfo:
        _ = PSyFactory(API,
                       distributed_memory=False).create(invoke_info)
    assert (f"A built-in kernel in the LFRic API must have at least "
            f"one field as an argument but kernel "
            f"'{test_builtin_name.lower()}' has none" in str(excinfo.value))


def test_builtin_invalid_argument_type(monkeypatch):
    ''' Check that we raise appropriate error if we encounter a built-in
    that takes something other than a field or scalar argument. '''
    # Define the built-in name and test file
    test_builtin_name = "a_times_X"
    test_builtin_file = "15.4.1_" + test_builtin_name + "_builtin.f90"
    # Change the built-in-definitions file to point to one that has
    # various invalid definitions
    monkeypatch.setattr(
        lfric_builtins, "BUILTIN_DEFINITIONS_FILE",
        os.path.join(BASE_PATH, "invalid_builtins_mod.f90"))
    _, invoke_info = parse(os.path.join(BASE_PATH, test_builtin_file), api=API)
    # Restore the actual built-in-definitions file name
    monkeypatch.undo()
    # It is not possible to raise the required exception in normal
    # circumstances as PSyclone will complain that the datatype and
    # the metadata do not match. Therefore monkeypatch.
    monkeypatch.setattr(
        DynKernelArgument, "_init_data_type_properties",
        dummy_func)
    with pytest.raises(ParseError) as excinfo:
        _ = PSyFactory(API, distributed_memory=False).create(invoke_info)
    const = LFRicConstants()
    assert (f"In the LFRic API an argument to a built-in kernel must be one "
            f"of {const.VALID_BUILTIN_ARG_TYPES} but kernel "
            f"'{test_builtin_name.lower()}' has an argument of type "
            f"'gh_operator'." in str(excinfo.value))


def test_builtin_invalid_data_type(monkeypatch):
    ''' Check that we raise appropriate error if we encounter a
    built-in that takes something other than an argument of a 'real'
    or an 'integer' data type.

    '''
    # Define the built-in name and test file
    test_builtin_name = "inc_a_divideby_X"
    test_builtin_file = "15.5.4_" + test_builtin_name + "_builtin.f90"
    # Change the built-in-definitions file to point to one that has
    # various invalid definitions
    monkeypatch.setattr(
        lfric_builtins, "BUILTIN_DEFINITIONS_FILE",
        os.path.join(BASE_PATH, "invalid_builtins_mod.f90"))
    _, invoke_info = parse(os.path.join(BASE_PATH, test_builtin_file), api=API)
    # Restore the actual built-in-definitions file name
    monkeypatch.undo()
    # It is not possible to raise the required exception in normal
    # circumstances as PSyclone will complain that the datatype and
    # the metadata do not match. Therefore monkeypatch.
    monkeypatch.setattr(
        DynKernelArgument, "_init_data_type_properties",
        dummy_func)
    with pytest.raises(ParseError) as excinfo:
        _ = PSyFactory(API, distributed_memory=False).create(invoke_info)
    const = LFRicConstants()
    assert (f"In the LFRic API an argument to a built-in kernel must have "
            f"one of {const.VALID_BUILTIN_DATA_TYPES} as a data type but "
            f"kernel '{test_builtin_name.lower()}' has an argument of "
            f"data type 'gh_logical'." in str(excinfo.value))


def test_builtin_args_not_same_space():
    ''' Check that we raise the correct error if we encounter a built-in
    that has arguments on different function spaces. '''
    # Save the name of the actual built-in-definitions file
    old_name = lfric_builtins.BUILTIN_DEFINITIONS_FILE[:]
    # Define the built-in name and test file
    test_builtin_name = "inc_X_divideby_Y"
    test_builtin_file = "15.5.2_" + test_builtin_name + "_builtin.f90"
    # Change the built-in-definitions file to point to one that has
    # various invalid definitions
    lfric_builtins.BUILTIN_DEFINITIONS_FILE = \
        os.path.join(BASE_PATH, "invalid_builtins_mod.f90")
    _, invoke_info = parse(
        os.path.join(BASE_PATH,
                     test_builtin_file),
        api=API)
    lfric_builtins.BUILTIN_DEFINITIONS_FILE = old_name
    with pytest.raises(ParseError) as excinfo:
        _ = PSyFactory(API,
                       distributed_memory=False).create(invoke_info)
    assert (f"All field arguments to a built-in in the LFRic API must "
            f"be on the same space. However, found spaces ['any_space_1', "
            f"'any_space_2'] for arguments to '{test_builtin_name.lower()}'"
            in str(excinfo.value))


def test_builtin_fld_args_different_data_type(monkeypatch):
    ''' Check that we raise the correct error if we encounter a built-in
    that has has different data type of its field arguments and is not one
    of the data type conversion built-ins ("int_X" and "real_X").

    '''
    # Define the built-in name and test file
    test_builtin_name = "X_minus_Y"
    test_builtin_file = "15.2.1_" + test_builtin_name + "_builtin.f90"
    # Change the built-in-definitions file to point to one that has
    # various invalid definitions
    monkeypatch.setattr(
        lfric_builtins, "BUILTIN_DEFINITIONS_FILE",
        os.path.join(BASE_PATH, "invalid_builtins_mod.f90"))
    _, invoke_info = parse(
        os.path.join(BASE_PATH,
                     test_builtin_file),
        api=API)
    # Restore the actual built-in-definitions file name
    monkeypatch.undo()
    # It is not possible to raise the required exception in normal
    # circumstances as PSyclone will complain that the datatype and
    # the metadata do not match. Therefore monkeypatch.
    monkeypatch.setattr(
        DynKernelArgument, "_init_data_type_properties",
        dummy_func)
    with pytest.raises(ParseError) as excinfo:
        _ = PSyFactory(API,
                       distributed_memory=False).create(invoke_info)
    assert (f"In the LFRic API only the data type conversion built-ins "
            f"['int_X', 'real_X'] are allowed to have field "
            f"arguments of different data types. However, found "
            f"different data types ['gh_integer', 'gh_real'] for "
            f"field arguments to '{test_builtin_name.lower()}'."
            in str(excinfo.value))


def test_lfricbuiltincallfactory_str():
    ''' Check that the str method of LFRicBuiltInCallFactory works as
    expected. '''
    lfricinf = LFRicBuiltInCallFactory()
    assert str(lfricinf) == "Factory for a call to an LFRic built-in."


def test_lfricbuiltin_wrong_name():
    ''' Check that LFRicBuiltInCallFactory.create() raises an error if it
    doesn't recognise the name of the kernel it is passed. '''
    lfricinf = LFRicBuiltInCallFactory()
    # We use 'duck-typing' - rather than attempt to create a rather
    # complex Kernel object we use a ParseError object and monkey
    # patch it so that it has a func_name member.
    fake_kern = ParseError("blah")
    fake_kern.func_name = "pw_blah"
    with pytest.raises(ParseError) as excinfo:
        _ = lfricinf.create(fake_kern)
    assert ("Unrecognised built-in call in LFRic API: found 'pw_blah' "
            "but expected one of [" in str(excinfo.value))


def test_lfricbuiltin_not_dofs():
    '''Check that LFRicBuiltInCallFactory.create() raises an error if the
    builtin doesn't iterate over DoFs.'''

    class KtypeDummy():
        '''A fake KernelType class which provides the required variables
        (including an invalid value of iterates_over) to
        allow the BuiltInCall class to be instantiated and passed to the
        LFRicBuiltInCallFactory.

        '''
        def __init__(self):
            self.nargs = 2
            self.name = "x_plus_y"
            self.iterates_over = "wrong"

    factory = LFRicBuiltInCallFactory()
    bincall = BuiltInCall(KtypeDummy(), ["a", "b"])
    with pytest.raises(InternalError) as err:
        factory.create(bincall)
    assert ("An LFRic built-in must iterate over DoFs but kernel 'x_plus_y' "
            "iterates over 'wrong'" in str(err.value))


def test_invalid_builtin_kernel():
    ''' Check that we raise an appropriate error if an unrecognised
    built-in is specified in the algorithm layer. '''
    with pytest.raises(ParseError) as excinfo:
        _, _ = parse(os.path.join(BASE_PATH,
                                  "15.12.1_invalid_builtin_kernel.f90"),
                     api=API)
    assert ("kernel call 'setva_c' must either be named in a use "
            "statement (found ['constants_mod', 'field_mod']) or be a "
            "recognised built-in" in str(excinfo.value))


def test_lfricbuiltin_cma(dist_mem):
    ''' Check that an LFRicBuiltIn returns None for CMA type (because
    built-ins don't work with CMA operators). '''
    _, invoke_info = parse(
        os.path.join(BASE_PATH,
                     "15.12.3_single_pointwise_builtin.f90"),
        api=API)
    psy = PSyFactory(API, distributed_memory=dist_mem).create(invoke_info)
    first_invoke = psy.invokes.invoke_list[0]
    kern = first_invoke.schedule.children[0].loop_body[0]
    assert kern.cma_operation is None


def test_lfricbuiltfactory_str():
    ''' Check that the str method of LFRicBuiltInCallFactory works as
    expected. '''
    factory = LFRicBuiltInCallFactory()
    assert "Factory for a call to an LFRic built-in." in str(factory)


def test_get_indexed_field_argument_refs():
    ''' Test the LFRicBuiltIn.get_indexed_field_argument_references() method.

    '''
    _, invoke_info = parse(os.path.join(BASE_PATH,
                                        "15.1.8_a_plus_X_builtin.f90"),
                           api=API)
    psy = PSyFactory(API, distributed_memory=False).create(invoke_info)
    loop = psy.invokes.invoke_list[0].schedule[0]
    kern = loop.loop_body[0]
    refs = kern.get_indexed_field_argument_references()
    # Kernel has two field arguments
    assert len(refs) == 2
    # pylint:disable=no-member
    array_1d = ArrayType(psyir.LfricRealScalarDataType(),
                         [ArrayType.Extent.DEFERRED])
    for ref in refs:
        assert isinstance(ref, StructureReference)
        assert isinstance(ref.symbol.datatype, DataTypeSymbol)
        assert ref.symbol.datatype.name == "field_proxy_type"
        # Nothing is known about the field proxy type, so the datatype
        # must be deferred
        assert ref.symbol.datatype.datatype == DeferredType()
        # The reference in a builtin will have a data type hard coded:
        assert ref.datatype == array_1d
        assert ref.member.name == "data"
        assert len(ref.member.indices) == 1
        assert isinstance(ref.member.indices[0], Reference)
        assert ref.member.indices[0].symbol.name == "df"
        assert (ref.member.indices[0].symbol.datatype.intrinsic ==
                ScalarType.Intrinsic.INTEGER)
        assert ref.member.indices[0].symbol.datatype.precision.name == "i_def"


def test_get_scalar_argument_references():
    ''' Test the LFRicBuiltIn.get_scalar_argument_references() method.

    '''
    _, invoke_info = parse(os.path.join(BASE_PATH,
                                        "15.6.2_inc_X_powint_n_builtin.f90"),
                           api=API)
    psy = PSyFactory(API, distributed_memory=False).create(invoke_info)
    sched = psy.invokes.invoke_list[0].schedule
    kern = sched[0].loop_body[0]
    refs = kern.get_scalar_argument_references()
    assert len(refs) == 1
    assert isinstance(refs[0], Reference)
    assert refs[0].symbol.name == "i_scalar"
    kern = sched[1].loop_body[0]
    refs = kern.get_scalar_argument_references()
    assert len(refs) == 1
    assert isinstance(refs[0], UnaryOperation)
    assert refs[0].operator == UnaryOperation.Operator.MINUS
    assert isinstance(refs[0].children[0], Literal)
    assert refs[0].children[0].value == "2"


def test_get_dof_loop_index_symbol():
    ''' Test the LFRicBuiltIn.get_dof_loop_index_symbol() method. '''
    _, invoke_info = parse(os.path.join(BASE_PATH,
                                        "15.1.8_a_plus_X_builtin.f90"),
                           api=API)
    psy = PSyFactory(API, distributed_memory=False).create(invoke_info)
    loop = psy.invokes.invoke_list[0].schedule[0]
    kern = loop.loop_body[0]
    sym = kern.get_dof_loop_index_symbol()
    assert sym.name == "df"
    assert sym.datatype.intrinsic == ScalarType.Intrinsic.INTEGER


# ------------- Adding (scaled) real fields --------------------------------- #


def test_X_plus_Y(tmpdir, monkeypatch, annexed, dist_mem, fortran_writer):
    ''' Test that:
    1) the str method of LFRicXPlusYKern returns the expected
       string;
    2) we generate correct code for the built-in Z = X + Y
       where X and Y are real-valued fields;
    3) that we generate correct bounds when
       Config.api_conf(API)._compute_annexed_dofs is False and True;
    4) that the lower_to_language_level() method works as expected.

    '''
    api_config = Config.get().api_conf(API)
    monkeypatch.setattr(api_config, "_compute_annexed_dofs", annexed)
    _, invoke_info = parse(os.path.join(BASE_PATH,
                                        "15.1.1_X_plus_Y_builtin.f90"),
                           api=API)
    psy = PSyFactory(API,
                     distributed_memory=dist_mem).create(invoke_info)
    # Test string method
    first_invoke = psy.invokes.invoke_list[0]
    kern = first_invoke.schedule.children[0].loop_body[0]
    assert str(kern) == "Built-in: Add real-valued fields"

    # Test code generation
    code = str(psy.gen)

    assert LFRicBuild(tmpdir).code_compiles(psy)

    # Check for the correct field type declarations
    output = (
        "      TYPE(field_type), intent(in) :: f3, f1, f2\n"
        "      INTEGER df\n"
        "      INTEGER(KIND=i_def) loop0_start, loop0_stop\n"
        "      TYPE(field_proxy_type) f3_proxy, f1_proxy, f2_proxy\n")
    assert output in code

    if not dist_mem:
        # The value of _compute_annexed_dofs should make no difference
        output = (
            "      f3_proxy = f3%get_proxy()\n"
            "      f1_proxy = f1%get_proxy()\n"
            "      f2_proxy = f2%get_proxy()\n"
            "      !\n"
            "      ! Initialise number of DoFs for aspc1_f3\n"
            "      !\n"
            "      undf_aspc1_f3 = f3_proxy%vspace%get_undf()\n"
            "      !\n"
            "      ! Set-up all of the loop bounds\n"
            "      !\n"
            "      loop0_start = 1\n"
            "      loop0_stop = undf_aspc1_f3\n"
            "      !\n"
            "      ! Call our kernels\n"
            "      !\n"
            "      DO df=loop0_start,loop0_stop\n"
            "        f3_proxy%data(df) = f1_proxy%data(df) + "
            "f2_proxy%data(df)\n"
            "      END DO")
        assert output in code

        # Test the lower_to_language_level() method
        kern.lower_to_language_level()
        loop = first_invoke.schedule.walk(Loop)[0]
        code = fortran_writer(loop)
        assert ("do df = loop0_start, loop0_stop, 1\n"
                "  f3_proxy%data(df) = f1_proxy%data(df) + "
                "f2_proxy%data(df)\n"
                "enddo") in code
    else:
        output_dm_2 = (
            "      loop0_stop = f3_proxy%vspace%get_last_dof_annexed()\n"
            "      !\n"
            "      ! Call kernels and communication routines\n"
            "      !\n"
            "      DO df=loop0_start,loop0_stop\n"
            "        f3_proxy%data(df) = f1_proxy%data(df) + "
            "f2_proxy%data(df)\n"
            "      END DO\n"
            "      !\n"
            "      ! Set halos dirty/clean for fields modified in the "
            "above loop\n"
            "      !\n"
            "      CALL f3_proxy%set_dirty()\n"
            "      !\n")
        if not annexed:
            # Only compute owned dofs if _compute_annexed_dofs is False
            output_dm_2 = output_dm_2.replace("annexed", "owned")
        assert output_dm_2 in code


def test_inc_X_plus_Y(tmpdir, monkeypatch, annexed, dist_mem, fortran_writer):
    ''' Test that 1) the str method of LFRicIncXPlusYKern returns the
    expected string and 2) we generate correct code for the built-in
    X = X + Y where X and Y are real-valued fields. Test with and without
    annexed dofs being computed as this affects the generated code.
    Also test the lower_to_language_level() method for this builtin.

    '''
    api_config = Config.get().api_conf(API)
    monkeypatch.setattr(api_config, "_compute_annexed_dofs", annexed)

    _, invoke_info = parse(os.path.join(BASE_PATH,
                                        "15.1.2_inc_X_plus_Y_builtin.f90"),
                           api=API)
    psy = PSyFactory(API, distributed_memory=dist_mem).create(invoke_info)
    # Test string method
    first_invoke = psy.invokes.invoke_list[0]
    kern = first_invoke.schedule.children[0].loop_body[0]
    assert str(kern) == "Built-in: Increment a real-valued field"
    # Test code generation
    code = str(psy.gen)

    assert LFRicBuild(tmpdir).code_compiles(psy)

    if not dist_mem:
        output = (
            "      undf_aspc1_f1 = f1_proxy%vspace%get_undf()\n"
            "      !\n"
            "      ! Set-up all of the loop bounds\n"
            "      !\n"
            "      loop0_start = 1\n"
            "      loop0_stop = undf_aspc1_f1\n"
            "      !\n"
            "      ! Call our kernels\n"
            "      !\n"
            "      DO df=loop0_start,loop0_stop\n"
            "        f1_proxy%data(df) = f1_proxy%data(df) + "
            "f2_proxy%data(df)\n"
            "      END DO\n")
        assert output in code

        # Test the lower_to_language_level() method
        kern.lower_to_language_level()
        loop = first_invoke.schedule.walk(Loop)[0]
        code = fortran_writer(loop)
        assert ("do df = loop0_start, loop0_stop, 1\n"
                "  f1_proxy%data(df) = f1_proxy%data(df) + "
                "f2_proxy%data(df)\n"
                "enddo" in code)
    else:
        output = (
            "      loop0_stop = f1_proxy%vspace%get_last_dof_annexed()\n"
            "      !\n"
            "      ! Call kernels and communication routines\n"
            "      !\n"
            "      DO df=loop0_start,loop0_stop\n"
            "        f1_proxy%data(df) = f1_proxy%data(df) + "
            "f2_proxy%data(df)\n"
            "      END DO\n"
            "      !\n"
            "      ! Set halos dirty/clean for fields modified in the "
            "above loop\n"
            "      !\n"
            "      CALL f1_proxy%set_dirty()")
        if not annexed:
            output = output.replace("dof_annexed", "dof_owned")
        assert output in code


def test_a_plus_X(tmpdir, monkeypatch, annexed, dist_mem, fortran_writer):
    ''' Test that 1) the str method of LFRicAPlusXKern returns the
    expected string and 2) we generate correct code for the built-in
    operation Y = a + X where 'a' is a real scalar and X and Y
    are real-valued fields. Test with and without annexed dofs being
    computed as this affects the generated code.
    Also test the lower_to_language_level() method.

    '''
    api_config = Config.get().api_conf(API)
    monkeypatch.setattr(api_config, "_compute_annexed_dofs", annexed)
    _, invoke_info = parse(os.path.join(BASE_PATH,
                                        "15.1.8_a_plus_X_builtin.f90"),
                           api=API)

    psy = PSyFactory(API, distributed_memory=dist_mem).create(invoke_info)
    # Test string method
    first_invoke = psy.invokes.invoke_list[0]
    kern = first_invoke.schedule.children[0].loop_body[0]
    assert str(kern) == "Built-in: a_plus_X (real-valued fields)"
    # Test code generation
    code = str(psy.gen)

    assert LFRicBuild(tmpdir).code_compiles(psy)

    if not dist_mem:
        output = (
            "      loop0_stop = undf_aspc1_f2\n"
            "      !\n"
            "      ! Call our kernels\n"
            "      !\n"
            "      DO df=loop0_start,loop0_stop\n"
            "        f2_proxy%data(df) = a + f1_proxy%data(df)\n"
            "      END DO\n"
            "      !\n"
            "    END SUBROUTINE invoke_0\n")
        assert output in code

        # Test the lower_to_language_level() method
        kern.lower_to_language_level()
        loop = first_invoke.schedule.walk(Loop)[0]
        # Check the type of the scalar
        scalar = loop.scope.symbol_table.lookup("a")
        assert isinstance(scalar.datatype, ScalarType)
        assert scalar.datatype.intrinsic == ScalarType.Intrinsic.REAL
        code = fortran_writer(loop)
        assert ("do df = loop0_start, loop0_stop, 1\n"
                "  f2_proxy%data(df) = a + f1_proxy%data(df)\n"
                "enddo") in code
    else:
        output_dm = (
            "      loop0_stop = f2_proxy%vspace%get_last_dof_annexed()\n"
            "      !\n"
            "      ! Call kernels and communication routines\n"
            "      !\n"
            "      DO df=loop0_start,loop0_stop\n"
            "        f2_proxy%data(df) = a + f1_proxy%data(df)\n"
            "      END DO\n"
            "      !\n"
            "      ! Set halos dirty/clean for fields modified in the "
            "above loop\n"
            "      !\n"
            "      CALL f2_proxy%set_dirty()\n"
            "      !\n")
        if not annexed:
            output_dm = output_dm.replace("dof_annexed", "dof_owned")
        assert output_dm in code


def test_inc_a_plus_X(tmpdir, monkeypatch, annexed, dist_mem, fortran_writer):
    ''' Test that 1) the str method of LFRicIncAPlusXKern returns the
    expected string and 2) we generate correct code for the built-in
    operation X = a + X where 'a' is a real scalar and X is a
    real-valued field. Test with and without annexed dofs being
    computed as this affects the generated code.
    Also test the lower_to_language_level() method.

    '''
    api_config = Config.get().api_conf(API)
    monkeypatch.setattr(api_config, "_compute_annexed_dofs", annexed)
    _, invoke_info = parse(os.path.join(BASE_PATH,
                                        "15.1.9_inc_a_plus_X_builtin.f90"),
                           api=API)
    psy = PSyFactory(API, distributed_memory=dist_mem).create(invoke_info)
    # Test string method
    first_invoke = psy.invokes.invoke_list[0]
    kern = first_invoke.schedule.children[0].loop_body[0]
    assert str(kern) == "Built-in: inc_a_plus_X (real-valued field)"
    # Test code generation
    code = str(psy.gen)

    assert LFRicBuild(tmpdir).code_compiles(psy)

    if not dist_mem:
        output = (
            "      loop0_stop = undf_aspc1_f1\n"
            "      !\n"
            "      ! Call our kernels\n"
            "      !\n"
            "      DO df=loop0_start,loop0_stop\n"
            "        f1_proxy%data(df) = a + f1_proxy%data(df)\n"
            "      END DO\n"
            "      !\n"
            "    END SUBROUTINE invoke_0")
        assert output in code

        # Test the lower_to_language_level() method
        kern.lower_to_language_level()
        loop = first_invoke.schedule.walk(Loop)[0]
        code = fortran_writer(loop)
        assert ("do df = loop0_start, loop0_stop, 1\n"
                "  f1_proxy%data(df) = a + f1_proxy%data(df)\n"
                "enddo") in code
    else:
        output_dm = (
            "      loop0_stop = f1_proxy%vspace%get_last_dof_annexed()\n"
            "      !\n"
            "      ! Call kernels and communication routines\n"
            "      !\n"
            "      DO df=loop0_start,loop0_stop\n"
            "        f1_proxy%data(df) = a + f1_proxy%data(df)\n"
            "      END DO\n"
            "      !\n"
            "      ! Set halos dirty/clean for fields modified in the "
            "above loop\n"
            "      !\n"
            "      CALL f1_proxy%set_dirty()\n"
            "      !\n")
        if not annexed:
            output_dm = output_dm.replace("dof_annexed", "dof_owned")
        assert output_dm in code


def test_aX_plus_Y(tmpdir, monkeypatch, annexed, dist_mem, fortran_writer):
    ''' Test that 1) the str method of LFRicAXPlusYKern returns the
    expected string and 2) we generate correct code for the built-in
    operation Z = a*X + Y where 'a' is a real scalar and Z, X and Y
    are real-valued fields. Test with and without annexed dofs being
    computed as this affects the generated code.

    '''
    api_config = Config.get().api_conf(API)
    monkeypatch.setattr(api_config, "_compute_annexed_dofs", annexed)
    _, invoke_info = parse(os.path.join(BASE_PATH,
                                        "15.1.3_aX_plus_Y_builtin.f90"),
                           api=API)

    psy = PSyFactory(API, distributed_memory=dist_mem).create(invoke_info)
    # Test string method
    first_invoke = psy.invokes.invoke_list[0]
    kern = first_invoke.schedule.children[0].loop_body[0]
    assert str(kern) == "Built-in: aX_plus_Y (real-valued fields)"
    # Test code generation
    code = str(psy.gen)

    assert LFRicBuild(tmpdir).code_compiles(psy)

    if not dist_mem:
        output = (
            "    SUBROUTINE invoke_0(f3, a, f1, f2)\n"
            "      REAL(KIND=r_def), intent(in) :: a\n"
            "      TYPE(field_type), intent(in) :: f3, f1, f2\n"
            "      INTEGER df\n"
            "      INTEGER(KIND=i_def) loop0_start, loop0_stop\n"
            "      TYPE(field_proxy_type) f3_proxy, f1_proxy, f2_proxy\n"
            "      INTEGER(KIND=i_def) undf_aspc1_f3\n"
            "      !\n"
            "      ! Initialise field and/or operator proxies\n"
            "      !\n"
            "      f3_proxy = f3%get_proxy()\n"
            "      f1_proxy = f1%get_proxy()\n"
            "      f2_proxy = f2%get_proxy()\n"
            "      !\n"
            "      ! Initialise number of DoFs for aspc1_f3\n"
            "      !\n"
            "      undf_aspc1_f3 = f3_proxy%vspace%get_undf()\n"
            "      !\n"
            "      ! Set-up all of the loop bounds\n"
            "      !\n"
            "      loop0_start = 1\n"
            "      loop0_stop = undf_aspc1_f3\n"
            "      !\n"
            "      ! Call our kernels\n"
            "      !\n"
            "      DO df=loop0_start,loop0_stop\n"
            "        f3_proxy%data(df) = a * f1_proxy%data(df) + "
            "f2_proxy%data(df)\n"
            "      END DO\n"
            "      !\n"
            "    END SUBROUTINE invoke_0\n")
        assert output in code

        # Test the lower_to_language_level() method
        kern.lower_to_language_level()
        loop = first_invoke.schedule.walk(Loop)[0]
        code = fortran_writer(loop)
        assert ("do df = loop0_start, loop0_stop, 1\n"
                "  f3_proxy%data(df) = a * f1_proxy%data(df) + "
                "f2_proxy%data(df)\n"
                "enddo") in code
    else:
        output_dm_2 = (
            "      loop0_stop = f3_proxy%vspace%get_last_dof_annexed()\n"
            "      !\n"
            "      ! Call kernels and communication routines\n"
            "      !\n"
            "      DO df=loop0_start,loop0_stop\n"
            "        f3_proxy%data(df) = a * f1_proxy%data(df) + "
            "f2_proxy%data(df)\n"
            "      END DO\n"
            "      !\n"
            "      ! Set halos dirty/clean for fields modified in the "
            "above loop\n"
            "      !\n"
            "      CALL f3_proxy%set_dirty()\n"
            "      !\n")
        if not annexed:
            output_dm_2 = output_dm_2.replace("dof_annexed", "dof_owned")
        assert output_dm_2 in code


def test_inc_aX_plus_Y(tmpdir, monkeypatch, annexed, dist_mem, fortran_writer):
    ''' Test that 1) the str method of LFRicIncAXPlusYKern returns the
    expected string and 2) we generate correct code for the built-in
    operation X = a*X + Y where 'a' is a real scalar and X and Y are
    real-valued fields. Test with and without annexed dofs being
    computed as this affects the generated code.

    '''
    api_config = Config.get().api_conf(API)
    monkeypatch.setattr(api_config, "_compute_annexed_dofs", annexed)
    _, invoke_info = parse(os.path.join(BASE_PATH,
                                        "15.1.4_inc_aX_plus_Y_builtin.f90"),
                           api=API)
    psy = PSyFactory(API, distributed_memory=dist_mem).create(invoke_info)
    # Test string method
    first_invoke = psy.invokes.invoke_list[0]
    kern = first_invoke.schedule.children[0].loop_body[0]
    assert str(kern) == "Built-in: inc_aX_plus_Y (real-valued fields)"
    # Test code generation
    code = str(psy.gen)

    assert LFRicBuild(tmpdir).code_compiles(psy)

    if not dist_mem:
        output = (
            "    SUBROUTINE invoke_0(a, f1, f2)\n"
            "      REAL(KIND=r_def), intent(in) :: a\n"
            "      TYPE(field_type), intent(in) :: f1, f2\n"
            "      INTEGER df\n"
            "      INTEGER(KIND=i_def) loop0_start, loop0_stop\n"
            "      TYPE(field_proxy_type) f1_proxy, f2_proxy\n"
            "      INTEGER(KIND=i_def) undf_aspc1_f1\n"
            "      !\n"
            "      ! Initialise field and/or operator proxies\n"
            "      !\n"
            "      f1_proxy = f1%get_proxy()\n"
            "      f2_proxy = f2%get_proxy()\n"
            "      !\n"
            "      ! Initialise number of DoFs for aspc1_f1\n"
            "      !\n"
            "      undf_aspc1_f1 = f1_proxy%vspace%get_undf()\n"
            "      !\n"
            "      ! Set-up all of the loop bounds\n"
            "      !\n"
            "      loop0_start = 1\n"
            "      loop0_stop = undf_aspc1_f1\n"
            "      !\n"
            "      ! Call our kernels\n"
            "      !\n"
            "      DO df=loop0_start,loop0_stop\n"
            "        f1_proxy%data(df) = a * f1_proxy%data(df) + "
            "f2_proxy%data(df)\n"
            "      END DO\n"
            "      !\n"
            "    END SUBROUTINE invoke_0")
        assert output in code

        # Test the lower_to_language_level() method
        kern.lower_to_language_level()
        loop = first_invoke.schedule.walk(Loop)[0]
        code = fortran_writer(loop)
        assert ("do df = loop0_start, loop0_stop, 1\n"
                "  f1_proxy%data(df) = a * f1_proxy%data(df) + "
                "f2_proxy%data(df)\n"
                "enddo") in code
    else:
        output_dm_2 = (
            "      loop0_stop = f1_proxy%vspace%get_last_dof_annexed()\n"
            "      !\n"
            "      ! Call kernels and communication routines\n"
            "      !\n"
            "      DO df=loop0_start,loop0_stop\n"
            "        f1_proxy%data(df) = a * f1_proxy%data(df) + "
            "f2_proxy%data(df)\n"
            "      END DO\n"
            "      !\n"
            "      ! Set halos dirty/clean for fields modified in the "
            "above loop\n"
            "      !\n"
            "      CALL f1_proxy%set_dirty()\n"
            "      !\n")
        if not annexed:
            output_dm_2 = output_dm_2.replace("dof_annexed", "dof_owned")
        assert output_dm_2 in code


def test_inc_X_plus_bY(tmpdir, monkeypatch, annexed, dist_mem, fortran_writer):
    ''' Test that 1) the str method of LFRicIncXPlusBYKern returns the
    expected string and 2) we generate correct code for the built-in
    operation X = X + b*Y where 'b' is a real scalar and X and Y are
    real-valued fields. Test with and without annexed dofs being
    computed as this affects the generated code.

    '''
    api_config = Config.get().api_conf(API)
    monkeypatch.setattr(api_config, "_compute_annexed_dofs", annexed)
    _, invoke_info = parse(os.path.join(BASE_PATH,
                                        "15.1.5_inc_X_plus_bY_builtin.f90"),
                           api=API)
    psy = PSyFactory(API, distributed_memory=dist_mem).create(invoke_info)
    # Test string method
    first_invoke = psy.invokes.invoke_list[0]
    kern = first_invoke.schedule.children[0].loop_body[0]
    assert str(kern) == "Built-in: inc_X_plus_bY (real-valued fields)"
    # Test code generation
    code = str(psy.gen)

    assert LFRicBuild(tmpdir).code_compiles(psy)

    if not dist_mem:
        output = (
            "    SUBROUTINE invoke_0(f1, b, f2)\n"
            "      REAL(KIND=r_def), intent(in) :: b\n"
            "      TYPE(field_type), intent(in) :: f1, f2\n"
            "      INTEGER df\n"
            "      INTEGER(KIND=i_def) loop0_start, loop0_stop\n"
            "      TYPE(field_proxy_type) f1_proxy, f2_proxy\n"
            "      INTEGER(KIND=i_def) undf_aspc1_f1\n"
            "      !\n"
            "      ! Initialise field and/or operator proxies\n"
            "      !\n"
            "      f1_proxy = f1%get_proxy()\n"
            "      f2_proxy = f2%get_proxy()\n"
            "      !\n"
            "      ! Initialise number of DoFs for aspc1_f1\n"
            "      !\n"
            "      undf_aspc1_f1 = f1_proxy%vspace%get_undf()\n"
            "      !\n"
            "      ! Set-up all of the loop bounds\n"
            "      !\n"
            "      loop0_start = 1\n"
            "      loop0_stop = undf_aspc1_f1\n"
            "      !\n"
            "      ! Call our kernels\n"
            "      !\n"
            "      DO df=loop0_start,loop0_stop\n"
            "        f1_proxy%data(df) = f1_proxy%data(df) + "
            "b * f2_proxy%data(df)\n"
            "      END DO\n"
            "      !\n"
            "    END SUBROUTINE invoke_0")
        assert output in code

        # Test the lower_to_language_level() method
        kern.lower_to_language_level()
        loop = first_invoke.schedule.walk(Loop)[0]
        code = fortran_writer(loop)
        assert ("do df = loop0_start, loop0_stop, 1\n"
                "  f1_proxy%data(df) = f1_proxy%data(df) + "
                "b * f2_proxy%data(df)\n"
                "enddo") in code
    else:
        output_dm_2 = (
            "      loop0_stop = f1_proxy%vspace%get_last_dof_annexed()\n"
            "      !\n"
            "      ! Call kernels and communication routines\n"
            "      !\n"
            "      DO df=loop0_start,loop0_stop\n"
            "        f1_proxy%data(df) = f1_proxy%data(df) + "
            "b * f2_proxy%data(df)\n"
            "      END DO\n"
            "      !\n"
            "      ! Set halos dirty/clean for fields modified in the "
            "above loop\n"
            "      !\n"
            "      CALL f1_proxy%set_dirty()\n"
            "      !\n")
        if not annexed:
            output_dm_2 = output_dm_2.replace("dof_annexed", "dof_owned")
        assert output_dm_2 in code


def test_aX_plus_bY(tmpdir, monkeypatch, annexed, dist_mem, fortran_writer):
    ''' Test that 1) the str method of LFRicAXPlusBYKern returns the
    expected string and 2) we generate correct code for the built-in
    operation Z = a*X + b*Y where 'a' and 'b' are real scalars and Z, X
    and Y are real-valued fields. Test with and without annexed dofs
    being computed as this affects the generated code.

    '''
    api_config = Config.get().api_conf(API)
    monkeypatch.setattr(api_config, "_compute_annexed_dofs", annexed)
    _, invoke_info = parse(os.path.join(BASE_PATH,
                                        "15.1.6_aX_plus_bY_builtin.f90"),
                           api=API)
    psy = PSyFactory(API, distributed_memory=dist_mem).create(invoke_info)
    # Test string method
    first_invoke = psy.invokes.invoke_list[0]
    kern = first_invoke.schedule.children[0].loop_body[0]
    assert str(kern) == "Built-in: aX_plus_bY (real-valued fields)"
    # Test code generation
    code = str(psy.gen)

    assert LFRicBuild(tmpdir).code_compiles(psy)

    if not dist_mem:
        output = (
            "    SUBROUTINE invoke_0(f3, a, f1, b, f2)\n"
            "      REAL(KIND=r_def), intent(in) :: a, b\n"
            "      TYPE(field_type), intent(in) :: f3, f1, f2\n"
            "      INTEGER df\n"
            "      INTEGER(KIND=i_def) loop0_start, loop0_stop\n"
            "      TYPE(field_proxy_type) f3_proxy, f1_proxy, f2_proxy\n"
            "      INTEGER(KIND=i_def) undf_aspc1_f3\n"
            "      !\n"
            "      ! Initialise field and/or operator proxies\n"
            "      !\n"
            "      f3_proxy = f3%get_proxy()\n"
            "      f1_proxy = f1%get_proxy()\n"
            "      f2_proxy = f2%get_proxy()\n"
            "      !\n"
            "      ! Initialise number of DoFs for aspc1_f3\n"
            "      !\n"
            "      undf_aspc1_f3 = f3_proxy%vspace%get_undf()\n"
            "      !\n"
            "      ! Set-up all of the loop bounds\n"
            "      !\n"
            "      loop0_start = 1\n"
            "      loop0_stop = undf_aspc1_f3\n"
            "      !\n"
            "      ! Call our kernels\n"
            "      !\n"
            "      DO df=loop0_start,loop0_stop\n"
            "        f3_proxy%data(df) = a * f1_proxy%data(df) + "
            "b * f2_proxy%data(df)\n"
            "      END DO\n"
            "      !\n"
            "    END SUBROUTINE invoke_0\n")
        assert output in code

        # Test the lower_to_language_level() method
        kern.lower_to_language_level()
        loop = first_invoke.schedule.walk(Loop)[0]
        code = fortran_writer(loop)
        assert ("do df = loop0_start, loop0_stop, 1\n"
                "  f3_proxy%data(df) = a * f1_proxy%data(df) + "
                "b * f2_proxy%data(df)\n"
                "enddo") in code
    else:
        output_dm_2 = (
            "      loop0_stop = f3_proxy%vspace%get_last_dof_annexed()\n"
            "      !\n"
            "      ! Call kernels and communication routines\n"
            "      !\n"
            "      DO df=loop0_start,loop0_stop\n"
            "        f3_proxy%data(df) = a * f1_proxy%data(df) + "
            "b * f2_proxy%data(df)\n"
            "      END DO\n"
            "      !\n"
            "      ! Set halos dirty/clean for fields modified in the "
            "above loop\n"
            "      !\n"
            "      CALL f3_proxy%set_dirty()\n"
            "      !\n")
        if not annexed:
            output_dm_2 = output_dm_2.replace("dof_annexed", "dof_owned")
        assert output_dm_2 in code


def test_inc_aX_plus_bY(tmpdir, monkeypatch, annexed, dist_mem,
                        fortran_writer):
    ''' Test that 1) the str method of LFRicIncAXPlusBYKern returns the
    expected string and 2) we generate correct code for the built-in
    operation X = a*X + b*Y where 'a' and 'b' are real scalars and X
    and Y are real-valued fields. Test with and without annexed dofs
    being computed as this affects the generated code.

    '''
    api_config = Config.get().api_conf(API)
    monkeypatch.setattr(api_config, "_compute_annexed_dofs", annexed)
    _, invoke_info = parse(
        os.path.join(BASE_PATH,
                     "15.1.7_inc_aX_plus_bY_builtin.f90"),
        api=API)
    psy = PSyFactory(API, distributed_memory=dist_mem).create(invoke_info)
    # Test string method
    first_invoke = psy.invokes.invoke_list[0]
    kern = first_invoke.schedule.children[0].loop_body[0]
    assert str(kern) == "Built-in: inc_aX_plus_bY (real-valued fields)"
    # Test code generation
    code = str(psy.gen)

    assert LFRicBuild(tmpdir).code_compiles(psy)

    if not dist_mem:
        output = (
            "    SUBROUTINE invoke_0(a, f1, b, f2)\n"
            "      REAL(KIND=r_def), intent(in) :: a, b\n"
            "      TYPE(field_type), intent(in) :: f1, f2\n"
            "      INTEGER df\n"
            "      INTEGER(KIND=i_def) loop0_start, loop0_stop\n"
            "      TYPE(field_proxy_type) f1_proxy, f2_proxy\n"
            "      INTEGER(KIND=i_def) undf_aspc1_f1\n"
            "      !\n"
            "      ! Initialise field and/or operator proxies\n"
            "      !\n"
            "      f1_proxy = f1%get_proxy()\n"
            "      f2_proxy = f2%get_proxy()\n"
            "      !\n"
            "      ! Initialise number of DoFs for aspc1_f1\n"
            "      !\n"
            "      undf_aspc1_f1 = f1_proxy%vspace%get_undf()\n"
            "      !\n"
            "      ! Set-up all of the loop bounds\n"
            "      !\n"
            "      loop0_start = 1\n"
            "      loop0_stop = undf_aspc1_f1\n"
            "      !\n"
            "      ! Call our kernels\n"
            "      !\n"
            "      DO df=loop0_start,loop0_stop\n"
            "        f1_proxy%data(df) = a * f1_proxy%data(df) + "
            "b * f2_proxy%data(df)\n"
            "      END DO\n"
            "      !\n"
            "    END SUBROUTINE invoke_0\n")
        assert output in code

        # Test the lower_to_language_level() method
        kern.lower_to_language_level()
        loop = first_invoke.schedule.walk(Loop)[0]
        code = fortran_writer(loop)
        assert ("do df = loop0_start, loop0_stop, 1\n"
                "  f1_proxy%data(df) = a * f1_proxy%data(df) + "
                "b * f2_proxy%data(df)\n"
                "enddo") in code
    else:
        output_dm_2 = (
            "      loop0_stop = f1_proxy%vspace%get_last_dof_annexed()\n"
            "      !\n"
            "      ! Call kernels and communication routines\n"
            "      !\n"
            "      DO df=loop0_start,loop0_stop\n"
            "        f1_proxy%data(df) = a * f1_proxy%data(df) + "
            "b * f2_proxy%data(df)\n"
            "      END DO\n"
            "      !\n"
            "      ! Set halos dirty/clean for fields modified in the "
            "above loop\n"
            "      !\n"
            "      CALL f1_proxy%set_dirty()\n"
            "      !\n")
        if not annexed:
            output_dm_2 = output_dm_2.replace("dof_annexed", "dof_owned")
        assert output_dm_2 in code


def test_aX_plus_aY(tmpdir, monkeypatch, annexed, dist_mem, fortran_writer):
    ''' Test that 1) the str method of LFRicAXPlusAYKern returns the
    expected string and 2) we generate correct code for the built-in
    operation Z = a*(X + Y) where 'a' is a real scalar and Z, X and
    Y are real-valued fields. Test with and without annexed dofs
    being computed as this affects the generated code.

    '''
    api_config = Config.get().api_conf(API)
    monkeypatch.setattr(api_config, "_compute_annexed_dofs", annexed)
    _, invoke_info = parse(os.path.join(BASE_PATH,
                                        "15.1.10_aX_plus_aY_builtin.f90"),
                           api=API)
    psy = PSyFactory(API, distributed_memory=dist_mem).create(invoke_info)
    # Test string method
    first_invoke = psy.invokes.invoke_list[0]
    kern = first_invoke.schedule.children[0].loop_body[0]
    assert str(kern) == "Built-in: aX_plus_aY (real-valued fields)"
    # Test code generation
    code = str(psy.gen)

    assert LFRicBuild(tmpdir).code_compiles(psy)

    if not dist_mem:
        output = (
            "      loop0_stop = undf_aspc1_f3\n"
            "      !\n"
            "      ! Call our kernels\n"
            "      !\n"
            "      DO df=loop0_start,loop0_stop\n"
            "        f3_proxy%data(df) = a * (f1_proxy%data(df) + "
            "f2_proxy%data(df))\n"
            "      END DO\n"
            "      !\n"
            "    END SUBROUTINE invoke_0\n")
        assert output in code

        # Test the lower_to_language_level() method
        kern.lower_to_language_level()
        loop = first_invoke.schedule.walk(Loop)[0]
        code = fortran_writer(loop)
        assert ("do df = loop0_start, loop0_stop, 1\n"
                "  f3_proxy%data(df) = a * (f1_proxy%data(df) + "
                "f2_proxy%data(df))\n"
                "enddo") in code
    else:
        output_dm_2 = (
            "      loop0_stop = f3_proxy%vspace%get_last_dof_annexed()\n"
            "      !\n"
            "      ! Call kernels and communication routines\n"
            "      !\n"
            "      DO df=loop0_start,loop0_stop\n"
            "        f3_proxy%data(df) = a * (f1_proxy%data(df) + "
            "f2_proxy%data(df))\n"
            "      END DO\n"
            "      !\n"
            "      ! Set halos dirty/clean for fields modified in the "
            "above loop\n"
            "      !\n"
            "      CALL f3_proxy%set_dirty()\n"
            "      !\n")
        if not annexed:
            output_dm_2 = output_dm_2.replace("dof_annexed", "dof_owned")
        assert output_dm_2 in code


# ------------- Subtracting (scaled) real fields ---------------------------- #


def test_X_minus_Y(tmpdir, monkeypatch, annexed, dist_mem, fortran_writer):
    ''' Test that 1) the str method of LFRicXMinusYKern returns the expected
    string and 2) we generate correct code for the built-in operation
    Z = X - Y where Z, X and Y are real-valued fields. Test with and without
    annexed dofs being computed as this affects the generated code.

    '''
    api_config = Config.get().api_conf(API)
    monkeypatch.setattr(api_config, "_compute_annexed_dofs", annexed)
    _, invoke_info = parse(os.path.join(BASE_PATH,
                                        "15.2.1_X_minus_Y_builtin.f90"),
                           api=API)
    psy = PSyFactory(API, distributed_memory=dist_mem).create(invoke_info)
    # Test string method
    first_invoke = psy.invokes.invoke_list[0]
    kern = first_invoke.schedule.children[0].loop_body[0]
    assert str(kern) == "Built-in: Subtract real-valued fields"
    # Test code generation
    code = str(psy.gen)

    assert LFRicBuild(tmpdir).code_compiles(psy)

    if not dist_mem:
        output = (
            "      f3_proxy = f3%get_proxy()\n"
            "      f1_proxy = f1%get_proxy()\n"
            "      f2_proxy = f2%get_proxy()\n"
            "      !\n"
            "      ! Initialise number of DoFs for aspc1_f3\n"
            "      !\n"
            "      undf_aspc1_f3 = f3_proxy%vspace%get_undf()\n"
            "      !\n"
            "      ! Set-up all of the loop bounds\n"
            "      !\n"
            "      loop0_start = 1\n"
            "      loop0_stop = undf_aspc1_f3\n"
            "      !\n"
            "      ! Call our kernels\n"
            "      !\n"
            "      DO df=loop0_start,loop0_stop\n"
            "        f3_proxy%data(df) = f1_proxy%data(df) - "
            "f2_proxy%data(df)\n"
            "      END DO")
        assert output in code

        # Test the lower_to_language_level() method
        kern.lower_to_language_level()
        loop = first_invoke.schedule.walk(Loop)[0]
        code = fortran_writer(loop)
        assert ("do df = loop0_start, loop0_stop, 1\n"
                "  f3_proxy%data(df) = f1_proxy%data(df) - "
                "f2_proxy%data(df)\n"
                "enddo") in code
    else:
        output_dm_2 = (
            "      loop0_stop = f3_proxy%vspace%get_last_dof_annexed()\n"
            "      !\n"
            "      ! Call kernels and communication routines\n"
            "      !\n"
            "      DO df=loop0_start,loop0_stop\n"
            "        f3_proxy%data(df) = f1_proxy%data(df) - "
            "f2_proxy%data(df)\n"
            "      END DO\n"
            "      !\n"
            "      ! Set halos dirty/clean for fields modified in the "
            "above loop\n"
            "      !\n"
            "      CALL f3_proxy%set_dirty()\n"
            "      !\n")
        if not annexed:
            output_dm_2 = output_dm_2.replace("dof_annexed", "dof_owned")
        assert output_dm_2 in code


def test_inc_X_minus_Y(tmpdir, monkeypatch, annexed, dist_mem, fortran_writer):
    ''' Test that 1) the str method of LFRicIncXMinusYKern returns the
    expected string and 2) we generate correct code for the built-in
    operation X = X - Y where X and Y are real-valued fields. Test with and
    without annexed dofs being computed as this affects the generated code.

    '''
    api_config = Config.get().api_conf(API)
    monkeypatch.setattr(api_config, "_compute_annexed_dofs", annexed)
    _, invoke_info = parse(
        os.path.join(BASE_PATH, "15.2.2_inc_X_minus_Y_builtin.f90"),
        api=API)
    psy = PSyFactory(API, distributed_memory=dist_mem).create(invoke_info)
    # Test string method
    first_invoke = psy.invokes.invoke_list[0]
    kern = first_invoke.schedule.children[0].loop_body[0]
    assert str(kern) == "Built-in: Decrement a real-valued field"
    # Test code generation
    code = str(psy.gen)

    assert LFRicBuild(tmpdir).code_compiles(psy)

    if not dist_mem:
        output = (
            "      f1_proxy = f1%get_proxy()\n"
            "      f2_proxy = f2%get_proxy()\n"
            "      !\n"
            "      ! Initialise number of DoFs for aspc1_f1\n"
            "      !\n"
            "      undf_aspc1_f1 = f1_proxy%vspace%get_undf()\n"
            "      !\n"
            "      ! Set-up all of the loop bounds\n"
            "      !\n"
            "      loop0_start = 1\n"
            "      loop0_stop = undf_aspc1_f1\n"
            "      !\n"
            "      ! Call our kernels\n"
            "      !\n"
            "      DO df=loop0_start,loop0_stop\n"
            "        f1_proxy%data(df) = f1_proxy%data(df) - "
            "f2_proxy%data(df)\n"
            "      END DO\n")
        assert output in code

        # Test the lower_to_language_level() method
        kern.lower_to_language_level()
        loop = first_invoke.schedule.walk(Loop)[0]
        code = fortran_writer(loop)
        assert ("do df = loop0_start, loop0_stop, 1\n"
                "  f1_proxy%data(df) = f1_proxy%data(df) - "
                "f2_proxy%data(df)\n"
                "enddo") in code
    else:
        output = (
            "      loop0_stop = f1_proxy%vspace%get_last_dof_annexed()\n"
            "      !\n"
            "      ! Call kernels and communication routines\n"
            "      !\n"
            "      DO df=loop0_start,loop0_stop\n"
            "        f1_proxy%data(df) = f1_proxy%data(df) - "
            "f2_proxy%data(df)\n"
            "      END DO\n"
            "      !\n"
            "      ! Set halos dirty/clean for fields modified in the "
            "above loop\n"
            "      !\n"
            "      CALL f1_proxy%set_dirty()")
        if not annexed:
            output = output.replace("dof_annexed", "dof_owned")
        assert output in code


def test_a_minus_X(tmpdir, monkeypatch, annexed, dist_mem, fortran_writer):
    ''' Test that 1) the str method of LFRicAMinusXKern returns the
    expected string and 2) we generate correct code for the built-in
    operation Y = a - X where 'a' is a real scalar and X and Y
    are real-valued fields. Test with and without annexed dofs being
    computed as this affects the generated code.
    Also test the lower_to_language_level() method.

    '''
    api_config = Config.get().api_conf(API)
    monkeypatch.setattr(api_config, "_compute_annexed_dofs", annexed)
    _, invoke_info = parse(os.path.join(BASE_PATH,
                                        "15.2.7_a_minus_X_builtin.f90"),
                           api=API)

    psy = PSyFactory(API, distributed_memory=dist_mem).create(invoke_info)
    # Test string method
    first_invoke = psy.invokes.invoke_list[0]
    kern = first_invoke.schedule.children[0].loop_body[0]
    assert str(kern) == "Built-in: a_minus_X (real-valued fields)"
    # Test code generation
    code = str(psy.gen)

    assert LFRicBuild(tmpdir).code_compiles(psy)

    # Check for the correct 'use' module statements
    output_mod = (
        "    USE constants_mod, ONLY: r_def, i_def\n"
        "    USE field_mod, ONLY: field_type, field_proxy_type\n")
    assert output_mod in code

    if not dist_mem:
        output = (
            "      loop0_stop = undf_aspc1_f2\n"
            "      !\n"
            "      ! Call our kernels\n"
            "      !\n"
            "      DO df=loop0_start,loop0_stop\n"
            "        f2_proxy%data(df) = a - f1_proxy%data(df)\n"
            "      END DO\n"
            "      !\n"
            "    END SUBROUTINE invoke_0\n")
        assert output in code

        # Test the lower_to_language_level() method
        kern.lower_to_language_level()
        loop = first_invoke.schedule.walk(Loop)[0]
        code = fortran_writer(loop)
        assert ("do df = loop0_start, loop0_stop, 1\n"
                "  f2_proxy%data(df) = a - f1_proxy%data(df)\n"
                "enddo") in code
    else:
        output_dm = (
            "      loop0_start = 1\n"
            "      loop0_stop = f2_proxy%vspace%get_last_dof_annexed()\n"
            "      !\n"
            "      ! Call kernels and communication routines\n"
            "      !\n"
            "      DO df=loop0_start,loop0_stop\n"
            "        f2_proxy%data(df) = a - f1_proxy%data(df)\n"
            "      END DO\n"
            "      !\n"
            "      ! Set halos dirty/clean for fields modified in the "
            "above loop\n"
            "      !\n"
            "      CALL f2_proxy%set_dirty()\n"
            "      !\n")
        if not annexed:
            output_dm = output_dm.replace("dof_annexed", "dof_owned")
        assert output_dm in code


def test_inc_a_minus_X(tmpdir, monkeypatch, annexed, dist_mem, fortran_writer):
    ''' Test that 1) the str method of LFRicIncAMinusXKern returns the
    expected string and 2) we generate correct code for the built-in
    operation X = a - X where 'a' is a real scalar and X is a
    real-valued field. Test with and without annexed dofs being
    computed as this affects the generated code.
    Also test the lower_to_language_level() method.

    '''
    api_config = Config.get().api_conf(API)
    monkeypatch.setattr(api_config, "_compute_annexed_dofs", annexed)
    _, invoke_info = parse(os.path.join(BASE_PATH,
                                        "15.2.8_inc_a_minus_X_builtin.f90"),
                           api=API)
    psy = PSyFactory(API, distributed_memory=dist_mem).create(invoke_info)
    # Test string method
    first_invoke = psy.invokes.invoke_list[0]
    kern = first_invoke.schedule.children[0].loop_body[0]
    assert str(kern) == "Built-in: inc_a_minus_X (real-valued field)"
    # Test code generation
    code = str(psy.gen)

    assert LFRicBuild(tmpdir).code_compiles(psy)

    if not dist_mem:
        output = (
            "      loop0_stop = undf_aspc1_f1\n"
            "      !\n"
            "      ! Call our kernels\n"
            "      !\n"
            "      DO df=loop0_start,loop0_stop\n"
            "        f1_proxy%data(df) = a - f1_proxy%data(df)\n"
            "      END DO\n"
            "      !\n"
            "    END SUBROUTINE invoke_0")
        assert output in code

        # Test the lower_to_language_level() method
        kern.lower_to_language_level()
        loop = first_invoke.schedule.walk(Loop)[0]
        code = fortran_writer(loop)
        assert ("do df = loop0_start, loop0_stop, 1\n"
                "  f1_proxy%data(df) = a - f1_proxy%data(df)\n"
                "enddo") in code
    else:
        output_dm = (
            "      loop0_stop = f1_proxy%vspace%get_last_dof_annexed()\n"
            "      !\n"
            "      ! Call kernels and communication routines\n"
            "      !\n"
            "      DO df=loop0_start,loop0_stop\n"
            "        f1_proxy%data(df) = a - f1_proxy%data(df)\n"
            "      END DO\n"
            "      !\n"
            "      ! Set halos dirty/clean for fields modified in the "
            "above loop\n"
            "      !\n"
            "      CALL f1_proxy%set_dirty()\n"
            "      !\n")
        if not annexed:
            output_dm = output_dm.replace("dof_annexed", "dof_owned")
        assert output_dm in code


def test_X_minus_a(tmpdir, monkeypatch, annexed, dist_mem, fortran_writer):
    ''' Test that 1) the str method of LFRicAMinusXKern returns the
    expected string and 2) we generate correct code for the built-in
    operation Y = X - a where 'a' is a real scalar and X and Y
    are real-valued fields. Test with and without annexed dofs being
    computed as this affects the generated code.
    Also test the lower_to_language_level() method.

    '''
    api_config = Config.get().api_conf(API)
    monkeypatch.setattr(api_config, "_compute_annexed_dofs", annexed)
    _, invoke_info = parse(os.path.join(BASE_PATH,
                                        "15.2.9_X_minus_a_builtin.f90"),
                           api=API)

    psy = PSyFactory(API, distributed_memory=dist_mem).create(invoke_info)
    # Test string method
    first_invoke = psy.invokes.invoke_list[0]
    kern = first_invoke.schedule.children[0].loop_body[0]
    assert str(kern) == "Built-in: X_minus_a (real-valued fields)"
    # Test code generation
    code = str(psy.gen)

    assert LFRicBuild(tmpdir).code_compiles(psy)

    # Check for the correct 'use' module statements
    output_mod = (
        "    USE constants_mod, ONLY: r_tran, i_def\n"
        "    USE r_tran_field_mod, ONLY: r_tran_field_type, "
        "r_tran_field_proxy_type\n")
    assert output_mod in code

    if not dist_mem:
        output = (
            "      loop0_stop = undf_aspc1_f2\n"
            "      !\n"
            "      ! Call our kernels\n"
            "      !\n"
            "      DO df=loop0_start,loop0_stop\n"
            "        f2_proxy%data(df) = f1_proxy%data(df) - a\n"
            "      END DO\n"
            "      !\n"
            "    END SUBROUTINE invoke_0\n")
        assert output in code

        # Test the lower_to_language_level() method
        kern.lower_to_language_level()
        loop = first_invoke.schedule.walk(Loop)[0]
        code = fortran_writer(loop)
        assert ("do df = loop0_start, loop0_stop, 1\n"
                "  f2_proxy%data(df) = f1_proxy%data(df) - a\n"
                "enddo") in code
    else:
        output_dm = (
            "      loop0_start = 1\n"
            "      loop0_stop = f2_proxy%vspace%get_last_dof_annexed()\n"
            "      !\n"
            "      ! Call kernels and communication routines\n"
            "      !\n"
            "      DO df=loop0_start,loop0_stop\n"
            "        f2_proxy%data(df) = f1_proxy%data(df) - a\n"
            "      END DO\n"
            "      !\n"
            "      ! Set halos dirty/clean for fields modified in the "
            "above loop\n"
            "      !\n"
            "      CALL f2_proxy%set_dirty()\n"
            "      !\n")
        if not annexed:
            output_dm = output_dm.replace("dof_annexed", "dof_owned")
        assert output_dm in code


def test_inc_X_minus_a(tmpdir, monkeypatch, annexed, dist_mem, fortran_writer):
    ''' Test that 1) the str method of LFRicIncXMinusAKern returns the
    expected string and 2) we generate correct code for the built-in
    operation X = X - a where 'a' is a real scalar and X is a
    real-valued field. Test with and without annexed dofs being
    computed as this affects the generated code.
    Also test the lower_to_language_level() method.

    '''
    api_config = Config.get().api_conf(API)
    monkeypatch.setattr(api_config, "_compute_annexed_dofs", annexed)
    _, invoke_info = parse(os.path.join(BASE_PATH,
                                        "15.2.10_inc_X_minus_a_builtin.f90"),
                           api=API)
    psy = PSyFactory(API, distributed_memory=dist_mem).create(invoke_info)
    # Test string method
    first_invoke = psy.invokes.invoke_list[0]
    kern = first_invoke.schedule.children[0].loop_body[0]
    assert str(kern) == "Built-in: inc_X_minus_a (real-valued field)"
    # Test code generation
    code = str(psy.gen)

    assert LFRicBuild(tmpdir).code_compiles(psy)

    # Check for the correct field and scalar type declarations
    output = (
        "      REAL(KIND=r_tran), intent(in) :: a\n"
        "      TYPE(r_tran_field_type), intent(in) :: f1\n"
        "      INTEGER df\n"
        "      INTEGER(KIND=i_def) loop0_start, loop0_stop\n"
        "      TYPE(r_tran_field_proxy_type) f1_proxy\n")
    assert output in code

    if not dist_mem:
        assert "INTEGER(KIND=i_def) undf_aspc1_f1\n" in code
        output = (
            "      loop0_stop = undf_aspc1_f1\n"
            "      !\n"
            "      ! Call our kernels\n"
            "      !\n"
            "      DO df=loop0_start,loop0_stop\n"
            "        f1_proxy%data(df) = f1_proxy%data(df) - a\n"
            "      END DO\n"
            "      !\n"
            "    END SUBROUTINE invoke_0")
        assert output in code

        # Test the lower_to_language_level() method
        kern.lower_to_language_level()
        loop = first_invoke.schedule.walk(Loop)[0]
        code = fortran_writer(loop)
        assert ("do df = loop0_start, loop0_stop, 1\n"
                "  f1_proxy%data(df) = f1_proxy%data(df) - a\n"
                "enddo") in code
    else:
        assert "INTEGER(KIND=i_def) max_halo_depth_mesh\n" in code
        output_dm = (
            "      loop0_stop = f1_proxy%vspace%get_last_dof_annexed()\n"
            "      !\n"
            "      ! Call kernels and communication routines\n"
            "      !\n"
            "      DO df=loop0_start,loop0_stop\n"
            "        f1_proxy%data(df) = f1_proxy%data(df) - a\n"
            "      END DO\n"
            "      !\n"
            "      ! Set halos dirty/clean for fields modified in the "
            "above loop\n"
            "      !\n"
            "      CALL f1_proxy%set_dirty()\n"
            "      !\n")
        if not annexed:
            output_dm = output_dm.replace("dof_annexed", "dof_owned")
        assert output_dm in code


def test_aX_minus_Y(tmpdir, monkeypatch, annexed, dist_mem, fortran_writer):
    ''' Test that 1) the str method of LFRicAXMinusYKern returns the
    expected string and 2) we generate correct code for the built-in
    operation Z = a*X - Y where 'a' is a real scalar and Z, X and Y
    are real-valued fields. Test with and without annexed dofs being
    computed as this affects the generated code.

    '''
    api_config = Config.get().api_conf(API)
    monkeypatch.setattr(api_config, "_compute_annexed_dofs", annexed)
    _, invoke_info = parse(os.path.join(BASE_PATH,
                                        "15.2.3_aX_minus_Y_builtin.f90"),
                           api=API)
    psy = PSyFactory(API, distributed_memory=dist_mem).create(invoke_info)
    # Test string method
    first_invoke = psy.invokes.invoke_list[0]
    kern = first_invoke.schedule.children[0].loop_body[0]
    assert str(kern) == "Built-in: aX_minus_Y (real-valued fields)"
    # Test code generation
    code = str(psy.gen)

    assert LFRicBuild(tmpdir).code_compiles(psy)

    if not dist_mem:
        output = (
            "    SUBROUTINE invoke_0(f3, a, f1, f2)\n"
            "      REAL(KIND=r_def), intent(in) :: a\n"
            "      TYPE(field_type), intent(in) :: f3, f1, f2\n"
            "      INTEGER df\n"
            "      INTEGER(KIND=i_def) loop0_start, loop0_stop\n"
            "      TYPE(field_proxy_type) f3_proxy, f1_proxy, f2_proxy\n"
            "      INTEGER(KIND=i_def) undf_aspc1_f3\n"
            "      !\n"
            "      ! Initialise field and/or operator proxies\n"
            "      !\n"
            "      f3_proxy = f3%get_proxy()\n"
            "      f1_proxy = f1%get_proxy()\n"
            "      f2_proxy = f2%get_proxy()\n"
            "      !\n"
            "      ! Initialise number of DoFs for aspc1_f3\n"
            "      !\n"
            "      undf_aspc1_f3 = f3_proxy%vspace%get_undf()\n"
            "      !\n"
            "      ! Set-up all of the loop bounds\n"
            "      !\n"
            "      loop0_start = 1\n"
            "      loop0_stop = undf_aspc1_f3\n"
            "      !\n"
            "      ! Call our kernels\n"
            "      !\n"
            "      DO df=loop0_start,loop0_stop\n"
            "        f3_proxy%data(df) = a * f1_proxy%data(df) - "
            "f2_proxy%data(df)\n"
            "      END DO\n"
            "      !\n"
            "    END SUBROUTINE invoke_0\n")
        assert output in code

        # Test the lower_to_language_level() method
        kern.lower_to_language_level()
        loop = first_invoke.schedule.walk(Loop)[0]
        code = fortran_writer(loop)
        assert ("do df = loop0_start, loop0_stop, 1\n"
                "  f3_proxy%data(df) = a * f1_proxy%data(df) - "
                "f2_proxy%data(df)\n"
                "enddo") in code
    else:
        output_dm_2 = (
            "      loop0_stop = f3_proxy%vspace%get_last_dof_annexed()\n"
            "      !\n"
            "      ! Call kernels and communication routines\n"
            "      !\n"
            "      DO df=loop0_start,loop0_stop\n"
            "        f3_proxy%data(df) = a * f1_proxy%data(df) - "
            "f2_proxy%data(df)\n"
            "      END DO\n"
            "      !\n"
            "      ! Set halos dirty/clean for fields modified in the "
            "above loop\n"
            "      !\n"
            "      CALL f3_proxy%set_dirty()\n"
            "      !\n")
        if not annexed:
            output_dm_2 = output_dm_2.replace("dof_annexed", "dof_owned")
        assert output_dm_2 in code


def test_X_minus_bY(tmpdir, monkeypatch, annexed, dist_mem, fortran_writer):
    ''' Test that 1) the str method of LFRicXMinusBYKern returns the
    expected string and 2) we generate correct code for the built-in
    operation Z = X - b*Y where 'b' is a real scalar and Z, X and Y
    are real-valued fields. Test with and without annexed dofs being
    computed as this affects the generated code.

    '''
    api_config = Config.get().api_conf(API)
    monkeypatch.setattr(api_config, "_compute_annexed_dofs", annexed)
    _, invoke_info = parse(os.path.join(BASE_PATH,
                                        "15.2.4_X_minus_bY_builtin.f90"),
                           api=API)
    psy = PSyFactory(API, distributed_memory=dist_mem).create(invoke_info)
    # Test string method
    first_invoke = psy.invokes.invoke_list[0]
    kern = first_invoke.schedule.children[0].loop_body[0]
    assert str(kern) == "Built-in: X_minus_bY (real-valued fields)"
    # Test code generation
    code = str(psy.gen)

    assert LFRicBuild(tmpdir).code_compiles(psy)

    if not dist_mem:
        output = (
            "    SUBROUTINE invoke_0(f3, f1, b, f2)\n"
            "      REAL(KIND=r_def), intent(in) :: b\n"
            "      TYPE(field_type), intent(in) :: f3, f1, f2\n"
            "      INTEGER df\n"
            "      INTEGER(KIND=i_def) loop0_start, loop0_stop\n"
            "      TYPE(field_proxy_type) f3_proxy, f1_proxy, f2_proxy\n"
            "      INTEGER(KIND=i_def) undf_aspc1_f3\n"
            "      !\n"
            "      ! Initialise field and/or operator proxies\n"
            "      !\n"
            "      f3_proxy = f3%get_proxy()\n"
            "      f1_proxy = f1%get_proxy()\n"
            "      f2_proxy = f2%get_proxy()\n"
            "      !\n"
            "      ! Initialise number of DoFs for aspc1_f3\n"
            "      !\n"
            "      undf_aspc1_f3 = f3_proxy%vspace%get_undf()\n"
            "      !\n"
            "      ! Set-up all of the loop bounds\n"
            "      !\n"
            "      loop0_start = 1\n"
            "      loop0_stop = undf_aspc1_f3\n"
            "      !\n"
            "      ! Call our kernels\n"
            "      !\n"
            "      DO df=loop0_start,loop0_stop\n"
            "        f3_proxy%data(df) = f1_proxy%data(df) - "
            "b * f2_proxy%data(df)\n"
            "      END DO\n"
            "      !\n"
            "    END SUBROUTINE invoke_0\n")
        assert output in code

        # Test the lower_to_language_level() method
        kern.lower_to_language_level()
        loop = first_invoke.schedule.walk(Loop)[0]
        code = fortran_writer(loop)
        assert ("do df = loop0_start, loop0_stop, 1\n"
                "  f3_proxy%data(df) = f1_proxy%data(df) - "
                "b * f2_proxy%data(df)\n"
                "enddo") in code
    else:
        output_dm_2 = (
            "      loop0_stop = f3_proxy%vspace%get_last_dof_annexed()\n"
            "      !\n"
            "      ! Call kernels and communication routines\n"
            "      !\n"
            "      DO df=loop0_start,loop0_stop\n"
            "        f3_proxy%data(df) = f1_proxy%data(df) - "
            "b * f2_proxy%data(df)\n"
            "      END DO\n"
            "      !\n"
            "      ! Set halos dirty/clean for fields modified in the "
            "above loop\n"
            "      !\n"
            "      CALL f3_proxy%set_dirty()\n"
            "      !\n")
        if not annexed:
            output_dm_2 = output_dm_2.replace("dof_annexed", "dof_owned")
        assert output_dm_2 in code


def test_inc_X_minus_bY(tmpdir, monkeypatch, annexed, dist_mem,
                        fortran_writer):
    ''' Test that 1) the str method of LFRicIncXMinusBYKern returns the
    expected string and 2) we generate correct code for the built-in
    operation X = X - b*Y where 'b' is a real scalar and X and Y are
    real-valued  fields. Test with and without annexed dofs being
    computed as this affects the generated code.

    '''
    api_config = Config.get().api_conf(API)
    monkeypatch.setattr(api_config, "_compute_annexed_dofs", annexed)
    _, invoke_info = parse(os.path.join(BASE_PATH,
                                        "15.2.5_inc_X_minus_bY_builtin.f90"),
                           api=API)
    psy = PSyFactory(API, distributed_memory=dist_mem).create(invoke_info)
    # Test string method
    first_invoke = psy.invokes.invoke_list[0]
    kern = first_invoke.schedule.children[0].loop_body[0]
    assert str(kern) == "Built-in: inc_X_minus_bY (real-valued fields)"
    # Test code generation
    code = str(psy.gen)

    assert LFRicBuild(tmpdir).code_compiles(psy)

    if not dist_mem:
        output = (
            "    SUBROUTINE invoke_0(f1, b, f2)\n"
            "      REAL(KIND=r_def), intent(in) :: b\n"
            "      TYPE(field_type), intent(in) :: f1, f2\n"
            "      INTEGER df\n"
            "      INTEGER(KIND=i_def) loop0_start, loop0_stop\n"
            "      TYPE(field_proxy_type) f1_proxy, f2_proxy\n"
            "      INTEGER(KIND=i_def) undf_aspc1_f1\n"
            "      !\n"
            "      ! Initialise field and/or operator proxies\n"
            "      !\n"
            "      f1_proxy = f1%get_proxy()\n"
            "      f2_proxy = f2%get_proxy()\n"
            "      !\n"
            "      ! Initialise number of DoFs for aspc1_f1\n"
            "      !\n"
            "      undf_aspc1_f1 = f1_proxy%vspace%get_undf()\n"
            "      !\n"
            "      ! Set-up all of the loop bounds\n"
            "      !\n"
            "      loop0_start = 1\n"
            "      loop0_stop = undf_aspc1_f1\n"
            "      !\n"
            "      ! Call our kernels\n"
            "      !\n"
            "      DO df=loop0_start,loop0_stop\n"
            "        f1_proxy%data(df) = f1_proxy%data(df) - "
            "b * f2_proxy%data(df)\n"
            "      END DO\n"
            "      !\n"
            "    END SUBROUTINE invoke_0")
        assert output in code

        # Test the lower_to_language_level() method
        kern.lower_to_language_level()
        loop = first_invoke.schedule.walk(Loop)[0]
        code = fortran_writer(loop)
        assert ("do df = loop0_start, loop0_stop, 1\n"
                "  f1_proxy%data(df) = f1_proxy%data(df) - "
                "b * f2_proxy%data(df)\n"
                "enddo") in code
    else:
        output_dm_2 = (
            "      loop0_stop = f1_proxy%vspace%get_last_dof_annexed()\n"
            "      !\n"
            "      ! Call kernels and communication routines\n"
            "      !\n"
            "      DO df=loop0_start,loop0_stop\n"
            "        f1_proxy%data(df) = f1_proxy%data(df) - "
            "b * f2_proxy%data(df)\n"
            "      END DO\n"
            "      !\n"
            "      ! Set halos dirty/clean for fields modified in the "
            "above loop\n"
            "      !\n"
            "      CALL f1_proxy%set_dirty()\n"
            "      !\n")
        if not annexed:
            output_dm_2 = output_dm_2.replace("dof_annexed", "dof_owned")
        assert output_dm_2 in code


def test_aX_minus_bY(tmpdir, monkeypatch, annexed, dist_mem, fortran_writer):
    ''' Test that 1) the str method of LFRicAXMinusBYKern returns the
    expected string and 2) we generate correct code for the built-in
    operation Z = a*X - b*Y where 'a' and 'b' are real scalars and Z, X
    and Y are real-valued fields. Test with and without annexed dofs
    being computed as this affects the generated code.

    '''
    api_config = Config.get().api_conf(API)
    monkeypatch.setattr(api_config, "_compute_annexed_dofs", annexed)
    _, invoke_info = parse(os.path.join(BASE_PATH,
                                        "15.2.6_aX_minus_bY_builtin.f90"),
                           api=API)
    psy = PSyFactory(API, distributed_memory=dist_mem).create(invoke_info)
    # Test string method
    first_invoke = psy.invokes.invoke_list[0]
    kern = first_invoke.schedule.children[0].loop_body[0]
    assert str(kern) == "Built-in: aX_minus_bY (real-valued fields)"
    # Test code generation
    code = str(psy.gen)

    assert LFRicBuild(tmpdir).code_compiles(psy)

    if not dist_mem:
        output = (
            "    SUBROUTINE invoke_0(f3, a, f1, b, f2)\n"
            "      REAL(KIND=r_def), intent(in) :: a, b\n"
            "      TYPE(field_type), intent(in) :: f3, f1, f2\n"
            "      INTEGER df\n"
            "      INTEGER(KIND=i_def) loop0_start, loop0_stop\n"
            "      TYPE(field_proxy_type) f3_proxy, f1_proxy, f2_proxy\n"
            "      INTEGER(KIND=i_def) undf_aspc1_f3\n"
            "      !\n"
            "      ! Initialise field and/or operator proxies\n"
            "      !\n"
            "      f3_proxy = f3%get_proxy()\n"
            "      f1_proxy = f1%get_proxy()\n"
            "      f2_proxy = f2%get_proxy()\n"
            "      !\n"
            "      ! Initialise number of DoFs for aspc1_f3\n"
            "      !\n"
            "      undf_aspc1_f3 = f3_proxy%vspace%get_undf()\n"
            "      !\n"
            "      ! Set-up all of the loop bounds\n"
            "      !\n"
            "      loop0_start = 1\n"
            "      loop0_stop = undf_aspc1_f3\n"
            "      !\n"
            "      ! Call our kernels\n"
            "      !\n"
            "      DO df=loop0_start,loop0_stop\n"
            "        f3_proxy%data(df) = a * f1_proxy%data(df) - "
            "b * f2_proxy%data(df)\n"
            "      END DO\n"
            "      !\n"
            "    END SUBROUTINE invoke_0\n")
        assert output in code

        # Test the lower_to_language_level() method
        kern.lower_to_language_level()
        loop = first_invoke.schedule.walk(Loop)[0]
        code = fortran_writer(loop)
        assert ("do df = loop0_start, loop0_stop, 1\n"
                "  f3_proxy%data(df) = a * f1_proxy%data(df) - "
                "b * f2_proxy%data(df)\n"
                "enddo") in code
    else:
        output_dm_2 = (
            "      loop0_stop = f3_proxy%vspace%get_last_dof_annexed()\n"
            "      !\n"
            "      ! Call kernels and communication routines\n"
            "      !\n"
            "      DO df=loop0_start,loop0_stop\n"
            "        f3_proxy%data(df) = a * f1_proxy%data(df) - "
            "b * f2_proxy%data(df)\n"
            "      END DO\n"
            "      !\n"
            "      ! Set halos dirty/clean for fields modified in the "
            "above loop\n"
            "      !\n"
            "      CALL f3_proxy%set_dirty()\n"
            "      !\n")
        if not annexed:
            output_dm_2 = output_dm_2.replace("dof_annexed", "dof_owned")
        assert output_dm_2 in code


# ------------- Multiplying (scaled) real fields ---------------------------- #


def test_X_times_Y(tmpdir, monkeypatch, annexed, dist_mem, fortran_writer):
    ''' Test that 1) the str method of LFRicXTimesYKern returns the expected
    string and 2) we generate correct code for the built-in operation
    Z = X*Y where Z, X and Y are real-valued fields. Test with and without
    annexed dofs being computed as this affects the generated code.

    '''
    api_config = Config.get().api_conf(API)
    monkeypatch.setattr(api_config, "_compute_annexed_dofs", annexed)
    _, invoke_info = parse(
        os.path.join(BASE_PATH,
                     "15.3.1_X_times_Y_builtin.f90"), api=API)
    psy = PSyFactory(API, distributed_memory=dist_mem).create(invoke_info)
    # Test string method
    first_invoke = psy.invokes.invoke_list[0]
    kern = first_invoke.schedule.children[0].loop_body[0]
    assert str(kern) == "Built-in: Multiply real-valued fields"
    # Test code generation
    code = str(psy.gen)

    assert LFRicBuild(tmpdir).code_compiles(psy)

    if not dist_mem:
        output = (
            "      ! Initialise field and/or operator proxies\n"
            "      !\n"
            "      f3_proxy = f3%get_proxy()\n"
            "      f1_proxy = f1%get_proxy()\n"
            "      f2_proxy = f2%get_proxy()\n"
            "      !\n"
            "      ! Initialise number of DoFs for aspc1_f3\n"
            "      !\n"
            "      undf_aspc1_f3 = f3_proxy%vspace%get_undf()\n"
            "      !\n"
            "      ! Set-up all of the loop bounds\n"
            "      !\n"
            "      loop0_start = 1\n"
            "      loop0_stop = undf_aspc1_f3\n"
            "      !\n"
            "      ! Call our kernels\n"
            "      !\n"
            "      DO df=loop0_start,loop0_stop\n"
            "        f3_proxy%data(df) = f1_proxy%data(df) * "
            "f2_proxy%data(df)\n"
            "      END DO\n")
        assert output in code

        # Test the lower_to_language_level() method
        kern.lower_to_language_level()
        loop = first_invoke.schedule.walk(Loop)[0]
        code = fortran_writer(loop)
        assert ("do df = loop0_start, loop0_stop, 1\n"
                "  f3_proxy%data(df) = f1_proxy%data(df) * "
                "f2_proxy%data(df)\n"
                "enddo") in code
    else:
        output = (
            "      loop0_stop = f3_proxy%vspace%get_last_dof_annexed()\n"
            "      !\n"
            "      ! Call kernels and communication routines\n"
            "      !\n"
            "      DO df=loop0_start,loop0_stop\n"
            "        f3_proxy%data(df) = f1_proxy%data(df) * "
            "f2_proxy%data(df)\n"
            "      END DO\n"
            "      !\n"
            "      ! Set halos dirty/clean for fields modified in the "
            "above loop\n"
            "      !\n"
            "      CALL f3_proxy%set_dirty()")
        if not annexed:
            output = output.replace("dof_annexed", "dof_owned")
        assert output in code


def test_inc_X_times_Y(tmpdir, monkeypatch, annexed, dist_mem, fortran_writer):
    ''' Test that 1) the str method of LFRicIncXTimesYKern returns the
    expected string and 2) we generate correct code for the built-in
    operation X = X*Y where X and Y are real-valued fields. Test with and
    without annexed dofs being computed as this affects the generated code.

    '''
    api_config = Config.get().api_conf(API)
    monkeypatch.setattr(api_config, "_compute_annexed_dofs", annexed)
    _, invoke_info = parse(
        os.path.join(BASE_PATH,
                     "15.3.2_inc_X_times_Y_builtin.f90"),
        api=API)
    psy = PSyFactory(API, distributed_memory=dist_mem).create(invoke_info)
    # Test string method
    first_invoke = psy.invokes.invoke_list[0]
    kern = first_invoke.schedule.children[0].loop_body[0]
    assert str(kern) == "Built-in: Multiply one real-valued field by another"
    # Test code generation
    code = str(psy.gen)

    assert LFRicBuild(tmpdir).code_compiles(psy)

    if not dist_mem:
        output = (
            "      f1_proxy = f1%get_proxy()\n"
            "      f2_proxy = f2%get_proxy()\n"
            "      !\n"
            "      ! Initialise number of DoFs for aspc1_f1\n"
            "      !\n"
            "      undf_aspc1_f1 = f1_proxy%vspace%get_undf()\n"
            "      !\n"
            "      ! Set-up all of the loop bounds\n"
            "      !\n"
            "      loop0_start = 1\n"
            "      loop0_stop = undf_aspc1_f1\n"
            "      !\n"
            "      ! Call our kernels\n"
            "      !\n"
            "      DO df=loop0_start,loop0_stop\n"
            "        f1_proxy%data(df) = f1_proxy%data(df) * "
            "f2_proxy%data(df)\n"
            "      END DO")
        assert output in code

        # Test the lower_to_language_level() method
        kern.lower_to_language_level()
        loop = first_invoke.schedule.walk(Loop)[0]
        code = fortran_writer(loop)
        assert ("do df = loop0_start, loop0_stop, 1\n"
                "  f1_proxy%data(df) = f1_proxy%data(df) * "
                "f2_proxy%data(df)\n"
                "enddo" in code)
    else:
        output_dm_2 = (
            "      loop0_stop = f1_proxy%vspace%get_last_dof_annexed()\n"
            "      !\n"
            "      ! Call kernels and communication routines\n"
            "      !\n"
            "      DO df=loop0_start,loop0_stop\n"
            "        f1_proxy%data(df) = f1_proxy%data(df) * "
            "f2_proxy%data(df)\n"
            "      END DO\n"
            "      !\n"
            "      ! Set halos dirty/clean for fields modified in the "
            "above loop\n"
            "      !\n"
            "      CALL f1_proxy%set_dirty()\n"
            "      !\n")
        if not annexed:
            output_dm_2 = output_dm_2.replace("dof_annexed", "dof_owned")
        assert output_dm_2 in code


def test_inc_aX_times_Y(tmpdir, monkeypatch, annexed, dist_mem,
                        fortran_writer):
    ''' Test that 1) the str method of LFRicIncAXTimesYKern returns the
    expected string and 2) we generate correct code for the built-in
    operation X = a*X*Y where 'a' is a real scalar and X and Y are
    real-valued fields. Test with and without annexed dofs being
    computed as this affects the generated code.

    '''
    api_config = Config.get().api_conf(API)
    monkeypatch.setattr(api_config, "_compute_annexed_dofs", annexed)
    _, invoke_info = parse(os.path.join(BASE_PATH,
                                        "15.3.3_inc_aX_times_Y_builtin.f90"),
                           api=API)
    psy = PSyFactory(API, distributed_memory=dist_mem).create(invoke_info)
    # Test string method
    first_invoke = psy.invokes.invoke_list[0]
    kern = first_invoke.schedule.children[0].loop_body[0]
    assert str(kern) == "Built-in: inc_aX_times_Y (real-valued fields)"
    # Test code generation
    code = str(psy.gen)

    assert LFRicBuild(tmpdir).code_compiles(psy)

    if not dist_mem:
        output = (
            "      ! Initialise field and/or operator proxies\n"
            "      !\n"
            "      f1_proxy = f1%get_proxy()\n"
            "      f2_proxy = f2%get_proxy()\n"
            "      !\n"
            "      ! Initialise number of DoFs for aspc1_f1\n"
            "      !\n"
            "      undf_aspc1_f1 = f1_proxy%vspace%get_undf()\n"
            "      !\n"
            "      ! Set-up all of the loop bounds\n"
            "      !\n"
            "      loop0_start = 1\n"
            "      loop0_stop = undf_aspc1_f1\n"
            "      !\n"
            "      ! Call our kernels\n"
            "      !\n"
            "      DO df=loop0_start,loop0_stop\n"
            "        f1_proxy%data(df) = a * f1_proxy%data(df) * "
            "f2_proxy%data(df)\n"
            "      END DO\n"
            "      !\n"
            "    END SUBROUTINE invoke_0")
        assert output in code

        # Test the lower_to_language_level() method
        kern.lower_to_language_level()
        loop = first_invoke.schedule.walk(Loop)[0]
        code = fortran_writer(loop)
        assert ("do df = loop0_start, loop0_stop, 1\n"
                "  f1_proxy%data(df) = a * f1_proxy%data(df) * "
                "f2_proxy%data(df)\n"
                "enddo") in code
    else:
        output_dm_2 = (
            "      loop0_stop = f1_proxy%vspace%get_last_dof_annexed()\n"
            "      !\n"
            "      ! Call kernels and communication routines\n"
            "      !\n"
            "      DO df=loop0_start,loop0_stop\n"
            "        f1_proxy%data(df) = a * f1_proxy%data(df) * "
            "f2_proxy%data(df)\n"
            "      END DO\n"
            "      !\n"
            "      ! Set halos dirty/clean for fields modified in the "
            "above loop\n"
            "      !\n"
            "      CALL f1_proxy%set_dirty()\n"
            "      !\n")
        if not annexed:
            output_dm_2 = output_dm_2.replace("dof_annexed", "dof_owned")
        assert output_dm_2 in code


# ------------- Scaling real fields (multiplying by a real scalar) ---------- #


def test_a_times_X(tmpdir, monkeypatch, annexed, dist_mem, fortran_writer):
    ''' Test that 1) the str method of LFRicATimesXKern returns the expected
    string and 2) we generate correct code for the built-in operation
    Y = a*X where 'a' is a real scalar and X and Y are real-valued fields.
    Test with and without annexed dofs being computed as this affects the
    generated code.
    Also tests the lower_to_language_level() method.

    '''
    api_config = Config.get().api_conf(API)
    monkeypatch.setattr(api_config, "_compute_annexed_dofs", annexed)
    _, invoke_info = parse(
        os.path.join(BASE_PATH,
                     "15.4.1_a_times_X_builtin.f90"),
        api=API)
    psy = PSyFactory(API, distributed_memory=dist_mem).create(invoke_info)
    # Test string method
    first_invoke = psy.invokes.invoke_list[0]
    kern = first_invoke.schedule.children[0].loop_body[0]
    assert str(kern) == "Built-in: Copy a scaled real-valued field"
    # Test code generation
    code = str(psy.gen)

    assert LFRicBuild(tmpdir).code_compiles(psy)

    if not dist_mem:
        output = (
            "      f2_proxy = f2%get_proxy()\n"
            "      f1_proxy = f1%get_proxy()\n"
            "      !\n"
            "      ! Initialise number of DoFs for aspc1_f2\n"
            "      !\n"
            "      undf_aspc1_f2 = f2_proxy%vspace%get_undf()\n"
            "      !\n"
            "      ! Set-up all of the loop bounds\n"
            "      !\n"
            "      loop0_start = 1\n"
            "      loop0_stop = undf_aspc1_f2\n"
            "      !\n"
            "      ! Call our kernels\n"
            "      !\n"
            "      DO df=loop0_start,loop0_stop\n"
            "        f2_proxy%data(df) = a_scalar * f1_proxy%data(df)\n"
            "      END DO")
        assert output in code

        # Test the lower_to_language_level() method
        kern.lower_to_language_level()
        loop = first_invoke.schedule.walk(Loop)[0]
        code = fortran_writer(loop)
        assert ("do df = loop0_start, loop0_stop, 1\n"
                "  f2_proxy%data(df) = a_scalar * f1_proxy%data(df)\n"
                "enddo") in code
    else:
        output_dm = (
            "      loop0_stop = f2_proxy%vspace%get_last_dof_annexed()\n"
            "      !\n"
            "      ! Call kernels and communication routines\n"
            "      !\n"
            "      DO df=loop0_start,loop0_stop\n"
            "        f2_proxy%data(df) = a_scalar * f1_proxy%data(df)\n"
            "      END DO\n"
            "      !\n"
            "      ! Set halos dirty/clean for fields modified in the "
            "above loop\n"
            "      !\n"
            "      CALL f2_proxy%set_dirty()\n"
            "      !\n")
        if not annexed:
            output_dm = output_dm.replace("dof_annexed", "dof_owned")
        assert output_dm in code


def test_inc_a_times_X(tmpdir, monkeypatch, annexed, dist_mem, fortran_writer):
    ''' Test that 1) the str method of LFRicIncATimesXKern returns the
    expected string and 2) we generate correct code for the built-in
    operation X = a*X where 'a' is a real scalar and X is a real-valued
    field. Test with and without annexed dofs being computed as this
    affects the generated code.
    Also tests the lower_to_language_level() method.

    '''
    api_config = Config.get().api_conf(API)
    monkeypatch.setattr(api_config, "_compute_annexed_dofs", annexed)
    _, invoke_info = parse(
        os.path.join(BASE_PATH,
                     "15.4.2_inc_a_times_X_builtin.f90"),
        api=API)
    psy = PSyFactory(API, distributed_memory=dist_mem).create(invoke_info)
    # Test string method
    first_invoke = psy.invokes.invoke_list[0]
    kern = first_invoke.schedule.children[0].loop_body[0]
    assert str(kern) == "Built-in: Scale a real-valued field"
    # Test code generation
    code = str(psy.gen)

    assert LFRicBuild(tmpdir).code_compiles(psy)

    if not dist_mem:
        output = (
            "    SUBROUTINE invoke_0(a_scalar, f1)\n"
            "      REAL(KIND=r_def), intent(in) :: a_scalar\n"
            "      TYPE(field_type), intent(in) :: f1\n"
            "      INTEGER df\n"
            "      INTEGER(KIND=i_def) loop0_start, loop0_stop\n"
            "      TYPE(field_proxy_type) f1_proxy\n"
            "      INTEGER(KIND=i_def) undf_aspc1_f1\n"
            "      !\n"
            "      ! Initialise field and/or operator proxies\n"
            "      !\n"
            "      f1_proxy = f1%get_proxy()\n"
            "      !\n"
            "      ! Initialise number of DoFs for aspc1_f1\n"
            "      !\n"
            "      undf_aspc1_f1 = f1_proxy%vspace%get_undf()\n"
            "      !\n"
            "      ! Set-up all of the loop bounds\n"
            "      !\n"
            "      loop0_start = 1\n"
            "      loop0_stop = undf_aspc1_f1\n"
            "      !\n"
            "      ! Call our kernels\n"
            "      !\n"
            "      DO df=loop0_start,loop0_stop\n"
            "        f1_proxy%data(df) = a_scalar * f1_proxy%data(df)\n"
            "      END DO\n"
            "      !\n")
        assert output in code

        # Test the lower_to_language_level() method
        kern.lower_to_language_level()
        loop = first_invoke.schedule.walk(Loop)[0]
        code = fortran_writer(loop)
        assert ("do df = loop0_start, loop0_stop, 1\n"
                "  f1_proxy%data(df) = a_scalar * f1_proxy%data(df)\n"
                "enddo") in code
    else:
        output_dm = (
            "      loop0_stop = f1_proxy%vspace%get_last_dof_annexed()\n"
            "      !\n"
            "      ! Call kernels and communication routines\n"
            "      !\n"
            "      DO df=loop0_start,loop0_stop\n"
            "        f1_proxy%data(df) = a_scalar * f1_proxy%data(df)\n"
            "      END DO\n"
            "      !\n"
            "      ! Set halos dirty/clean for fields modified in the "
            "above loop\n"
            "      !\n"
            "      CALL f1_proxy%set_dirty()")
        if not annexed:
            output_dm = output_dm.replace("dof_annexed", "dof_owned")
        assert output_dm in code


# ------------- Dividing real fields ---------------------------------------- #


def test_X_divideby_Y(tmpdir, monkeypatch, annexed, dist_mem, fortran_writer):
    ''' Test that 1) the str method of LFRicXDividebyYKern returns the
    expected string and 2) we generate correct code for the built-in
    operation Z = X/Y where Z, X and Y are fields real-valued. Test with and
    without annexed dofs being computed as this affects the generated code.

    '''
    api_config = Config.get().api_conf(API)
    monkeypatch.setattr(api_config, "_compute_annexed_dofs", annexed)
    _, invoke_info = parse(os.path.join(BASE_PATH,
                                        "15.5.1_X_divideby_Y_builtin.f90"),
                           api=API)
    psy = PSyFactory(API, distributed_memory=dist_mem).create(invoke_info)
    # Test string method
    first_invoke = psy.invokes.invoke_list[0]
    kern = first_invoke.schedule.children[0].loop_body[0]
    assert str(kern) == "Built-in: Divide real-valued fields"
    # Test code generation
    code = str(psy.gen)

    assert LFRicBuild(tmpdir).code_compiles(psy)

    if not dist_mem:
        output = (
            "      f3_proxy = f3%get_proxy()\n"
            "      f1_proxy = f1%get_proxy()\n"
            "      f2_proxy = f2%get_proxy()\n"
            "      !\n"
            "      ! Initialise number of DoFs for aspc1_f3\n"
            "      !\n"
            "      undf_aspc1_f3 = f3_proxy%vspace%get_undf()\n"
            "      !\n"
            "      ! Set-up all of the loop bounds\n"
            "      !\n"
            "      loop0_start = 1\n"
            "      loop0_stop = undf_aspc1_f3\n"
            "      !\n"
            "      ! Call our kernels\n"
            "      !\n"
            "      DO df=loop0_start,loop0_stop\n"
            "        f3_proxy%data(df) = f1_proxy%data(df) / "
            "f2_proxy%data(df)\n"
            "      END DO")
        assert output in code

        # Test the lower_to_language_level() method
        kern.lower_to_language_level()
        loop = first_invoke.schedule.walk(Loop)[0]
        code = fortran_writer(loop)
        assert ("do df = loop0_start, loop0_stop, 1\n"
                "  f3_proxy%data(df) = f1_proxy%data(df) / "
                "f2_proxy%data(df)\n"
                "enddo") in code
    else:
        output_dm_2 = (
            "      loop0_stop = f3_proxy%vspace%get_last_dof_annexed()\n"
            "      !\n"
            "      ! Call kernels and communication routines\n"
            "      !\n"
            "      DO df=loop0_start,loop0_stop\n"
            "        f3_proxy%data(df) = f1_proxy%data(df) / "
            "f2_proxy%data(df)\n"
            "      END DO\n"
            "      !\n"
            "      ! Set halos dirty/clean for fields modified in the "
            "above loop\n"
            "      !\n"
            "      CALL f3_proxy%set_dirty()\n"
            "      !\n")
        if not annexed:
            output_dm_2 = output_dm_2.replace("dof_annexed", "dof_owned")
        assert output_dm_2 in code


def test_inc_X_divideby_Y(tmpdir, monkeypatch, annexed, dist_mem,
                          fortran_writer):
    ''' Test that 1) the str method of LFRicIncXDividebyYKern returns the
    expected string and 2) we generate correct code for the built-in
    operation X = X/Y where X and Y are real-valued fields. Test with and
    without annexed dofs being computed as this affects the generated code.

    '''
    api_config = Config.get().api_conf(API)
    monkeypatch.setattr(api_config, "_compute_annexed_dofs", annexed)
    _, invoke_info = parse(os.path.join(BASE_PATH,
                                        "15.5.2_inc_X_divideby_Y_builtin.f90"),
                           api=API)
    psy = PSyFactory(API, distributed_memory=dist_mem).create(invoke_info)
    # Test string method
    first_invoke = psy.invokes.invoke_list[0]
    kern = first_invoke.schedule.children[0].loop_body[0]
    assert str(kern) == "Built-in: Divide one real-valued field by another"
    # Test code generation
    code = str(psy.gen)

    assert LFRicBuild(tmpdir).code_compiles(psy)

    if not dist_mem:
        output = (
            "      f1_proxy = f1%get_proxy()\n"
            "      f2_proxy = f2%get_proxy()\n"
            "      !\n"
            "      ! Initialise number of DoFs for aspc1_f1\n"
            "      !\n"
            "      undf_aspc1_f1 = f1_proxy%vspace%get_undf()\n"
            "      !\n"
            "      ! Set-up all of the loop bounds\n"
            "      !\n"
            "      loop0_start = 1\n"
            "      loop0_stop = undf_aspc1_f1\n"
            "      !\n"
            "      ! Call our kernels\n"
            "      !\n"
            "      DO df=loop0_start,loop0_stop\n"
            "        f1_proxy%data(df) = f1_proxy%data(df) / "
            "f2_proxy%data(df)\n"
            "      END DO")
        assert output in code

        # Test the lower_to_language_level() method
        kern.lower_to_language_level()
        loop = first_invoke.schedule.walk(Loop)[0]
        code = fortran_writer(loop)
        assert ("do df = loop0_start, loop0_stop, 1\n"
                "  f1_proxy%data(df) = f1_proxy%data(df) / "
                "f2_proxy%data(df)\n"
                "enddo" in code)
    else:
        output_dm_2 = (
            "      loop0_stop = f1_proxy%vspace%get_last_dof_annexed()\n"
            "      !\n"
            "      ! Call kernels and communication routines\n"
            "      !\n"
            "      DO df=loop0_start,loop0_stop\n"
            "        f1_proxy%data(df) = f1_proxy%data(df) / "
            "f2_proxy%data(df)\n"
            "      END DO\n"
            "      !\n"
            "      ! Set halos dirty/clean for fields modified in the "
            "above loop\n"
            "      !\n"
            "      CALL f1_proxy%set_dirty()\n"
            "      !\n")
        if not annexed:
            output_dm_2 = output_dm_2.replace("dof_annexed", "dof_owned")
        assert output_dm_2 in code


def test_X_divideby_a(tmpdir, monkeypatch, annexed, dist_mem, fortran_writer):
    ''' Test that 1) the str method of LFRicXDividebyAKern returns the
    expected string and 2) we generate correct code for the built-in
    operation Y = X/a where 'a' is a real scalar and X and Y are
    real-valued fields. Test with and without annexed dofs being computed
    as this affects the generated code.

    '''
    api_config = Config.get().api_conf(API)
    monkeypatch.setattr(api_config, "_compute_annexed_dofs", annexed)
    _, invoke_info = parse(os.path.join(BASE_PATH,
                                        "15.5.5_X_divideby_a_builtin.f90"),
                           api=API)
    psy = PSyFactory(API, distributed_memory=dist_mem).create(invoke_info)
    # Test string method
    first_invoke = psy.invokes.invoke_list[0]
    kern = first_invoke.schedule.children[0].loop_body[0]
    assert str(kern) == ("Built-in: Divide a real-valued field by a real "
                         "scalar (Y = X/a)")
    # Test code generation
    code = str(psy.gen)

    assert LFRicBuild(tmpdir).code_compiles(psy)

    # Check for the correct field and scalar type declarations
    output = (
        "      REAL(KIND=r_solver), intent(in) :: a_scalar\n"
        "      TYPE(r_solver_field_type), intent(in) :: f2\n"
        "      TYPE(field_type), intent(in) :: f1\n"
        "      INTEGER df\n"
        "      INTEGER(KIND=i_def) loop0_start, loop0_stop\n"
        "      TYPE(field_proxy_type) f1_proxy\n"
        "      TYPE(r_solver_field_proxy_type) f2_proxy\n")
    assert output in code

    if not dist_mem:
        output = (
            "      f2_proxy = f2%get_proxy()\n"
            "      f1_proxy = f1%get_proxy()\n"
            "      !\n"
            "      ! Initialise number of DoFs for aspc1_f2\n"
            "      !\n"
            "      undf_aspc1_f2 = f2_proxy%vspace%get_undf()\n"
            "      !\n"
            "      ! Set-up all of the loop bounds\n"
            "      !\n"
            "      loop0_start = 1\n"
            "      loop0_stop = undf_aspc1_f2\n"
            "      !\n"
            "      ! Call our kernels\n"
            "      !\n"
            "      DO df=loop0_start,loop0_stop\n"
            "        f2_proxy%data(df) = f1_proxy%data(df) / a_scalar\n"
            "      END DO")
        assert output in code

        # Test the lower_to_language_level() method
        kern.lower_to_language_level()
        loop = first_invoke.schedule.walk(Loop)[0]
        code = fortran_writer(loop)
        assert ("do df = loop0_start, loop0_stop, 1\n"
                "  f2_proxy%data(df) = f1_proxy%data(df) / a_scalar\n"
                "enddo") in code
    else:
        output_dm_2 = (
            "      loop0_stop = f2_proxy%vspace%get_last_dof_annexed()\n"
            "      !\n"
            "      ! Call kernels and communication routines\n"
            "      !\n"
            "      DO df=loop0_start,loop0_stop\n"
            "        f2_proxy%data(df) = f1_proxy%data(df) / a_scalar\n"
            "      END DO\n"
            "      !\n"
            "      ! Set halos dirty/clean for fields modified in the "
            "above loop\n"
            "      !\n"
            "      CALL f2_proxy%set_dirty()\n"
            "      !\n")
        if not annexed:
            output_dm_2 = output_dm_2.replace("dof_annexed", "dof_owned")
        assert output_dm_2 in code


def test_inc_X_divideby_a(tmpdir, monkeypatch, annexed, dist_mem,
                          fortran_writer):
    ''' Test that 1) the str method of LFRicIncXDividebyAKern returns the
    expected string and 2) we generate correct code for the built-in
    operation X = X/a where 'a' is a real scalar and X is a real-valued
    field. Test with and without annexed dofs being computed as this
    affects the generated code.

    '''
    api_config = Config.get().api_conf(API)
    monkeypatch.setattr(api_config, "_compute_annexed_dofs", annexed)
    _, invoke_info = parse(os.path.join(BASE_PATH,
                                        "15.5.6_inc_X_divideby_a_builtin.f90"),
                           api=API)
    psy = PSyFactory(API, distributed_memory=dist_mem).create(invoke_info)
    # Test string method
    first_invoke = psy.invokes.invoke_list[0]
    kern = first_invoke.schedule.children[0].loop_body[0]
    assert str(kern) == ("Built-in: Divide a real-valued field by a real "
                         "scalar (X = X/a)")
    # Test code generation
    code = str(psy.gen)

    assert LFRicBuild(tmpdir).code_compiles(psy)

    # Check for the correct field and scalar type declarations
    output = (
        "      REAL(KIND=r_def), intent(in) :: a_scalar\n"
        "      TYPE(r_tran_field_type), intent(in) :: f1\n"
        "      INTEGER df\n"
        "      INTEGER(KIND=i_def) loop0_start, loop0_stop\n"
        "      TYPE(r_tran_field_proxy_type) f1_proxy\n")
    assert output in code

    if not dist_mem:
        output = (
            "      f1_proxy = f1%get_proxy()\n"
            "      !\n"
            "      ! Initialise number of DoFs for aspc1_f1\n"
            "      !\n"
            "      undf_aspc1_f1 = f1_proxy%vspace%get_undf()\n"
            "      !\n"
            "      ! Set-up all of the loop bounds\n"
            "      !\n"
            "      loop0_start = 1\n"
            "      loop0_stop = undf_aspc1_f1\n"
            "      !\n"
            "      ! Call our kernels\n"
            "      !\n"
            "      DO df=loop0_start,loop0_stop\n"
            "        f1_proxy%data(df) = f1_proxy%data(df) / a_scalar\n"
            "      END DO")
        assert output in code

        # Test the lower_to_language_level() method
        kern.lower_to_language_level()
        loop = first_invoke.schedule.walk(Loop)[0]
        code = fortran_writer(loop)
        assert ("do df = loop0_start, loop0_stop, 1\n"
                "  f1_proxy%data(df) = f1_proxy%data(df) / a_scalar\n"
                "enddo") in code
    else:
        output_dm_2 = (
            "      loop0_stop = f1_proxy%vspace%get_last_dof_annexed()\n"
            "      !\n"
            "      ! Call kernels and communication routines\n"
            "      !\n"
            "      DO df=loop0_start,loop0_stop\n"
            "        f1_proxy%data(df) = f1_proxy%data(df) / a_scalar\n"
            "      END DO\n"
            "      !\n"
            "      ! Set halos dirty/clean for fields modified in the "
            "above loop\n"
            "      !\n"
            "      CALL f1_proxy%set_dirty()\n"
            "      !\n")
        if not annexed:
            output_dm_2 = output_dm_2.replace("dof_annexed", "dof_owned")
        assert output_dm_2 in code


# ------------- Inverse scaling of real fields ------------------------------ #


def test_a_divideby_X(tmpdir, monkeypatch, annexed, dist_mem, fortran_writer):
    ''' Test that 1) the str method of LFRicADividebyXKern returns the
    expected string and 2) we generate correct code for the built-in
    operation Y = a/X where 'a' is a real scalar and X and Y are
    real-valued fields. Test with and without annexed dofs being computed
    as this affects the generated code.
    Also tests the lower_to_language_level() method.

    '''
    api_config = Config.get().api_conf(API)
    monkeypatch.setattr(api_config, "_compute_annexed_dofs", annexed)
    _, invoke_info = parse(
        os.path.join(BASE_PATH,
                     "15.5.3_a_divideby_X_builtin.f90"),
        api=API)
    psy = PSyFactory(API, distributed_memory=dist_mem).create(invoke_info)
    # Test string method
    first_invoke = psy.invokes.invoke_list[0]
    kern = first_invoke.schedule.children[0].loop_body[0]
    assert (str(kern) == "Built-in: Inverse scaling of a real-valued "
            "field (Y = a/X)")
    # Test code generation
    code = str(psy.gen)

    assert LFRicBuild(tmpdir).code_compiles(psy)

    if not dist_mem:
        output = (
            "      f2_proxy = f2%get_proxy()\n"
            "      f1_proxy = f1%get_proxy()\n"
            "      !\n"
            "      ! Initialise number of DoFs for aspc1_f2\n"
            "      !\n"
            "      undf_aspc1_f2 = f2_proxy%vspace%get_undf()\n"
            "      !\n"
            "      ! Set-up all of the loop bounds\n"
            "      !\n"
            "      loop0_start = 1\n"
            "      loop0_stop = undf_aspc1_f2\n"
            "      !\n"
            "      ! Call our kernels\n"
            "      !\n"
            "      DO df=loop0_start,loop0_stop\n"
            "        f2_proxy%data(df) = a_scalar / f1_proxy%data(df)\n"
            "      END DO")
        assert output in code

        # Test the lower_to_language_level() method
        kern.lower_to_language_level()
        loop = first_invoke.schedule.walk(Loop)[0]
        code = fortran_writer(loop)
        assert ("do df = loop0_start, loop0_stop, 1\n"
                "  f2_proxy%data(df) = a_scalar / f1_proxy%data(df)\n"
                "enddo") in code
    else:
        output_dm = (
            "      loop0_stop = f2_proxy%vspace%get_last_dof_annexed()\n"
            "      !\n"
            "      ! Call kernels and communication routines\n"
            "      !\n"
            "      DO df=loop0_start,loop0_stop\n"
            "        f2_proxy%data(df) = a_scalar / f1_proxy%data(df)\n"
            "      END DO\n"
            "      !\n"
            "      ! Set halos dirty/clean for fields modified in the "
            "above loop\n"
            "      !\n"
            "      CALL f2_proxy%set_dirty()\n"
            "      !\n")
        if not annexed:
            output_dm = output_dm.replace("dof_annexed", "dof_owned")
        assert output_dm in code


def test_inc_a_divideby_X(tmpdir, monkeypatch, annexed, dist_mem,
                          fortran_writer):
    ''' Test that 1) the str method of LFRicIncADividebyXKern returns the
    expected string and 2) we generate correct code for the built-in
    operation X = a/X where 'a' is a real scalar and X is a real-valued
    field. Test with and without annexed dofs being computed as this
    affects the generated code.
    Also tests the lower_to_language_level() method.

    '''
    api_config = Config.get().api_conf(API)
    monkeypatch.setattr(api_config, "_compute_annexed_dofs", annexed)
    _, invoke_info = parse(
        os.path.join(BASE_PATH,
                     "15.5.4_inc_a_divideby_X_builtin.f90"),
        api=API)
    psy = PSyFactory(API, distributed_memory=dist_mem).create(invoke_info)
    # Test string method
    first_invoke = psy.invokes.invoke_list[0]
    kern = first_invoke.schedule.children[0].loop_body[0]
    assert (str(kern) == "Built-in: Inverse scaling of a real-valued "
            "field (X = a/X)")
    # Test code generation
    code = str(psy.gen)

    assert LFRicBuild(tmpdir).code_compiles(psy)

    if not dist_mem:
        output = (
            "      loop0_stop = undf_aspc1_f1\n"
            "      !\n"
            "      ! Call our kernels\n"
            "      !\n"
            "      DO df=loop0_start,loop0_stop\n"
            "        f1_proxy%data(df) = a_scalar / f1_proxy%data(df)\n"
            "      END DO\n"
            "      !\n")
        assert output in code

        # Test the lower_to_language_level() method
        kern.lower_to_language_level()
        loop = first_invoke.schedule.walk(Loop)[0]
        code = fortran_writer(loop)
        assert ("do df = loop0_start, loop0_stop, 1\n"
                "  f1_proxy%data(df) = a_scalar / f1_proxy%data(df)\n"
                "enddo") in code
    else:
        output_dm = (
            "      loop0_stop = f1_proxy%vspace%get_last_dof_annexed()\n"
            "      !\n"
            "      ! Call kernels and communication routines\n"
            "      !\n"
            "      DO df=loop0_start,loop0_stop\n"
            "        f1_proxy%data(df) = a_scalar / f1_proxy%data(df)\n"
            "      END DO\n"
            "      !\n"
            "      ! Set halos dirty/clean for fields modified in the "
            "above loop\n"
            "      !\n"
            "      CALL f1_proxy%set_dirty()")
        if not annexed:
            output_dm = output_dm.replace("dof_annexed", "dof_owned")
        assert output_dm in code


# ------------- Raising a real field to a scalar ---------------------------- #


def test_inc_X_powreal_a(tmpdir, monkeypatch, annexed, dist_mem,
                         fortran_writer):
    ''' Test that 1) the str method of LFRicIncXPowrealAKern returns the
    expected string and 2) we generate correct code for the built-in
    operation X = X**a where 'a' is a real scalar and X is a
    real-valued field. Test with and without annexed dofs being computed
    as this affects the generated code.

    '''
    api_config = Config.get().api_conf(API)
    monkeypatch.setattr(api_config, "_compute_annexed_dofs", annexed)
    _, invoke_info = parse(
        os.path.join(BASE_PATH,
                     "15.6.1_inc_X_powreal_a_builtin.f90"),
        api=API)
    psy = PSyFactory(API, distributed_memory=dist_mem).create(invoke_info)
    # Test string method
    first_invoke = psy.invokes.invoke_list[0]
    kern = first_invoke.schedule.children[0].loop_body[0]
    assert str(kern) == "Built-in: Raise a real-valued field to a real power"
    # Test code generation
    code = str(psy.gen)

    assert LFRicBuild(tmpdir).code_compiles(psy)

    if not dist_mem:
        output = (
            "      ndf_aspc1_f1 = f1_proxy%vspace%get_ndf()\n"
            "      undf_aspc1_f1 = f1_proxy%vspace%get_undf()\n"
            "      !\n"
            "      ! Set-up all of the loop bounds\n"
            "      !\n"
            "      loop0_start = 1\n"
            "      loop0_stop = undf_aspc1_f1\n"
            "      loop1_start = 1\n"
            "      loop1_stop = undf_aspc1_f1\n"
            "      !\n"
            "      ! Call our kernels\n"
            "      !\n"
            "      DO df=loop0_start,loop0_stop\n"
            "        f1_proxy%data(df) = f1_proxy%data(df) ** a_scalar\n"
            "      END DO\n"
            "      !\n")

        # Test the lower_to_language_level() method
        kern.lower_to_language_level()
        loop = first_invoke.schedule.walk(Loop)[0]
        # Check the type of the scalar power
        scalar = loop.scope.symbol_table.lookup("a_scalar")
        assert isinstance(scalar.datatype, ScalarType)
        assert scalar.datatype.intrinsic == ScalarType.Intrinsic.REAL
        code = fortran_writer(loop)
        assert ("do df = loop0_start, loop0_stop, 1\n"
                "  f1_proxy%data(df) = f1_proxy%data(df) ** a_scalar\n"
                "enddo") in code
    else:
        output = (
            "      loop0_stop = f1_proxy%vspace%get_last_dof_annexed()\n"
            "      loop1_start = 1\n"
            "      loop1_stop = f1_proxy%vspace%get_last_dof_annexed()\n"
            "      !\n"
            "      ! Call kernels and communication routines\n"
            "      !\n"
            "      DO df=loop0_start,loop0_stop\n"
            "        f1_proxy%data(df) = f1_proxy%data(df) ** a_scalar\n"
            "      END DO\n"
            "      !\n"
            "      ! Set halos dirty/clean for fields modified in the "
            "above loop\n"
            "      !\n"
            "      CALL f1_proxy%set_dirty()")
        if not annexed:
            output = output.replace("dof_annexed", "dof_owned")
        assert output in code
        assert ("f1_proxy%data(df) = f1_proxy%data(df) ** 1.0e-3_r_def\n"
                in code)


def test_inc_X_powint_n(tmpdir, monkeypatch, annexed, dist_mem,
                        fortran_writer):
    ''' Test that 1) the str method of LFRicIncXPowintNKern returns the
    expected string and 2) we generate correct code for the built-in
    operation X = X**n where 'n' is an integer scalar and X is a
    real-valued field. Also test with and without annexed dofs being
    computed as this affects the generated code.

    '''
    api_config = Config.get().api_conf(API)
    monkeypatch.setattr(api_config, "_compute_annexed_dofs", annexed)
    _, invoke_info = parse(
        os.path.join(BASE_PATH,
                     "15.6.2_inc_X_powint_n_builtin.f90"),
        api=API)
    psy = PSyFactory(API, distributed_memory=dist_mem).create(invoke_info)
    # Test string method
    first_invoke = psy.invokes.invoke_list[0]
    kern = first_invoke.schedule.children[0].loop_body[0]
    assert str(kern) == ("Built-in: Raise a real-valued field to an "
                         "integer power")

    # Test code generation
    code = str(psy.gen)

    assert LFRicBuild(tmpdir).code_compiles(psy)

    if not dist_mem:
        output = (
            "      ndf_aspc1_f1 = f1_proxy%vspace%get_ndf()\n"
            "      undf_aspc1_f1 = f1_proxy%vspace%get_undf()\n"
            "      !\n"
            "      ! Set-up all of the loop bounds\n"
            "      !\n"
            "      loop0_start = 1\n"
            "      loop0_stop = undf_aspc1_f1\n"
            "      loop1_start = 1\n"
            "      loop1_stop = undf_aspc1_f1\n"
            "      loop2_start = 1\n"
            "      loop2_stop = undf_aspc1_f1\n"
            "      !\n"
            "      ! Call our kernels\n"
            "      !\n"
            "      DO df=loop0_start,loop0_stop\n"
            "        f1_proxy%data(df) = f1_proxy%data(df) ** i_scalar\n"
            "      END DO\n"
            "      !\n")

        # Test the lower_to_language_level() method
        kern.lower_to_language_level()
        loop = first_invoke.schedule.walk(Loop)[0]
        # Check the type of the scalar power
        scalar = loop.scope.symbol_table.lookup("i_scalar")
        assert isinstance(scalar.datatype, ScalarType)
        assert scalar.datatype.intrinsic == ScalarType.Intrinsic.INTEGER
        code = fortran_writer(loop)
        assert ("do df = loop0_start, loop0_stop, 1\n"
                "  f1_proxy%data(df) = f1_proxy%data(df) ** i_scalar\n"
                "enddo") in code
    else:
        output = (
            "      loop0_stop = f1_proxy%vspace%get_last_dof_annexed()\n"
            "      loop1_start = 1\n"
            "      loop1_stop = f1_proxy%vspace%get_last_dof_annexed()\n"
            "      loop2_start = 1\n"
            "      loop2_stop = f1_proxy%vspace%get_last_dof_annexed()\n"
            "      !\n"
            "      ! Call kernels and communication routines\n"
            "      !\n"
            "      DO df=loop0_start,loop0_stop\n"
            "        f1_proxy%data(df) = f1_proxy%data(df) ** i_scalar\n"
            "      END DO\n"
            "      !\n"
            "      ! Set halos dirty/clean for fields modified in the "
            "above loop\n"
            "      !\n"
            "      CALL f1_proxy%set_dirty()")
        if not annexed:
            output = output.replace("dof_annexed", "dof_owned")
        assert output in code

        assert "f1_proxy%data(df) = f1_proxy%data(df) ** (-2_i_def)\n" in code
        assert ("f1_proxy%data(df) = f1_proxy%data(df) ** my_var_a_scalar\n"
                in code)


# ------------- Setting real field elements to a real value ----------------- #


def test_setval_c(tmpdir, monkeypatch, annexed, dist_mem, fortran_writer):
    ''' Test that 1) the str method of LFRicSetvalCKern returns the expected
    string and 2) we generate correct code for the built-in operation
    X = c where 'c' is a real constant scalar value and X is a real-valued
    field. Test with and without annexed dofs being computed as this affects
    the generated code.

    '''
    api_config = Config.get().api_conf(API)
    monkeypatch.setattr(api_config, "_compute_annexed_dofs", annexed)
    _, invoke_info = parse(os.path.join(BASE_PATH,
                                        "15.7.1_setval_c_builtin.f90"),
                           api=API)
    psy = PSyFactory(API, distributed_memory=dist_mem).create(invoke_info)
    # Test string method
    first_invoke = psy.invokes.invoke_list[0]
    kern = first_invoke.schedule.children[0].loop_body[0]
    assert str(kern) == ("Built-in: Set a real-valued field to a real "
                         "scalar value")
    # Test code generation
    code = str(psy.gen)

    assert LFRicBuild(tmpdir).code_compiles(psy)

    if not dist_mem:
        output = (
            "    SUBROUTINE invoke_0(f1, c)\n"
            "      REAL(KIND=r_def), intent(in) :: c\n"
            "      TYPE(field_type), intent(in) :: f1\n"
            "      INTEGER df\n"
            "      INTEGER(KIND=i_def) loop0_start, loop0_stop\n"
            "      TYPE(field_proxy_type) f1_proxy\n"
            "      INTEGER(KIND=i_def) undf_aspc1_f1\n"
            "      !\n"
            "      ! Initialise field and/or operator proxies\n"
            "      !\n"
            "      f1_proxy = f1%get_proxy()\n"
            "      !\n"
            "      ! Initialise number of DoFs for aspc1_f1\n"
            "      !\n"
            "      undf_aspc1_f1 = f1_proxy%vspace%get_undf()\n"
            "      !\n"
            "      ! Set-up all of the loop bounds\n"
            "      !\n"
            "      loop0_start = 1\n"
            "      loop0_stop = undf_aspc1_f1\n"
            "      !\n"
            "      ! Call our kernels\n"
            "      !\n"
            "      DO df=loop0_start,loop0_stop\n"
            "        f1_proxy%data(df) = c\n"
            "      END DO")
        assert output in code

        # Test the lower_to_language_level() method
        kern.lower_to_language_level()
        loop = first_invoke.schedule.walk(Loop)[0]
        # Check the type of the scalar
        scalar = loop.scope.symbol_table.lookup("c")
        assert isinstance(scalar.datatype, ScalarType)
        assert scalar.datatype.intrinsic == ScalarType.Intrinsic.REAL
        code = fortran_writer(loop)
        assert ("do df = loop0_start, loop0_stop, 1\n"
                "  f1_proxy%data(df) = c\n"
                "enddo") in code
    else:
        output_dm_2 = (
            "      loop0_stop = f1_proxy%vspace%get_last_dof_annexed()\n"
            "      !\n"
            "      ! Call kernels and communication routines\n"
            "      !\n"
            "      DO df=loop0_start,loop0_stop\n"
            "        f1_proxy%data(df) = c\n"
            "      END DO\n"
            "      !\n"
            "      ! Set halos dirty/clean for fields modified in the "
            "above loop\n"
            "      !\n"
            "      CALL f1_proxy%set_dirty()\n"
            "      !\n")
        if not annexed:
            output_dm_2 = output_dm_2.replace("dof_annexed", "dof_owned")
        assert output_dm_2 in code


def test_setval_X(tmpdir, monkeypatch, annexed, dist_mem, fortran_writer):
    ''' Test that 1) the str method of LFRicSetvalXKern returns the expected
    string and 2) we generate correct code for the built-in operation
    Y = X where X and Y are real-valued fields. Also test with and without
    annexed dofs being computed as this affects the generated code.

    '''
    api_config = Config.get().api_conf(API)
    monkeypatch.setattr(api_config, "_compute_annexed_dofs", annexed)
    _, invoke_info = parse(os.path.join(BASE_PATH,
                                        "15.7.2_setval_X_builtin.f90"),
                           api=API)
    psy = PSyFactory(API, distributed_memory=dist_mem).create(invoke_info)
    # Test string method
    first_invoke = psy.invokes.invoke_list[0]
    kern = first_invoke.schedule.children[0].loop_body[0]
    assert str(kern) == ("Built-in: Set a real-valued field equal to "
                         "another such field")
    # Test code generation
    code = str(psy.gen)

    assert LFRicBuild(tmpdir).code_compiles(psy)

    if not dist_mem:
        output = (
            "      f2_proxy = f2%get_proxy()\n"
            "      f1_proxy = f1%get_proxy()\n"
            "      !\n"
            "      ! Initialise number of DoFs for aspc1_f2\n"
            "      !\n"
            "      undf_aspc1_f2 = f2_proxy%vspace%get_undf()\n"
            "      !\n"
            "      ! Set-up all of the loop bounds\n"
            "      !\n"
            "      loop0_start = 1\n"
            "      loop0_stop = undf_aspc1_f2\n"
            "      !\n"
            "      ! Call our kernels\n"
            "      !\n"
            "      DO df=loop0_start,loop0_stop\n"
            "        f2_proxy%data(df) = f1_proxy%data(df)\n"
            "      END DO")
        assert output in code

        # Test the lower_to_language_level() method
        kern.lower_to_language_level()
        loop = first_invoke.schedule.walk(Loop)[0]
        code = fortran_writer(loop)
        assert ("do df = loop0_start, loop0_stop, 1\n"
                "  f2_proxy%data(df) = f1_proxy%data(df)\n"
                "enddo") in code
    else:
        output_dm_2 = (
            "      loop0_stop = f2_proxy%vspace%get_last_dof_annexed()\n"
            "      !\n"
            "      ! Call kernels and communication routines\n"
            "      !\n"
            "      DO df=loop0_start,loop0_stop\n"
            "        f2_proxy%data(df) = f1_proxy%data(df)\n"
            "      END DO\n"
            "      !\n"
            "      ! Set halos dirty/clean for fields modified in the "
            "above loop\n"
            "      !\n"
            "      CALL f2_proxy%set_dirty()\n"
            "      !\n")
        if not annexed:
            output_dm_2 = output_dm_2.replace("dof_annexed", "dof_owned")
        assert output_dm_2 in code


# ------------- Inner product of real fields -------------------------------- #


def test_X_innerproduct_Y(tmpdir, dist_mem):
    ''' Test that 1) the str method of LFRicXInnerproductYKern returns the
    expected string and 2) we generate correct code for the built-in
    operation which calculates inner product of real-valued fields X and Y
    as innprod = innprod + X(:)*Y(:).

    '''
    _, invoke_info = parse(
        os.path.join(BASE_PATH,
                     "15.9.1_X_innerproduct_Y_builtin.f90"),
        api=API)
    psy = PSyFactory(API,
                     distributed_memory=dist_mem).create(invoke_info)
    # Test string method
    first_invoke = psy.invokes.invoke_list[0]
    kern = first_invoke.schedule.children[0].loop_body[0]
    assert str(kern) == "Built-in: X_innerproduct_Y (real-valued fields)"
    # Test code generation
    code = str(psy.gen)

    assert LFRicBuild(tmpdir).code_compiles(psy)

    output = (
        "      !\n"
        "      ! Initialise field and/or operator proxies\n"
        "      !\n"
        "      f1_proxy = f1%get_proxy()\n"
        "      f2_proxy = f2%get_proxy()\n"
        "      !\n")
    assert output in code
    if not dist_mem:
        output_seq = (
            "      ! Initialise number of DoFs for aspc1_f1\n"
            "      !\n"
            "      undf_aspc1_f1 = f1_proxy%vspace%get_undf()\n"
            "      !\n"
            "      ! Set-up all of the loop bounds\n"
            "      !\n"
            "      loop0_start = 1\n"
            "      loop0_stop = undf_aspc1_f1\n"
            "      !\n"
            "      ! Call our kernels\n"
            "      !\n"
            "      !\n"
            "      ! Zero summation variables\n"
            "      !\n"
            "      asum = 0.0_r_def\n"
            "      !\n"
            "      DO df=loop0_start,loop0_stop\n"
            "        asum = asum + f1_proxy%data(df)*f2_proxy%data(df)\n"
            "      END DO\n"
            "      !\n")
        assert output_seq in code
    else:
        output_dm = (
            "      loop0_stop = f1_proxy%vspace%get_last_dof_owned()\n"
            "      !\n"
            "      ! Call kernels and communication routines\n"
            "      !\n"
            "      !\n"
            "      ! Zero summation variables\n"
            "      !\n"
            "      asum = 0.0_r_def\n"
            "      !\n"
            "      DO df=loop0_start,loop0_stop\n"
            "        asum = asum + f1_proxy%data(df)*f2_proxy%data(df)\n"
            "      END DO\n"
            "      global_sum%value = asum\n"
            "      asum = global_sum%get_sum()\n"
            "      !\n")
        assert output_dm in code
        assert "      USE scalar_mod, ONLY: scalar_type" in code
        assert "      REAL(KIND=r_def), intent(out) :: asum\n" in code
        assert "      TYPE(scalar_type) global_sum\n" in code


def test_X_innerproduct_X(tmpdir, dist_mem):
    ''' Test that 1) the str method of LFRicXInnerproductXKern returns the
    expected string and 2) we generate correct code for the built-in
    operation which calculates inner product of a real-valued field X by
    itself as innprod = innprod + X(:)*X(:).

    '''
    _, invoke_info = parse(
        os.path.join(BASE_PATH,
                     "15.9.2_X_innerproduct_X_builtin.f90"),
        api=API)
    psy = PSyFactory(API,
                     distributed_memory=dist_mem).create(invoke_info)
    # Test string method
    first_invoke = psy.invokes.invoke_list[0]
    kern = first_invoke.schedule.children[0].loop_body[0]
    assert str(kern) == "Built-in: X_innerproduct_X (real-valued fields)"
    # Test code generation
    code = str(psy.gen)

    assert LFRicBuild(tmpdir).code_compiles(psy)

    output = (
        "      !\n"
        "      ! Initialise field and/or operator proxies\n"
        "      !\n"
        "      f1_proxy = f1%get_proxy()\n"
        "      !\n")
    assert output in code
    if not dist_mem:
        output_seq = (
            "      ! Initialise number of DoFs for aspc1_f1\n"
            "      !\n"
            "      undf_aspc1_f1 = f1_proxy%vspace%get_undf()\n"
            "      !\n"
            "      ! Set-up all of the loop bounds\n"
            "      !\n"
            "      loop0_start = 1\n"
            "      loop0_stop = undf_aspc1_f1\n"
            "      !\n"
            "      ! Call our kernels\n"
            "      !\n"
            "      !\n"
            "      ! Zero summation variables\n"
            "      !\n"
            "      asum = 0.0_r_def\n"
            "      !\n"
            "      DO df=loop0_start,loop0_stop\n"
            "        asum = asum + f1_proxy%data(df)*f1_proxy%data(df)\n"
            "      END DO\n"
            "      !\n")
        assert output_seq in code
    else:
        output_dm = (
            "      loop0_stop = f1_proxy%vspace%get_last_dof_owned()\n"
            "      !\n"
            "      ! Call kernels and communication routines\n"
            "      !\n"
            "      !\n"
            "      ! Zero summation variables\n"
            "      !\n"
            "      asum = 0.0_r_def\n"
            "      !\n"
            "      DO df=loop0_start,loop0_stop\n"
            "        asum = asum + f1_proxy%data(df)*f1_proxy%data(df)\n"
            "      END DO\n"
            "      global_sum%value = asum\n"
            "      asum = global_sum%get_sum()\n"
            "      !\n")
        assert output_dm in code
        assert "      USE scalar_mod, ONLY: scalar_type" in code
        assert "      REAL(KIND=r_def), intent(out) :: asum\n" in code
        assert "      TYPE(scalar_type) global_sum\n" in code


# ------------- Sum real field elements ------------------------------------- #


def test_sum_X(tmpdir, dist_mem):
    ''' Test that 1) the str method of LFRicSumXKern returns the expected
    string and 2) we generate correct code for the built-in operation which
    sums elements of a real-valued field X as sumfld = sum(X(:)).

    '''
    _, invoke_info = parse(
        os.path.join(BASE_PATH,
                     "15.8.1_sum_X_builtin.f90"), api=API)
    psy = PSyFactory(API,
                     distributed_memory=dist_mem).create(invoke_info)
    # Test string method
    first_invoke = psy.invokes.invoke_list[0]
    kern = first_invoke.schedule.children[0].loop_body[0]
    assert str(kern) == "Built-in: Sum a real-valued field"
    # Test code generation
    code = str(psy.gen)

    assert LFRicBuild(tmpdir).code_compiles(psy)

    output = (
        "      !\n"
        "      ! Initialise field and/or operator proxies\n"
        "      !\n"
        "      f1_proxy = f1%get_proxy()\n"
        "      !\n")
    assert output in code
    if not dist_mem:
        output = (
            "      undf_aspc1_f1 = f1_proxy%vspace%get_undf()\n"
            "      !\n"
            "      ! Set-up all of the loop bounds\n"
            "      !\n"
            "      loop0_start = 1\n"
            "      loop0_stop = undf_aspc1_f1\n"
            "      !\n"
            "      ! Call our kernels\n"
            "      !\n"
            "      !\n"
            "      ! Zero summation variables\n"
            "      !\n"
            "      asum = 0.0_r_def\n"
            "      !\n"
            "      DO df=loop0_start,loop0_stop\n"
            "        asum = asum + f1_proxy%data(df)\n"
            "      END DO")
        assert output in code
    else:
        output = (
            "      loop0_stop = f1_proxy%vspace%get_last_dof_owned()\n"
            "      !\n"
            "      ! Call kernels and communication routines\n"
            "      !\n"
            "      !\n"
            "      ! Zero summation variables\n"
            "      !\n"
            "      asum = 0.0_r_def\n"
            "      !\n"
            "      DO df=loop0_start,loop0_stop\n"
            "        asum = asum + f1_proxy%data(df)\n"
            "      END DO\n"
            "      global_sum%value = asum\n"
            "      asum = global_sum%get_sum()")
        assert output in code
        assert "      REAL(KIND=r_def), intent(out) :: asum\n" in code


# ------------- Sign of real field elements --------------------------------- #


def test_sign_X(tmpdir, monkeypatch, annexed, dist_mem, fortran_writer):
    ''' Test that 1) the str method of LFRicSignXKern returns the
    expected string and 2) we generate correct code for the built-in
    operation Y = sign(a, X) where 'a' is a real scalar and Y and X
    are real-valued fields. Test with and without annexed dofs
    being computed as this affects the generated code.

    '''
    api_config = Config.get().api_conf(API)
    monkeypatch.setattr(api_config, "_compute_annexed_dofs", annexed)
    _, invoke_info = parse(os.path.join(BASE_PATH,
                                        "15.10.1_sign_X_builtin.f90"),
                           api=API)
    psy = PSyFactory(API, distributed_memory=dist_mem).create(invoke_info)
    # Test string method
    first_invoke = psy.invokes.invoke_list[0]
    kern = first_invoke.schedule.children[0].loop_body[0]
    assert str(kern) == "Built-in: Sign of a real-valued field"
    # Test code generation
    code = str(psy.gen)

    assert LFRicBuild(tmpdir).code_compiles(psy)

    if not dist_mem:
        output = (
            "      loop0_stop = undf_aspc1_f2\n"
            "      !\n"
            "      ! Call our kernels\n"
            "      !\n"
            "      DO df=loop0_start,loop0_stop\n"
            "        f2_proxy%data(df) = SIGN(a, f1_proxy%data(df))\n"
            "      END DO\n"
            "      !\n"
            "    END SUBROUTINE invoke_0\n")
        assert output in code

        # Test the lower_to_language_level() method
        kern.lower_to_language_level()
        loop = first_invoke.schedule.walk(Loop)[0]
        code = fortran_writer(loop)
        assert ("do df = loop0_start, loop0_stop, 1\n"
                "  f2_proxy%data(df) = SIGN(a, f1_proxy%data(df))\n"
                "enddo") in code
    else:
        output_dm_2 = (
            "      loop0_stop = f2_proxy%vspace%get_last_dof_annexed()\n"
            "      !\n"
            "      ! Call kernels and communication routines\n"
            "      !\n"
            "      DO df=loop0_start,loop0_stop\n"
            "        f2_proxy%data(df) = SIGN(a, f1_proxy%data(df))\n"
            "      END DO\n"
            "      !\n"
            "      ! Set halos dirty/clean for fields modified in the "
            "above loop\n"
            "      !\n"
            "      CALL f2_proxy%set_dirty()\n"
            "      !\n")
        if not annexed:
            output_dm_2 = output_dm_2.replace("dof_annexed", "dof_owned")
        assert output_dm_2 in code


# ------------- Maximum of (real scalar, real field elements) --------------- #


def test_max_aX(tmpdir, monkeypatch, annexed, dist_mem, fortran_writer):
    ''' Test that 1) the str method of LFRicMaxAXKern returns the
    expected string and 2) we generate correct code for the built-in
    operation Y = max(a, X) where 'a' is a real scalar and Y and X
    are real-valued fields. Test with and without annexed dofs
    being computed as this affects the generated code.

    '''
    api_config = Config.get().api_conf(API)
    monkeypatch.setattr(api_config, "_compute_annexed_dofs", annexed)
    _, invoke_info = parse(os.path.join(BASE_PATH,
                                        "15.10.4_max_aX_builtin.f90"),
                           api=API)
    psy = PSyFactory(API, distributed_memory=dist_mem).create(invoke_info)
    # Test string method
    first_invoke = psy.invokes.invoke_list[0]
    kern = first_invoke.schedule.children[0].loop_body[0]
    assert str(kern) == "Built-in: max_aX (real-valued fields)"
    # Test code generation
    code = str(psy.gen)

    assert LFRicBuild(tmpdir).code_compiles(psy)

    # Check for the correct field and scalar type declarations
    output = (
        "      REAL(KIND=r_solver), intent(in) :: a\n"
        "      TYPE(r_solver_field_type), intent(in) :: f2, f1\n"
        "      INTEGER df\n"
        "      INTEGER(KIND=i_def) loop0_start, loop0_stop\n"
        "      TYPE(r_solver_field_proxy_type) f2_proxy, f1_proxy\n")
    assert output in code

    if not dist_mem:
        assert "INTEGER(KIND=i_def) undf_aspc1_f2\n" in code
        output = (
            "      loop0_stop = undf_aspc1_f2\n"
            "      !\n"
            "      ! Call our kernels\n"
            "      !\n"
            "      DO df=loop0_start,loop0_stop\n"
            "        f2_proxy%data(df) = MAX(a, f1_proxy%data(df))\n"
            "      END DO\n"
            "      !\n"
            "    END SUBROUTINE invoke_0\n")
        assert output in code

        # Test the lower_to_language_level() method
        kern.lower_to_language_level()
        loop = first_invoke.schedule.walk(Loop)[0]
        code = fortran_writer(loop)
        assert ("do df = loop0_start, loop0_stop, 1\n"
                "  f2_proxy%data(df) = MAX(a, f1_proxy%data(df))\n"
                "enddo") in code
    else:
        assert "INTEGER(KIND=i_def) max_halo_depth_mesh\n" in code
        output_dm_2 = (
            "      loop0_stop = f2_proxy%vspace%get_last_dof_annexed()\n"
            "      !\n"
            "      ! Call kernels and communication routines\n"
            "      !\n"
            "      DO df=loop0_start,loop0_stop\n"
            "        f2_proxy%data(df) = MAX(a, f1_proxy%data(df))\n"
            "      END DO\n"
            "      !\n"
            "      ! Set halos dirty/clean for fields modified in the "
            "above loop\n"
            "      !\n"
            "      CALL f2_proxy%set_dirty()\n"
            "      !\n")
        if not annexed:
            output_dm_2 = output_dm_2.replace("dof_annexed", "dof_owned")
        assert output_dm_2 in code


def test_inc_max_aX(tmpdir, monkeypatch, annexed, dist_mem, fortran_writer):
    ''' Test that 1) the str method of LFRicIncMaxAXKern returns the
    expected string and 2) we generate correct code for the built-in
    operation X = max(a, X) where 'a' is a real scalar and X is a
    real-valued field. Test with and without annexed dofs being computed
    as this affects the generated code.

    '''
    api_config = Config.get().api_conf(API)
    monkeypatch.setattr(api_config, "_compute_annexed_dofs", annexed)
    _, invoke_info = parse(os.path.join(BASE_PATH,
                                        "15.10.5_inc_max_aX_builtin.f90"),
                           api=API)
    psy = PSyFactory(API, distributed_memory=dist_mem).create(invoke_info)
    # Test string method
    first_invoke = psy.invokes.invoke_list[0]
    kern = first_invoke.schedule.children[0].loop_body[0]
    assert str(kern) == "Built-in: inc_max_aX (real-valued field)"
    # Test code generation
    code = str(psy.gen)

    assert LFRicBuild(tmpdir).code_compiles(psy)

    # Check for the correct field and scalar type declarations
    output = (
        "      REAL(KIND=r_solver), intent(in) :: a\n"
        "      TYPE(r_solver_field_type), intent(in) :: f1\n"
        "      INTEGER df\n"
        "      INTEGER(KIND=i_def) loop0_start, loop0_stop\n"
        "      TYPE(r_solver_field_proxy_type) f1_proxy\n")
    assert output in code

    if not dist_mem:
        output = (
            "      loop0_stop = undf_aspc1_f1\n"
            "      !\n"
            "      ! Call our kernels\n"
            "      !\n"
            "      DO df=loop0_start,loop0_stop\n"
            "        f1_proxy%data(df) = MAX(a, f1_proxy%data(df))\n"
            "      END DO\n"
            "      !\n"
            "    END SUBROUTINE invoke_0\n")
        assert output in code

        # Test the lower_to_language_level() method
        kern.lower_to_language_level()
        loop = first_invoke.schedule.walk(Loop)[0]
        code = fortran_writer(loop)
        assert ("do df = loop0_start, loop0_stop, 1\n"
                "  f1_proxy%data(df) = MAX(a, f1_proxy%data(df))\n"
                "enddo") in code
    else:
        output_dm_2 = (
            "      loop0_stop = f1_proxy%vspace%get_last_dof_annexed()\n"
            "      !\n"
            "      ! Call kernels and communication routines\n"
            "      !\n"
            "      DO df=loop0_start,loop0_stop\n"
            "        f1_proxy%data(df) = MAX(a, f1_proxy%data(df))\n"
            "      END DO\n"
            "      !\n"
            "      ! Set halos dirty/clean for fields modified in the "
            "above loop\n"
            "      !\n"
            "      CALL f1_proxy%set_dirty()\n"
            "      !\n")
        if not annexed:
            output_dm_2 = output_dm_2.replace("dof_annexed", "dof_owned")
        assert output_dm_2 in code


# ------------- Minimum of (real scalar, real field elements) --------------- #


def test_min_aX(tmpdir, monkeypatch, annexed, dist_mem, fortran_writer):
    ''' Test that 1) the str method of LFRicMinAXKern returns the
    expected string and 2) we generate correct code for the built-in
    operation Y = min(a, X) where 'a' is a real scalar and Y and X
    are real-valued fields. Test with and without annexed dofs
    being computed as this affects the generated code.

    '''
    api_config = Config.get().api_conf(API)
    monkeypatch.setattr(api_config, "_compute_annexed_dofs", annexed)
    _, invoke_info = parse(os.path.join(BASE_PATH,
                                        "15.10.6_min_aX_builtin.f90"),
                           api=API)
    psy = PSyFactory(API, distributed_memory=dist_mem).create(invoke_info)
    # Test string method
    first_invoke = psy.invokes.invoke_list[0]
    kern = first_invoke.schedule.children[0].loop_body[0]
    assert str(kern) == "Built-in: min_aX (real-valued fields)"
    # Test code generation
    code = str(psy.gen)

    assert LFRicBuild(tmpdir).code_compiles(psy)

    if not dist_mem:
        output = (
            "      loop0_stop = undf_aspc1_f2\n"
            "      !\n"
            "      ! Call our kernels\n"
            "      !\n"
            "      DO df=loop0_start,loop0_stop\n"
            "        f2_proxy%data(df) = MIN(a, f1_proxy%data(df))\n"
            "      END DO\n"
            "      !\n"
            "    END SUBROUTINE invoke_0\n")
        assert output in code

        # Test the lower_to_language_level() method
        kern.lower_to_language_level()
        loop = first_invoke.schedule.walk(Loop)[0]
        code = fortran_writer(loop)
        assert ("do df = loop0_start, loop0_stop, 1\n"
                "  f2_proxy%data(df) = MIN(a, f1_proxy%data(df))\n"
                "enddo") in code
    else:
        output_dm_2 = (
            "      loop0_stop = f2_proxy%vspace%get_last_dof_annexed()\n"
            "      !\n"
            "      ! Call kernels and communication routines\n"
            "      !\n"
            "      DO df=loop0_start,loop0_stop\n"
            "        f2_proxy%data(df) = MIN(a, f1_proxy%data(df))\n"
            "      END DO\n"
            "      !\n"
            "      ! Set halos dirty/clean for fields modified in the "
            "above loop\n"
            "      !\n"
            "      CALL f2_proxy%set_dirty()\n"
            "      !\n")
        if not annexed:
            output_dm_2 = output_dm_2.replace("dof_annexed", "dof_owned")
        assert output_dm_2 in code


def test_inc_min_aX(tmpdir, monkeypatch, annexed, dist_mem, fortran_writer):
    ''' Test that 1) the str method of LFRicIncMinAXKern returns the
    expected string and 2) we generate correct code for the built-in
    operation X = min(a, X) where 'a' is a real scalar and X is a
    real-valued field. Test with and without annexed dofs being computed
    as this affects the generated code.

    '''
    api_config = Config.get().api_conf(API)
    monkeypatch.setattr(api_config, "_compute_annexed_dofs", annexed)
    _, invoke_info = parse(os.path.join(BASE_PATH,
                                        "15.10.7_inc_min_aX_builtin.f90"),
                           api=API)
    psy = PSyFactory(API, distributed_memory=dist_mem).create(invoke_info)
    # Test string method
    first_invoke = psy.invokes.invoke_list[0]
    kern = first_invoke.schedule.children[0].loop_body[0]
    assert str(kern) == "Built-in: inc_min_aX (real-valued field)"
    # Test code generation
    code = str(psy.gen)

    assert LFRicBuild(tmpdir).code_compiles(psy)

    if not dist_mem:
        output = (
            "      loop0_stop = undf_aspc1_f1\n"
            "      !\n"
            "      ! Call our kernels\n"
            "      !\n"
            "      DO df=loop0_start,loop0_stop\n"
            "        f1_proxy%data(df) = MIN(a, f1_proxy%data(df))\n"
            "      END DO\n"
            "      !\n"
            "    END SUBROUTINE invoke_0\n")
        assert output in code

        # Test the lower_to_language_level() method
        kern.lower_to_language_level()
        loop = first_invoke.schedule.walk(Loop)[0]
        code = fortran_writer(loop)
        assert ("do df = loop0_start, loop0_stop, 1\n"
                "  f1_proxy%data(df) = MIN(a, f1_proxy%data(df))\n"
                "enddo") in code
    else:
        output_dm_2 = (
            "      loop0_stop = f1_proxy%vspace%get_last_dof_annexed()\n"
            "      !\n"
            "      ! Call kernels and communication routines\n"
            "      !\n"
            "      DO df=loop0_start,loop0_stop\n"
            "        f1_proxy%data(df) = MIN(a, f1_proxy%data(df))\n"
            "      END DO\n"
            "      !\n"
            "      ! Set halos dirty/clean for fields modified in the "
            "above loop\n"
            "      !\n"
            "      CALL f1_proxy%set_dirty()\n"
            "      !\n")
        if not annexed:
            output_dm_2 = output_dm_2.replace("dof_annexed", "dof_owned")
        assert output_dm_2 in code


# ------------- Converting real to integer field elements ------------------- #


def test_int_X(tmpdir, monkeypatch, annexed, dist_mem):
    ''' Test that 1) the str method of LFRicIntXKern returns the
    expected string and 2) we generate correct code for the built-in
    operation Y = int(X, i_def) where Y is an integer-valued field, X is
    the real-valued field being converted and the correct kind, 'i_def',
    is picked up from the associated field. Test with and without
    annexed dofs being computed as this affects the generated code.

    '''
    api_config = Config.get().api_conf(API)
    monkeypatch.setattr(api_config, "_compute_annexed_dofs", annexed)
    _, invoke_info = parse(os.path.join(BASE_PATH,
                                        "15.10.3_int_X_builtin.f90"),
                           api=API)
    psy = PSyFactory(API, distributed_memory=dist_mem).create(invoke_info)
    # Test string method
    first_invoke = psy.invokes.invoke_list[0]
    kern = first_invoke.schedule.children[0].loop_body[0]
    assert str(kern) == ("Built-in: Convert a real-valued to an "
                         "integer-valued field")
    # Test code generation
    code = str(psy.gen)

    assert LFRicBuild(tmpdir).code_compiles(psy)

    # First check that the correct field types and constants are used
    output = (
        "    USE constants_mod, ONLY: i_def\n"
        "    USE field_mod, ONLY: field_type, field_proxy_type\n"
        "    USE integer_field_mod, ONLY: integer_field_type, "
        "integer_field_proxy_type\n")
    assert output in code

    if not dist_mem:
        output = (
            "    SUBROUTINE invoke_0(f2, f1)\n"
            "      TYPE(field_type), intent(in) :: f1\n"
            "      TYPE(integer_field_type), intent(in) :: f2\n"
            "      INTEGER df\n"
            "      INTEGER(KIND=i_def) loop0_start, loop0_stop\n"
            "      TYPE(integer_field_proxy_type) f2_proxy\n"
            "      TYPE(field_proxy_type) f1_proxy\n"
            "      INTEGER(KIND=i_def) undf_aspc1_f2\n"
            "      !\n"
            "      ! Initialise field and/or operator proxies\n"
            "      !\n"
            "      f2_proxy = f2%get_proxy()\n"
            "      f1_proxy = f1%get_proxy()\n"
            "      !\n"
            "      ! Initialise number of DoFs for aspc1_f2\n"
            "      !\n"
            "      undf_aspc1_f2 = f2_proxy%vspace%get_undf()\n"
            "      !\n"
            "      ! Set-up all of the loop bounds\n"
            "      !\n"
            "      loop0_start = 1\n"
            "      loop0_stop = undf_aspc1_f2\n"
            "      !\n"
            "      ! Call our kernels\n"
            "      !\n"
            "      DO df=loop0_start,loop0_stop\n"
            "        f2_proxy%data(df) = int(f1_proxy%data(df), i_def)\n"
            "      END DO\n"
            "      !\n"
            "    END SUBROUTINE invoke_0\n")
        assert output in code
    else:
        output_dm_2 = (
            "      loop0_stop = f2_proxy%vspace%get_last_dof_annexed()\n"
            "      !\n"
            "      ! Call kernels and communication routines\n"
            "      !\n"
            "      DO df=loop0_start,loop0_stop\n"
            "        f2_proxy%data(df) = int(f1_proxy%data(df), i_def)\n"
            "      END DO\n"
            "      !\n"
            "      ! Set halos dirty/clean for fields modified in the "
            "above loop\n"
            "      !\n"
            "      CALL f2_proxy%set_dirty()\n"
            "      !\n")
        if not annexed:
            output_dm_2 = output_dm_2.replace("dof_annexed", "dof_owned")
        assert output_dm_2 in code


def test_int_X_precision(monkeypatch):
    '''Test that the builtin picks up and creates correct code for a
    scalar with precision that is not the default i.e. not i_def. At
    the moment there is no other integer precision so we make one up
    and use monkeypatch to get round any error checks. However, this
    does mean that we can't check whether it compiles.

    '''
    _, invoke_info = parse(os.path.join(BASE_PATH,
                                        "15.10.3_int_X_builtin.f90"),
                           api=API)
    psy = PSyFactory(API).create(invoke_info)
    # Test string method
    first_invoke = psy.invokes.invoke_list[0]
    kern = first_invoke.schedule.children[0].loop_body[0]
    monkeypatch.setattr(kern.args[0], "_precision", "i_solver")
    code = str(psy.gen)
    assert "USE constants_mod, ONLY: i_solver, i_def" in code
    assert "f2_proxy%data(df) = int(f1_proxy%data(df), i_solver)" in code

# ------------- Xfail built-ins --------------------------------------------- #


@pytest.mark.xfail(
    reason="Requires kernel-argument dependency analysis to deduce the "
    "spaces of the fields passed to the built-in kernel")
def test_X_times_Y_on_different_spaces():
    ''' Test that we raise an error if X_times_Y() is called for
    two fields that are on different spaces '''
    _, invoke_info = parse(
        os.path.join(BASE_PATH,
                     "15.11.2_X_times_Y_different_spaces.f90"),
        api=API)
    psy = PSyFactory(API).create(invoke_info)
    with pytest.raises(GenerationError) as excinfo:
        _ = str(psy.gen)
    assert "some string" in str(excinfo.value)


@pytest.mark.xfail(
    reason="Dependency analysis of kernel arguments within an invoke is "
    "not yet implemented")
def test_X_times_Y_deduce_space(dist_mem):
    ''' Test that we generate correct code if X_times_Y() is called
    in an invoke containing another kernel that allows the space of the
    fields to be deduced '''
    _, invoke_info = parse(
        os.path.join(BASE_PATH,
                     "15.11.1_X_times_Y_deduce_space.f90"),
        api=API)
    psy = PSyFactory(API,
                     distributed_memory=dist_mem).create(invoke_info)
    code = str(psy.gen)

    output = (
        "some fortran\n"
    )
    assert output in code


# ------------- Built-ins that pass scalars by value ------------------------ #


def test_builtin_set(tmpdir, monkeypatch, annexed, dist_mem):
    ''' Tests that we generate correct code for a serial built-in setval_c
    operation with a scalar passed by value. Test with and without annexed
    dofs being computed as this affects the generated code.

    '''
    api_config = Config.get().api_conf(API)
    monkeypatch.setattr(api_config, "_compute_annexed_dofs", annexed)
    _, invoke_info = parse(
        os.path.join(BASE_PATH,
                     "15.12.3_single_pointwise_builtin.f90"),
        api=API)
    psy = PSyFactory(API, distributed_memory=dist_mem).create(invoke_info)
    code = str(psy.gen)

    assert LFRicBuild(tmpdir).code_compiles(psy)

    if not dist_mem:
        output_seq = (
            "    SUBROUTINE invoke_0(f1)\n"
            "      TYPE(field_type), intent(in) :: f1\n"
            "      INTEGER df\n"
            "      INTEGER(KIND=i_def) loop0_start, loop0_stop\n"
            "      TYPE(field_proxy_type) f1_proxy\n"
            "      INTEGER(KIND=i_def) undf_aspc1_f1\n"
            "      !\n"
            "      ! Initialise field and/or operator proxies\n"
            "      !\n"
            "      f1_proxy = f1%get_proxy()\n"
            "      !\n"
            "      ! Initialise number of DoFs for aspc1_f1\n"
            "      !\n"
            "      undf_aspc1_f1 = f1_proxy%vspace%get_undf()\n"
            "      !\n"
            "      ! Set-up all of the loop bounds\n"
            "      !\n"
            "      loop0_start = 1\n"
            "      loop0_stop = undf_aspc1_f1\n"
            "      !\n"
            "      ! Call our kernels\n"
            "      !\n"
            "      DO df=loop0_start,loop0_stop\n"
            "        f1_proxy%data(df) = 0.0\n"
            "      END DO\n"
            "      !\n"
            "    END SUBROUTINE invoke_0\n")
        assert output_seq in code

    if dist_mem:
        output_dm_2 = (
            "      loop0_stop = f1_proxy%vspace%get_last_dof_annexed()\n"
            "      !\n"
            "      ! Call kernels and communication routines\n"
            "      !\n"
            "      DO df=loop0_start,loop0_stop\n"
            "        f1_proxy%data(df) = 0.0\n"
            "      END DO\n"
            "      !\n"
            "      ! Set halos dirty/clean for fields modified in the "
            "above loop\n"
            "      !\n"
            "      CALL f1_proxy%set_dirty()\n"
            "      !\n")
        if not annexed:
            output_dm_2 = output_dm_2.replace("dof_annexed", "dof_owned")
        assert output_dm_2 in code


def test_aX_plus_Y_by_value(tmpdir, monkeypatch, annexed, dist_mem):
    ''' Test that we generate correct code for the built-in operation
    Z = a*X + Y when a scalar is passed by value. Also test with and
    without annexed dofs being computed as this affects the generated
    code.

    '''
    api_config = Config.get().api_conf(API)
    monkeypatch.setattr(api_config, "_compute_annexed_dofs", annexed)
    _, invoke_info = parse(
        os.path.join(BASE_PATH,
                     "15.13.1_aX_plus_Y_builtin_set_by_value.f90"),
        api=API)
    psy = PSyFactory(API, distributed_memory=dist_mem).create(invoke_info)
    code = str(psy.gen)

    assert LFRicBuild(tmpdir).code_compiles(psy)

    if not dist_mem:
        output = (
            "    SUBROUTINE invoke_0(f3, f1, f2)\n"
            "      TYPE(field_type), intent(in) :: f3, f1, f2\n"
            "      INTEGER df\n"
            "      INTEGER(KIND=i_def) loop0_start, loop0_stop\n"
            "      TYPE(field_proxy_type) f3_proxy, f1_proxy, f2_proxy\n"
            "      INTEGER(KIND=i_def) undf_aspc1_f3\n"
            "      !\n"
            "      ! Initialise field and/or operator proxies\n"
            "      !\n"
            "      f3_proxy = f3%get_proxy()\n"
            "      f1_proxy = f1%get_proxy()\n"
            "      f2_proxy = f2%get_proxy()\n"
            "      !\n"
            "      ! Initialise number of DoFs for aspc1_f3\n"
            "      !\n"
            "      undf_aspc1_f3 = f3_proxy%vspace%get_undf()\n"
            "      !\n"
            "      ! Set-up all of the loop bounds\n"
            "      !\n"
            "      loop0_start = 1\n"
            "      loop0_stop = undf_aspc1_f3\n"
            "      !\n"
            "      ! Call our kernels\n"
            "      !\n"
            "      DO df=loop0_start,loop0_stop\n"
            "        f3_proxy%data(df) = 0.5_r_def * f1_proxy%data(df) + "
            "f2_proxy%data(df)\n"
            "      END DO\n"
            "      !\n"
            "    END SUBROUTINE invoke_0")
        assert output in code
    if dist_mem:
        output_dm_2 = (
            "      loop0_stop = f3_proxy%vspace%get_last_dof_annexed()\n"
            "      !\n"
            "      ! Call kernels and communication routines\n"
            "      !\n"
            "      DO df=loop0_start,loop0_stop\n"
            "        f3_proxy%data(df) = 0.5_r_def * f1_proxy%data(df) + "
            "f2_proxy%data(df)\n"
            "      END DO\n"
            "      !\n"
            "      ! Set halos dirty/clean for fields modified in the "
            "above loop\n"
            "      !\n"
            "      CALL f3_proxy%set_dirty()\n"
            "      !\n")
        if not annexed:
            output_dm_2 = output_dm_2.replace("dof_annexed", "dof_owned")
        assert output_dm_2 in code


def test_aX_plus_bY_by_value(tmpdir, monkeypatch, annexed, dist_mem):
    ''' Test that we generate correct code for the built-in operation
    Z = a*X + b*Y when scalars 'a' and 'b' are passed by value. Test
    with and without annexed dofs being computed as this affects the
    generated code.

    '''
    api_config = Config.get().api_conf(API)
    monkeypatch.setattr(api_config, "_compute_annexed_dofs", annexed)
    _, invoke_info = parse(
        os.path.join(BASE_PATH,
                     "15.13.2_aX_plus_bY_builtin_set_by_value.f90"),
        api=API)
    psy = PSyFactory(API, distributed_memory=dist_mem).create(invoke_info)
    code = str(psy.gen)

    assert LFRicBuild(tmpdir).code_compiles(psy)

    if not dist_mem:
        output = (
            "    SUBROUTINE invoke_0(f3, f1, f2)\n"
            "      TYPE(field_type), intent(in) :: f3, f1, f2\n"
            "      INTEGER df\n"
            "      INTEGER(KIND=i_def) loop0_start, loop0_stop\n"
            "      TYPE(field_proxy_type) f3_proxy, f1_proxy, f2_proxy\n"
            "      INTEGER(KIND=i_def) undf_aspc1_f3\n"
            "      !\n"
            "      ! Initialise field and/or operator proxies\n"
            "      !\n"
            "      f3_proxy = f3%get_proxy()\n"
            "      f1_proxy = f1%get_proxy()\n"
            "      f2_proxy = f2%get_proxy()\n"
            "      !\n"
            "      ! Initialise number of DoFs for aspc1_f3\n"
            "      !\n"
            "      undf_aspc1_f3 = f3_proxy%vspace%get_undf()\n"
            "      !\n"
            "      ! Set-up all of the loop bounds\n"
            "      !\n"
            "      loop0_start = 1\n"
            "      loop0_stop = undf_aspc1_f3\n"
            "      !\n"
            "      ! Call our kernels\n"
            "      !\n"
            "      DO df=loop0_start,loop0_stop\n"
            "        f3_proxy%data(df) = 0.5d0 * f1_proxy%data(df) + "
            "0.8 * f2_proxy%data(df)\n"
            "      END DO\n"
            "      !\n"
            "    END SUBROUTINE invoke_0\n")
        assert output in code
    if dist_mem:
        output_dm_2 = (
            "      loop0_stop = f3_proxy%vspace%get_last_dof_annexed()\n"
            "      !\n"
            "      ! Call kernels and communication routines\n"
            "      !\n"
            "      DO df=loop0_start,loop0_stop\n"
            "        f3_proxy%data(df) = 0.5d0 * f1_proxy%data(df) + "
            "0.8 * f2_proxy%data(df)\n"
            "      END DO\n"
            "      !\n"
            "      ! Set halos dirty/clean for fields modified in the "
            "above loop\n"
            "      !\n"
            "      CALL f3_proxy%set_dirty()\n"
            "      !\n")
        if not annexed:
            output_dm_2 = output_dm_2.replace("dof_annexed", "dof_owned")
        assert output_dm_2 in code


def test_sign_X_by_value(tmpdir, monkeypatch, annexed, dist_mem):
    ''' Test that we generate correct code for the built-in operation
    Y = sign(a, X) when a scalar is passed by value. Also test with and
    without annexed dofs being computed as this affects the generated
    code.

    '''
    api_config = Config.get().api_conf(API)
    monkeypatch.setattr(api_config, "_compute_annexed_dofs", annexed)
    _, invoke_info = parse(
        os.path.join(BASE_PATH, "15.10.2_sign_X_builtin_set_by_value.f90"),
        api=API)
    psy = PSyFactory(API, distributed_memory=dist_mem).create(invoke_info)
    code = str(psy.gen)

    assert LFRicBuild(tmpdir).code_compiles(psy)

    if not dist_mem:
        output = (
            "    SUBROUTINE invoke_0(f2, f1)\n"
            "      TYPE(field_type), intent(in) :: f2, f1\n"
            "      INTEGER df\n"
            "      INTEGER(KIND=i_def) loop0_start, loop0_stop\n"
            "      TYPE(field_proxy_type) f2_proxy, f1_proxy\n"
            "      INTEGER(KIND=i_def) undf_aspc1_f2\n"
            "      !\n"
            "      ! Initialise field and/or operator proxies\n"
            "      !\n"
            "      f2_proxy = f2%get_proxy()\n"
            "      f1_proxy = f1%get_proxy()\n"
            "      !\n"
            "      ! Initialise number of DoFs for aspc1_f2\n"
            "      !\n"
            "      undf_aspc1_f2 = f2_proxy%vspace%get_undf()\n"
            "      !\n"
            "      ! Set-up all of the loop bounds\n"
            "      !\n"
            "      loop0_start = 1\n"
            "      loop0_stop = undf_aspc1_f2\n"
            "      !\n"
            "      ! Call our kernels\n"
            "      !\n"
            "      DO df=loop0_start,loop0_stop\n"
            "        f2_proxy%data(df) = SIGN(-2.0_r_def, "
            "f1_proxy%data(df))\n"
            "      END DO\n"
            "      !\n"
            "    END SUBROUTINE invoke_0\n")
        assert output in code
    else:
        output_dm_2 = (
            "      loop0_stop = f2_proxy%vspace%get_last_dof_annexed()\n"
            "      !\n"
            "      ! Call kernels and communication routines\n"
            "      !\n"
            "      DO df=loop0_start,loop0_stop\n"
            "        f2_proxy%data(df) = SIGN(-2.0_r_def, "
            "f1_proxy%data(df))\n"
            "      END DO\n"
            "      !\n"
            "      ! Set halos dirty/clean for fields modified in the "
            "above loop\n"
            "      !\n"
            "      CALL f2_proxy%set_dirty()\n"
            "      !\n")
        if not annexed:
            output_dm_2 = output_dm_2.replace("dof_annexed", "dof_owned")
        assert output_dm_2 in code


# ------------- Built-ins with multiple calls or mixed with kernels --------- #


def test_multiple_builtin_set(tmpdir, monkeypatch, annexed, dist_mem):
    ''' Tests that we generate correct code when we have an invoke
    containing multiple set operations. Test with and without annexed
    dofs being computed as this affects the generated code.

    '''
    api_config = Config.get().api_conf(API)
    monkeypatch.setattr(api_config, "_compute_annexed_dofs", annexed)
    _, invoke_info = parse(os.path.join(BASE_PATH,
                                        "15.14.2_multiple_set_kernels.f90"),
                           api=API)
    psy = PSyFactory(
        API, distributed_memory=dist_mem).create(invoke_info)
    code = str(psy.gen)

    assert LFRicBuild(tmpdir).code_compiles(psy)

    if not dist_mem:
        output = (
            "    SUBROUTINE invoke_0(f1, fred, f2, f3, ginger)\n"
            "      REAL(KIND=r_def), intent(in) :: fred, ginger\n"
            "      TYPE(field_type), intent(in) :: f1, f2, f3\n"
            "      INTEGER df\n"
            "      INTEGER(KIND=i_def) loop2_start, loop2_stop\n"
            "      INTEGER(KIND=i_def) loop1_start, loop1_stop\n"
            "      INTEGER(KIND=i_def) loop0_start, loop0_stop\n"
            "      TYPE(field_proxy_type) f1_proxy, f2_proxy, f3_proxy\n"
            "      INTEGER(KIND=i_def) undf_aspc1_f1, "
            "undf_aspc1_f2, undf_aspc1_f3\n"
            "      !\n"
            "      ! Initialise field and/or operator proxies\n"
            "      !\n"
            "      f1_proxy = f1%get_proxy()\n"
            "      f2_proxy = f2%get_proxy()\n"
            "      f3_proxy = f3%get_proxy()\n"
            "      !\n"
            "      ! Initialise number of DoFs for aspc1_f1\n"
            "      !\n"
            "      undf_aspc1_f1 = f1_proxy%vspace%get_undf()\n"
            "      !\n"
            "      ! Initialise number of DoFs for aspc1_f2\n"
            "      !\n"
            "      undf_aspc1_f2 = f2_proxy%vspace%get_undf()\n"
            "      !\n"
            "      ! Initialise number of DoFs for aspc1_f3\n"
            "      !\n"
            "      undf_aspc1_f3 = f3_proxy%vspace%get_undf()\n"
            "      !\n"
            "      ! Set-up all of the loop bounds\n"
            "      !\n"
            "      loop0_start = 1\n"
            "      loop0_stop = undf_aspc1_f1\n"
            "      loop1_start = 1\n"
            "      loop1_stop = undf_aspc1_f2\n"
            "      loop2_start = 1\n"
            "      loop2_stop = undf_aspc1_f3\n"
            "      !\n"
            "      ! Call our kernels\n"
            "      !\n"
            "      DO df=loop0_start,loop0_stop\n"
            "        f1_proxy%data(df) = fred\n"
            "      END DO\n"
            "      DO df=loop1_start,loop1_stop\n"
            "        f2_proxy%data(df) = 3.0_r_def\n"
            "      END DO\n"
            "      DO df=loop2_start,loop2_stop\n"
            "        f3_proxy%data(df) = ginger\n"
            "      END DO\n")
        assert output in code
    if dist_mem:
        output_dm_2 = (
            "      loop0_stop = f1_proxy%vspace%get_last_dof_annexed()\n"
            "      loop1_start = 1\n"
            "      loop1_stop = f2_proxy%vspace%get_last_dof_annexed()\n"
            "      loop2_start = 1\n"
            "      loop2_stop = f3_proxy%vspace%get_last_dof_annexed()\n"
            "      !\n"
            "      ! Call kernels and communication routines\n"
            "      !\n"
            "      DO df=loop0_start,loop0_stop\n"
            "        f1_proxy%data(df) = fred\n"
            "      END DO\n"
            "      !\n"
            "      ! Set halos dirty/clean for fields modified in the "
            "above loop\n"
            "      !\n"
            "      CALL f1_proxy%set_dirty()\n"
            "      !\n"
            "      DO df=loop1_start,loop1_stop\n"
            "        f2_proxy%data(df) = 3.0_r_def\n"
            "      END DO\n"
            "      !\n"
            "      ! Set halos dirty/clean for fields modified in the "
            "above loop\n"
            "      !\n"
            "      CALL f2_proxy%set_dirty()\n"
            "      !\n"
            "      DO df=loop2_start,loop2_stop\n"
            "        f3_proxy%data(df) = ginger\n"
            "      END DO\n"
            "      !\n"
            "      ! Set halos dirty/clean for fields modified in the "
            "above loop\n"
            "      !\n"
            "      CALL f3_proxy%set_dirty()\n"
            "      !\n")
        if not annexed:
            output_dm_2 = output_dm_2.replace("dof_annexed", "dof_owned")
        assert output_dm_2 in code


def test_builtin_set_plus_normal(tmpdir, monkeypatch, annexed, dist_mem):
    ''' Tests that we generate correct code for a built-in set operation
    when the invoke also contains a normal kernel. Test with and
    without annexed dofs being computed as this affects the generated
    code.

    '''
    api_config = Config.get().api_conf(API)
    monkeypatch.setattr(api_config, "_compute_annexed_dofs", annexed)
    _, invoke_info = parse(
        os.path.join(BASE_PATH,
                     "15.14.4_builtin_and_normal_kernel_invoke.f90"),
        api=API)

    psy = PSyFactory(API, distributed_memory=dist_mem).create(invoke_info)
    code = str(psy.gen)

    assert LFRicBuild(tmpdir).code_compiles(psy)

    dofmap_output = (
        "      !\n"
        "      ! Look-up dofmaps for each function space\n"
        "      !\n"
        "      map_w1 => f1_proxy%vspace%get_whole_dofmap()\n"
        "      map_w2 => f2_proxy%vspace%get_whole_dofmap()\n"
        "      map_w3 => m2_proxy%vspace%get_whole_dofmap()\n"
        )
    assert dofmap_output in code

    if not dist_mem:
        output = (
            "      ! Initialise number of DoFs for w3\n"
            "      !\n"
            "      ndf_w3 = m2_proxy%vspace%get_ndf()\n"
            "      undf_w3 = m2_proxy%vspace%get_undf()\n"
            "      !\n"
            "      ! Initialise number of DoFs for aspc1_f1\n"
            "      !\n"
            "      ndf_aspc1_f1 = f1_proxy%vspace%get_ndf()\n"
            "      undf_aspc1_f1 = f1_proxy%vspace%get_undf()\n"
            "      !\n"
            "      ! Set-up all of the loop bounds\n"
            "      !\n"
            "      loop0_start = 1\n"
            "      loop0_stop = f1_proxy%vspace%get_ncell()\n"
            "      loop1_start = 1\n"
            "      loop1_stop = undf_aspc1_f1\n"
            "      !\n"
            "      ! Call our kernels\n"
            "      !\n"
            "      DO cell=loop0_start,loop0_stop\n"
            "        !\n"
            "        CALL testkern_code(nlayers, ginger, f1_proxy%data, "
            "f2_proxy%data, "
            "m1_proxy%data, m2_proxy%data, ndf_w1, undf_w1, "
            "map_w1(:,cell), ndf_w2, undf_w2, map_w2(:,cell), ndf_w3, "
            "undf_w3, map_w3(:,cell))\n"
            "      END DO\n"
            "      DO df=loop1_start,loop1_stop\n"
            "        f1_proxy%data(df) = 0.0_r_def\n"
            "      END DO")
        assert output in code
    if dist_mem:
        mesh_code_present("f1", code)
        output_dm_2 = (
            "      loop0_stop = mesh%get_last_halo_cell(1)\n"
            "      loop1_start = 1\n"
            "      loop1_stop = f1_proxy%vspace%get_last_dof_annexed()\n"
            "      !\n"
            "      ! Call kernels and communication routines\n"
            "      !\n"
            "      IF (f2_proxy%is_dirty(depth=1)) THEN\n"
            "        CALL f2_proxy%halo_exchange(depth=1)\n"
            "      END IF\n"
            "      !\n"
            "      IF (m1_proxy%is_dirty(depth=1)) THEN\n"
            "        CALL m1_proxy%halo_exchange(depth=1)\n"
            "      END IF\n"
            "      !\n"
            "      IF (m2_proxy%is_dirty(depth=1)) THEN\n"
            "        CALL m2_proxy%halo_exchange(depth=1)\n"
            "      END IF\n"
            "      !\n"
            "      DO cell=loop0_start,loop0_stop\n"
            "        !\n"
            "        CALL testkern_code(nlayers, ginger, f1_proxy%data, "
            "f2_proxy%data, m1_proxy%data, m2_proxy%data, ndf_w1, "
            "undf_w1, map_w1(:,cell), ndf_w2, undf_w2, map_w2(:,cell), "
            "ndf_w3, undf_w3, map_w3(:,cell))\n"
            "      END DO\n"
            "      !\n"
            "      ! Set halos dirty/clean for fields modified in the "
            "above loop\n"
            "      !\n"
            "      CALL f1_proxy%set_dirty()\n"
            "      !\n"
            "      DO df=loop1_start,loop1_stop\n"
            "        f1_proxy%data(df) = 0.0_r_def\n"
            "      END DO\n"
            "      !\n"
            "      ! Set halos dirty/clean for fields modified in the "
            "above loop\n"
            "      !\n"
            "      CALL f1_proxy%set_dirty()\n"
            "      !\n")
        if not annexed:
            output_dm_2 = output_dm_2.replace("dof_annexed", "dof_owned")
            f1_hex_code = (
                "      ! Call kernels and communication routines\n"
                "      !\n"
                "      IF (f1_proxy%is_dirty(depth=1)) THEN\n"
                "        CALL f1_proxy%halo_exchange(depth=1)\n"
                "      END IF\n"
                "      !\n")
            output_dm_2 = output_dm_2.replace(
                "      ! Call kernels and communication routines\n"
                "      !\n", f1_hex_code)
        assert output_dm_2 in code


# ------------- Built-ins with reductions ----------------------------------- #


def test_multi_builtin_single_invoke(tmpdir, monkeypatch, annexed, dist_mem):
    ''' Test that multiple built-ins, including one with reductions, produce
    correct code. Also test with and without annexed dofs being
    computed as this affects the generated code.

    '''
    api_config = Config.get().api_conf(API)
    monkeypatch.setattr(api_config, "_compute_annexed_dofs", annexed)
    _, invoke_info = parse(
        os.path.join(BASE_PATH,
                     "15.18.1_builtins_reduction_fuse_error.f90"),
        api=API)
    psy = PSyFactory(API, distributed_memory=dist_mem).create(invoke_info)
    code = str(psy.gen)

    assert LFRicBuild(tmpdir).code_compiles(psy)

    if dist_mem:
        assert (
            "    SUBROUTINE invoke_0(asum, f1, f2, b)\n"
            "      USE scalar_mod, ONLY: scalar_type\n"
            "      USE mesh_mod, ONLY: mesh_type\n"
            "      REAL(KIND=r_def), intent(out) :: asum\n"
            "      REAL(KIND=r_def), intent(in) :: b\n"
            "      TYPE(field_type), intent(in) :: f1, f2\n"
            "      TYPE(scalar_type) global_sum\n"
            "      INTEGER df\n"
            "      INTEGER(KIND=i_def) loop2_start, loop2_stop\n"
            "      INTEGER(KIND=i_def) loop1_start, loop1_stop\n"
            "      INTEGER(KIND=i_def) loop0_start, loop0_stop\n"
            "      TYPE(field_proxy_type) f1_proxy, f2_proxy\n") in code
        assert (
            "      f1_proxy = f1%get_proxy()\n"
            "      f2_proxy = f2%get_proxy()\n"
            "      !\n") in code
        output = (
            "      loop2_stop = f1_proxy%vspace%get_last_dof_annexed()\n"
            "      !\n"
            "      ! Call kernels and communication routines\n"
            "      !\n"
            "      !\n"
            "      ! Zero summation variables\n"
            "      !\n"
            "      asum = 0.0_r_def\n"
            "      !\n"
            "      DO df=loop0_start,loop0_stop\n"
            "        asum = asum + f1_proxy%data(df)*f2_proxy%data(df)\n"
            "      END DO\n"
            "      global_sum%value = asum\n"
            "      asum = global_sum%get_sum()\n"
            "      DO df=loop1_start,loop1_stop\n"
            "        f1_proxy%data(df) = b * f1_proxy%data(df)\n"
            "      END DO\n"
            "      !\n"
            "      ! Set halos dirty/clean for fields modified in the "
            "above loop\n"
            "      !\n"
            "      CALL f1_proxy%set_dirty()\n"
            "      !\n"
            "      DO df=loop2_start,loop2_stop\n"
            "        f1_proxy%data(df) = asum * f1_proxy%data(df)\n"
            "      END DO\n"
            "      !\n"
            "      ! Set halos dirty/clean for fields modified in the "
            "above loop\n"
            "      !\n"
            "      CALL f1_proxy%set_dirty()\n")
        if not annexed:
            output = output.replace("dof_annexed", "dof_owned")
        assert output in code
    else:
        assert (
            "    SUBROUTINE invoke_0(asum, f1, f2, b)\n"
            "      REAL(KIND=r_def), intent(out) :: asum\n"
            "      REAL(KIND=r_def), intent(in) :: b\n"
            "      TYPE(field_type), intent(in) :: f1, f2\n"
            "      INTEGER df\n"
            "      INTEGER(KIND=i_def) loop2_start, loop2_stop\n"
            "      INTEGER(KIND=i_def) loop1_start, loop1_stop\n"
            "      INTEGER(KIND=i_def) loop0_start, loop0_stop\n"
            "      TYPE(field_proxy_type) f1_proxy, f2_proxy\n"
            "      INTEGER(KIND=i_def) undf_aspc1_f1\n") in code
        assert (
            "      f1_proxy = f1%get_proxy()\n"
            "      f2_proxy = f2%get_proxy()\n"
            "      !\n"
            "      ! Initialise number of DoFs for aspc1_f1\n"
            "      !\n"
            "      undf_aspc1_f1 = "
            "f1_proxy%vspace%get_undf()\n" in code)
        assert (
            "      loop0_stop = undf_aspc1_f1\n"
            "      loop1_start = 1\n"
            "      loop1_stop = undf_aspc1_f1\n"
            "      loop2_start = 1\n"
            "      loop2_stop = undf_aspc1_f1\n" in code)
        assert (
            "      asum = 0.0_r_def\n"
            "      !\n"
            "      DO df=loop0_start,loop0_stop\n"
            "        asum = asum + f1_proxy%data(df)*f2_proxy%data(df)\n"
            "      END DO\n"
            "      DO df=loop1_start,loop1_stop\n"
            "        f1_proxy%data(df) = b * f1_proxy%data(df)\n"
            "      END DO\n"
            "      DO df=loop2_start,loop2_stop\n"
            "        f1_proxy%data(df) = asum * f1_proxy%data(df)\n"
            "      END DO\n") in code


# ------------- Invalid built-in with an integer scalar reduction ----------- #


def test_scalar_int_builtin_error(monkeypatch):
    ''' Test that specifying incorrect meta-data for built-in such that it
    claims to perform a reduction into an integer variable raises the
    expected error. '''
    monkeypatch.setattr(lfric_builtins, "BUILTIN_DEFINITIONS_FILE",
                        value=os.path.join(BASE_PATH,
                                           "int_reduction_builtins_mod.f90"))
    with pytest.raises(ParseError) as excinfo:
        _, _ = parse(os.path.join(BASE_PATH,
                                  "16.2_integer_scalar_sum.f90"),
                     api=API)
    assert ("In the LFRic API a reduction access 'gh_sum' is only valid "
            "with a real scalar argument, but a scalar argument with "
            "'gh_integer' data type was found" in str(excinfo.value))


# ------------- Auxiliary mesh code generation function --------------------- #


def mesh_code_present(field_str, code):
    '''This test checks for the existance of mesh code. This exists for
    all built-ins with dm = True (although it is not actually required!) so
    each test can call this function. Mesh code is generated from the first
    field in a built-in arguments list, here denoted with field_str.'''
    assert "      USE mesh_mod, ONLY: mesh_type" in code
    assert "      TYPE(mesh_type), pointer :: mesh => null()" in code
    output_dm_1 = (
        "      !\n"
        "      ! Create a mesh object\n"
        "      !\n"
        "      mesh => " + field_str + "_proxy%vspace%get_mesh()\n"
        "      max_halo_depth_mesh = mesh%get_halo_depth()\n"
        "      !\n")
    assert output_dm_1 in code


def test_field_arrays_in_builtins():
    '''Tests that array of fields can be used in LFRic builtins, e.g.
    call invoke( a_plus_X(f2(i), a, f1) )
    '''

    _, invoke = get_invoke("15.1.8_a_plus_X_builtin_array_of_fields.f90",
                           api=API, idx=0, dist_mem=False)
    schedule = invoke.schedule
    vai = VariablesAccessInfo(schedule)

    assert Signature("f2") in vai

    assert ("a: READ, df: READ+WRITE, f1: READ, f2: WRITE, loop0_start: READ, "
            "loop0_stop: READ" == str(vai))<|MERGE_RESOLUTION|>--- conflicted
+++ resolved
@@ -48,10 +48,7 @@
 import pytest
 
 from psyclone.configuration import Config
-<<<<<<< HEAD
 from psyclone.core import Signature, VariablesAccessInfo
-=======
->>>>>>> d98de427
 from psyclone.domain.lfric import lfric_builtins, LFRicConstants, psyir
 from psyclone.domain.lfric.lfric_builtins import (LFRicBuiltInCallFactory,
                                                   LFRicBuiltIn)
@@ -407,11 +404,10 @@
         _ = PSyFactory(API,
                        distributed_memory=False).create(invoke_info)
     assert (f"In the LFRic API only the data type conversion built-ins "
-            f"['int_X', 'real_X'] are allowed to have field "
-            f"arguments of different data types. However, found "
-            f"different data types ['gh_integer', 'gh_real'] for "
-            f"field arguments to '{test_builtin_name.lower()}'."
-            in str(excinfo.value))
+            f"['int_X', 'real_X'] are allowed to have field arguments of "
+            f"different data types. However, found different data types "
+            f"['gh_integer', 'gh_real'] for field arguments to "
+            f"'{test_builtin_name.lower()}'." in str(excinfo.value))
 
 
 def test_lfricbuiltincallfactory_str():
