# -----------------------------------------------------------------------------
# BSD 3-Clause License
#
# Copyright (c) 2017-2023, Science and Technology Facilities Council.
# All rights reserved.
#
# Redistribution and use in source and binary forms, with or without
# modification, are permitted provided that the following conditions are met:
#
# * Redistributions of source code must retain the above copyright notice, this
#   list of conditions and the following disclaimer.
#
# * Redistributions in binary form must reproduce the above copyright notice,
#   this list of conditions and the following disclaimer in the documentation
#   and/or other materials provided with the distribution.
#
# * Neither the name of the copyright holder nor the names of its
#   contributors may be used to endorse or promote products derived from
#   this software without specific prior written permission.
#
# THIS SOFTWARE IS PROVIDED BY THE COPYRIGHT HOLDERS AND CONTRIBUTORS
# "AS IS" AND ANY EXPRESS OR IMPLIED WARRANTIES, INCLUDING, BUT NOT
# LIMITED TO, THE IMPLIED WARRANTIES OF MERCHANTABILITY AND FITNESS
# FOR A PARTICULAR PURPOSE ARE DISCLAIMED. IN NO EVENT SHALL THE
# COPYRIGHT HOLDER OR CONTRIBUTORS BE LIABLE FOR ANY DIRECT, INDIRECT,
# INCIDENTAL, SPECIAL, EXEMPLARY, OR CONSEQUENTIAL DAMAGES (INCLUDING,
# BUT NOT LIMITED TO, PROCUREMENT OF SUBSTITUTE GOODS OR SERVICES;
# LOSS OF USE, DATA, OR PROFITS; OR BUSINESS INTERRUPTION) HOWEVER
# CAUSED AND ON ANY THEORY OF LIABILITY, WHETHER IN CONTRACT, STRICT
# LIABILITY, OR TORT (INCLUDING NEGLIGENCE OR OTHERWISE) ARISING IN
# ANY WAY OUT OF THE USE OF THIS SOFTWARE, EVEN IF ADVISED OF THE
# POSSIBILITY OF SUCH DAMAGE.
# -----------------------------------------------------------------------------
# Authors R. W. Ford and A. R. Porter, STFC Daresbury Lab
# Modified I. Kavcic and L. Turner, Met Office
# Modified J. Henrichs, Bureau of Meteorology

''' This module tests the LFric classes based on ArgOrdering.'''

import os
import pytest

from psyclone.core import AccessType, VariablesAccessInfo, Signature
from psyclone.domain.lfric import (KernCallArgList, KernStubArgList,
<<<<<<< HEAD
                                   LFRicKern, LFRicConstants,
                                   LFRicKernMetadata, LFRicSymbolTable)
=======
                                   LFRicConstants, LFRicKern
                                   LFRicKernMetadata, LFRicLoop,
                                   LFRicSymbolTable)
>>>>>>> c2905aa0
from psyclone.domain.lfric.arg_ordering import ArgOrdering
from psyclone.errors import GenerationError, InternalError
from psyclone.parse.algorithm import parse
from psyclone.psyGen import PSyFactory
from psyclone.psyir.nodes import ArrayReference, Literal, Reference
from psyclone.psyir.symbols import INTEGER_TYPE, ScalarType
from psyclone.tests.lfric_build import LFRicBuild
from psyclone.tests.utilities import get_ast, get_base_path, get_invoke

TEST_API = "dynamo0.3"


def check_psyir_results(create_arg_list, fortran_writer):
    '''Helper function to check if the PSyIR representation of the arguments
     is identical to the old style textual representation. It checks that each
     member of the psyir_arglist is a Reference, and that the textual
     representation matches the textual presentation (which was already
     verified).

     '''
    # Check the PSyIR representation
    result = []
    for node in create_arg_list.psyir_arglist:
        assert isinstance(node, Reference)
        result.append(fortran_writer(node))

    assert result == create_arg_list._arglist


def test_argordering_append():
    '''
    Tests for the append() method of ArgOrdering.

    '''
    full_path = os.path.join(get_base_path(TEST_API),
                             "1.0.1_single_named_invoke.f90")
    _, invoke_info = parse(full_path, api=TEST_API)
    psy = PSyFactory(TEST_API, distributed_memory=False).create(invoke_info)
    schedule = psy.invokes.invoke_list[0].schedule
    kern = schedule.walk(LFRicKern)[0]
    arg_list = ArgOrdering(kern)
    arg_list.append("roger")
    assert len(arg_list._arglist) == 1
    assert arg_list._arg_index_to_metadata_index[0] is None
    arg_list.append("susan", metadata_posn=3)
    assert len(arg_list._arglist) == 2
    assert arg_list._arg_index_to_metadata_index[1] == 3
    # Access info captured.
    vinfo = VariablesAccessInfo()
    arg_list.append("beckfoot", var_accesses=vinfo, mode=AccessType.WRITE)
    assert len(arg_list._arglist) == 3
    assert vinfo.all_signatures == [Signature("beckfoot")]
    # Alternate name supplied for the access.
    arg_list.append("john", var_access_name="john_walker",
                    var_accesses=vinfo, mode=AccessType.WRITE)
    assert vinfo.is_written(Signature("john_walker"))


def test_argordering_get_array_reference():
    '''
    Tests for the get_array_reference() method of ArgOrdering.

    '''

    psy, _ = get_invoke("1.0.1_single_named_invoke.f90",
                        TEST_API, 0)
    schedule = psy.invokes.invoke_list[0].schedule
    kern = schedule.walk(LFRicKern)[0]
    arg_list = ArgOrdering(kern)

    # First test access using an index, e.g. `array(1)`
    one = Literal("1", INTEGER_TYPE)
    ref = arg_list.get_array_reference("array1", [one],
                                       ScalarType.Intrinsic.REAL)
    assert isinstance(ref, ArrayReference)
    ref = arg_list.get_array_reference("array2", [":"],
                                       ScalarType.Intrinsic.INTEGER)
    assert not isinstance(ref, ArrayReference)

    # Now test access using ":" only, e.g. `array(:)` -> this should
    # be returned just a reference to `array`
    ref = arg_list.get_array_reference("array3", [":", ":"],
                                       ScalarType.Intrinsic.REAL)
    assert isinstance(ref, Reference)
    assert not isinstance(ref, ArrayReference)
    ref = arg_list.get_array_reference("array4", [":", ":"],
                                       ScalarType.Intrinsic.INTEGER)
    assert isinstance(ref, Reference)
    assert not isinstance(ref, ArrayReference)

    # Now specify a symbol, but an incorrect array name:
    with pytest.raises(InternalError) as err:
        arg_list.get_array_reference("wrong-name", [":", ":"],
                                     ScalarType.Intrinsic.INTEGER,
                                     symbol=ref.symbol)
    assert ("Specified symbol 'array4' has a different name than the "
            "specified array name 'wrong-name'" in str(err.value))

    with pytest.raises(TypeError) as err:
        arg_list.get_array_reference("does-not-exist", [":"], "invalid")
    assert ("Unsupported data type 'invalid' in find_or_create_array"
            in str(err.value))

    with pytest.raises(TypeError) as err:
        arg_list.get_array_reference("array4", [":"],
                                     ScalarType.Intrinsic.INTEGER)
    assert ("Array 'array4' already exists, but has 2 dimensions, not 1."
            in str(err.value))


def test_argordering_extend():
    '''
    Tests for the extend() method of ArgOrdering.

    '''
    full_path = os.path.join(get_base_path(TEST_API),
                             "10.7_operator_read.f90")
    _, invoke_info = parse(full_path, api=TEST_API)
    psy = PSyFactory(TEST_API, distributed_memory=False).create(invoke_info)
    schedule = psy.invokes.invoke_list[0].schedule
    kern = schedule.walk(LFRicKern)[0]
    arg_list = ArgOrdering(kern)
    arg_list.append("roger")
    arg_list.extend(["peggy", "nancy"])
    assert len(arg_list._arglist) == 3
    vinfo = VariablesAccessInfo()
    arg_list.extend(["flint", "captain"], var_accesses=vinfo,
                    mode=AccessType.WRITE)
    assert len(arg_list._arglist) == 5
    assert Signature("flint") in vinfo.all_signatures
    assert Signature("captain") in vinfo.all_signatures
    assert vinfo.is_written(Signature("flint"))
    arg_list.extend(["richard", "dorothea"], var_accesses=vinfo,
                    mode=AccessType.READ, list_metadata_posn=[5, 7])
    assert len(arg_list._arglist) == 7
    assert arg_list._arg_index_to_metadata_index[5] == 5
    assert arg_list._arg_index_to_metadata_index[6] == 7


def test_unexpected_type_error(dist_mem):
    ''' Check that we raise an exception if an unexpected datatype is found
    when running the ArgOrdering generate method. As it is abstract we use
    the KernCallArgList sub class.

    '''
    full_path = os.path.join(get_base_path(TEST_API),
                             "1.0.1_single_named_invoke.f90")
    _, invoke_info = parse(full_path, api=TEST_API)
    psy = PSyFactory(TEST_API,
                     distributed_memory=dist_mem).create(invoke_info)
    schedule = psy.invokes.invoke_list[0].schedule
    kernel = schedule.walk(LFRicKern)[0]
    # Sabotage one of the arguments to make it have an invalid type.
    kernel.arguments.args[0]._argument_type = "invalid"
    # Now call KernCallArgList to raise an exception
    create_arg_list = KernCallArgList(kernel)
    with pytest.raises(GenerationError) as excinfo:
        create_arg_list.generate()
    const = LFRicConstants()
    assert (
        f"ArgOrdering.generate(): Unexpected argument "
        f"type found. Expected one of '{const.VALID_ARG_TYPE_NAMES}' "
        f"but found 'invalid'" in str(excinfo.value))


def test_kernel_stub_invalid_scalar_argument():
    ''' Check that we raise an exception if an unexpected datatype is found
    when using the KernStubArgList scalar method. '''
    ast = get_ast(TEST_API, "testkern_one_int_scalar_mod.f90")

    metadata = LFRicKernMetadata(ast)
    kernel = LFRicKern()
    kernel.load_meta(metadata)
    # Sabotage the scalar argument to make it have an invalid type.
    arg = kernel.arguments.args[1]
    arg._argument_type = "invalid"
    # Now call KernStubArgList to raise an exception
    create_arg_list = KernStubArgList(kernel)
    with pytest.raises(InternalError) as excinfo:
        create_arg_list.scalar(arg)
    const = LFRicConstants()
    assert (f"Expected argument type to be one of {const.VALID_SCALAR_NAMES} "
            f"but got 'invalid'" in str(excinfo.value))


def test_arg_ordering_generate_domain_kernel(dist_mem, fortran_writer):
    '''
    Check that the LFRic ArgOrdering class generates the expected arguments
    for a kernel that iterates over the 'domain'.

    '''
    # Get hold of a valid Kernel object
    full_path = os.path.join(get_base_path(TEST_API),
                             "25.0_domain.f90")
    _, invoke_info = parse(full_path, api=TEST_API)
    psy = PSyFactory(TEST_API,
                     distributed_memory=dist_mem).create(invoke_info)
    schedule = psy.invokes.invoke_list[0].schedule
    kernel = schedule.kernels()[0]

    create_arg_list = KernCallArgList(kernel)
    assert not create_arg_list._arglist
    assert not create_arg_list._psyir_arglist
    create_arg_list.generate()
    assert create_arg_list._arglist == [
        'nlayers', 'ncell_2d_no_halos', 'b', 'f1_data', 'ndf_w3',
        'undf_w3', 'map_w3']

    check_psyir_results(create_arg_list, fortran_writer)


def test_arg_ordering_generate_cma_kernel(dist_mem, fortran_writer):
    '''
    Check that the LFRic ArgOrdering class generates the expected arguments
    for a CMA kernel.

    '''
    # Get hold of a valid Kernel object
    full_path = os.path.join(get_base_path(TEST_API),
                             "20.0_cma_assembly.f90")
    _, invoke_info = parse(full_path, api=TEST_API)
    psy = PSyFactory(TEST_API,
                     distributed_memory=dist_mem).create(invoke_info)
    schedule = psy.invokes.invoke_list[0].schedule
    kernel = schedule.kernels()[0]

    create_arg_list = KernCallArgList(kernel)
    assert not create_arg_list._arglist
    create_arg_list.generate()
    assert create_arg_list._arglist == [
        'cell', 'nlayers', 'ncell_2d', 'lma_op1_proxy%ncell_3d',
        'lma_op1_local_stencil', 'cma_op1_matrix', 'cma_op1_nrow',
        'cma_op1_ncol', 'cma_op1_bandwidth', 'cma_op1_alpha', 'cma_op1_beta',
        'cma_op1_gamma_m', 'cma_op1_gamma_p', 'ndf_adspc1_lma_op1',
        'cbanded_map_adspc1_lma_op1', 'ndf_adspc2_lma_op1',
        'cbanded_map_adspc2_lma_op1']

    check_psyir_results(create_arg_list, fortran_writer)
    psyir_arglist = create_arg_list.psyir_arglist

    sym_tab = LFRicSymbolTable()
    arr_2d = sym_tab.find_or_create_array("doesnt_matter", 2,
                                          ScalarType.Intrinsic.INTEGER)
    # Check datatype of the cbanded_map parameters are indeed 2d int arrays
    for i in [14, 16]:
        assert psyir_arglist[i].datatype == arr_2d.datatype


def test_arg_ordering_mdata_index():
    '''
    Check that the metadata_index_from_actual_index() method of ArgOrdering
    works as expected.

    '''
    full_path = os.path.join(get_base_path(TEST_API),
                             "1.0.1_single_named_invoke.f90")
    _, invoke_info = parse(full_path, api=TEST_API)
    psy = PSyFactory(TEST_API,
                     distributed_memory=False).create(invoke_info)
    schedule = psy.invokes.invoke_list[0].schedule
    kernels = schedule.walk(LFRicKern)
    arg_list = ArgOrdering(kernels[0])
    arg_list.generate()
    # Scalar argument.
    assert arg_list.metadata_index_from_actual_index(0) == 0
    with pytest.raises(KeyError):
        arg_list.metadata_index_from_actual_index(20)


def test_kernel_stub_ind_dofmap_errors():
    '''Check that we raise the expected exceptions if the wrong arguments
    are supplied to KernelStubArgList.indirection_dofmap() '''
    ast = get_ast(TEST_API, "testkern_one_int_scalar_mod.f90")
    metadata = LFRicKernMetadata(ast)
    kernel = LFRicKern()
    kernel.load_meta(metadata)
    # Now call KernStubArgList to raise an exception
    create_arg_list = KernStubArgList(kernel)
    # First call it without an argument object
    with pytest.raises(InternalError) as excinfo:
        create_arg_list.indirection_dofmap("w3")
    assert "No CMA operator supplied" in str(excinfo.value)
    # Second, call it with an argument object but one that is not
    # an operator
    with pytest.raises(InternalError) as excinfo:
        create_arg_list.indirection_dofmap("w3", kernel.arguments.args[1])
    assert ("A CMA operator (gh_columnwise_operator) must be supplied but "
            "got 'gh_scalar'") in str(excinfo.value)


def test_kerncallarglist_args_error(dist_mem):
    '''Check that we raise an exception if we call the methods that return
    information in kerncallarglist without first calling the generate
    method

    '''
    psy, _ = get_invoke("1.0.1_single_named_invoke.f90", api=TEST_API,
                        dist_mem=dist_mem, idx=0)
    schedule = psy.invokes.invoke_list[0].schedule
    if dist_mem:
        loop = schedule.children[4]
    else:
        loop = schedule.children[0]
    create_arg_list = KernCallArgList(loop.loop_body[0])

    # nlayers_positions method
    with pytest.raises(InternalError) as excinfo:
        _ = create_arg_list.nlayers_positions
    assert (
        "KernCallArgList: the generate() method should be called before "
        "the nlayers_positions() method") in str(excinfo.value)

    # nqp_positions method
    with pytest.raises(InternalError) as excinfo:
        _ = create_arg_list.nqp_positions
    assert (
        "KernCallArgList: the generate() method should be called before "
        "the nqp_positions() method") in str(excinfo.value)

    # ndf_positions method
    with pytest.raises(InternalError) as excinfo:
        _ = create_arg_list.ndf_positions
    assert (
        "KernCallArgList: the generate() method should be called before "
        "the ndf_positions() method") in str(excinfo.value)

    # arglist method
    with pytest.raises(InternalError) as excinfo:
        _ = create_arg_list.arglist
    assert (
        "The argument list in KernCallArgList "
        "is empty. Has the generate() method been called?"
        ) in str(excinfo.value)

    # arglist method
    with pytest.raises(InternalError) as excinfo:
        _ = create_arg_list.psyir_arglist
    assert (
        "The PSyIR argument list in KernCallArgList "
        "is empty. Has the generate() method been called?"
        ) in str(excinfo.value)


def test_kerncallarglist_quad_rule_error(dist_mem, tmpdir):
    ''' Check that we raise the expected exception if we encounter an
    unsupported quadrature shape in the quad_rule() method. '''
    psy, _ = get_invoke("6_multiple_QR_per_invoke.f90", TEST_API,
                        dist_mem=dist_mem, idx=0)

    assert LFRicBuild(tmpdir).code_compiles(psy)

    schedule = psy.invokes.invoke_list[0].schedule
    loop = schedule.walk(LFRicLoop)[0]
    create_arg_list = KernCallArgList(loop.loop_body[0])
    # Add an invalid shape to the dict of qr rules
    create_arg_list._kern.qr_rules["broken"] = None
    with pytest.raises(NotImplementedError) as err:
        create_arg_list.quad_rule()
    assert ("no support implemented for quadrature with a shape of 'broken'"
            in str(err.value))


def test_kerncallarglist_metadata_index_op_vector():
    '''
    Check that the lookup_metadata_index() and
    metadata_index_from_actual_index() methods of KernCallArgList work
    as expected for operator and field-vector arguments.

    '''
    full_path = os.path.join(get_base_path(TEST_API),
                             "4.4_multikernel_invokes.f90")
    _, invoke_info = parse(full_path, api=TEST_API)
    psy = PSyFactory(TEST_API,
                     distributed_memory=False).create(invoke_info)
    schedule = psy.invokes.invoke_list[0].schedule
    kernels = schedule.walk(LFRicKern)
    arg_list = KernCallArgList(kernels[0])
    arg_list.generate()
    # Operator
    assert arg_list.metadata_index_from_actual_index(3) == 0
    # All three members of the vector originate from a single argument
    # description in the metadata.
    assert arg_list.metadata_index_from_actual_index(4) == 1
    assert arg_list.metadata_index_from_actual_index(5) == 1
    assert arg_list.metadata_index_from_actual_index(6) == 1
    # Scalar
    assert arg_list.metadata_index_from_actual_index(7) == 2


def test_kernstubarglist_arglist_error():
    '''Check that we raise an exception if we call the arglist method in
    kernstubarglist without first calling the generate method'''
    ast = get_ast(TEST_API, "testkern_one_int_scalar_mod.f90")

    metadata = LFRicKernMetadata(ast)
    kernel = LFRicKern()
    kernel.load_meta(metadata)
    # Now call KernStubArgList to raise an exception
    create_arg_list = KernStubArgList(kernel)
    with pytest.raises(InternalError) as excinfo:
        _ = create_arg_list.arglist
    assert (
        "The argument list in KernStubArgList is "
        "empty. Has the generate() method been "
        "called?") in str(excinfo.value)


def test_kernstubarglist_eval_shape_error():
    ''' Check that we raise the expected exception if we call the basis() or
    diff_basis() methods and one of the kernel's evaluator shapes is
    invalid. '''
    ast = get_ast(TEST_API, "testkern_qr_faces_mod.F90")
    metadata = LFRicKernMetadata(ast)
    kernel = LFRicKern()
    kernel.load_meta(metadata)
    create_arg_list = KernStubArgList(kernel)
    # Break the list of qr rules
    kernel.eval_shapes.insert(0, "broken")
    with pytest.raises(InternalError) as err:
        create_arg_list.basis(None)
    assert ("Unrecognised evaluator shape ('broken'). Expected one of: "
            "['gh_quadrature_xyoz'" in str(err.value))
    with pytest.raises(InternalError) as err:
        create_arg_list.diff_basis(None)
    assert ("Unrecognised evaluator shape ('broken'). Expected one of: "
            "['gh_quadrature_xyoz'" in str(err.value))


def test_refelem_stub_arglist_err():
    ''' Check that the KernStubArgList.ref_element_properties method raises
    the expected error if it encounters an unsupported property. '''
    # Create the Kernel object
    ast = get_ast(TEST_API, "testkern_ref_elem_all_faces_mod.F90")
    metadata = LFRicKernMetadata(ast)
    kernel = LFRicKern()
    kernel.load_meta(metadata)
    # Break the list of ref-element properties required by the Kernel
    kernel.reference_element.properties.append("Wrong property")
    with pytest.raises(InternalError) as err:
        KernStubArgList(kernel).generate()
    assert "('Wrong property') " in str(err.value)
    assert (
        "Supported properties are: ['Property.NORMALS_TO_HORIZONTAL_FACES', "
        "'Property.NORMALS_TO_VERTICAL_FACES', 'Property.NORMALS_TO_FACES', "
        "'Property.OUTWARD_NORMALS_TO_HORIZONTAL_FACES', "
        "'Property.OUTWARD_NORMALS_TO_VERTICAL_FACES', "
        "'Property.OUTWARD_NORMALS_TO_FACES']" in str(err.value))<|MERGE_RESOLUTION|>--- conflicted
+++ resolved
@@ -42,14 +42,9 @@
 
 from psyclone.core import AccessType, VariablesAccessInfo, Signature
 from psyclone.domain.lfric import (KernCallArgList, KernStubArgList,
-<<<<<<< HEAD
-                                   LFRicKern, LFRicConstants,
-                                   LFRicKernMetadata, LFRicSymbolTable)
-=======
                                    LFRicConstants, LFRicKern
                                    LFRicKernMetadata, LFRicLoop,
                                    LFRicSymbolTable)
->>>>>>> c2905aa0
 from psyclone.domain.lfric.arg_ordering import ArgOrdering
 from psyclone.errors import GenerationError, InternalError
 from psyclone.parse.algorithm import parse
