# -----------------------------------------------------------------------------
# BSD 3-Clause License
#
# Copyright (c) 2017-2022, Science and Technology Facilities Council.
# All rights reserved.
#
# Redistribution and use in source and binary forms, with or without
# modification, are permitted provided that the following conditions are met:
#
# * Redistributions of source code must retain the above copyright notice, this
#   list of conditions and the following disclaimer.
#
# * Redistributions in binary form must reproduce the above copyright notice,
#   this list of conditions and the following disclaimer in the documentation
#   and/or other materials provided with the distribution.
#
# * Neither the name of the copyright holder nor the names of its
#   contributors may be used to endorse or promote products derived from
#   this software without specific prior written permission.
#
# THIS SOFTWARE IS PROVIDED BY THE COPYRIGHT HOLDERS AND CONTRIBUTORS
# "AS IS" AND ANY EXPRESS OR IMPLIED WARRANTIES, INCLUDING, BUT NOT
# LIMITED TO, THE IMPLIED WARRANTIES OF MERCHANTABILITY AND FITNESS
# FOR A PARTICULAR PURPOSE ARE DISCLAIMED. IN NO EVENT SHALL THE
# COPYRIGHT HOLDER OR CONTRIBUTORS BE LIABLE FOR ANY DIRECT, INDIRECT,
# INCIDENTAL, SPECIAL, EXEMPLARY, OR CONSEQUENTIAL DAMAGES (INCLUDING,
# BUT NOT LIMITED TO, PROCUREMENT OF SUBSTITUTE GOODS OR SERVICES;
# LOSS OF USE, DATA, OR PROFITS; OR BUSINESS INTERRUPTION) HOWEVER
# CAUSED AND ON ANY THEORY OF LIABILITY, WHETHER IN CONTRACT, STRICT
# LIABILITY, OR TORT (INCLUDING NEGLIGENCE OR OTHERWISE) ARISING IN
# ANY WAY OUT OF THE USE OF THIS SOFTWARE, EVEN IF ADVISED OF THE
# POSSIBILITY OF SUCH DAMAGE.
# -----------------------------------------------------------------------------
# Authors R. W. Ford and A. R. Porter, STFC Daresbury Lab
# Modified I. Kavcic, Met Office
# Modified J. Henrichs, Bureau of Meteorology

''' This module tests the LFric classes based on ArgOrdering.'''

import os
import pytest

from psyclone.core import AccessType, VariablesAccessInfo, Signature
from psyclone.domain.lfric import (KernCallArgList,
                                   KernStubArgList, LFRicConstants)
from psyclone.domain.lfric.arg_ordering import ArgOrdering
from psyclone.dynamo0p3 import DynKern, DynKernMetadata, DynLoop
from psyclone.errors import GenerationError, InternalError
from psyclone.parse.algorithm import parse
from psyclone.psyGen import PSyFactory
<<<<<<< HEAD
from psyclone.psyir.nodes import Reference
=======
from psyclone.psyir.nodes import ArrayReference, Literal, Reference
from psyclone.psyir.symbols import INTEGER_TYPE
>>>>>>> 1670cb5b
from psyclone.tests.lfric_build import LFRicBuild
from psyclone.tests.utilities import get_ast, get_base_path, get_invoke

TEST_API = "dynamo0.3"


def check_psyir_results(create_arg_list, fortran_writer):
    '''Helper function to check if the PSyIR representation of the arguments
     is identical to the old style textual representation. It checks that each
     member of the psyir_arglist is a Reference, and that the textural
     representation matches the textual presentation (which was already
     verified).

     '''
    # Check the PSyIR representation
    result = []
    for node in create_arg_list.psyir_arglist:
        assert isinstance(node, Reference)
        result.append(fortran_writer(node))

    assert result == create_arg_list._arglist


def test_argordering_append():
    '''
    Tests for the append() method of ArgOrdering.

    '''
    full_path = os.path.join(get_base_path(TEST_API),
                             "1.0.1_single_named_invoke.f90")
    _, invoke_info = parse(full_path, api=TEST_API)
    psy = PSyFactory(TEST_API, distributed_memory=False).create(invoke_info)
    schedule = psy.invokes.invoke_list[0].schedule
    kern = schedule.walk(DynKern)[0]
    arg_list = ArgOrdering(kern)
    arg_list.append("roger")
    assert len(arg_list._arglist) == 1
    assert arg_list._arg_index_to_metadata_index[0] is None
    arg_list.append("susan", metadata_posn=3)
    assert len(arg_list._arglist) == 2
    assert arg_list._arg_index_to_metadata_index[1] == 3
    # Access info captured.
    vinfo = VariablesAccessInfo()
    arg_list.append("beckfoot", var_accesses=vinfo, mode=AccessType.WRITE)
    assert len(arg_list._arglist) == 3
    assert vinfo.all_signatures == [Signature("beckfoot")]
    # Alternate name supplied for the access.
    arg_list.append("john", var_access_name="john_walker",
                    var_accesses=vinfo, mode=AccessType.WRITE)
    assert vinfo.is_written(Signature("john_walker"))


def test_argordering_get_array_reference():
    '''
    Tests for the get_array_reference() method of ArgOrdering.

    '''

    psy, _ = get_invoke("1.0.1_single_named_invoke.f90",
                        TEST_API, 0)
    schedule = psy.invokes.invoke_list[0].schedule
    kern = schedule.walk(DynKern)[0]
    arg_list = ArgOrdering(kern)

    # First test access using an index, e.g. `array(1)`
    one = Literal("1", INTEGER_TYPE)
    ref = arg_list.get_array_reference("array1", [one], "real")
    assert isinstance(ref, ArrayReference)
    ref = arg_list.get_array_reference("array2", [":"], "integer")
    assert not isinstance(ref, ArrayReference)

    # Now test access using ":" only, e.g. `array(:)` -> this should
    # be returned just a reference to `array`
    ref = arg_list.get_array_reference("array3", [":", ":"], "real")
    assert isinstance(ref, Reference)
    assert not isinstance(ref, ArrayReference)
    ref = arg_list.get_array_reference("array4", [":", ":"], "integer")
    assert isinstance(ref, Reference)
    assert not isinstance(ref, ArrayReference)

    with pytest.raises(InternalError) as err:
        arg_list.get_array_reference("does-not-exist", [":"], "invalid")
    assert ("Unsupported data type 'invalid' in get_array_reference"
            in str(err.value))


def test_argordering_extend():
    '''
    Tests for the extend() method of ArgOrdering.

    '''
    full_path = os.path.join(get_base_path(TEST_API),
                             "10.7_operator_read.f90")
    _, invoke_info = parse(full_path, api=TEST_API)
    psy = PSyFactory(TEST_API, distributed_memory=False).create(invoke_info)
    schedule = psy.invokes.invoke_list[0].schedule
    kern = schedule.walk(DynKern)[0]
    arg_list = ArgOrdering(kern)
    arg_list.append("roger")
    arg_list.extend(["peggy", "nancy"])
    assert len(arg_list._arglist) == 3
    vinfo = VariablesAccessInfo()
    arg_list.extend(["flint", "captain"], var_accesses=vinfo,
                    mode=AccessType.WRITE)
    assert len(arg_list._arglist) == 5
    assert Signature("flint") in vinfo.all_signatures
    assert Signature("captain") in vinfo.all_signatures
    assert vinfo.is_written(Signature("flint"))
    arg_list.extend(["richard", "dorothea"], var_accesses=vinfo,
                    mode=AccessType.READ, list_metadata_posn=[5, 7])
    assert len(arg_list._arglist) == 7
    assert arg_list._arg_index_to_metadata_index[5] == 5
    assert arg_list._arg_index_to_metadata_index[6] == 7


def test_unexpected_type_error(dist_mem):
    ''' Check that we raise an exception if an unexpected datatype is found
    when running the ArgOrdering generate method. As it is abstract we use
    the KernCallArgList sub class.

    '''
    full_path = os.path.join(get_base_path(TEST_API),
                             "1.0.1_single_named_invoke.f90")
    _, invoke_info = parse(full_path, api=TEST_API)
    psy = PSyFactory(TEST_API,
                     distributed_memory=dist_mem).create(invoke_info)
    schedule = psy.invokes.invoke_list[0].schedule
    kernel = schedule.walk(DynKern)[0]
    # Sabotage one of the arguments to make it have an invalid type.
    kernel.arguments.args[0]._argument_type = "invalid"
    # Now call KernCallArgList to raise an exception
    create_arg_list = KernCallArgList(kernel)
    with pytest.raises(GenerationError) as excinfo:
        create_arg_list.generate()
    const = LFRicConstants()
    assert (
        f"ArgOrdering.generate(): Unexpected argument "
        f"type found. Expected one of '{const.VALID_ARG_TYPE_NAMES}' "
        f"but found 'invalid'" in str(excinfo.value))


def test_kernel_stub_invalid_scalar_argument():
    ''' Check that we raise an exception if an unexpected datatype is found
    when using the KernStubArgList scalar method. '''
    ast = get_ast(TEST_API, "testkern_one_int_scalar_mod.f90")

    metadata = DynKernMetadata(ast)
    kernel = DynKern()
    kernel.load_meta(metadata)
    # Sabotage the scalar argument to make it have an invalid type.
    arg = kernel.arguments.args[1]
    arg._argument_type = "invalid"
    # Now call KernStubArgList to raise an exception
    create_arg_list = KernStubArgList(kernel)
    with pytest.raises(InternalError) as excinfo:
        create_arg_list.scalar(arg)
    const = LFRicConstants()
    assert (f"Expected argument type to be one of {const.VALID_SCALAR_NAMES} "
            f"but got 'invalid'" in str(excinfo.value))


def test_arg_ordering_generate_domain_kernel(dist_mem, fortran_writer):
    '''
    Check that the LFRic ArgOrdering class generates the expected arguments
    for a kernel that iterates over the 'domain'.

    '''
    # Get hold of a valid Kernel object
    full_path = os.path.join(get_base_path(TEST_API),
                             "25.0_domain.f90")
    _, invoke_info = parse(full_path, api=TEST_API)
    psy = PSyFactory(TEST_API,
                     distributed_memory=dist_mem).create(invoke_info)
    schedule = psy.invokes.invoke_list[0].schedule
    kernel = schedule.kernels()[0]

    create_arg_list = KernCallArgList(kernel)
    assert create_arg_list._arglist == []
    assert create_arg_list._psyir_arglist == []
    create_arg_list.generate()
    assert create_arg_list._arglist == [
        'nlayers', 'ncell_2d_no_halos', 'b', 'f1_proxy%data', 'ndf_w3',
        'undf_w3', 'map_w3']

    check_psyir_results(create_arg_list, fortran_writer)
<<<<<<< HEAD


=======


>>>>>>> 1670cb5b
def test_arg_ordering_generate_cma_kernel(dist_mem, fortran_writer):
    '''
    Check that the LFRic ArgOrdering class generates the expected arguments
    for a CMA kernel.

    '''
    # Get hold of a valid Kernel object
    full_path = os.path.join(get_base_path(TEST_API),
                             "20.0_cma_assembly.f90")
    _, invoke_info = parse(full_path, api=TEST_API)
    psy = PSyFactory(TEST_API,
                     distributed_memory=dist_mem).create(invoke_info)
    schedule = psy.invokes.invoke_list[0].schedule
    kernel = schedule.kernels()[0]

    create_arg_list = KernCallArgList(kernel)
    assert create_arg_list._arglist == []
    create_arg_list.generate()
    assert create_arg_list._arglist == [
        'cell', 'nlayers', 'ncell_2d', 'lma_op1_proxy%ncell_3d',
        'lma_op1_proxy%local_stencil', 'cma_op1_matrix', 'cma_op1_nrow',
        'cma_op1_ncol', 'cma_op1_bandwidth', 'cma_op1_alpha', 'cma_op1_beta',
        'cma_op1_gamma_m', 'cma_op1_gamma_p', 'ndf_adspc1_lma_op1',
        'cbanded_map_adspc1_lma_op1', 'ndf_adspc2_lma_op1',
        'cbanded_map_adspc2_lma_op1']

<<<<<<< HEAD
    print(fortran_writer(schedule.parent))
    print("OLD\n", psy.gen)

=======
>>>>>>> 1670cb5b
    check_psyir_results(create_arg_list, fortran_writer)


def test_arg_ordering_mdata_index():
    '''
    Check that the metadata_index_from_actual_index() method of ArgOrdering
    works as expected.

    '''
    full_path = os.path.join(get_base_path(TEST_API),
                             "1.0.1_single_named_invoke.f90")
    _, invoke_info = parse(full_path, api=TEST_API)
    psy = PSyFactory(TEST_API,
                     distributed_memory=False).create(invoke_info)
    schedule = psy.invokes.invoke_list[0].schedule
    kernels = schedule.walk(DynKern)
    arg_list = ArgOrdering(kernels[0])
    arg_list.generate()
    # Scalar argument.
    assert arg_list.metadata_index_from_actual_index(0) == 0
    with pytest.raises(KeyError):
        arg_list.metadata_index_from_actual_index(20)


def test_kernel_stub_ind_dofmap_errors():
    '''Check that we raise the expected exceptions if the wrong arguments
    are supplied to KernelStubArgList.indirection_dofmap() '''
    ast = get_ast(TEST_API, "testkern_one_int_scalar_mod.f90")
    metadata = DynKernMetadata(ast)
    kernel = DynKern()
    kernel.load_meta(metadata)
    # Now call KernStubArgList to raise an exception
    create_arg_list = KernStubArgList(kernel)
    # First call it without an argument object
    with pytest.raises(InternalError) as excinfo:
        create_arg_list.indirection_dofmap("w3")
    assert "No CMA operator supplied" in str(excinfo.value)
    # Second, call it with an argument object but one that is not
    # an operator
    with pytest.raises(InternalError) as excinfo:
        create_arg_list.indirection_dofmap("w3", kernel.arguments.args[1])
    assert ("A CMA operator (gh_columnwise_operator) must be supplied but "
            "got") in str(excinfo.value)


def test_kerncallarglist_args_error(dist_mem):
    '''Check that we raise an exception if we call the methods that return
    information in kerncallarglist without first calling the generate
    method

    '''
    psy, _ = get_invoke("1.0.1_single_named_invoke.f90", api=TEST_API,
                        dist_mem=dist_mem, idx=0)
    schedule = psy.invokes.invoke_list[0].schedule
    if dist_mem:
        loop = schedule.children[4]
    else:
        loop = schedule.children[0]
    create_arg_list = KernCallArgList(loop.loop_body[0])

    # nlayers_positions method
    with pytest.raises(InternalError) as excinfo:
        _ = create_arg_list.nlayers_positions
    assert (
        "KernCallArgList: the generate() method should be called before "
        "the nlayers_positions() method") in str(excinfo.value)

    # nqp_positions method
    with pytest.raises(InternalError) as excinfo:
        _ = create_arg_list.nqp_positions
    assert (
        "KernCallArgList: the generate() method should be called before "
        "the nqp_positions() method") in str(excinfo.value)

    # ndf_positions method
    with pytest.raises(InternalError) as excinfo:
        _ = create_arg_list.ndf_positions
    assert (
        "KernCallArgList: the generate() method should be called before "
        "the ndf_positions() method") in str(excinfo.value)

    # arglist method
    with pytest.raises(InternalError) as excinfo:
        _ = create_arg_list.arglist
    assert (
        "The argument list in KernCallArgList "
        "is empty. Has the generate() method been called?"
        ) in str(excinfo.value)

    # arglist method
    with pytest.raises(InternalError) as excinfo:
        _ = create_arg_list.psyir_arglist
    assert (
        "The PSyIR argument list in KernCallArgList "
        "is empty. Has the generate() method been called?"
        ) in str(excinfo.value)


def test_kerncallarglist_quad_rule_error(dist_mem, tmpdir):
    ''' Check that we raise the expected exception if we encounter an
    unsupported quadrature shape in the quad_rule() method. '''
    psy, _ = get_invoke("6_multiple_QR_per_invoke.f90", TEST_API,
                        dist_mem=dist_mem, idx=0)

    assert LFRicBuild(tmpdir).code_compiles(psy)

    schedule = psy.invokes.invoke_list[0].schedule
    loop = schedule.walk(DynLoop)[0]
    create_arg_list = KernCallArgList(loop.loop_body[0])
    # Add an invalid shape to the dict of qr rules
    create_arg_list._kern.qr_rules["broken"] = None
    with pytest.raises(NotImplementedError) as err:
        create_arg_list.quad_rule()
    assert ("no support implemented for quadrature with a shape of 'broken'"
            in str(err.value))


def test_kerncallarglist_metadata_index_op_vector():
    '''
    Check that the lookup_metadata_index() and
    metadata_index_from_actual_index() methods of KernCallArgList work
    as expected for operator and field-vector arguments.

    '''
    full_path = os.path.join(get_base_path(TEST_API),
                             "4.4_multikernel_invokes.f90")
    _, invoke_info = parse(full_path, api=TEST_API)
    psy = PSyFactory(TEST_API,
                     distributed_memory=False).create(invoke_info)
    schedule = psy.invokes.invoke_list[0].schedule
    kernels = schedule.walk(DynKern)
    arg_list = KernCallArgList(kernels[0])
    arg_list.generate()
    # Operator
    assert arg_list.metadata_index_from_actual_index(3) == 0
    # All three members of the vector originate from a single argument
    # description in the metadata.
    assert arg_list.metadata_index_from_actual_index(4) == 1
    assert arg_list.metadata_index_from_actual_index(5) == 1
    assert arg_list.metadata_index_from_actual_index(6) == 1
    # Scalar
    assert arg_list.metadata_index_from_actual_index(7) == 2


def test_kernstubarglist_arglist_error():
    '''Check that we raise an exception if we call the arglist method in
    kernstubarglist without first calling the generate method'''
    ast = get_ast(TEST_API, "testkern_one_int_scalar_mod.f90")

    metadata = DynKernMetadata(ast)
    kernel = DynKern()
    kernel.load_meta(metadata)
    # Now call KernStubArgList to raise an exception
    create_arg_list = KernStubArgList(kernel)
    with pytest.raises(InternalError) as excinfo:
        _ = create_arg_list.arglist
    assert (
        "The argument list in KernStubArgList is "
        "empty. Has the generate() method been "
        "called?") in str(excinfo.value)


def test_kernstubarglist_eval_shape_error():
    ''' Check that we raise the expected exception if we call the basis() or
    diff_basis() methods and one of the kernel's evaluator shapes is
    invalid. '''
    ast = get_ast(TEST_API, "testkern_qr_faces_mod.F90")
    metadata = DynKernMetadata(ast)
    kernel = DynKern()
    kernel.load_meta(metadata)
    create_arg_list = KernStubArgList(kernel)
    # Break the list of qr rules
    kernel.eval_shapes.insert(0, "broken")
    with pytest.raises(InternalError) as err:
        create_arg_list.basis(None)
    assert ("Unrecognised evaluator shape ('broken'). Expected one of: "
            "['gh_quadrature_xyoz'" in str(err.value))
    with pytest.raises(InternalError) as err:
        create_arg_list.diff_basis(None)
    assert ("Unrecognised evaluator shape ('broken'). Expected one of: "
            "['gh_quadrature_xyoz'" in str(err.value))


def test_refelem_stub_arglist_err():
    ''' Check that the KernStubArgList.ref_element_properties method raises
    the expected error if it encounters an unsupported property. '''
    # Create the Kernel object
    ast = get_ast(TEST_API, "testkern_ref_elem_all_faces_mod.F90")
    metadata = DynKernMetadata(ast)
    kernel = DynKern()
    kernel.load_meta(metadata)
    # Break the list of ref-element properties required by the Kernel
    kernel.reference_element.properties.append("Wrong property")
    with pytest.raises(InternalError) as err:
        KernStubArgList(kernel).generate()
    assert "('Wrong property') " in str(err.value)
    assert (
        "Supported properties are: ['Property.NORMALS_TO_HORIZONTAL_FACES', "
        "'Property.NORMALS_TO_VERTICAL_FACES', 'Property.NORMALS_TO_FACES', "
        "'Property.OUTWARD_NORMALS_TO_HORIZONTAL_FACES', "
        "'Property.OUTWARD_NORMALS_TO_VERTICAL_FACES', "
        "'Property.OUTWARD_NORMALS_TO_FACES']" in str(err.value))<|MERGE_RESOLUTION|>--- conflicted
+++ resolved
@@ -48,12 +48,8 @@
 from psyclone.errors import GenerationError, InternalError
 from psyclone.parse.algorithm import parse
 from psyclone.psyGen import PSyFactory
-<<<<<<< HEAD
-from psyclone.psyir.nodes import Reference
-=======
 from psyclone.psyir.nodes import ArrayReference, Literal, Reference
 from psyclone.psyir.symbols import INTEGER_TYPE
->>>>>>> 1670cb5b
 from psyclone.tests.lfric_build import LFRicBuild
 from psyclone.tests.utilities import get_ast, get_base_path, get_invoke
 
@@ -239,13 +235,8 @@
         'undf_w3', 'map_w3']
 
     check_psyir_results(create_arg_list, fortran_writer)
-<<<<<<< HEAD
-
-
-=======
-
-
->>>>>>> 1670cb5b
+
+
 def test_arg_ordering_generate_cma_kernel(dist_mem, fortran_writer):
     '''
     Check that the LFRic ArgOrdering class generates the expected arguments
@@ -272,12 +263,6 @@
         'cbanded_map_adspc1_lma_op1', 'ndf_adspc2_lma_op1',
         'cbanded_map_adspc2_lma_op1']
 
-<<<<<<< HEAD
-    print(fortran_writer(schedule.parent))
-    print("OLD\n", psy.gen)
-
-=======
->>>>>>> 1670cb5b
     check_psyir_results(create_arg_list, fortran_writer)
 
 
