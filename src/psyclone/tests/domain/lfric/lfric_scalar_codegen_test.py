--- conflicted
+++ resolved
@@ -135,13 +135,8 @@
         "    ! Set-up all of the loop bounds\n"
         "    loop0_start = 1\n"
         "    loop0_stop = mesh%get_last_halo_cell(1)\n"
-<<<<<<< HEAD
-        # "\n"
-        # "    ! Call kernels and communication routines\n"
-=======
         "\n"
         "    ! Call kernels and communication routines\n"
->>>>>>> 17b73c1c
         "    if (f1_proxy%is_dirty(depth=1)) then\n"
         "      call f1_proxy%halo_exchange(depth=1)\n"
         "    end if\n"
@@ -246,13 +241,8 @@
         "    ! Set-up all of the loop bounds\n"
         "    loop0_start = 1\n"
         "    loop0_stop = mesh%get_last_halo_cell(1)\n"
-<<<<<<< HEAD
-        # "\n"
-        # "    ! Call kernels and communication routines\n"
-=======
         "\n"
         "    ! Call kernels and communication routines\n"
->>>>>>> 17b73c1c
         "    if (f1_proxy%is_dirty(depth=1)) then\n"
         "      call f1_proxy%halo_exchange(depth=1)\n"
         "    end if\n"
@@ -359,13 +349,8 @@
         "    ! Set-up all of the loop bounds\n"
         "    loop0_start = 1\n"
         "    loop0_stop = mesh%get_last_halo_cell(1)\n"
-<<<<<<< HEAD
-        # "\n"
-        # "    ! Call kernels and communication routines\n"
-=======
         "\n"
         "    ! Call kernels and communication routines\n"
->>>>>>> 17b73c1c
         "    if (f1_proxy%is_dirty(depth=1)) then\n"
         "      call f1_proxy%halo_exchange(depth=1)\n"
         "    end if\n"
@@ -474,13 +459,8 @@
         "    loop0_stop = mesh%get_last_halo_cell(1)\n"
         "    loop1_start = 1\n"
         "    loop1_stop = mesh%get_last_halo_cell(1)\n"
-<<<<<<< HEAD
-        # "\n"
-        # "    ! Call kernels and communication routines\n"
-=======
         "\n"
         "    ! Call kernels and communication routines\n"
->>>>>>> 17b73c1c
         "    if (f1_proxy%is_dirty(depth=1)) then\n"
         "      call f1_proxy%halo_exchange(depth=1)\n"
         "    end if\n"
@@ -602,11 +582,8 @@
         "    ! Set-up all of the loop bounds\n"
         "    loop0_start = 1\n"
         "    loop0_stop = mesh%get_last_halo_cell(1)\n"
-<<<<<<< HEAD
-=======
         "\n"
         "    ! Call kernels and communication routines\n"
->>>>>>> 17b73c1c
         "    if (f1_proxy%is_dirty(depth=1)) then\n"
         "      call f1_proxy%halo_exchange(depth=1)\n"
         "    end if\n"
@@ -624,9 +601,5 @@
         "f2_data, m1_data, m2_data, lswitch, istep, ndf_w1, undf_w1, "
         "map_w1(:,cell), ndf_w2, undf_w2, map_w2(:,cell), ndf_w3, undf_w3,"
         " map_w3(:,cell))\n")
-<<<<<<< HEAD
     assert expected in generated_code
-=======
-    assert expected in generated_code
-    assert LFRicBuild(tmpdir).code_compiles(psy)
->>>>>>> 17b73c1c
+    assert LFRicBuild(tmpdir).code_compiles(psy)