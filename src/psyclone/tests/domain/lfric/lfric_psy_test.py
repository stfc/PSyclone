--- conflicted
+++ resolved
@@ -167,9 +167,5 @@
         "      ! Built-in: setval_c (set a real-valued field to a real "
         "scalar value)\n"
         "      f1_data(df) = 0.0_r_def\n"
-<<<<<<< HEAD
         "    enddo\n" in result)
-=======
-        "    enddo\n" in result)
-    assert LFRicBuild(tmpdir).code_compiles(lfric_psy)
->>>>>>> 17b73c1c
+    assert LFRicBuild(tmpdir).code_compiles(lfric_psy)