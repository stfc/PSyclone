--- conflicted
+++ resolved
@@ -125,10 +125,6 @@
     kernel.load_meta(metadata)
     gen = fortran_writer(kernel.gen_stub)
 
-<<<<<<< HEAD
-    print(gen)
-=======
->>>>>>> 17b73c1c
     assert """\
 module testkern_mesh_prop_quad_mod
   implicit none
