# -----------------------------------------------------------------------------
# BSD 3-Clause License
#
# Copyright (c) 2024, Science and Technology Facilities Council.
# All rights reserved.
#
# Redistribution and use in source and binary forms, with or without
# modification, are permitted provided that the following conditions are met:
#
# * Redistributions of source code must retain the above copyright notice, this
#   list of conditions and the following disclaimer.
#
# * Redistributions in binary form must reproduce the above copyright notice,
#   this list of conditions and the following disclaimer in the documentation
#   and/or other materials provided with the distribution.
#
# * Neither the name of the copyright holder nor the names of its
#   contributors may be used to endorse or promote products derived from
#   this software without specific prior written permission.
#
# THIS SOFTWARE IS PROVIDED BY THE COPYRIGHT HOLDERS AND CONTRIBUTORS
# "AS IS" AND ANY EXPRESS OR IMPLIED WARRANTIES, INCLUDING, BUT NOT
# LIMITED TO, THE IMPLIED WARRANTIES OF MERCHANTABILITY AND FITNESS
# FOR A PARTICULAR PURPOSE ARE DISCLAIMED. IN NO EVENT SHALL THE
# COPYRIGHT HOLDER OR CONTRIBUTORS BE LIABLE FOR ANY DIRECT, INDIRECT,
# INCIDENTAL, SPECIAL, EXEMPLARY, OR CONSEQUENTIAL DAMAGES (INCLUDING,
# BUT NOT LIMITED TO, PROCUREMENT OF SUBSTITUTE GOODS OR SERVICES;
# LOSS OF USE, DATA, OR PROFITS; OR BUSINESS INTERRUPTION) HOWEVER
# CAUSED AND ON ANY THEORY OF LIABILITY, WHETHER IN CONTRACT, STRICT
# LIABILITY, OR TORT (INCLUDING NEGLIGENCE OR OTHERWISE) ARISING IN
# ANY WAY OUT OF THE USE OF THIS SOFTWARE, EVEN IF ADVISED OF THE
# POSSIBILITY OF SUCH DAMAGE.
# -----------------------------------------------------------------------------
# Author: O. Brunt, Met Office

''' Module containing pytest tests of the LFRicRealToRealXKern built-in
    (converting real-valued field element of precision 'r_<prec>' to
    real-valued field elements of 'r_<prec>').
'''

import os
import pytest

from psyclone.configuration import Config
from psyclone.domain.lfric.kernel import LFRicKernelMetadata
from psyclone.domain.lfric.lfric_builtins import LFRicRealToRealXKern
from psyclone.parse.algorithm import parse
from psyclone.psyGen import PSyFactory
from psyclone.tests.lfric_build import LFRicBuild

# Constants
BASE_PATH = os.path.join(
    os.path.dirname(os.path.dirname(os.path.dirname(os.path.dirname(
        os.path.abspath(__file__))))),
    "test_files", "dynamo0p3")

# The PSyclone API under test
API = "dynamo0.3"


def test_real_to_real_x(tmpdir, monkeypatch, annexed, dist_mem):
    '''
    Test that 1) the '__str__' method of 'LFRicRealToRealXKern' returns the
    expected string and 2) we generate correct code for the built-in
    operation 'Y = REAL(X, kind=r_<prec>)' where 'Y' is a real-valued
    field of kind 'r_<prec>' and 'X' is the real-valued field being
    converted. Test with and without annexed DoFs being computed as this
    affects the generated code. 3) Also test the 'metadata()' method.

    '''
    # Test metadata
    metadata = LFRicRealToRealXKern.metadata()
    assert isinstance(metadata, LFRicKernelMetadata)
    api_config = Config.get().api_conf(API)
    # Test with and without annexed DoFs
    monkeypatch.setattr(api_config, "_compute_annexed_dofs", annexed)
    _, invoke_info = parse(os.path.join(BASE_PATH,
                                        "15.10.8_real_to_real_X_builtin.f90"),
                           api=API)
    psy = PSyFactory(API, distributed_memory=dist_mem).create(invoke_info)

    # Test '__str__' method
    first_invoke = psy.invokes.invoke_list[0]
    kern = first_invoke.schedule.children[0].loop_body[0]
    assert str(kern) == ("Built-in: real_to_real_X (convert a real-valued to "
                         "a real-valued field)")

    # Test code generation
    code = str(psy.gen)

    # Check that the correct field types and constants are used
    output = (
        "    USE constants_mod, ONLY: r_tran, r_solver, r_def, i_def\n"
        "    USE field_mod, ONLY: field_type, field_proxy_type\n"
        "    USE r_solver_field_mod, ONLY: r_solver_field_type, "
        "r_solver_field_proxy_type\n"
        "    USE r_tran_field_mod, ONLY: r_tran_field_type, "
        "r_tran_field_proxy_type\n"
        )
    assert output in code

    # Check built-in loop for 'r_def'
    output = (
<<<<<<< HEAD
        "      DO df=loop1_start,loop1_stop\n"
        "        ! Built-in: real_to_real_X (convert a real-valued to "
        "a real-valued field)\n"
=======
        "      DO df = loop1_start, loop1_stop, 1\n"
>>>>>>> e044ba92
        "        f1_data(df) = REAL(f3_data(df), kind=r_def)\n"
        "      END DO\n"
        )
    assert output in code

    # Check built-in loop for 'r_tran'
    output = (
<<<<<<< HEAD
        "      DO df=loop0_start,loop0_stop\n"
        "        ! Built-in: real_to_real_X (convert a real-valued to "
        "a real-valued field)\n"
=======
        "      DO df = loop0_start, loop0_stop, 1\n"
>>>>>>> e044ba92
        "        f2_data(df) = REAL(f1_data(df), kind=r_tran)\n"
        "      END DO\n"
        )
    assert output in code

    # Check built-in loop for 'r_solver'
    output = (
<<<<<<< HEAD
        "      DO df=loop2_start,loop2_stop\n"
        "        ! Built-in: real_to_real_X (convert a real-valued to "
        "a real-valued field)\n"
=======
        "      DO df = loop2_start, loop2_stop, 1\n"
>>>>>>> e044ba92
        "        f3_data(df) = REAL(f2_data(df), kind=r_solver)\n"
        "      END DO\n"
        )
    assert output in code

    if not dist_mem:
        assert "undf_aspc1_f2 = f2_proxy%vspace%get_undf()\n" in code
        assert "loop0_stop = undf_aspc1_f2\n" in code
    else:
        output_dm = "loop0_stop = f2_proxy%vspace%get_last_dof_annexed()\n"
        assert output in code
        assert "CALL f2_proxy%set_dirty()\n" in code
        if not annexed:
            output_dm = output_dm.replace("dof_annexed", "dof_owned")
        assert output_dm in code

    # Test compilation of generated code
    assert LFRicBuild(tmpdir).code_compiles(psy)


@pytest.mark.parametrize("kind_name", ["r_bl", "r_phys", "r_um"])
def test_real_to_real_x_lowering(monkeypatch, kind_name):
    '''
    Test that the lower_to_language_level() method works as expected.

    '''
    _, invoke_info = parse(os.path.join(BASE_PATH,
                                        "15.10.8_real_to_real_X_builtin.f90"),
                           api=API)
    psy = PSyFactory(API,
                     distributed_memory=False).create(invoke_info)
    first_invoke = psy.invokes.invoke_list[0]
    table = first_invoke.schedule.symbol_table
    arg = first_invoke.schedule.children[0].loop_body[0].args[0]
    # Set 'f2_data' to another 'r_<prec>'
    sym_kern = table.lookup_with_tag(f"{arg.name}:data")
    monkeypatch.setattr(arg, "_precision", f"{kind_name}")
    monkeypatch.setattr(sym_kern.datatype.partial_datatype.precision,
                        "_name", f"{kind_name}")

    # Test limited code generation (no equivalent field type)
    code = str(psy.gen)

    # Due to the reverse alphabetical ordering performed by PSyclone,
    # different cases will arise depending on the substitution
    if kind_name < 'r_def':
        assert f"USE constants_mod, ONLY: r_solver, r_def, {kind_name}" in code
    elif 'r_solver' > kind_name > 'r_def':
        assert f"USE constants_mod, ONLY: r_solver, {kind_name}, r_def" in code
    else:
        assert f"USE constants_mod, ONLY: {kind_name}, r_solver, r_def" in code

    # Assert correct type is set
    assert (f"REAL(KIND={kind_name}), pointer, dimension(:) :: "
            "f2_data => null()") in code
    assert f"f2_data(df) = REAL(f1_data(df), kind={kind_name})" in code<|MERGE_RESOLUTION|>--- conflicted
+++ resolved
@@ -101,13 +101,9 @@
 
     # Check built-in loop for 'r_def'
     output = (
-<<<<<<< HEAD
-        "      DO df=loop1_start,loop1_stop\n"
+        "      DO df = loop1_start, loop1_stop, 1\n"
         "        ! Built-in: real_to_real_X (convert a real-valued to "
         "a real-valued field)\n"
-=======
-        "      DO df = loop1_start, loop1_stop, 1\n"
->>>>>>> e044ba92
         "        f1_data(df) = REAL(f3_data(df), kind=r_def)\n"
         "      END DO\n"
         )
@@ -115,13 +111,9 @@
 
     # Check built-in loop for 'r_tran'
     output = (
-<<<<<<< HEAD
-        "      DO df=loop0_start,loop0_stop\n"
+        "      DO df = loop0_start, loop0_stop, 1\n"
         "        ! Built-in: real_to_real_X (convert a real-valued to "
         "a real-valued field)\n"
-=======
-        "      DO df = loop0_start, loop0_stop, 1\n"
->>>>>>> e044ba92
         "        f2_data(df) = REAL(f1_data(df), kind=r_tran)\n"
         "      END DO\n"
         )
@@ -129,13 +121,9 @@
 
     # Check built-in loop for 'r_solver'
     output = (
-<<<<<<< HEAD
-        "      DO df=loop2_start,loop2_stop\n"
+        "      DO df = loop2_start, loop2_stop, 1\n"
         "        ! Built-in: real_to_real_X (convert a real-valued to "
         "a real-valued field)\n"
-=======
-        "      DO df = loop2_start, loop2_stop, 1\n"
->>>>>>> e044ba92
         "        f3_data(df) = REAL(f2_data(df), kind=r_solver)\n"
         "      END DO\n"
         )
