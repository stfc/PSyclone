--- conflicted
+++ resolved
@@ -187,11 +187,6 @@
                            api=API)
     psy = PSyFactory(API, distributed_memory=False).create(invoke_info)
     code = str(psy.gen)
-<<<<<<< HEAD
-
-    assert LFRicBuild(tmpdir).code_compiles(psy)
-=======
->>>>>>> 17b73c1c
 
     # Check module declarations
     assert "use constants_mod\n" in code
@@ -204,13 +199,8 @@
     assert "    type(field_type), intent(in) :: f0" in code
     assert "    type(field_type), intent(in) :: cmap" in code
     assert "    integer(kind=i_def) :: cell" in code
-<<<<<<< HEAD
-    assert "    integer(kind=i_def) :: loop4_start" in code
-    assert "    integer(kind=i_def) :: loop4_stop" in code
-=======
     assert "    integer(kind=i_def) :: loop0_start" in code
     assert "    integer(kind=i_def) :: loop0_stop" in code
->>>>>>> 17b73c1c
     assert "    integer(kind=i_def) :: df_nodal" in code
     assert "    integer(kind=i_def) :: df_w0" in code
     assert "    integer(kind=i_def) :: df_w1" in code
@@ -286,19 +276,11 @@
         "    enddo\n"
         "\n"
         "    ! Set-up all of the loop bounds\n"
-<<<<<<< HEAD
-        "    loop4_start = 1\n"
-        "    loop4_stop = f0_proxy%vspace%get_ncell()\n"
-        "\n"
-        "    ! Call kernels\n"
-        "    do cell = loop4_start, loop4_stop, 1\n"
-=======
         "    loop0_start = 1\n"
         "    loop0_stop = f0_proxy%vspace%get_ncell()\n"
         "\n"
         "    ! Call kernels\n"
         "    do cell = loop0_start, loop0_stop, 1\n"
->>>>>>> 17b73c1c
         "      call testkern_eval_code(nlayers_f0, f0_data, "
         "cmap_data, ndf_w0, undf_w0, map_w0(:,cell), basis_w0_on_w0, "
         "ndf_w1, undf_w1, map_w1(:,cell), diff_basis_w1_on_w0)\n"
@@ -311,10 +293,7 @@
         "  end subroutine invoke_0_testkern_eval_type\n"
     )
     assert dealloc_code in code
-<<<<<<< HEAD
-=======
     assert LFRicBuild(tmpdir).code_compiles(psy)
->>>>>>> 17b73c1c
 
 
 def test_single_kern_eval_op(tmpdir):
@@ -325,11 +304,6 @@
                            api=API)
     psy = PSyFactory(API, distributed_memory=False).create(invoke_info)
     code = str(psy.gen)
-<<<<<<< HEAD
-
-    assert LFRicBuild(tmpdir).code_compiles(psy)
-=======
->>>>>>> 17b73c1c
 
     # Kernel writes to an operator, the 'to' space of which is W0. Kernel
     # requires basis on W2 ('from'-space of operator) and diff-basis on
@@ -338,13 +312,8 @@
     assert "type(field_type), intent(in) :: f1" in code
     assert "type(operator_type), intent(in) :: op1" in code
     assert "integer(kind=i_def) :: cell" in code
-<<<<<<< HEAD
-    assert "integer(kind=i_def) :: loop4_start" in code
-    assert "integer(kind=i_def) :: loop4_stop" in code
-=======
     assert "integer(kind=i_def) :: loop0_start" in code
     assert "integer(kind=i_def) :: loop0_stop" in code
->>>>>>> 17b73c1c
     assert "integer(kind=i_def) :: df_nodal" in code
     assert "integer(kind=i_def) :: df_w2" in code
     assert "integer(kind=i_def) :: df_w3" in code
@@ -390,15 +359,9 @@
         "    enddo\n"
     )
     assert init_output in code
-<<<<<<< HEAD
-    assert "loop4_stop = op1_proxy%fs_from%get_ncell()\n" in code
-    kern_call = (
-        "    do cell = loop4_start, loop4_stop, 1\n"
-=======
     assert "loop0_stop = op1_proxy%fs_from%get_ncell()\n" in code
     kern_call = (
         "    do cell = loop0_start, loop0_stop, 1\n"
->>>>>>> 17b73c1c
         "      call testkern_eval_op_code(cell, nlayers_op1, "
         "op1_proxy%ncell_3d, op1_local_stencil, f1_data, ndf_w0, ndf_w2, "
         "basis_w2_on_w0, ndf_w3, undf_w3, map_w3(:,cell), "
@@ -406,10 +369,7 @@
         "    enddo\n")
     assert kern_call in code
     assert "    DEALLOCATE(basis_w2_on_w0, diff_basis_w3_on_w0)\n" in code
-<<<<<<< HEAD
-=======
     assert LFRicBuild(tmpdir).code_compiles(psy)
->>>>>>> 17b73c1c
 
 
 def test_two_qr_same_shape(tmpdir):
@@ -421,11 +381,6 @@
     psy = PSyFactory(API, distributed_memory=False).create(invoke_info)
     code = str(psy.gen)
 
-<<<<<<< HEAD
-    assert LFRicBuild(tmpdir).code_compiles(psy)
-
-=======
->>>>>>> 17b73c1c
     assert "use constants_mod\n" in code
     assert "use field_mod, only : field_proxy_type, field_type" in code
 
@@ -598,10 +553,7 @@
         "diff_basis_w3_qr2)\n"
     )
     assert expected_kern_call in code
-<<<<<<< HEAD
-=======
     assert LFRicBuild(tmpdir).code_compiles(psy)
->>>>>>> 17b73c1c
 
 
 def test_two_identical_qr(tmpdir):
@@ -612,11 +564,6 @@
         api=API)
     psy = PSyFactory(API, distributed_memory=False).create(invoke_info)
     code = str(psy.gen)
-<<<<<<< HEAD
-
-    assert LFRicBuild(tmpdir).code_compiles(psy)
-=======
->>>>>>> 17b73c1c
 
     expected_init = (
         "    ! Look-up quadrature variables\n"
@@ -676,10 +623,7 @@
         "DEALLOCATE(basis_w1_qr, basis_w3_qr, diff_basis_w2_qr, "
         "diff_basis_w3_qr)")
     assert expected_dealloc in code
-<<<<<<< HEAD
-=======
     assert LFRicBuild(tmpdir).code_compiles(psy)
->>>>>>> 17b73c1c
 
 
 def test_two_qr_different_shapes(tmpdir):
@@ -691,12 +635,6 @@
     psy = PSyFactory(API, distributed_memory=False).create(invoke_info)
     code = str(psy.gen)
 
-<<<<<<< HEAD
-    assert LFRicBuild(tmpdir).code_compiles(psy)
-
-    print(code)
-=======
->>>>>>> 17b73c1c
     assert "type(quadrature_face_proxy_type) :: qrf_proxy" in code
     assert "type(quadrature_xyoz_proxy_type) :: qr_proxy" in code
 
@@ -723,10 +661,7 @@
             "diff_basis_w2_qrf, ndf_w3, undf_w3, map_w3(:,cell), basis_w3_qrf,"
             " diff_basis_w3_qrf, nfaces_qrf, np_xyz_qrf, weights_xyz_qrf)"
             in code)
-<<<<<<< HEAD
-=======
     assert LFRicBuild(tmpdir).code_compiles(psy)
->>>>>>> 17b73c1c
 
 
 def test_anyw2(tmpdir, dist_mem):
@@ -777,88 +712,6 @@
     psy = PSyFactory(API, distributed_memory=False).create(invoke_info)
     code = str(psy.gen)
 
-<<<<<<< HEAD
-    assert LFRicBuild(tmpdir).code_compiles(psy)
-
-    assert "use constants_mod\n" in code
-    assert "use field_mod, only : field_proxy_type, field_type" in code
-
-    assert "subroutine invoke_0(f0, f1, f2, m1, a, m2, istp, qr)" in code
-    assert "use testkern_qr_mod, only : testkern_qr_code" in code
-    assert "use testkern_eval_mod, only : testkern_eval_code" in code
-    assert ("use quadrature_xyoz_mod, only : quadrature_xyoz_proxy_type, "
-            "quadrature_xyoz_type") in code
-    assert "use function_space_mod, only : BASIS, DIFF_BASIS" in code
-    assert "real(kind=r_def), intent(in) :: a" in code
-    assert "integer(kind=i_def), intent(in) :: istp" in code
-    assert "type(field_type), intent(in) :: f0" in code
-    assert "type(field_type), intent(in) :: f1" in code
-    assert "type(field_type), intent(in) :: f2" in code
-    assert "type(field_type), intent(in) :: m1" in code
-    assert "type(field_type), intent(in) :: m2" in code
-    assert "type(quadrature_xyoz_type), intent(in) :: qr" in code
-    assert "integer(kind=i_def) :: cell" in code
-    assert "integer(kind=i_def) :: loop4_start" in code
-    assert "integer(kind=i_def) :: loop4_stop" in code
-    assert "integer(kind=i_def) :: loop5_start" in code
-    assert "integer(kind=i_def) :: loop5_stop" in code
-    assert "integer(kind=i_def) :: df_nodal" in code
-    assert "integer(kind=i_def) :: df_w0" in code
-    assert "integer(kind=i_def) :: df_w1" in code
-    assert "real(kind=r_def), allocatable :: basis_w0_on_w0(:,:,:)" in code
-    assert ("real(kind=r_def), allocatable :: diff_basis_w1_on_w0(:,:,:)"
-            in code)
-    assert "real(kind=r_def), allocatable :: basis_w1_qr(:,:,:,:)" in code
-    assert "real(kind=r_def), allocatable :: basis_w3_qr(:,:,:,:)" in code
-    assert ("real(kind=r_def), allocatable :: diff_basis_w2_qr(:,:,:,:)"
-            in code)
-    assert ("real(kind=r_def), allocatable :: diff_basis_w3_qr(:,:,:,:)"
-            in code)
-    assert "integer(kind=i_def) :: dim_w0" in code
-    assert "integer(kind=i_def) :: diff_dim_w1" in code
-    assert "integer(kind=i_def) :: dim_w1" in code
-    assert "integer(kind=i_def) :: diff_dim_w2" in code
-    assert "integer(kind=i_def) :: dim_w3" in code
-    assert "integer(kind=i_def) :: diff_dim_w3" in code
-    assert "real(kind=r_def), pointer :: nodes_w0(:,:) => null()" in code
-    assert ("real(kind=r_def), pointer :: weights_xy_qr(:) => null()"
-            in code)
-    assert "real(kind=r_def), pointer :: weights_z_qr(:) => null()" in code
-    assert "integer(kind=i_def) :: np_xy_qr" in code
-    assert "integer(kind=i_def) :: np_z_qr" in code
-    assert "integer(kind=i_def) :: nlayers_f0" in code
-    assert "integer(kind=i_def) :: nlayers_f1" in code
-    assert ("real(kind=r_def), pointer, dimension(:) :: m2_data => null()"
-            in code)
-    assert ("real(kind=r_def), pointer, dimension(:) :: m1_data => null()"
-            in code)
-    assert ("real(kind=r_def), pointer, dimension(:) :: f2_data => null()"
-            in code)
-    assert ("real(kind=r_def), pointer, dimension(:) :: f1_data => null()"
-            in code)
-    assert ("real(kind=r_def), pointer, dimension(:) :: f0_data => null()"
-            in code)
-
-    assert "type(field_proxy_type) :: f0_proxy" in code
-    assert "type(field_proxy_type) :: f1_proxy" in code
-    assert "type(field_proxy_type) :: f2_proxy" in code
-    assert "type(field_proxy_type) :: m1_proxy" in code
-    assert "type(field_proxy_type) :: m2_proxy" in code
-    assert "type(quadrature_xyoz_proxy_type) :: qr_proxy" in code
-    assert "integer(kind=i_def), pointer :: map_w0(:,:) => null()" in code
-    assert "integer(kind=i_def), pointer :: map_w1(:,:) => null()" in code
-    assert "integer(kind=i_def), pointer :: map_w2(:,:) => null()" in code
-    assert "integer(kind=i_def), pointer :: map_w3(:,:) => null()" in code
-    assert "integer(kind=i_def) :: ndf_w0" in code
-    assert "integer(kind=i_def) :: undf_w0" in code
-    assert "integer(kind=i_def) :: ndf_w1" in code
-    assert "integer(kind=i_def) :: undf_w1" in code
-    assert "integer(kind=i_def) :: ndf_w2" in code
-    assert "integer(kind=i_def) :: undf_w2" in code
-    assert "integer(kind=i_def) :: ndf_w3" in code
-    assert "integer(kind=i_def) :: undf_w3" in code
-
-=======
     assert "use constants_mod\n" in code
     assert "use field_mod, only : field_proxy_type, field_type" in code
 
@@ -937,7 +790,6 @@
     assert "integer(kind=i_def) :: ndf_w3" in code
     assert "integer(kind=i_def) :: undf_w3" in code
 
->>>>>>> 17b73c1c
     output_setup = (
         "    ndf_w3 = m2_proxy%vspace%get_ndf()\n"
         "    undf_w3 = m2_proxy%vspace%get_undf()\n"
@@ -992,28 +844,16 @@
         "    call qr%compute_function(DIFF_BASIS, m2_proxy%vspace, "
         "diff_dim_w3, ndf_w3, diff_basis_w3_qr)\n")
     assert output_setup in code
-<<<<<<< HEAD
-    assert ("    loop4_stop = f0_proxy%vspace%get_ncell()\n"
-            "    loop5_start = 1\n"
-            "    loop5_stop = f1_proxy%vspace%get_ncell()\n" in code)
-    output_kern_call = (
-        "    do cell = loop4_start, loop4_stop, 1\n"
-=======
     assert ("    loop0_stop = f0_proxy%vspace%get_ncell()\n"
             "    loop1_start = 1\n"
             "    loop1_stop = f1_proxy%vspace%get_ncell()\n" in code)
     output_kern_call = (
         "    do cell = loop0_start, loop0_stop, 1\n"
->>>>>>> 17b73c1c
         "      call testkern_eval_code(nlayers_f0, f0_data, "
         "f1_data, ndf_w0, undf_w0, map_w0(:,cell), basis_w0_on_w0, "
         "ndf_w1, undf_w1, map_w1(:,cell), diff_basis_w1_on_w0)\n"
         "    enddo\n"
-<<<<<<< HEAD
-        "    do cell = loop5_start, loop5_stop, 1\n"
-=======
         "    do cell = loop1_start, loop1_stop, 1\n"
->>>>>>> 17b73c1c
         "      call testkern_qr_code(nlayers_f1, f1_data, f2_data, "
         "m1_data, a, m2_data, istp, ndf_w1, undf_w1, "
         "map_w1(:,cell), basis_w1_qr, ndf_w2, undf_w2, map_w2(:,cell), "
@@ -1025,10 +865,7 @@
         "    DEALLOCATE(basis_w0_on_w0, basis_w1_qr, basis_w3_qr, "
         "diff_basis_w1_on_w0, diff_basis_w2_qr, diff_basis_w3_qr)\n")
     assert output_dealloc in code
-<<<<<<< HEAD
-=======
     assert LFRicBuild(tmpdir).code_compiles(psy)
->>>>>>> 17b73c1c
 
 
 def test_two_eval_same_space(tmpdir):
@@ -1039,11 +876,6 @@
                            api=API)
     psy = PSyFactory(API, distributed_memory=False).create(invoke_info)
     code = str(psy.gen)
-<<<<<<< HEAD
-
-    assert LFRicBuild(tmpdir).code_compiles(psy)
-=======
->>>>>>> 17b73c1c
 
     output_init = (
         "\n"
@@ -1074,15 +906,6 @@
         "    enddo\n"
         "\n"
         "    ! Set-up all of the loop bounds\n"
-<<<<<<< HEAD
-        "    loop4_start = 1\n"
-        "    loop4_stop = f0_proxy%vspace%get_ncell()\n"
-        "    loop5_start = 1\n"
-        "    loop5_stop = f2_proxy%vspace%get_ncell()\n"
-        "\n"
-        "    ! Call kernels\n"
-        "    do cell = loop4_start, loop4_stop, 1\n"
-=======
         "    loop0_start = 1\n"
         "    loop0_stop = f0_proxy%vspace%get_ncell()\n"
         "    loop1_start = 1\n"
@@ -1090,26 +913,18 @@
         "\n"
         "    ! Call kernels\n"
         "    do cell = loop0_start, loop0_stop, 1\n"
->>>>>>> 17b73c1c
         "      call testkern_eval_code(nlayers_f0, f0_data, "
         "f1_data, ndf_w0, undf_w0, map_w0(:,cell), basis_w0_on_w0, "
         "ndf_w1, undf_w1, map_w1(:,cell), diff_basis_w1_on_w0)\n"
         "    enddo\n"
-<<<<<<< HEAD
-        "    do cell = loop5_start, loop5_stop, 1\n"
-=======
         "    do cell = loop1_start, loop1_stop, 1\n"
->>>>>>> 17b73c1c
         "      call testkern_eval_code(nlayers_f2, f2_data, "
         "f3_data, ndf_w0, undf_w0, map_w0(:,cell), basis_w0_on_w0, "
         "ndf_w1, undf_w1, map_w1(:,cell), diff_basis_w1_on_w0)\n"
         "    enddo\n"
     )
     assert output_code in code
-<<<<<<< HEAD
-=======
     assert LFRicBuild(tmpdir).code_compiles(psy)
->>>>>>> 17b73c1c
 
 
 def test_two_eval_diff_space(tmpdir):
@@ -1120,11 +935,6 @@
                            api=API)
     psy = PSyFactory(API, distributed_memory=False).create(invoke_info)
     code = str(psy.gen)
-<<<<<<< HEAD
-
-    assert LFRicBuild(tmpdir).code_compiles(psy)
-=======
->>>>>>> 17b73c1c
 
     # The first kernel in the invoke (testkern_eval_type) requires basis and
     # diff basis functions for the spaces of the first and second field
@@ -1178,15 +988,6 @@
         "    enddo\n"
         "\n"
         "    ! Set-up all of the loop bounds\n"
-<<<<<<< HEAD
-        "    loop8_start = 1\n"
-        "    loop8_stop = f0_proxy%vspace%get_ncell()\n"
-        "    loop9_start = 1\n"
-        "    loop9_stop = op1_proxy%fs_from%get_ncell()\n"
-        "\n"
-        "    ! Call kernels\n"
-        "    do cell = loop8_start, loop8_stop, 1\n"
-=======
         "    loop0_start = 1\n"
         "    loop0_stop = f0_proxy%vspace%get_ncell()\n"
         "    loop1_start = 1\n"
@@ -1194,26 +995,18 @@
         "\n"
         "    ! Call kernels\n"
         "    do cell = loop0_start, loop0_stop, 1\n"
->>>>>>> 17b73c1c
         "      call testkern_eval_code(nlayers_f0, f0_data, "
         "f1_data, ndf_w0, undf_w0, map_w0(:,cell), basis_w0_on_w0, "
         "ndf_w1, undf_w1, map_w1(:,cell), diff_basis_w1_on_w0)\n"
         "    enddo\n"
-<<<<<<< HEAD
-        "    do cell = loop9_start, loop9_stop, 1\n"
-=======
         "    do cell = loop1_start, loop1_stop, 1\n"
->>>>>>> 17b73c1c
         "      call testkern_eval_op_code(cell, nlayers_op1, "
         "op1_proxy%ncell_3d, op1_local_stencil, f2_data, ndf_w0, ndf_w2, "
         "basis_w2_on_w0, ndf_w3, undf_w3, map_w3(:,cell), "
         "diff_basis_w3_on_w0)\n"
         "    enddo\n")
     assert expected_code in code
-<<<<<<< HEAD
-=======
     assert LFRicBuild(tmpdir).code_compiles(psy)
->>>>>>> 17b73c1c
 
 
 def test_two_eval_same_var_same_space(tmpdir):
@@ -1225,11 +1018,6 @@
                            api=API)
     psy = PSyFactory(API, distributed_memory=False).create(invoke_info)
     code = str(psy.gen)
-<<<<<<< HEAD
-
-    assert LFRicBuild(tmpdir).code_compiles(psy)
-=======
->>>>>>> 17b73c1c
 
     # We should only get one set of basis and diff-basis functions in the
     # generated code
@@ -1252,10 +1040,7 @@
         "    enddo\n") == 1
     assert code.count(
         "DEALLOCATE(basis_w0_on_adspc1_f0, diff_basis_w1_on_adspc1_f0)") == 1
-<<<<<<< HEAD
-=======
     assert LFRicBuild(tmpdir).code_compiles(psy)
->>>>>>> 17b73c1c
 
 
 def test_two_eval_op_to_space(tmpdir):
@@ -1338,30 +1123,17 @@
         "      enddo\n"
         "    enddo\n")
     assert basis_comp in code
-<<<<<<< HEAD
-    assert ("    loop10_start = 1\n"
-            "    loop10_stop = f0_proxy%vspace%get_ncell()\n"
-            "    loop11_start = 1\n"
-            "    loop11_stop = f2_proxy%vspace%get_ncell()\n" in code)
-    kernel_calls = (
-        "    do cell = loop10_start, loop10_stop, 1\n"
-=======
     assert ("    loop0_start = 1\n"
             "    loop0_stop = f0_proxy%vspace%get_ncell()\n"
             "    loop1_start = 1\n"
             "    loop1_stop = f2_proxy%vspace%get_ncell()\n" in code)
     kernel_calls = (
         "    do cell = loop0_start, loop0_stop, 1\n"
->>>>>>> 17b73c1c
         "      call testkern_eval_code(nlayers_f0, f0_data, "
         "f1_data, ndf_w0, undf_w0, map_w0(:,cell), basis_w0_on_w0, "
         "ndf_w1, undf_w1, map_w1(:,cell), diff_basis_w1_on_w0)\n"
         "    enddo\n"
-<<<<<<< HEAD
-        "    do cell = loop11_start, loop11_stop, 1\n"
-=======
         "    do cell = loop1_start, loop1_stop, 1\n"
->>>>>>> 17b73c1c
         "      call testkern_eval_op_to_code(cell, nlayers_op1, "
         "op1_proxy%ncell_3d, op1_local_stencil, f2_data, "
         "ndf_w2, basis_w2_on_w3, diff_basis_w2_on_w3, ndf_w0, ndf_w3, "
@@ -1447,15 +1219,6 @@
     )
     assert expected_compute in code
 
-<<<<<<< HEAD
-    assert ("    loop12_start = 1\n"
-            "    loop12_stop = f1_proxy%vspace%get_ncell()\n"
-            "    loop13_start = 1\n"
-            "    loop13_stop = f2_proxy%vspace%get_ncell()\n" in code)
-
-    expected_kern_call = (
-        "    do cell = loop12_start, loop12_stop, 1\n"
-=======
     assert ("    loop0_start = 1\n"
             "    loop0_stop = f1_proxy%vspace%get_ncell()\n"
             "    loop1_start = 1\n"
@@ -1463,17 +1226,12 @@
 
     expected_kern_call = (
         "    do cell = loop0_start, loop0_stop, 1\n"
->>>>>>> 17b73c1c
         "      call testkern_eval_op_to_code(cell, nlayers_op2, "
         "op2_proxy%ncell_3d, op2_local_stencil, f1_data, "
         "ndf_w2, basis_w2_on_w3, diff_basis_w2_on_w3, ndf_w0, ndf_w3, "
         "undf_w3, map_w3(:,cell), diff_basis_w3_on_w3)\n"
         "    enddo\n"
-<<<<<<< HEAD
-        "    do cell = loop13_start, loop13_stop, 1\n"
-=======
         "    do cell = loop1_start, loop1_stop, 1\n"
->>>>>>> 17b73c1c
         "      call testkern_eval_op_to_w0_code(cell, nlayers_op1, "
         "op1_proxy%ncell_3d, op1_local_stencil, f0_data, "
         "f2_data, ndf_w2, basis_w2_on_w0, diff_basis_w2_on_w0, "
@@ -1631,16 +1389,6 @@
         "    call qr%compute_function(DIFF_BASIS, m2_proxy%vspace, "
         "diff_dim_w3, ndf_w3, diff_basis_w3_qr)\n") == 1
 
-<<<<<<< HEAD
-    assert ("    loop8_start = 1\n"
-            "    loop8_stop = f0_proxy%vspace%get_ncell()\n"
-            "    loop9_start = 1\n"
-            "    loop9_stop = op1_proxy%fs_from%get_ncell()\n"
-            "    loop10_start = 1\n"
-            "    loop10_stop = f1_proxy%vspace%get_ncell()\n" in code)
-
-    assert ("    do cell = loop8_start, loop8_stop, 1\n"
-=======
     assert ("    loop0_start = 1\n"
             "    loop0_stop = f0_proxy%vspace%get_ncell()\n"
             "    loop1_start = 1\n"
@@ -1649,26 +1397,17 @@
             "    loop2_stop = f1_proxy%vspace%get_ncell()\n" in code)
 
     assert ("    do cell = loop0_start, loop0_stop, 1\n"
->>>>>>> 17b73c1c
             "      call testkern_eval_2fs_code(nlayers_f0, f0_data, "
             "f1_data, ndf_w0, undf_w0, map_w0(:,cell), ndf_w1, undf_w1,"
             " map_w1(:,cell), diff_basis_w1_on_w0, diff_basis_w1_on_w1)\n"
             "    enddo\n"
-<<<<<<< HEAD
-            "    do cell = loop9_start, loop9_stop, 1\n"
-=======
             "    do cell = loop1_start, loop1_stop, 1\n"
->>>>>>> 17b73c1c
             "      call testkern_eval_op_code(cell, nlayers_op1, "
             "op1_proxy%ncell_3d, op1_local_stencil, m2_data, "
             "ndf_w0, ndf_w2, basis_w2_on_w0, ndf_w3, undf_w3, map_w3(:,cell),"
             " diff_basis_w3_on_w0)\n"
             "    enddo\n"
-<<<<<<< HEAD
-            "    do cell = loop10_start, loop10_stop, 1\n"
-=======
             "    do cell = loop2_start, loop2_stop, 1\n"
->>>>>>> 17b73c1c
             "      call testkern_qr_code(nlayers_f1, f1_data, "
             "f2_data, m1_data, a, m2_data, istp, ndf_w1, "
             "undf_w1, map_w1(:,cell), basis_w1_qr, ndf_w2, undf_w2, "
