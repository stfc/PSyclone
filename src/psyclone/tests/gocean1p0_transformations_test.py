--- conflicted
+++ resolved
@@ -10,14 +10,9 @@
 ''' Module containing tests of Transformations when using the
     GOcean 1.0 API '''
 
-<<<<<<< HEAD
-import os
-import re
-=======
 from __future__ import absolute_import
 import os
 import pytest
->>>>>>> 5d66af5f
 from psyclone.parse import parse
 from psyclone.psyGen import PSyFactory
 from psyclone.transformations import TransformationError, \
