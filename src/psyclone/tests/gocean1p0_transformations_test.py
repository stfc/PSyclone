--- conflicted
+++ resolved
@@ -1487,12 +1487,7 @@
     _, invoke = get_invoke("single_invoke_three_kernels.f90", API, idx=0)
     schedule = invoke.schedule
 
-<<<<<<< HEAD
     acct = ACCEnterDataTrans()
-    accpara = ACCParallelTrans()
-=======
-    acct = ACCDataTrans()
->>>>>>> a137f061
 
     with pytest.raises(TransformationError) as err:
         _, _ = acct.apply(schedule.children[0])
@@ -1506,7 +1501,7 @@
     _, invoke = get_invoke("single_invoke_three_kernels.f90", API, idx=0)
     schedule = invoke.schedule
 
-    acct = ACCDataTrans()
+    acct = ACCEnterDataTrans()
     accpara = ACCParallelTrans()
 
     # Add an enter-data directive to the schedule
@@ -1515,8 +1510,8 @@
     # Attempt to enclose the enter-data directive within a parallel region
     with pytest.raises(TransformationError) as err:
         _, _ = accpara.apply(new_sched.children[0])
-    assert ("GOACCDataDirective'>' cannot be enclosed by a ACCParallelTrans "
-            "transformation" in str(err))
+    assert ("GOACCEnterDataDirective'>' cannot be enclosed by a "
+            "ACCParallelTrans transformation" in str(err))
 
 
 def test_acc_data_copyin():
