--- conflicted
+++ resolved
@@ -428,11 +428,7 @@
             in str(err.value))
 
     # Test symbol table with 1 kernel argument
-<<<<<<< HEAD
-    arg1 = DataSymbol("arg1", DataType.INTEGER, shape=[],
-=======
     arg1 = DataSymbol("arg1", INTEGER_TYPE,
->>>>>>> cc130194
                       interface=ArgumentInterface(
                           ArgumentInterface.Access.READ))
     kschedule.symbol_table.add(arg1)
