--- conflicted
+++ resolved
@@ -58,12 +58,8 @@
     Config._instance = None
 
 
-<<<<<<< HEAD
-def test_opencl_compiler_works(kernel_output_dir):
-=======
 # ----------------------------------------------------------------------------
 def test_opencl_compiler_works(kernel_outputdir):
->>>>>>> fba121b7
     ''' Check that the specified compiler works for a hello-world
     opencl example. This is done in this file to alert the user
     that all compiles tests are skipped if only the '--compile'
@@ -76,30 +72,18 @@
   write (*,*) "Hello"
 end program hello
 '''
-<<<<<<< HEAD
-    old_pwd = kernel_output_dir.chdir()
-    try:
-        with open("hello_world_opencl.f90", "w") as ffile:
-            ffile.write(example_ocl_code)
-        GOcean1p0OpenCLBuild(kernel_output_dir).\
-=======
     old_pwd = kernel_outputdir.chdir()
     try:
         with open("hello_world_opencl.f90", "w") as ffile:
             ffile.write(example_ocl_code)
         GOcean1p0OpenCLBuild(kernel_outputdir).\
->>>>>>> fba121b7
             compile_file("hello_world_opencl.f90",
                          link=True)
     finally:
         old_pwd.chdir()
 
 
-<<<<<<< HEAD
-def test_use_stmts(kernel_output_dir):
-=======
 def test_use_stmts(kernel_outputdir):
->>>>>>> fba121b7
     ''' Test that generating code for OpenCL results in the correct
     module use statements. '''
     psy, _ = get_invoke("single_invoke.f90", API, idx=0)
@@ -115,17 +99,10 @@
       use iso_c_binding'''
     assert expected in generated_code
     assert "if (first_time) then" in generated_code
-<<<<<<< HEAD
-    assert GOcean1p0OpenCLBuild(kernel_output_dir).code_compiles(psy)
-
-
-def test_psy_init(kernel_output_dir):
-=======
     assert GOcean1p0OpenCLBuild(kernel_outputdir).code_compiles(psy)
 
 
 def test_psy_init(kernel_outputdir):
->>>>>>> fba121b7
     ''' Check that we create a psy_init() routine that sets-up the
     OpenCL environment. '''
     psy, _ = get_invoke("single_invoke.f90", API, idx=0)
@@ -153,19 +130,10 @@
         "    END SUBROUTINE psy_init\n")
 
     assert expected in generated_code
-<<<<<<< HEAD
-    assert GOcean1p0OpenCLBuild(kernel_output_dir).code_compiles(psy)
-
-
-def test_set_kern_args(kernel_output_dir):
-=======
     assert GOcean1p0OpenCLBuild(kernel_outputdir).code_compiles(psy)
 
 
-@pytest.mark.xfail(reason="Uses a variable defined in another module."
-                          " Will be fixed with issue #315")
 def test_set_kern_args(kernel_outputdir):
->>>>>>> fba121b7
     ''' Check that we generate the necessary code to set kernel arguments. '''
     psy, _ = get_invoke("single_invoke_two_kernels.f90", API, idx=0)
     sched = psy.invokes.invoke_list[0].schedule
@@ -202,11 +170,7 @@
     assert ("CALL compute_cu_code_set_args(kernel_compute_cu_code, "
             "p_fld%grid%nx, cu_fld%device_ptr, p_fld%device_ptr, "
             "u_fld%device_ptr)" in generated_code)
-<<<<<<< HEAD
-    assert GOcean1p0OpenCLBuild(kernel_output_dir).code_compiles(psy)
-=======
     assert GOcean1p0OpenCLBuild(kernel_outputdir).code_compiles(psy)
->>>>>>> fba121b7
 
 
 def test_set_kern_float_arg():
