--- conflicted
+++ resolved
@@ -51,15 +51,12 @@
 import pytest
 from fparser import api as fpapi
 from psyclone_test_utils import get_invoke
+from psyclone.core.access_type import AccessType
 from psyclone.psyGen import TransInfo, Transformation, PSyFactory, NameSpace, \
     NameSpaceFactory, OMPParallelDoDirective, PSy, \
     OMPParallelDirective, OMPDoDirective, OMPDirective, Directive, CodeBlock, \
     Assignment, Reference, BinaryOperation, Array, Literal, Node, IfBlock, \
-<<<<<<< HEAD
-    KernelSchedule, Symbol, SymbolTable, AccessType
-=======
     KernelSchedule, Symbol, SymbolTable, UnaryOperation, Return
->>>>>>> 1b048ce0
 from psyclone.psyGen import Fparser2ASTProcessor
 from psyclone.psyGen import GenerationError, FieldNotFoundError, \
      InternalError, HaloExchange, Invoke, DataAccess
@@ -84,14 +81,12 @@
     from fparser.two.parser import ParserFactory
     return ParserFactory().create(std="f2008")
 
-<<<<<<< HEAD
 
 @pytest.fixture(scope="module", autouse=True)
 def setup():
     '''Make sure that all tests here use dynamo0.3 as API.'''
     Config.get().api = "dynamo0.3"
 
-=======
 # Tests for utilities
 
 
@@ -104,7 +99,6 @@
     with pytest.raises(InternalError) as err:
         _ = object_index(my_list, None)
     assert "Cannot search for None item in list" in str(err)
->>>>>>> 1b048ce0
 
 # PSyFactory class unit tests
 
@@ -1126,32 +1120,6 @@
     '''Check that we raise an exception if the pad size in psyclone.cfg is
     set to an invalid value '''
     # Make sure we monkey patch the correct Config object
-<<<<<<< HEAD
-    monkeypatch.setattr(Config._instance, "_reprod_pad_size", 0)
-    for distmem in [True, False]:
-        _, invoke_info = parse(
-            os.path.join(BASE_PATH,
-                         "15.9.1_X_innerproduct_Y_builtin.f90"),
-            api="dynamo0.3")
-        psy = PSyFactory("dynamo0.3",
-                         distributed_memory=distmem).create(invoke_info)
-        invoke = psy.invokes.invoke_list[0]
-        schedule = invoke.schedule
-        from psyclone.transformations import Dynamo0p3OMPLoopTrans, \
-            OMPParallelTrans
-        otrans = Dynamo0p3OMPLoopTrans()
-        rtrans = OMPParallelTrans()
-        # Apply an OpenMP do directive to the loop
-        schedule, _ = otrans.apply(schedule.children[0], reprod=True)
-        # Apply an OpenMP Parallel directive around the OpenMP do directive
-        schedule, _ = rtrans.apply(schedule.children[0])
-        invoke.schedule = schedule
-        with pytest.raises(GenerationError) as excinfo:
-            _ = str(psy.gen)
-        assert (
-            "REPROD_PAD_SIZE in {0} should be a positive "
-            "integer".format(Config.get().filename) in str(excinfo.value))
-=======
     config = Config.get()
     monkeypatch.setattr(config._instance, "_reprod_pad_size", 0)
     _, invoke_info = parse(os.path.join(BASE_PATH,
@@ -1175,7 +1143,6 @@
     assert (
         "REPROD_PAD_SIZE in {0} should be a positive "
         "integer".format(Config.get().filename) in str(excinfo.value))
->>>>>>> 1b048ce0
 
 
 def test_argument_depends_on():
@@ -2622,11 +2589,8 @@
 def test_node_abstract_methods():
     ''' Tests that the abstract methods of the Node class raise appropriate
     errors. '''
-<<<<<<< HEAD
     Config.get().api = "gocean1.0"
     from psyclone.psyGen import Node
-=======
->>>>>>> 1b048ce0
     _, invoke = get_invoke("single_invoke.f90", "gocean1.0", idx=0)
     sched = invoke.schedule
     loop = sched.children[0].children[0]
