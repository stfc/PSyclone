--- conflicted
+++ resolved
@@ -60,28 +60,16 @@
 from psyclone.generator import generate
 from psyclone.gocean1p0 import GOKern
 from psyclone.parse.algorithm import parse, InvokeCall
-<<<<<<< HEAD
-from psyclone.psyGen import TransInfo, Transformation, PSyFactory, \
-    InlinedKern, object_index, HaloExchange, Invoke, \
-    DataAccess, Kern, Arguments, CodedKern, Argument, \
-    InvokeSchedule, BuiltIn
-from psyclone.psyir.nodes import Assignment, BinaryOperation, Container, \
-    Literal, Loop, Node, KernelSchedule, Call, colored, GlobalReduction
-from psyclone.psyir.symbols import DataSymbol, RoutineSymbol, REAL_TYPE, \
-    ImportInterface, ContainerSymbol, Symbol, INTEGER_TYPE, DeferredType, \
-    SymbolTable
-=======
 from psyclone.psyGen import (TransInfo, Transformation, PSyFactory,
                              InlinedKern, object_index, HaloExchange, Invoke,
                              DataAccess, Kern, Arguments, CodedKern, Argument,
-                             GlobalSum, InvokeSchedule, BuiltIn)
-from psyclone.psyir.nodes import (Assignment, BinaryOperation, Container,
-                                  Literal, Loop, Node, KernelSchedule, Call,
-                                  colored, Schedule)
+                             InvokeSchedule, BuiltIn)
+from psyclone.psyir.nodes import (Assignment, BinaryOperation, Call, colored,
+                                  Container, GlobalReduction, KernelSchedule,
+                                  Literal, Loop, Node, Schedule)
 from psyclone.psyir.symbols import (DataSymbol, RoutineSymbol, REAL_TYPE,
                                     ImportInterface, ContainerSymbol, Symbol,
                                     INTEGER_TYPE, DeferredType, SymbolTable)
->>>>>>> c0d60d1f
 from psyclone.tests.lfric_build import LFRicBuild
 from psyclone.tests.test_files import dummy_transformations
 from psyclone.tests.test_files.dummy_transformations import LocalTransformation
