--- conflicted
+++ resolved
@@ -55,13 +55,8 @@
     NameSpaceFactory, OMPParallelDoDirective, PSy, \
     OMPParallelDirective, OMPDoDirective, OMPDirective, Directive, CodeBlock, \
     Assignment, Reference, BinaryOperation, Array, Literal, Node, IfBlock, \
-<<<<<<< HEAD
     BinaryOperation, KernelSchedule
-from psyclone.psyGen import fparser2ASTProcessor, IgnoredKeyError
-=======
-    BinaryOperation
 from psyclone.psyGen import Fparser2ASTProcessor
->>>>>>> 1a7a4661
 from psyclone.psyGen import GenerationError, FieldNotFoundError, \
      InternalError, HaloExchange, Invoke, DataAccess
 from psyclone.dynamo0p3 import DynKern, DynKernMetadata, DynSchedule
