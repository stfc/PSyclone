# -----------------------------------------------------------------------------
# BSD 3-Clause License
#
# Copyright (c) 2017-2019, Science and Technology Facilities Council
# All rights reserved.
#
# Redistribution and use in source and binary forms, with or without
# modification, are permitted provided that the following conditions are met:
#
# * Redistributions of source code must retain the above copyright notice, this
#   list of conditions and the following disclaimer.
#
# * Redistributions in binary form must reproduce the above copyright notice,
#   this list of conditions and the following disclaimer in the documentation
#   and/or other materials provided with the distribution.
#
# * Neither the name of the copyright holder nor the names of its
#   contributors may be used to endorse or promote products derived from
#   this software without specific prior written permission.
#
# THIS SOFTWARE IS PROVIDED BY THE COPYRIGHT HOLDERS AND CONTRIBUTORS
# "AS IS" AND ANY EXPRESS OR IMPLIED WARRANTIES, INCLUDING, BUT NOT
# LIMITED TO, THE IMPLIED WARRANTIES OF MERCHANTABILITY AND FITNESS
# FOR A PARTICULAR PURPOSE ARE DISCLAIMED. IN NO EVENT SHALL THE
# COPYRIGHT HOLDER OR CONTRIBUTORS BE LIABLE FOR ANY DIRECT, INDIRECT,
# INCIDENTAL, SPECIAL, EXEMPLARY, OR CONSEQUENTIAL DAMAGES (INCLUDING,
# BUT NOT LIMITED TO, PROCUREMENT OF SUBSTITUTE GOODS OR SERVICES;
# LOSS OF USE, DATA, OR PROFITS; OR BUSINESS INTERRUPTION) HOWEVER
# CAUSED AND ON ANY THEORY OF LIABILITY, WHETHER IN CONTRACT, STRICT
# LIABILITY, OR TORT (INCLUDING NEGLIGENCE OR OTHERWISE) ARISING IN
# ANY WAY OUT OF THE USE OF THIS SOFTWARE, EVEN IF ADVISED OF THE
# POSSIBILITY OF SUCH DAMAGE.
# -----------------------------------------------------------------------------
# Authors R. W. Ford, A. R. Porter and S. Siso, STFC Daresbury Lab
# Modified I. Kavcic, Met Office
# -----------------------------------------------------------------------------

''' Performs py.test tests on the psygen module '''


# internal classes requiring tests
# PSy,Invokes,Dependencies,NameSpaceFactory,NameSpace,Invoke,Node,Schedule,
# LoopDirective,OMPLoopDirective,Loop,Call,Inf,SetInfCall,Kern,Arguments,
# InfArguments,Argument,KernelArgument,InfArgument

# user classes requiring tests
# PSyFactory, TransInfo, Transformation
from __future__ import absolute_import, print_function
import os
import re
import pytest
from fparser import api as fpapi
from psyclone_test_utils import get_invoke
from psyclone.psyGen import TransInfo, Transformation, PSyFactory, NameSpace, \
    NameSpaceFactory, OMPParallelDoDirective, PSy, \
    OMPParallelDirective, OMPDoDirective, OMPDirective, Directive, CodeBlock, \
    Assignment, Reference, BinaryOperation, Array, Literal, Node, IfBlock, \
    KernelSchedule, Symbol, SymbolTable
from psyclone.psyGen import Fparser2ASTProcessor
from psyclone.psyGen import GenerationError, FieldNotFoundError, \
     InternalError, HaloExchange, Invoke, DataAccess
<<<<<<< HEAD
from psyclone.dynamo0p3 import DynKern, DynKernMetadata, DynInvokeSchedule
from psyclone.parse import parse, InvokeCall
=======
from psyclone.dynamo0p3 import DynKern, DynKernMetadata, DynSchedule
from psyclone.parse.algorithm import parse, InvokeCall
>>>>>>> 4c050478
from psyclone.transformations import OMPParallelLoopTrans, \
    DynamoLoopFuseTrans, Dynamo0p3RedundantComputationTrans
from psyclone.generator import generate
from psyclone.configuration import Config

BASE_PATH = os.path.join(os.path.dirname(os.path.abspath(__file__)),
                         "test_files", "dynamo0p3")
GOCEAN_BASE_PATH = os.path.join(os.path.dirname(os.path.abspath(__file__)),
                                "test_files", "gocean1p0")


# Module fixtures

@pytest.fixture(scope="module")
def f2008_parser():
    '''Initialize fparser2 with Fortran2008 standard'''
    from fparser.two.parser import ParserFactory
    return ParserFactory().create(std="f2008")

# PSyFactory class unit tests


def test_invalid_api():
    '''test that psyfactory raises appropriate error when an invalid api
    is supplied'''
    with pytest.raises(GenerationError):
        _ = PSyFactory(api="invalid")


def test_psyfactory_valid_return_object():
    '''test that psyfactory returns a psyfactory object for all supported
    inputs'''
    psy_factory = PSyFactory()
    assert isinstance(psy_factory, PSyFactory)
    from psyclone.configuration import Config
    _config = Config.get()
    apis = _config.supported_apis[:]
    apis.insert(0, "")
    for api in apis:
        psy_factory = PSyFactory(api=api)
        assert isinstance(psy_factory, PSyFactory)


def test_psyfactory_valid_dm_flag():
    '''test that a PSyFactory instance raises an exception if the
    optional distributed_memory flag is set to an invalid value
    and does not if the value is valid '''
    with pytest.raises(GenerationError) as excinfo:
        _ = PSyFactory(distributed_memory="ellie")
    assert "distributed_memory flag" in str(excinfo.value)
    _ = PSyFactory(distributed_memory=True)
    _ = PSyFactory(distributed_memory=False)


# PSy class unit tests

def test_psy_base_err(monkeypatch):
    ''' Check that we cannot call gen or psy_module on the base class
    directly '''
    # We have no easy way to create the extra information which
    # the PSy constructor requires. Therefore, we use a PSyFactory
    # object and monkey-patch it so that it has a name attribute.
    factory = PSyFactory()
    monkeypatch.setattr(factory, "name",
                        value="fred", raising=False)
    psy = PSy(factory)
    with pytest.raises(NotImplementedError) as excinfo:
        _ = psy.gen
    assert "must be implemented by subclass" in str(excinfo)


# Transformation class unit tests

def test_base_class_not_callable():
    '''make sure we can not instantiate abstract Transformation class
    directly'''
    with pytest.raises(TypeError):
        _ = Transformation()  # pylint: disable=abstract-class-instantiated


# TransInfo class unit tests

def test_new_module():
    '''check that we can change the module where we look for
    transformations.  There should be no transformations
    available as the new module uses a different
    transformation base class'''
    from test_files import dummy_transformations
    trans = TransInfo(module=dummy_transformations)
    assert trans.num_trans == 0


def test_new_baseclass():
    '''check that we can change the transformations baseclass. There
    should be no transformations available as the default
    transformations module does not use the specified base
    class'''
    from test_files.dummy_transformations import \
        LocalTransformation
    trans = TransInfo(base_class=LocalTransformation)
    assert trans.num_trans == 0


def test_new_module_and_baseclass():
    '''check that we can change the module where we look for
    transformations and the baseclass. There should be one
    transformation available as the module specifies one test
    transformation using the specified base class '''
    from test_files import dummy_transformations
    trans = TransInfo(module=dummy_transformations,
                      base_class=dummy_transformations.LocalTransformation)
    assert trans.num_trans == 1


def test_list_valid_return_object():
    ''' check the list method returns the valid type '''
    trans = TransInfo()
    assert isinstance(trans.list, str)


def test_list_return_data():
    ''' check the list method returns sensible information '''
    trans = TransInfo()
    assert trans.list.find("available") != -1


def test_invalid_low_number():
    '''check an out-of-range low number for get_trans_num method raises
    correct exception'''
    trans = TransInfo()
    with pytest.raises(GenerationError):
        _ = trans.get_trans_num(0)


def test_invalid_high_number():
    '''check an out-of-range high number for get_trans_num method raises
    correct exception'''
    trans = TransInfo()
    with pytest.raises(GenerationError):
        _ = trans.get_trans_num(999)


def test_valid_return_object_from_number():
    ''' check get_trans_num method returns expected type of instance '''
    trans = TransInfo()
    transform = trans.get_trans_num(1)
    assert isinstance(transform, Transformation)


def test_invalid_name():
    '''check get_trans_name method fails correctly when an invalid name
    is provided'''
    trans = TransInfo()
    with pytest.raises(GenerationError):
        _ = trans.get_trans_name("invalid")


def test_valid_return_object_from_name():
    ''' check get_trans_name method return the correct object type '''
    trans = TransInfo()
    transform = trans.get_trans_name("LoopFuse")
    assert isinstance(transform, Transformation)


# NameSpace class unit tests

def test_fail_context_label():
    '''check an error is raised if one of context and label is not None'''
    namespace = NameSpace()
    with pytest.raises(RuntimeError):
        namespace.create_name(context="dummy_context")
    with pytest.raises(RuntimeError):
        namespace.create_name(label="dummy_context")


def test_case_sensitive_names():
    ''' tests that in the case sensitive option, names that only differ by
    case are treated as being distinct'''
    namespace_cs = NameSpace(case_sensitive=True)
    name = "Rupert"
    name1 = namespace_cs.create_name(root_name=name)
    name2 = namespace_cs.create_name(root_name=name.lower())
    assert name1 == name
    assert name2 == name.lower()


def test_case_insensitive_names():
    ''' tests that in the case insensitive option (the default), names that
    only differ by case are treated as being the same '''
    namespace = NameSpace()
    name = "Rupert"
    name1 = namespace.create_name(root_name=name)
    name2 = namespace.create_name(root_name=name.lower())
    assert name1 == name.lower()
    assert name2 == name1 + "_1"


def test_new_labels():
    '''tests that different labels and contexts are treated as being
    distinct'''
    namespace = NameSpace()
    name = "Rupert"
    name1 = namespace.create_name(root_name=name, context="home",
                                  label="me")
    name2 = namespace.create_name(root_name=name, context="work",
                                  label="me")
    name3 = namespace.create_name(root_name=name, context="home",
                                  label="a bear")
    name4 = namespace.create_name(root_name=name, context="work",
                                  label="a bear")
    assert name1 == name.lower()
    assert name2 == name1+"_1"
    assert name3 == name1+"_2"
    assert name4 == name1+"_3"


def test_new_labels_case_sensitive():
    '''tests that different labels and contexts are treated as being
    distinct for case sensitive names'''
    namespace = NameSpace(case_sensitive=True)
    name = "Rupert"
    name1 = namespace.create_name(root_name=name, context="home",
                                  label="me")
    name2 = namespace.create_name(root_name=name, context="work",
                                  label="me")
    name3 = namespace.create_name(root_name=name, context="home",
                                  label="Me")
    name4 = namespace.create_name(root_name=name, context="Work",
                                  label="me")
    assert name1 == name
    assert name2 == name1+"_1"
    assert name3 == name1+"_2"
    assert name4 == name1+"_3"


def test_existing_labels():
    '''tests that existing labels and contexts return the previous name'''
    namespace = NameSpace()
    name = "Rupert"
    name1 = namespace.create_name(root_name=name, context="home",
                                  label="me")
    name2 = namespace.create_name(root_name=name, context="work",
                                  label="me")
    name3 = namespace.create_name(root_name=name, context="home",
                                  label="Me")
    name4 = namespace.create_name(root_name=name, context="Work",
                                  label="me")
    assert name1 == name.lower()
    assert name2 == name1+"_1"
    assert name3 == name1
    assert name4 == name2


def test_existing_labels_case_sensitive():
    '''tests that existing labels and contexts return the previous name'''
    namespace = NameSpace(case_sensitive=True)
    name = "Rupert"
    name1 = namespace.create_name(root_name=name, context="home",
                                  label="me")
    name2 = namespace.create_name(root_name=name, context="Work",
                                  label="Me")
    name3 = namespace.create_name(root_name=name, context="home",
                                  label="me")
    name4 = namespace.create_name(root_name=name, context="Work",
                                  label="Me")
    assert name1 == name
    assert name2 == name1+"_1"
    assert name3 == name1
    assert name4 == name2


def test_reserved_names():
    '''tests that reserved names are not returned by the name space
    manager'''
    namea = "PSyclone"
    nameb = "Dynamo"
    namespace = NameSpace()
    namespace.add_reserved_name(namea)
    name1 = namespace.create_name(root_name=namea.lower())
    assert name1 == namea.lower()+"_1"
    namespace.add_reserved_names([nameb.lower()])
    name1 = namespace.create_name(root_name=nameb)
    assert name1 == nameb.lower()+"_1"


def test_reserved_names_case_sensitive():
    '''tests that reserved names are not returned by the case sensitive
    name space manager'''
    namea = "PSyclone"
    nameb = "Dynamo"
    namespace = NameSpace(case_sensitive=True)
    namespace.add_reserved_name(namea)
    name1 = namespace.create_name(root_name=namea)
    assert name1 == namea+"_1"
    name1 = namespace.create_name(root_name=namea.lower())
    assert name1 == namea.lower()
    namespace.add_reserved_names([nameb])
    name1 = namespace.create_name(root_name=nameb)
    assert name1 == nameb+"_1"
    name1 = namespace.create_name(root_name=nameb.lower())
    assert name1 == nameb.lower()


def test_reserved_name_exists():
    '''tests that an error is generated if a reserved name has already
    been used as a name'''
    name = "PSyclone"
    namespace = NameSpace()
    _ = namespace.create_name(root_name=name)
    with pytest.raises(RuntimeError):
        namespace.add_reserved_name(name)
    with pytest.raises(RuntimeError):
        namespace.add_reserved_name(name.lower())


def test_reserved_name_exists_case_sensitive():
    '''tests that an error is generated if a reserved name has already
    been used as a name'''
    name = "PSyclone"
    namespace = NameSpace(case_sensitive=True)
    _ = namespace.create_name(root_name=name)
    namespace.add_reserved_name(name.lower())
    with pytest.raises(RuntimeError):
        namespace.add_reserved_name(name)
    with pytest.raises(RuntimeError):
        namespace.add_reserved_names([name])


def test_anonymous_name():
    ''' tests that anonymous names are successfully created '''
    namespace = NameSpace()
    name1 = namespace.create_name()
    assert name1 == "anon"
    name2 = namespace.create_name()
    assert name2 == "anon_1"


def test_internal_name_clashes():
    ''' tests that names that are generated internally by the namespace
    manager can be used as root names'''
    anon_name = "Anon"
    namespace = NameSpace()
    name1 = namespace.create_name()
    name2 = namespace.create_name(root_name=anon_name)
    assert name1 == anon_name.lower()
    assert name2 == name1+"_1"
    name3 = namespace.create_name(root_name=anon_name+"_1")
    assert name3 == name2+"_1"


def test_intern_name_clash_case_sensitive():
    '''tests that names that are generated internally by the case
    sensitive namespace manager can be used as root names'''
    anon_name = "Anon"
    namespace = NameSpace(case_sensitive=True)
    _ = namespace.create_name()
    name2 = namespace.create_name(root_name=anon_name)
    assert name2 == anon_name
    name3 = namespace.create_name(root_name=anon_name.lower())
    assert name3 == anon_name.lower()+"_1"


# tests that the NameSpaceFactory class is working correctly

def test_create():
    '''tests that a NameSpace object is returned from the create method'''
    nsf = NameSpaceFactory()
    nspace = nsf.create()
    assert isinstance(nspace, NameSpace)


def test_singleton():
    '''test that the same NameSpace object is returned from different
    NameSpaceFactory's by default'''
    nsf = NameSpaceFactory()
    ns1 = nsf.create()
    nsf = NameSpaceFactory()
    ns2 = nsf.create()
    assert ns1 == ns2


def test_reset():
    ''' test that different NameSpace objects are returned from different
    NameSpaceFactory's when the reset option is set'''
    nsf = NameSpaceFactory()
    ns1 = nsf.create()
    nsf = NameSpaceFactory(reset=True)
    ns2 = nsf.create()
    assert ns1 != ns2

# tests for class Call


def test_invokes_can_always_be_printed():
    '''Test that an Invoke instance can always be printed (i.e. is
    initialised fully)'''
    inv = Invoke(None, None, None)
    assert inv.__str__() == "invoke()"

    invoke_call = InvokeCall([], "TestName")
    inv = Invoke(invoke_call, 12, DynInvokeSchedule)
    # Name is converted to lower case if set in constructor of InvokeCall:
    assert inv.__str__() == "invoke_testname()"

    invoke_call._name = None
    inv = Invoke(invoke_call, 12, DynInvokeSchedule)
    assert inv.__str__() == "invoke_12()"

    # Last test case: one kernel call - to avoid constructing
    # the InvokeCall, parse an existing Fortran file"

    _, invoke = parse(
        os.path.join(BASE_PATH, "1.12_single_invoke_deref_name_clash.f90"),
        api="dynamo0.3")

<<<<<<< HEAD
    alg_invocation = list(invoke.calls.values())[0]
    inv = Invoke(alg_invocation, 0, DynInvokeSchedule)
=======
    alg_invocation = invoke.calls[0]
    inv = Invoke(alg_invocation, 0, DynSchedule)
>>>>>>> 4c050478
    assert inv.__str__() == \
        "invoke_0_testkern_type(a, f1_my_field, f1 % my_field, m1, m2)"


def test_same_name_invalid():
    '''test that we raise an error if the same name is passed into the
    same kernel or built-in instance. We need to choose a particular
    API to check this although the code is in psyGen.py '''
    with pytest.raises(GenerationError) as excinfo:
        _, _ = generate(
            os.path.join(BASE_PATH, "1.10_single_invoke_same_name.f90"),
            api="dynamo0.3")
    assert ("Argument 'f1' is passed into kernel 'testkern_code' code "
            "more than once") in str(excinfo.value)


def test_same_name_invalid_array():
    '''test that we raise an error if the same name is passed into the
    same kernel or built-in instance. In this case arguments have
    array references and mixed case. We need to choose a particular
    API to check this although the code is in psyGen.py. '''
    with pytest.raises(GenerationError) as excinfo:
        _, _ = generate(
            os.path.join(BASE_PATH, "1.11_single_invoke_same_name_array.f90"),
            api="dynamo0.3")
    assert ("Argument 'f1(1, n)' is passed into kernel 'testkern_code' code "
            "more than once") in str(excinfo.value)


def test_derived_type_deref_naming():
    ''' Test that we do not get a name clash for dummy arguments in the PSy
    layer when the name generation for the component of a derived type
    may lead to a name already taken by another argument. '''
    _, invoke = parse(
        os.path.join(BASE_PATH, "1.12_single_invoke_deref_name_clash.f90"),
        api="dynamo0.3")
    psy = PSyFactory("dynamo0.3", distributed_memory=True).create(invoke)
    generated_code = str(psy.gen)
    print(generated_code)
    output = (
        "    SUBROUTINE invoke_0_testkern_type"
        "(a, f1_my_field, f1_my_field_1, m1, m2)\n"
        "      USE testkern, ONLY: testkern_code\n"
        "      USE mesh_mod, ONLY: mesh_type\n"
        "      REAL(KIND=r_def), intent(in) :: a\n"
        "      TYPE(field_type), intent(inout) :: f1_my_field\n"
        "      TYPE(field_type), intent(in) :: f1_my_field_1, m1, m2\n")
    assert output in generated_code


FAKE_KERNEL_METADATA = '''
module dummy_mod
  type, extends(kernel_type) :: dummy_type
     type(arg_type), meta_args(3) =                    &
          (/ arg_type(gh_field, gh_write,     w3),     &
             arg_type(gh_field, gh_readwrite, wtheta), &
             arg_type(gh_field, gh_inc,       w1)      &
           /)
     integer :: iterates_over = cells
   contains
     procedure, nopass :: code => dummy_code
  end type dummy_type
contains
  subroutine dummy_code()
  end subroutine dummy_code
end module dummy_mod
'''


# Schedule class tests

def test_sched_view(capsys):
    ''' Check the view method of the Schedule class'''
    from psyclone.psyGen import Schedule, colored, SCHEDULE_COLOUR_MAP
    _, invoke_info = parse(os.path.join(BASE_PATH,
                                        "15.9.1_X_innerproduct_Y_builtin.f90"),
                           api="dynamo0.3")
    psy = PSyFactory("dynamo0.3", distributed_memory=True).create(invoke_info)

    # For this test use the generic class
    psy.invokes.invoke_list[0].schedule.__class__ = Schedule
    psy.invokes.invoke_list[0].schedule.view()

    output, _ = capsys.readouterr()
    assert colored("Schedule", SCHEDULE_COLOUR_MAP["Schedule"]) in output


def test_sched_can_be_printed():
    ''' Check the schedule class can always be printed'''
    from psyclone.psyGen import Schedule
    _, invoke_info = parse(os.path.join(BASE_PATH,
                                        "15.9.1_X_innerproduct_Y_builtin.f90"),
                           api="dynamo0.3")
    psy = PSyFactory("dynamo0.3", distributed_memory=True).create(invoke_info)

    # For this test use the generic class
    psy.invokes.invoke_list[0].schedule.__class__ = Schedule
    output = str(psy.invokes.invoke_list[0].schedule)

    assert "Schedule:\n" in output


# InvokeSchedule class tests

def test_invokeschedule_view(capsys):
    ''' Check the view method of the InvokeSchedule class. We need an
    InvokeSchedule object for this so go via the dynamo0.3 sub-class '''
    from psyclone import dynamo0p3
    from psyclone.psyGen import colored, SCHEDULE_COLOUR_MAP
    _, invoke_info = parse(os.path.join(BASE_PATH,
                                        "15.9.1_X_innerproduct_Y_builtin.f90"),
                           api="dynamo0.3")
    psy = PSyFactory("dynamo0.3", distributed_memory=True).create(invoke_info)
    super(dynamo0p3.DynInvokeSchedule,
          psy.invokes.invoke_list[0].schedule
          ).view()
    output, _ = capsys.readouterr()
    assert colored("InvokeSchedule", SCHEDULE_COLOUR_MAP["Schedule"]) in output


def test_sched_ocl_setter():
    ''' Check that the opencl setter raises the expected error if not passed
    a bool. '''
    _, invoke_info = parse(os.path.join(BASE_PATH,
                                        "15.9.1_X_innerproduct_Y_builtin.f90"),
                           api="dynamo0.3")
    psy = PSyFactory("dynamo0.3", distributed_memory=True).create(invoke_info)
    with pytest.raises(ValueError) as err:
        psy.invokes.invoke_list[0].schedule.opencl = "a string"
    assert "Schedule.opencl must be a bool but got " in str(err)


def test_invokeschedule_can_be_printed():
    ''' Check the InvokeSchedule class can always be printed'''
    from psyclone.psyGen import InvokeSchedule
    _, invoke_info = parse(os.path.join(BASE_PATH,
                                        "15.9.1_X_innerproduct_Y_builtin.f90"),
                           api="dynamo0.3")
    psy = PSyFactory("dynamo0.3", distributed_memory=True).create(invoke_info)

    # For this test use the generic class
    psy.invokes.invoke_list[0].schedule.__class__ = InvokeSchedule
    output = str(psy.invokes.invoke_list[0].schedule)

    assert "InvokeSchedule:\n" in output


# Kern class test

def test_kern_get_kernel_schedule():
    ''' Tests the get_kernel_schedule method in the Kern class.
    '''
    ast = fpapi.parse(FAKE_KERNEL_METADATA, ignore_comments=False)
    metadata = DynKernMetadata(ast)
    my_kern = DynKern()
    my_kern.load_meta(metadata)
    schedule = my_kern.get_kernel_schedule()
    assert isinstance(schedule, KernelSchedule)


def test_kern_class_view(capsys):
    ''' Tests the view method in the Kern class. The simplest way to
    do this is via the dynamo0.3 subclass '''
    from psyclone.psyGen import colored, SCHEDULE_COLOUR_MAP
    ast = fpapi.parse(FAKE_KERNEL_METADATA, ignore_comments=False)
    metadata = DynKernMetadata(ast)
    my_kern = DynKern()
    my_kern.load_meta(metadata)
    my_kern.view()
    out, _ = capsys.readouterr()
    expected_output = (
        colored("KernCall", SCHEDULE_COLOUR_MAP["KernCall"]) +
        " dummy_code(field_1,field_2,field_3) [module_inline=False]")
    assert expected_output in out


def test_kern_coloured_text():
    ''' Check that the coloured_text method of Kern returns what we expect '''
    from psyclone.psyGen import colored, SCHEDULE_COLOUR_MAP
    ast = fpapi.parse(FAKE_KERNEL_METADATA, ignore_comments=False)
    metadata = DynKernMetadata(ast)
    my_kern = DynKern()
    my_kern.load_meta(metadata)
    ret_str = my_kern.coloured_text
    assert colored("KernCall", SCHEDULE_COLOUR_MAP["KernCall"]) in ret_str


def test_kern_abstract_methods():
    ''' Check that the abstract methods of the Kern class raise the
    NotImplementedError. '''
    # We need to get a valid kernel object
    from psyclone import dynamo0p3
    ast = fpapi.parse(FAKE_KERNEL_METADATA, ignore_comments=False)
    metadata = DynKernMetadata(ast)
    my_kern = DynKern()
    my_kern.load_meta(metadata)
    with pytest.raises(NotImplementedError) as err:
        super(dynamo0p3.DynKern, my_kern).gen_arg_setter_code(None)
    assert "gen_arg_setter_code must be implemented by sub-class" in str(err)


def test_call_abstract_methods():
    ''' Check that calling the abstract methods of Call raises
    the expected exceptions '''
    from psyclone.psyGen import Call, Arguments
    my_arguments = Arguments(None)

    class KernType(object):  # pylint: disable=too-few-public-methods
        ''' temporary dummy class '''
        def __init__(self):
            self.iterates_over = "stuff"
    my_ktype = KernType()

    class DummyClass(object):  # pylint: disable=too-few-public-methods
        ''' temporary dummy class '''
        def __init__(self, ktype):
            self.module_name = "dummy_module"
            self.ktype = ktype

    dummy_call = DummyClass(my_ktype)
    my_call = Call(None, dummy_call, "dummy", my_arguments)
    with pytest.raises(NotImplementedError) as excinfo:
        my_call.local_vars()
    assert "Call.local_vars should be implemented" in str(excinfo.value)

    with pytest.raises(NotImplementedError) as excinfo:
        my_call.__str__()
    assert "Call.__str__ should be implemented" in str(excinfo.value)

    with pytest.raises(NotImplementedError) as excinfo:
        my_call.gen_code(None)
    assert "Call.gen_code should be implemented" in str(excinfo.value)


def test_arguments_abstract():
    ''' Check that we raise NotImplementedError if any of the virtual methods
    of the Arguments class are called. '''
    from psyclone.psyGen import Arguments
    my_arguments = Arguments(None)
    with pytest.raises(NotImplementedError) as err:
        _ = my_arguments.acc_args
    assert "Arguments.acc_args must be implemented in sub-class" in str(err)
    with pytest.raises(NotImplementedError) as err:
        _ = my_arguments.scalars
    assert "Arguments.scalars must be implemented in sub-class" in str(err)
    with pytest.raises(NotImplementedError) as err:
        _ = my_arguments.raw_arg_list()
    assert ("Arguments.raw_arg_list must be implemented in sub-class"
            in str(err))


def test_incremented_arg():
    ''' Check that we raise the expected exception when
    Kern.incremented_arg() is called for a kernel that does not have
    an argument that is incremented '''
    from psyclone.psyGen import Kern
    # Change the kernel metadata so that the the incremented kernel
    # argument has read access
    import fparser
    fparser.logging.disable(fparser.logging.CRITICAL)
    # If we change the meta-data then we trip the check in the parser.
    # Therefore, we change the object produced by parsing the meta-data
    # instead
    ast = fpapi.parse(FAKE_KERNEL_METADATA, ignore_comments=False)
    metadata = DynKernMetadata(ast)
    for descriptor in metadata.arg_descriptors:
        if descriptor.access == "gh_inc":
            descriptor._access = "gh_read"
    my_kern = DynKern()
    my_kern.load_meta(metadata)
    with pytest.raises(FieldNotFoundError) as excinfo:
        Kern.incremented_arg(my_kern, mapping={"inc": "gh_inc"})
    assert ("does not have an argument with gh_inc access"
            in str(excinfo.value))


def test_written_arg():
    ''' Check that we raise the expected exception when
    Kern.written_arg() is called for a kernel that does not have
    an argument that is written or readwritten to '''
    from psyclone.psyGen import Kern
    # Change the kernel metadata so that the only kernel argument has
    # read access
    import fparser
    fparser.logging.disable(fparser.logging.CRITICAL)
    # If we change the meta-data then we trip the check in the parser.
    # Therefore, we change the object produced by parsing the meta-data
    # instead
    ast = fpapi.parse(FAKE_KERNEL_METADATA, ignore_comments=False)
    metadata = DynKernMetadata(ast)
    for descriptor in metadata.arg_descriptors:
        if descriptor.access in ["gh_write", "gh_readwrite"]:
            descriptor._access = "gh_read"
    my_kern = DynKern()
    my_kern.load_meta(metadata)
    with pytest.raises(FieldNotFoundError) as excinfo:
        Kern.written_arg(my_kern,
                         mapping={"write": "gh_write",
                                  "readwrite": "gh_readwrite"})
    assert ("does not have an argument with gh_write or "
            "gh_readwrite access" in str(excinfo.value))


def test_ompdo_constructor():
    ''' Check that we can make an OMPDoDirective with and without
    children '''
    _, invoke_info = parse(os.path.join(BASE_PATH, "1_single_invoke.f90"),
                           api="dynamo0.3")
    psy = PSyFactory("dynamo0.3", distributed_memory=False).create(invoke_info)
    schedule = psy.invokes.invoke_list[0].schedule
    ompdo = OMPDoDirective(parent=schedule)
    assert not ompdo.children
    ompdo = OMPDoDirective(parent=schedule, children=[schedule.children[0]])
    assert len(ompdo.children) == 1


def test_ompdo_directive_class_view(capsys):
    '''tests the view method in the OMPDoDirective class. We create a
    sub-class object then call this method from it '''
    from psyclone.psyGen import colored, SCHEDULE_COLOUR_MAP
    _, invoke_info = parse(os.path.join(BASE_PATH, "1_single_invoke.f90"),
                           api="dynamo0.3")

    cases = [
        {"current_class": OMPParallelDoDirective,
         "current_string": "[OMP parallel do]"},
        {"current_class": OMPDoDirective, "current_string": "[OMP do]"},
        {"current_class": OMPParallelDirective,
         "current_string": "[OMP parallel]"},
        {"current_class": OMPDirective, "current_string": "[OMP]"},
        {"current_class": Directive, "current_string": ""}]
    otrans = OMPParallelLoopTrans()
    for case in cases:
        for dist_mem in [False, True]:

            psy = PSyFactory("dynamo0.3", distributed_memory=dist_mem).\
                create(invoke_info)
            schedule = psy.invokes.invoke_list[0].schedule

            if dist_mem:
                idx = 3
            else:
                idx = 0

            _, _ = otrans.apply(schedule.children[idx])
            omp_parallel_loop = schedule.children[idx]

            # call the OMPDirective view method
            case["current_class"].view(omp_parallel_loop)

            out, _ = capsys.readouterr()
            expected_output = (
                colored("Directive", SCHEDULE_COLOUR_MAP["Directive"]) +
                case["current_string"] + "\n"
                "    "+colored("Loop", SCHEDULE_COLOUR_MAP["Loop"]) +
                "[type='',field_space='w1',it_space='cells', "
                "upper_bound='ncells']\n"
                "        "+colored("KernCall",
                                   SCHEDULE_COLOUR_MAP["KernCall"]) +
                " testkern_code(a,f1,f2,m1,m2) "
                "[module_inline=False]")
            print(out)
            print(expected_output)
            assert expected_output in out


def test_acc_dir_view(capsys):
    ''' Test the view() method of OpenACC directives '''
    from psyclone.transformations import ACCDataTrans, ACCLoopTrans, \
        ACCParallelTrans
    from psyclone.psyGen import colored, SCHEDULE_COLOUR_MAP

    acclt = ACCLoopTrans()
    accdt = ACCDataTrans()
    accpt = ACCParallelTrans()

    _, invoke = get_invoke("single_invoke.f90", "gocean1.0", idx=0)
    colour = SCHEDULE_COLOUR_MAP["Directive"]
    schedule = invoke.schedule
    # Enter-data
    new_sched, _ = accdt.apply(schedule)
    # Artificially add a child to this directive so as to get full
    # coverage of the associated view() method
    new_sched.children[0].addchild(new_sched.children[1])
    new_sched.children[0].view()
    out, _ = capsys.readouterr()
    assert out.startswith(
        colored("Directive", colour)+"[ACC enter data]")

    # Parallel region
    new_sched, _ = accpt.apply(new_sched.children[1])
    new_sched.children[1].view()
    out, _ = capsys.readouterr()
    assert out.startswith(
        colored("Directive", colour)+"[ACC Parallel]")

    # Loop directive
    new_sched, _ = acclt.apply(new_sched.children[1].children[0])
    new_sched.children[1].children[0].view()
    out, _ = capsys.readouterr()
    assert out.startswith(
        colored("Directive", colour)+"[ACC Loop, independent]")

    # Loop directive with collapse
    new_sched, _ = acclt.apply(new_sched.children[1].children[0].children[0],
                               collapse=2)
    new_sched.children[1].children[0].children[0].view()
    out, _ = capsys.readouterr()
    assert out.startswith(
        colored("Directive", colour)+"[ACC Loop, collapse=2, independent]")


def test_haloexchange_unknown_halo_depth():
    '''test the case when the halo exchange base class is called without
    a halo depth'''
    halo_exchange = HaloExchange(None)
    assert halo_exchange._halo_depth is None


def test_globalsum_view(capsys):
    '''test the view method in the GlobalSum class. The simplest way to do
    this is to use a dynamo0p3 builtin example which contains a scalar and
    then call view() on that.'''
    from psyclone.psyGen import colored, SCHEDULE_COLOUR_MAP
    from psyclone import dynamo0p3
    _, invoke_info = parse(os.path.join(BASE_PATH,
                                        "15.9.1_X_innerproduct_Y_builtin.f90"),
                           api="dynamo0.3")
    psy = PSyFactory("dynamo0.3", distributed_memory=True).create(invoke_info)
    psy.invokes.invoke_list[0].schedule.view()
    output, _ = capsys.readouterr()
    print(output)
    expected_output = (colored("GlobalSum",
                               SCHEDULE_COLOUR_MAP["GlobalSum"]) +
                       "[scalar='asum']")
    assert expected_output in output
    gsum = None
    for child in psy.invokes.invoke_list[0].schedule.children:
        if isinstance(child, dynamo0p3.DynGlobalSum):
            gsum = child
            break
    assert gsum
    ret_str = super(dynamo0p3.DynGlobalSum, gsum).coloured_text
    assert colored("GlobalSum", SCHEDULE_COLOUR_MAP["GlobalSum"]) in ret_str


def test_args_filter():
    '''the args_filter() method is in both Loop() and Arguments() classes
    with the former method calling the latter. This example tests the
    case when unique is set to True and therefore any replicated names
    are not returned. The simplest way to do this is to use a
    dynamo0p3 example which includes two kernels which share argument
    names. We choose dm=False to make it easier to fuse the loops.'''
    _, invoke_info = parse(os.path.join(BASE_PATH, "1.2_multi_invoke.f90"),
                           api="dynamo0.3")
    psy = PSyFactory("dynamo0.3",
                     distributed_memory=False).create(invoke_info)
    # fuse our loops so we have more than one Kernel in a loop
    schedule = psy.invokes.invoke_list[0].schedule
    ftrans = DynamoLoopFuseTrans()
    schedule, _ = ftrans.apply(schedule.children[0],
                               schedule.children[1])
    # get our loop and call our method ...
    loop = schedule.children[0]
    args = loop.args_filter(unique=True)
    expected_output = ["a", "f1", "f2", "m1", "m2", "f3"]
    for arg in args:
        assert arg.name in expected_output
    assert len(args) == len(expected_output)


def test_args_filter2():
    '''the args_filter() method is in both Loop() and Arguments() classes
    with the former method calling the latter. This example tests the cases
    when one or both of the intent and type arguments are not specified.'''
    _, invoke_info = parse(os.path.join(BASE_PATH, "10_operator.f90"),
                           api="dynamo0.3")
    psy = PSyFactory("dynamo0.3", distributed_memory=True).create(invoke_info)
    schedule = psy.invokes.invoke_list[0].schedule
    loop = schedule.children[3]

    # arg_accesses
    args = loop.args_filter(arg_accesses=["gh_read"])
    expected_output = ["chi", "a"]
    for arg in args:
        assert arg.name in expected_output
    assert len(args) == len(expected_output)

    # arg_types
    args = loop.args_filter(arg_types=["gh_operator", "gh_integer"])
    expected_output = ["mm_w0", "a"]
    for arg in args:
        assert arg.name in expected_output
    assert len(args) == len(expected_output)

    # neither
    args = loop.args_filter()
    expected_output = ["chi", "mm_w0", "a"]
    for arg in args:
        assert arg.name in expected_output
    assert len(args) == len(expected_output)


def test_reduction_var_error():
    '''Check that we raise an exception if the zero_reduction_variable()
    method is provided with an incorrect type of argument'''
    _, invoke_info = parse(os.path.join(BASE_PATH, "1_single_invoke.f90"),
                           api="dynamo0.3")
    for dist_mem in [False, True]:
        psy = PSyFactory("dynamo0.3",
                         distributed_memory=dist_mem).create(invoke_info)
        schedule = psy.invokes.invoke_list[0].schedule
        call = schedule.calls()[0]
        # args[1] is of type gh_field
        call._reduction_arg = call.arguments.args[1]
        with pytest.raises(GenerationError) as err:
            call.zero_reduction_variable(None)
        assert ("zero_reduction variable should be one of ['gh_real', "
                "'gh_integer']") in str(err)


def test_reduction_sum_error():
    '''Check that we raise an exception if the reduction_sum_loop()
    method is provided with an incorrect type of argument'''
    _, invoke_info = parse(os.path.join(BASE_PATH, "1_single_invoke.f90"),
                           api="dynamo0.3")
    for dist_mem in [False, True]:
        psy = PSyFactory("dynamo0.3",
                         distributed_memory=dist_mem).create(invoke_info)
        schedule = psy.invokes.invoke_list[0].schedule
        call = schedule.calls()[0]
        # args[1] is of type gh_field
        call._reduction_arg = call.arguments.args[1]
        with pytest.raises(GenerationError) as err:
            call.reduction_sum_loop(None)
        assert (
            "unsupported reduction access 'gh_write' found in DynBuiltin:"
            "reduction_sum_loop(). Expected one of '['gh_sum']") in str(err)


def test_call_multi_reduction_error(monkeypatch):
    '''Check that we raise an exception if we try to create a Call (a
    Kernel or a Builtin) with more than one reduction in it. Since we have
    a rule that only Builtins can write to scalars we need a built-in that
    attempts to perform two reductions. '''
    from psyclone import dynamo0p3_builtins
    monkeypatch.setattr(dynamo0p3_builtins, "BUILTIN_DEFINITIONS_FILE",
                        value=os.path.join(BASE_PATH,
                                           "multi_reduction_builtins_mod.f90"))
    for dist_mem in [False, True]:
        _, invoke_info = parse(
            os.path.join(BASE_PATH, "16.4.1_multiple_scalar_sums2.f90"),
            api="dynamo0.3")
        with pytest.raises(GenerationError) as err:
            _ = PSyFactory("dynamo0.3",
                           distributed_memory=dist_mem).create(invoke_info)
        assert (
            "PSyclone currently only supports a single reduction in a kernel "
            "or builtin" in str(err))


def test_invoke_name():
    ''' Check that specifying the name of an invoke in the Algorithm
    layer results in a correctly-named routine in the PSy layer '''
    _, invoke_info = parse(os.path.join(BASE_PATH,
                                        "1.0.1_single_named_invoke.f90"),
                           api="dynamo0.3")
    psy = PSyFactory("dynamo0.3", distributed_memory=True).create(invoke_info)
    gen = str(psy.gen)
    print(gen)
    assert "SUBROUTINE invoke_important_invoke" in gen


def test_multi_kern_named_invoke():
    ''' Check that specifying the name of an invoke containing multiple
    kernel invocations result in a correctly-named routine in the PSy layer '''
    _, invoke_info = parse(os.path.join(BASE_PATH,
                                        "4.9_named_multikernel_invokes.f90"),
                           api="dynamo0.3")
    psy = PSyFactory("dynamo0.3", distributed_memory=True).create(invoke_info)
    gen = str(psy.gen)
    print(gen)
    assert "SUBROUTINE invoke_some_name" in gen


def test_named_multi_invokes():
    ''' Check that we generate correct code when we have more than one
    named invoke in an Algorithm file '''
    _, invoke_info = parse(
        os.path.join(BASE_PATH,
                     "3.2_multi_functions_multi_named_invokes.f90"),
        api="dynamo0.3")
    psy = PSyFactory("dynamo0.3", distributed_memory=True).create(invoke_info)
    gen = str(psy.gen)
    print(gen)
    assert "SUBROUTINE invoke_my_first(" in gen
    assert "SUBROUTINE invoke_my_second(" in gen


def test_named_invoke_name_clash():
    ''' Check that we do not get a name clash when the name of a variable
    in the PSy layer would normally conflict with the name given to the
    subroutine generated by an Invoke. '''
    _, invoke_info = parse(os.path.join(BASE_PATH,
                                        "4.11_named_invoke_name_clash.f90"),
                           api="dynamo0.3")
    psy = PSyFactory("dynamo0.3", distributed_memory=True).create(invoke_info)
    gen = str(psy.gen)
    print(gen)
    assert "SUBROUTINE invoke_a(invoke_a_1, b, c, istp, rdt," in gen
    assert "TYPE(field_type), intent(inout) :: invoke_a_1" in gen


def test_invalid_reprod_pad_size(monkeypatch):
    '''Check that we raise an exception if the pad size in psyclone.cfg is
    set to an invalid value '''
    # Make sure we monkey patch the correct Config object
    from psyclone.configuration import Config
    monkeypatch.setattr(Config._instance, "_reprod_pad_size", 0)
    for distmem in [True, False]:
        _, invoke_info = parse(
            os.path.join(BASE_PATH,
                         "15.9.1_X_innerproduct_Y_builtin.f90"),
            api="dynamo0.3")
        psy = PSyFactory("dynamo0.3",
                         distributed_memory=distmem).create(invoke_info)
        invoke = psy.invokes.invoke_list[0]
        schedule = invoke.schedule
        from psyclone.transformations import Dynamo0p3OMPLoopTrans, \
            OMPParallelTrans
        otrans = Dynamo0p3OMPLoopTrans()
        rtrans = OMPParallelTrans()
        # Apply an OpenMP do directive to the loop
        schedule, _ = otrans.apply(schedule.children[0], reprod=True)
        # Apply an OpenMP Parallel directive around the OpenMP do directive
        schedule, _ = rtrans.apply(schedule.children[0])
        invoke.schedule = schedule
        with pytest.raises(GenerationError) as excinfo:
            _ = str(psy.gen)
        assert (
            "REPROD_PAD_SIZE in {0} should be a positive "
            "integer".format(Config.get().filename) in str(excinfo.value))


def test_argument_depends_on():
    '''Check that the depends_on method returns the appropriate boolean
    value for arguments with combinations of read and write access'''
    _, invoke_info = parse(os.path.join(BASE_PATH,
                                        "4.5_multikernel_invokes.f90"),
                           api="dynamo0.3")
    psy = PSyFactory("dynamo0.3", distributed_memory=False).create(invoke_info)
    invoke = psy.invokes.invoke_list[0]
    schedule = invoke.schedule
    arg_f1_inc_1 = schedule.children[0].children[0].arguments.args[0]
    arg_f1_inc_2 = schedule.children[2].children[0].arguments.args[0]
    arg_f2_read_1 = schedule.children[0].children[0].arguments.args[2]
    arg_f2_inc = schedule.children[1].children[0].arguments.args[0]
    arg_f2_read_2 = schedule.children[2].children[0].arguments.args[1]
    # different names returns False
    assert not arg_f2_inc._depends_on(arg_f1_inc_1)
    # same name both reads returns False
    assert not arg_f2_read_1._depends_on(arg_f2_read_2)
    # same name both incs (write to read) returns True
    assert arg_f1_inc_2._depends_on(arg_f1_inc_1)
    # read to write returns True
    assert arg_f2_read_1._depends_on(arg_f2_inc)
    # write to read returns True
    assert arg_f2_inc._depends_on(arg_f2_read_1)
    # same name both writes (the 4.5 example only uses inc) returns True
    _, invoke_info = parse(
        os.path.join(BASE_PATH,
                     "15.14.4_builtin_and_normal_kernel_invoke.f90"),
        api="dynamo0.3")
    psy = PSyFactory("dynamo0.3", distributed_memory=False).create(invoke_info)
    invoke = psy.invokes.invoke_list[0]
    schedule = invoke.schedule
    arg_f1_write_1 = schedule.children[0].children[0].arguments.args[1]
    arg_f1_write_2 = schedule.children[1].children[0].arguments.args[0]
    assert arg_f1_write_1._depends_on(arg_f1_write_2)


def test_argument_find_argument():
    '''Check that the find_argument method returns the first dependent
    argument in a list of nodes, or None if none are found'''
    _, invoke_info = parse(
        os.path.join(BASE_PATH, "15.14.1_multi_aX_plus_Y_builtin.f90"),
        api="dynamo0.3")
    psy = PSyFactory("dynamo0.3", distributed_memory=True).create(invoke_info)
    invoke = psy.invokes.invoke_list[0]
    schedule = invoke.schedule
    # 1: returns none if none found
    f1_first_read = schedule.children[0].children[0].arguments.args[2]
    # a) empty node list
    assert not f1_first_read._find_argument([])
    # b) check many reads
    call_nodes = schedule.calls()
    assert not f1_first_read._find_argument(call_nodes)
    # 2: returns first dependent kernel arg when there are many
    # dependencies (check first read returned)
    f3_write = schedule.children[3].children[0].arguments.args[0]
    f3_first_read = schedule.children[0].children[0].arguments.args[3]
    result = f3_write._find_argument(call_nodes)
    assert result == f3_first_read
    # 3: haloexchange node
    _, invoke_info = parse(
        os.path.join(BASE_PATH,
                     "15.14.4_builtin_and_normal_kernel_invoke.f90"),
        api="dynamo0.3")
    psy = PSyFactory("dynamo0.3", distributed_memory=True).create(invoke_info)
    invoke = psy.invokes.invoke_list[0]
    schedule = invoke.schedule
    # a) kern arg depends on halo arg
    m2_read_arg = schedule.children[3].children[0].arguments.args[4]
    m2_halo_field = schedule.children[2].field
    result = m2_read_arg._find_argument(schedule.children)
    assert result == m2_halo_field
    # b) halo arg depends on kern arg
    result = m2_halo_field._find_argument([schedule.children[3].children[0]])
    assert result == m2_read_arg
    # 4: globalsum node
    _, invoke_info = parse(
        os.path.join(BASE_PATH, "15.14.3_sum_setval_field_builtin.f90"),
        api="dynamo0.3")
    psy = PSyFactory("dynamo0.3", distributed_memory=True).create(invoke_info)
    invoke = psy.invokes.invoke_list[0]
    schedule = invoke.schedule
    # a) globalsum arg depends on kern arg
    kern_asum_arg = schedule.children[3].children[0].arguments.args[1]
    glob_sum_arg = schedule.children[2].scalar
    result = kern_asum_arg._find_argument(schedule.children)
    assert result == glob_sum_arg
    # b) kern arg depends on globalsum arg
    result = glob_sum_arg._find_argument([schedule.children[3].children[0]])
    assert result == kern_asum_arg


def test_argument_find_read_arguments():
    '''Check that the find_read_arguments method returns the appropriate
    arguments in a list of nodes.'''
    _, invoke_info = parse(
        os.path.join(BASE_PATH, "15.14.1_multi_aX_plus_Y_builtin.f90"),
        api="dynamo0.3")
    psy = PSyFactory("dynamo0.3", distributed_memory=True).create(invoke_info)
    invoke = psy.invokes.invoke_list[0]
    schedule = invoke.schedule
    # 1: returns [] if not a writer. f1 is read, not written.
    f1_first_read = schedule.children[0].children[0].arguments.args[2]
    call_nodes = schedule.calls()
    assert f1_first_read._find_read_arguments(call_nodes) == []
    # 2: return list of readers (f3 is written to and then read by
    # three following calls)
    f3_write = schedule.children[3].children[0].arguments.args[0]
    result = f3_write._find_read_arguments(call_nodes[4:])
    assert len(result) == 3
    for idx in range(3):
        loop = schedule.children[idx+4]
        assert result[idx] == loop.children[0].arguments.args[3]
    # 3: Return empty list if no readers (f2 is written to but not
    # read)
    f2_write = schedule.children[0].children[0].arguments.args[0]
    assert f2_write._find_read_arguments(call_nodes[1:]) == []
    # 4: Return list of readers before a subsequent writer
    f3_write = schedule.children[3].children[0].arguments.args[0]
    result = f3_write._find_read_arguments(call_nodes)
    assert len(result) == 3
    for idx in range(3):
        loop = schedule.children[idx]
        assert result[idx] == loop.children[0].arguments.args[3]


def test_globalsum_arg():
    ''' Check that the globalsum argument is defined as gh_readwrite and
    points to the GlobalSum node '''
    _, invoke_info = parse(
        os.path.join(BASE_PATH, "15.14.3_sum_setval_field_builtin.f90"),
        api="dynamo0.3")
    psy = PSyFactory("dynamo0.3", distributed_memory=True).create(invoke_info)
    invoke = psy.invokes.invoke_list[0]
    schedule = invoke.schedule
    glob_sum = schedule.children[2]
    glob_sum_arg = glob_sum.scalar
    assert glob_sum_arg.access == "gh_readwrite"
    assert glob_sum_arg.call == glob_sum


def test_haloexchange_arg():
    '''Check that the HaloExchange argument is defined as gh_readwrite and
    points to the HaloExchange node'''
    _, invoke_info = parse(
        os.path.join(BASE_PATH,
                     "15.14.4_builtin_and_normal_kernel_invoke.f90"),
        api="dynamo0.3")
    psy = PSyFactory("dynamo0.3", distributed_memory=True).create(invoke_info)
    invoke = psy.invokes.invoke_list[0]
    schedule = invoke.schedule
    halo_exchange = schedule.children[2]
    halo_exchange_arg = halo_exchange.field
    assert halo_exchange_arg.access == "gh_readwrite"
    assert halo_exchange_arg.call == halo_exchange


def test_argument_forward_read_dependencies():
    '''Check that the forward_read_dependencies method returns the appropriate
    arguments in a schedule.'''
    _, invoke_info = parse(
        os.path.join(BASE_PATH, "15.14.1_multi_aX_plus_Y_builtin.f90"),
        api="dynamo0.3")
    psy = PSyFactory("dynamo0.3", distributed_memory=True).create(invoke_info)
    invoke = psy.invokes.invoke_list[0]
    schedule = invoke.schedule
    # 1: returns [] if not a writer. f1 is read, not written.
    f1_first_read = schedule.children[0].children[0].arguments.args[2]
    _ = schedule.calls()
    assert f1_first_read.forward_read_dependencies() == []
    # 2: return list of readers (f3 is written to and then read by
    # three following calls)
    f3_write = schedule.children[3].children[0].arguments.args[0]
    result = f3_write.forward_read_dependencies()
    assert len(result) == 3
    for idx in range(3):
        loop = schedule.children[idx+4]
        assert result[idx] == loop.children[0].arguments.args[3]
    # 3: Return empty list if no readers (f2 is written to but not
    # read)
    f2_write = schedule.children[0].children[0].arguments.args[0]
    assert f2_write.forward_read_dependencies() == []


def test_argument_forward_dependence(monkeypatch, annexed):
    '''Check that forward_dependence method returns the first dependent
    argument after the current Node in the schedule or None if none
    are found. We also test when annexed is False and True as it
    affects how many halo exchanges are generated.

    '''
    config = Config.get()
    dyn_config = config.api_conf("dynamo0.3")
    monkeypatch.setattr(dyn_config, "_compute_annexed_dofs", annexed)
    _, invoke_info = parse(
        os.path.join(BASE_PATH, "15.14.1_multi_aX_plus_Y_builtin.f90"),
        api="dynamo0.3")
    psy = PSyFactory("dynamo0.3", distributed_memory=True).create(invoke_info)
    invoke = psy.invokes.invoke_list[0]
    schedule = invoke.schedule
    f1_first_read = schedule.children[0].children[0].arguments.args[2]
    # 1: returns none if none found (check many reads)
    assert not f1_first_read.forward_dependence()
    # 2: returns first dependent kernel arg when there are many
    # dependencies (check first read returned)
    f3_write = schedule.children[3].children[0].arguments.args[0]
    f3_next_read = schedule.children[4].children[0].arguments.args[3]
    result = f3_write.forward_dependence()
    assert result == f3_next_read
    # 3: haloexchange dependencies
    _, invoke_info = parse(
        os.path.join(BASE_PATH, "4.5_multikernel_invokes.f90"),
        api="dynamo0.3")
    psy = PSyFactory("dynamo0.3", distributed_memory=True).create(invoke_info)
    invoke = psy.invokes.invoke_list[0]
    schedule = invoke.schedule
    if annexed:
        index = 7
    else:
        index = 8
    f2_prev_arg = schedule.children[index-1].children[0].arguments.args[0]
    f2_halo_field = schedule.children[index].field
    f2_next_arg = schedule.children[index+1].children[0].arguments.args[1]
    # a) previous kern arg depends on halo arg
    result = f2_prev_arg.forward_dependence()
    assert result == f2_halo_field
    # b) halo arg depends on following kern arg
    result = f2_halo_field.forward_dependence()
    assert result == f2_next_arg
    # 4: globalsum dependencies
    _, invoke_info = parse(
        os.path.join(BASE_PATH, "15.14.3_sum_setval_field_builtin.f90"),
        api="dynamo0.3")
    psy = PSyFactory("dynamo0.3", distributed_memory=True).create(invoke_info)
    invoke = psy.invokes.invoke_list[0]
    schedule = invoke.schedule
    prev_arg = schedule.children[0].children[0].arguments.args[1]
    sum_arg = schedule.children[1].children[0].arguments.args[0]
    global_sum_arg = schedule.children[2].scalar
    next_arg = schedule.children[3].children[0].arguments.args[1]
    # a) prev kern arg depends on sum
    result = prev_arg.forward_dependence()
    assert result == sum_arg
    # b) sum arg depends on global sum arg
    result = sum_arg.forward_dependence()
    assert result == global_sum_arg
    # c) global sum arg depends on next kern arg
    result = global_sum_arg.forward_dependence()
    assert result == next_arg


def test_argument_backward_dependence(monkeypatch, annexed):
    '''Check that backward_dependence method returns the first dependent
    argument before the current Node in the schedule or None if none
    are found. We also test when annexed is False and True as it
    affects how many halo exchanges are generated.

    '''
    config = Config.get()
    dyn_config = config.api_conf("dynamo0.3")
    monkeypatch.setattr(dyn_config, "_compute_annexed_dofs", annexed)
    _, invoke_info = parse(
        os.path.join(BASE_PATH, "15.14.1_multi_aX_plus_Y_builtin.f90"),
        api="dynamo0.3")
    psy = PSyFactory("dynamo0.3", distributed_memory=True).create(invoke_info)
    invoke = psy.invokes.invoke_list[0]
    schedule = invoke.schedule
    f1_last_read = schedule.children[6].children[0].arguments.args[2]
    # 1: returns none if none found (check many reads)
    assert not f1_last_read.backward_dependence()
    # 2: returns first dependent kernel arg when there are many
    # dependencies (check first read returned)
    f3_write = schedule.children[3].children[0].arguments.args[0]
    f3_prev_read = schedule.children[2].children[0].arguments.args[3]
    result = f3_write.backward_dependence()
    assert result == f3_prev_read
    # 3: haloexchange dependencies
    _, invoke_info = parse(
        os.path.join(BASE_PATH, "4.5_multikernel_invokes.f90"),
        api="dynamo0.3")
    psy = PSyFactory("dynamo0.3", distributed_memory=True).create(invoke_info)
    invoke = psy.invokes.invoke_list[0]
    schedule = invoke.schedule
    if annexed:
        index = 7
    else:
        index = 8
    f2_prev_arg = schedule.children[index-1].children[0].arguments.args[0]
    f2_halo_field = schedule.children[index].field
    f2_next_arg = schedule.children[index+1].children[0].arguments.args[1]
    # a) following kern arg depends on halo arg
    result = f2_next_arg.backward_dependence()
    assert result == f2_halo_field
    # b) halo arg depends on previous kern arg
    result = f2_halo_field.backward_dependence()
    assert result == f2_prev_arg
    # 4: globalsum dependencies
    _, invoke_info = parse(
        os.path.join(BASE_PATH, "15.14.3_sum_setval_field_builtin.f90"),
        api="dynamo0.3")
    psy = PSyFactory("dynamo0.3", distributed_memory=True).create(invoke_info)
    invoke = psy.invokes.invoke_list[0]
    schedule = invoke.schedule
    prev_arg = schedule.children[0].children[0].arguments.args[1]
    sum_arg = schedule.children[1].children[0].arguments.args[0]
    global_sum_arg = schedule.children[2].scalar
    next_arg = schedule.children[3].children[0].arguments.args[1]
    # a) next kern arg depends on global sum arg
    result = next_arg.backward_dependence()
    assert result == global_sum_arg
    # b) global sum arg depends on sum arg
    result = global_sum_arg.backward_dependence()
    assert result == sum_arg
    # c) sum depends on prev kern arg
    result = sum_arg.backward_dependence()
    assert result == prev_arg


def test_node_depth():
    '''
    Test that the Node class depth method returns the correct value for a
    Node in a tree. The start depth to determine a Node's depth is set to
    0. Depth of a Schedule is 1 and increases for its descendants.
    '''
    _, invoke_info = parse(
        os.path.join(BASE_PATH, "1_single_invoke.f90"),
        api="dynamo0.3")
    psy = PSyFactory("dynamo0.3", distributed_memory=True).create(invoke_info)
    invoke = psy.invokes.invoke_list[0]
    schedule = invoke.schedule
    # Assert that start_depth of any Node (including Schedule) is 0
    assert schedule.START_DEPTH == 0
    # Assert that Schedule depth is 1
    assert schedule.depth == 1
    # Depth increases by 1 for descendants at each level
    for child in schedule.children:
        assert child.depth == 2
    for child in schedule.children[3].children:
        assert child.depth == 3


def test_node_position():
    '''
    Test that the Node class position and abs_position methods return
    the correct value for a Node in a tree. The start position is
    set to 0. Relative position starts from 0 and absolute from 1.
    '''
    _, invoke_info = parse(
        os.path.join(BASE_PATH, "4.7_multikernel_invokes.f90"),
        api="dynamo0.3")
    psy = PSyFactory("dynamo0.3", distributed_memory=True).create(invoke_info)
    invoke = psy.invokes.invoke_list[0]
    schedule = invoke.schedule
    child = schedule.children[6]
    # Assert that position of a Schedule (no parent Node) is 0
    assert schedule.position == 0
    # Assert that start_position of any Node is 0
    assert child.START_POSITION == 0
    # Assert that relative and absolute positions return correct values
    assert child.position == 6
    assert child.abs_position == 7
    # Test InternalError for _find_position with an incorrect position
    with pytest.raises(InternalError) as excinfo:
        _, _ = child._find_position(child.root.children, -2)
    assert "started from -2 instead of 0" in str(excinfo.value)
    # Test InternalError for abs_position with a Node that does
    # not belong to the Schedule
    ompdir = OMPDoDirective()
    with pytest.raises(InternalError) as excinfo:
        _ = ompdir.abs_position
    assert ("PSyclone internal error: Error in search for Node position "
            "in the tree") in str(excinfo.value)


def test_node_root():
    '''
    Test that the Node class root method returns the correct instance
    for a Node in a tree.
    '''
    _, invoke_info = parse(
        os.path.join(BASE_PATH, "4.7_multikernel_invokes.f90"),
        api="dynamo0.3")
    psy = PSyFactory("dynamo0.3", distributed_memory=False).create(invoke_info)
    invoke = psy.invokes.invoke_list[0]
    ru_schedule = invoke.schedule
    # Select a loop and the kernel inside
    ru_loop = ru_schedule.children[1]
    ru_kern = ru_loop.children[0]
    # Assert that the absolute root is a Schedule
    from psyclone.psyGen import Schedule
    assert isinstance(ru_kern.root, Schedule)


def test_node_args():
    '''Test that the Node class args method returns the correct arguments
    for Nodes that do not have arguments themselves'''
    _, invoke_info = parse(
        os.path.join(BASE_PATH, "4_multikernel_invokes.f90"),
        api="dynamo0.3")
    psy = PSyFactory("dynamo0.3", distributed_memory=False).create(invoke_info)
    invoke = psy.invokes.invoke_list[0]
    schedule = invoke.schedule
    loop1 = schedule.children[0]
    kern1 = loop1.children[0]
    loop2 = schedule.children[1]
    kern2 = loop2.children[0]
    # 1) Schedule (not that this is useful)
    all_args = kern1.arguments.args
    all_args.extend(kern2.arguments.args)
    schedule_args = schedule.args
    for idx, arg in enumerate(all_args):
        assert arg == schedule_args[idx]
    # 2) Loop1
    loop1_args = loop1.args
    for idx, arg in enumerate(kern1.arguments.args):
        assert arg == loop1_args[idx]
    # 3) Loop2
    loop2_args = loop2.args
    for idx, arg in enumerate(kern2.arguments.args):
        assert arg == loop2_args[idx]
    # 4) Loopfuse
    ftrans = DynamoLoopFuseTrans()
    schedule, _ = ftrans.apply(schedule.children[0], schedule.children[1],
                               same_space=True)
    loop = schedule.children[0]
    kern1 = loop.children[0]
    kern2 = loop.children[1]
    loop_args = loop.args
    kern_args = kern1.arguments.args
    kern_args.extend(kern2.arguments.args)
    for idx, arg in enumerate(kern_args):
        assert arg == loop_args[idx]


def test_call_args():
    '''Test that the call class args method returns the appropriate
    arguments '''
    _, invoke_info = parse(
        os.path.join(BASE_PATH,
                     "15.14.4_builtin_and_normal_kernel_invoke.f90"),
        api="dynamo0.3")
    psy = PSyFactory("dynamo0.3", distributed_memory=False).create(invoke_info)
    invoke = psy.invokes.invoke_list[0]
    schedule = invoke.schedule
    kern = schedule.children[0].children[0]
    builtin = schedule.children[1].children[0]
    # 1) kern
    for idx, arg in enumerate(kern.args):
        assert arg == kern.arguments.args[idx]
    # 2) builtin
    for idx, arg in enumerate(builtin.args):
        assert arg == builtin.arguments.args[idx]


def test_haloexchange_can_be_printed():
    '''Test that the HaloExchange class can always be printed'''
    _, invoke_info = parse(
        os.path.join(BASE_PATH, "1_single_invoke.f90"),
        distributed_memory=True, api="dynamo0.3")
    psy = PSyFactory("dynamo0.3", distributed_memory=True).create(invoke_info)
    invoke = psy.invokes.invoke_list[0]
    schedule = invoke.schedule
    for haloexchange in schedule.children[:2]:
        assert "HaloExchange[field='" in str(haloexchange)
        assert "', type='" in str(haloexchange)
        assert "', depth='" in str(haloexchange)
        assert "', check_dirty='" in str(haloexchange)


def test_haloexchange_args():
    '''Test that the haloexchange class args method returns the appropriate
    argument '''
    _, invoke_info = parse(
        os.path.join(BASE_PATH, "1_single_invoke.f90"),
        api="dynamo0.3")
    psy = PSyFactory("dynamo0.3", distributed_memory=True).create(invoke_info)
    invoke = psy.invokes.invoke_list[0]
    schedule = invoke.schedule
    for haloexchange in schedule.children[:2]:
        assert len(haloexchange.args) == 1
        assert haloexchange.args[0] == haloexchange.field


def test_globalsum_args():
    '''Test that the globalsum class args method returns the appropriate
    argument '''
    _, invoke_info = parse(
        os.path.join(BASE_PATH, "15.14.3_sum_setval_field_builtin.f90"),
        api="dynamo0.3")
    psy = PSyFactory("dynamo0.3", distributed_memory=True).create(invoke_info)
    invoke = psy.invokes.invoke_list[0]
    schedule = invoke.schedule
    global_sum = schedule.children[2]
    assert len(global_sum.args) == 1
    assert global_sum.args[0] == global_sum.scalar


def test_node_forward_dependence():
    '''Test that the Node class forward_dependence method returns the
    closest dependent Node after the current Node in the schedule or
    None if none are found.'''
    _, invoke_info = parse(
        os.path.join(BASE_PATH, "15.14.1_multi_aX_plus_Y_builtin.f90"),
        api="dynamo0.3")
    psy = PSyFactory("dynamo0.3", distributed_memory=True).create(invoke_info)
    invoke = psy.invokes.invoke_list[0]
    schedule = invoke.schedule
    read4 = schedule.children[4]
    # 1: returns none if none found
    # a) check many reads
    assert not read4.forward_dependence()
    # b) check no dependencies for a call
    assert not read4.children[0].forward_dependence()
    # 2: returns first dependent kernel arg when there are many
    # dependencies
    # a) check first read returned
    writer = schedule.children[3]
    next_read = schedule.children[4]
    assert writer.forward_dependence() == next_read
    # a) check writer returned
    first_loop = schedule.children[0]
    assert first_loop.forward_dependence() == writer
    # 3: haloexchange dependencies
    _, invoke_info = parse(
        os.path.join(BASE_PATH, "4.5_multikernel_invokes.f90"),
        api="dynamo0.3")
    psy = PSyFactory("dynamo0.3", distributed_memory=True).create(invoke_info)
    invoke = psy.invokes.invoke_list[0]
    schedule = invoke.schedule
    prev_loop = schedule.children[7]
    halo_field = schedule.children[8]
    next_loop = schedule.children[9]
    # a) previous loop depends on halo exchange
    assert prev_loop.forward_dependence() == halo_field
    # b) halo exchange depends on following loop
    assert halo_field.forward_dependence() == next_loop

    # 4: globalsum dependencies
    _, invoke_info = parse(
        os.path.join(BASE_PATH, "15.14.3_sum_setval_field_builtin.f90"),
        api="dynamo0.3")
    psy = PSyFactory("dynamo0.3", distributed_memory=True).create(invoke_info)
    invoke = psy.invokes.invoke_list[0]
    schedule = invoke.schedule
    prev_loop = schedule.children[0]
    sum_loop = schedule.children[1]
    global_sum_loop = schedule.children[2]
    next_loop = schedule.children[3]
    # a) prev loop depends on sum loop
    assert prev_loop.forward_dependence() == sum_loop
    # b) sum loop depends on global sum loop
    assert sum_loop.forward_dependence() == global_sum_loop
    # c) global sum loop depends on next loop
    assert global_sum_loop.forward_dependence() == next_loop


def test_node_backward_dependence():
    '''Test that the Node class backward_dependence method returns the
    closest dependent Node before the current Node in the schedule or
    None if none are found.'''
    _, invoke_info = parse(
        os.path.join(BASE_PATH, "15.14.1_multi_aX_plus_Y_builtin.f90"),
        api="dynamo0.3")
    psy = PSyFactory("dynamo0.3", distributed_memory=True).create(invoke_info)
    invoke = psy.invokes.invoke_list[0]
    schedule = invoke.schedule
    # 1: loop no backwards dependence
    loop3 = schedule.children[2]
    assert not loop3.backward_dependence()
    # 2: loop to loop backward dependence
    # a) many steps
    last_loop_node = schedule.children[6]
    prev_dep_loop_node = schedule.children[3]
    assert last_loop_node.backward_dependence() == prev_dep_loop_node
    # b) previous
    assert prev_dep_loop_node.backward_dependence() == loop3
    # 3: haloexchange dependencies
    _, invoke_info = parse(
        os.path.join(BASE_PATH, "4.5_multikernel_invokes.f90"),
        api="dynamo0.3")
    psy = PSyFactory("dynamo0.3", distributed_memory=True).create(invoke_info)
    invoke = psy.invokes.invoke_list[0]
    schedule = invoke.schedule
    loop2 = schedule.children[7]
    halo_exchange = schedule.children[8]
    loop3 = schedule.children[9]
    # a) following loop node depends on halo exchange node
    result = loop3.backward_dependence()
    assert result == halo_exchange
    # b) halo exchange node depends on previous loop node
    result = halo_exchange.backward_dependence()
    assert result == loop2
    # 4: globalsum dependencies
    _, invoke_info = parse(
        os.path.join(BASE_PATH, "15.14.3_sum_setval_field_builtin.f90"),
        api="dynamo0.3")
    psy = PSyFactory("dynamo0.3", distributed_memory=True).create(invoke_info)
    invoke = psy.invokes.invoke_list[0]
    schedule = invoke.schedule
    loop1 = schedule.children[0]
    loop2 = schedule.children[1]
    global_sum = schedule.children[2]
    loop3 = schedule.children[3]
    # a) loop3 depends on global sum
    assert loop3.backward_dependence() == global_sum
    # b) global sum depends on loop2
    assert global_sum.backward_dependence() == loop2
    # c) loop2 (sum) depends on loop1
    assert loop2.backward_dependence() == loop1


def test_call_forward_dependence():
    '''Test that the Call class forward_dependence method returns the
    closest dependent call after the current call in the schedule or
    None if none are found. This is achieved by loop fusing first.'''
    _, invoke_info = parse(
        os.path.join(BASE_PATH, "15.14.1_multi_aX_plus_Y_builtin.f90"),
        api="dynamo0.3")
    psy = PSyFactory("dynamo0.3", distributed_memory=False).create(invoke_info)
    invoke = psy.invokes.invoke_list[0]
    schedule = invoke.schedule
    ftrans = DynamoLoopFuseTrans()
    for _ in range(6):
        schedule, _ = ftrans.apply(schedule.children[0], schedule.children[1],
                                   same_space=True)
    read4 = schedule.children[0].children[4]
    # 1: returns none if none found
    # a) check many reads
    assert not read4.forward_dependence()
    # 2: returns first dependent kernel arg when there are many
    # dependencies
    # a) check first read returned
    writer = schedule.children[0].children[3]
    next_read = schedule.children[0].children[4]
    assert writer.forward_dependence() == next_read
    # a) check writer returned
    first_loop = schedule.children[0].children[0]
    assert first_loop.forward_dependence() == writer


def test_call_backward_dependence():
    '''Test that the Call class backward_dependence method returns the
    closest dependent call before the current call in the schedule or
    None if none are found. This is achieved by loop fusing first.'''
    _, invoke_info = parse(
        os.path.join(BASE_PATH, "15.14.1_multi_aX_plus_Y_builtin.f90"),
        api="dynamo0.3")
    psy = PSyFactory("dynamo0.3", distributed_memory=False).create(invoke_info)
    invoke = psy.invokes.invoke_list[0]
    schedule = invoke.schedule
    ftrans = DynamoLoopFuseTrans()
    for _ in range(6):
        schedule, _ = ftrans.apply(schedule.children[0], schedule.children[1],
                                   same_space=True)
    # 1: loop no backwards dependence
    call3 = schedule.children[0].children[2]
    assert not call3.backward_dependence()
    # 2: call to call backward dependence
    # a) many steps
    last_call_node = schedule.children[0].children[6]
    prev_dep_call_node = schedule.children[0].children[3]
    assert last_call_node.backward_dependence() == prev_dep_call_node
    # b) previous
    assert prev_dep_call_node.backward_dependence() == call3


def test_omp_forward_dependence():
    '''Test that the forward_dependence method works for Directives,
    returning the closest dependent Node after the current Node in the
    schedule or None if none are found. '''
    _, invoke_info = parse(
        os.path.join(BASE_PATH, "15.14.1_multi_aX_plus_Y_builtin.f90"),
        api="dynamo0.3")
    psy = PSyFactory("dynamo0.3", distributed_memory=True).create(invoke_info)
    invoke = psy.invokes.invoke_list[0]
    schedule = invoke.schedule
    from psyclone.transformations import DynamoOMPParallelLoopTrans
    otrans = DynamoOMPParallelLoopTrans()
    for child in schedule.children:
        schedule, _ = otrans.apply(child)
    read4 = schedule.children[4]
    # 1: returns none if none found
    # a) check many reads
    assert not read4.forward_dependence()
    # b) check no dependencies for the loop
    assert not read4.children[0].forward_dependence()
    # 2: returns first dependent kernel arg when there are many
    # dependencies
    # a) check first read returned
    writer = schedule.children[3]
    next_read = schedule.children[4]
    assert writer.forward_dependence() == next_read
    # b) check writer returned
    first_omp = schedule.children[0]
    assert first_omp.forward_dependence() == writer
    # 3: directive and globalsum dependencies
    _, invoke_info = parse(
        os.path.join(BASE_PATH, "15.14.3_sum_setval_field_builtin.f90"),
        api="dynamo0.3")
    psy = PSyFactory("dynamo0.3", distributed_memory=True).create(invoke_info)
    invoke = psy.invokes.invoke_list[0]
    schedule = invoke.schedule
    schedule, _ = otrans.apply(schedule.children[0])
    schedule, _ = otrans.apply(schedule.children[1])
    schedule, _ = otrans.apply(schedule.children[3])
    prev_omp = schedule.children[0]
    sum_omp = schedule.children[1]
    global_sum_loop = schedule.children[2]
    next_omp = schedule.children[3]
    # a) prev omp depends on sum omp
    assert prev_omp.forward_dependence() == sum_omp
    # b) sum omp depends on global sum loop
    assert sum_omp.forward_dependence() == global_sum_loop
    # c) global sum loop depends on next omp
    assert global_sum_loop.forward_dependence() == next_omp


def test_directive_backward_dependence():
    '''Test that the backward_dependence method works for Directives,
    returning the closest dependent Node before the current Node in
    the schedule or None if none are found.'''
    _, invoke_info = parse(
        os.path.join(BASE_PATH, "15.14.1_multi_aX_plus_Y_builtin.f90"),
        api="dynamo0.3")
    psy = PSyFactory("dynamo0.3", distributed_memory=True).create(invoke_info)
    invoke = psy.invokes.invoke_list[0]
    schedule = invoke.schedule
    from psyclone.transformations import DynamoOMPParallelLoopTrans
    otrans = DynamoOMPParallelLoopTrans()
    for child in schedule.children:
        schedule, _ = otrans.apply(child)
    # 1: omp directive no backwards dependence
    omp3 = schedule.children[2]
    assert not omp3.backward_dependence()
    # 2: omp to omp backward dependence
    # a) many steps
    last_omp_node = schedule.children[6]
    prev_dep_omp_node = schedule.children[3]
    assert last_omp_node.backward_dependence() == prev_dep_omp_node
    # b) previous
    assert prev_dep_omp_node.backward_dependence() == omp3
    # 3: globalsum dependencies
    _, invoke_info = parse(
        os.path.join(BASE_PATH, "15.14.3_sum_setval_field_builtin.f90"),
        api="dynamo0.3")
    psy = PSyFactory("dynamo0.3", distributed_memory=True).create(invoke_info)
    invoke = psy.invokes.invoke_list[0]
    schedule = invoke.schedule
    schedule, _ = otrans.apply(schedule.children[0])
    schedule, _ = otrans.apply(schedule.children[1])
    schedule, _ = otrans.apply(schedule.children[3])
    omp1 = schedule.children[0]
    omp2 = schedule.children[1]
    global_sum = schedule.children[2]
    omp3 = schedule.children[3]
    # a) omp3 depends on global sum
    assert omp3.backward_dependence() == global_sum
    # b) global sum depends on omp2
    assert global_sum.backward_dependence() == omp2
    # c) omp2 (sum) depends on omp1
    assert omp2.backward_dependence() == omp1


def test_directive_get_private(monkeypatch):
    ''' Tests for the _get_private_list() method of OMPParallelDirective. '''
    _, invoke_info = parse(
        os.path.join(BASE_PATH, "1_single_invoke.f90"), api="dynamo0.3")
    psy = PSyFactory("dynamo0.3",
                     distributed_memory=False).create(invoke_info)
    invoke = psy.invokes.invoke_list[0]
    schedule = invoke.schedule
    # We use Transformations to introduce the necessary directives
    from psyclone.transformations import Dynamo0p3OMPLoopTrans, \
        OMPParallelTrans
    otrans = Dynamo0p3OMPLoopTrans()
    rtrans = OMPParallelTrans()
    # Apply an OpenMP do directive to the loop
    schedule, _ = otrans.apply(schedule.children[0], reprod=True)
    # Apply an OpenMP Parallel directive around the OpenMP do directive
    schedule, _ = rtrans.apply(schedule.children[0])
    directive = schedule.children[0]
    assert isinstance(directive, OMPParallelDirective)
    # Now check that _get_private_list returns what we expect
    pvars = directive._get_private_list()
    assert pvars == ['cell']
    # Now use monkeypatch to break the Call within the loop
    call = directive.children[0].children[0].children[0]
    monkeypatch.setattr(call, "local_vars", lambda: [""])
    with pytest.raises(InternalError) as err:
        _ = directive._get_private_list()
    assert ("call 'testkern_code' has a local variable but its name is "
            "not set" in str(err))


def test_node_is_valid_location():
    '''Test that the Node class is_valid_location method returns True if
    the new location does not break any data dependencies, otherwise it
    returns False'''
    _, invoke_info = parse(
        os.path.join(BASE_PATH, "1_single_invoke.f90"),
        api="dynamo0.3")
    psy = PSyFactory("dynamo0.3", distributed_memory=True).create(invoke_info)
    invoke = psy.invokes.invoke_list[0]
    schedule = invoke.schedule
    # 1: new node argument is invalid
    node = schedule.children[0]
    with pytest.raises(GenerationError) as excinfo:
        node.is_valid_location("invalid_node_argument")
    assert "argument is not a Node, it is a 'str'." in str(excinfo.value)
    # 2: optional position argument is invalid
    with pytest.raises(GenerationError) as excinfo:
        node.is_valid_location(node, position="invalid_node_argument")
    assert "The position argument in the psyGen" in str(excinfo.value)
    assert "method must be one of" in str(excinfo.value)
    # 3: parents of node and new_node are not the same
    with pytest.raises(GenerationError) as excinfo:
        node.is_valid_location(schedule.children[3].children[0])
    assert ("the node and the location do not have the same "
            "parent") in str(excinfo.value)
    # 4: positions are the same
    prev_node = schedule.children[0]
    node = schedule.children[1]
    next_node = schedule.children[2]
    # a) before this node
    with pytest.raises(GenerationError) as excinfo:
        node.is_valid_location(node, position="before")
    assert "the node and the location are the same" in str(excinfo.value)
    # b) after this node
    with pytest.raises(GenerationError) as excinfo:
        node.is_valid_location(node, position="after")
    assert "the node and the location are the same" in str(excinfo.value)
    # c) after previous node
    with pytest.raises(GenerationError) as excinfo:
        node.is_valid_location(prev_node, position="after")
    assert "the node and the location are the same" in str(excinfo.value)
    # d) before next node
    with pytest.raises(GenerationError) as excinfo:
        node.is_valid_location(next_node, position="before")
    assert "the node and the location are the same" in str(excinfo.value)
    # 5: valid no previous dependency
    _, invoke_info = parse(
        os.path.join(BASE_PATH, "15.14.1_multi_aX_plus_Y_builtin.f90"),
        api="dynamo0.3")
    psy = PSyFactory("dynamo0.3", distributed_memory=True).create(invoke_info)
    invoke = psy.invokes.invoke_list[0]
    schedule = invoke.schedule
    # 6: valid no prev dep
    node = schedule.children[2]
    assert node.is_valid_location(schedule.children[0])
    # 7: valid prev dep (after)
    node = schedule.children[6]
    assert node.is_valid_location(schedule.children[3], position="after")
    # 8: invalid prev dep (before)
    assert not node.is_valid_location(schedule.children[3], position="before")
    # 9: valid no following dep
    node = schedule.children[4]
    assert node.is_valid_location(schedule.children[6], position="after")
    # 10: valid following dep (before)
    node = schedule.children[0]
    assert node.is_valid_location(schedule.children[3], position="before")
    # 11: invalid following dep (after)
    node = schedule.children[0]
    assert not node.is_valid_location(schedule.children[3], position="after")


def test_node_ancestor():
    ''' Test the Node.ancestor() method '''
    from psyclone.psyGen import Loop
    _, invoke = get_invoke("single_invoke.f90", "gocean1.0", idx=0)
    sched = invoke.schedule
    kern = sched.children[0].children[0].children[0]
    node = kern.ancestor(Node)
    assert isinstance(node, Loop)
    node = kern.ancestor(Node, excluding=[Loop])
    assert node is sched


def test_dag_names():
    '''test that the dag_name method returns the correct value for the
    node class and its specialisations'''
    _, invoke_info = parse(
        os.path.join(BASE_PATH, "1_single_invoke.f90"),
        api="dynamo0.3")
    psy = PSyFactory("dynamo0.3", distributed_memory=True).create(invoke_info)
    invoke = psy.invokes.invoke_list[0]
    schedule = invoke.schedule
    from psyclone.psyGen import Schedule
    assert super(Schedule, schedule).dag_name == "node_0"
    assert schedule.dag_name == "schedule"
    assert schedule.children[0].dag_name == "checkhaloexchange(f2)_0"
    assert schedule.children[3].dag_name == "loop_4"
    schedule.children[3].loop_type = "colour"
    assert schedule.children[3].dag_name == "loop_[colour]_4"
    schedule.children[3].loop_type = ""
    assert (schedule.children[3].children[0].dag_name ==
            "kernel_testkern_code_5")
    _, invoke_info = parse(
        os.path.join(BASE_PATH, "15.14.3_sum_setval_field_builtin.f90"),
        api="dynamo0.3")
    psy = PSyFactory("dynamo0.3", distributed_memory=True).create(invoke_info)
    invoke = psy.invokes.invoke_list[0]
    schedule = invoke.schedule
    global_sum = schedule.children[2]
    assert global_sum.dag_name == "globalsum(asum)_2"
    builtin = schedule.children[1].children[0]
    assert builtin.dag_name == "builtin_sum_x_4"


def test_openmp_pdo_dag_name():
    '''Test that we generate the correct dag name for the OpenMP parallel
    do node'''
    _, info = parse(os.path.join(BASE_PATH,
                                 "15.7.2_setval_X_builtin.f90"),
                    api="dynamo0.3")
    psy = PSyFactory("dynamo0.3", distributed_memory=False).create(info)
    invoke = psy.invokes.invoke_list[0]
    schedule = invoke.schedule
    from psyclone.transformations import DynamoOMPParallelLoopTrans
    otrans = DynamoOMPParallelLoopTrans()
    # Apply OpenMP parallelisation to the loop
    schedule, _ = otrans.apply(schedule.children[0])
    assert schedule.children[0].dag_name == "OMP_parallel_do_1"


def test_omp_dag_names():
    '''Test that we generate the correct dag names for omp parallel, omp
    do, omp directive and directive nodes'''
    _, info = parse(os.path.join(os.path.dirname(os.path.abspath(__file__)),
                                 "test_files", "dynamo0p3",
                                 "1_single_invoke.f90"),
                    api="dynamo0.3")
    psy = PSyFactory("dynamo0.3", distributed_memory=False).create(info)
    invoke = psy.invokes.get('invoke_0_testkern_type')
    schedule = invoke.schedule
    from psyclone.transformations import Dynamo0p3OMPLoopTrans, \
        OMPParallelTrans
    olooptrans = Dynamo0p3OMPLoopTrans()
    ptrans = OMPParallelTrans()
    # Put an OMP PARALLEL around this loop
    child = schedule.children[0]
    oschedule, _ = ptrans.apply(child)
    # Put an OMP DO around this loop
    schedule, _ = olooptrans.apply(oschedule.children[0].children[0])
    # Replace the original loop schedule with the transformed one
    omp_par_node = schedule.children[0]
    assert omp_par_node.dag_name == "OMP_parallel_1"
    assert omp_par_node.children[0].dag_name == "OMP_do_2"
    omp_directive = super(OMPParallelDirective, omp_par_node)
    assert omp_directive.dag_name == "OMP_directive_1"
    print(type(omp_directive))
    directive = super(OMPDirective, omp_par_node)
    assert directive.dag_name == "directive_1"


def test_acc_dag_names():
    ''' Check that we generate the correct dag names for ACC parallel,
    ACC enter-data and ACC loop directive Nodes '''
    from psyclone.psyGen import ACCDataDirective
    from psyclone.transformations import ACCDataTrans, ACCParallelTrans, \
        ACCLoopTrans
    _, invoke = get_invoke("single_invoke.f90", "gocean1.0", idx=0)
    schedule = invoke.schedule

    acclt = ACCLoopTrans()
    accdt = ACCDataTrans()
    accpt = ACCParallelTrans()
    # Enter-data
    new_sched, _ = accdt.apply(schedule)
    assert schedule.children[0].dag_name == "ACC_data_1"
    # Parallel region
    new_sched, _ = accpt.apply(new_sched.children[1])
    assert schedule.children[1].dag_name == "ACC_parallel_2"
    # Loop directive
    new_sched, _ = acclt.apply(new_sched.children[1].children[0])
    assert schedule.children[1].children[0].dag_name == "ACC_loop_3"
    # Base class
    name = super(ACCDataDirective, schedule.children[0]).dag_name
    assert name == "ACC_directive_1"


def test_acc_datadevice_virtual():
    ''' Check that we can't instantiate an instance of ACCDataDirective. '''
    from psyclone.psyGen import ACCDataDirective
    # pylint:disable=abstract-class-instantiated
    with pytest.raises(TypeError) as err:
        ACCDataDirective()
    # pylint:enable=abstract-class-instantiated
    assert ("instantiate abstract class ACCDataDirective with abstract "
            "methods data_on_device" in str(err))


def test_node_dag_no_graphviz(tmpdir, monkeypatch):
    '''test that dag generation does nothing if graphviz is not
    installed. We monkeypatch sys.modules to ensure that it always
    appears that graphviz is not installed on this system. '''
    import sys
    monkeypatch.setitem(sys.modules, 'graphviz', None)
    _, invoke_info = parse(
        os.path.join(BASE_PATH, "1_single_invoke.f90"),
        api="dynamo0.3")
    psy = PSyFactory("dynamo0.3",
                     distributed_memory=False).create(invoke_info)
    invoke = psy.invokes.invoke_list[0]
    schedule = invoke.schedule
    my_file = tmpdir.join('test')
    schedule.dag(file_name=my_file.strpath)
    assert not os.path.exists(my_file.strpath)


# Use a regex to allow for whitespace differences between graphviz
# versions. Need a raw-string (r"") to get new-lines handled nicely.
EXPECTED2 = re.compile(
    r"digraph {\n"
    r"\s*schedule_start\n"
    r"\s*schedule_end\n"
    r"\s*loop_1_start\n"
    r"\s*loop_1_end\n"
    r"\s*loop_1_end -> loop_3_start \[color=green\]\n"
    r"\s*schedule_start -> loop_1_start \[color=blue\]\n"
    r"\s*kernel_testkern_qr_code_2\n"
    r"\s*kernel_testkern_qr_code_2 -> loop_1_end \[color=blue\]\n"
    r"\s*loop_1_start -> kernel_testkern_qr_code_2 \[color=blue\]\n"
    r"\s*loop_3_start\n"
    r"\s*loop_3_end\n"
    r"\s*loop_3_end -> schedule_end \[color=blue\]\n"
    r"\s*loop_1_end -> loop_3_start \[color=red\]\n"
    r"\s*kernel_testkern_qr_code_4\n"
    r"\s*kernel_testkern_qr_code_4 -> loop_3_end \[color=blue\]\n"
    r"\s*loop_3_start -> kernel_testkern_qr_code_4 \[color=blue\]\n"
    r"}")
# pylint: enable=anomalous-backslash-in-string


def test_node_dag(tmpdir, have_graphviz):
    '''test that dag generation works correctly. Skip the test if
    graphviz is not installed'''
    if not have_graphviz:
        return
    _, invoke_info = parse(
        os.path.join(BASE_PATH, "4.1_multikernel_invokes.f90"),
        api="dynamo0.3")
    psy = PSyFactory("dynamo0.3",
                     distributed_memory=False).create(invoke_info)
    invoke = psy.invokes.invoke_list[0]
    schedule = invoke.schedule
    my_file = tmpdir.join('test')
    schedule.dag(file_name=my_file.strpath)
    result = my_file.read()
    print(result)
    assert EXPECTED2.match(result)
    my_file = tmpdir.join('test.svg')
    result = my_file.read()
    for name in ["<title>schedule_start</title>",
                 "<title>schedule_end</title>",
                 "<title>loop_1_start</title>",
                 "<title>loop_1_end</title>",
                 "<title>kernel_testkern_qr_code_2</title>",
                 "<title>kernel_testkern_qr_code_4</title>",
                 "<svg", "</svg>", ]:
        assert name in result
    for colour_name, colour_code in [("blue", "#0000ff"),
                                     ("green", "#00ff00"),
                                     ("red", "#ff0000")]:
        assert colour_name in result or colour_code in result

    with pytest.raises(GenerationError) as excinfo:
        schedule.dag(file_name=my_file.strpath, file_format="rubbish")
    assert "unsupported graphviz file format" in str(excinfo.value)


def test_haloexchange_halo_depth_get_set():
    '''test that the halo_exchange getter and setter work correctly '''
    halo_depth = 4
    halo_exchange = HaloExchange(None)
    # getter
    assert halo_exchange.halo_depth is None
    # setter
    halo_exchange.halo_depth = halo_depth
    assert halo_exchange.halo_depth == halo_depth


def test_haloexchange_vector_index_depend():
    '''check that _find_read_arguments does not return a haloexchange as a
    read dependence if the source node is a halo exchange and its
    field is a vector and the other halo exchange accesses a different
    element of the vector

    '''
    _, invoke_info = parse(os.path.join(BASE_PATH,
                                        "4.9_named_multikernel_invokes.f90"),
                           api="dynamo0.3")
    psy = PSyFactory("dynamo0.3", distributed_memory=True).create(invoke_info)
    invoke = psy.invokes.invoke_list[0]
    schedule = invoke.schedule
    first_d_field_halo_exchange = schedule.children[3]
    field = first_d_field_halo_exchange.field
    all_nodes = schedule.walk(schedule.children, Node)
    following_nodes = all_nodes[4:]
    result_list = field._find_read_arguments(following_nodes)
    assert len(result_list) == 1
    assert result_list[0].call.name == 'ru_code'


def test_find_write_arguments_for_write():
    '''when backward_write_dependencies is called from an field argument
    that does not read then we should return an empty list. This test
    checks this functionality. We use the dynamo0p3 api to create the
    required objects

    '''
    _, invoke_info = parse(
        os.path.join(BASE_PATH, "1_single_invoke.f90"),
        api="dynamo0.3")
    psy = PSyFactory("dynamo0.3",
                     distributed_memory=True).create(invoke_info)
    invoke = psy.invokes.invoke_list[0]
    schedule = invoke.schedule
    loop = schedule.children[3]
    kernel = loop.children[0]
    field_writer = kernel.arguments.args[1]
    node_list = field_writer.backward_write_dependencies()
    assert node_list == []


def test_find_w_args_hes_no_vec(monkeypatch, annexed):
    '''when backward_write_dependencies, or forward_read_dependencies, are
    called and a dependence is found between two halo exchanges, then
    the field must be a vector field. If the field is not a vector
    then an exception is raised. This test checks that the exception
    is raised correctly. Also test with and without annexed dofs being
    computed as this affects the generated code.

    '''
    config = Config.get()
    dyn_config = config.api_conf("dynamo0.3")
    monkeypatch.setattr(dyn_config, "_compute_annexed_dofs", annexed)
    _, invoke_info = parse(
        os.path.join(BASE_PATH, "4.9_named_multikernel_invokes.f90"),
        api="dynamo0.3")
    psy = PSyFactory("dynamo0.3",
                     distributed_memory=True).create(invoke_info)
    invoke = psy.invokes.invoke_list[0]
    schedule = invoke.schedule
    if annexed:
        index = 4
    else:
        index = 5
    halo_exchange_d_v3 = schedule.children[index]
    field_d_v3 = halo_exchange_d_v3.field
    monkeypatch.setattr(field_d_v3, "_vector_size", 1)
    with pytest.raises(InternalError) as excinfo:
        _ = field_d_v3.backward_write_dependencies()
    assert ("DataAccess.overlaps(): vector sizes differ for field 'd' in two "
            "halo exchange calls. Found '1' and '3'" in str(excinfo.value))


def test_find_w_args_hes_diff_vec(monkeypatch, annexed):
    '''when backward_write_dependencies, or forward_read_dependencies, are
    called and a dependence is found between two halo exchanges, then
    the associated fields must be equal size vectors . If the fields
    are not vectors of equal size then an exception is raised. This
    test checks that the exception is raised correctly. Also test with
    and without annexed dofs being computed as this affects the
    generated code.

    '''
    config = Config.get()
    dyn_config = config.api_conf("dynamo0.3")
    monkeypatch.setattr(dyn_config, "_compute_annexed_dofs", annexed)
    _, invoke_info = parse(
        os.path.join(BASE_PATH, "4.9_named_multikernel_invokes.f90"),
        api="dynamo0.3")
    psy = PSyFactory("dynamo0.3",
                     distributed_memory=True).create(invoke_info)
    invoke = psy.invokes.invoke_list[0]
    schedule = invoke.schedule
    if annexed:
        index = 4
    else:
        index = 5
    halo_exchange_d_v3 = schedule.children[index]
    field_d_v3 = halo_exchange_d_v3.field
    monkeypatch.setattr(field_d_v3, "_vector_size", 2)
    with pytest.raises(InternalError) as excinfo:
        _ = field_d_v3.backward_write_dependencies()
    assert ("DataAccess.overlaps(): vector sizes differ for field 'd' in two "
            "halo exchange calls. Found '2' and '3'" in str(excinfo.value))


def test_find_w_args_hes_vec_idx(monkeypatch, annexed):
    '''when backward_write_dependencies, or forward_read_dependencies are
    called, and a dependence is found between two halo exchanges, then
    the vector indices of the two halo exchanges must be different. If
    the vector indices have the same value then an exception is
    raised. This test checks that the exception is raised
    correctly. Also test with and without annexed dofs being computed
    as this affects the generated code.

    '''
    config = Config.get()
    dyn_config = config.api_conf("dynamo0.3")
    monkeypatch.setattr(dyn_config, "_compute_annexed_dofs", annexed)
    _, invoke_info = parse(
        os.path.join(BASE_PATH, "4.9_named_multikernel_invokes.f90"),
        api="dynamo0.3")
    psy = PSyFactory("dynamo0.3",
                     distributed_memory=True).create(invoke_info)
    invoke = psy.invokes.invoke_list[0]
    schedule = invoke.schedule
    if annexed:
        index = 4
    else:
        index = 5
    halo_exchange_d_v3 = schedule.children[index]
    field_d_v3 = halo_exchange_d_v3.field
    halo_exchange_d_v2 = schedule.children[index-1]
    monkeypatch.setattr(halo_exchange_d_v2, "_vector_index", 3)
    with pytest.raises(InternalError) as excinfo:
        _ = field_d_v3.backward_write_dependencies()
    assert ("DataAccess:update_coverage() The halo exchange vector indices "
            "for 'd' are the same. This should never happen"
            in str(excinfo.value))


def test_find_w_args_hes_vec_no_dep():
    '''when _find_write_arguments, or _find_read_arguments, are called,
    halo exchanges with the same field but a different index should
    not depend on each other. This test checks that this behaviour is
    working correctly
    '''

    _, invoke_info = parse(
        os.path.join(BASE_PATH, "4.9_named_multikernel_invokes.f90"),
        api="dynamo0.3")
    psy = PSyFactory("dynamo0.3",
                     distributed_memory=True).create(invoke_info)
    invoke = psy.invokes.invoke_list[0]
    schedule = invoke.schedule
    halo_exchange_d_v3 = schedule.children[5]
    field_d_v3 = halo_exchange_d_v3.field
    # there are two halo exchanges before d_v3 which should not count
    # as dependencies
    node_list = field_d_v3.backward_write_dependencies()
    assert node_list == []


def test_check_vect_hes_differ_wrong_argtype():
    '''when the check_vector_halos_differ method is called from a halo
    exchange object the argument being passed should be a halo
    exchange. If this is not the case an exception should be
    raised. This test checks that this exception is working correctly.
    '''

    _, invoke_info = parse(os.path.join(BASE_PATH, "1_single_invoke.f90"),
                           api="dynamo0.3")
    psy = PSyFactory("dynamo0.3",
                     distributed_memory=True).create(invoke_info)
    invoke = psy.invokes.invoke_list[0]
    schedule = invoke.schedule
    halo_exchange = schedule.children[0]
    with pytest.raises(GenerationError) as excinfo:
        # pass an incorrect object to the method
        halo_exchange.check_vector_halos_differ(psy)
    assert (
        "the argument passed to HaloExchange.check_vector_halos_differ() "
        "is not a halo exchange object" in str(excinfo.value))


def test_check_vec_hes_differ_diff_names():
    '''when the check_vector_halos_differ method is called from a halo
    exchange object the argument being passed should be a halo
    exchange with an argument having the same name as the local halo
    exchange argument name. If this is not the case an exception
    should be raised. This test checks that this exception is working
    correctly.
    '''

    _, invoke_info = parse(os.path.join(BASE_PATH, "1_single_invoke.f90"),
                           api="dynamo0.3")
    psy = PSyFactory("dynamo0.3",
                     distributed_memory=True).create(invoke_info)
    invoke = psy.invokes.invoke_list[0]
    schedule = invoke.schedule
    halo_exchange = schedule.children[0]
    # obtain another halo exchange object which has an argument with a
    # different name
    different_halo_exchange = schedule.children[1]
    with pytest.raises(GenerationError) as excinfo:
        # pass halo exchange with different name to the method
        halo_exchange.check_vector_halos_differ(different_halo_exchange)
    assert (
        "the halo exchange object passed to "
        "HaloExchange.check_vector_halos_differ() has a "
        "different field name 'm1' to self 'f2'" in str(excinfo.value))


def test_find_w_args_multiple_deps_error(monkeypatch, annexed):
    '''when _find_write_arguments finds a write that causes it to return
    there should not be any previous dependencies. This test checks
    that an error is raised if this is not the case. We test with
    annexed dofs is True and False as different numbers of halo
    exchanges are created.

    '''

    config = Config.get()
    dyn_config = config.api_conf("dynamo0.3")
    monkeypatch.setattr(dyn_config, "_compute_annexed_dofs", annexed)

    _, invoke_info = parse(
        os.path.join(BASE_PATH, "8.3_multikernel_invokes_vector.f90"),
        api="dynamo0.3")
    psy = PSyFactory("dynamo0.3",
                     distributed_memory=True).create(invoke_info)
    invoke = psy.invokes.invoke_list[0]
    schedule = invoke.schedule
    # create halo exchanges between the two loops via redundant
    # computation
    if annexed:
        index = 1
    else:
        index = 4
    rc_trans = Dynamo0p3RedundantComputationTrans()
    rc_trans.apply(schedule.children[index], depth=2)
    del schedule.children[index]
    loop = schedule.children[index+2]
    kernel = loop.children[0]
    d_field = kernel.arguments.args[0]
    with pytest.raises(InternalError) as excinfo:
        d_field.backward_write_dependencies()
    assert (
        "Found a writer dependence but there are already dependencies"
        in str(excinfo.value))


def test_find_write_arguments_no_more_nodes(monkeypatch, annexed):
    '''when _find_write_arguments has looked through all nodes but has not
    returned it should mean that is has not found any write
    dependencies. This test checks that an error is raised if this is
    not the case. We test with and without computing annexed dofs as
    different numbers of halo exchanges are created.

    '''

    config = Config.get()
    dyn_config = config.api_conf("dynamo0.3")
    monkeypatch.setattr(dyn_config, "_compute_annexed_dofs", annexed)

    _, invoke_info = parse(
        os.path.join(BASE_PATH, "4.9_named_multikernel_invokes.f90"),
        api="dynamo0.3")
    psy = PSyFactory("dynamo0.3",
                     distributed_memory=True).create(invoke_info)
    invoke = psy.invokes.invoke_list[0]
    schedule = invoke.schedule
    if annexed:
        index = 3
    else:
        index = 4
    del schedule.children[index]
    loop = schedule.children[index+1]
    kernel = loop.children[0]
    d_field = kernel.arguments.args[5]
    with pytest.raises(InternalError) as excinfo:
        d_field.backward_write_dependencies()
    assert (
        "no more nodes but there are already dependencies"
        in str(excinfo.value))


def test_find_w_args_multiple_deps(monkeypatch, annexed):
    '''_find_write_arguments should return as many halo exchange
    dependencies as the vector size of the associated field. This test
    checks that this is the case and that the returned objects are
    what is expected. We test with annexed dofs is True and False as
    different numbers of halo exchanges are created.

    '''

    config = Config.get()
    dyn_config = config.api_conf("dynamo0.3")
    monkeypatch.setattr(dyn_config, "_compute_annexed_dofs", annexed)

    _, invoke_info = parse(
        os.path.join(BASE_PATH, "8.3_multikernel_invokes_vector.f90"),
        api="dynamo0.3")
    psy = PSyFactory("dynamo0.3",
                     distributed_memory=True).create(invoke_info)
    invoke = psy.invokes.invoke_list[0]
    schedule = invoke.schedule
    # create halo exchanges between the two loops via redundant
    # computation
    if annexed:
        index = 1
    else:
        index = 4
    rc_trans = Dynamo0p3RedundantComputationTrans()
    rc_trans.apply(schedule.children[index], depth=2)
    loop = schedule.children[index+3]
    kernel = loop.children[0]
    d_field = kernel.arguments.args[0]
    vector_size = d_field.vector_size
    result_list = d_field.backward_write_dependencies()
    # we have as many dependencies as the field vector size
    assert vector_size == len(result_list)
    indices = set()
    for result in result_list:
        # each dependence is a halo exchange nodes
        assert isinstance(result.call, HaloExchange)
        # the name of the halo exchange field and the initial
        # field are the same
        assert result.name == d_field.name
        # the size of the halo exchange field vector and the initial
        # field vector are the same
        assert result.vector_size == vector_size
        indices.add(result.call.vector_index)
    # each of the indices are unique (otherwise the set would be
    # smaller)
    assert len(indices) == vector_size


def test_loop_props():
    ''' Tests for the properties of a Loop object. '''
    from psyclone.psyGen import Loop
    _, invoke = get_invoke("single_invoke.f90", "gocean1.0", idx=0)
    sched = invoke.schedule
    loop = sched.children[0].children[0]
    assert isinstance(loop, Loop)
    with pytest.raises(GenerationError) as err:
        loop.loop_type = "not_a_valid_type"
    assert ("loop_type value (not_a_valid_type) is invalid. Must be one of "
            "['inner', 'outer']" in str(err))


def test_node_abstract_methods():
    ''' Tests that the abstract methods of the Node class raise appropriate
    errors. '''
    from psyclone.psyGen import Node
    _, invoke = get_invoke("single_invoke.f90", "gocean1.0", idx=0)
    sched = invoke.schedule
    loop = sched.children[0].children[0]
    with pytest.raises(NotImplementedError) as err:
        Node.gen_code(loop)
    assert "Please implement me" in str(err)
    with pytest.raises(NotImplementedError) as err:
        Node.gen_c_code(loop)
    assert "Please implement me" in str(err)
    with pytest.raises(NotImplementedError) as err:
        Node.view(loop)
    assert "BaseClass of a Node must implement the view method" in str(err)


def test_kern_ast():
    ''' Test that we can obtain the fparser2 AST of a kernel. '''
    from psyclone.gocean1p0 import GOKern
    from fparser.two import Fortran2003
    _, invoke = get_invoke("nemolite2d_alg_mod.f90", "gocean1.0", idx=0)
    sched = invoke.schedule
    kern = sched.children[0].children[0].children[0]
    assert isinstance(kern, GOKern)
    assert kern.ast
    assert isinstance(kern.ast, Fortran2003.Program)


def test_dataaccess_vector():
    '''Test that the DataAccess class works as expected when we have a
    vector field argument that depends on more than one halo exchange
    (due to halo exchanges working separately on components of
    vectors).

    '''
    _, invoke_info = parse(
        os.path.join(BASE_PATH, "4.9_named_multikernel_invokes.f90"),
        api="dynamo0.3")
    psy = PSyFactory("dynamo0.3",
                     distributed_memory=True).create(invoke_info)
    invoke = psy.invokes.invoke_list[0]
    schedule = invoke.schedule

    # d from halo exchange vector 1
    halo_exchange_d_v1 = schedule.children[3]
    field_d_v1 = halo_exchange_d_v1.field
    # d from halo exchange vector 2
    halo_exchange_d_v2 = schedule.children[4]
    field_d_v2 = halo_exchange_d_v2.field
    # d from halo exchange vector 3
    halo_exchange_d_v3 = schedule.children[5]
    field_d_v3 = halo_exchange_d_v3.field
    # d from a kernel argument
    loop = schedule.children[6]
    kernel = loop.children[0]
    d_arg = kernel.arguments.args[5]

    access = DataAccess(d_arg)
    assert not access.covered

    access.update_coverage(field_d_v3)
    assert not access.covered
    access.update_coverage(field_d_v2)
    assert not access.covered

    with pytest.raises(InternalError) as excinfo:
        access.update_coverage(field_d_v3)
    assert (
        "Found more than one dependent halo exchange with the same vector "
        "index" in str(excinfo.value))

    access.update_coverage(field_d_v1)
    assert access.covered

    access.reset_coverage()
    assert not access.covered
    assert not access._vector_index_access


def test_dataaccess_same_vector_indices(monkeypatch):
    '''If update_coverage() is called from DataAccess and the arguments
    are the same vector field, and the field vector indices are the
    same then check that an exception is raised. This particular
    exception is difficult to raise as it is caught by an earlier
    method (overlaps()).

    '''
    _, invoke_info = parse(
        os.path.join(BASE_PATH, "4.9_named_multikernel_invokes.f90"),
        api="dynamo0.3")
    psy = PSyFactory("dynamo0.3",
                     distributed_memory=True).create(invoke_info)
    invoke = psy.invokes.invoke_list[0]
    schedule = invoke.schedule
    # d for this halo exchange is for vector component 2
    halo_exchange_d_v2 = schedule.children[4]
    field_d_v2 = halo_exchange_d_v2.field
    # modify d from vector component 3 to be component 2
    halo_exchange_d_v3 = schedule.children[5]
    field_d_v3 = halo_exchange_d_v3.field
    monkeypatch.setattr(halo_exchange_d_v3, "_vector_index", 2)

    # Now raise an exception with our erroneous vector indices (which
    # are the same but should not be), but first make sure that the
    # overlaps() method returns True otherwise an earlier exception
    # will be raised.
    access = DataAccess(field_d_v2)
    monkeypatch.setattr(access, "overlaps", lambda arg: True)

    with pytest.raises(InternalError) as excinfo:
        access.update_coverage(field_d_v3)
    assert (
        "The halo exchange vector indices for 'd' are the same. This should "
        "never happen" in str(excinfo.value))


# Test CodeBlock class


def test_codeblock_view(capsys):
    ''' Check the view and colored_text methods of the Code Block class.'''
    from psyclone.psyGen import colored, SCHEDULE_COLOUR_MAP
    cblock = CodeBlock([])
    coloredtext = colored("CodeBlock", SCHEDULE_COLOUR_MAP["CodeBlock"])
    cblock.view()
    output, _ = capsys.readouterr()
    assert coloredtext+"[" in output
    assert "]" in output


def test_codeblock_can_be_printed():
    '''Test that a CodeBlock instance can always be printed (i.e. is
    initialised fully)'''
    cblock = CodeBlock([])
    assert "CodeBlock[" in str(cblock)
    assert "]" in str(cblock)


def test_codeblock_gen_c_code():
    '''Test that a CodeBlock node fails to generate c code with a
    GenerationError'''
    cblock = CodeBlock([])
    with pytest.raises(GenerationError) as err:
        cblock.gen_c_code()
    assert "CodeBlock can not be translated to C" in str(err.value)

# Test Assignment class


def test_assignment_view(capsys):
    ''' Check the view and colored_text methods of the Assignment class.'''
    from psyclone.psyGen import colored, SCHEDULE_COLOUR_MAP

    assignment = Assignment()
    coloredtext = colored("Assignment", SCHEDULE_COLOUR_MAP["Assignment"])
    assignment.view()
    output, _ = capsys.readouterr()
    assert coloredtext+"[]" in output


def test_assignment_can_be_printed():
    '''Test that an Assignment instance can always be printed (i.e. is
    initialised fully)'''
    assignment = Assignment()
    assert "Assignment[]\n" in str(assignment)


def test_assignment_gen_c_code():
    '''Test that an Assignment node can generate its C representation'''

    # Test with 'a=1'
    assignment = Assignment()
    with pytest.raises(GenerationError) as err:
        _ = assignment.gen_c_code()
    assert("Assignment malformed or incomplete. It should have "
           "exactly 2 children, but it found 0." in str(err.value))
    ref = Reference("a", assignment)
    lit = Literal("1", assignment)
    assignment.addchild(ref)
    assignment.addchild(lit)
    assert assignment.gen_c_code() == 'a = 1;'

# Test Reference class


def test_reference_view(capsys):
    ''' Check the view and colored_text methods of the Reference class.'''
    from psyclone.psyGen import colored, SCHEDULE_COLOUR_MAP
    kschedule = KernelSchedule("kname")
    kschedule.symbol_table.declare("rname", "integer")
    assignment = Assignment(parent=kschedule)
    ref = Reference("rname", assignment)
    coloredtext = colored("Reference", SCHEDULE_COLOUR_MAP["Reference"])
    ref.view()
    output, _ = capsys.readouterr()
    assert coloredtext+"[name:'rname']" in output


def test_reference_can_be_printed():
    '''Test that a Reference instance can always be printed (i.e. is
    initialised fully)'''
    kschedule = KernelSchedule("kname")
    kschedule.symbol_table.declare("rname", "integer")
    assignment = Assignment(parent=kschedule)
    ref = Reference("rname", assignment)
    assert "Reference[name:'rname']\n" in str(ref)


def test_reference_gen_c_code():
    '''Test that a Reference node can generate its C representation'''
    ref = Reference("a", None)
    assert ref.gen_c_code() == 'a'


# Test Array class


def test_array_view(capsys):
    ''' Check the view and colored_text methods of the Array class.'''
    from psyclone.psyGen import colored, SCHEDULE_COLOUR_MAP
    kschedule = KernelSchedule("kname")
    kschedule.symbol_table.declare("aname", "integer", [None])
    assignment = Assignment(parent=kschedule)
    array = Array("aname", parent=assignment)
    coloredtext = colored("ArrayReference", SCHEDULE_COLOUR_MAP["Reference"])
    array.view()
    output, _ = capsys.readouterr()
    assert coloredtext+"[name:'aname']" in output


def test_array_can_be_printed():
    '''Test that an Array instance can always be printed (i.e. is
    initialised fully)'''
    kschedule = KernelSchedule("kname")
    kschedule.symbol_table.declare("aname", "integer")
    assignment = Assignment(parent=kschedule)
    array = Array("aname", assignment)
    assert "ArrayReference[name:'aname']\n" in str(array)


def test_array_gen_c_code():
    '''Test that an Array node can generate its C representation'''

    # Test 0 dimensions
    array = Array("array1", None)
    with pytest.raises(GenerationError) as err:
        _ = array.gen_c_code()
    assert "Array must have at least 1 dimension." in str(err.value)

    # Test access element '1'
    lit = Literal("1", array)
    array.addchild(lit)
    assert array.gen_c_code() == 'array1[1]'

    # Test access element (1,2)
    lit2 = Literal("2", array)
    array.addchild(lit2)
    assert array.gen_c_code() == 'array1[2 * array1LEN1 + 1]'

    # Test access element (1,2,3)
    lit3 = Literal("3", array)
    array.addchild(lit3)
    assert array.gen_c_code() == 'array1[3 * array1LEN2 * '\
        'array1LEN1 + 2 * array1LEN1 + 1]'

# Test Literal class


def test_literal_view(capsys):
    ''' Check the view and colored_text methods of the Literal class.'''
    from psyclone.psyGen import colored, SCHEDULE_COLOUR_MAP
    literal = Literal("1")
    coloredtext = colored("Literal", SCHEDULE_COLOUR_MAP["Literal"])
    literal.view()
    output, _ = capsys.readouterr()
    assert coloredtext+"[value:'1']" in output


def test_literal_can_be_printed():
    '''Test that an Literal instance can always be printed (i.e. is
    initialised fully)'''
    literal = Literal("1")
    assert "Literal[value:'1']\n" in str(literal)


def test_literal_gen_c_code():
    '''Test that a Literal node can generate its C representation'''
    lit = Literal("1", None)
    assert lit.gen_c_code() == '1'


# Test BinaryOperation class

def test_binaryoperation_view(capsys):
    ''' Check the view and colored_text methods of the Binary Operation
    class.'''
    from psyclone.psyGen import colored, SCHEDULE_COLOUR_MAP
    binary_operation = BinaryOperation("+")
    op1 = Literal("1", parent=binary_operation)
    op2 = Literal("1", parent=binary_operation)
    binary_operation.addchild(op1)
    binary_operation.addchild(op2)
    coloredtext = colored("BinaryOperation",
                          SCHEDULE_COLOUR_MAP["BinaryOperation"])
    binary_operation.view()
    output, _ = capsys.readouterr()
    assert coloredtext+"[operator:'+']" in output


def test_binaryoperation_can_be_printed():
    '''Test that a Binary Operation instance can always be printed (i.e. is
    initialised fully)'''
    binary_operation = BinaryOperation("+")
    op1 = Literal("1", parent=binary_operation)
    op2 = Literal("1", parent=binary_operation)
    binary_operation.addchild(op1)
    binary_operation.addchild(op2)
    assert "BinaryOperation[operator:'+']\n" in str(binary_operation)


def test_binaryoperation_gen_c_code():
    '''Test that a BinaryOperation node can generate its C representation'''

    binary_operation = BinaryOperation("+")
    with pytest.raises(GenerationError) as err:
        _ = binary_operation.gen_c_code()
    assert("BinaryOperation malformed or incomplete. It should have "
           "exactly 2 children, but it found 0." in str(err.value))
    lit1 = Literal("1", binary_operation)
    lit2 = Literal("2", binary_operation)
    binary_operation.addchild(lit1)
    binary_operation.addchild(lit2)
    assert binary_operation.gen_c_code() == '(1 + 2)'


# Test KernelSchedule Class

def test_kernelschedule_view(capsys):
    '''Test the view method of the KernelSchedule part.'''
    from psyclone.psyGen import colored, SCHEDULE_COLOUR_MAP
    kschedule = KernelSchedule("kname")
    kschedule.symbol_table.declare("x", "integer")
    assignment = Assignment()
    kschedule.addchild(assignment)
    lhs = Reference("x", parent=assignment)
    rhs = Literal("1", parent=assignment)
    assignment.addchild(lhs)
    assignment.addchild(rhs)
    kschedule.view()
    coloredtext = colored("Schedule",
                          SCHEDULE_COLOUR_MAP["Schedule"])
    output, _ = capsys.readouterr()
    assert coloredtext+"[name:'kname']" in output
    assert "Assignment" in output  # Check child view method is called


def test_kernelschedule_can_be_printed():
    '''Test that a KernelSchedule instance can always be printed (i.e. is
    initialised fully)'''
    kschedule = KernelSchedule("kname")
    kschedule.symbol_table.declare("x", "integer")
    assignment = Assignment()
    kschedule.addchild(assignment)
    lhs = Reference("x", parent=assignment)
    rhs = Literal("1", parent=assignment)
    assignment.addchild(lhs)
    assignment.addchild(rhs)
    assert "Schedule[name:'kname']:\n" in str(kschedule)
    assert "Assignment" in str(kschedule)  # Check children are printed
    assert "End Schedule" in str(kschedule)


def test_kernelschedule_abstract_methods():
    ''' Test that the abstract methods produce the appropriate error.'''

    kschedule = KernelSchedule("kname")

    with pytest.raises(NotImplementedError) as error:
        kschedule.gen_ocl()
    assert "A generic implementation of this method is not available."\
        in str(error.value)


# Test Symbol Class
def test_symbol_initialization():
    '''Test that a Symbol instance can be created when valid arguments are
    given, otherwise raise relevant exceptions.'''

    # Test with valid arguments
    assert isinstance(Symbol('a', 'real'), Symbol)
    assert isinstance(Symbol('a', 'integer'), Symbol)
    assert isinstance(Symbol('a', 'character'), Symbol)
    assert isinstance(Symbol('a', 'real', [None]), Symbol)
    assert isinstance(Symbol('a', 'real', [3]), Symbol)
    assert isinstance(Symbol('a', 'real', [3, None]), Symbol)
    assert isinstance(Symbol('a', 'real', [], 'local'), Symbol)
    assert isinstance(Symbol('a', 'real', [], 'global_argument'), Symbol)
    assert isinstance(Symbol('a', 'real', [], 'global_argument',
                             True, True), Symbol)
    assert isinstance(Symbol('a', 'real', [], 'global_argument',
                             True, False), Symbol)

    # Test with invalid arguments
    with pytest.raises(NotImplementedError) as error:
        Symbol('a', 'invalidtype', [], 'local')
    assert ("Symbol can only be initialized with {0} datatypes."
            "".format(str(Symbol.valid_data_types)))in str(error.value)

    with pytest.raises(ValueError) as error:
        Symbol('a', 'real', [], 'invalidscope')
    assert ("Symbol scope attribute can only be one of " +
            str(Symbol.valid_scope_types) +
            " but got 'invalidscope'.") in str(error.value)

    with pytest.raises(TypeError) as error:
        Symbol('a', 'real', None, 'local')
    assert "Symbol shape attribute must be a list." in str(error.value)

    with pytest.raises(TypeError) as error:
        Symbol('a', 'real', ['invalidshape'], 'local')
    assert ("Symbol shape list elements can only be "
            "'integer' or 'None'.") in str(error.value)


def test_symbol_scope_setter():
    '''Test that a Symbol scope can be set if given a new valid scope
    value, otherwise it raises a relevant exception'''

    # Test with valid scope value
    sym = Symbol('a', 'real', [], 'local')
    assert sym.scope == 'local'
    sym.scope = 'global_argument'
    assert sym.scope == 'global_argument'

    # Test with invalid scope value
    with pytest.raises(ValueError) as error:
        sym.scope = 'invalidscope'
    assert ("Symbol scope attribute can only be one of " +
            str(Symbol.valid_scope_types) +
            " but got 'invalidscope'.") in str(error.value)


def test_symbol_is_input_setter():
    '''Test that a Symbol is_input can be set if given a new valid
    value, otherwise it raises a relevant exception'''

    sym = Symbol('a', 'real', [], 'global_argument', False, False)
    sym.is_input = True
    assert sym.is_input is True

    with pytest.raises(TypeError) as error:
        sym.is_input = 3
    assert "Symbol 'is_input' attribute must be a boolean." in \
           str(error.value)

    sym = Symbol('a', 'real', [], 'local')
    with pytest.raises(ValueError) as error:
        sym.is_input = True
    assert ("Symbol with 'local' scope can not have 'is_input' attribute"
            " set to True.") in str(error.value)


def test_symbol_is_output_setter():
    '''Test that a Symbol is_output can be set if given a new valid
    value, otherwise it raises a relevant exception'''
    sym = Symbol('a', 'real', [], 'global_argument', False, False)
    sym.is_output = True
    assert sym.is_output is True

    with pytest.raises(TypeError) as error:
        sym.is_output = 3
    assert "Symbol 'is_output' attribute must be a boolean." in \
           str(error.value)

    sym = Symbol('a', 'real', [], 'local')
    with pytest.raises(ValueError) as error:
        sym.is_output = True
    assert ("Symbol with 'local' scope can not have 'is_output' attribute"
            " set to True.") in str(error.value)


def test_symbol_can_be_printed():
    '''Test that a Symbol instance can always be printed. (i.e. is
    initialised fully)'''
    symbol = Symbol("sname", "real")
    assert "sname<real, [], local>" in str(symbol)


def test_symbol_gen_c_definition():
    '''Test that the Symbol gen_c_definition method generates the expected
    C definitions, or raises an error if the type is not supported.
    '''
    sym_1 = Symbol("name", "integer", [])
    assert sym_1.gen_c_definition() == "int name"

    sym_2 = Symbol("name", "character", [None])
    assert sym_2.gen_c_definition() == "char * restrict name"

    sym_3 = Symbol("name", "real", [None, None])
    assert sym_3.gen_c_definition() == "double * restrict name"

    sym_1._datatype = "invalid"
    with pytest.raises(NotImplementedError) as err:
        _ = sym_1.gen_c_definition()
    assert ("Could not generate the C definition for the variable 'name', "
            "type 'invalid' is currently not supported.") in str(err)


# Test SymbolTable Class

def test_symboltable_declare():
    '''Test that the declare method inserts new symbols in the symbol
    table, but raises appropiate errors when provied with wrong parameters
    or duplicate declarations.'''
    sym_table = SymbolTable()

    # Declare a symbol
    sym_table.declare("var1", "real", [5, 1], "global_argument", True, True)
    assert sym_table._symbols["var1"].name == "var1"
    assert sym_table._symbols["var1"].datatype == "real"
    assert sym_table._symbols["var1"].shape == [5, 1]
    assert sym_table._symbols["var1"].scope == "global_argument"
    assert sym_table._symbols["var1"].is_input is True
    assert sym_table._symbols["var1"].is_output is True

    # Declare a duplicate name symbol
    with pytest.raises(KeyError) as error:
        sym_table.declare("var1", "real")
    assert ("Symbol table already contains a symbol with name "
            "'var1'.") in str(error.value)


def test_symboltable_lookup():
    '''Test that the lookup method retrives symbols from the symbol table
    if the name exists, otherwise it raises an error.'''
    sym_table = SymbolTable()
    sym_table.declare("var1", "real", [None, None])
    sym_table.declare("var2", "integer", [])
    sym_table.declare("var3", "real", [])

    assert isinstance(sym_table.lookup("var1"), Symbol)
    assert sym_table.lookup("var1").name == "var1"
    assert isinstance(sym_table.lookup("var2"), Symbol)
    assert sym_table.lookup("var2").name == "var2"
    assert isinstance(sym_table.lookup("var3"), Symbol)
    assert sym_table.lookup("var3").name == "var3"

    with pytest.raises(KeyError) as error:
        sym_table.lookup("notdeclared")
    assert "Could not find 'notdeclared' in the Symbol Table." in \
        str(error.value)


def test_symboltable_view(capsys):
    '''Test the view method of the SymbolTable class, it should print to
    standard out a representation of the full SymbolTable.'''
    sym_table = SymbolTable()
    sym_table.declare("var1", "real")
    sym_table.declare("var2", "integer")
    sym_table.view()
    output, _ = capsys.readouterr()
    assert "Symbol Table:\n" in output
    assert "var1" in output
    assert "var2" in output


def test_symboltable_can_be_printed():
    '''Test that a SymbolTable instance can always be printed. (i.e. is
    initialised fully)'''
    sym_table = SymbolTable()
    sym_table.declare("var1", "real")
    sym_table.declare("var2", "integer")
    assert "Symbol Table:\n" in str(sym_table)
    assert "var1" in str(sym_table)
    assert "var2" in str(sym_table)


def test_symboltable_specify_argument_list():
    '''Test that the specify argument list method sets the argument_list
    with references to each Symbol and updates the Symbol attributes when
    needed.'''
    sym_table = SymbolTable()
    sym_table.declare("var1", "real", [])
    sym_table.specify_argument_list(['var1'])

    assert len(sym_table.argument_list) == 1
    assert sym_table.argument_list[0].scope == 'global_argument'
    assert sym_table.argument_list[0].is_input is True
    assert sym_table.argument_list[0].is_output is True

    # Test that repeated calls still produce a valid argument list
    sym_table.specify_argument_list(['var1'])
    assert len(sym_table.argument_list) == 1


def test_symboltable_contains():
    '''Test that the __contains__ method returns True if the given name
    is in the SymbolTable, otherwise returns False.'''
    sym_table = SymbolTable()

    sym_table.declare("var1", "real", [])
    sym_table.declare("var2", "real", [None])

    assert "var1" in sym_table
    assert "var2" in sym_table
    assert "var3" not in sym_table


def test_symboltable_local_symbols():
    '''Test that the local_symbols property returns a list with the
    symbols with local scope.'''
    sym_table = SymbolTable()
    assert [] == sym_table.local_symbols

    sym_table.declare("var1", "real", [])
    sym_table.declare("var2", "real", [None])
    sym_table.declare("var3", "real", [])

    assert len(sym_table.local_symbols) == 3
    assert sym_table.lookup("var1") in sym_table.local_symbols
    assert sym_table.lookup("var2") in sym_table.local_symbols
    assert sym_table.lookup("var3") in sym_table.local_symbols

    sym_table.specify_argument_list(['var1'])

    assert len(sym_table.local_symbols) == 2
    assert sym_table.lookup("var1") not in sym_table.local_symbols
    assert sym_table.lookup("var2") in sym_table.local_symbols
    assert sym_table.lookup("var3") in sym_table.local_symbols


def test_symboltable_gen_c_local_variables():
    ''' Test that it returns a concatenation of just the multiple local
    symbols definitions .
    '''
    sym_table = SymbolTable()
    sym_table.declare("var1", "real", [])
    sym_table.declare("var2", "real", [])
    sym_table.declare("var3", "real", [None])
    sym_table.specify_argument_list(['var1'])

    c_local_vars = sym_table.gen_c_local_variables()
    assert sym_table.lookup("var1").gen_c_definition() not in c_local_vars
    assert sym_table.lookup("var2").gen_c_definition() in c_local_vars
    assert sym_table.lookup("var3").gen_c_definition() in c_local_vars


def test_symboltable_abstract_methods():
    '''Test that the SymbolTable abstract methods raise the appropriate
    error.'''
    sym_table = SymbolTable()

    for method in [sym_table.gen_ocl_argument_list,
                   sym_table.gen_ocl_iteration_indices,
                   sym_table.gen_ocl_array_length]:
        with pytest.raises(NotImplementedError) as error:
            method()
        assert "A generic implementation of this method is not available."\
            in str(error.value)


# Test Fparser2ASTProcessor

def test_fparser2astprocessor_generate_schedule_empty_subroutine():
    ''' Tests the fparser2AST generate_schedule method with an empty
    subroutine.
    '''
    ast1 = fpapi.parse(FAKE_KERNEL_METADATA, ignore_comments=True)
    metadata = DynKernMetadata(ast1)
    my_kern = DynKern()
    my_kern.load_meta(metadata)
    ast2 = my_kern.ast
    processor = Fparser2ASTProcessor()

    # Test properly formed but empty kernel module
    schedule = processor.generate_schedule("dummy_code", ast2)
    assert isinstance(schedule, KernelSchedule)

    # Test that we get an error for a nonexistant subroutine name
    with pytest.raises(GenerationError) as error:
        schedule = processor.generate_schedule("nonexistent_code", ast2)
    assert "Unexpected kernel AST. Could not find " \
           "subroutine: nonexistent_code" in str(error.value)

    # Test corrupting ast by deleting subroutine
    del ast2.content[0].content[2]
    with pytest.raises(GenerationError) as error:
        schedule = processor.generate_schedule("dummy_code", ast2)
    assert "Unexpected kernel AST. Could not find " \
           "subroutine: dummy_code" in str(error.value)


def test_fparser2astprocessor_generate_schedule_two_modules():
    ''' Tests the fparser2AST generate_schedule method raises an exception
    when more than one fparser2 module node is provided.
    '''
    ast1 = fpapi.parse(FAKE_KERNEL_METADATA*2, ignore_comments=True)
    metadata = DynKernMetadata(ast1)
    my_kern = DynKern()
    my_kern.load_meta(metadata)
    ast2 = my_kern.ast
    processor = Fparser2ASTProcessor()

    # Test kernel with two modules
    with pytest.raises(GenerationError) as error:
        _ = processor.generate_schedule("dummy_code", ast2)
    assert ("Unexpected AST when generating 'dummy_code' kernel schedule."
            " Just one module definition per file supported.") \
        in str(error.value)


def test_fparser2astprocessor_generate_schedule_dummy_subroutine():
    ''' Tests the fparser2AST generate_schedule method with a simple
    subroutine.
    '''
    dummy_kernel_metadata = '''
    module dummy_mod
      type, extends(kernel_type) :: dummy_type
         type(arg_type), meta_args(3) =                    &
              (/ arg_type(gh_field, gh_write,     w3),     &
                 arg_type(gh_field, gh_readwrite, wtheta), &
                 arg_type(gh_field, gh_inc,       w1)      &
               /)
         integer :: iterates_over = cells
       contains
         procedure, nopass :: code => dummy_code
      end type dummy_type
    contains
     subroutine dummy_code(f1, f2, f3)
        real(wp), dimension(:,:), intent(in)  :: f1
        real(wp), dimension(:,:), intent(out)  :: f2
        real(wp), dimension(:,:) :: f3
        f2 = f1 + 1
      end subroutine dummy_code
    end module dummy_mod
    '''
    ast1 = fpapi.parse(dummy_kernel_metadata, ignore_comments=True)
    metadata = DynKernMetadata(ast1)
    my_kern = DynKern()
    my_kern.load_meta(metadata)
    ast2 = my_kern.ast
    processor = Fparser2ASTProcessor()

    # Test properly formed kernel module
    schedule = processor.generate_schedule("dummy_code", ast2)
    assert isinstance(schedule, KernelSchedule)

    # Test argument intent is inferred when not available in the declaration
    assert schedule.symbol_table.lookup('f3').scope == 'global_argument'
    assert schedule.symbol_table.lookup('f3').is_input is True
    assert schedule.symbol_table.lookup('f3').is_output is True

    # Test that a kernel subroutine without Execution_Part still creates a
    # valid KernelSchedule
    del ast2.content[0].content[2].content[1].content[2]
    schedule = processor.generate_schedule("dummy_code", ast2)
    assert isinstance(schedule, KernelSchedule)
    assert not schedule.children


def test_fparser2astprocessor_generate_schedule_no_args_subroutine():
    ''' Tests the fparser2AST generate_schedule method with a simple
    subroutine with no arguments.
    '''
    dummy_kernel_metadata = '''
    module dummy_mod
      type, extends(kernel_type) :: dummy_type
        type(arg_type), meta_args(3) =                    &
              (/ arg_type(gh_field, gh_write,     w3),     &
                 arg_type(gh_field, gh_readwrite, wtheta), &
                 arg_type(gh_field, gh_inc,       w1)      &
               /)
         integer :: iterates_over = cells
       contains
         procedure, nopass :: code => dummy_code
      end type dummy_type
    contains
     subroutine dummy_code()
        real(wp), dimension(:,:) :: f3
        f3 = f3 + 1
      end subroutine dummy_code
    end module dummy_mod
    '''
    ast1 = fpapi.parse(dummy_kernel_metadata, ignore_comments=True)
    metadata = DynKernMetadata(ast1)
    my_kern = DynKern()
    my_kern.load_meta(metadata)
    ast2 = my_kern.ast
    processor = Fparser2ASTProcessor()

    # Test kernel with no arguments, should still proceed
    schedule = processor.generate_schedule("dummy_code", ast2)
    assert isinstance(schedule, KernelSchedule)
    # TODO: In the future we could validate that metadata matches
    # the kernel arguments, then this test would fail. Issue #288


def test_fparser2astprocessor_generate_schedule_unmatching_arguments():
    ''' Tests the fparser2AST generate_schedule with unmatching kernel
    arguments and declarations raises the appropriate exception.
    '''
    dummy_kernel_metadata = '''
    module dummy_mod
      type, extends(kernel_type) :: dummy_type
         type(arg_type), meta_args(3) =                    &
              (/ arg_type(gh_field, gh_write,     w3),     &
                 arg_type(gh_field, gh_readwrite, wtheta), &
                 arg_type(gh_field, gh_inc,       w1)      &
               /)
         integer :: iterates_over = cells
       contains
         procedure, nopass :: code => dummy_code
      end type dummy_type
    contains
     subroutine dummy_code(f1, f2, f3, f4)
        real(wp), dimension(:,:), intent(in)  :: f1
        real(wp), dimension(:,:), intent(out)  :: f2
        real(wp), dimension(:,:) :: f3
        f2 = f1 + 1
      end subroutine dummy_code
    end module dummy_mod
    '''
    ast1 = fpapi.parse(dummy_kernel_metadata, ignore_comments=True)
    metadata = DynKernMetadata(ast1)
    my_kern = DynKern()
    my_kern.load_meta(metadata)
    ast2 = my_kern.ast
    processor = Fparser2ASTProcessor()

    # Test exception for unmatching argument list
    with pytest.raises(InternalError) as error:
        _ = processor.generate_schedule("dummy_code", ast2)
    assert "The kernel argument list" in str(error.value)
    assert "does not match the variable declarations for fparser nodes" \
        in str(error.value)


def test_fparser2astprocessor_process_declarations(f2008_parser):
    '''Test that process_declarations method of fparse2astprocessor
    converts the fparser2 declarations to symbols in the provided
    parent Kernel Schedule.
    '''
    from fparser.common.readfortran import FortranStringReader
    from fparser.two.Fortran2003 import Specification_Part
    fake_parent = KernelSchedule("dummy_schedule")
    processor = Fparser2ASTProcessor()

    # Test simple declarations
    reader = FortranStringReader("integer :: l1")
    fparser2spec = Specification_Part(reader).content[0]
    processor.process_declarations(fake_parent, [fparser2spec], [])
    assert fake_parent.symbol_table.lookup("l1").name == 'l1'
    assert fake_parent.symbol_table.lookup("l1").datatype == 'integer'
    assert fake_parent.symbol_table.lookup("l1").shape == []
    assert fake_parent.symbol_table.lookup("l1").scope == 'local'
    assert fake_parent.symbol_table.lookup("l1").is_input is False
    assert fake_parent.symbol_table.lookup("l1").is_output is False

    reader = FortranStringReader("Real      ::      l2")
    fparser2spec = Specification_Part(reader).content[0]
    processor.process_declarations(fake_parent, [fparser2spec], [])
    assert fake_parent.symbol_table.lookup("l2").name == "l2"
    assert fake_parent.symbol_table.lookup("l2").datatype == 'real'

    # Test with unsupported data type
    reader = FortranStringReader("logical      ::      c2")
    fparser2spec = Specification_Part(reader).content[0]
    with pytest.raises(NotImplementedError) as error:
        processor.process_declarations(fake_parent, [fparser2spec], [])
    assert "Could not process " in str(error.value)
    assert (". Only 'real', 'integer' and 'character' intrinsic types are"
            " supported.") in str(error.value)

    # Test with unsupported attribute
    reader = FortranStringReader("real, public :: p2")
    fparser2spec = Specification_Part(reader).content[0]
    with pytest.raises(NotImplementedError) as error:
        processor.process_declarations(fake_parent, [fparser2spec], [])
    assert "Could not process " in str(error.value)
    assert "Unrecognized attribute type " in str(error.value)

    # RHS array specifications are not supported
    reader = FortranStringReader("integer :: l1(4)")
    fparser2spec = Specification_Part(reader).content[0]
    with pytest.raises(NotImplementedError) as error:
        processor.process_declarations(fake_parent, [fparser2spec], [])
    assert ("Array specifications after the variable name are not "
            "supported.") in str(error.value)

    # Initialisations are not supported
    reader = FortranStringReader("integer :: l1 = 1")
    fparser2spec = Specification_Part(reader).content[0]
    with pytest.raises(NotImplementedError) as error:
        processor.process_declarations(fake_parent, [fparser2spec], [])
    assert ("Initializations on the declaration statements are not "
            "supported.") in str(error.value)

    # Char lengths are not supported
    # TODO: It would be simpler to do just a Specification_Part(reader) instead
    # of parsing a full program, but fparser/169 needs to be fixed first.
    reader = FortranStringReader("program dummy\ncharacter :: l*4"
                                 "\nend program")
    program = f2008_parser(reader)
    fparser2spec = program.content[0].content[1].content[0]
    with pytest.raises(NotImplementedError) as error:
        processor.process_declarations(fake_parent, [fparser2spec], [])
    assert ("Character length specifications are not "
            "supported.") in str(error.value)


def test_fparser2astprocessor_process_not_supported_declarations(f2008_parser):
    '''Test that process_declarations method raises the proper errors when
    declarations contain unsupported attributes.
    '''
    from fparser.common.readfortran import FortranStringReader
    from fparser.two.Fortran2003 import Specification_Part
    fake_parent = KernelSchedule("dummy_schedule")
    processor = Fparser2ASTProcessor()

    reader = FortranStringReader("integer, external :: arg1")
    fparser2spec = Specification_Part(reader).content[0]
    with pytest.raises(NotImplementedError) as error:
        processor.process_declarations(fake_parent, [fparser2spec], [])
    assert "Could not process " in str(error.value)
    assert ". Unrecognized attribute " in str(error.value)

    reader = FortranStringReader("integer, save :: arg1")
    fparser2spec = Specification_Part(reader).content[0]
    with pytest.raises(NotImplementedError) as error:
        processor.process_declarations(fake_parent, [fparser2spec], [])
    assert "Could not process " in str(error.value)
    assert ". Unrecognized attribute " in str(error.value)


def test_fparser2astprocessor_process_declarations_intent(f2008_parser):
    '''Test that process_declarations method handles various different
    specifications of variable attributes.
    '''
    from fparser.common.readfortran import FortranStringReader
    from fparser.two.Fortran2003 import Specification_Part
    fake_parent = KernelSchedule("dummy_schedule")
    processor = Fparser2ASTProcessor()

    reader = FortranStringReader("integer, intent(in) :: arg1")
    fparser2spec = Specification_Part(reader).content[0]
    processor.process_declarations(fake_parent, [fparser2spec], [])
    assert fake_parent.symbol_table.lookup("arg1").scope == 'global_argument'
    assert fake_parent.symbol_table.lookup("arg1").is_input is True
    assert fake_parent.symbol_table.lookup("arg1").is_output is False

    reader = FortranStringReader("integer, intent( IN ) :: arg2")
    fparser2spec = Specification_Part(reader).content[0]
    processor.process_declarations(fake_parent, [fparser2spec], [])
    assert fake_parent.symbol_table.lookup("arg2").scope == 'global_argument'
    assert fake_parent.symbol_table.lookup("arg2").is_input is True
    assert fake_parent.symbol_table.lookup("arg2").is_output is False

    reader = FortranStringReader("integer, intent( Out ) :: arg3")
    fparser2spec = Specification_Part(reader).content[0]
    processor.process_declarations(fake_parent, [fparser2spec], [])
    assert fake_parent.symbol_table.lookup("arg3").scope == 'global_argument'
    assert fake_parent.symbol_table.lookup("arg3").is_input is False
    assert fake_parent.symbol_table.lookup("arg3").is_output is True

    reader = FortranStringReader("integer, intent ( InOut ) :: arg4")
    fparser2spec = Specification_Part(reader).content[0]
    processor.process_declarations(fake_parent, [fparser2spec], [])
    assert fake_parent.symbol_table.lookup("arg4").scope == 'global_argument'
    assert fake_parent.symbol_table.lookup("arg4").is_input is True
    assert fake_parent.symbol_table.lookup("arg4").is_output is True


def test_fparser2astprocessor_parse_array_dimensions_attributes(
        f2008_parser):
    '''Test that process_declarations method parses multiple specifications
    of array attributes.
    '''
    from fparser.common.readfortran import FortranStringReader
    from fparser.two.Fortran2003 import Specification_Part
    from fparser.two.Fortran2003 import Dimension_Attr_Spec

    reader = FortranStringReader("dimension(:)")
    fparser2spec = Dimension_Attr_Spec(reader)
    shape = Fparser2ASTProcessor._parse_dimensions(fparser2spec)
    assert shape == [None]

    reader = FortranStringReader("dimension(:,:,:)")
    fparser2spec = Dimension_Attr_Spec(reader)
    shape = Fparser2ASTProcessor._parse_dimensions(fparser2spec)
    assert shape == [None, None, None]

    reader = FortranStringReader("dimension(3,5)")
    fparser2spec = Dimension_Attr_Spec(reader)
    shape = Fparser2ASTProcessor._parse_dimensions(fparser2spec)
    assert shape == [3, 5]

    reader = FortranStringReader("dimension(*)")
    fparser2spec = Dimension_Attr_Spec(reader)
    with pytest.raises(NotImplementedError) as error:
        _ = Fparser2ASTProcessor._parse_dimensions(fparser2spec)
    assert "Could not process " in str(error.value)
    assert "Assumed-size arrays are not supported." in str(error.value)

    reader = FortranStringReader("dimension(var1)")
    fparser2spec = Dimension_Attr_Spec(reader)
    with pytest.raises(NotImplementedError) as error:
        _ = Fparser2ASTProcessor._parse_dimensions(fparser2spec)
    assert "Could not process " in str(error.value)
    assert ("Only integer literals are supported for explicit shape array"
            " declarations.") in str(error.value)

    # Test dimension and intent arguments together
    fake_parent = KernelSchedule("dummy_schedule")
    processor = Fparser2ASTProcessor()
    reader = FortranStringReader("real, intent(in), dimension(:) :: array3")
    fparser2spec = Specification_Part(reader).content[0]
    processor.process_declarations(fake_parent, [fparser2spec], [])
    assert fake_parent.symbol_table.lookup("array3").name == "array3"
    assert fake_parent.symbol_table.lookup("array3").datatype == 'real'
    assert fake_parent.symbol_table.lookup("array3").shape == [None]
    assert fake_parent.symbol_table.lookup("array3").scope == "global_argument"
    assert fake_parent.symbol_table.lookup("array3").is_input is True


def test_fparser2astprocessor_parse_array_dimensions_unhandled(
        f2008_parser, monkeypatch):
    '''Test that process_declarations method parses multiple specifications
    of array attributes.
    '''
    from fparser.common.readfortran import FortranStringReader
    from fparser.two.Fortran2003 import Dimension_Attr_Spec
    import fparser

    def walk_ast_return(arg1, arg2):
        '''Function that returns a unique object that will not be part
        of the implemented handling in the walk_ast method caller.'''
        class invalid(object):
            pass
        newobject = invalid()
        return [newobject]

    monkeypatch.setattr(fparser.two.utils, 'walk_ast', walk_ast_return)

    reader = FortranStringReader("dimension(:)")
    fparser2spec = Dimension_Attr_Spec(reader)
    with pytest.raises(InternalError) as error:
        shape = Fparser2ASTProcessor._parse_dimensions(fparser2spec)
    assert "Reached end of loop body and" in str(error.value)
    assert " has not been handled." in str(error.value)


def test_fparser2astprocessor_handling_assignment_stmt(f2008_parser):
    ''' Test that fparser2 Assignment_Stmt is converted to expected PSyIR
    tree structure.
    '''
    from fparser.common.readfortran import FortranStringReader
    from fparser.two.Fortran2003 import Execution_Part
    reader = FortranStringReader("x=1")
    fparser2assignment = Execution_Part.match(reader)[0][0]

    fake_parent = Node()
    processor = Fparser2ASTProcessor()
    processor.process_nodes(fake_parent, [fparser2assignment], None)
    # Check a new node was generated and connected to parent
    assert len(fake_parent.children) == 1
    new_node = fake_parent.children[0]
    assert isinstance(new_node, Assignment)
    assert len(new_node.children) == 2


def test_fparser2astprocessor_handling_name(f2008_parser):
    ''' Test that fparser2 Name is converted to expected PSyIR
    tree structure.
    '''
    from fparser.common.readfortran import FortranStringReader
    from fparser.two.Fortran2003 import Execution_Part
    reader = FortranStringReader("x=1")
    fparser2name = Execution_Part.match(reader)[0][0].items[0]

    fake_parent = Node()
    processor = Fparser2ASTProcessor()
    processor.process_nodes(fake_parent, [fparser2name], None)
    # Check a new node was generated and connected to parent
    assert len(fake_parent.children) == 1
    new_node = fake_parent.children[0]
    assert isinstance(new_node, Reference)
    assert new_node._reference == "x"


def test_fparser2astprocessor_handling_parenthesis(f2008_parser):
    ''' Test that fparser2 Parenthesis is converted to expected PSyIR
    tree structure.
    '''
    from fparser.common.readfortran import FortranStringReader
    from fparser.two.Fortran2003 import Execution_Part
    reader = FortranStringReader("x=(x+1)")
    fparser2parenthesis = Execution_Part.match(reader)[0][0].items[2]

    fake_parent = Node()
    processor = Fparser2ASTProcessor()
    processor.process_nodes(fake_parent, [fparser2parenthesis], None)
    # Check a new node was generated and connected to parent
    assert len(fake_parent.children) == 1
    new_node = fake_parent.children[0]
    # Check parenthesis are ignored and process_nodes uses its child
    assert isinstance(new_node, BinaryOperation)


def test_fparser2astprocessor_handling_part_ref(f2008_parser):
    ''' Test that fparser2 Part_Ref is converted to expected PSyIR
    tree structure.
    '''
    from fparser.common.readfortran import FortranStringReader
    from fparser.two.Fortran2003 import Execution_Part
    reader = FortranStringReader("x(i)=1")
    fparser2part_ref = Execution_Part.match(reader)[0][0].items[0]

    fake_parent = Node()
    processor = Fparser2ASTProcessor()
    processor.process_nodes(fake_parent, [fparser2part_ref], None)
    # Check a new node was generated and connected to parent
    assert len(fake_parent.children) == 1
    new_node = fake_parent.children[0]
    assert isinstance(new_node, Array)
    assert new_node._reference == "x"
    assert len(new_node.children) == 1  # Array dimensions

    reader = FortranStringReader("x(i+3,j-4,(z*5)+1)=1")
    fparser2part_ref = Execution_Part.match(reader)[0][0].items[0]

    fake_parent = Node()
    processor.process_nodes(fake_parent, [fparser2part_ref], None)
    # Check a new node was generated and connected to parent
    assert len(fake_parent.children) == 1
    new_node = fake_parent.children[0]
    assert isinstance(new_node, Array)
    assert new_node._reference == "x"
    assert len(new_node.children) == 3  # Array dimensions


def test_fparser2astprocessor_handling_if_stmt(f2008_parser):
    ''' Test that fparser2 If_Stmt is converted to expected PSyIR
    tree structure.
    '''
    from fparser.common.readfortran import FortranStringReader
    from fparser.two.Fortran2003 import Execution_Part
    reader = FortranStringReader("if(x==1)y=1")
    fparser2if_stmt = Execution_Part.match(reader)[0][0]

    fake_parent = Node()
    processor = Fparser2ASTProcessor()
    processor.process_nodes(fake_parent, [fparser2if_stmt], None)
    # Check a new node was generated and connected to parent
    assert len(fake_parent.children) == 1
    new_node = fake_parent.children[0]
    assert isinstance(new_node, IfBlock)
    assert len(new_node.children) == 2


def test_fparser2astprocessor_handling_numberbase(f2008_parser):
    ''' Test that fparser2 NumberBase is converted to expected PSyIR
    tree structure.
    '''
    from fparser.common.readfortran import FortranStringReader
    from fparser.two.Fortran2003 import Execution_Part
    reader = FortranStringReader("x=1")
    fparser2number = Execution_Part.match(reader)[0][0].items[2]

    fake_parent = Node()
    processor = Fparser2ASTProcessor()
    processor.process_nodes(fake_parent, [fparser2number], None)
    # Check a new node was generated and connected to parent
    assert len(fake_parent.children) == 1
    new_node = fake_parent.children[0]
    assert isinstance(new_node, Literal)
    assert new_node._value == "1"


def test_fparser2astprocessor_handling_binaryopbase(f2008_parser):
    ''' Test that fparser2 BinaryOpBase is converted to expected PSyIR
    tree structure.
    '''
    from fparser.common.readfortran import FortranStringReader
    from fparser.two.Fortran2003 import Execution_Part
    reader = FortranStringReader("x=1+4")
    fparser2binary_operation = Execution_Part.match(reader)[0][0].items[2]

    fake_parent = Node()
    processor = Fparser2ASTProcessor()
    processor.process_nodes(fake_parent, [fparser2binary_operation], None)
    # Check a new node was generated and connected to parent
    assert len(fake_parent.children) == 1
    new_node = fake_parent.children[0]
    assert isinstance(new_node, BinaryOperation)
    assert len(new_node.children) == 2
    assert new_node._operator == '+'


def test_fparser2astprocessor_handling_end_do_stmt(f2008_parser):
    ''' Test that fparser2 End_Do_Stmt are ignored.'''
    from fparser.common.readfortran import FortranStringReader
    from fparser.two.Fortran2003 import Execution_Part
    reader = FortranStringReader('''
        do i=1,10
            a=a+1
        end do
        ''')
    fparser2enddo = Execution_Part.match(reader)[0][0].content[-1]

    fake_parent = Node()
    processor = Fparser2ASTProcessor()
    processor.process_nodes(fake_parent, [fparser2enddo], None)
    assert len(fake_parent.children) == 0  # No new children created


def test_fparser2astprocessor_handling_end_subroutine_stmt(f2008_parser):
    ''' Test that fparser2 End_Subroutine_Stmt are ignored.'''
    from fparser.common.readfortran import FortranStringReader
    from fparser.two.Fortran2003 import Subroutine_Subprogram
    reader = FortranStringReader('''
        subroutine dummy_code()
        end subroutine dummy_code
        ''')
    fparser2endsub = Subroutine_Subprogram.match(reader)[0][-1]

    fake_parent = Node()
    processor = Fparser2ASTProcessor()
    processor.process_nodes(fake_parent, [fparser2endsub], None)
    assert len(fake_parent.children) == 0  # No new children created<|MERGE_RESOLUTION|>--- conflicted
+++ resolved
@@ -59,13 +59,8 @@
 from psyclone.psyGen import Fparser2ASTProcessor
 from psyclone.psyGen import GenerationError, FieldNotFoundError, \
      InternalError, HaloExchange, Invoke, DataAccess
-<<<<<<< HEAD
 from psyclone.dynamo0p3 import DynKern, DynKernMetadata, DynInvokeSchedule
-from psyclone.parse import parse, InvokeCall
-=======
-from psyclone.dynamo0p3 import DynKern, DynKernMetadata, DynSchedule
 from psyclone.parse.algorithm import parse, InvokeCall
->>>>>>> 4c050478
 from psyclone.transformations import OMPParallelLoopTrans, \
     DynamoLoopFuseTrans, Dynamo0p3RedundantComputationTrans
 from psyclone.generator import generate
@@ -481,13 +476,8 @@
         os.path.join(BASE_PATH, "1.12_single_invoke_deref_name_clash.f90"),
         api="dynamo0.3")
 
-<<<<<<< HEAD
-    alg_invocation = list(invoke.calls.values())[0]
+    alg_invocation = invoke.calls[0]
     inv = Invoke(alg_invocation, 0, DynInvokeSchedule)
-=======
-    alg_invocation = invoke.calls[0]
-    inv = Invoke(alg_invocation, 0, DynSchedule)
->>>>>>> 4c050478
     assert inv.__str__() == \
         "invoke_0_testkern_type(a, f1_my_field, f1 % my_field, m1, m2)"
 
@@ -1590,7 +1580,7 @@
     '''Test that the HaloExchange class can always be printed'''
     _, invoke_info = parse(
         os.path.join(BASE_PATH, "1_single_invoke.f90"),
-        distributed_memory=True, api="dynamo0.3")
+        api="dynamo0.3")
     psy = PSyFactory("dynamo0.3", distributed_memory=True).create(invoke_info)
     invoke = psy.invokes.invoke_list[0]
     schedule = invoke.schedule
