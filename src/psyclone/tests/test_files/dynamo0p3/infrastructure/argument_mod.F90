!-----------------------------------------------------------------------------
! Copyright (c) 2017-2020,  Met Office, on behalf of HMSO and Queen's Printer
! For further details please refer to the file LICENCE.original which you
! should have received as part of this distribution.
!-----------------------------------------------------------------------------
! LICENCE.original is available from the Met Office Science Repository Service:
! https://code.metoffice.gov.uk/trac/lfric/browser/LFRic/trunk/LICENCE.original
!-----------------------------------------------------------------------------

!-----------------------------------------------------------------------------
! BSD 3-Clause License
!
! Modifications copyright (c) 2020, Science and Technology Facilities Council.
! All rights reserved.
!
! Redistribution and use in source and binary forms, with or without
! modification, are permitted provided that the following conditions are met:
!
! * Redistributions of source code must retain the above copyright notice, this
!   list of conditions and the following disclaimer.
!
! * Redistributions in binary form must reproduce the above copyright notice,
!   this list of conditions and the following disclaimer in the documentation
!   and/or other materials provided with the distribution.
!
! * Neither the name of the copyright holder nor the names of its
!   contributors may be used to endorse or promote products derived from
!   this software without specific prior written permission.
!
! THIS SOFTWARE IS PROVIDED BY THE COPYRIGHT HOLDERS AND CONTRIBUTORS "AS IS"
! AND ANY EXPRESS OR IMPLIED WARRANTIES, INCLUDING, BUT NOT LIMITED TO, THE
! IMPLIED WARRANTIES OF MERCHANTABILITY AND FITNESS FOR A PARTICULAR PURPOSE ARE
! DISCLAIMED. IN NO EVENT SHALL THE COPYRIGHT HOLDER OR CONTRIBUTORS BE LIABLE
! FOR ANY DIRECT, INDIRECT, INCIDENTAL, SPECIAL, EXEMPLARY, OR CONSEQUENTIAL
! DAMAGES (INCLUDING, BUT NOT LIMITED TO, PROCUREMENT OF SUBSTITUTE GOODS OR
! SERVICES; LOSS OF USE, DATA, OR PROFITS; OR BUSINESS INTERRUPTION) HOWEVER
! CAUSED AND ON ANY THEORY OF LIABILITY, WHETHER IN CONTRACT, STRICT LIABILITY,
! OR TORT (INCLUDING NEGLIGENCE OR OTHERWISE) ARISING IN ANY WAY OUT OF THE USE
! OF THIS SOFTWARE, EVEN IF ADVISED OF THE POSSIBILITY OF SUCH DAMAGE.
! -----------------------------------------------------------------------------
!
! Modified I. Kavcic and A. Coughtrie, Met Office
!          A. R. Porter, STFC Daresbury Laboratory


!> @brief The argument type to hold kernel metadata required by the PSy layer.

!> @details Metadata for the kernels. In order to create correct PSy code a
!> code we need to know how many fields and operators are passed to the kernel
!> and in what order they are passed. We also needs to know how these
!> fields/operators are accessed (read, write etc) within the kernel and what
!> function space they are on (w0, w1 etc). In the case of operators there are
!> two function spaces (to and from). This information is stored in the
!> arg_type type.

!> A kernel may also require additional data associated with a particular
!> function space (basis function, differential basis function and orientation
!> information). This information is specified in the xxx type.
!> the PSy layer needs to know how this is to be accessed.
!> read, write etc and which function space it belongs. These are the three
!> integers of
!> the arg_type and the values are then one of the parameters
!> defined in this module.
!> field metadata also has three logicals controlling whether the PSy layer
!> needs to pass the basis function, the differential basis function,
!> and the guassian quadrature type.
!> Another metadatum which describes the kernel, not the fields
!> is what the kernel will iterate over. Usually cells, sometimes
!> all the dofs.

module argument_mod

  implicit none

  private

! Argument types
  integer, public, parameter :: GH_FIELD               = 507
  integer, public, parameter :: GH_OPERATOR            = 735
  integer, public, parameter :: GH_COLUMNWISE_OPERATOR = 841
  integer, public, parameter :: GH_SCALAR              = 4

! Primitive Fortran types of argument data
  integer, public, parameter :: GH_REAL                = 58
  integer, public, parameter :: GH_INTEGER             = 5

! Access descriptors
  integer, public, parameter :: GH_READ      = 958
  integer, public, parameter :: GH_WRITE     = 65
  integer, public, parameter :: GH_READWRITE = 811
  integer, public, parameter :: GH_INC       = 542
  integer, public, parameter :: GH_SUM       = 563
  integer, public, parameter :: GH_MIN       = 718
  integer, public, parameter :: GH_MAX       = 391

! General function space IDs. Distinct IDs required as we may have groups
! of fields that must be on the same space within a kernel.
! IDs for any space regardless of continuity
  integer, public, parameter :: ANY_SPACE_1    = 368
  integer, public, parameter :: ANY_SPACE_2    = 389
  integer, public, parameter :: ANY_SPACE_3    = 194
  integer, public, parameter :: ANY_SPACE_4    = 816
  integer, public, parameter :: ANY_SPACE_5    = 461
  integer, public, parameter :: ANY_SPACE_6    = 734
  integer, public, parameter :: ANY_SPACE_7    = 890
  integer, public, parameter :: ANY_SPACE_8    = 74
  integer, public, parameter :: ANY_SPACE_9    = 922
  integer, public, parameter :: ANY_SPACE_10   = 790
! IDs for any vector W2-type space regardless of continuity
! (w2, w2h, w2v, w2broken but not w2*trace spaces of scalar
! functions). Issue #540 will resolve what W2* spaces should
! be included in ANY_W2 list and how they should be treated.
  integer, public, parameter :: ANY_W2         = 353
! IDs for any discontinuous space
  integer, public, parameter :: ANY_DISCONTINUOUS_SPACE_1  = 43
  integer, public, parameter :: ANY_DISCONTINUOUS_SPACE_2  = 711
  integer, public, parameter :: ANY_DISCONTINUOUS_SPACE_3  = 267
  integer, public, parameter :: ANY_DISCONTINUOUS_SPACE_4  = 901
  integer, public, parameter :: ANY_DISCONTINUOUS_SPACE_5  = 174
  integer, public, parameter :: ANY_DISCONTINUOUS_SPACE_6  = 683
  integer, public, parameter :: ANY_DISCONTINUOUS_SPACE_7  = 425
  integer, public, parameter :: ANY_DISCONTINUOUS_SPACE_8  = 361
  integer, public, parameter :: ANY_DISCONTINUOUS_SPACE_9  = 536
  integer, public, parameter :: ANY_DISCONTINUOUS_SPACE_10 = 882

! Function space attributes
  integer, public, parameter :: GH_BASIS       = 751
  integer, public, parameter :: GH_DIFF_BASIS  = 767
  integer, public, parameter :: GH_ORIENTATION = 397
  integer, public, parameter :: GH_COLUMN_BANDED_DOFMAP = 541
  integer, public, parameter :: GH_COLUMN_INDIRECTION_DOFMAP = 204


! Kernel iterator
! TODO #870 remove CELLS
  integer, public, parameter :: CELLS       = 396
  integer, public, parameter :: CELL_COLUMN = 402
  integer, public, parameter :: ALL_DOFS    = 945

! Quadrature metadata
  integer, public, parameter :: QUADRATURE_XYZ      = 501
  integer, public, parameter :: QUADRATURE_XYoZ     = 502
  integer, public, parameter :: QUADRATURE_XoYoZ    = 503
  integer, public, parameter :: GH_QUADRATURE_XYZ   = 912
  integer, public, parameter :: GH_QUADRATURE_XYoZ  = 849
  integer, public, parameter :: GH_QUADRATURE_XoYoZ = 701
  integer, public, parameter :: GH_QUADRATURE_FACE  = 539
  integer, public, parameter :: GH_QUADRATURE_EDGE  = 419

! Evaluator metadata
  integer, public, parameter :: EVALUATOR           = 959
  integer, public, parameter :: GH_EVALUATOR        = 510

<<<<<<< HEAD
  ! Stencil metadata
  integer, public, parameter :: XORY1D  = 1
  integer, public, parameter :: X1D     = 2
  integer, public, parameter :: Y1D     = 3
  integer, public, parameter :: CROSS   = 4
  integer, public, parameter :: REGION  = 5
  integer, public, parameter :: CROSS2D = 6
  integer, public, parameter :: STENCIL(6) = -1
=======
! Coarse and fine function spaces
  integer, public, parameter :: GH_FINE   = 27745
  integer, public, parameter :: GH_COARSE = 83491

  !> @defgroup stencil_items Enumeration of stencil types.
  !> @{
  integer, public, parameter :: XORY1D     = 1
  integer, public, parameter :: X1D        = 2
  integer, public, parameter :: Y1D        = 3
  integer, public, parameter :: CROSS      = 4
  integer, public, parameter :: CROSS2D    = 5

  !> @}

  !> Allows metadata types to be syntactically correct.
  !>
  !> This is a dummy array which the enumerators can index. It is not a real
  !> thing it is just there to ensure the compiler is happy.
  !>
  !> @todo In an ideal world this would be implemented as a function which
  !>       would remove the need for 1-based monotonically increasing
  !>       enumerator values but GFortran doesn't like that.
  !>
  integer, public, parameter :: STENCIL(5) = -1
>>>>>>> adf32ad9

  !> @defgroup mesh_data_items Enumeration of mesh data items.
  !> @{
  integer, public, parameter :: adjacent_face = 533
  !> @}

  !> @defgroup reference_element_data_items Enumeration of reference element data items.
  !> @{
  integer, public, parameter :: normals_to_faces                    = 171
  integer, public, parameter :: normals_to_horizontal_faces         = 904
  integer, public, parameter :: normals_to_vertical_faces           = 333
  integer, public, parameter :: outward_normals_to_faces            = 007
  integer, public, parameter :: outward_normals_to_horizontal_faces = 618
  integer, public, parameter :: outward_normals_to_vertical_faces   = 802
  !> @}

! Metadata argument type
  type, public :: arg_type
     integer :: arg_type         ! {GH_FIELD, GH_OPERATOR, GH_COLUMNWISE_OPERATOR, &
                                 !  GH_SCALAR}
     integer :: arg_intent       ! {GH_READ, GH_WRITE, GH_READWRITE, GH_INC, &
                                 !  GH_SUM, GH_MIN, GH_MAX}
     integer :: wspace      = -1 ! {W0, W1, W2, W3, ANY_SPACE_[0-9]+, ANY_W2}
     integer :: from_wspace = -1 ! { " } only required for gh_operator
     integer :: stencil_map = -1 !{XORY1D,X1D,Y1D,CROSS} optional, type of stencil map to use
     integer :: mesh_arg    = -1 !{GH_FINE,GH_COARSE} optional, for inter mesh mapping kernels
  end type arg_type

! Metadata argument function space type
  type, public :: func_type
     integer :: wspace            ! {W0, W1, W2, W3, ANY_SPACE_[0-9]+, ANY_W2}
     integer :: wproperties1      ! {GH_BASIS, GH_DIFF_BASIS, GH_OPERATOR, &
                                  !  GH_COLUMN_BANDED_DOFMAP, &
                                  !  GH_COLUMN_INDIRECTION_DOFMAP}
     integer :: wproperties2 = -1 ! { " } optional and must be a distinct property
     integer :: wproperties3 = -1 ! { " } optional and must be a distinct property
  end type func_type

  !> Metadata argument for mesh data requirements used in kernel metadata
  !>
  type, public :: mesh_data_type
    integer :: mesh_data_item ! {adjacent_face}
  end type mesh_data_type

  !> Metadata argument for reference element data requirements used in kernel metadata
  !>
  type, public :: reference_element_data_type
    ! {normals_to_faces, normals_to_horizontal_faces, normals_to_vertical_faces, &
    !  outward_normals_to_faces, outward_normals_to_horizontal_faces,            &
    !  outward_normals_to_vertical_faces}
    integer :: reference_element_data_item
  end type reference_element_data_type

end module argument_mod<|MERGE_RESOLUTION|>--- conflicted
+++ resolved
@@ -151,16 +151,6 @@
   integer, public, parameter :: EVALUATOR           = 959
   integer, public, parameter :: GH_EVALUATOR        = 510
 
-<<<<<<< HEAD
-  ! Stencil metadata
-  integer, public, parameter :: XORY1D  = 1
-  integer, public, parameter :: X1D     = 2
-  integer, public, parameter :: Y1D     = 3
-  integer, public, parameter :: CROSS   = 4
-  integer, public, parameter :: REGION  = 5
-  integer, public, parameter :: CROSS2D = 6
-  integer, public, parameter :: STENCIL(6) = -1
-=======
 ! Coarse and fine function spaces
   integer, public, parameter :: GH_FINE   = 27745
   integer, public, parameter :: GH_COARSE = 83491
@@ -171,7 +161,8 @@
   integer, public, parameter :: X1D        = 2
   integer, public, parameter :: Y1D        = 3
   integer, public, parameter :: CROSS      = 4
-  integer, public, parameter :: CROSS2D    = 5
+  integer, public, parameter :: REGION     = 5
+  integer, public, parameter :: CROSS2D    = 6
 
   !> @}
 
@@ -184,8 +175,7 @@
   !>       would remove the need for 1-based monotonically increasing
   !>       enumerator values but GFortran doesn't like that.
   !>
-  integer, public, parameter :: STENCIL(5) = -1
->>>>>>> adf32ad9
+  integer, public, parameter :: STENCIL(6) = -1
 
   !> @defgroup mesh_data_items Enumeration of mesh data items.
   !> @{
