# LFRic Infrastructure Library

This directory contains a heavily modified version of the
LFRic infrastructure library. Some files are used when
running compilation tests with ``pytest``, and the whole library
is used to implement a standalone LFRic example that can
be executed.

TODO #968: the copyright statements might need to be updated.

## Usage in ``pytest``
The file ``<PSYCLONEHOME>/src/psyclone/tests/lfric_build.py`` contains
the list of files required for compilation testing (see
INFRASTRUCTURE_MODULES). These files will be compiled by each process,
and then used for all compilation tests.

## Usage in LFRic standalone example
The LFRic standalone examples (``<PSYCLONEHOME>/examples/lfric/``) use
this library and will trigger a compilation if required.
The makefile provides two targets:

```shell
make standalone
```
will compile a standalone version ``liblfric.a`` with no additional
dependencies. It will use existing unit-tests in the infrastructure
modules to define the required data structures.

```shell
make netcdf
```
will add support for reading in meshes using NetCDF in a library
``liblfric_netcdf.a``. Access to ``nf-config`` is required to
detect the required settings. When this library is used you
have to link in NetCDF after ``liblfric_netcdf.a``.

## Using the Intel Compiler
<<<<<<< HEAD
In order to use the Intel compiler, use the F90 and F90FLAGS
environmnent variables, e.g.:

```shell
F90=ifort F90FLAGS="-check bounds" make standalone
=======
In order to use the Intel compiler, use the ``F90`` and ``F90FLAGS``
environmnent variables, e.g.:

```shell
F90=ifort F90FLAGS="-g -check bounds" make standalone
>>>>>>> 2bedcf74
```<|MERGE_RESOLUTION|>--- conflicted
+++ resolved
@@ -35,17 +35,9 @@
 have to link in NetCDF after ``liblfric_netcdf.a``.
 
 ## Using the Intel Compiler
-<<<<<<< HEAD
-In order to use the Intel compiler, use the F90 and F90FLAGS
-environmnent variables, e.g.:
-
-```shell
-F90=ifort F90FLAGS="-check bounds" make standalone
-=======
 In order to use the Intel compiler, use the ``F90`` and ``F90FLAGS``
 environmnent variables, e.g.:
 
 ```shell
 F90=ifort F90FLAGS="-g -check bounds" make standalone
->>>>>>> 2bedcf74
 ```