# -----------------------------------------------------------------------------
# BSD 3-Clause License
#
# Copyright (c) 2019-2025, Science and Technology Facilities Council.
# All rights reserved.
#
# Redistribution and use in source and binary forms, with or without
# modification, are permitted provided that the following conditions are met:
#
# * Redistributions of source code must retain the above copyright notice, this
#   list of conditions and the following disclaimer.
#
# * Redistributions in binary form must reproduce the above copyright notice,
#   this list of conditions and the following disclaimer in the documentation
#   and/or other materials provided with the distribution.
#
# * Neither the name of the copyright holder nor the names of its
#   contributors may be used to endorse or promote products derived from
#   this software without specific prior written permission.
#
# THIS SOFTWARE IS PROVIDED BY THE COPYRIGHT HOLDERS AND CONTRIBUTORS
# "AS IS" AND ANY EXPRESS OR IMPLIED WARRANTIES, INCLUDING, BUT NOT
# LIMITED TO, THE IMPLIED WARRANTIES OF MERCHANTABILITY AND FITNESS
# FOR A PARTICULAR PURPOSE ARE DISCLAIMED. IN NO EVENT SHALL THE
# COPYRIGHT HOLDER OR CONTRIBUTORS BE LIABLE FOR ANY DIRECT, INDIRECT,
# INCIDENTAL, SPECIAL, EXEMPLARY, OR CONSEQUENTIAL DAMAGES (INCLUDING,
# BUT NOT LIMITED TO, PROCUREMENT OF SUBSTITUTE GOODS OR SERVICES;
# LOSS OF USE, DATA, OR PROFITS; OR BUSINESS INTERRUPTION) HOWEVER
# CAUSED AND ON ANY THEORY OF LIABILITY, WHETHER IN CONTRACT, STRICT
# LIABILITY, OR TORT (INCLUDING NEGLIGENCE OR OTHERWISE) ARISING IN
# ANY WAY OUT OF THE USE OF THIS SOFTWARE, EVEN IF ADVISED OF THE
# POSSIBILITY OF SUCH DAMAGE.
# -----------------------------------------------------------------------------
# Author: J. Henrichs, Bureau of Meteorology
# Modified: A. R. Porter, R. W. Ford and S. Siso, STFC Daresbury Lab
# Modified: I. Kavcic and L. Turner, Met Office


''' Module containing py.test tests for dependency analysis.'''

import os
import pytest

from psyclone.core import AccessType, Signature, VariablesAccessMap
from psyclone.domain.lfric import KernStubArgList, LFRicKern, LFRicKernMetadata
from psyclone.parse.algorithm import parse
from psyclone.psyGen import PSyFactory
from psyclone.psyir.nodes import Assignment, CodeBlock, IfBlock, Loop
from psyclone.tests.utilities import get_invoke, get_ast

# Constants
API = "nemo"
# Location of the Fortran files associated with these tests
BASE_PATH = os.path.join(os.path.dirname(os.path.abspath(__file__)),
                         "test_files")


def test_assignment(fortran_reader):
    ''' Check that assignments set the right read/write accesses.
    '''
    psyir = fortran_reader.psyir_from_source(
        '''program test_prog
             use some_mod, only: f
             integer :: i, j
             real :: a, b, e, x, y
             real, dimension(5,5) :: c, d
             a = b
             c(i,j) = d(i,j+1)+e+f(x,y)
             c(i) = c(i) + 1
             d(i,j) = sqrt(e(i,j))
           end program test_prog''')
    schedule = psyir.children[0]

    # Simple scalar assignment:  a = b
    scalar_assignment = schedule.children[0]
    assert isinstance(scalar_assignment, Assignment)
    var_accesses = scalar_assignment.reference_accesses()
    # Test some test functions explicitly:
    assert var_accesses.is_written(Signature("a"))
    assert not var_accesses.is_read(Signature("a"))
    assert not var_accesses.is_written(Signature("b"))
    assert var_accesses.is_read(Signature("b"))

    # Array element assignment: c(i,j) = d(i,j+1)+e+f(x,y)
    array_assignment = schedule.children[1]
    assert isinstance(array_assignment, Assignment)
    var_accesses = array_assignment.reference_accesses()
<<<<<<< HEAD
    assert (str(var_accesses) == "c: WRITE, d: READ, e: READ, f: UNKNOWN, "
                                 "i: READ, j: READ, x: READWRITE, "
                                 "y: READWRITE")
=======
    assert (str(var_accesses) ==
            "d: READ, e: READ, i: READ, j: READ, f: READ, x: READ, "
            "y: READ, c: WRITE")
>>>>>>> 9bd4b34a
    # Increment operation: c(i) = c(i)+1
    increment_access = schedule.children[2]
    assert isinstance(increment_access, Assignment)
    var_accesses = increment_access.reference_accesses()
    assert str(var_accesses) == "c: READ+WRITE, i: READ"

    # Using an intrinsic:
    sqrt_access = schedule.children[3]
    assert isinstance(sqrt_access, Assignment)
    var_accesses = sqrt_access.reference_accesses()
    assert str(var_accesses) == "e: READ, i: READ, j: READ, d: WRITE"


def test_indirect_addressing(fortran_reader):
    ''' Check that we correctly handle indirect addressing, especially
    on the LHS. '''
    psyir = fortran_reader.psyir_from_source(
        '''program test_prog
             integer :: i, h(10)
             real :: a, g(10)
             g(h(i)) = a
           end program test_prog''')

    indirect_addressing = psyir.children[0].children[0]
    assert isinstance(indirect_addressing, Assignment)
    var_accesses = indirect_addressing.reference_accesses()
    assert str(var_accesses) == "a: READ, g: WRITE, h: READ, i: READ"


def test_double_variable_lhs(fortran_reader):
    ''' A variable on the LHS of an assignment must only occur once,
    which is a restriction of PSyclone.

    '''
    psyir = fortran_reader.psyir_from_source(
        '''program test_prog
             integer :: g(10)
             g(g(1)) = 1
           end program test_prog''')
    assert isinstance(psyir, CodeBlock)
    assert ("The variable 'g' appears more than once on the left-hand side "
            "of an assignment." in psyir.preceding_comment)


def test_if_statement(fortran_reader):
    ''' Tests handling an if statement
    '''
    psyir = fortran_reader.psyir_from_source(
        '''program test_prog
             integer :: a, b, i
             real, dimension(5) :: p, q, r
             if (a .eq. b) then
                p(i) = q(i)
             else
               q(i) = r(i)
             endif
          end program test_prog''')
    schedule = psyir.children[0]

    if_stmt = schedule.children[0]
    assert isinstance(if_stmt, IfBlock)
    var_accesses = if_stmt.reference_accesses()
    assert (str(var_accesses) == "a: READ, b: READ, i: READ, p: WRITE, "
                                 "q: READ+WRITE, r: READ")
    # Test that the two accesses to 'q' indeed show up as
    q_accesses = var_accesses[Signature("q")]
    assert len(q_accesses) == 2
    assert q_accesses[0].access_type == AccessType.READ
    assert q_accesses[1].access_type == AccessType.WRITE


def test_do_loop(fortran_reader):
    ''' Check the handling of do loops.
    '''
    psyir = fortran_reader.psyir_from_source(
        '''program test_prog
             integer :: ji, jj, n
             integer, dimension(10,10) :: s, t
             do jj=1, n
                do ji=1, 10
                   s(ji, jj)=t(ji, jj)+1
                enddo
             enddo
          end program test_prog''')
    schedule = psyir.children[0]

    do_loop = schedule.children[0]
    assert isinstance(do_loop, Loop)
    var_accesses = do_loop.reference_accesses()
    assert (str(var_accesses) ==
            "jj: WRITE+READ, n: READ, ji: WRITE+READ, s: WRITE, t: READ")


def test_nemo_array_range(fortran_reader):
    '''Check the handling of the access information for Fortran
    array notation (captured using Ranges in the PSyiR).

    '''
    psyir = fortran_reader.psyir_from_source(
        '''program test_prog
             integer :: jj, n
             real :: a, s(5,5), t(5,5)
             do jj=1, n
                s(:, jj)=t(:, jj)+a
             enddo
          end program test_prog''')
    schedule = psyir.children[0]

    do_loop = schedule.children[0]
    assert isinstance(do_loop, Loop)
    var_accesses = do_loop.reference_accesses()
    assert (str(var_accesses) ==
            "jj: WRITE+READ, n: READ, a: READ, s: INQUIRY+WRITE, "
            "t: INQUIRY+READ")


@pytest.mark.xfail(reason="Gocean loops boundaries are strings #440")
def test_goloop():
    ''' Check the handling of non-NEMO do loops.
    TODO #440: Does not work atm, GOLoops also have start/stop as
    strings, which are even not defined. Only after lowering is called will
    they be defined.
    '''

    _, invoke = get_invoke("single_invoke_two_kernels_scalars.f90",
                           "gocean", name="invoke_0")
    do_loop = invoke.schedule.children[0]
    assert isinstance(do_loop, Loop)
    var_accesses = do_loop.reference_accesses()
    assert (str(var_accesses) == ": READ, a_scalar: READ, i: READ+WRITE, "
                                 "j: READ+WRITE, " "ssh_fld: READ+WRITE, "
                                 "tmask: READ")
    # TODO #440: atm the return value starts with:  ": READ, cu_fld: WRITE ..."
    # The empty value is caused by not having start, stop, end of the loop
    # defined at this stage.


def test_goloop_partially():
    ''' Check the handling of non-NEMO do loops.
    TODO #440: This test is identical to test_goloop above, but it asserts in a
    way that works before #440 is fixed, so that we make sure we test the rest
    of the gocean variable access handling.
    '''
    _, invoke = get_invoke("single_invoke_two_kernels_scalars.f90",
                           "gocean", name="invoke_0", dist_mem=False)
    do_loop = invoke.schedule.children[0]
    assert isinstance(do_loop, Loop)

    # The third argument is GO_GRID_X_MAX_INDEX, which is scalar
    assert do_loop.args[2].is_scalar
    # The fourth argument is GO_GRID_MASK_T, which is an array
    assert not do_loop.args[3].is_scalar

    var_accesses = do_loop.reference_accesses()
    assert ("j: WRITE+READ, ssh_fld%whole%ystart: READ, ssh_fld%whole%ystop: "
            "READ, a_scalar: READ, i: WRITE+READ, ssh_fld: READWRITE, "
            "ssh_fld%grid%subdomain%internal%xstop: READ, ssh_fld%grid%tmask: "
            "READ, ssh_fld%whole%xstart: READ, ssh_fld%whole%xstop: READ"
            == str(var_accesses))


def test_lfric():
    ''' Test the handling of an LFRic loop. Note that the variable
    accesses are reported based on the user's point of view, not the code
    actually created by PSyclone, e.g. it shows a dependency on 'some_field',
    but not on some_field_proxy etc. Also the dependency is at this stage taken
    from the kernel metadata, not the actual kernel usage.

    '''
    _, info = parse(os.path.join(os.path.dirname(os.path.abspath(__file__)),
                                 "test_files", "lfric",
                                 "1_single_invoke.f90"),
                    api="lfric")
    psy = PSyFactory("lfric", distributed_memory=False).create(info)
    invoke = psy.invokes.get('invoke_0_testkern_type')
    schedule = invoke.schedule
    var_accesses = schedule.reference_accesses()
    assert str(var_accesses) == (
<<<<<<< HEAD
        "a: READ, cell: READ+WRITE, f1_data: READ+WRITE, f2_data: READ, "
        "field_type: UNKNOWN, i_def: UNKNOWN, m1_data: READ, "
        "m2_data: READ, map_w1: READ, "
        "map_w2: READ, map_w3: READ, ndf_w1: READ, ndf_w2: READ, ndf_w3: READ,"
        " nlayers_f1: READ, r_def: UNKNOWN, undf_w1: READ, undf_w2: "
        "READ, undf_w3: READ, uninitialised_loop0_start: READ, "
=======
        "field_type: TYPE_INFO, i_def: TYPE_INFO, r_def: TYPE_INFO, a: READ, "
        "cell: WRITE+READ, f1_data: INC, f2_data: READ, m1_data: READ, "
        "m2_data: READ, map_w1: READ, map_w2: READ, map_w3: READ, ndf_w1: "
        "READ, ndf_w2: READ, ndf_w3: READ, nlayers_f1: READ, undf_w1: READ, "
        "undf_w2: READ, undf_w3: READ, uninitialised_loop0_start: READ, "
>>>>>>> 9bd4b34a
        "uninitialised_loop0_stop: READ")


def test_lfric_kern_cma_args():
    ''' Test the handling of LFRic kernel arguments.

    '''
    _, info = parse(os.path.join(os.path.dirname(os.path.abspath(__file__)),
                                 "test_files", "lfric",
                                 "27.access_tests.f90"),
                    api="lfric")
    psy = PSyFactory("lfric", distributed_memory=False).create(info)
    invoke_read = psy.invokes.get('invoke_read')
    invoke_write = psy.invokes.get('invoke_write')
    invoke_read.setup_psy_layer_symbols()
    invoke_write.setup_psy_layer_symbols()
    var_accesses_read = VariablesAccessMap()
    for kernel in invoke_read.schedule.coded_kernels():
        var_accesses_read.update(kernel.reference_accesses())
    var_accesses_write = VariablesAccessMap()
    for kernel in invoke_write.schedule.coded_kernels():
        var_accesses_write.update(kernel.reference_accesses())

    # Check the parameters that will change access type according to read or
    # write declaration of the argument:
    assert (var_accesses_read[Signature("cma_op1_cma_matrix")][0].access_type
            == AccessType.READ)
    assert (var_accesses_write[Signature("cma_op1_cma_matrix")][0].access_type
            == AccessType.WRITE)

    # All other parameters are read-only (e.g. sizes, ... - they will not
    # be modified, even if the actual data is written):
    for name in ["nrow", "bandwidth", "alpha", "beta", "gamma_m",
                 "gamma_p"]:
        assert (var_accesses_read[Signature(f"cma_op1_{name}")][0].access_type
                == AccessType.READ)
        assert (var_accesses_write[Signature(f"cma_op1_{name}")][0].access_type
                == AccessType.READ)


def test_user_defined_variables(fortran_reader):
    ''' Test reading and writing to user defined variables.
    '''
    psyir = fortran_reader.psyir_from_source(
        '''program test_prog
             use some_mod, only: my_type
             type(my_type) :: a, e
             integer :: ji, jj, d
             a%b(ji)%c(ji, jj) = d
             e%f = d
           end program test_prog''')
    loops = psyir.children[0]
    var_accesses = loops.reference_accesses()
    assert var_accesses[Signature(("a", "b", "c"))].is_written
    assert var_accesses[Signature(("e", "f"))].is_written


def test_lfric_ref_element():
    '''Test handling of variables if an LFRic's RefElement is used.

    '''
    psy, invoke_info = get_invoke("23.4_ref_elem_all_faces_invoke.f90",
                                  "lfric", idx=0)
    var_info = str(invoke_info.schedule.reference_accesses())
    assert "normals_to_faces: READ," in var_info
    assert "out_normals_to_faces: READ," in var_info
    assert "nfaces_re: READ," in var_info


def test_lfric_operator():
    '''Check if implicit basis and differential basis variables are
    handled correctly.

    '''
    psy, invoke_info = get_invoke("6.1_eval_invoke.f90", "lfric", idx=0)
    var_info = str(invoke_info.schedule.reference_accesses())
    assert "f0_data: INC," in var_info
    assert "cmap_data: READ," in var_info
    assert "basis_w0_on_w0: READ," in var_info
    assert "diff_basis_w1_on_w0: READ," in var_info


def test_lfric_cma(fortran_writer):
    '''Test that parameters related to CMA operators are handled
    correctly in the variable usage analysis.

    '''
    _, invoke_info = get_invoke("20.0_cma_assembly.f90", "lfric", idx=0)
    invoke_info.setup_psy_layer_symbols()
    var_info = str(invoke_info.schedule.reference_accesses())
    assert "ncell_2d: WRITE+READ," in var_info
    assert "cma_op1_alpha: WRITE+READ," in var_info
    assert "cma_op1_bandwidth: WRITE+READ," in var_info
    assert "cma_op1_beta: WRITE+READ," in var_info
    assert "cma_op1_gamma_m: WRITE+READ," in var_info
    assert "cma_op1_gamma_p: WRITE+READ," in var_info
    assert "cma_op1_cma_matrix: WRITE," in var_info
    assert "cma_op1_ncol: WRITE+READ," in var_info
    assert "cma_op1_nrow: WRITE+READ," in var_info
    assert "cbanded_map_adspc1_lma_op1: WRITE+READ," in var_info
    assert "cbanded_map_adspc2_lma_op1: WRITE+READ," in var_info
    assert "lma_op1_local_stencil: WRITE+READ," in var_info
    assert "lma_op1_proxy%ncell_3d: READ," in var_info


def test_lfric_cma2():
    '''Test that parameters related to CMA operators are handled
    correctly in the variable usage analysis.

    '''
    psy, invoke_info = get_invoke("20.1_cma_apply.f90", "lfric", idx=0)
    var_info = str(invoke_info.schedule.reference_accesses())
    assert "cma_indirection_map_aspc1_field_a: READ," in var_info
    assert "cma_indirection_map_aspc2_field_b: READ," in var_info


def test_lfric_stencils():
    '''Test that stencil parameters are correctly detected.

    '''
    psy, invoke_info = get_invoke("14.4_halo_vector.f90", "lfric", idx=0)
    var_info = str(invoke_info.schedule.reference_accesses())
    assert "f2_stencil_size: READ," in var_info
    assert "f2_stencil_dofmap: READ," in var_info


def test_lfric_various_basis():
    ''' Tests that implicit parameters for various basis related
    functionality work as expected.

    '''
    psy, invoke_info = get_invoke("10.3_operator_different_spaces.f90",
                                  "lfric", idx=0)
    var_info = str(invoke_info.schedule.reference_accesses())
    assert "basis_w3_qr: READ," in var_info
    assert "diff_basis_w0_qr: READ," in var_info
    assert "diff_basis_w2_qr: READ," in var_info
    assert "np_xy_qr: READ," in var_info
    assert "np_z_qr: READ," in var_info
    assert "weights_xy_qr: READ," in var_info
    assert "weights_z_qr: READ" in var_info


def test_lfric_field_bc_kernel():
    '''Tests that implicit parameters in case of a boundary_dofs
    array fix are created correctly.

    '''
    psy, invoke_info = get_invoke("12.2_enforce_bc_kernel.f90",
                                  "lfric", idx=0)
    var_info = str(invoke_info.schedule.reference_accesses())
    assert "boundary_dofs_a: READ," in var_info


def test_lfric_stencil_xory_vector():
    '''Test that the implicit parameters for a stencil access of type x
    or y with a vector field are created.

    '''
    psy, invoke_info = get_invoke("14.4.2_halo_vector_xory.f90",
                                  "lfric", idx=0)
    var_info = str(invoke_info.schedule.reference_accesses())
    assert "f2_direction: READ," in var_info


def test_lfric_operator_bc_kernel():
    '''Tests that a kernel that applies boundary conditions to operators
    detects the right implicit paramaters.

    '''
    psy, invoke_info = get_invoke("12.4_enforce_op_bc_kernel.f90",
                                  "lfric", idx=0)
    var_info = str(invoke_info.schedule.reference_accesses())
    assert "boundary_dofs_op_a: READ," in var_info


def test_lfric_stub_args():
    '''Check that correct stub code is produced when there are multiple
    stencils.

    '''
    ast = get_ast("lfric", "testkern_stencil_multi_mod.f90")
    metadata = LFRicKernMetadata(ast)
    kernel = LFRicKern()
    kernel.load_meta(metadata)
    var_accesses = VariablesAccessMap()
    create_arg_list = KernStubArgList(kernel)
    create_arg_list.generate(var_accesses=var_accesses)
    var_info = str(var_accesses)
    assert "field_1_w1: INC," in var_info
    assert "field_2_stencil_dofmap: READ," in var_info
    assert "field_2_stencil_size: READ," in var_info
    assert "field_2_w2: READ," in var_info
    assert "field_3_direction: READ," in var_info
    assert "field_3_stencil_dofmap: READ," in var_info
    assert "field_3_stencil_size: READ," in var_info
    assert "field_3_w2: READ," in var_info
    assert "field_4_stencil_dofmap: READ," in var_info
    assert "field_4_stencil_size: READ," in var_info
    assert "field_4_w3: READ," in var_info
    assert "map_w1: READ," in var_info
    assert "map_w2: READ," in var_info
    assert "map_w3: READ" in var_info
    assert "ndf_w1: READ," in var_info
    assert "ndf_w2: READ," in var_info
    assert "ndf_w3: READ," in var_info
    assert "nlayers: READ," in var_info
    assert "undf_w1: READ," in var_info
    assert "undf_w2: READ," in var_info
    assert "undf_w3: READ," in var_info


def test_lfric_stub_args2():
    '''Check variable usage detection for scalars, basis_name, quad rule
    and mesh properties.

    '''
    ast = get_ast("lfric", "testkern_mesh_prop_face_qr_mod.F90")
    metadata = LFRicKernMetadata(ast)
    kernel = LFRicKern()
    kernel.load_meta(metadata)
    var_accesses = VariablesAccessMap()
    create_arg_list = KernStubArgList(kernel)
    create_arg_list.generate(var_accesses=var_accesses)
    var_info = str(var_accesses)
    assert "rscalar_1: READ," in var_info
    assert "basis_w1_qr_face: READ," in var_info
    assert "nfaces_qr_face: READ," in var_info
    assert "np_xyz_qr_face: READ," in var_info
    assert "weights_xyz_qr_face: READ" in var_info


def test_lfric_stub_args3():
    '''Check variable usage detection for cell position, operator

    '''
    ast = get_ast("lfric",
                  "testkern_any_discontinuous_space_op_1_mod.f90")
    metadata = LFRicKernMetadata(ast)
    kernel = LFRicKern()
    kernel.load_meta(metadata)
    var_accesses = VariablesAccessMap()
    create_arg_list = KernStubArgList(kernel)
    create_arg_list.generate(var_accesses=var_accesses)
    var_info = str(var_accesses)
    assert "cell: READ," in var_info
    assert "op_3: READ," in var_info
    assert "op_3_ncell_3d: READ," in var_info
    assert "op_4: READ," in var_info
    assert "op_4_ncell_3d: READ," in var_info


def test_lfric_stub_boundary_dofs():
    '''Check variable usage detection for boundary dofs.

    '''
    ast = get_ast("lfric", "enforce_bc_kernel_mod.f90")
    metadata = LFRicKernMetadata(ast)
    kernel = LFRicKern()
    kernel.load_meta(metadata)
    var_accesses = VariablesAccessMap()
    create_arg_list = KernStubArgList(kernel)
    create_arg_list.generate(var_accesses=var_accesses)
    assert "boundary_dofs_field_1: READ" in str(var_accesses)


def test_lfric_stub_field_vector():
    '''Check variable usage detection field vectors.

    '''
    ast = get_ast("lfric", "testkern_stencil_vector_mod.f90")
    metadata = LFRicKernMetadata(ast)
    kernel = LFRicKern()
    kernel.load_meta(metadata)
    var_accesses = VariablesAccessMap()
    create_arg_list = KernStubArgList(kernel)
    create_arg_list.generate(var_accesses=var_accesses)
    var_info = str(var_accesses)
    assert "field_1_w0_v1: READ," in var_info
    assert "field_1_w0_v2: READ," in var_info
    assert "field_1_w0_v3: READ," in var_info
    assert "field_2_w3_v1: READ," in var_info
    assert "field_2_w3_v2: READ," in var_info
    assert "field_2_w3_v3: READ," in var_info
    assert "field_2_w3_v4: READ," in var_info


def test_lfric_stub_basis():
    '''Check variable usage detection of basis, diff-basis.

    '''
    ast = get_ast("lfric", "testkern_qr_eval_mod.F90")
    metadata = LFRicKernMetadata(ast)
    kernel = LFRicKern()
    kernel.load_meta(metadata)
    var_accesses = VariablesAccessMap()
    create_arg_list = KernStubArgList(kernel)
    create_arg_list.generate(var_accesses=var_accesses)
    var_info = str(var_accesses)
    assert "basis_w1_on_w1: READ," in var_info
    assert "diff_basis_w2_qr_face: READ," in var_info
    assert "diff_basis_w2_on_w1: READ," in var_info
    assert "basis_w3_on_w1: READ," in var_info
    assert "diff_basis_w3_qr_face: READ," in var_info
    assert "diff_basis_w3_on_w1: READ," in var_info


def test_lfric_stub_cma_operators():
    '''Check variable usage detection cma operators.
    mesh_ncell2d, cma_operator

    '''
    ast = get_ast("lfric", "columnwise_op_mul_2scalars_kernel_mod.F90")
    metadata = LFRicKernMetadata(ast)
    kernel = LFRicKern()
    kernel.load_meta(metadata)
    var_accesses = VariablesAccessMap()
    create_arg_list = KernStubArgList(kernel)
    create_arg_list.generate(var_accesses=var_accesses)
    var_info = str(var_accesses)
    for num in ["1", "3", "5"]:
        assert "ncell_2d: READ," in var_info
        assert "cma_op_"+num+": READ," in var_info
        assert "cma_op_"+num+"_nrow: READ," in var_info
        assert "cma_op_"+num+"_ncol: READ," in var_info
        assert "cma_op_"+num+"_bandwidth: READ," in var_info
        assert "cma_op_"+num+"_alpha: READ," in var_info
        assert "cma_op_"+num+"_beta: READ," in var_info
        assert "cma_op_"+num+"_gamma_m: READ," in var_info
        assert "cma_op_"+num+"_gamma_p: READ" in var_info


def test_lfric_stub_banded_dofmap():
    '''Check variable usage detection for banded dofmaps.

    '''
    ast = get_ast("lfric", "columnwise_op_asm_kernel_mod.F90")
    metadata = LFRicKernMetadata(ast)
    kernel = LFRicKern()
    kernel.load_meta(metadata)
    var_accesses = VariablesAccessMap()
    create_arg_list = KernStubArgList(kernel)
    create_arg_list.generate(var_accesses=var_accesses)
    var_info = str(var_accesses)
    assert "cbanded_map_adspc1_op_1: READ," in var_info
    assert "cbanded_map_adspc2_op_1: READ" in var_info


def test_lfric_stub_indirection_dofmap():
    '''Check variable usage detection in indirection dofmap.
    '''
    ast = get_ast("lfric", "columnwise_op_app_kernel_mod.F90")
    metadata = LFRicKernMetadata(ast)
    kernel = LFRicKern()
    kernel.load_meta(metadata)
    var_accesses = VariablesAccessMap()
    create_arg_list = KernStubArgList(kernel)
    create_arg_list.generate(var_accesses=var_accesses)
    var_info = str(var_accesses)
    assert "cma_indirection_map_aspc1_field_1: READ," in var_info
    assert "cma_indirection_map_aspc2_field_2: READ" in var_info


def test_lfric_stub_boundary_dofmap():
    '''Check variable usage detection in boundary_dofs array fix
    for operators.

    '''
    ast = get_ast("lfric", "enforce_operator_bc_kernel_mod.F90")
    metadata = LFRicKernMetadata(ast)
    kernel = LFRicKern()
    kernel.load_meta(metadata)
    var_accesses = VariablesAccessMap()
    create_arg_list = KernStubArgList(kernel)
    create_arg_list.generate(var_accesses=var_accesses)
    assert "boundary_dofs_op_1: READ" in str(var_accesses)<|MERGE_RESOLUTION|>--- conflicted
+++ resolved
@@ -85,15 +85,9 @@
     array_assignment = schedule.children[1]
     assert isinstance(array_assignment, Assignment)
     var_accesses = array_assignment.reference_accesses()
-<<<<<<< HEAD
-    assert (str(var_accesses) == "c: WRITE, d: READ, e: READ, f: UNKNOWN, "
-                                 "i: READ, j: READ, x: READWRITE, "
-                                 "y: READWRITE")
-=======
     assert (str(var_accesses) ==
-            "d: READ, e: READ, i: READ, j: READ, f: READ, x: READ, "
-            "y: READ, c: WRITE")
->>>>>>> 9bd4b34a
+            "d: READ, e: READ, i: READ, j: READ, f: UNKNOWN, x: READWRITE, "
+            "y: READWRITE, c: WRITE")
     # Increment operation: c(i) = c(i)+1
     increment_access = schedule.children[2]
     assert isinstance(increment_access, Assignment)
@@ -272,20 +266,11 @@
     schedule = invoke.schedule
     var_accesses = schedule.reference_accesses()
     assert str(var_accesses) == (
-<<<<<<< HEAD
-        "a: READ, cell: READ+WRITE, f1_data: READ+WRITE, f2_data: READ, "
-        "field_type: UNKNOWN, i_def: UNKNOWN, m1_data: READ, "
-        "m2_data: READ, map_w1: READ, "
-        "map_w2: READ, map_w3: READ, ndf_w1: READ, ndf_w2: READ, ndf_w3: READ,"
-        " nlayers_f1: READ, r_def: UNKNOWN, undf_w1: READ, undf_w2: "
-        "READ, undf_w3: READ, uninitialised_loop0_start: READ, "
-=======
         "field_type: TYPE_INFO, i_def: TYPE_INFO, r_def: TYPE_INFO, a: READ, "
         "cell: WRITE+READ, f1_data: INC, f2_data: READ, m1_data: READ, "
         "m2_data: READ, map_w1: READ, map_w2: READ, map_w3: READ, ndf_w1: "
         "READ, ndf_w2: READ, ndf_w3: READ, nlayers_f1: READ, undf_w1: READ, "
         "undf_w2: READ, undf_w3: READ, uninitialised_loop0_start: READ, "
->>>>>>> 9bd4b34a
         "uninitialised_loop0_stop: READ")
 
 
