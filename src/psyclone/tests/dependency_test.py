# -----------------------------------------------------------------------------
# BSD 3-Clause License
#
# Copyright (c) 2019-2025, Science and Technology Facilities Council.
# All rights reserved.
#
# Redistribution and use in source and binary forms, with or without
# modification, are permitted provided that the following conditions are met:
#
# * Redistributions of source code must retain the above copyright notice, this
#   list of conditions and the following disclaimer.
#
# * Redistributions in binary form must reproduce the above copyright notice,
#   this list of conditions and the following disclaimer in the documentation
#   and/or other materials provided with the distribution.
#
# * Neither the name of the copyright holder nor the names of its
#   contributors may be used to endorse or promote products derived from
#   this software without specific prior written permission.
#
# THIS SOFTWARE IS PROVIDED BY THE COPYRIGHT HOLDERS AND CONTRIBUTORS
# "AS IS" AND ANY EXPRESS OR IMPLIED WARRANTIES, INCLUDING, BUT NOT
# LIMITED TO, THE IMPLIED WARRANTIES OF MERCHANTABILITY AND FITNESS
# FOR A PARTICULAR PURPOSE ARE DISCLAIMED. IN NO EVENT SHALL THE
# COPYRIGHT HOLDER OR CONTRIBUTORS BE LIABLE FOR ANY DIRECT, INDIRECT,
# INCIDENTAL, SPECIAL, EXEMPLARY, OR CONSEQUENTIAL DAMAGES (INCLUDING,
# BUT NOT LIMITED TO, PROCUREMENT OF SUBSTITUTE GOODS OR SERVICES;
# LOSS OF USE, DATA, OR PROFITS; OR BUSINESS INTERRUPTION) HOWEVER
# CAUSED AND ON ANY THEORY OF LIABILITY, WHETHER IN CONTRACT, STRICT
# LIABILITY, OR TORT (INCLUDING NEGLIGENCE OR OTHERWISE) ARISING IN
# ANY WAY OUT OF THE USE OF THIS SOFTWARE, EVEN IF ADVISED OF THE
# POSSIBILITY OF SUCH DAMAGE.
# -----------------------------------------------------------------------------
# Author: J. Henrichs, Bureau of Meteorology
# Modified: A. R. Porter, R. W. Ford and S. Siso, STFC Daresbury Lab
# Modified: I. Kavcic and L. Turner, Met Office


''' Module containing py.test tests for dependency analysis.'''

import os
import pytest

from psyclone.core import AccessType, Signature, VariablesAccessMap
from psyclone.domain.lfric import KernStubArgList, LFRicKern, LFRicKernMetadata
from psyclone.parse.algorithm import parse
from psyclone.psyGen import PSyFactory
from psyclone.psyir.nodes import Assignment, IfBlock, Loop
from psyclone.tests.utilities import get_invoke, get_ast

# Constants
API = "nemo"
# Location of the Fortran files associated with these tests
BASE_PATH = os.path.join(os.path.dirname(os.path.abspath(__file__)),
                         "test_files")


def test_assignment(fortran_reader):
    ''' Check that assignments set the right read/write accesses.
    '''
    psyir = fortran_reader.psyir_from_source(
        '''program test_prog
             use some_mod, only: f
             integer :: i, j
             real :: a, b, e, x, y
             real, dimension(5,5) :: c, d
             a = b
             c(i,j) = d(i,j+1)+e+f(x,y)
             c(i) = c(i) + 1
             d(i,j) = sqrt(e(i,j))
           end program test_prog''')
    schedule = psyir.children[0]

    # Simple scalar assignment:  a = b
    scalar_assignment = schedule.children[0]
    assert isinstance(scalar_assignment, Assignment)
    var_accesses = scalar_assignment.reference_accesses()
    # Test some test functions explicitly:
    assert var_accesses.is_written(Signature("a"))
    assert not var_accesses.is_read(Signature("a"))
    assert not var_accesses.is_written(Signature("b"))
    assert var_accesses.is_read(Signature("b"))

    # Array element assignment: c(i,j) = d(i,j+1)+e+f(x,y)
    array_assignment = schedule.children[1]
    assert isinstance(array_assignment, Assignment)
    var_accesses = array_assignment.reference_accesses()
    # We don't know if 'f' is a function or an array (CALLED or READ), so
    # it is catergorised as UNKNOWN. Its arguments take the worst case
    # scenario of being READWRITE (in case it was a function).
    assert (str(var_accesses) ==
<<<<<<< HEAD
            "d: READ, e: READ, i: READ, j: READ, f: UNKNOWN, x: READWRITE, "
            "y: READWRITE, c: WRITE")
=======
            "c: WRITE, d: READ, e: READ, f: READ, i: READ, j: READ, "
            "x: READ, y: READ")
>>>>>>> 6a323221
    # Increment operation: c(i) = c(i)+1
    increment_access = schedule.children[2]
    assert isinstance(increment_access, Assignment)
    var_accesses = increment_access.reference_accesses()
    assert str(var_accesses) == "c: READ+WRITE, i: READ"

    # Using an intrinsic:
    sqrt_access = schedule.children[3]
    assert isinstance(sqrt_access, Assignment)
    var_accesses = sqrt_access.reference_accesses()
    assert str(var_accesses) == "d: WRITE, e: READ, i: READ, j: READ"


def test_indirect_addressing(fortran_reader):
    ''' Check that we correctly handle indirect addressing, especially
    on the LHS. '''
    psyir = fortran_reader.psyir_from_source(
        '''program test_prog
             integer :: i, h(10)
             real :: a, g(10)
             g(h(i)) = a
           end program test_prog''')

    indirect_addressing = psyir.children[0].children[0]
    assert isinstance(indirect_addressing, Assignment)
    var_accesses = indirect_addressing.reference_accesses()
    assert str(var_accesses) == "a: READ, g: WRITE, h: READ, i: READ"


def test_double_variable_lhs(fortran_reader):
    ''' A variable can appear more than once on the LHS of an assignment.
    '''
    psyir = fortran_reader.psyir_from_source(
        '''program test_prog
             integer :: g(10)
             g(g(1)) = 1
           end program test_prog''')
    lhs = psyir.walk(Assignment)[0].lhs
    assert lhs.symbol.name == "g"
    assert lhs.children[0].symbol.name == "g"
    assert lhs.symbol is lhs.children[0].symbol


def test_if_statement(fortran_reader):
    ''' Tests handling an if statement
    '''
    psyir = fortran_reader.psyir_from_source(
        '''program test_prog
             integer :: a, b, i
             real, dimension(5) :: p, q, r
             if (a .eq. b) then
                p(i) = q(i)
             else
               q(i) = r(i)
             endif
          end program test_prog''')
    schedule = psyir.children[0]

    if_stmt = schedule.children[0]
    assert isinstance(if_stmt, IfBlock)
    var_accesses = if_stmt.reference_accesses()
    assert (str(var_accesses) == "a: READ, b: READ, i: READ, p: WRITE, "
                                 "q: READ+WRITE, r: READ")
    # Test that the two accesses to 'q' indeed show up as
    q_accesses = var_accesses[Signature("q")]
    assert len(q_accesses) == 2
    assert q_accesses[0].access_type == AccessType.READ
    assert q_accesses[1].access_type == AccessType.WRITE


def test_do_loop(fortran_reader):
    ''' Check the handling of do loops.
    '''
    psyir = fortran_reader.psyir_from_source(
        '''program test_prog
             integer :: ji, jj, n
             integer, dimension(10,10) :: s, t
             do jj=1, n
                do ji=1, 10
                   s(ji, jj)=t(ji, jj)+1
                enddo
             enddo
          end program test_prog''')
    schedule = psyir.children[0]

    do_loop = schedule.children[0]
    assert isinstance(do_loop, Loop)
    var_accesses = do_loop.reference_accesses()
    assert (str(var_accesses) ==
            "ji: WRITE+READ, jj: WRITE+READ, n: READ, s: WRITE, t: READ")


def test_nemo_array_range(fortran_reader):
    '''Check the handling of the access information for Fortran
    array notation (captured using Ranges in the PSyiR).

    '''
    psyir = fortran_reader.psyir_from_source(
        '''program test_prog
             integer :: jj, n
             real :: a, s(5,5), t(5,5)
             do jj=1, n
                s(:, jj)=t(:, jj)+a
             enddo
          end program test_prog''')
    schedule = psyir.children[0]

    do_loop = schedule.children[0]
    assert isinstance(do_loop, Loop)
    var_accesses = do_loop.reference_accesses()
    assert (str(var_accesses) ==
            "a: READ, jj: WRITE+READ, n: READ, s: INQUIRY+WRITE, "
            "t: INQUIRY+READ")


@pytest.mark.xfail(reason="Gocean loops boundaries are strings #440")
def test_goloop():
    ''' Check the handling of non-NEMO do loops.
    TODO #440: Does not work atm, GOLoops also have start/stop as
    strings, which are even not defined. Only after lowering is called will
    they be defined.
    '''

    _, invoke = get_invoke("single_invoke_two_kernels_scalars.f90",
                           "gocean", name="invoke_0")
    do_loop = invoke.schedule.children[0]
    assert isinstance(do_loop, Loop)
    var_accesses = do_loop.reference_accesses()
    assert (str(var_accesses) == ": READ, a_scalar: READ, i: READ+WRITE, "
                                 "j: READ+WRITE, " "ssh_fld: READ+WRITE, "
                                 "tmask: READ")
    # TODO #440: atm the return value starts with:  ": READ, cu_fld: WRITE ..."
    # The empty value is caused by not having start, stop, end of the loop
    # defined at this stage.


def test_goloop_partially():
    ''' Check the handling of non-NEMO do loops.
    TODO #440: This test is identical to test_goloop above, but it asserts in a
    way that works before #440 is fixed, so that we make sure we test the rest
    of the gocean variable access handling.
    '''
    _, invoke = get_invoke("single_invoke_two_kernels_scalars.f90",
                           "gocean", name="invoke_0", dist_mem=False)
    do_loop = invoke.schedule.children[0]
    assert isinstance(do_loop, Loop)

    # The third argument is GO_GRID_X_MAX_INDEX, which is scalar
    assert do_loop.args[2].is_scalar
    # The fourth argument is GO_GRID_MASK_T, which is an array
    assert not do_loop.args[3].is_scalar

    var_accesses = do_loop.reference_accesses()
    assert ("a_scalar: READ, i: WRITE+READ, j: WRITE+READ, ssh_fld%grid%"
            "subdomain%internal%xstop: READ, ssh_fld%grid%tmask: READ, "
            "ssh_fld%whole%xstart: READ, ssh_fld%whole%xstop: READ, "
            "ssh_fld%whole%ystart: READ, ssh_fld%whole%ystop: READ, "
            "ssh_fld: READWRITE"
            == str(var_accesses))


def test_lfric():
    ''' Test the handling of an LFRic loop. Note that the variable
    accesses are reported based on the user's point of view, not the code
    actually created by PSyclone, e.g. it shows a dependency on 'some_field',
    but not on some_field_proxy etc. Also the dependency is at this stage taken
    from the kernel metadata, not the actual kernel usage.

    '''
    _, info = parse(os.path.join(os.path.dirname(os.path.abspath(__file__)),
                                 "test_files", "lfric",
                                 "1_single_invoke.f90"),
                    api="lfric")
    psy = PSyFactory("lfric", distributed_memory=False).create(info)
    invoke = psy.invokes.get('invoke_0_testkern_type')
    schedule = invoke.schedule
    var_accesses = schedule.reference_accesses()
    assert str(var_accesses) == (
        "a: READ, cell: WRITE+READ, f1_data: INC, f2_data: READ, field_type: "
        "CONSTANT, i_def: CONSTANT, m1_data: READ, m2_data: READ, map_w1: "
        "READ, map_w2: READ, map_w3: READ, ndf_w1: READ, ndf_w2: READ, "
        "ndf_w3: READ, nlayers_f1: READ, r_def: CONSTANT, undf_w1: READ, "
        "undf_w2: READ, undf_w3: READ, uninitialised_loop0_start: READ, "
        "uninitialised_loop0_stop: READ")


def test_lfric_kern_cma_args():
    ''' Test the handling of LFRic kernel arguments.

    '''
    _, info = parse(os.path.join(os.path.dirname(os.path.abspath(__file__)),
                                 "test_files", "lfric",
                                 "27.access_tests.f90"),
                    api="lfric")
    psy = PSyFactory("lfric", distributed_memory=False).create(info)
    invoke_read = psy.invokes.get('invoke_read')
    invoke_write = psy.invokes.get('invoke_write')
    invoke_read.setup_psy_layer_symbols()
    invoke_write.setup_psy_layer_symbols()
    var_accesses_read = VariablesAccessMap()
    for kernel in invoke_read.schedule.coded_kernels():
        var_accesses_read.update(kernel.reference_accesses())
    var_accesses_write = VariablesAccessMap()
    for kernel in invoke_write.schedule.coded_kernels():
        var_accesses_write.update(kernel.reference_accesses())

    # Check the parameters that will change access type according to read or
    # write declaration of the argument:
    assert (var_accesses_read[Signature("cma_op1_cma_matrix")][0].access_type
            == AccessType.READ)
    assert (var_accesses_write[Signature("cma_op1_cma_matrix")][0].access_type
            == AccessType.WRITE)

    # All other parameters are read-only (e.g. sizes, ... - they will not
    # be modified, even if the actual data is written):
    for name in ["nrow", "bandwidth", "alpha", "beta", "gamma_m",
                 "gamma_p"]:
        assert (var_accesses_read[Signature(f"cma_op1_{name}")][0].access_type
                == AccessType.READ)
        assert (var_accesses_write[Signature(f"cma_op1_{name}")][0].access_type
                == AccessType.READ)


def test_user_defined_variables(fortran_reader):
    ''' Test reading and writing to user defined variables.
    '''
    psyir = fortran_reader.psyir_from_source(
        '''program test_prog
             use some_mod, only: my_type
             type(my_type) :: a, e
             integer :: ji, jj, d
             a%b(ji)%c(ji, jj) = d
             e%f = d
           end program test_prog''')
    loops = psyir.children[0]
    var_accesses = loops.reference_accesses()
    assert var_accesses[Signature(("a", "b", "c"))].is_written
    assert var_accesses[Signature(("e", "f"))].is_written


def test_lfric_ref_element():
    '''Test handling of variables if an LFRic's RefElement is used.

    '''
    psy, invoke_info = get_invoke("23.4_ref_elem_all_faces_invoke.f90",
                                  "lfric", idx=0)
    var_info = str(invoke_info.schedule.reference_accesses())
    assert "normals_to_faces: READ," in var_info
    assert "out_normals_to_faces: READ," in var_info
    assert "nfaces_re: READ," in var_info


def test_lfric_operator():
    '''Check if implicit basis and differential basis variables are
    handled correctly.

    '''
    psy, invoke_info = get_invoke("6.1_eval_invoke.f90", "lfric", idx=0)
    var_info = str(invoke_info.schedule.reference_accesses())
    assert "f0_data: INC," in var_info
    assert "cmap_data: READ," in var_info
    assert "basis_w0_on_w0: READ," in var_info
    assert "diff_basis_w1_on_w0: READ," in var_info


def test_lfric_cma(fortran_writer):
    '''Test that parameters related to CMA operators are handled
    correctly in the variable usage analysis.

    '''
    _, invoke_info = get_invoke("20.0_cma_assembly.f90", "lfric", idx=0)
    invoke_info.setup_psy_layer_symbols()
    var_info = str(invoke_info.schedule.reference_accesses())
    assert "ncell_2d: WRITE+READ," in var_info
    assert "cma_op1_alpha: WRITE+READ," in var_info
    assert "cma_op1_bandwidth: WRITE+READ," in var_info
    assert "cma_op1_beta: WRITE+READ," in var_info
    assert "cma_op1_gamma_m: WRITE+READ," in var_info
    assert "cma_op1_gamma_p: WRITE+READ," in var_info
    assert "cma_op1_cma_matrix: WRITE," in var_info
    assert "cma_op1_ncol: WRITE+READ," in var_info
    assert "cma_op1_nrow: WRITE+READ," in var_info
    assert "cbanded_map_adspc1_lma_op1: WRITE+READ," in var_info
    assert "cbanded_map_adspc2_lma_op1: WRITE+READ," in var_info
    assert "lma_op1_local_stencil: WRITE+READ," in var_info
    assert "lma_op1_proxy%ncell_3d: READ," in var_info


def test_lfric_cma2():
    '''Test that parameters related to CMA operators are handled
    correctly in the variable usage analysis.

    '''
    psy, invoke_info = get_invoke("20.1_cma_apply.f90", "lfric", idx=0)
    var_info = str(invoke_info.schedule.reference_accesses())
    assert "cma_indirection_map_aspc1_field_a: READ," in var_info
    assert "cma_indirection_map_aspc2_field_b: READ," in var_info


def test_lfric_stencils():
    '''Test that stencil parameters are correctly detected.

    '''
    psy, invoke_info = get_invoke("14.4_halo_vector.f90", "lfric", idx=0)
    var_info = str(invoke_info.schedule.reference_accesses())
    assert "f2_stencil_size: READ," in var_info
    assert "f2_stencil_dofmap: READ," in var_info


def test_lfric_various_basis():
    ''' Tests that implicit parameters for various basis related
    functionality work as expected.

    '''
    psy, invoke_info = get_invoke("10.3_operator_different_spaces.f90",
                                  "lfric", idx=0)
    var_info = str(invoke_info.schedule.reference_accesses())
    assert "basis_w3_qr: READ," in var_info
    assert "diff_basis_w0_qr: READ," in var_info
    assert "diff_basis_w2_qr: READ," in var_info
    assert "np_xy_qr: READ," in var_info
    assert "np_z_qr: READ," in var_info
    assert "weights_xy_qr: READ," in var_info
    assert "weights_z_qr: READ" in var_info


def test_lfric_field_bc_kernel():
    '''Tests that implicit parameters in case of a boundary_dofs
    array fix are created correctly.

    '''
    psy, invoke_info = get_invoke("12.2_enforce_bc_kernel.f90",
                                  "lfric", idx=0)
    var_info = str(invoke_info.schedule.reference_accesses())
    assert "boundary_dofs_a: READ," in var_info


def test_lfric_stencil_xory_vector():
    '''Test that the implicit parameters for a stencil access of type x
    or y with a vector field are created.

    '''
    psy, invoke_info = get_invoke("14.4.2_halo_vector_xory.f90",
                                  "lfric", idx=0)
    var_info = str(invoke_info.schedule.reference_accesses())
    assert "f2_direction: READ," in var_info


def test_lfric_operator_bc_kernel():
    '''Tests that a kernel that applies boundary conditions to operators
    detects the right implicit paramaters.

    '''
    psy, invoke_info = get_invoke("12.4_enforce_op_bc_kernel.f90",
                                  "lfric", idx=0)
    var_info = str(invoke_info.schedule.reference_accesses())
    assert "boundary_dofs_op_a: READ," in var_info


def test_lfric_stub_args():
    '''Check that correct stub code is produced when there are multiple
    stencils.

    '''
    ast = get_ast("lfric", "testkern_stencil_multi_mod.f90")
    metadata = LFRicKernMetadata(ast)
    kernel = LFRicKern()
    kernel.load_meta(metadata)
    var_accesses = VariablesAccessMap()
    create_arg_list = KernStubArgList(kernel)
    create_arg_list.generate(var_accesses=var_accesses)
    var_info = str(var_accesses)
    assert "field_1_w1: INC," in var_info
    assert "field_2_stencil_dofmap: READ," in var_info
    assert "field_2_stencil_size: READ," in var_info
    assert "field_2_w2: READ," in var_info
    assert "field_3_direction: READ," in var_info
    assert "field_3_stencil_dofmap: READ," in var_info
    assert "field_3_stencil_size: READ," in var_info
    assert "field_3_w2: READ," in var_info
    assert "field_4_stencil_dofmap: READ," in var_info
    assert "field_4_stencil_size: READ," in var_info
    assert "field_4_w3: READ," in var_info
    assert "map_w1: READ," in var_info
    assert "map_w2: READ," in var_info
    assert "map_w3: READ" in var_info
    assert "ndf_w1: READ," in var_info
    assert "ndf_w2: READ," in var_info
    assert "ndf_w3: READ," in var_info
    assert "nlayers: READ," in var_info
    assert "undf_w1: READ," in var_info
    assert "undf_w2: READ," in var_info
    assert "undf_w3: READ" in var_info


def test_lfric_stub_args2():
    '''Check variable usage detection for scalars, basis_name, quad rule
    and mesh properties.

    '''
    ast = get_ast("lfric", "testkern_mesh_prop_face_qr_mod.F90")
    metadata = LFRicKernMetadata(ast)
    kernel = LFRicKern()
    kernel.load_meta(metadata)
    var_accesses = VariablesAccessMap()
    create_arg_list = KernStubArgList(kernel)
    create_arg_list.generate(var_accesses=var_accesses)
    var_info = str(var_accesses)
    assert "rscalar_1: READ," in var_info
    assert "basis_w1_qr_face: READ," in var_info
    assert "nfaces_qr_face: READ," in var_info
    assert "np_xyz_qr_face: READ," in var_info
    assert "weights_xyz_qr_face: READ" in var_info


def test_lfric_stub_args3():
    '''Check variable usage detection for cell position, operator

    '''
    ast = get_ast("lfric",
                  "testkern_any_discontinuous_space_op_1_mod.f90")
    metadata = LFRicKernMetadata(ast)
    kernel = LFRicKern()
    kernel.load_meta(metadata)
    var_accesses = VariablesAccessMap()
    create_arg_list = KernStubArgList(kernel)
    create_arg_list.generate(var_accesses=var_accesses)
    var_info = str(var_accesses)
    assert "cell: READ," in var_info
    assert "op_3: READ," in var_info
    assert "op_3_ncell_3d: READ," in var_info
    assert "op_4: READ," in var_info
    assert "op_4_ncell_3d: READ," in var_info


def test_lfric_stub_boundary_dofs():
    '''Check variable usage detection for boundary dofs.

    '''
    ast = get_ast("lfric", "enforce_bc_kernel_mod.f90")
    metadata = LFRicKernMetadata(ast)
    kernel = LFRicKern()
    kernel.load_meta(metadata)
    var_accesses = VariablesAccessMap()
    create_arg_list = KernStubArgList(kernel)
    create_arg_list.generate(var_accesses=var_accesses)
    assert "boundary_dofs_field_1: READ" in str(var_accesses)


def test_lfric_stub_field_vector():
    '''Check variable usage detection field vectors.

    '''
    ast = get_ast("lfric", "testkern_stencil_vector_mod.f90")
    metadata = LFRicKernMetadata(ast)
    kernel = LFRicKern()
    kernel.load_meta(metadata)
    var_accesses = VariablesAccessMap()
    create_arg_list = KernStubArgList(kernel)
    create_arg_list.generate(var_accesses=var_accesses)
    var_info = str(var_accesses)
    assert "field_1_w0_v1: READ," in var_info
    assert "field_1_w0_v2: READ," in var_info
    assert "field_1_w0_v3: READ," in var_info
    assert "field_2_w3_v1: READ," in var_info
    assert "field_2_w3_v2: READ," in var_info
    assert "field_2_w3_v3: READ," in var_info
    assert "field_2_w3_v4: READ," in var_info


def test_lfric_stub_basis():
    '''Check variable usage detection of basis, diff-basis.

    '''
    ast = get_ast("lfric", "testkern_qr_eval_mod.F90")
    metadata = LFRicKernMetadata(ast)
    kernel = LFRicKern()
    kernel.load_meta(metadata)
    var_accesses = VariablesAccessMap()
    create_arg_list = KernStubArgList(kernel)
    create_arg_list.generate(var_accesses=var_accesses)
    var_info = str(var_accesses)
    assert "basis_w1_on_w1: READ," in var_info
    assert "diff_basis_w2_qr_face: READ," in var_info
    assert "diff_basis_w2_on_w1: READ," in var_info
    assert "basis_w3_on_w1: READ," in var_info
    assert "diff_basis_w3_qr_face: READ," in var_info
    assert "diff_basis_w3_on_w1: READ," in var_info


def test_lfric_stub_cma_operators():
    '''Check variable usage detection cma operators.
    mesh_ncell2d, cma_operator

    '''
    ast = get_ast("lfric", "columnwise_op_mul_2scalars_kernel_mod.F90")
    metadata = LFRicKernMetadata(ast)
    kernel = LFRicKern()
    kernel.load_meta(metadata)
    var_accesses = VariablesAccessMap()
    create_arg_list = KernStubArgList(kernel)
    create_arg_list.generate(var_accesses=var_accesses)
    var_info = str(var_accesses)
    for num in ["1", "3", "5"]:
        assert "ncell_2d: READ," in var_info
        assert "cma_op_"+num+": READ," in var_info
        assert "cma_op_"+num+"_nrow: READ," in var_info
        assert "cma_op_"+num+"_ncol: READ," in var_info
        assert "cma_op_"+num+"_bandwidth: READ," in var_info
        assert "cma_op_"+num+"_alpha: READ," in var_info
        assert "cma_op_"+num+"_beta: READ," in var_info
        assert "cma_op_"+num+"_gamma_m: READ," in var_info
        assert "cma_op_"+num+"_gamma_p: READ" in var_info


def test_lfric_stub_banded_dofmap():
    '''Check variable usage detection for banded dofmaps.

    '''
    ast = get_ast("lfric", "columnwise_op_asm_kernel_mod.F90")
    metadata = LFRicKernMetadata(ast)
    kernel = LFRicKern()
    kernel.load_meta(metadata)
    var_accesses = VariablesAccessMap()
    create_arg_list = KernStubArgList(kernel)
    create_arg_list.generate(var_accesses=var_accesses)
    var_info = str(var_accesses)
    assert "cbanded_map_adspc1_op_1: READ," in var_info
    assert "cbanded_map_adspc2_op_1: READ" in var_info


def test_lfric_stub_indirection_dofmap():
    '''Check variable usage detection in indirection dofmap.
    '''
    ast = get_ast("lfric", "columnwise_op_app_kernel_mod.F90")
    metadata = LFRicKernMetadata(ast)
    kernel = LFRicKern()
    kernel.load_meta(metadata)
    var_accesses = VariablesAccessMap()
    create_arg_list = KernStubArgList(kernel)
    create_arg_list.generate(var_accesses=var_accesses)
    var_info = str(var_accesses)
    assert "cma_indirection_map_aspc1_field_1: READ," in var_info
    assert "cma_indirection_map_aspc2_field_2: READ" in var_info


def test_lfric_stub_boundary_dofmap():
    '''Check variable usage detection in boundary_dofs array fix
    for operators.

    '''
    ast = get_ast("lfric", "enforce_operator_bc_kernel_mod.F90")
    metadata = LFRicKernMetadata(ast)
    kernel = LFRicKern()
    kernel.load_meta(metadata)
    var_accesses = VariablesAccessMap()
    create_arg_list = KernStubArgList(kernel)
    create_arg_list.generate(var_accesses=var_accesses)
    assert "boundary_dofs_op_1: READ" in str(var_accesses)<|MERGE_RESOLUTION|>--- conflicted
+++ resolved
@@ -89,13 +89,8 @@
     # it is catergorised as UNKNOWN. Its arguments take the worst case
     # scenario of being READWRITE (in case it was a function).
     assert (str(var_accesses) ==
-<<<<<<< HEAD
-            "d: READ, e: READ, i: READ, j: READ, f: UNKNOWN, x: READWRITE, "
-            "y: READWRITE, c: WRITE")
-=======
-            "c: WRITE, d: READ, e: READ, f: READ, i: READ, j: READ, "
-            "x: READ, y: READ")
->>>>>>> 6a323221
+            "c: WRITE, d: READ, e: READ, f: UNKNOWN, i: READ, j: READ, "
+            "x: READWRITE, y: READWRITE")
     # Increment operation: c(i) = c(i)+1
     increment_access = schedule.children[2]
     assert isinstance(increment_access, Assignment)
