# -----------------------------------------------------------------------------
# BSD 3-Clause License
#
# Copyright (c) 2019-2023, Science and Technology Facilities Council.
# All rights reserved.
#
# Redistribution and use in source and binary forms, with or without
# modification, are permitted provided that the following conditions are met:
#
# * Redistributions of source code must retain the above copyright notice, this
#   list of conditions and the following disclaimer.
#
# * Redistributions in binary form must reproduce the above copyright notice,
#   this list of conditions and the following disclaimer in the documentation
#   and/or other materials provided with the distribution.
#
# * Neither the name of the copyright holder nor the names of its
#   contributors may be used to endorse or promote products derived from
#   this software without specific prior written permission.
#
# THIS SOFTWARE IS PROVIDED BY THE COPYRIGHT HOLDERS AND CONTRIBUTORS
# "AS IS" AND ANY EXPRESS OR IMPLIED WARRANTIES, INCLUDING, BUT NOT
# LIMITED TO, THE IMPLIED WARRANTIES OF MERCHANTABILITY AND FITNESS
# FOR A PARTICULAR PURPOSE ARE DISCLAIMED. IN NO EVENT SHALL THE
# COPYRIGHT HOLDER OR CONTRIBUTORS BE LIABLE FOR ANY DIRECT, INDIRECT,
# INCIDENTAL, SPECIAL, EXEMPLARY, OR CONSEQUENTIAL DAMAGES (INCLUDING,
# BUT NOT LIMITED TO, PROCUREMENT OF SUBSTITUTE GOODS OR SERVICES;
# LOSS OF USE, DATA, OR PROFITS; OR BUSINESS INTERRUPTION) HOWEVER
# CAUSED AND ON ANY THEORY OF LIABILITY, WHETHER IN CONTRACT, STRICT
# LIABILITY, OR TORT (INCLUDING NEGLIGENCE OR OTHERWISE) ARISING IN
# ANY WAY OUT OF THE USE OF THIS SOFTWARE, EVEN IF ADVISED OF THE
# POSSIBILITY OF SUCH DAMAGE.
# -----------------------------------------------------------------------------
# Author: J. Henrichs, Bureau of Meteorology
# Modified: A. R. Porter and R. W. Ford  STFC Daresbury Lab
# Modified: I. Kavcic and L. Turner, Met Office


''' Module containing py.test tests for dependency analysis.'''

import os
import pytest

from fparser.common.readfortran import FortranStringReader
from psyclone import nemo
from psyclone.core import AccessType, Signature, VariablesAccessInfo
<<<<<<< HEAD
from psyclone.domain.lfric import (KernCallAccArgList, KernStubArgList,
                                   LFRicKern)
from psyclone.dynamo0p3 import DynKernMetadata
=======
from psyclone.domain.lfric import KernStubArgList
from psyclone.dynamo0p3 import DynKernMetadata, DynKern
>>>>>>> 631e6a9a
from psyclone.parse.algorithm import parse
from psyclone.psyGen import PSyFactory
from psyclone.psyir.nodes import Assignment, IfBlock, Loop
from psyclone.tests.utilities import get_invoke, get_ast

# Constants
API = "nemo"
# Location of the Fortran files associated with these tests
BASE_PATH = os.path.join(os.path.dirname(os.path.abspath(__file__)),
                         "test_files")


def test_assignment(parser):
    ''' Check that assignments set the right read/write accesses.
    '''
    reader = FortranStringReader('''program test_prog
                                 use some_mod, only: f
                                 integer :: i, j
                                 real :: a, b, e, x, y
                                 real, dimension(5,5) :: c, d
                                 a = b
                                 c(i,j) = d(i,j+1)+e+f(x,y)
                                 c(i) = c(i) + 1
                                 d(i,j) = sqrt(e(i,j))
                                 end program test_prog''')
    ast = parser(reader)
    psy = PSyFactory(API).create(ast)
    schedule = psy.invokes.get("test_prog").schedule

    # Simple scalar assignment:  a = b
    scalar_assignment = schedule.children[0]
    assert isinstance(scalar_assignment, Assignment)
    var_accesses = VariablesAccessInfo(scalar_assignment)
    # Test some test functions explicitly:
    assert var_accesses.is_written(Signature("a"))
    assert not var_accesses.is_read(Signature("a"))
    assert not var_accesses.is_written(Signature("b"))
    assert var_accesses.is_read(Signature("b"))

    # Array element assignment: c(i,j) = d(i,j+1)+e+f(x,y)
    array_assignment = schedule.children[1]
    assert isinstance(array_assignment, Assignment)
    var_accesses = VariablesAccessInfo(array_assignment)
    assert (str(var_accesses) == "c: WRITE, d: READ, e: READ, f: READ, "
                                 "i: READ, j: READ, x: READ, y: READ")
    # Increment operation: c(i) = c(i)+1
    increment_access = schedule.children[2]
    assert isinstance(increment_access, Assignment)
    var_accesses = VariablesAccessInfo(increment_access)
    assert str(var_accesses) == "c: READ+WRITE, i: READ"

    # Using an intrinsic:
    sqrt_access = schedule.children[3]
    assert isinstance(sqrt_access, Assignment)
    var_accesses = VariablesAccessInfo(sqrt_access)
    assert str(var_accesses) == "d: WRITE, e: READ, i: READ, j: READ"


def test_indirect_addressing(parser):
    ''' Check that we correctly handle indirect addressing, especially
    on the LHS. '''
    reader = FortranStringReader('''program test_prog
                                 integer :: i, h(10)
                                 real :: a, g(10)
                                 g(h(i)) = a
                                 end program test_prog''')
    ast = parser(reader)
    psy = PSyFactory(API).create(ast)
    schedule = psy.invokes.get("test_prog").schedule

    indirect_addressing = schedule[0]
    assert isinstance(indirect_addressing, Assignment)
    var_accesses = VariablesAccessInfo(indirect_addressing)
    assert str(var_accesses) == "a: READ, g: WRITE, h: READ, i: READ"


def test_double_variable_lhs(parser):
    ''' A variable on the LHS of an assignment must only occur once,
    which is a restriction of PSyclone.

    '''
    reader = FortranStringReader('''program test_prog
                                 integer :: g(10)
                                 g(g(1)) = 1
                                 end program test_prog''')
    ast = parser(reader)
    psy = PSyFactory(API).create(ast)
    schedule = psy.invokes.get("test_prog").schedule

    indirect_addressing = schedule[0]
    assert isinstance(indirect_addressing, Assignment)
    var_accesses = VariablesAccessInfo()
    with pytest.raises(NotImplementedError) as err:
        indirect_addressing.reference_accesses(var_accesses)
    assert ("The variable 'g' appears more than once on the left-hand side "
            "of an assignment." in str(err.value))


def test_if_statement(parser):
    ''' Tests handling an if statement
    '''
    reader = FortranStringReader('''program test_prog
                                 integer :: a, b, i
                                 real, dimension(5) :: p, q, r
                                 if (a .eq. b) then
                                    p(i) = q(i)
                                 else
                                   q(i) = r(i)
                                 endif
                                 end program test_prog''')
    ast = parser(reader)
    psy = PSyFactory(API).create(ast)
    schedule = psy.invokes.get("test_prog").schedule

    if_stmt = schedule.children[0]
    assert isinstance(if_stmt, IfBlock)
    var_accesses = VariablesAccessInfo(if_stmt)
    assert (str(var_accesses) == "a: READ, b: READ, i: READ, p: WRITE, "
                                 "q: READ+WRITE, r: READ")
    # Test that the two accesses to 'q' indeed show up as
    q_accesses = var_accesses[Signature("q")].all_accesses
    assert len(q_accesses) == 2
    assert q_accesses[0].access_type == AccessType.READ
    assert q_accesses[1].access_type == AccessType.WRITE
    assert q_accesses[0].location < q_accesses[1].location


@pytest.mark.xfail(reason="Calls in the NEMO API are not yet supported #446")
def test_call(parser):
    ''' Check that we correctly handle a call in a program '''
    reader = FortranStringReader('''program test_prog
                                 real :: a, b
                                 call sub(a,b)
                                 end program test_prog''')
    ast = parser(reader)
    psy = PSyFactory(API).create(ast)
    schedule = psy.invokes.get("test_prog").schedule

    code_block = schedule.children[0]
    call_stmt = code_block.statements[0]
    var_accesses = VariablesAccessInfo(call_stmt)
    assert str(var_accesses) == "a: UNKNOWN, b: UNKNOWN"


def test_do_loop(parser):
    ''' Check the handling of do loops.
    '''
    reader = FortranStringReader('''program test_prog
                                 integer :: ji, jj, n
                                 integer, dimension(10,10) :: s, t
                                 do jj=1, n
                                    do ji=1, 10
                                       s(ji, jj)=t(ji, jj)+1
                                    enddo
                                 enddo
                                 end program test_prog''')
    ast = parser(reader)
    psy = PSyFactory(API).create(ast)
    schedule = psy.invokes.get("test_prog").schedule

    do_loop = schedule.children[0]
    assert isinstance(do_loop, nemo.NemoLoop)
    var_accesses = VariablesAccessInfo(do_loop)
    assert (str(var_accesses) == "ji: READ+WRITE, jj: READ+WRITE, n: READ, "
                                 "s: WRITE, t: READ")


def test_nemo_array_range(parser):
    '''Check the handling of the access information for Fortran
    array notation (captured using Ranges in the PSyiR).

    '''
    reader = FortranStringReader('''program test_prog
                                 integer :: jj, n
                                 real :: a, s(5,5), t(5,5)
                                 do jj=1, n
                                    s(:, jj)=t(:, jj)+a
                                 enddo
                                 end program test_prog''')
    ast = parser(reader)
    psy = PSyFactory(API).create(ast)
    schedule = psy.invokes.get("test_prog").schedule

    do_loop = schedule.children[0]
    assert isinstance(do_loop, nemo.NemoLoop)
    var_accesses = VariablesAccessInfo(do_loop)
    assert (str(var_accesses) == "a: READ, jj: READ+WRITE, n: READ, "
            "s: WRITE, t: READ")


@pytest.mark.xfail(reason="Gocean loops boundaries are strings #440")
def test_goloop():
    ''' Check the handling of non-NEMO do loops.
    TODO #440: Does not work atm, GOLoops also have start/stop as
    strings, which are even not defined. Only after gen_code() is called will
    they be defined.
    '''

    _, invoke = get_invoke("single_invoke_two_kernels_scalars.f90",
                           "gocean1.0", name="invoke_0")
    do_loop = invoke.schedule.children[0]
    assert isinstance(do_loop, Loop)
    var_accesses = VariablesAccessInfo(do_loop)
    assert (str(var_accesses) == ": READ, a_scalar: READ, i: READ+WRITE, "
                                 "j: READ+WRITE, " "ssh_fld: READ+WRITE, "
                                 "tmask: READ")
    # TODO #440: atm the return value starts with:  ": READ, cu_fld: WRITE ..."
    # The empty value is caused by not having start, stop, end of the loop
    # defined at this stage.


def test_goloop_partially():
    ''' Check the handling of non-NEMO do loops.
    TODO #440: This test is identical to test_goloop above, but it asserts in a
    way that works before #440 is fixed, so that we make sure we test the rest
    of the gocean variable access handling.
    '''
    _, invoke = get_invoke("single_invoke_two_kernels_scalars.f90",
                           "gocean1.0", name="invoke_0", dist_mem=False)
    do_loop = invoke.schedule.children[0]
    assert isinstance(do_loop, Loop)

    # The third argument is GO_GRID_X_MAX_INDEX, which is scalar
    assert do_loop.args[2].is_scalar
    # The fourth argument is GO_GRID_MASK_T, which is an array
    assert not do_loop.args[3].is_scalar

    var_accesses = VariablesAccessInfo(do_loop)
    assert ("a_scalar: READ, i: READ+WRITE, j: READ+WRITE, "
            "ssh_fld: READWRITE, ssh_fld%grid%subdomain%internal%xstop: READ, "
            "ssh_fld%grid%tmask: READ" in str(var_accesses))


def test_goloop_field_accesses():
    ''' Check that for a GOcean kernel appropriate field accesses (based
    on the meta data) are added to the dependency analysis.

    '''
    _, invoke = get_invoke("large_stencil.f90",
                           "gocean1.0", name="invoke_large_stencil",
                           dist_mem=False)
    do_loop = invoke.schedule.children[0]

    assert isinstance(do_loop, Loop)
    var_accesses = VariablesAccessInfo(invoke.schedule)

    # cu_fld has a pointwise write access in the first loop:
    cu_fld = var_accesses[Signature("cu_fld")]
    assert len(cu_fld.all_accesses) == 1
    assert cu_fld.all_accesses[0].access_type == AccessType.WRITE
    assert (cu_fld.all_accesses[0].component_indices.indices_lists
            == [["i", "j"]])

    # The stencil is defined to be GO_STENCIL(123,110,100)) for
    # p_fld. Make sure that these 9 accesses are indeed reported:
    p_fld = var_accesses[Signature("p_fld")]
    all_indices = [access.component_indices.indices_lists
                   for access in p_fld.all_accesses]

    for test_index in [["i-1", "j+1"],
                       ["i", "j+1"], ["i", "j+2"],
                       ["i+1", "j+1"], ["i+2", "j+2"], ["i+3", "j+3"],
                       ["i-1", "j"],
                       ["i", "j"],
                       ["i-1", "j-1"]]:
        assert [test_index] in all_indices

    # Since we have 9 different indices found (above), the following
    # test guarantees that we don't get any invalid accesses reported.
    assert len(p_fld.all_accesses) == 9


def test_lfric():
    ''' Test the handling of an LFRic loop. Note that the variable
    accesses are reported based on the user's point of view, not the code
    actually created by PSyclone, e.g. it shows a dependency on 'some_field',
    but not on some_field_proxy etc. Also the dependency is at this stage taken
    from the kernel metadata, not the actual kernel usage.

    '''
    _, info = parse(os.path.join(os.path.dirname(os.path.abspath(__file__)),
                                 "test_files", "dynamo0p3",
                                 "1_single_invoke.f90"),
                    api="dynamo0.3")
    psy = PSyFactory("dynamo0.3", distributed_memory=False).create(info)
    invoke = psy.invokes.get('invoke_0_testkern_type')
    schedule = invoke.schedule
    # TODO #1010 In the LFRic API, the loop bounds are created at code-
    # generation time and therefore we cannot look at dependencies until that
    # is under way. Ultimately this will be replaced by a
    # `lower_to_language_level` call.
    # pylint: disable=pointless-statement
    psy.gen
    var_accesses = VariablesAccessInfo(schedule)
    assert str(var_accesses) == (
        "a: READ, cell: READ+WRITE, f1_data: READ+WRITE, f2_data: READ, "
        "loop0_start: READ, loop0_stop: READ, m1_data: READ, "
        "m2_data: READ, map_w1: READ, map_w2: READ, "
        "map_w3: READ, ndf_w1: READ, ndf_w2: READ, ndf_w3: READ, "
        "nlayers: READ, undf_w1: READ, undf_w2: READ, undf_w3: READ")


def test_lfric_kern_cma_args():
    ''' Test the handling of LFRic kernel arguments.

    '''
    _, info = parse(os.path.join(os.path.dirname(os.path.abspath(__file__)),
                                 "test_files", "dynamo0p3",
                                 "27.access_tests.f90"),
                    api="dynamo0.3")
    psy = PSyFactory("dynamo0.3", distributed_memory=False).create(info)
    # TODO #1010 In the LFRic API, the loop bounds are created at code-
    # generation time and therefore we cannot look at dependencies until that
    # is under way. Ultimately this will be replaced by a
    # `lower_to_language_level` call.
    # pylint: disable=pointless-statement
    psy.gen
    invoke_read = psy.invokes.get('invoke_read')
    invoke_write = psy.invokes.get('invoke_write')
    var_accesses_read = VariablesAccessInfo(invoke_read.schedule)
    var_accesses_write = VariablesAccessInfo(invoke_write.schedule)

    # Check the parameters that will change access type according to read or
    # write declaration of the argument:
    assert (var_accesses_read[Signature("cma_op1_matrix")][0].access_type
            == AccessType.READ)
    assert (var_accesses_write[Signature("cma_op1_matrix")][0].access_type
            == AccessType.WRITE)

    # All other parameters are read-only (e.g. sizes, ... - they will not
    # be modified, even if the actual data is written):
    for name in ["nrow", "bandwidth", "alpha", "beta", "gamma_m",
                 "gamma_p"]:
        assert (var_accesses_read[Signature(f"cma_op1_{name}")][0].access_type
                == AccessType.READ)
        assert (var_accesses_write[Signature(f"cma_op1_{name}")][0].access_type
                == AccessType.READ)


def test_location(parser):
    '''Test if the location assignment is working, esp. if each new statement
    gets a new location, but accesses in the same statement have the same
    location.
    '''

    reader = FortranStringReader('''program test_prog
                                 integer :: a, b, i, ji, jj, n, x
                                 real :: p(5), q(5), r(5), s(5,5), t(5,5)
                                 a = b
                                 if (a .eq. b) then
                                    p(i) = q(i)
                                 else
                                   q(i) = r(i)
                                 endif
                                 a = b
                                 do jj=1, n
                                    do ji=1, 10
                                       s(ji, jj)=t(ji, jj)+1
                                    enddo
                                 enddo
                                 a = b
                                 x = x + 1
                                 end program test_prog''')
    ast = parser(reader)
    psy = PSyFactory(API).create(ast)
    schedule = psy.invokes.get("test_prog").schedule

    var_accesses = VariablesAccessInfo(schedule)
    # Test accesses for a:
    a_accesses = var_accesses[Signature("a")].all_accesses
    assert a_accesses[0].location == 0
    assert a_accesses[1].location == 1
    assert a_accesses[2].location == 6
    assert a_accesses[3].location == 12

    # b should have the same locations as a:
    b_accesses = var_accesses[Signature("b")].all_accesses
    assert len(a_accesses) == len(b_accesses)
    for (index, access) in enumerate(a_accesses):
        assert b_accesses[index].location == access.location

    q_accesses = var_accesses[Signature("q")].all_accesses
    assert q_accesses[0].location == 2
    assert q_accesses[1].location == 4

    # Test jj for the loop statement. Note that 'jj' has one read and
    # one write access for the DO statement
    jj_accesses = var_accesses[Signature("jj")].all_accesses
    assert jj_accesses[0].location == 7
    assert jj_accesses[1].location == 7
    assert jj_accesses[2].location == 9
    assert jj_accesses[3].location == 9

    ji_accesses = var_accesses[Signature("ji")].all_accesses
    assert ji_accesses[0].location == 8
    assert ji_accesses[1].location == 8
    assert ji_accesses[2].location == 9
    assert ji_accesses[3].location == 9

    # Verify that x=x+1 shows the READ access before the write access
    x_accesses = var_accesses[Signature("x")].all_accesses    # x=x+1
    assert x_accesses[0].access_type == AccessType.READ
    assert x_accesses[1].access_type == AccessType.WRITE
    assert x_accesses[0].location == x_accesses[1].location


def test_user_defined_variables(parser):
    ''' Test reading and writing to user defined variables.
    '''
    reader = FortranStringReader('''program test_prog
                                       use some_mod, only: my_type
                                       type(my_type) :: a, e
                                       integer :: ji, jj, d
                                       a%b(ji)%c(ji, jj) = d
                                       e%f = d
                                    end program test_prog''')
    prog = parser(reader)
    psy = PSyFactory("nemo", distributed_memory=False).create(prog)
    loops = psy.invokes.get("test_prog").schedule
    # TODO #1010 In the LFRic API, the loop bounds are created at code-
    # generation time and therefore we cannot look at dependencies until that
    # is under way. Ultimately this will be replaced by a
    # `lower_to_language_level` call.
    # pylint: disable=pointless-statement
    psy.gen
    var_accesses = VariablesAccessInfo(loops)
    assert var_accesses[Signature(("a", "b", "c"))].is_written
    assert var_accesses[Signature(("e", "f"))].is_written


def test_lfric_ref_element():
    '''Test handling of variables if an LFRic's RefElement is used.

    '''
    psy, invoke_info = get_invoke("23.4_ref_elem_all_faces_invoke.f90",
                                  "dynamo0.3", idx=0)
    # TODO #1010 In the LFRic API, the loop bounds are created at code-
    # generation time and therefore we cannot look at dependencies until that
    # is under way. Ultimately this will be replaced by a
    # `lower_to_language_level` call.
    # pylint: disable=pointless-statement
    psy.gen
    var_info = str(VariablesAccessInfo(invoke_info.schedule))
    assert "normals_to_faces: READ" in var_info
    assert "out_normals_to_faces: READ" in var_info
    assert "nfaces_re: READ" in var_info


def test_lfric_operator():
    '''Check if implicit basis and differential basis variables are
    handled correctly.

    '''
    psy, invoke_info = get_invoke("6.1_eval_invoke.f90", "dynamo0.3", idx=0)
    # TODO #1010 In the LFRic API, the loop bounds are created at code-
    # generation time and therefore we cannot look at dependencies until that
    # is under way. Ultimately this will be replaced by a
    # `lower_to_language_level` call.
    # pylint: disable=pointless-statement
    psy.gen
    var_info = str(VariablesAccessInfo(invoke_info.schedule))
    assert "f0_data: READ+WRITE" in var_info
    assert "cmap_data: READ" in var_info
    assert "basis_w0_on_w0: READ" in var_info
    assert "diff_basis_w1_on_w0: READ" in var_info


def test_lfric_cma():
    '''Test that parameters related to CMA operators are handled
    correctly in the variable usage analysis.

    '''
    psy, invoke_info = get_invoke("20.0_cma_assembly.f90", "dynamo0.3", idx=0)
    # TODO #1010 In the LFRic API, the loop bounds are created at code-
    # generation time and therefore we cannot look at dependencies until that
    # is under way. Ultimately this will be replaced by a
    # `lower_to_language_level` call.
    # pylint: disable=pointless-statement
    psy.gen
    var_info = str(VariablesAccessInfo(invoke_info.schedule))
    assert "ncell_2d: READ" in var_info
    assert "cma_op1_alpha: READ" in var_info
    assert "cma_op1_bandwidth: READ" in var_info
    assert "cma_op1_beta: READ" in var_info
    assert "cma_op1_gamma_m: READ" in var_info
    assert "cma_op1_gamma_p: READ" in var_info
    assert "cma_op1_matrix: WRITE" in var_info
    assert "cma_op1_ncol: READ" in var_info
    assert "cma_op1_nrow: READ," in var_info
    assert "cbanded_map_adspc1_lma_op1: READ" in var_info
    assert "cbanded_map_adspc2_lma_op1: READ" in var_info
    assert "lma_op1_local_stencil: READ" in var_info
    assert "lma_op1_proxy%ncell_3d: READ" in var_info


def test_lfric_cma2():
    '''Test that parameters related to CMA operators are handled
    correctly in the variable usage analysis.

    '''
    psy, invoke_info = get_invoke("20.1_cma_apply.f90", "dynamo0.3", idx=0)
    # TODO #1010 In the LFRic API, the loop bounds are created at code-
    # generation time and therefore we cannot look at dependencies until that
    # is under way. Ultimately this will be replaced by a
    # `lower_to_language_level` call.
    # pylint: disable=pointless-statement
    psy.gen
    var_info = str(VariablesAccessInfo(invoke_info.schedule))
    assert "cma_indirection_map_aspc1_field_a: READ" in var_info
    assert "cma_indirection_map_aspc2_field_b: READ" in var_info


def test_lfric_stencils():
    '''Test that stencil parameters are correctly detected.

    '''
    psy, invoke_info = get_invoke("14.4_halo_vector.f90", "dynamo0.3", idx=0)
    # TODO #1010 In the LFRic API, the loop bounds are created at code-
    # generation time and therefore we cannot look at dependencies until that
    # is under way. Ultimately this will be replaced by a
    # `lower_to_language_level` call.
    # pylint: disable=pointless-statement
    psy.gen
    var_info = str(VariablesAccessInfo(invoke_info.schedule))
    assert "f2_stencil_size: READ" in var_info
    assert "f2_stencil_dofmap: READ" in var_info


def test_lfric_various_basis():
    ''' Tests that implicit parameters for various basis related
    functionality work as expected.

    '''
    psy, invoke_info = get_invoke("10.3_operator_different_spaces.f90",
                                  "dynamo0.3", idx=0)
    # TODO #1010 In the LFRic API, the loop bounds are created at code-
    # generation time and therefore we cannot look at dependencies until that
    # is under way. Ultimately this will be replaced by a
    # `lower_to_language_level` call.
    # pylint: disable=pointless-statement
    psy.gen
    var_info = str(VariablesAccessInfo(invoke_info.schedule))
    assert "basis_w3_qr: READ" in var_info
    assert "diff_basis_w0_qr: READ" in var_info
    assert "diff_basis_w2_qr: READ" in var_info
    assert "np_xy_qr: READ" in var_info
    assert "np_z_qr: READ" in var_info
    assert "weights_xy_qr: READ" in var_info
    assert "weights_z_qr: READ" in var_info


def test_lfric_field_bc_kernel():
    '''Tests that implicit parameters in case of a boundary_dofs
    array fix are created correctly.

    '''
    psy, invoke_info = get_invoke("12.2_enforce_bc_kernel.f90",
                                  "dynamo0.3", idx=0)
    # TODO #1010 In the LFRic API, the loop bounds are created at code-
    # generation time and therefore we cannot look at dependencies until that
    # is under way. Ultimately this will be replaced by a
    # `lower_to_language_level` call.
    # pylint: disable=pointless-statement
    psy.gen
    var_info = str(VariablesAccessInfo(invoke_info.schedule))
    assert "boundary_dofs_a: READ" in var_info


def test_lfric_stencil_xory_vector():
    '''Test that the implicit parameters for a stencil access of type x
    or y with a vector field are created.

    '''
    psy, invoke_info = get_invoke("14.4.2_halo_vector_xory.f90",
                                  "dynamo0.3", idx=0)
    # TODO #1010 In the LFRic API, the loop bounds are created at code-
    # generation time and therefore we cannot look at dependencies until that
    # is under way. Ultimately this will be replaced by a
    # `lower_to_language_level` call.
    # pylint: disable=pointless-statement
    psy.gen
    var_info = str(VariablesAccessInfo(invoke_info.schedule))
    assert "f2_direction: READ" in var_info


def test_lfric_operator_bc_kernel():
    '''Tests that a kernel that applies boundary conditions to operators
    detects the right implicit paramaters.

    '''
    psy, invoke_info = get_invoke("12.4_enforce_op_bc_kernel.f90",
                                  "dynamo0.3", idx=0)
    # TODO #1010 In the LFRic API, the loop bounds are created at code-
    # generation time and therefore we cannot look at dependencies until that
    # is under way. Ultimately this will be replaced by a
    # `lower_to_language_level` call.
    # pylint: disable=pointless-statement
    psy.gen
    var_info = str(VariablesAccessInfo(invoke_info.schedule))
    assert "boundary_dofs_op_a: READ" in var_info


def test_lfric_stub_args():
    '''Check that correct stub code is produced when there are multiple
    stencils.

    '''
    ast = get_ast("dynamo0.3", "testkern_stencil_multi_mod.f90")
    metadata = DynKernMetadata(ast)
    kernel = LFRicKern()
    kernel.load_meta(metadata)
    var_accesses = VariablesAccessInfo()
    create_arg_list = KernStubArgList(kernel)
    create_arg_list.generate(var_accesses=var_accesses)
    var_info = str(var_accesses)
    assert "field_1_w1: READ+WRITE" in var_info
    assert "field_2_stencil_dofmap: READ" in var_info
    assert "field_2_stencil_size: READ" in var_info
    assert "field_2_w2: READ" in var_info
    assert "field_3_direction: READ" in var_info
    assert "field_3_stencil_dofmap: READ" in var_info
    assert "field_3_stencil_size: READ" in var_info
    assert "field_3_w2: READ" in var_info
    assert "field_4_stencil_dofmap: READ" in var_info
    assert "field_4_stencil_size: READ" in var_info
    assert "field_4_w3: READ" in var_info
    assert "map_w1: READ" in var_info
    assert "map_w2: READ" in var_info
    assert "map_w3: READ" in var_info
    assert "ndf_w1: READ" in var_info
    assert "ndf_w2: READ" in var_info
    assert "ndf_w3: READ" in var_info
    assert "nlayers: READ" in var_info
    assert "undf_w1: READ" in var_info
    assert "undf_w2: READ" in var_info
    assert "undf_w3: READ" in var_info


def test_lfric_stub_args2():
    '''Check variable usage detection for scalars, basis_name, quad rule
    and mesh properties.

    '''
    ast = get_ast("dynamo0.3", "testkern_mesh_prop_face_qr_mod.F90")
    metadata = DynKernMetadata(ast)
    kernel = LFRicKern()
    kernel.load_meta(metadata)
    var_accesses = VariablesAccessInfo()
    create_arg_list = KernStubArgList(kernel)
    create_arg_list.generate(var_accesses=var_accesses)
    var_info = str(var_accesses)
    assert "rscalar_1: READ" in var_info
    assert "basis_w1_qr_face: READ" in var_info
    assert "nfaces_qr_face: READ" in var_info
    assert "np_xyz_qr_face: READ" in var_info
    assert "weights_xyz_qr_face: READ" in var_info


def test_lfric_stub_args3():
    '''Check variable usage detection for cell position, operator

    '''
    ast = get_ast("dynamo0.3",
                  "testkern_any_discontinuous_space_op_1_mod.f90")
    metadata = DynKernMetadata(ast)
    kernel = LFRicKern()
    kernel.load_meta(metadata)
    var_accesses = VariablesAccessInfo()
    create_arg_list = KernStubArgList(kernel)
    create_arg_list.generate(var_accesses=var_accesses)
    var_info = str(var_accesses)
    assert "cell: READ" in var_info
    assert "op_3: READ" in var_info
    assert "op_3_ncell_3d: READ" in var_info
    assert "op_4: READ" in var_info
    assert "op_4_ncell_3d: READ" in var_info


def test_lfric_stub_boundary_dofs():
    '''Check variable usage detection for boundary dofs.

    '''
    ast = get_ast("dynamo0.3", "enforce_bc_kernel_mod.f90")
    metadata = DynKernMetadata(ast)
    kernel = LFRicKern()
    kernel.load_meta(metadata)
    var_accesses = VariablesAccessInfo()
    create_arg_list = KernStubArgList(kernel)
    create_arg_list.generate(var_accesses=var_accesses)
    assert "boundary_dofs_field_1: READ" in str(var_accesses)


def test_lfric_stub_field_vector():
    '''Check variable usage detection field vectors.

    '''
    ast = get_ast("dynamo0.3", "testkern_stencil_vector_mod.f90")
    metadata = DynKernMetadata(ast)
    kernel = LFRicKern()
    kernel.load_meta(metadata)
    var_accesses = VariablesAccessInfo()
    create_arg_list = KernStubArgList(kernel)
    create_arg_list.generate(var_accesses=var_accesses)
    var_info = str(var_accesses)
    assert "field_1_w0_v1: READ" in var_info
    assert "field_1_w0_v2: READ" in var_info
    assert "field_1_w0_v3: READ" in var_info
    assert "field_2_w3_v1: READ" in var_info
    assert "field_2_w3_v2: READ" in var_info
    assert "field_2_w3_v3: READ" in var_info
    assert "field_2_w3_v4: READ" in var_info


def test_lfric_stub_basis():
    '''Check variable usage detection of basis, diff-basis.

    '''
    ast = get_ast("dynamo0.3", "testkern_qr_eval_mod.F90")
    metadata = DynKernMetadata(ast)
    kernel = LFRicKern()
    kernel.load_meta(metadata)
    var_accesses = VariablesAccessInfo()
    create_arg_list = KernStubArgList(kernel)
    create_arg_list.generate(var_accesses=var_accesses)
    var_info = str(var_accesses)
    assert "basis_w1_on_w1: READ" in var_info
    assert "diff_basis_w2_qr_face: READ" in var_info
    assert "diff_basis_w2_on_w1: READ" in var_info
    assert "basis_w3_on_w1: READ" in var_info
    assert "diff_basis_w3_qr_face: READ" in var_info
    assert "diff_basis_w3_on_w1: READ" in var_info


def test_lfric_stub_cma_operators():
    '''Check variable usage detection cma operators.
    mesh_ncell2d, cma_operator

    '''
    ast = get_ast("dynamo0.3", "columnwise_op_mul_2scalars_kernel_mod.F90")
    metadata = DynKernMetadata(ast)
    kernel = LFRicKern()
    kernel.load_meta(metadata)
    var_accesses = VariablesAccessInfo()
    create_arg_list = KernStubArgList(kernel)
    create_arg_list.generate(var_accesses=var_accesses)
    var_info = str(var_accesses)
    for num in ["1", "3", "5"]:
        assert "ncell_2d: READ" in var_info
        assert "cma_op_"+num+": READ" in var_info
        assert "cma_op_"+num+"_nrow: READ" in var_info
        assert "cma_op_"+num+"_ncol: READ" in var_info
        assert "cma_op_"+num+"_bandwidth: READ" in var_info
        assert "cma_op_"+num+"_alpha: READ" in var_info
        assert "cma_op_"+num+"_beta: READ" in var_info
        assert "cma_op_"+num+"_gamma_m: READ" in var_info
        assert "cma_op_"+num+"_gamma_p: READ" in var_info


def test_lfric_stub_banded_dofmap():
    '''Check variable usage detection for banded dofmaps.

    '''
    ast = get_ast("dynamo0.3", "columnwise_op_asm_kernel_mod.F90")
    metadata = DynKernMetadata(ast)
    kernel = LFRicKern()
    kernel.load_meta(metadata)
    var_accesses = VariablesAccessInfo()
    create_arg_list = KernStubArgList(kernel)
    create_arg_list.generate(var_accesses=var_accesses)
    var_info = str(var_accesses)
    assert "cbanded_map_adspc1_op_1: READ" in var_info
    assert "cbanded_map_adspc2_op_1: READ" in var_info


def test_lfric_stub_indirection_dofmap():
    '''Check variable usage detection in indirection dofmap.
    '''
    ast = get_ast("dynamo0.3", "columnwise_op_app_kernel_mod.F90")
    metadata = DynKernMetadata(ast)
    kernel = LFRicKern()
    kernel.load_meta(metadata)
    var_accesses = VariablesAccessInfo()
    create_arg_list = KernStubArgList(kernel)
    create_arg_list.generate(var_accesses=var_accesses)
    var_info = str(var_accesses)
    assert "cma_indirection_map_aspc1_field_1: READ" in var_info
    assert "cma_indirection_map_aspc2_field_2: READ" in var_info


def test_lfric_stub_boundary_dofmap():
    '''Check variable usage detection in boundary_dofs array fix
    for operators.

    '''
    ast = get_ast("dynamo0.3", "enforce_operator_bc_kernel_mod.F90")
    metadata = DynKernMetadata(ast)
    kernel = LFRicKern()
    kernel.load_meta(metadata)
    var_accesses = VariablesAccessInfo()
    create_arg_list = KernStubArgList(kernel)
    create_arg_list.generate(var_accesses=var_accesses)
    assert "boundary_dofs_op_1: READ" in str(var_accesses)<|MERGE_RESOLUTION|>--- conflicted
+++ resolved
@@ -44,14 +44,9 @@
 from fparser.common.readfortran import FortranStringReader
 from psyclone import nemo
 from psyclone.core import AccessType, Signature, VariablesAccessInfo
-<<<<<<< HEAD
 from psyclone.domain.lfric import (KernCallAccArgList, KernStubArgList,
                                    LFRicKern)
 from psyclone.dynamo0p3 import DynKernMetadata
-=======
-from psyclone.domain.lfric import KernStubArgList
-from psyclone.dynamo0p3 import DynKernMetadata, DynKern
->>>>>>> 631e6a9a
 from psyclone.parse.algorithm import parse
 from psyclone.psyGen import PSyFactory
 from psyclone.psyir.nodes import Assignment, IfBlock, Loop
