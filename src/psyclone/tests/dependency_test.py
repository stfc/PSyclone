--- conflicted
+++ resolved
@@ -84,16 +84,10 @@
     # Array element assignment: c(i,j) = d(i,j+1)+e+f(x,y)
     array_assignment = schedule.children[1]
     assert isinstance(array_assignment, Assignment)
-<<<<<<< HEAD
-    var_accesses = VariablesAccessInfo(array_assignment)
+    var_accesses = array_assignment.reference_accesses()
     assert (str(var_accesses) == "c: WRITE, d: READ, e: READ, f: UNKNOWN, "
                                  "i: READ, j: READ, x: READWRITE, "
                                  "y: READWRITE")
-=======
-    var_accesses = array_assignment.reference_accesses()
-    assert (str(var_accesses) == "c: WRITE, d: READ, e: READ, f: READ, "
-                                 "i: READ, j: READ, x: READ, y: READ")
->>>>>>> c624980a
     # Increment operation: c(i) = c(i)+1
     increment_access = schedule.children[2]
     assert isinstance(increment_access, Assignment)
