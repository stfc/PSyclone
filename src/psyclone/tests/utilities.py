--- conflicted
+++ resolved
@@ -47,15 +47,9 @@
 import pytest
 
 from fparser import api as fpapi
-<<<<<<< HEAD
-=======
-from fparser.common.readfortran import FortranStringReader
-from fparser.two.parser import ParserFactory
 from psyclone.line_length import FortLineLength
 from psyclone.parse.algorithm import parse
 from psyclone.psyGen import PSyFactory
-from psyclone.psyir.frontend.fparser2 import Fparser2Reader
->>>>>>> 9d3f688b
 
 
 # The various file suffixes we recognise as being Fortran
