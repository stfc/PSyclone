--- conflicted
+++ resolved
@@ -86,7 +86,6 @@
     assert (
         "  subroutine invoke_0_testkern_qr_type(f1, f2, m1, a, m2, istp,"
         " qr)\n"
-<<<<<<< HEAD
         "    use mesh_mod, only : mesh_type\n"
         "    use function_space_mod, only : BASIS, DIFF_BASIS\n"
         "    use quadrature_xyoz_mod, only : quadrature_xyoz_proxy_type, "
@@ -107,7 +106,7 @@
     real(kind=r_def), pointer, dimension(:) :: f2_data => null()
     real(kind=r_def), pointer, dimension(:) :: m1_data => null()
     real(kind=r_def), pointer, dimension(:) :: m2_data => null()
-    integer(kind=i_def) :: nlayers
+    integer(kind=i_def) :: nlayers_f1
     integer(kind=i_def) :: ndf_w1
     integer(kind=i_def) :: undf_w1
     integer(kind=i_def) :: ndf_w2
@@ -149,7 +148,7 @@
         "    m2_data => m2_proxy%data\n"
         "\n"
         "    ! Initialise number of layers\n"
-        "    nlayers = f1_proxy%vspace%get_nlayers()\n"
+        "    nlayers_f1 = f1_proxy%vspace%get_nlayers()\n"
         "\n"
         "    ! Create a mesh object\n"
         "    mesh => f1_proxy%vspace%get_mesh()\n"
@@ -178,88 +177,6 @@
         "    np_z_qr = qr_proxy%np_z\n"
         "    weights_xy_qr => qr_proxy%weights_xy\n"
         "    weights_z_qr => qr_proxy%weights_z\n")
-=======
-        "      USE testkern_qr_mod, ONLY: testkern_qr_code\n"
-        "      USE quadrature_xyoz_mod, ONLY: quadrature_xyoz_type, "
-        "quadrature_xyoz_proxy_type\n"
-        "      USE function_space_mod, ONLY: BASIS, DIFF_BASIS\n"
-        "      USE mesh_mod, ONLY: mesh_type\n"
-        "      REAL(KIND=r_def), intent(in) :: a\n"
-        "      INTEGER(KIND=i_def), intent(in) :: istp\n"
-        "      TYPE(field_type), intent(in) :: f1, f2, m1, m2\n"
-        "      TYPE(quadrature_xyoz_type), intent(in) :: qr\n"
-        "      INTEGER(KIND=i_def) cell\n"
-        "      INTEGER(KIND=i_def) loop0_start, loop0_stop\n"
-        "      REAL(KIND=r_def), allocatable :: basis_w1_qr(:,:,:,:), "
-        "diff_basis_w2_qr(:,:,:,:), basis_w3_qr(:,:,:,:), "
-        "diff_basis_w3_qr(:,:,:,:)\n"
-        "      INTEGER(KIND=i_def) dim_w1, diff_dim_w2, dim_w3, diff_dim_w3\n"
-        "      REAL(KIND=r_def), pointer :: weights_xy_qr(:) => null(), "
-        "weights_z_qr(:) => null()\n"
-        "      INTEGER(KIND=i_def) np_xy_qr, np_z_qr\n"
-        "      INTEGER(KIND=i_def) nlayers_f1\n"
-        "      REAL(KIND=r_def), pointer, dimension(:) :: m2_data => null()\n"
-        "      REAL(KIND=r_def), pointer, dimension(:) :: m1_data => null()\n"
-        "      REAL(KIND=r_def), pointer, dimension(:) :: f2_data => null()\n"
-        "      REAL(KIND=r_def), pointer, dimension(:) :: f1_data => null()\n"
-        "      TYPE(field_proxy_type) f1_proxy, f2_proxy, m1_proxy, m2_proxy\n"
-        "      TYPE(quadrature_xyoz_proxy_type) qr_proxy\n"
-        "      INTEGER(KIND=i_def), pointer :: map_w1(:,:) => null(), "
-        "map_w2(:,:) => null(), map_w3(:,:) => null()\n"
-        "      INTEGER(KIND=i_def) ndf_w1, undf_w1, ndf_w2, undf_w2, "
-        "ndf_w3, undf_w3\n")
-    assert output_decls in generated_code
-    init_output = (
-        "      !\n"
-        "      ! Initialise field and/or operator proxies\n"
-        "      !\n"
-        "      f1_proxy = f1%get_proxy()\n"
-        "      f1_data => f1_proxy%data\n"
-        "      f2_proxy = f2%get_proxy()\n"
-        "      f2_data => f2_proxy%data\n"
-        "      m1_proxy = m1%get_proxy()\n"
-        "      m1_data => m1_proxy%data\n"
-        "      m2_proxy = m2%get_proxy()\n"
-        "      m2_data => m2_proxy%data\n"
-        "      !\n"
-        "      ! Initialise number of layers\n"
-        "      !\n"
-        "      nlayers_f1 = f1_proxy%vspace%get_nlayers()\n"
-        "      !\n"
-        "      ! Create a mesh object\n"
-        "      !\n"
-        "      mesh => f1_proxy%vspace%get_mesh()\n"
-        "      max_halo_depth_mesh = mesh%get_halo_depth()\n"
-        "      !\n"
-        "      ! Look-up dofmaps for each function space\n"
-        "      !\n"
-        "      map_w1 => f1_proxy%vspace%get_whole_dofmap()\n"
-        "      map_w2 => f2_proxy%vspace%get_whole_dofmap()\n"
-        "      map_w3 => m2_proxy%vspace%get_whole_dofmap()\n"
-        "      !\n"
-        "      ! Initialise number of DoFs for w1\n"
-        "      !\n"
-        "      ndf_w1 = f1_proxy%vspace%get_ndf()\n"
-        "      undf_w1 = f1_proxy%vspace%get_undf()\n"
-        "      !\n"
-        "      ! Initialise number of DoFs for w2\n"
-        "      !\n"
-        "      ndf_w2 = f2_proxy%vspace%get_ndf()\n"
-        "      undf_w2 = f2_proxy%vspace%get_undf()\n"
-        "      !\n"
-        "      ! Initialise number of DoFs for w3\n"
-        "      !\n"
-        "      ndf_w3 = m2_proxy%vspace%get_ndf()\n"
-        "      undf_w3 = m2_proxy%vspace%get_undf()\n"
-        "      !\n"
-        "      ! Look-up quadrature variables\n"
-        "      !\n"
-        "      qr_proxy = qr%get_quadrature_proxy()\n"
-        "      np_xy_qr = qr_proxy%np_xy\n"
-        "      np_z_qr = qr_proxy%np_z\n"
-        "      weights_xy_qr => qr_proxy%weights_xy\n"
-        "      weights_z_qr => qr_proxy%weights_z\n")
->>>>>>> dd350006
     assert init_output in generated_code
     compute_output = (
         "\n"
@@ -284,7 +201,6 @@
         "ndf_w3, basis_w3_qr)\n"
         "    call qr%compute_function(DIFF_BASIS, m2_proxy%vspace, "
         "diff_dim_w3, ndf_w3, diff_basis_w3_qr)\n"
-<<<<<<< HEAD
         "\n"
         "    ! Set-up all of the loop bounds\n"
         "    loop0_start = 1\n"
@@ -304,31 +220,7 @@
         "      call m2_proxy%halo_exchange(depth=1)\n"
         "    end if\n"
         "    do cell = loop0_start, loop0_stop, 1\n"
-        "      call testkern_qr_code(nlayers, f1_data, f2_data, "
-=======
-        "      !\n"
-        "      ! Set-up all of the loop bounds\n"
-        "      !\n"
-        "      loop0_start = 1\n"
-        "      loop0_stop = mesh%get_last_halo_cell(1)\n"
-        "      !\n"
-        "      ! Call kernels and communication routines\n"
-        "      !\n"
-        "      IF (f1_proxy%is_dirty(depth=1)) THEN\n"
-        "        CALL f1_proxy%halo_exchange(depth=1)\n"
-        "      END IF\n"
-        "      IF (f2_proxy%is_dirty(depth=1)) THEN\n"
-        "        CALL f2_proxy%halo_exchange(depth=1)\n"
-        "      END IF\n"
-        "      IF (m1_proxy%is_dirty(depth=1)) THEN\n"
-        "        CALL m1_proxy%halo_exchange(depth=1)\n"
-        "      END IF\n"
-        "      IF (m2_proxy%is_dirty(depth=1)) THEN\n"
-        "        CALL m2_proxy%halo_exchange(depth=1)\n"
-        "      END IF\n"
-        "      DO cell = loop0_start, loop0_stop, 1\n"
-        "        CALL testkern_qr_code(nlayers_f1, f1_data, f2_data, "
->>>>>>> dd350006
+        "      call testkern_qr_code(nlayers_f1, f1_data, f2_data, "
         "m1_data, a, m2_data, istp, ndf_w1, undf_w1, "
         "map_w1(:,cell), basis_w1_qr, ndf_w2, undf_w2, map_w2(:,cell), "
         "diff_basis_w2_qr, ndf_w3, undf_w3, map_w3(:,cell), basis_w3_qr, "
@@ -406,48 +298,31 @@
     if dist_mem:
         output_decls += "    use mesh_mod, only : mesh_type\n"
     output_decls += (
-<<<<<<< HEAD
         "    use function_space_mod, only : BASIS, DIFF_BASIS\n"
         "    use quadrature_face_mod, only : quadrature_face_proxy_type, "
         "quadrature_face_type\n"
         "    use testkern_qr_faces_mod, only : testkern_qr_faces_code\n")
-=======
-        "      TYPE(field_type), intent(in) :: f1, f2, m1, m2\n"
-        "      TYPE(quadrature_face_type), intent(in) :: qr\n"
-        "      INTEGER(KIND=i_def) cell\n"
-        "      INTEGER(KIND=i_def) loop0_start, loop0_stop\n"
-        "      REAL(KIND=r_def), allocatable :: basis_w1_qr(:,:,:,:), "
-        "diff_basis_w2_qr(:,:,:,:), basis_w3_qr(:,:,:,:), "
-        "diff_basis_w3_qr(:,:,:,:)\n"
-        "      INTEGER(KIND=i_def) dim_w1, diff_dim_w2, dim_w3, diff_dim_w3\n"
-        "      REAL(KIND=r_def), pointer :: weights_xyz_qr(:,:) => null()\n"
-        "      INTEGER(KIND=i_def) np_xyz_qr, nfaces_qr\n"
-        "      INTEGER(KIND=i_def) nlayers_f1\n"
-        "      REAL(KIND=r_def), pointer, dimension(:) :: m2_data => null()\n"
-        "      REAL(KIND=r_def), pointer, dimension(:) :: m1_data => null()\n"
-        "      REAL(KIND=r_def), pointer, dimension(:) :: f2_data => null()\n"
-        "      REAL(KIND=r_def), pointer, dimension(:) :: f1_data => null()\n"
-        "      TYPE(field_proxy_type) f1_proxy, f2_proxy, m1_proxy, m2_proxy\n"
-        "      TYPE(quadrature_face_proxy_type) qr_proxy\n"
-        "      INTEGER(KIND=i_def), pointer :: map_w1(:,:) => null(), "
-        "map_w2(:,:) => null(), map_w3(:,:) => null()\n"
-        "      INTEGER(KIND=i_def) ndf_w1, undf_w1, ndf_w2, undf_w2, ndf_w3, "
-        "undf_w3\n")
->>>>>>> dd350006
     assert output_decls in generated_code
-    return  # FIXME: why do the assert below fail?
-    assert """
+    assert """\
     type(field_type), intent(in) :: f1
     type(field_type), intent(in) :: f2
     type(field_type), intent(in) :: m1
     type(field_type), intent(in) :: m2
     type(quadrature_face_type), intent(in) :: qr
-    integer(kind=i_def) :: cell
+    integer(kind=i_def) :: cell""" in generated_code
+    
+    if dist_mem:
+        assert """\
+
+    type(mesh_type), pointer :: mesh => null()
+    integer(kind=i_def) :: max_halo_depth_mesh""" in generated_code
+
+    assert """\
     real(kind=r_def), pointer, dimension(:) :: f1_data => null()
     real(kind=r_def), pointer, dimension(:) :: f2_data => null()
     real(kind=r_def), pointer, dimension(:) :: m1_data => null()
     real(kind=r_def), pointer, dimension(:) :: m2_data => null()
-    integer(kind=i_def) :: nlayers
+    integer(kind=i_def) :: nlayers_f1
     integer(kind=i_def) :: ndf_w1
     integer(kind=i_def) :: undf_w1
     integer(kind=i_def) :: ndf_w2
@@ -477,7 +352,6 @@
     integer(kind=i_def) :: loop0_start
     integer(kind=i_def) :: loop0_stop""" in generated_code
     init_output = (
-<<<<<<< HEAD
         "\n"
         "    ! Initialise field and/or operator proxies\n"
         "    f1_proxy = f1%get_proxy()\n"
@@ -490,26 +364,8 @@
         "    m2_data => m2_proxy%data\n"
         "\n"
         "    ! Initialise number of layers\n"
-        "    nlayers = f1_proxy%vspace%get_nlayers()\n"
+        "    nlayers_f1 = f1_proxy%vspace%get_nlayers()\n"
         "\n")
-=======
-        "      !\n"
-        "      ! Initialise field and/or operator proxies\n"
-        "      !\n"
-        "      f1_proxy = f1%get_proxy()\n"
-        "      f1_data => f1_proxy%data\n"
-        "      f2_proxy = f2%get_proxy()\n"
-        "      f2_data => f2_proxy%data\n"
-        "      m1_proxy = m1%get_proxy()\n"
-        "      m1_data => m1_proxy%data\n"
-        "      m2_proxy = m2%get_proxy()\n"
-        "      m2_data => m2_proxy%data\n"
-        "      !\n"
-        "      ! Initialise number of layers\n"
-        "      !\n"
-        "      nlayers_f1 = f1_proxy%vspace%get_nlayers()\n"
-        "      !\n")
->>>>>>> dd350006
     if dist_mem:
         init_output += ("    ! Create a mesh object\n"
                         "    mesh => f1_proxy%vspace%get_mesh()\n"
@@ -568,8 +424,8 @@
     if dist_mem:
         init_output2 += (
             "    loop0_stop = mesh%get_last_halo_cell(1)\n"
-            "\n"
-            "    ! Call kernels and communication routines\n"
+            # "\n"
+            # "    ! Call kernels and communication routines\n"
             "    if (f1_proxy%is_dirty(depth=1)) then\n"
             "      call f1_proxy%halo_exchange(depth=1)\n"
             "    end if\n"
@@ -590,13 +446,8 @@
     assert init_output2 in generated_code
 
     compute_output = (
-<<<<<<< HEAD
         "    do cell = loop0_start, loop0_stop, 1\n"
-        "      call testkern_qr_faces_code(nlayers, f1_data, f2_data, "
-=======
-        "      DO cell = loop0_start, loop0_stop, 1\n"
-        "        CALL testkern_qr_faces_code(nlayers_f1, f1_data, f2_data, "
->>>>>>> dd350006
+        "      call testkern_qr_faces_code(nlayers_f1, f1_data, f2_data, "
         "m1_data, m2_data, ndf_w1, undf_w1, "
         "map_w1(:,cell), basis_w1_qr, ndf_w2, undf_w2, map_w2(:,cell), "
         "diff_basis_w2_qr, ndf_w3, undf_w3, map_w3(:,cell), basis_w3_qr, "
@@ -607,8 +458,7 @@
             # "\n"
             # "    ! Set halos dirty/clean for fields modified in the above "
             # "loop\n"
-            "    call f1_proxy%set_dirty()\n"
-            "    !\n")
+            "    call f1_proxy%set_dirty()\n")
     compute_output += (
         "\n"
         "    ! Deallocate basis arrays\n"
@@ -685,11 +535,7 @@
             "diff_dim_w3, ndf_w3, diff_basis_w3_qr_edge)\n" in gen_code)
     # Check that the kernel call itself is correct
     assert (
-<<<<<<< HEAD
-        "call testkern_2qr_code(nlayers, f1_data, f2_data, "
-=======
-        "CALL testkern_2qr_code(nlayers_f1, f1_data, f2_data, "
->>>>>>> dd350006
+        "call testkern_2qr_code(nlayers_f1, f1_data, f2_data, "
         "m1_data, m2_data, "
         "ndf_w1, undf_w1, map_w1(:,cell), basis_w1_qr_face, basis_w1_qr_edge, "
         "ndf_w2, undf_w2, map_w2(:,cell), diff_basis_w2_qr_face, "
