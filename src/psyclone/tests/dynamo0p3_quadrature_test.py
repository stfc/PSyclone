--- conflicted
+++ resolved
@@ -204,13 +204,8 @@
         "    ! Set-up all of the loop bounds\n"
         "    loop0_start = 1\n"
         "    loop0_stop = mesh%get_last_halo_cell(1)\n"
-<<<<<<< HEAD
-        # "\n"
-        # "    ! Call kernels and communication routines\n"
-=======
         "\n"
         "    ! Call kernels and communication routines\n"
->>>>>>> 17b73c1c
         "    if (f1_proxy%is_dirty(depth=1)) then\n"
         "      call f1_proxy%halo_exchange(depth=1)\n"
         "    end if\n"
@@ -431,13 +426,8 @@
     if dist_mem:
         init_output2 += (
             "    loop0_stop = mesh%get_last_halo_cell(1)\n"
-<<<<<<< HEAD
-            # "\n"
-            # "    ! Call kernels and communication routines\n"
-=======
             "\n"
             "    ! Call kernels and communication routines\n"
->>>>>>> 17b73c1c
             "    if (f1_proxy%is_dirty(depth=1)) then\n"
             "      call f1_proxy%halo_exchange(depth=1)\n"
             "    end if\n"
@@ -490,14 +480,8 @@
                                         "1.1.7_face_and_edge_qr.f90"),
                            api=API)
     psy = PSyFactory(API, distributed_memory=dist_mem).create(invoke_info)
-<<<<<<< HEAD
-    assert LFRicBuild(tmpdir).code_compiles(psy)
     code = str(psy.gen)
-    print(code)
-=======
-    code = str(psy.gen)
-
->>>>>>> 17b73c1c
+
     # Check that the qr-related variables are all declared
     assert ("    type(quadrature_face_type), intent(in) :: qr_face\n"
             "    type(quadrature_edge_type), intent(in) :: qr_edge\n"
@@ -562,10 +546,7 @@
         "diff_basis_w3_qr_face, diff_basis_w3_qr_edge, "
         "nfaces_qr_face, np_xyz_qr_face, weights_xyz_qr_face, "
         "nedges_qr_edge, np_xyz_qr_edge, weights_xyz_qr_edge)" in code)
-<<<<<<< HEAD
-=======
     assert LFRicBuild(tmpdir).code_compiles(psy)
->>>>>>> 17b73c1c
 
 
 def test_field_qr_deref(tmpdir):
