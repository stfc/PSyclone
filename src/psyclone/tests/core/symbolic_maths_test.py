# -----------------------------------------------------------------------------
# BSD 3-Clause License
#
# Copyright (c) 2021-2025, Science and Technology Facilities Council.
# All rights reserved.
#
# Redistribution and use in source and binary forms, with or without
# modification, are permitted provided that the following conditions are met:
#
# * Redistributions of source code must retain the above copyright notice, this
#   list of conditions and the following disclaimer.
#
# * Redistributions in binary form must reproduce the above copyright notice,
#   this list of conditions and the following disclaimer in the documentation
#   and/or other materials provided with the distribution.
#
# * Neither the name of the copyright holder nor the names of its
#   contributors may be used to endorse or promote products derived from
#   this software without specific prior written permission.
#
# THIS SOFTWARE IS PROVIDED BY THE COPYRIGHT HOLDERS AND CONTRIBUTORS
# "AS IS" AND ANY EXPRESS OR IMPLIED WARRANTIES, INCLUDING, BUT NOT
# LIMITED TO, THE IMPLIED WARRANTIES OF MERCHANTABILITY AND FITNESS
# FOR A PARTICULAR PURPOSE ARE DISCLAIMED. IN NO EVENT SHALL THE
# COPYRIGHT HOLDER OR CONTRIBUTORS BE LIABLE FOR ANY DIRECT, INDIRECT,
# INCIDENTAL, SPECIAL, EXEMPLARY, OR CONSEQUENTIAL DAMAGES (INCLUDING,
# BUT NOT LIMITED TO, PROCUREMENT OF SUBSTITUTE GOODS OR SERVICES;
# LOSS OF USE, DATA, OR PROFITS; OR BUSINESS INTERRUPTION) HOWEVER
# CAUSED AND ON ANY THEORY OF LIABILITY, WHETHER IN CONTRACT, STRICT
# LIABILITY, OR TORT (INCLUDING NEGLIGENCE OR OTHERWISE) ARISING IN
# ANY WAY OUT OF THE USE OF THIS SOFTWARE, EVEN IF ADVISED OF THE
# POSSIBILITY OF SUCH DAMAGE.
# -----------------------------------------------------------------------------
# Author: J. Henrichs, Bureau of Meteorology
# Modified: R. W. Ford, STFC Daresbury Lab


''' Module containing py.test tests for the symbolic maths class.'''

import pytest
from sympy import solvers, Symbol

from psyclone.core.symbolic_maths import SymbolicMaths
from psyclone.psyir.backend.sympy_writer import SymPyWriter
from psyclone.psyir.nodes import Assignment


def test_sym_maths_get():
    '''Makes sure that the getter works as expected, especially
    that sympy can be imported.'''

    sym_maths = SymbolicMaths.get()
    assert sym_maths is not None

    # Make sure we get the indeed the same instance:
    sym_maths2 = SymbolicMaths.get()
    assert sym_maths is sym_maths2

    assert sym_maths.equal(None, 1) is False
    assert sym_maths.equal(2, None) is False


@pytest.mark.parametrize("expressions", [(".true.", ".TRUE."),
                                         (".false.", ".FALSE."),
                                         ])
def test_math_logicals(fortran_reader, expressions):
    '''Test that the sympy based comparison handles logical constants
    as expected.
    '''
    # A dummy program to easily create the PSyIR for the
    # expressions we need. We just take the RHS of the assignments
    source = f'''program test_prog
                logical :: x
                x = {expressions[0]}
                x = {expressions[1]}
                end program test_prog
                '''
    psyir = fortran_reader.psyir_from_source(source)
    schedule = psyir.children[0]

    sym_maths = SymbolicMaths.get()
    assert sym_maths.equal(schedule[0].rhs, schedule[1].rhs) is True


@pytest.mark.parametrize("expressions", [("i", "i"),
                                         ("2", "1+1"),
                                         ("123_4", "123_8"),
                                         ("123_4", "120+3"),
                                         ("123_xx", "123"),
                                         ("1.23E5", "123000"),
                                         ("1.23D5", "123000"),
                                         ("1.0E+3", "1000"),
                                         ("1.0", "1"),
                                         ("0.01E-3", "0.00001"),
                                         ("3.14e-2", "0.0314"),
                                         ("2.0", "1.1+0.9"),
                                         ("2", "1+7*i-3-4*i-3*i+4"),
                                         ("i+j", "j+i"),
                                         ("i+j+k", "i+k+j"),
                                         ("i+i", "2*i"),
                                         ("i+j-2*k+3*j-2*i", "-i+4*j-2*k")
                                         ])
def test_symbolic_math_equal(fortran_reader, expressions):
    '''Test that the sympy based comparison handles complex
    expressions that are equal.

    '''
    # A dummy program to easily create the PSyIR for the
    # expressions we need. We just take the RHS of the assignments
    source = f'''program test_prog
                use some_mod
                integer :: i, j, k, x
                type(my_mod_type) :: a, b
                x = {expressions[0]}
                x = {expressions[1]}
                end program test_prog
                '''
    psyir = fortran_reader.psyir_from_source(source)
    schedule = psyir.children[0]

    sym_maths = SymbolicMaths.get()
    assert sym_maths.equal(schedule[0].rhs, schedule[1].rhs) is True


@pytest.mark.parametrize("expressions", [("a%b", "a%b"),
                                         ("a%b(i)", "a%b(i)"),
                                         ("a%b(2*i)", "a%b(3*i-i)"),
                                         ("a%b(i-1)%c(j+1)",
                                          "a%b(-1+i)%c(1+j)"),
                                         ("c(i,j)%b(i,j)", "c(i,j)%b(i,j)"),
                                         ("c(i+k,j-1-2*j)%b(2*i-i,j+3*k)",
                                          "c(k+i,-1-j)%b(i,3*k+j)"),
                                         ("a%b%c%d", "a%b%c%d")
                                         ])
def test_symbolic_math_equal_structures(fortran_reader, expressions):
    '''Test that the sympy based comparison handles structures as expected.

    '''
    # A dummy program to easily create the PSyIR for the
    # expressions we need. We just take the RHS of the assignments
    source = f'''program test_prog
                use some_mod
                integer :: i, j, k
                type(my_mod_type) :: a, b, c(:,:)
                x = {expressions[0]}
                x = {expressions[1]}
                end program test_prog
                '''
    psyir = fortran_reader.psyir_from_source(source)
    schedule = psyir.children[0]

    sym_maths = SymbolicMaths.get()
    assert sym_maths.equal(schedule[0].rhs, schedule[1].rhs) is True


@pytest.mark.parametrize("expressions", [("i", "0"),
                                         ("i", "j"),
                                         ("2", "1+1-1"),
                                         ("i+j", "j+i+1"),
                                         ("i-j", "j-i"),
                                         ("max(1, 2)", "max(1, 2, 3)")
                                         ])
def test_symbolic_math_not_equal(fortran_reader, expressions):
    '''Test that the sympy based comparison handles complex
    expressions that are not equal.

    '''
    # A dummy program to easily create the PSyIR for the
    # expressions we need. We just take the RHS of the assignments
    source = f'''program test_prog
                use some_mod
                integer :: i, j, k, x
                type(my_mod_type) :: a, b
                x = {expressions[0]}
                x = {expressions[1]}
                end program test_prog
                '''
    psyir = fortran_reader.psyir_from_source(source)
    schedule = psyir.children[0]

    sym_maths = SymbolicMaths.get()
    assert sym_maths.equal(schedule[0].rhs, schedule[1].rhs) is False


@pytest.mark.parametrize("expressions", [("a%b", "a%c"),
                                         ("a%b(i)", "a%b(i+1)"),
                                         ("a%b(i)%c(k)", "a%b(i+1)%c(k)"),
                                         ("a%b(i)%c(k)", "a%b(i)%c(k+1)"),
                                         ("a%b(i+1)%c(k)", "a%b(i)%c(k+1)"),
                                         ])
def test_symbolic_math_not_equal_structures(fortran_reader, expressions):
    '''Test that the sympy based comparison handles complex
    expressions that are not equal.

    '''
    # A dummy program to easily create the PSyIR for the
    # expressions we need. We just take the RHS of the assignments
    source = f'''program test_prog
                use some_mod
                integer :: i, j, k, x
                type(my_mod_type) :: a, b
                x = {expressions[0]}
                x = {expressions[1]}
                end program test_prog
                '''
    psyir = fortran_reader.psyir_from_source(source)
    schedule = psyir.children[0]

    sym_maths = SymbolicMaths.get()

    assert sym_maths.equal(schedule[0].rhs, schedule[1].rhs) is False


@pytest.mark.parametrize("exp1, exp2, result", [("i", "0", False),
                                                ("i", "j", False),
                                                ("2", "1+1-1", True),
                                                ("2", "1+1", False),
                                                ("i", "i+1", True),
                                                ("i+j", "j+i+1", True),
                                                ("i-j", "j-i", False),
                                                ("max(1, 2)",
                                                 "max(1, 2, 3)", True),
                                                ("a(:)", "b(:)", False),
                                                ])
def test_symbolic_math_never_equal(fortran_reader, exp1, exp2, result):
    '''Test that the sympy based comparison handles complex
    expressions that are tested for never equal.

    '''
    # A dummy program to easily create the PSyIR for the
    # expressions we need. We just take the RHS of the assignments
    source = f'''program test_prog
                use some_mod
                integer :: i, j, k, x
                type(my_mod_type) :: a, b
                x = {exp1}
                x = {exp2}
                end program test_prog
                '''
    psyir = fortran_reader.psyir_from_source(source)
    schedule = psyir.children[0]

    sym_maths = SymbolicMaths.get()
    assert sym_maths.never_equal(schedule[0].rhs, schedule[1].rhs) is result


def test_symbolic_maths_never_equal_error(fortran_reader):
    '''Test the never_equal method with an invalid SymPy expression, to make
    sure it hides any exception. We use an array assignment using (/ ... /),
    which is not valid in SymPy.'''
    source = (
        "program test_prog\n"
        "  integer :: a(2)\n"
        "  a(:) = (/1, 2/)\n"
        "end program test_prog\n")
    psyir = fortran_reader.psyir_from_source(source)
    assignment = psyir.children[0][0]
    sym_maths = SymbolicMaths.get()
    assert sym_maths.never_equal(assignment.lhs, assignment.rhs) is False


@pytest.mark.parametrize("exp1, exp2, positive, result",
                         [("i", "j", False, SymbolicMaths.Fuzzy.MAYBE),
                          ("i+1", "i", False, SymbolicMaths.Fuzzy.TRUE),
                          ("i+j", "i", False, SymbolicMaths.Fuzzy.MAYBE),
                          ("i+j", "i", True, SymbolicMaths.Fuzzy.TRUE),
                          ("2*i", "i", True, SymbolicMaths.Fuzzy.TRUE),
                          ("i", "2*i", True, SymbolicMaths.Fuzzy.FALSE),
                          ("i", "i+1", False, SymbolicMaths.Fuzzy.FALSE)])
def test_symbolic_maths_greater_than(
        fortran_reader, exp1, exp2, positive, result):
    '''
    Tests for the greater_than() method.
    '''
    sym_maths = SymbolicMaths.get()
    ir1 = fortran_reader.psyir_from_expression(exp1)
    ir2 = fortran_reader.psyir_from_expression(exp2)
    assert sym_maths.greater_than(ir1, ir2,
                                  all_variables_positive=positive) == result


@pytest.mark.parametrize("exp1, exp2, positive, result",
                         [("i", "j", False, SymbolicMaths.Fuzzy.MAYBE),
                          ("i+1", "i", False, SymbolicMaths.Fuzzy.FALSE),
                          ("i+j", "i", False, SymbolicMaths.Fuzzy.MAYBE),
                          ("i+j", "i", True, SymbolicMaths.Fuzzy.FALSE),
                          ("2*i", "i", True, SymbolicMaths.Fuzzy.FALSE),
                          ("i", "2*i", True, SymbolicMaths.Fuzzy.TRUE),
                          ("i", "i+1", False, SymbolicMaths.Fuzzy.TRUE)])
def test_symbolic_maths_less_than(
        fortran_reader, exp1, exp2, positive, result):
    '''
    Tests for the greater_than() method.
    '''
    sym_maths = SymbolicMaths.get()
    ir1 = fortran_reader.psyir_from_expression(exp1)
    ir2 = fortran_reader.psyir_from_expression(exp2)
    assert sym_maths.less_than(ir1, ir2,
                               all_variables_positive=positive) == result


@pytest.mark.parametrize("exp1, exp2, result", [("i", "2*i+1", set([-1])),
                                                # Infinite solutions (i is any
                                                # integer) are returned as
                                                # string "independent"
                                                ("i", "i", "independent"),
                                                # Indirect addressing cannot be
                                                # resolved, sympy returns a
                                                # ConditionSet, which must be
                                                # returned as 'independent'
                                                ("ind(i)", "ind(i+1)",
                                                 "independent"),
                                                # This returns a SymPy Image
                                                # object:
                                                ("EXP(i)", "1",
                                                 "independent"),
                                                # This returns a SymPy Union
                                                ("i*(exp(i)-i)", "0",
                                                 "independent"),
                                                ("i*i", "2*i-1", set([1])),
                                                ("i*i", "4", set([2, -2])),
                                                ("2*i", "2*i+1", set()),
                                                ])
def test_symbolic_math_solve(fortran_reader, exp1, exp2, result):
    '''Test that the sympy based comparison handles complex
    expressions that are not equal.

    '''
    # A dummy program to easily create the PSyIR for the
    # expressions we need. We just take the RHS of the assignments
    source = f'''program test_prog
                use some_mod
                integer :: i, j, k, x, ind(10)
                type(my_mod_type) :: a, b
                x = {exp1}
                x = {exp2}
                end program test_prog
                '''
    psyir = fortran_reader.psyir_from_source(source)
    schedule = psyir.children[0]

    sym_maths = SymbolicMaths.get()
    writer = SymPyWriter()
    sympy_expressions = writer([schedule[0].rhs, schedule[1].rhs])
    symbol_map = writer.type_map
    # Get the symbol used for 'i', so we can solve for 'i'
    i = symbol_map["i"]
    solution = sym_maths.solve_equal_for(sympy_expressions[0],
                                         sympy_expressions[1], i)
    assert solution == result


def test_solve_equal_for_error(monkeypatch):
    '''Test that an unexpected SymPy result type raises the expected error. '''

    sym_maths = SymbolicMaths.get()
    # Monkeypatch SymPy's solveset to return a plain Python integer:
    monkeypatch.setattr(solvers, "solveset", lambda _x, _y: 1)
    x_sym = Symbol("X")
    with pytest.raises(ValueError) as err:
        sym_maths.solve_equal_for(x_sym, x_sym, x_sym)
    assert "Unexpected solution '1'' of type '<class 'int'>'" in str(err.value)


@pytest.mark.parametrize("expressions", [("max(3, 2, 1)", "max(1, 2, 3)"),
                                         ("max(1, 3)", "3"),
                                         ("max(1, 3)", "max(1, 2, 3)"),
                                         ("min(3, 2, 1)", "min(1, 2, 3)"),
                                         ("min(1, 3)", "min(1, 2, 3)"),
                                         ("min(1, 2, 3)", "1"),
                                         ("MOD(7,2)", "1"),
                                         ("MOD(i,j)", "mod(2+i-2, j)"),
                                         ("FLOOR(1.1)", "1"),
                                         ("FLOOR(-1.1)", "-2")
                                         ])
def test_symbolic_math_functions_with_constants(fortran_reader, expressions):
    '''Test that recognised functions with constant values as arguments are
    handled correctly."

    '''
    # A dummy program to easily create the PSyIR for the
    # expressions we need. We just take the RHS of the assignments
    source = f'''program test_prog
                 use some_mod
                 integer :: i, j, k, x
                 type(my_mod_type) :: a, b
                 x = {expressions[0]}
                 x = {expressions[1]}
                 end program test_prog
             '''

    psyir = fortran_reader.psyir_from_source(source)
    schedule = psyir.children[0]
    sym_maths = SymbolicMaths.get()
    assert sym_maths.equal(schedule[0].rhs, schedule[1].rhs) is True


@pytest.mark.parametrize("expressions", [("field(1+i)", "field(i+1)"),
                                         ("lambda", "lambda"),
                                         ("lambda(1+i)", "lambda(i+1)"),
                                         ("a%field(b+1)", "a%field(1+b)"),
                                         ("a%b%c(a_b+1)", "a%b%c(1+a_b)"),
                                         ("a%field(field+1)",
                                          "a%field(1+field)"),
                                         ("b+a%b(a%c,a%c,a%c)",
                                          "b+a%b(a%c,a%c,a%c)")
                                         ])
def test_symbolic_math_use_reserved_names(fortran_reader, expressions):
    '''Test that reserved names are handled as expected. The SymPy parser
    uses 'eval' internally, so if a Fortran variable name should be the
    same as a SymPy function (e.g. 'field'), parsing will fail. Similarly,
    a Python reserved name (like 'lambda') would cause a parsing error.

    '''
    # A dummy program to easily create the PSyIR for the
    # expressions we need. We just take the RHS of the assignments
    source = f'''program test_prog
                 use some_mod
                 integer :: field(10)
                 integer :: i, x
                 type(my_mod_type) :: a, b
                 x = {expressions[0]}
                 x = {expressions[1]}
                 end program test_prog
             '''
    psyir = fortran_reader.psyir_from_source(source)
    schedule = psyir.children[0]
    sym_maths = SymbolicMaths.get()
    assert sym_maths.equal(schedule[0].rhs, schedule[1].rhs) is True


@pytest.mark.parametrize("expressions", [("field(:)", "field(::)", True),
                                         ("field(1:2:3)",
                                          "field(1:2:3)", True),
                                         ("field(1:2:1)",
                                          "field(1:2)", True),
                                         ("field(1:2:3)",
                                          "field(2:2:3)", False),
                                         ("field(1:2:3)",
                                          "field(1:3:3)", False),
                                         ("field(1:2:3)",
                                          "field(1:2:4)", False),
                                         ])
def test_symbolic_math_use_range(fortran_reader, expressions):
    '''Test that ranges are handled correctly. A `Range` is converted
    to a SymPy three-tuple (start, stop, step), which means all components
    need to be handled individually

    '''
    # A dummy program to easily create the PSyIR for the
    # expressions we need. We just take the RHS of the assignments
    source = f'''program test_prog
                 use some_mod
                 integer :: field(10), i
                 type(my_mod_type) :: a, b
                 x = {expressions[0]}
                 x = {expressions[1]}
                 end program test_prog
             '''
    psyir = fortran_reader.psyir_from_source(source)
    schedule = psyir.children[0]
    sym_maths = SymbolicMaths.get()
    # The child of the ArrayReference is the Range
    assert sym_maths.equal(schedule[0].rhs.children[0],
                           schedule[1].rhs.children[0]) is expressions[2]


@pytest.mark.parametrize("expr,expected", [
    ("lambda + 1", "lambda + 1"),
    ("1.0", "1.0"),
    ("a", "a"),
    ("a*b+c", "a * b + c"),
    ("c+a*b", "a * b + c"),
    ("(a*b)+c", "a * b + c"),
    ("a*(b+c)", "a * b + a * c"),
    ("a*((b+c)/d)", "a * b / d + a * c / d"),
    ("a(i)*((b(i, j)+c(j))/d)",
     "a(i) * b(i, j) / d + a(i) * c(j) / d"),
    # 'a' is unresolved so we don't know from the first occurrence whether or
    # not it is a scalar.
    ("a / a(i)", "a / a(i)"),
<<<<<<< HEAD
    ("norm_u(idx+iw2) * u_e(idx + (LBOUND(u_e(),dim=1)-iw2v), df2)",
     "norm_u(idx + iw2) * u_e(idx - iw2v + LBOUND(u_e(), 1), df2)"),
=======
    ("norm_u(idx+iw2) * u_e(idx + (LBOUND(u_e,dim=1)-iw2v), df2)",
     "norm_u(idx + iw2) * u_e(idx - iw2v + LBOUND(u_e, dim=1),df2)"),
>>>>>>> fb14507c
    (".true. .and. .false.", ".false."),
    ("zh_cum1(jk1) <= zh_cum0(jk0) .AND. zh_cum1(jk1) > zh_cum0(jk0 - 1)",
     "zh_cum0(jk0) >= zh_cum1(jk1) .AND. zh_cum1(jk1) > zh_cum0(jk0 - 1)"),
    ("zh_cum1(jk1) == zh_cum0(jk0) .AND. zh_cum1(jk1) == zh_cum0(jk0 - 1)",
     "zh_cum0(jk0) == zh_cum1(jk1) .AND. zh_cum1(jk1) == zh_cum0(jk0 - 1)"),
    ("i == i .and. c(i,i) == 5", "c(i, i) == 5"),
    ])
def test_symbolic_maths_expand(fortran_reader, fortran_writer, expr, expected):
    '''Test the expand method works as expected.'''
    # A dummy program to easily create the PSyIR for the
    # expression we need. We just take the RHS of the assignment
    source = (
        f"program test_prog\n"
        f"  use some_mod\n"
        f"  x = {expr}\n"
        f"end program test_prog\n")
    psyir = fortran_reader.psyir_from_source(source)
    sym_maths = SymbolicMaths.get()
    sym_maths.expand(psyir.children[0][0].rhs)
    result = fortran_writer(psyir.children[0][0].rhs)
    assert result == expected


def test_expand_with_intrinsic(fortran_reader, fortran_writer):
    '''
    Test that calling the `expand` method does not alter array accesses
    that are passed as arguments to other routines - in this case the
    LBOUND intrinsic.

    '''
    source = '''
  subroutine apply_mixed_operator_code(ncell1, nlayers, ndf_w2, ndf_w2h, &
                                  undf_w2v, undf_w2, lhs_w, norm_u, mu_cd)
    use kinds_mod, only: i_def, r_solver
    integer, intent(in) :: nlayers, ndf_w2, ndf_w2h, ncell1
    integer, intent(in) :: undf_w2v, undf_w2
    real(kind=r_solver), dimension(undf_w2v), intent(inout) :: lhs_w
    real(kind=r_solver), dimension(undf_w2), intent(in) :: norm_u
    real(kind=r_solver), dimension(ncell1,ndf_w2,ndf_w2), intent(in) :: mu_cd
    real(kind=r_solver), dimension(0:nlayers - 1,ndf_w2) :: u_e
    real(kind=r_solver), dimension(0:nlayers) :: t_col
    integer(kind=i_def) :: idx_10, df, df2, ij, iwt, iw2, iw2h, iw2v
    lhs_w(idx_10) = norm_u(idx_10 + (iw2 - iw2v)) * &
        mu_cd(idx_10 + (ij - iw2v), ndf_w2h + df ,df2) * &
        u_e(idx_10 + (LBOUND(u_e, dim=1) - iw2v), df2)
  end subroutine apply_mixed_operator_code'''
    psyir = fortran_reader.psyir_from_source(source)
    sym_maths = SymbolicMaths.get()
    rhs = psyir.walk(Assignment)[0].rhs
    sym_maths.expand(rhs)
    result = fortran_writer(psyir).lower()
    # Check that the 'u_e' argument remains unchanged.
    assert "lbound(u_e, dim=1),df2)" in result


def test_symbolic_maths_expand_function(fortran_reader, fortran_writer):
    '''Test the expand method works as expected when one of the
    Symbols in the expression corresponds to an actual function.

    '''
    source = (
        "module test\n"
        "  implicit none\n"
        "  contains\n"
        "  subroutine use_a\n"
        "    use some_mod, only: b, c, d\n"
        "    integer :: i, j, x\n"
        "    x = a(i)*((b(i,j)+c(j))/d)\n"
        "  end subroutine\n"
        "  function a(i)\n"
        "     integer, intent(in) :: i\n"
        "     integer :: a\n"
        "     a = i\n"
        "  end function\n"
        "end module\n")
    psyir = fortran_reader.psyir_from_source(source)
    sym_maths = SymbolicMaths.get()
    assigns = psyir.walk(Assignment)
    sym_maths.expand(assigns[0].rhs)
    result = fortran_writer(psyir).lower()
    assert "a(i) * b(i, j) / d +" in result


def test_symbolic_maths_expand_function_no_arg(fortran_reader, fortran_writer):
    '''Test the expand method works as expected when one of the Symbols in the
    expression corresponds to a function call with no arguments.

    '''
    source = (
        "module test\n"
        "  implicit none\n"
        "  contains\n"
        "  subroutine use_a\n"
        "    use some_mod, only: b, c, d\n"
        "    integer :: x, i, j\n"
        "    x = a()*((b(i,j)+c(j))/d)\n"
        "  end subroutine\n"
        "  function a()\n"
        "     integer :: a\n"
        "     a = 10\n"
        "  end function\n"
        "end module\n")
    psyir = fortran_reader.psyir_from_source(source)
    sym_maths = SymbolicMaths.get()
    assigns = psyir.walk(Assignment)
    sym_maths.expand(assigns[0].rhs)
    result = fortran_writer(psyir).lower()
    assert "x = a() * b(i, j) / d + a() *" in result


def test_symbolic_maths_array_and_array_index(fortran_reader):
    '''Test having an expression that uses a whole array and
    the same array with an index, e.g. : `a(i) + a`.
    '''
    source = '''program test_prog
          use some_mod
          real :: x, y, a(10)
          x = a(i)
          y = a
        end program test_prog'''
    psyir = fortran_reader.psyir_from_source(source)
    assigns = psyir.walk(Assignment)
    sym_maths = SymbolicMaths.get()
    assert not sym_maths.equal(assigns[0].rhs, assigns[1].rhs)

    assert sym_maths.equal(assigns[0].rhs, assigns[0].rhs)

    assert sym_maths.equal(assigns[1].rhs, assigns[1].rhs)


@pytest.mark.parametrize(
    "expressions",
    [(".false. .and. .false.", "False"),
     (".false. .and. .true.", "False"),
     (".true. .and. .false.", "False"),
     (".true. .and. .true.", "True"),
     (".false. .or. .false.", "False"),
     (".false. .or. .true.", "True"),
     (".true. .or. .false.", "True"),
     (".true. .or. .true.", "True"),
     (".false. .eqv. .false.", "True"),
     (".false. .eqv. .true.", "False"),
     (".true. .eqv. .false.", "False"),
     (".true. .eqv. .true.", "True"),
     (".false. .neqv. .false.", "False"),
     (".false. .neqv. .true.", "True"),
     (".true. .neqv. .false.", "True"),
     (".true. .neqv. .true.", "False"),
     (" .false. .and. ((3 -2 + 4 - 5) .eq. 0 .and. .false.)", False),
     ])
def test_sym_writer_boolean_expr(fortran_reader, expressions):
    '''Test that booleans are written in the way that SymPy accepts.
    '''
    # A dummy program to easily create the PSyIR for the
    # expressions we need. We just take the RHS of the assignments
    source = f'''program test_prog
                logical :: bool_expr
                bool_expr = {expressions[0]}
                bool_expr = {expressions[1]}
                end program test_prog '''

    psyir = fortran_reader.psyir_from_source(source)
    lit0 = psyir.children[0].children[0].rhs
    lit1 = psyir.children[0].children[1].rhs
    sympy_writer = SymPyWriter()

    sympy_expr = sympy_writer(lit0)
    assert sympy_expr == sympy_writer(lit1)


@pytest.mark.parametrize(
    "expressions",
    [(".true. .and. .false.", False),
     (".true. .and. .true.", True),
     (".false. .or. .true.", True),
     ("3 .eq. 3", True),
     (" ((3 -2 + 4 - 5) .eq. 0 .and. .false.) .or. .true.", True),
     (" ((3 -2 + 4 - 5) .eq. 0 .and. .true.)", True),
     (" (3 -2 + 4 - 5) .eq. 0 .and. .false. .and. .true.", False),
     (" ((3 -2 + 4 - 5) .eq. 0 .and. .false.) .and. .true.", False),
     (" .false. .and. ((3 -2 + 4 - 5) .eq. 0 .and. .false.)", False),
     ("  (((3 -2 + 4 - 5) .eq. 0) .and. .false.)", False),
     ])
def test_sym_writer_boolean_expr_add_test(fortran_reader, expressions):
    '''Test that booleans are written in the way that SymPy accepts.
    '''
    # A dummy program to easily create the PSyIR for the
    # expressions we need. We just take the RHS of the assignments
    source = f'''program test_prog
    logical :: bool_expr
    bool_expr = {expressions[0]}
    end program test_prog '''

    psyir = fortran_reader.psyir_from_source(source)
    lit = psyir.children[0].children[0].rhs
    sympy_writer = SymPyWriter()
    sympy_expr = sympy_writer(lit)
    assert sympy_expr == expressions[1]<|MERGE_RESOLUTION|>--- conflicted
+++ resolved
@@ -479,13 +479,8 @@
     # 'a' is unresolved so we don't know from the first occurrence whether or
     # not it is a scalar.
     ("a / a(i)", "a / a(i)"),
-<<<<<<< HEAD
-    ("norm_u(idx+iw2) * u_e(idx + (LBOUND(u_e(),dim=1)-iw2v), df2)",
-     "norm_u(idx + iw2) * u_e(idx - iw2v + LBOUND(u_e(), 1), df2)"),
-=======
     ("norm_u(idx+iw2) * u_e(idx + (LBOUND(u_e,dim=1)-iw2v), df2)",
      "norm_u(idx + iw2) * u_e(idx - iw2v + LBOUND(u_e, dim=1),df2)"),
->>>>>>> fb14507c
     (".true. .and. .false.", ".false."),
     ("zh_cum1(jk1) <= zh_cum0(jk0) .AND. zh_cum1(jk1) > zh_cum0(jk0 - 1)",
      "zh_cum0(jk0) >= zh_cum1(jk1) .AND. zh_cum1(jk1) > zh_cum0(jk0 - 1)"),
