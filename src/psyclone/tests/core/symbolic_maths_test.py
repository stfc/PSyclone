# -----------------------------------------------------------------------------
# BSD 3-Clause License
#
# Copyright (c) 2021-2025, Science and Technology Facilities Council.
# All rights reserved.
#
# Redistribution and use in source and binary forms, with or without
# modification, are permitted provided that the following conditions are met:
#
# * Redistributions of source code must retain the above copyright notice, this
#   list of conditions and the following disclaimer.
#
# * Redistributions in binary form must reproduce the above copyright notice,
#   this list of conditions and the following disclaimer in the documentation
#   and/or other materials provided with the distribution.
#
# * Neither the name of the copyright holder nor the names of its
#   contributors may be used to endorse or promote products derived from
#   this software without specific prior written permission.
#
# THIS SOFTWARE IS PROVIDED BY THE COPYRIGHT HOLDERS AND CONTRIBUTORS
# "AS IS" AND ANY EXPRESS OR IMPLIED WARRANTIES, INCLUDING, BUT NOT
# LIMITED TO, THE IMPLIED WARRANTIES OF MERCHANTABILITY AND FITNESS
# FOR A PARTICULAR PURPOSE ARE DISCLAIMED. IN NO EVENT SHALL THE
# COPYRIGHT HOLDER OR CONTRIBUTORS BE LIABLE FOR ANY DIRECT, INDIRECT,
# INCIDENTAL, SPECIAL, EXEMPLARY, OR CONSEQUENTIAL DAMAGES (INCLUDING,
# BUT NOT LIMITED TO, PROCUREMENT OF SUBSTITUTE GOODS OR SERVICES;
# LOSS OF USE, DATA, OR PROFITS; OR BUSINESS INTERRUPTION) HOWEVER
# CAUSED AND ON ANY THEORY OF LIABILITY, WHETHER IN CONTRACT, STRICT
# LIABILITY, OR TORT (INCLUDING NEGLIGENCE OR OTHERWISE) ARISING IN
# ANY WAY OUT OF THE USE OF THIS SOFTWARE, EVEN IF ADVISED OF THE
# POSSIBILITY OF SUCH DAMAGE.
# -----------------------------------------------------------------------------
# Author: J. Henrichs, Bureau of Meteorology
# Modified: R. W. Ford, STFC Daresbury Lab


''' Module containing py.test tests for the symbolic maths class.'''

import pytest
from sympy import solvers, Symbol

from psyclone.core.symbolic_maths import SymbolicMaths
from psyclone.psyir.backend.sympy_writer import SymPyWriter
from psyclone.psyir.nodes import Assignment


def test_sym_maths_get():
    '''Makes sure that the getter works as expected, especially
    that sympy can be imported.'''

    sym_maths = SymbolicMaths.get()
    assert sym_maths is not None

    # Make sure we get the indeed the same instance:
    sym_maths2 = SymbolicMaths.get()
    assert sym_maths is sym_maths2

    assert sym_maths.equal(None, 1) is False
    assert sym_maths.equal(2, None) is False


@pytest.mark.parametrize("expressions", [(".true.", ".TRUE."),
                                         (".false.", ".FALSE."),
                                         ])
def test_math_logicals(fortran_reader, expressions):
    '''Test that the sympy based comparison handles logical constants
    as expected.
    '''
    # A dummy program to easily create the PSyIR for the
    # expressions we need. We just take the RHS of the assignments
    source = f'''program test_prog
                logical :: x
                x = {expressions[0]}
                x = {expressions[1]}
                end program test_prog
                '''
    psyir = fortran_reader.psyir_from_source(source)
    schedule = psyir.children[0]

    sym_maths = SymbolicMaths.get()
    assert sym_maths.equal(schedule[0].rhs, schedule[1].rhs) is True


@pytest.mark.parametrize("expressions", [("i", "i"),
                                         ("2", "1+1"),
                                         ("123_4", "123_8"),
                                         ("123_4", "120+3"),
                                         ("123_xx", "123"),
                                         ("1.23E5", "123000"),
                                         ("1.23D5", "123000"),
                                         ("1.0E+3", "1000"),
                                         ("1.0", "1"),
                                         ("0.01E-3", "0.00001"),
                                         ("3.14e-2", "0.0314"),
                                         ("2.0", "1.1+0.9"),
                                         ("2", "1+7*i-3-4*i-3*i+4"),
                                         ("i+j", "j+i"),
                                         ("i+j+k", "i+k+j"),
                                         ("i+i", "2*i"),
                                         ("i+j-2*k+3*j-2*i", "-i+4*j-2*k")
                                         ])
def test_symbolic_math_equal(fortran_reader, expressions):
    '''Test that the sympy based comparison handles complex
    expressions that are equal.

    '''
    # A dummy program to easily create the PSyIR for the
    # expressions we need. We just take the RHS of the assignments
    source = f'''program test_prog
                use some_mod
                integer :: i, j, k, x
                type(my_mod_type) :: a, b
                x = {expressions[0]}
                x = {expressions[1]}
                end program test_prog
                '''
    psyir = fortran_reader.psyir_from_source(source)
    schedule = psyir.children[0]

    sym_maths = SymbolicMaths.get()
    assert sym_maths.equal(schedule[0].rhs, schedule[1].rhs) is True


@pytest.mark.parametrize("expressions", [("a%b", "a%b"),
                                         ("a%b(i)", "a%b(i)"),
                                         ("a%b(2*i)", "a%b(3*i-i)"),
                                         ("a%b(i-1)%c(j+1)",
                                          "a%b(-1+i)%c(1+j)"),
                                         ("c(i,j)%b(i,j)", "c(i,j)%b(i,j)"),
                                         ("c(i+k,j-1-2*j)%b(2*i-i,j+3*k)",
                                          "c(k+i,-1-j)%b(i,3*k+j)"),
                                         ("a%b%c%d", "a%b%c%d")
                                         ])
def test_symbolic_math_equal_structures(fortran_reader, expressions):
    '''Test that the sympy based comparison handles structures as expected.

    '''
    # A dummy program to easily create the PSyIR for the
    # expressions we need. We just take the RHS of the assignments
    source = f'''program test_prog
                use some_mod
                integer :: i, j, k
                type(my_mod_type) :: a, b, c(:,:)
                x = {expressions[0]}
                x = {expressions[1]}
                end program test_prog
                '''
    psyir = fortran_reader.psyir_from_source(source)
    schedule = psyir.children[0]

    sym_maths = SymbolicMaths.get()
    assert sym_maths.equal(schedule[0].rhs, schedule[1].rhs) is True


@pytest.mark.parametrize("expressions", [("i", "0"),
                                         ("i", "j"),
                                         ("2", "1+1-1"),
                                         ("i+j", "j+i+1"),
                                         ("i-j", "j-i"),
                                         ("max(1, 2)", "max(1, 2, 3)")
                                         ])
def test_symbolic_math_not_equal(fortran_reader, expressions):
    '''Test that the sympy based comparison handles complex
    expressions that are not equal.

    '''
    # A dummy program to easily create the PSyIR for the
    # expressions we need. We just take the RHS of the assignments
    source = f'''program test_prog
                use some_mod
                integer :: i, j, k, x
                type(my_mod_type) :: a, b
                x = {expressions[0]}
                x = {expressions[1]}
                end program test_prog
                '''
    psyir = fortran_reader.psyir_from_source(source)
    schedule = psyir.children[0]

    sym_maths = SymbolicMaths.get()
    assert sym_maths.equal(schedule[0].rhs, schedule[1].rhs) is False


@pytest.mark.parametrize("expressions", [("a%b", "a%c"),
                                         ("a%b(i)", "a%b(i+1)"),
                                         ("a%b(i)%c(k)", "a%b(i+1)%c(k)"),
                                         ("a%b(i)%c(k)", "a%b(i)%c(k+1)"),
                                         ("a%b(i+1)%c(k)", "a%b(i)%c(k+1)"),
                                         ])
def test_symbolic_math_not_equal_structures(fortran_reader, expressions):
    '''Test that the sympy based comparison handles complex
    expressions that are not equal.

    '''
    # A dummy program to easily create the PSyIR for the
    # expressions we need. We just take the RHS of the assignments
    source = f'''program test_prog
                use some_mod
                integer :: i, j, k, x
                type(my_mod_type) :: a, b
                x = {expressions[0]}
                x = {expressions[1]}
                end program test_prog
                '''
    psyir = fortran_reader.psyir_from_source(source)
    schedule = psyir.children[0]

    sym_maths = SymbolicMaths.get()

    assert sym_maths.equal(schedule[0].rhs, schedule[1].rhs) is False


@pytest.mark.parametrize("exp1, exp2, result", [("i", "0", False),
                                                ("i", "j", False),
                                                ("2", "1+1-1", True),
                                                ("2", "1+1", False),
                                                ("i", "i+1", True),
                                                ("i+j", "j+i+1", True),
                                                ("i-j", "j-i", False),
                                                ("max(1, 2)",
                                                 "max(1, 2, 3)", True),
                                                ("a(:)", "b(:)", False),
                                                ])
def test_symbolic_math_never_equal(fortran_reader, exp1, exp2, result):
    '''Test that the sympy based comparison handles complex
    expressions that are tested for never equal.

    '''
    # A dummy program to easily create the PSyIR for the
    # expressions we need. We just take the RHS of the assignments
    source = f'''program test_prog
                use some_mod
                integer :: i, j, k, x
                type(my_mod_type) :: a, b
                x = {exp1}
                x = {exp2}
                end program test_prog
                '''
    psyir = fortran_reader.psyir_from_source(source)
    schedule = psyir.children[0]

    sym_maths = SymbolicMaths.get()
    assert sym_maths.never_equal(schedule[0].rhs, schedule[1].rhs) is result


def test_symbolic_maths_never_equal_error(fortran_reader):
    '''Test the never_equal method with an invalid SymPy expression, to make
    sure it hides any exception. We use an array assignment using (/ ... /),
    which is not valid in SymPy.'''
    source = (
        "program test_prog\n"
        "  integer :: a(2)\n"
        "  a(:) = (/1, 2/)\n"
        "end program test_prog\n")
    psyir = fortran_reader.psyir_from_source(source)
    assignment = psyir.children[0][0]
    sym_maths = SymbolicMaths.get()
    assert sym_maths.never_equal(assignment.lhs, assignment.rhs) is False


@pytest.mark.parametrize("exp1, exp2, positive, result",
                         [("i", "j", False, SymbolicMaths.Fuzzy.MAYBE),
                          ("i+1", "i", False, SymbolicMaths.Fuzzy.TRUE),
                          ("i+j", "i", False, SymbolicMaths.Fuzzy.MAYBE),
                          ("i+j", "i", True, SymbolicMaths.Fuzzy.TRUE),
                          ("2*i", "i", True, SymbolicMaths.Fuzzy.TRUE),
                          ("i", "2*i", True, SymbolicMaths.Fuzzy.FALSE),
                          ("i", "i+1", False, SymbolicMaths.Fuzzy.FALSE)])
def test_symbolic_maths_greater_than(
        fortran_reader, exp1, exp2, positive, result):
    '''
    Tests for the greater_than() method.
    '''
    sym_maths = SymbolicMaths.get()
    ir1 = fortran_reader.psyir_from_expression(exp1)
    ir2 = fortran_reader.psyir_from_expression(exp2)
    assert sym_maths.greater_than(ir1, ir2,
                                  all_variables_positive=positive) == result


@pytest.mark.parametrize("exp1, exp2, positive, result",
                         [("i", "j", False, SymbolicMaths.Fuzzy.MAYBE),
                          ("i+1", "i", False, SymbolicMaths.Fuzzy.FALSE),
                          ("i+j", "i", False, SymbolicMaths.Fuzzy.MAYBE),
                          ("i+j", "i", True, SymbolicMaths.Fuzzy.FALSE),
                          ("2*i", "i", True, SymbolicMaths.Fuzzy.FALSE),
                          ("i", "2*i", True, SymbolicMaths.Fuzzy.TRUE),
                          ("i", "i+1", False, SymbolicMaths.Fuzzy.TRUE)])
def test_symbolic_maths_less_than(
        fortran_reader, exp1, exp2, positive, result):
    '''
    Tests for the greater_than() method.
    '''
    sym_maths = SymbolicMaths.get()
    ir1 = fortran_reader.psyir_from_expression(exp1)
    ir2 = fortran_reader.psyir_from_expression(exp2)
    assert sym_maths.less_than(ir1, ir2,
                               all_variables_positive=positive) == result


@pytest.mark.parametrize("exp1, exp2, result", [("i", "2*i+1", set([-1])),
                                                # Infinite solutions (i is any
                                                # integer) are returned as
                                                # string "independent"
                                                ("i", "i", "independent"),
                                                # Indirect addressing cannot be
                                                # resolved, sympy returns a
                                                # ConditionSet, which must be
                                                # returned as 'independent'
                                                ("ind(i)", "ind(i+1)",
                                                 "independent"),
                                                # This returns a SymPy Image
                                                # object:
                                                ("EXP(i)", "1",
                                                 "independent"),
                                                # This returns a SymPy Union
                                                ("i*(exp(i)-i)", "0",
                                                 "independent"),
                                                ("i*i", "2*i-1", set([1])),
                                                ("i*i", "4", set([2, -2])),
                                                ("2*i", "2*i+1", set()),
                                                ])
def test_symbolic_math_solve(fortran_reader, exp1, exp2, result):
    '''Test that the sympy based comparison handles complex
    expressions that are not equal.

    '''
    # A dummy program to easily create the PSyIR for the
    # expressions we need. We just take the RHS of the assignments
    source = f'''program test_prog
                use some_mod
                integer :: i, j, k, x, ind(10)
                type(my_mod_type) :: a, b
                x = {exp1}
                x = {exp2}
                end program test_prog
                '''
    psyir = fortran_reader.psyir_from_source(source)
    schedule = psyir.children[0]

    sym_maths = SymbolicMaths.get()
    writer = SymPyWriter()
    sympy_expressions = writer([schedule[0].rhs, schedule[1].rhs])
    symbol_map = writer.type_map
    # Get the symbol used for 'i', so we can solve for 'i'
    i = symbol_map["i"]
    solution = sym_maths.solve_equal_for(sympy_expressions[0],
                                         sympy_expressions[1], i)
    assert solution == result


def test_solve_equal_for_error(monkeypatch):
    '''Test that an unexpected SymPy result type raises the expected error. '''

    sym_maths = SymbolicMaths.get()
    # Monkeypatch SymPy's solveset to return a plain Python integer:
    monkeypatch.setattr(solvers, "solveset", lambda _x, _y: 1)
    x_sym = Symbol("X")
    with pytest.raises(ValueError) as err:
        sym_maths.solve_equal_for(x_sym, x_sym, x_sym)
    assert "Unexpected solution '1'' of type '<class 'int'>'" in str(err.value)


@pytest.mark.parametrize("expressions", [("max(3, 2, 1)", "max(1, 2, 3)"),
                                         ("max(1, 3)", "3"),
                                         ("max(1, 3)", "max(1, 2, 3)"),
                                         ("min(3, 2, 1)", "min(1, 2, 3)"),
                                         ("min(1, 3)", "min(1, 2, 3)"),
                                         ("min(1, 2, 3)", "1"),
                                         ("MOD(7,2)", "1"),
                                         ("MOD(i,j)", "mod(2+i-2, j)"),
                                         ("FLOOR(1.1)", "1"),
                                         ("FLOOR(-1.1)", "-2")
                                         ])
def test_symbolic_math_functions_with_constants(fortran_reader, expressions):
    '''Test that recognised functions with constant values as arguments are
    handled correctly."

    '''
    # A dummy program to easily create the PSyIR for the
    # expressions we need. We just take the RHS of the assignments
    source = f'''program test_prog
                 use some_mod
                 integer :: i, j, k, x
                 type(my_mod_type) :: a, b
                 x = {expressions[0]}
                 x = {expressions[1]}
                 end program test_prog
             '''

    psyir = fortran_reader.psyir_from_source(source)
    schedule = psyir.children[0]
    sym_maths = SymbolicMaths.get()
    assert sym_maths.equal(schedule[0].rhs, schedule[1].rhs) is True


@pytest.mark.parametrize("expressions", [("field(1+i)", "field(i+1)"),
                                         ("lambda", "lambda"),
                                         ("lambda(1+i)", "lambda(i+1)"),
                                         ("a%field(b+1)", "a%field(1+b)"),
                                         ("a%b%c(a_b+1)", "a%b%c(1+a_b)"),
                                         ("a%field(field+1)",
                                          "a%field(1+field)"),
                                         ("b+a%b(a%c,a%c,a%c)",
                                          "b+a%b(a%c,a%c,a%c)")
                                         ])
def test_symbolic_math_use_reserved_names(fortran_reader, expressions):
    '''Test that reserved names are handled as expected. The SymPy parser
    uses 'eval' internally, so if a Fortran variable name should be the
    same as a SymPy function (e.g. 'field'), parsing will fail. Similarly,
    a Python reserved name (like 'lambda') would cause a parsing error.

    '''
    # A dummy program to easily create the PSyIR for the
    # expressions we need. We just take the RHS of the assignments
    source = f'''program test_prog
                 use some_mod
                 integer :: field(10)
                 integer :: i, x
                 type(my_mod_type) :: a, b
                 x = {expressions[0]}
                 x = {expressions[1]}
                 end program test_prog
             '''
    psyir = fortran_reader.psyir_from_source(source)
    schedule = psyir.children[0]
    sym_maths = SymbolicMaths.get()
    assert sym_maths.equal(schedule[0].rhs, schedule[1].rhs) is True


@pytest.mark.parametrize("expressions", [("field(:)", "field(::)", True),
                                         ("field(1:2:3)",
                                          "field(1:2:3)", True),
                                         ("field(1:2:1)",
                                          "field(1:2)", True),
                                         ("field(1:2:3)",
                                          "field(2:2:3)", False),
                                         ("field(1:2:3)",
                                          "field(1:3:3)", False),
                                         ("field(1:2:3)",
                                          "field(1:2:4)", False),
                                         ])
def test_symbolic_math_use_range(fortran_reader, expressions):
    '''Test that ranges are handled correctly. A `Range` is converted
    to a SymPy three-tuple (start, stop, step), which means all components
    need to be handled individually

    '''
    # A dummy program to easily create the PSyIR for the
    # expressions we need. We just take the RHS of the assignments
    source = f'''program test_prog
                 use some_mod
                 integer :: field(10), i
                 type(my_mod_type) :: a, b
                 x = {expressions[0]}
                 x = {expressions[1]}
                 end program test_prog
             '''
    psyir = fortran_reader.psyir_from_source(source)
    schedule = psyir.children[0]
    sym_maths = SymbolicMaths.get()
    # The child of the ArrayReference is the Range
    assert sym_maths.equal(schedule[0].rhs.children[0],
                           schedule[1].rhs.children[0]) is expressions[2]


@pytest.mark.parametrize("expr,expected", [
    ("lambda + 1", "lambda + 1"),
    ("1.0", "1.0"),
    ("a", "a"),
    ("a*b+c", "a * b + c"),
    ("c+a*b", "a * b + c"),
    ("(a*b)+c", "a * b + c"),
    ("a*(b+c)", "a * b + a * c"),
    ("a*((b+c)/d)", "a * b / d + a * c / d"),
    ("a(i)*((b(i, j)+c(j))/d)",
     "a(i) * b(i, j) / d + a(i) * c(j) / d"),
    # 'a' is unresolved so we don't know from the first occurrence whether or
    # not it is a scalar.
    ("a / a(i)", "a / a(i)"),
    ("norm_u(idx+iw2) * u_e(idx + (LBOUND(u_e(),dim=1)-iw2v), df2)",
     "norm_u(idx + iw2) * u_e(idx - iw2v + LBOUND(u_e(), 1), df2)"),
    (".true. .and. .false.", ".false."),
    ("zh_cum1(jk1) <= zh_cum0(jk0) .AND. zh_cum1(jk1) > zh_cum0(jk0 - 1)",
<<<<<<< HEAD
     "zh_cum0(jk0) >= zh_cum1(jk1) .AND. zh_cum1(jk1) > zh_cum0(jk0 - 1)")
])
=======
     "zh_cum0(jk0) >= zh_cum1(jk1) .AND. zh_cum1(jk1) > zh_cum0(jk0 - 1)"),
    ("zh_cum1(jk1) == zh_cum0(jk0) .AND. zh_cum1(jk1) == zh_cum0(jk0 - 1)",
     "zh_cum0(jk0) == zh_cum1(jk1) .AND. zh_cum1(jk1) == zh_cum0(jk0 - 1)"),
    ("i == i .and. c(i,i) == 5", "c(i,i) == 5"),
    ])
>>>>>>> 6a323221
def test_symbolic_maths_expand(fortran_reader, fortran_writer, expr, expected):
    '''Test the expand method works as expected.'''
    # A dummy program to easily create the PSyIR for the
    # expression we need. We just take the RHS of the assignment
    source = (
        f"program test_prog\n"
        f"  use some_mod\n"
        f"  x = {expr}\n"
        f"end program test_prog\n")
    psyir = fortran_reader.psyir_from_source(source)
    sym_maths = SymbolicMaths.get()
    sym_maths.expand(psyir.children[0][0].rhs)
    result = fortran_writer(psyir.children[0][0].rhs)
    assert result == expected


def test_expand_with_intrinsic(fortran_reader, fortran_writer):
    '''
    Test that calling the `expand` method does not alter array accesses
    that are passed as arguments to other routines - in this case the
    LBOUND intrinsic.

    '''
    source = '''
  subroutine apply_mixed_operator_code(ncell1, nlayers, ndf_w2, ndf_w2h, &
                                  undf_w2v, undf_w2, lhs_w, norm_u, mu_cd)
    use kinds_mod, only: i_def, r_solver
    integer, intent(in) :: nlayers, ndf_w2, ndf_w2h, ncell1
    integer, intent(in) :: undf_w2v, undf_w2
    real(kind=r_solver), dimension(undf_w2v), intent(inout) :: lhs_w
    real(kind=r_solver), dimension(undf_w2), intent(in) :: norm_u
    real(kind=r_solver), dimension(ncell1,ndf_w2,ndf_w2), intent(in) :: mu_cd
    real(kind=r_solver), dimension(0:nlayers - 1,ndf_w2) :: u_e
    real(kind=r_solver), dimension(0:nlayers) :: t_col
    integer(kind=i_def) :: idx_10, df, df2, ij, iwt, iw2, iw2h, iw2v
    lhs_w(idx_10) = norm_u(idx_10 + (iw2 - iw2v)) * &
        mu_cd(idx_10 + (ij - iw2v), ndf_w2h + df ,df2) * &
        u_e(idx_10 + (LBOUND(u_e, dim=1) - iw2v), df2)
  end subroutine apply_mixed_operator_code'''
    psyir = fortran_reader.psyir_from_source(source)
    sym_maths = SymbolicMaths.get()
    rhs = psyir.walk(Assignment)[0].rhs
    sym_maths.expand(rhs)
    result = fortran_writer(psyir).lower()
    # Check that the 'u_e' argument remains unchanged.
    assert "lbound(u_e, 1),df2)" in result


def test_symbolic_maths_expand_function(fortran_reader, fortran_writer):
    '''Test the expand method works as expected when one of the
    Symbols in the expression corresponds to an actual function.

    '''
    source = (
        "module test\n"
        "  implicit none\n"
        "  contains\n"
        "  subroutine use_a\n"
        "    use some_mod, only: b, c, d\n"
        "    integer :: i, j, x\n"
        "    x = a(i)*((b(i,j)+c(j))/d)\n"
        "  end subroutine\n"
        "  function a(i)\n"
        "     integer, intent(in) :: i\n"
        "     integer :: a\n"
        "     a = i\n"
        "  end function\n"
        "end module\n")
    psyir = fortran_reader.psyir_from_source(source)
    sym_maths = SymbolicMaths.get()
    assigns = psyir.walk(Assignment)
    sym_maths.expand(assigns[0].rhs)
    result = fortran_writer(psyir).lower()
    assert "a(i) * b(i, j) / d +" in result


def test_symbolic_maths_expand_function_no_arg(fortran_reader, fortran_writer):
    '''Test the expand method works as expected when one of the Symbols in the
    expression corresponds to a function call with no arguments.

    '''
    source = (
        "module test\n"
        "  implicit none\n"
        "  contains\n"
        "  subroutine use_a\n"
        "    use some_mod, only: b, c, d\n"
        "    integer :: x, i, j\n"
        "    x = a()*((b(i,j)+c(j))/d)\n"
        "  end subroutine\n"
        "  function a()\n"
        "     integer :: a\n"
        "     a = 10\n"
        "  end function\n"
        "end module\n")
    psyir = fortran_reader.psyir_from_source(source)
    sym_maths = SymbolicMaths.get()
    assigns = psyir.walk(Assignment)
    sym_maths.expand(assigns[0].rhs)
    result = fortran_writer(psyir).lower()
    assert "x = a() * b(i, j) / d + a() *" in result


def test_symbolic_maths_array_and_array_index(fortran_reader):
    '''Test having an expression that uses a whole array and
    the same array with an index, e.g. : `a(i) + a`.
    '''
    source = '''program test_prog
          use some_mod
          real :: x, y, a(10)
          x = a(i)
          y = a
        end program test_prog'''
    psyir = fortran_reader.psyir_from_source(source)
    assigns = psyir.walk(Assignment)
    sym_maths = SymbolicMaths.get()
    assert not sym_maths.equal(assigns[0].rhs, assigns[1].rhs)

    assert sym_maths.equal(assigns[0].rhs, assigns[0].rhs)

    assert sym_maths.equal(assigns[1].rhs, assigns[1].rhs)


@pytest.mark.parametrize(
    "expressions",
    [(".false. .and. .false.", "False"),
     (".false. .and. .true.", "False"),
     (".true. .and. .false.", "False"),
     (".true. .and. .true.", "True"),
     (".false. .or. .false.", "False"),
     (".false. .or. .true.", "True"),
     (".true. .or. .false.", "True"),
     (".true. .or. .true.", "True"),
     (".false. .eqv. .false.", "True"),
     (".false. .eqv. .true.", "False"),
     (".true. .eqv. .false.", "False"),
     (".true. .eqv. .true.", "True"),
     (".false. .neqv. .false.", "False"),
     (".false. .neqv. .true.", "True"),
     (".true. .neqv. .false.", "True"),
     (".true. .neqv. .true.", "False"),
     (" .false. .and. ((3 -2 + 4 - 5) .eq. 0 .and. .false.)", False),
     ])
def test_sym_writer_boolean_expr(fortran_reader, expressions):
    '''Test that booleans are written in the way that SymPy accepts.
    '''
    # A dummy program to easily create the PSyIR for the
    # expressions we need. We just take the RHS of the assignments
    source = f'''program test_prog
                logical :: bool_expr
                bool_expr = {expressions[0]}
                bool_expr = {expressions[1]}
                end program test_prog '''

    psyir = fortran_reader.psyir_from_source(source)
    lit0 = psyir.children[0].children[0].rhs
    lit1 = psyir.children[0].children[1].rhs
    sympy_writer = SymPyWriter()

    sympy_expr = sympy_writer(lit0)
    assert sympy_expr == sympy_writer(lit1)


@pytest.mark.parametrize(
    "expressions",
    [(".true. .and. .false.", False),
     (".true. .and. .true.", True),
     (".false. .or. .true.", True),
     ("3 .eq. 3", True),
     (" ((3 -2 + 4 - 5) .eq. 0 .and. .false.) .or. .true.", True),
     (" ((3 -2 + 4 - 5) .eq. 0 .and. .true.)", True),
     (" (3 -2 + 4 - 5) .eq. 0 .and. .false. .and. .true.", False),
     (" ((3 -2 + 4 - 5) .eq. 0 .and. .false.) .and. .true.", False),
     (" .false. .and. ((3 -2 + 4 - 5) .eq. 0 .and. .false.)", False),
     ("  (((3 -2 + 4 - 5) .eq. 0) .and. .false.)", False),
     ])
def test_sym_writer_boolean_expr_add_test(fortran_reader, expressions):
    '''Test that booleans are written in the way that SymPy accepts.
    '''
    # A dummy program to easily create the PSyIR for the
    # expressions we need. We just take the RHS of the assignments
    source = f'''program test_prog
    logical :: bool_expr
    bool_expr = {expressions[0]}
    end program test_prog '''

    psyir = fortran_reader.psyir_from_source(source)
    lit = psyir.children[0].children[0].rhs
    sympy_writer = SymPyWriter()
    sympy_expr = sympy_writer(lit)
    assert sympy_expr == expressions[1]<|MERGE_RESOLUTION|>--- conflicted
+++ resolved
@@ -483,16 +483,11 @@
      "norm_u(idx + iw2) * u_e(idx - iw2v + LBOUND(u_e(), 1), df2)"),
     (".true. .and. .false.", ".false."),
     ("zh_cum1(jk1) <= zh_cum0(jk0) .AND. zh_cum1(jk1) > zh_cum0(jk0 - 1)",
-<<<<<<< HEAD
-     "zh_cum0(jk0) >= zh_cum1(jk1) .AND. zh_cum1(jk1) > zh_cum0(jk0 - 1)")
-])
-=======
      "zh_cum0(jk0) >= zh_cum1(jk1) .AND. zh_cum1(jk1) > zh_cum0(jk0 - 1)"),
     ("zh_cum1(jk1) == zh_cum0(jk0) .AND. zh_cum1(jk1) == zh_cum0(jk0 - 1)",
      "zh_cum0(jk0) == zh_cum1(jk1) .AND. zh_cum1(jk1) == zh_cum0(jk0 - 1)"),
-    ("i == i .and. c(i,i) == 5", "c(i,i) == 5"),
+    ("i == i .and. c(i,i) == 5", "c(i, i) == 5"),
     ])
->>>>>>> 6a323221
 def test_symbolic_maths_expand(fortran_reader, fortran_writer, expr, expected):
     '''Test the expand method works as expected.'''
     # A dummy program to easily create the PSyIR for the
