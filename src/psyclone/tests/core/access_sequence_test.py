# -----------------------------------------------------------------------------
# BSD 3-Clause License
#
# Copyright (c) 2019-2025, Science and Technology Facilities Council.
# All rights reserved.
#
# Redistribution and use in source and binary forms, with or without
# modification, are permitted provided that the following conditions are met:
#
# * Redistributions of source code must retain the above copyright notice, this
#   list of conditions and the following disclaimer.
#
# * Redistributions in binary form must reproduce the above copyright notice,
#   this list of conditions and the following disclaimer in the documentation
#   and/or other materials provided with the distribution.
#
# * Neither the name of the copyright holder nor the names of its
#   contributors may be used to endorse or promote products derived from
#   this software without specific prior written permission.
#
# THIS SOFTWARE IS PROVIDED BY THE COPYRIGHT HOLDERS AND CONTRIBUTORS
# "AS IS" AND ANY EXPRESS OR IMPLIED WARRANTIES, INCLUDING, BUT NOT
# LIMITED TO, THE IMPLIED WARRANTIES OF MERCHANTABILITY AND FITNESS
# FOR A PARTICULAR PURPOSE ARE DISCLAIMED. IN NO EVENT SHALL THE
# COPYRIGHT HOLDER OR CONTRIBUTORS BE LIABLE FOR ANY DIRECT, INDIRECT,
# INCIDENTAL, SPECIAL, EXEMPLARY, OR CONSEQUENTIAL DAMAGES (INCLUDING,
# BUT NOT LIMITED TO, PROCUREMENT OF SUBSTITUTE GOODS OR SERVICES;
# LOSS OF USE, DATA, OR PROFITS; OR BUSINESS INTERRUPTION) HOWEVER
# CAUSED AND ON ANY THEORY OF LIABILITY, WHETHER IN CONTRACT, STRICT
# LIABILITY, OR TORT (INCLUDING NEGLIGENCE OR OTHERWISE) ARISING IN
# ANY WAY OUT OF THE USE OF THIS SOFTWARE, EVEN IF ADVISED OF THE
# POSSIBILITY OF SUCH DAMAGE.
# -----------------------------------------------------------------------------
# Author: Joerg Henrichs, Bureau of Meteorology
# Modified: A. R. Porter, R. W. Ford and S. Siso, STFC Daresbury Laboratory

'''This module tests the various classes in the access_sequence module.'''


import pytest

from psyclone.core import (AccessInfo, Signature,
                           AccessSequence)
from psyclone.core.access_type import AccessType
from psyclone.errors import InternalError
from psyclone.psyir.nodes import (
    Assignment, Node, Reference, Return, ArrayReference)
from psyclone.psyir.symbols import DataSymbol, INTEGER_TYPE, Symbol


def test_access_info():
    '''Test the AccessInfo class.
    '''
    access_info = AccessInfo(AccessType.READ, Node())
    assert access_info.access_type == AccessType.READ
    assert access_info.component_indices() == tuple(tuple())
    assert not access_info.has_indices()
    assert str(access_info) == "READ"
    access_info.change_read_to_write()
    assert str(access_info) == "WRITE"
    assert access_info.access_type == AccessType.WRITE
    with pytest.raises(InternalError) as err:
        access_info.change_read_to_write()
    assert "Trying to change variable to 'WRITE' which does not have "\
        "'READ' access." in str(err.value)

    access_info = AccessInfo(AccessType.UNKNOWN, Node())
    assert access_info.access_type == AccessType.UNKNOWN
<<<<<<< HEAD
=======
    assert access_info.component_indices.indices_lists == [[]]

    access_info = AccessInfo(AccessType.UNKNOWN, Node(),
                             [["i", "j"]])
    assert access_info.access_type == AccessType.UNKNOWN
    assert access_info.component_indices.indices_lists == [["i", "j"]]

    access_info = AccessInfo(AccessType.UNKNOWN, Node(),
                             ComponentIndices([["i", "j"]]))
    assert access_info.access_type == AccessType.UNKNOWN
    assert access_info.component_indices.indices_lists == [["i", "j"]]


def test_access_info_is_any_read_or_write():
    ''' Test the AccessInfo is_any_read/write methods. '''

    # read-only types
    access_info = AccessInfo(AccessType.READ, Node())
    assert access_info.is_any_read()
    assert not access_info.is_any_write()

    # write-only types
    access_info = AccessInfo(AccessType.WRITE, Node())
    assert not access_info.is_any_read()
    assert access_info.is_any_write()
    access_info = AccessInfo(AccessType.SUM, Node())
    assert not access_info.is_any_read()
    assert access_info.is_any_write()

    # read and write types
    access_info = AccessInfo(AccessType.INC, Node())
    assert access_info.is_any_read()
    assert access_info.is_any_write()
    access_info = AccessInfo(AccessType.READINC, Node())
    assert access_info.is_any_read()
    assert access_info.is_any_write()
    access_info = AccessInfo(AccessType.READWRITE, Node())
    assert access_info.is_any_read()
    assert access_info.is_any_write()

    # non-read nor write types
    access_info = AccessInfo(AccessType.CALL, Node())
    assert not access_info.is_any_read()
    assert not access_info.is_any_write()
    access_info = AccessInfo(AccessType.INQUIRY, Node())
    assert not access_info.is_any_read()
    assert not access_info.is_any_write()
    access_info = AccessInfo(AccessType.TYPE_INFO, Node())
    assert not access_info.is_any_read()
    assert not access_info.is_any_write()

    # TODO #2863: This is probably wrong, it should be read and written
    access_info = AccessInfo(AccessType.UNKNOWN, Node())
    assert not access_info.is_any_read()
    assert not access_info.is_any_write()


# -----------------------------------------------------------------------------
def test_access_info_exceptions():
    '''Test that the right exceptions are raised.
    '''
    with pytest.raises(InternalError) as err:
        _ = AccessInfo(AccessType.READ, Node(), component_indices=123)
    assert "Index object in ComponentIndices constructor must be None, " \
           "a list or list of lists, got '123'" in str(err.value)

    with pytest.raises(InternalError) as err:
        _ = AccessInfo(AccessType.READ, Node(), component_indices=[[], 123])
    assert "ComponentIndices: Invalid list parameter '[[], 123]'" \
        in str(err.value)

    access_info = AccessInfo(AccessType.READ, Node())
    with pytest.raises(InternalError) as err:
        access_info.component_indices = 123
    assert "The component_indices object in the setter of AccessInfo must " \
           "be an instance of ComponentIndices, got '123'" in str(err.value)
>>>>>>> 82dcb4fe


def test_access_info_description():
    '''
    Test for the description() method of AccessInfo.
    '''
    # When associated node is not a Statement.
    ainfo = AccessInfo(AccessType.READ, Node())
    assert "< node[] >" in ainfo.description.lower()
    # When it is a Statement.
    ainfo = AccessInfo(AccessType.READ, Return())
    assert "return" in ainfo.description.lower()
    # When it is a Symbol.
    osym = Symbol("something")
    asym = DataSymbol("test", INTEGER_TYPE, initial_value=Reference(osym))
    ainfo = AccessInfo(AccessType.INQUIRY, asym)
    assert ("definition of symbol 'test: datasymbol<scalar" in
            ainfo.description.lower())


# -----------------------------------------------------------------------------
def test_variable_access_sequence():
    '''Test the AccessSequence class, i.e. the class that manages a
    list of VariableInfo instances for one variable
    '''

    accesses = AccessSequence(Signature("var_name"))
    assert accesses.var_name == "var_name"
    assert str(accesses) == "var_name:[]"
    assert accesses.is_written() is False
    assert accesses.is_written_first() is False
    assert accesses.is_read() is False

    assert not accesses  # In python an empty list is falsy
    assert accesses.all_read_accesses == []
    assert accesses.all_write_accesses == []
    assert accesses.signature == Signature("var_name")

    accesses.add_access(AccessType.INQUIRY, Node())
    accesses.add_access(AccessType.READ, Node())
    assert str(accesses) == "var_name:[INQUIRY,READ]"
    assert accesses.str_access_summary() == "INQUIRY+READ"
    assert accesses.is_read()
    assert accesses.has_data_access()
    assert accesses.is_read_only()
    assert accesses.all_read_accesses == [accesses[1]]
    assert accesses.all_write_accesses == []
    assert not accesses.is_written()
    assert not accesses.is_written_first()
    assert not accesses.is_called()
    accesses.change_read_to_write()
    assert not accesses.is_read()
    assert accesses.is_written()
    assert accesses.is_written_first()
    assert not accesses.is_read_only()
    assert accesses.all_read_accesses == []
    assert accesses.all_write_accesses == [accesses[1]]

    # Now we have one write access, which we should not be able to
    # change to write again:
    with pytest.raises(InternalError) as err:
        accesses.change_read_to_write()
    assert ("Variable 'var_name' has a 'WRITE' access. change_read_to_write() "
            "expects only inquiry accesses and a single 'READ' access."
            in str(err.value))

    with pytest.raises(IndexError) as err:
        _ = accesses[2]

    # Add a READ access - we should not be able to
    # change this read to write as there's already a WRITE access.
    accesses.add_access(AccessType.READ, Node())
    with pytest.raises(InternalError) as err:
        accesses.change_read_to_write()
    assert ("Variable 'var_name' has a 'WRITE' access. change_read_to_write() "
            "expects only inquiry accesses and a single 'READ' access."
            in str(err.value))
    # And make sure the variable is not read_only if a write is added
    accesses.add_access(AccessType.WRITE, Node())
    assert accesses.is_read_only() is False
    assert accesses.all_read_accesses == [accesses[2]]
    assert accesses.all_write_accesses == [accesses[1], accesses[3]]
    # Check that we catch a case where there are no accesses at all.
    accesses = AccessSequence(Signature("var_name"))
    with pytest.raises(InternalError) as err:
        accesses.change_read_to_write()
    assert "but it does not have a 'READ' access" in str(err.value)

    # Now do just a CALL, this will have no data accesses
    accesses = AccessSequence(Signature("var_name"))
    accesses.add_access(AccessType.CALL, Node())
    assert accesses.is_called()
    assert not accesses.is_read()
    assert not accesses.is_written()
    assert not accesses.has_data_access()


def test_variable_access_sequence_has_indices(fortran_reader):
    '''Test that the AccessSequence class handles indices as expected.

    '''
    vam = AccessSequence(Signature("var_name"))
    # Add non array-like access:
    vam.add_access(AccessType.READ, Node())
    assert not vam.has_indices()
    # Add array access:
    vam.add_access(AccessType.READ, ArrayReference(Symbol("a")))
    assert vam.has_indices()

    # Get some real nodes:
    code = '''program test_prog
              use some_mod
              real, dimension(5,5) :: b, c
              integer :: i
              a = b(i)
              end program test_prog'''
    psyir = fortran_reader.psyir_from_source(code)
    scalar_assignment = psyir.walk(Assignment)[0]
    rhs = scalar_assignment.rhs

    vam = AccessSequence(Signature("b"))
    vam.add_access(AccessType.READ, rhs)

    # Check that the access to "b[i]" is considered an index
    # when testing for access using "i"
    assert vam.has_indices("i")
    # Check that the access to "b[i]" is not considered an index
    # when testing for access using "j"
    assert not vam.has_indices("j")


# -----------------------------------------------------------------------------
def test_variable_access_sequence_read_write():
    '''Test the handling of READWRITE accesses. A READWRITE indicates both
    a read and a write access, but if a variable has a READ and a WRITE
    access, this is not one READWRITE access. A READWRITE access is only
    used in subroutine calls (depending on kernel metadata)
    '''

    accesses = AccessSequence(Signature("var_name"))
    assert accesses.has_read_write() is False
    assert accesses.is_written_first() is False

    # Add a READ and WRITE access and make sure it is not reported as
    # READWRITE access
    node = Node()
    accesses.add_access(AccessType.READ, node)
    assert accesses[0].node == node
    # Test a single read access:
    assert accesses.is_written_first() is False
    accesses.add_access(AccessType.WRITE, Node())
    assert accesses.has_read_write() is False
    # This tests a read-then-write access:
    assert accesses.is_written_first() is False

    accesses.add_access(AccessType.READWRITE, Node())
    assert accesses.has_read_write()

    # Create a new instance, and add only one READWRITE access:
    accesses = AccessSequence(Signature("var_name"))
    accesses.add_access(AccessType.READWRITE, Node())
    assert accesses.has_read_write()
    assert accesses.is_read()
    assert accesses.is_written()
    assert accesses.has_data_access()
    assert not accesses.is_called()<|MERGE_RESOLUTION|>--- conflicted
+++ resolved
@@ -66,19 +66,12 @@
 
     access_info = AccessInfo(AccessType.UNKNOWN, Node())
     assert access_info.access_type == AccessType.UNKNOWN
-<<<<<<< HEAD
-=======
-    assert access_info.component_indices.indices_lists == [[]]
-
-    access_info = AccessInfo(AccessType.UNKNOWN, Node(),
-                             [["i", "j"]])
+
+    access_info = AccessInfo(AccessType.UNKNOWN, Node())
     assert access_info.access_type == AccessType.UNKNOWN
-    assert access_info.component_indices.indices_lists == [["i", "j"]]
-
-    access_info = AccessInfo(AccessType.UNKNOWN, Node(),
-                             ComponentIndices([["i", "j"]]))
+
+    access_info = AccessInfo(AccessType.UNKNOWN, Node())
     assert access_info.access_type == AccessType.UNKNOWN
-    assert access_info.component_indices.indices_lists == [["i", "j"]]
 
 
 def test_access_info_is_any_read_or_write():
@@ -123,28 +116,6 @@
     access_info = AccessInfo(AccessType.UNKNOWN, Node())
     assert not access_info.is_any_read()
     assert not access_info.is_any_write()
-
-
-# -----------------------------------------------------------------------------
-def test_access_info_exceptions():
-    '''Test that the right exceptions are raised.
-    '''
-    with pytest.raises(InternalError) as err:
-        _ = AccessInfo(AccessType.READ, Node(), component_indices=123)
-    assert "Index object in ComponentIndices constructor must be None, " \
-           "a list or list of lists, got '123'" in str(err.value)
-
-    with pytest.raises(InternalError) as err:
-        _ = AccessInfo(AccessType.READ, Node(), component_indices=[[], 123])
-    assert "ComponentIndices: Invalid list parameter '[[], 123]'" \
-        in str(err.value)
-
-    access_info = AccessInfo(AccessType.READ, Node())
-    with pytest.raises(InternalError) as err:
-        access_info.component_indices = 123
-    assert "The component_indices object in the setter of AccessInfo must " \
-           "be an instance of ComponentIndices, got '123'" in str(err.value)
->>>>>>> 82dcb4fe
 
 
 def test_access_info_description():
