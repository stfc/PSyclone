# -----------------------------------------------------------------------------
# BSD 3-Clause License
#
# Copyright (c) 2019-2025, Science and Technology Facilities Council.
# All rights reserved.
#
# Redistribution and use in source and binary forms, with or without
# modification, are permitted provided that the following conditions are met:
#
# * Redistributions of source code must retain the above copyright notice, this
#   list of conditions and the following disclaimer.
#
# * Redistributions in binary form must reproduce the above copyright notice,
#   this list of conditions and the following disclaimer in the documentation
#   and/or other materials provided with the distribution.
#
# * Neither the name of the copyright holder nor the names of its
#   contributors may be used to endorse or promote products derived from
#   this software without specific prior written permission.
#
# THIS SOFTWARE IS PROVIDED BY THE COPYRIGHT HOLDERS AND CONTRIBUTORS
# "AS IS" AND ANY EXPRESS OR IMPLIED WARRANTIES, INCLUDING, BUT NOT
# LIMITED TO, THE IMPLIED WARRANTIES OF MERCHANTABILITY AND FITNESS
# FOR A PARTICULAR PURPOSE ARE DISCLAIMED. IN NO EVENT SHALL THE
# COPYRIGHT HOLDER OR CONTRIBUTORS BE LIABLE FOR ANY DIRECT, INDIRECT,
# INCIDENTAL, SPECIAL, EXEMPLARY, OR CONSEQUENTIAL DAMAGES (INCLUDING,
# BUT NOT LIMITED TO, PROCUREMENT OF SUBSTITUTE GOODS OR SERVICES;
# LOSS OF USE, DATA, OR PROFITS; OR BUSINESS INTERRUPTION) HOWEVER
# CAUSED AND ON ANY THEORY OF LIABILITY, WHETHER IN CONTRACT, STRICT
# LIABILITY, OR TORT (INCLUDING NEGLIGENCE OR OTHERWISE) ARISING IN
# ANY WAY OUT OF THE USE OF THIS SOFTWARE, EVEN IF ADVISED OF THE
# POSSIBILITY OF SUCH DAMAGE.
# -----------------------------------------------------------------------------
# Author: Joerg Henrichs, Bureau of Meteorology
# Modified: A. R. Porter, R. W. Ford and S. Siso, STFC Daresbury Laboratory

'''This module tests the various classes in the access_sequence module.'''


import pytest

from psyclone.core import (AccessInfo, Signature,
                           AccessSequence)
from psyclone.core.access_type import AccessType
from psyclone.errors import InternalError
from psyclone.psyir.frontend.fortran import FortranReader
from psyclone.psyir.nodes import (
    Assignment, Node, Reference, Return, ArrayReference)
from psyclone.psyir.symbols import DataSymbol, INTEGER_TYPE, Symbol


def test_access_info() -> None:
    '''Test the AccessInfo class.
    '''
    access_info = AccessInfo(AccessType.READ, Node())
    assert access_info.access_type == AccessType.READ
    assert access_info.component_indices() == tuple(tuple())
    assert not access_info.has_indices()
    assert str(access_info) == "READ"
    access_info.change_read_to_write()
    assert str(access_info) == "WRITE"
    assert access_info.access_type == AccessType.WRITE
    with pytest.raises(InternalError) as err:
        access_info.change_read_to_write()
    assert "Trying to change variable to 'WRITE' which does not have "\
        "'READ' access." in str(err.value)
    access_info2 = AccessInfo(AccessType.READ, Node())
    assert str(access_info2) == "READ"
<<<<<<< HEAD
    access_info2.change_read_to_type_info()
    assert str(access_info2) == "TYPE_INFO"
    assert access_info2.access_type == AccessType.TYPE_INFO
    with pytest.raises(InternalError) as err:
        access_info2.change_read_to_type_info()
    assert ("Trying to change variable to 'TYPE_INFO' which does not have "
            "'READ' access." in str(err.value))

    # Test setter and getter:
    component_indices = ComponentIndices([["i"]])
    access_info.component_indices = component_indices
    assert access_info.component_indices == component_indices
    assert access_info.has_indices()
=======
    access_info2.change_read_to_constant()
    assert str(access_info2) == "CONSTANT"
    assert access_info2.access_type == AccessType.CONSTANT
    with pytest.raises(InternalError) as err:
        access_info2.change_read_to_constant()
    assert ("Trying to change variable to 'CONSTANT' which does not have "
            "'READ' access." in str(err.value))
>>>>>>> d5f85b17

    access_info = AccessInfo(AccessType.UNKNOWN, Node())
    assert access_info.access_type == AccessType.UNKNOWN

    access_info = AccessInfo(AccessType.UNKNOWN, Node())
    assert access_info.access_type == AccessType.UNKNOWN

    access_info = AccessInfo(AccessType.UNKNOWN, Node())
    assert access_info.access_type == AccessType.UNKNOWN

    assert access_info.is_data_access

    access_info = AccessInfo(AccessType.INQUIRY, Node())
    assert not access_info.is_data_access


def test_access_info_is_any_read_or_write():
    ''' Test the AccessInfo is_any_read/write methods. '''

    # read-only types
    access_info = AccessInfo(AccessType.READ, Node())
    assert access_info.is_any_read()
    assert not access_info.is_any_write()

    # write-only types
    access_info = AccessInfo(AccessType.WRITE, Node())
    assert not access_info.is_any_read()
    assert access_info.is_any_write()
    access_info = AccessInfo(AccessType.SUM, Node())
    assert not access_info.is_any_read()
    assert access_info.is_any_write()

    # read and write types
    access_info = AccessInfo(AccessType.INC, Node())
    assert access_info.is_any_read()
    assert access_info.is_any_write()
    access_info = AccessInfo(AccessType.READINC, Node())
    assert access_info.is_any_read()
    assert access_info.is_any_write()
    access_info = AccessInfo(AccessType.READWRITE, Node())
    assert access_info.is_any_read()
    assert access_info.is_any_write()

    # non-read nor write types
    access_info = AccessInfo(AccessType.CALL, Node())
    assert not access_info.is_any_read()
    assert not access_info.is_any_write()
    access_info = AccessInfo(AccessType.INQUIRY, Node())
    assert not access_info.is_any_read()
    assert not access_info.is_any_write()
    access_info = AccessInfo(AccessType.CONSTANT, Node())
    assert not access_info.is_any_read()
    assert not access_info.is_any_write()

    # TODO #2863: This is probably wrong, it should be read and written
    access_info = AccessInfo(AccessType.UNKNOWN, Node())
    assert not access_info.is_any_read()
    assert not access_info.is_any_write()


def test_access_info_description() -> None:
    '''
    Test for the description() method of AccessInfo.
    '''
    # When associated node is not a Statement.
    ainfo = AccessInfo(AccessType.READ, Node())
    assert "< node[] >" in ainfo.description.lower()
    # When it is a Statement.
    ainfo = AccessInfo(AccessType.READ, Return())
    assert "return" in ainfo.description.lower()
    # When it is a Symbol.
    osym = Symbol("something")
    asym = DataSymbol("test", INTEGER_TYPE, initial_value=Reference(osym))
    ainfo = AccessInfo(AccessType.INQUIRY, asym)
    assert ("definition of symbol 'test: datasymbol<scalar" in
            ainfo.description.lower())


# -----------------------------------------------------------------------------
def test_variable_access_sequence() -> None:
    '''Test the AccessSequence class, i.e. the class that manages a
    list of VariableInfo instances for one variable
    '''

    accesses = AccessSequence(Signature("var_name"))
    assert accesses.var_name == "var_name"
    assert str(accesses) == "var_name:[]"
    assert accesses.is_written() is False
    assert accesses.is_written_first() is False
    assert accesses.is_read() is False

    assert not accesses  # In python an empty list is falsy
    assert accesses.all_read_accesses == []
    assert accesses.all_write_accesses == []
    assert accesses.signature == Signature("var_name")

    accesses.add_access(AccessType.INQUIRY, Node())
    accesses.add_access(AccessType.READ, Node())
    assert str(accesses) == "var_name:[INQUIRY,READ]"
    assert accesses.str_access_summary() == "INQUIRY+READ"
    assert accesses.is_read()
    assert accesses.has_data_access()
    assert accesses.is_read_only()
    assert accesses.all_read_accesses == [accesses[1]]
    assert accesses.all_write_accesses == []
    assert not accesses.is_written()
    assert not accesses.is_written_first()
    assert not accesses.is_called()
    accesses.change_read_to_write()
    assert not accesses.is_read()
    assert accesses.is_written()
    assert accesses.is_written_first()
    assert not accesses.is_read_only()
    assert accesses.all_read_accesses == []
    assert accesses.all_write_accesses == [accesses[1]]

    # Now we have one write access, which we should not be able to
    # change to write again:
    with pytest.raises(InternalError) as err_internal:
        accesses.change_read_to_write()
    assert ("Variable 'var_name' has a 'WRITE' access. change_read_to_write() "
            "expects only inquiry accesses and a single 'READ' access."
            in str(err_internal.value))

    with pytest.raises(IndexError) as err:
        _ = accesses[2]
    assert "list index out of range" in str(err.value)

    # Add a READ access - we should not be able to
    # change this read to write as there's already a WRITE access.
    accesses.add_access(AccessType.READ, Node())
    with pytest.raises(InternalError) as err_internal:
        accesses.change_read_to_write()
    assert ("Variable 'var_name' has a 'WRITE' access. change_read_to_write() "
            "expects only inquiry accesses and a single 'READ' access."
            in str(err_internal.value))
    # And make sure the variable is not read_only if a write is added
    accesses.add_access(AccessType.WRITE, Node())
    assert accesses.is_read_only() is False
    assert accesses.all_read_accesses == [accesses[2]]
    assert accesses.all_write_accesses == [accesses[1], accesses[3]]
    # Check that we catch a case where there are no accesses at all.
    accesses = AccessSequence(Signature("var_name"))
    with pytest.raises(InternalError) as err_internal:
        accesses.change_read_to_write()
    assert "but it does not have a 'READ' access" in str(err_internal.value)

    # Test handling if there is more than one read and it is supposed
    # to change read to write:
    accesses.add_access(AccessType.READ, Node())
    accesses.add_access(AccessType.READ, Node())
    with pytest.raises(InternalError) as err_internal:
        accesses.change_read_to_write()
    assert ("Trying to change variable 'var_name' to 'WRITE' but it has more "
            "than one 'READ' access." in str(err_internal.value))

    # Now do just a CALL, this will have no data accesses
    accesses = AccessSequence(Signature("var_name"))
    accesses.add_access(AccessType.CALL, Node())
    assert accesses.is_called()
    assert not accesses.is_read()
    assert not accesses.is_written()
    assert not accesses.has_data_access()


<<<<<<< HEAD
def test_variable_access_sequence_read_to_type_info():
    '''
    Test the read_to_type_info functionality of AccessSequence
    '''
    accesses = AccessSequence(Signature("var_name"))
    accesses.add_access(AccessType.INQUIRY, Node(), component_indices=None)
    accesses.add_access(AccessType.READ, Node(), component_indices=None)
    accesses.change_read_to_type_info()
=======
def test_variable_access_sequence_read_to_constant():
    '''
    Test the read_to_constant functionality of AccessSequence
    '''
    accesses = AccessSequence(Signature("var_name"))
    accesses.add_access(AccessType.INQUIRY, Node())
    accesses.add_access(AccessType.READ, Node())
    accesses.change_read_to_constant()
>>>>>>> d5f85b17
    assert not accesses.is_read()
    assert not accesses.is_written()
    assert not accesses.has_data_access()

    with pytest.raises(InternalError) as err:
<<<<<<< HEAD
        accesses.change_read_to_type_info()
    assert ("Trying to change variable 'var_name' to "
            "'TYPE_INFO' but it does not have a 'READ' access."
            in str(err.value))

    accesses.add_access(AccessType.WRITE, Node(), component_indices=None)
    with pytest.raises(InternalError) as err:
        accesses.change_read_to_type_info()
    assert ("Variable 'var_name' has a 'WRITE' access. "
            "change_read_to_type_info() "
=======
        accesses.change_read_to_constant()
    assert ("Trying to change variable 'var_name' to "
            "'CONSTANT' but it does not have a 'READ' access."
            in str(err.value))

    accesses.add_access(AccessType.WRITE, Node())
    with pytest.raises(InternalError) as err:
        accesses.change_read_to_constant()
    assert ("Variable 'var_name' has a 'WRITE' access. "
            "change_read_to_constant() "
>>>>>>> d5f85b17
            "expects only inquiry accesses and a single 'READ' access."
            in str(err.value))

    accesses = AccessSequence(Signature("var_name"))
<<<<<<< HEAD
    accesses.add_access(AccessType.READ, Node(), component_indices=None)
    accesses.add_access(AccessType.READ, Node(), component_indices=None)

    with pytest.raises(InternalError) as err:
        accesses.change_read_to_type_info()
    assert ("Trying to change variable 'var_name' to "
            "'TYPE_INFO' but it has more than one 'READ' access."
            in str(err.value))


def test_variable_access_sequence_has_indices(fortran_reader):
=======
    accesses.add_access(AccessType.READ, Node())
    accesses.add_access(AccessType.READ, Node())

    with pytest.raises(InternalError) as err:
        accesses.change_read_to_constant()
    assert ("Trying to change variable 'var_name' to "
            "'CONSTANT' but it has more than one 'READ' access."
            in str(err.value))


def test_variable_access_sequence_update() -> None:
    '''Test that the AccessSequence class updates as expected.

    '''
    access_seq1 = AccessSequence(Signature("var_name"))
    node1 = Node()
    access_seq1.add_access(AccessType.CALL, node1)

    access_seq2 = AccessSequence(Signature("var_name"))
    node2 = Node()
    access_seq2.add_access(AccessType.CALL, node2)
    access_seq1.update(access_seq2)

    assert len(access_seq1) == 2
    assert access_seq1[0].node is node1
    assert access_seq1[1].node is node2

    access_seq3 = AccessSequence(Signature("other_name"))
    access_seq3.add_access(AccessType.CALL, Node())

    with pytest.raises(ValueError) as err:
        access_seq1.update(access_seq3)

    assert ("Cannot update the AccessSequence for 'var_name' using data for "
            "a different access ('other_name')." == str(err.value))


def test_variable_access_sequence_has_indices(
        fortran_reader: FortranReader
        ) -> None:
>>>>>>> d5f85b17
    '''Test that the AccessSequence class handles indices as expected.

    '''
    vam = AccessSequence(Signature("var_name"))
    # Add non array-like access:
    vam.add_access(AccessType.READ, Node())
    assert not vam.has_indices()
    # Add array access:
    vam.add_access(AccessType.READ, ArrayReference(Symbol("a")))
    assert vam.has_indices()

    # Get some real nodes:
    code = '''program test_prog
              use some_mod
              real, dimension(5,5) :: b, c
              integer :: i
              a = b(i)
              end program test_prog'''
    psyir = fortran_reader.psyir_from_source(code)
    scalar_assignment = psyir.walk(Assignment)[0]
    rhs = scalar_assignment.rhs

    vam = AccessSequence(Signature("b"))
    vam.add_access(AccessType.READ, rhs)

    # Check that the access to "b[i]" is considered an index
    # when testing for access using "i"
    assert vam.has_indices("i")
    # Check that the access to "b[i]" is not considered an index
    # when testing for access using "j"
    assert not vam.has_indices("j")


# -----------------------------------------------------------------------------
def test_variable_access_sequence_read_write() -> None:
    '''Test the handling of READWRITE accesses. A READWRITE indicates both
    a read and a write access, but if a variable has a READ and a WRITE
    access, this is not one READWRITE access. A READWRITE access is only
    used in subroutine calls (depending on kernel metadata)
    '''

    accesses = AccessSequence(Signature("var_name"))
    assert accesses.has_read_write() is False
    assert accesses.is_written_first() is False

    # Add a READ and WRITE access and make sure it is not reported as
    # READWRITE access
    node = Node()
    accesses.add_access(AccessType.READ, node)
    assert accesses[0].node == node
    # Test a single read access:
    assert accesses.is_written_first() is False
    accesses.add_access(AccessType.WRITE, Node())
    assert accesses.has_read_write() is False
    # This tests a read-then-write access:
    assert accesses.is_written_first() is False

    accesses.add_access(AccessType.READWRITE, Node())
    assert accesses.has_read_write()

    # Create a new instance, and add only one READWRITE access:
    accesses = AccessSequence(Signature("var_name"))
    accesses.add_access(AccessType.READWRITE, Node())
    assert accesses.has_read_write()
    assert accesses.is_read()
    assert accesses.is_written()
    assert accesses.has_data_access()
    assert not accesses.is_called()<|MERGE_RESOLUTION|>--- conflicted
+++ resolved
@@ -66,21 +66,6 @@
         "'READ' access." in str(err.value)
     access_info2 = AccessInfo(AccessType.READ, Node())
     assert str(access_info2) == "READ"
-<<<<<<< HEAD
-    access_info2.change_read_to_type_info()
-    assert str(access_info2) == "TYPE_INFO"
-    assert access_info2.access_type == AccessType.TYPE_INFO
-    with pytest.raises(InternalError) as err:
-        access_info2.change_read_to_type_info()
-    assert ("Trying to change variable to 'TYPE_INFO' which does not have "
-            "'READ' access." in str(err.value))
-
-    # Test setter and getter:
-    component_indices = ComponentIndices([["i"]])
-    access_info.component_indices = component_indices
-    assert access_info.component_indices == component_indices
-    assert access_info.has_indices()
-=======
     access_info2.change_read_to_constant()
     assert str(access_info2) == "CONSTANT"
     assert access_info2.access_type == AccessType.CONSTANT
@@ -88,7 +73,6 @@
         access_info2.change_read_to_constant()
     assert ("Trying to change variable to 'CONSTANT' which does not have "
             "'READ' access." in str(err.value))
->>>>>>> d5f85b17
 
     access_info = AccessInfo(AccessType.UNKNOWN, Node())
     assert access_info.access_type == AccessType.UNKNOWN
@@ -254,16 +238,6 @@
     assert not accesses.has_data_access()
 
 
-<<<<<<< HEAD
-def test_variable_access_sequence_read_to_type_info():
-    '''
-    Test the read_to_type_info functionality of AccessSequence
-    '''
-    accesses = AccessSequence(Signature("var_name"))
-    accesses.add_access(AccessType.INQUIRY, Node(), component_indices=None)
-    accesses.add_access(AccessType.READ, Node(), component_indices=None)
-    accesses.change_read_to_type_info()
-=======
 def test_variable_access_sequence_read_to_constant():
     '''
     Test the read_to_constant functionality of AccessSequence
@@ -272,24 +246,11 @@
     accesses.add_access(AccessType.INQUIRY, Node())
     accesses.add_access(AccessType.READ, Node())
     accesses.change_read_to_constant()
->>>>>>> d5f85b17
     assert not accesses.is_read()
     assert not accesses.is_written()
     assert not accesses.has_data_access()
 
     with pytest.raises(InternalError) as err:
-<<<<<<< HEAD
-        accesses.change_read_to_type_info()
-    assert ("Trying to change variable 'var_name' to "
-            "'TYPE_INFO' but it does not have a 'READ' access."
-            in str(err.value))
-
-    accesses.add_access(AccessType.WRITE, Node(), component_indices=None)
-    with pytest.raises(InternalError) as err:
-        accesses.change_read_to_type_info()
-    assert ("Variable 'var_name' has a 'WRITE' access. "
-            "change_read_to_type_info() "
-=======
         accesses.change_read_to_constant()
     assert ("Trying to change variable 'var_name' to "
             "'CONSTANT' but it does not have a 'READ' access."
@@ -300,24 +261,10 @@
         accesses.change_read_to_constant()
     assert ("Variable 'var_name' has a 'WRITE' access. "
             "change_read_to_constant() "
->>>>>>> d5f85b17
             "expects only inquiry accesses and a single 'READ' access."
             in str(err.value))
 
     accesses = AccessSequence(Signature("var_name"))
-<<<<<<< HEAD
-    accesses.add_access(AccessType.READ, Node(), component_indices=None)
-    accesses.add_access(AccessType.READ, Node(), component_indices=None)
-
-    with pytest.raises(InternalError) as err:
-        accesses.change_read_to_type_info()
-    assert ("Trying to change variable 'var_name' to "
-            "'TYPE_INFO' but it has more than one 'READ' access."
-            in str(err.value))
-
-
-def test_variable_access_sequence_has_indices(fortran_reader):
-=======
     accesses.add_access(AccessType.READ, Node())
     accesses.add_access(AccessType.READ, Node())
 
@@ -358,7 +305,6 @@
 def test_variable_access_sequence_has_indices(
         fortran_reader: FortranReader
         ) -> None:
->>>>>>> d5f85b17
     '''Test that the AccessSequence class handles indices as expected.
 
     '''
