--- conflicted
+++ resolved
@@ -43,13 +43,9 @@
                            AccessSequence)
 from psyclone.core.access_type import AccessType
 from psyclone.errors import InternalError
-<<<<<<< HEAD
 from psyclone.psyir.frontend.fortran import FortranReader
-from psyclone.psyir.nodes import Assignment, Node, Reference, Return
-=======
 from psyclone.psyir.nodes import (
     Assignment, Node, Reference, Return, ArrayReference)
->>>>>>> 5ee8752f
 from psyclone.psyir.symbols import DataSymbol, INTEGER_TYPE, Symbol
 
 
@@ -128,34 +124,7 @@
     assert not access_info.is_any_write()
 
 
-<<<<<<< HEAD
-# -----------------------------------------------------------------------------
-def test_access_info_exceptions() -> None:
-    '''Test that the right exceptions are raised.
-    '''
-    with pytest.raises(InternalError) as err:
-        _ = AccessInfo(AccessType.READ, Node(),
-                       component_indices=123)   # type: ignore[arg-type]
-    assert "Index object in ComponentIndices constructor must be None, " \
-           "a list or list of lists, got '123'" in str(err.value)
-
-    with pytest.raises(InternalError) as err:
-        _ = AccessInfo(AccessType.READ, Node(),
-                       component_indices=[[], 123])   # type: ignore[list-item]
-    assert "ComponentIndices: Invalid list parameter '[[], 123]'" \
-        in str(err.value)
-
-    access_info = AccessInfo(AccessType.READ, Node())
-    with pytest.raises(InternalError) as err:
-        access_info.component_indices = 123   # type: ignore[assignment]
-    assert "The component_indices object in the setter of AccessInfo must " \
-           "be an instance of ComponentIndices, got '123'" in str(err.value)
-
-
 def test_access_info_description() -> None:
-=======
-def test_access_info_description():
->>>>>>> 5ee8752f
     '''
     Test for the description() method of AccessInfo.
     '''
@@ -225,13 +194,8 @@
 
     # Add a READ access - we should not be able to
     # change this read to write as there's already a WRITE access.
-<<<<<<< HEAD
-    accesses.add_access(AccessType.READ, Node(), component_indices=None)
+    accesses.add_access(AccessType.READ, Node())
     with pytest.raises(InternalError) as err_internal:
-=======
-    accesses.add_access(AccessType.READ, Node())
-    with pytest.raises(InternalError) as err:
->>>>>>> 5ee8752f
         accesses.change_read_to_write()
     assert ("Variable 'var_name' has a 'WRITE' access. change_read_to_write() "
             "expects only inquiry accesses and a single 'READ' access."
@@ -249,8 +213,8 @@
 
     # Test handling if there is more than one read and it is supposed
     # to change read to write:
-    accesses.add_access(AccessType.READ, Node(), component_indices=None)
-    accesses.add_access(AccessType.READ, Node(), component_indices=None)
+    accesses.add_access(AccessType.READ, Node())
+    accesses.add_access(AccessType.READ, Node())
     with pytest.raises(InternalError) as err_internal:
         accesses.change_read_to_write()
     assert ("Trying to change variable 'var_name' to 'WRITE' but it has more "
@@ -271,11 +235,11 @@
     '''
     access_seq1 = AccessSequence(Signature("var_name"))
     node1 = Node()
-    access_seq1.add_access(AccessType.CALL, node1, component_indices=None)
+    access_seq1.add_access(AccessType.CALL, node1)
 
     access_seq2 = AccessSequence(Signature("var_name"))
     node2 = Node()
-    access_seq2.add_access(AccessType.CALL, node2, component_indices=None)
+    access_seq2.add_access(AccessType.CALL, node2)
     access_seq1.update(access_seq2)
 
     assert len(access_seq1) == 2
@@ -283,7 +247,7 @@
     assert access_seq1[1].node is node2
 
     access_seq3 = AccessSequence(Signature("other_name"))
-    access_seq3.add_access(AccessType.CALL, Node(), component_indices=None)
+    access_seq3.add_access(AccessType.CALL, Node())
 
     with pytest.raises(ValueError) as err:
         access_seq1.update(access_seq3)
@@ -293,7 +257,7 @@
 
 
 def test_variable_access_sequence_has_indices(
-        fortran_reader: "FortranReader"
+        fortran_reader: FortranReader
         ) -> None:
     '''Test that the AccessSequence class handles indices as expected.
 
