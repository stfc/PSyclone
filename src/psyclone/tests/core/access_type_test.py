# -----------------------------------------------------------------------------
# BSD 3-Clause License
#
# Copyright (c) 2019-2025, Science and Technology Facilities Council.
# All rights reserved.
#
# Redistribution and use in source and binary forms, with or without
# modification, are permitted provided that the following conditions are met:
#
# * Redistributions of source code must retain the above copyright notice, this
#   list of conditions and the following disclaimer.
#
# * Redistributions in binary form must reproduce the above copyright notice,
#   this list of conditions and the following disclaimer in the documentation
#   and/or other materials provided with the distribution.
#
# * Neither the name of the copyright holder nor the names of its
#   contributors may be used to endorse or promote products derived from
#   this software without specific prior written permission.
#
# THIS SOFTWARE IS PROVIDED BY THE COPYRIGHT HOLDERS AND CONTRIBUTORS
# "AS IS" AND ANY EXPRESS OR IMPLIED WARRANTIES, INCLUDING, BUT NOT
# LIMITED TO, THE IMPLIED WARRANTIES OF MERCHANTABILITY AND FITNESS
# FOR A PARTICULAR PURPOSE ARE DISCLAIMED. IN NO EVENT SHALL THE
# COPYRIGHT HOLDER OR CONTRIBUTORS BE LIABLE FOR ANY DIRECT, INDIRECT,
# INCIDENTAL, SPECIAL, EXEMPLARY, OR CONSEQUENTIAL DAMAGES (INCLUDING,
# BUT NOT LIMITED TO, PROCUREMENT OF SUBSTITUTE GOODS OR SERVICES;
# LOSS OF USE, DATA, OR PROFITS; OR BUSINESS INTERRUPTION) HOWEVER
# CAUSED AND ON ANY THEORY OF LIABILITY, WHETHER IN CONTRACT, STRICT
# LIABILITY, OR TORT (INCLUDING NEGLIGENCE OR OTHERWISE) ARISING IN
# ANY WAY OUT OF THE USE OF THIS SOFTWARE, EVEN IF ADVISED OF THE
# POSSIBILITY OF SUCH DAMAGE.
# -----------------------------------------------------------------------------
# Author: Joerg Henrichs, Bureau of Meteorology
# Modified by R. W. Ford, N. Nobre and A. R. Porter, STFC Daresbury Lab

'''This module tests AccessType.'''

import pytest
from psyclone.configuration import Config
from psyclone.core.access_type import AccessType


def test_str():
    '''Tests conversion to a string.'''

    assert str(AccessType.READ) == "READ"
    assert str(AccessType.WRITE) == "WRITE"
    assert str(AccessType.READWRITE) == "READWRITE"
    assert str(AccessType.INC) == "INC"
    assert str(AccessType.READINC) == "READINC"
    assert str(AccessType.SUM) == "SUM"
    assert str(AccessType.CALL) == "CALL"
    assert str(AccessType.INQUIRY) == "INQUIRY"
    assert str(AccessType.TYPE_INFO) == "TYPE_INFO"
    assert str(AccessType.UNKNOWN) == "UNKNOWN"


def test_api_specific_name():
    '''Tests api_specific_name(), i.e. conversion to an
    API-specific string. '''

    Config.get().api = "lfric"

    assert AccessType.READ.api_specific_name() == "gh_read"
    assert AccessType.WRITE.api_specific_name() == "gh_write"
    assert AccessType.READWRITE.api_specific_name() == "gh_readwrite"
    assert AccessType.INC.api_specific_name() == "gh_inc"
    assert AccessType.READINC.api_specific_name() == "gh_readinc"
    assert AccessType.SUM.api_specific_name() == "gh_sum"
    assert AccessType.CALL.api_specific_name() == "call"
    assert AccessType.INQUIRY.api_specific_name() == "inquiry"
    assert AccessType.TYPE_INFO.api_specific_name() == "type_info"
    assert AccessType.UNKNOWN.api_specific_name() == "unknown"
    assert AccessType.get_valid_reduction_modes() == [AccessType.SUM]
    assert AccessType.get_valid_reduction_names() == ["gh_sum"]
    # Use set to make this independent of the order:
    assert set(AccessType.all_write_accesses()) == set([AccessType.WRITE,
                                                        AccessType.READWRITE,
                                                        AccessType.INC,
                                                        AccessType.READINC,
                                                        AccessType.SUM])
    assert set(AccessType.all_read_accesses()) == set([AccessType.READ,
                                                       AccessType.READWRITE,
                                                       AccessType.READINC,
                                                       AccessType.INC,
                                                       AccessType.SUM])
    # Clean up the Config instance
    Config._instance = None


def test_from_string():
    '''Test the from_string method.'''

    assert AccessType.from_string("read") == AccessType.READ
    assert AccessType.from_string("write") == AccessType.WRITE
    assert AccessType.from_string("readwrite") == AccessType.READWRITE
    assert AccessType.from_string("inc") == AccessType.INC
    assert AccessType.from_string("readinc") == AccessType.READINC
    assert AccessType.from_string("sum") == AccessType.SUM
    assert AccessType.from_string("unknown") == AccessType.UNKNOWN
    assert AccessType.from_string("type_info") == AccessType.TYPE_INFO

    with pytest.raises(ValueError) as err:
        AccessType.from_string("invalid")
    valid = [str(access).lower() for access in AccessType]
    assert (f"Unknown access type 'invalid'. Valid values are {valid}."
            in str(err.value))


def test_all_write_accesses():
    '''Test the all_write_accesses() method.'''

    all_write_accesses = AccessType.all_write_accesses()
    assert isinstance(all_write_accesses, list)
    assert len(all_write_accesses) == 5
    assert (len(all_write_accesses) ==
            len(set(all_write_accesses)))
    assert all(isinstance(write_access, AccessType)
               for write_access in all_write_accesses)


def test_all_read_accesses():
    '''Test the all_read_accesses() method.'''

    all_read_accesses = AccessType.all_read_accesses()
    assert isinstance(all_read_accesses, list)
<<<<<<< HEAD
    assert len(all_read_accesses) == 5
=======
    assert len(all_read_accesses) == 4
    # No duplications.
>>>>>>> adbc65ca
    assert (len(all_read_accesses) ==
            len(set(all_read_accesses)))
    assert all(isinstance(read_access, AccessType)
               for read_access in all_read_accesses)


def test_non_data_accesses():
    '''Test the non_data_accesses() method.'''
    accesses = AccessType.non_data_accesses()
    assert isinstance(accesses, list)
    # No duplications
    assert (len(accesses) == len(set(accesses)))
    assert all(isinstance(acc, AccessType) for acc in accesses)
    all_read_accesses = AccessType.all_read_accesses()
    all_write_accesses = AccessType.all_write_accesses()
    all_reductions = AccessType.get_valid_reduction_modes()
    all_data_accesses = all_read_accesses + all_write_accesses + all_reductions
    for acc in accesses:
        assert acc not in all_data_accesses<|MERGE_RESOLUTION|>--- conflicted
+++ resolved
@@ -125,12 +125,8 @@
 
     all_read_accesses = AccessType.all_read_accesses()
     assert isinstance(all_read_accesses, list)
-<<<<<<< HEAD
     assert len(all_read_accesses) == 5
-=======
-    assert len(all_read_accesses) == 4
     # No duplications.
->>>>>>> adbc65ca
     assert (len(all_read_accesses) ==
             len(set(all_read_accesses)))
     assert all(isinstance(read_access, AccessType)
