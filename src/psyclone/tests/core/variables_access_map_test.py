# -----------------------------------------------------------------------------
# BSD 3-Clause License
#
# Copyright (c) 2019-2025, Science and Technology Facilities Council.
# All rights reserved.
#
# Redistribution and use in source and binary forms, with or without
# modification, are permitted provided that the following conditions are met:
#
# * Redistributions of source code must retain the above copyright notice, this
#   list of conditions and the following disclaimer.
#
# * Redistributions in binary form must reproduce the above copyright notice,
#   this list of conditions and the following disclaimer in the documentation
#   and/or other materials provided with the distribution.
#
# * Neither the name of the copyright holder nor the names of its
#   contributors may be used to endorse or promote products derived from
#   this software without specific prior written permission.
#
# THIS SOFTWARE IS PROVIDED BY THE COPYRIGHT HOLDERS AND CONTRIBUTORS
# "AS IS" AND ANY EXPRESS OR IMPLIED WARRANTIES, INCLUDING, BUT NOT
# LIMITED TO, THE IMPLIED WARRANTIES OF MERCHANTABILITY AND FITNESS
# FOR A PARTICULAR PURPOSE ARE DISCLAIMED. IN NO EVENT SHALL THE
# COPYRIGHT HOLDER OR CONTRIBUTORS BE LIABLE FOR ANY DIRECT, INDIRECT,
# INCIDENTAL, SPECIAL, EXEMPLARY, OR CONSEQUENTIAL DAMAGES (INCLUDING,
# BUT NOT LIMITED TO, PROCUREMENT OF SUBSTITUTE GOODS OR SERVICES;
# LOSS OF USE, DATA, OR PROFITS; OR BUSINESS INTERRUPTION) HOWEVER
# CAUSED AND ON ANY THEORY OF LIABILITY, WHETHER IN CONTRACT, STRICT
# LIABILITY, OR TORT (INCLUDING NEGLIGENCE OR OTHERWISE) ARISING IN
# ANY WAY OUT OF THE USE OF THIS SOFTWARE, EVEN IF ADVISED OF THE
# POSSIBILITY OF SUCH DAMAGE.
# -----------------------------------------------------------------------------
# Author: Joerg Henrichs, Bureau of Meteorology
# Modified: A. R. Porter, R. W. Ford and S. Siso, STFC Daresbury Laboratory

'''This module tests the VariablesAccessMap class.'''

import pytest

from psyclone.core import ComponentIndices, Signature, VariablesAccessMap
from psyclone.core.access_type import AccessType
from psyclone.errors import InternalError
from psyclone.psyir.frontend.fortran import FortranReader
from psyclone.psyir.backend.fortran import FortranWriter
from psyclone.psyir.nodes import Assignment, Node
from psyclone.tests.utilities import get_invoke


# -----------------------------------------------------------------------------
def test_variables_access_map() -> None:
    '''Test the implementation of VariablesAccessMap, a class that manages
    a list of variables, each with a list of accesses.
    '''
    var_accesses = VariablesAccessMap()
    node1 = Node()
    var_accesses.add_access(Signature("read"), AccessType.READ, node1)
    node2 = Node()
    var_accesses.add_access(Signature("written"), AccessType.WRITE, node2)
    assert str(var_accesses) == "read: READ, written: WRITE"
    assert var_accesses.is_read(Signature("read"))
    assert var_accesses.is_written(Signature("written"))

    node = Node()
    var_accesses.add_access(Signature("written"), AccessType.WRITE, node)
    var_accesses.add_access(Signature("read_written"), AccessType.WRITE, node)
    var_accesses.add_access(Signature("read_written"), AccessType.READ, node)
    assert (str(var_accesses) ==
            "read: READ, read_written: WRITE+READ, written: WRITE")
    assert set(var_accesses.all_signatures) == set([Signature("read"),
                                                    Signature("written"),
                                                    Signature("read_written")])
    all_accesses = var_accesses[Signature("read")]
    assert all_accesses[0].node == node1

    # Create a new instance
    var_accesses2 = VariablesAccessMap()
    var_accesses2.add_access(Signature("new_var"), AccessType.READ, node)
    var_accesses2.add_access(Signature("written"), AccessType.READ, node)

    # Now merge the new instance with the previous instance:
    var_accesses.update(var_accesses2)
    assert (str(var_accesses) ==
<<<<<<< HEAD
            "read: READ, written: WRITE+READ, read_written: WRITE+READ, "
            "new_var: READ")
    assert not var_accesses.is_called(Signature("new_var"))

    var_accesses.add_access(Signature("sub"),
                            AccessType.CALL, Node(), component_indices=None)
    assert var_accesses.is_called(Signature("sub"))

    var_accesses.add_access(Signature("read_write"),
                            AccessType.READWRITE, Node(),
                            component_indices=None)
    assert var_accesses.has_read_write(Signature("read_write"))
=======
            "new_var: READ, read: READ, read_written: WRITE+READ, written: "
            "WRITE+READ")
>>>>>>> 273a46a5


# -----------------------------------------------------------------------------
def test_variables_access_map_errors() -> None:
    '''Tests if errors are handled correctly. '''
    var_accesses = VariablesAccessMap()
    node = Node()
    var_accesses.add_access(Signature("read"), AccessType.READ, node)
    with pytest.raises(KeyError):
        _ = var_accesses[Signature("does_not_exist")]
    with pytest.raises(KeyError):
        var_accesses.is_read(Signature("does_not_exist"))
    with pytest.raises(KeyError):
        var_accesses.is_written(Signature("does_not_exist"))

    assert "READWRITE" not in str(var_accesses)
    var_accesses.add_access(Signature("readwrite"), AccessType.READWRITE, node)
    assert "READWRITE" in str(var_accesses)

    with pytest.raises(InternalError) as err_internal:
        var_accesses.add_access("no-signature", AccessType.READWRITE, node)

    assert "Got 'no-signature' of type 'str' but expected it to be of type " \
           "psyclone.core.Signature." in str(err_internal.value)

    # Check for consistency between signature and component indices:
    with pytest.raises(InternalError) as err_internal:
        var_accesses.add_access(Signature(("a", "b")), AccessType.READ, node,
                                ComponentIndices([]))
    assert "Cannot add '[[]]' with length 1 as indices for 'a%b' which "\
           "requires 2 elements." in str(err_internal.value)


# -----------------------------------------------------------------------------
def test_component_indices_auto_extension() -> None:
    '''To make it more convenient for the user certain combinations of
    signature and component_indices in the add_access call will
    automatically add empty indices to the component_indices. For example.
    adding "ssh_fld%grid%tmask" with indices ["i", "j"] will automatically
    create component_indices like [[], [], ["i", "j"]].
    '''
    var_accesses = VariablesAccessMap()
    node = Node()
    sig = Signature(("a", "b", "c"))
    # This should auto-extent the component indices,
    # since they are specified as a simple list:
    var_accesses.add_access(sig, AccessType.READ, node, ["i", "j"])
    assert (var_accesses[sig][0].component_indices.indices_lists ==
            [[], [], ["i", "j"]])

    # This must trigger an exception, since a list of lists is used, which
    # should not get any values added:
    with pytest.raises(InternalError) as err:
        var_accesses.add_access(sig, AccessType.READ, node, [["i", "j"]])
    assert ("Cannot add '[['i', 'j']]' with length 1 as indices for 'a%b%c' "
            "which requires 3 elements." in str(err.value))

    component_indices = ComponentIndices(["i", "j"])
    with pytest.raises(InternalError) as err:
        var_accesses.add_access(sig, AccessType.READ, node, component_indices)
    assert ("Cannot add '[['i', 'j']]' with length 1 as indices for 'a%b%c' "
            "which requires 3 elements." in str(err.value))


# -----------------------------------------------------------------------------
def test_variables_access_map_update() -> None:
    '''Tests the merge operation of VariablesAccessMap.
    '''
    # First create one instance representing for example:
    # a=b; c=d
    var_accesses1 = VariablesAccessMap()
    node = Node()
    var_accesses1.add_access(Signature("b"), AccessType.READ, node)
    var_accesses1.add_access(Signature("a"), AccessType.WRITE, node)
    var_accesses1.add_access(Signature("d"), AccessType.READ, node)
    var_accesses1.add_access(Signature("c"), AccessType.WRITE, node)
    c_accesses = var_accesses1[Signature("c")]
    assert len(c_accesses) == 1
    assert c_accesses[0].access_type == AccessType.WRITE

    # First create one instance representing for example:
    # e=f; g=h
    var_accesses2 = VariablesAccessMap()
    var_accesses2.add_access(Signature("f"), AccessType.READ, node)
    var_accesses2.add_access(Signature("e"), AccessType.WRITE, node)
    var_accesses2.add_access(Signature("h"), AccessType.READ, node)
    var_accesses2.add_access(Signature("g"), AccessType.WRITE, node)

    # Now merge the second instance into the first one
    var_accesses1.update(var_accesses2)


# -----------------------------------------------------------------------------
def test_constructor(fortran_reader: FortranReader) -> None:
    '''Test the optional constructor parameter (single node and list
    of nodes).'''
    code = '''module test
        contains
        subroutine tmp()
          integer :: a,b,c
          a = b/c
          c = a*b
        end subroutine tmp
        end module test'''
    psyir = fortran_reader.psyir_from_source(code)
    assignments = psyir.walk(Assignment)
    node1 = assignments[0]
    node2 = assignments[1]
    vai1 = node1.reference_accesses()
    assert str(vai1) == "a: WRITE, b: READ, c: READ"
    vai1.update(node2.reference_accesses())
    assert str(vai1) == "a: WRITE+READ, b: READ, c: READ+WRITE"


# -----------------------------------------------------------------------------
def test_derived_type_scalar(fortran_reader: FortranReader) -> None:
    '''This function tests the handling of derived scalartypes.
    '''

    code = '''module test
        contains
        subroutine tmp()
          use my_mod
          !use my_mod, only: something
          !type(something) :: a, b, c
          integer :: i, j, k
          a%b = b%c/c%d%e
        end subroutine tmp
        end module test'''
    node1 = fortran_reader.psyir_from_source(code).walk(Assignment)[0]
    vai1 = node1.reference_accesses()
    assert str(vai1) == "a%b: WRITE, b%c: READ, c%d%e: READ"


# -----------------------------------------------------------------------------
def to_fortran(writer: FortranWriter,
               index_expression: list[list[Node]]) -> list[list[str]]:
    '''A small helper function that converts index information from an
    AccessInfo object to a list of list of strings. For example, an access
    like `a(i)%b%c(j,k)` will have an index expression of
    `[ [i], [], [j, k]]`, where `i`, `j`, and `k` are the PSyIR representation
    of the indices. This function will convert each PSyIR node to a string,
    returning in the example: `[ ["i"], [], ["j", "k"]]`

    :param writer: a FortranWriter object.
    :type writer: :py:class:`psyclone.psyir.backend.fortan.FortranWriter`
    :param expression: a Fortran PSyIR node with the index expression to \
        convert.
    :type index_expression: list of list of :py:class:`psyclone.psyir.node`s

    :return: list of list of corresponding Fortran code, each as string.
    '''

    result = []
    for indices in index_expression:
        result.append([writer(index) for index in indices])
    return result


# -----------------------------------------------------------------------------
@pytest.mark.parametrize("array, indices",
                         [("a%b%c", [[], [], []]),
                          ("a%b%c(i)", [[], [], ["i"]]),
                          ("a%b(j)%c", [[], ["j"], []]),
                          ("a%b(j)%c(i)", [[], ["j"], ["i"]]),
                          ("a(k)%b%c", [["k"], [], []]),
                          ("a(k)%b%c(i)", [["k"], [], ["i"]]),
                          ("a(k)%b(j)%c", [["k"], ["j"], []]),
                          ("a(k)%b(j)%c(i)", [["k"], ["j"], ["i"]])
                          ])
def test_derived_type_array(array: str,
                            indices: list[list[str]],
                            fortran_writer: FortranWriter,
                            fortran_reader: FortranReader) -> None:
    '''This function tests the handling of derived array types.
    '''
    code = f'''module test
        contains
        subroutine tmp()
          use my_mod
          !use my_mod, only: something
          !type(something) :: a, b, c
          integer :: i, j, k
          c(i)%e(j,k) = {array}
        end subroutine tmp
        end module test'''

    node1 = fortran_reader.psyir_from_source(code).walk(Assignment)[0]
    vai1 = node1.reference_accesses()
    assert "a%b%c: READ" in str(vai1)
    assert "c%e: WRITE" in str(vai1)
    assert "i: READ" in str(vai1)
    assert "j: READ" in str(vai1)
    assert "k: READ" in str(vai1)

    # Verify that the index expression is correct. Convert the index
    # expression to a list of list of strings to make this easier:
    sig = Signature(("a", "b", "c"))
    access = vai1[sig][0]
    assert to_fortran(fortran_writer, access.component_indices) == indices


# -----------------------------------------------------------------------------
def test_symbol_array_detection(fortran_reader: FortranReader) -> None:
    '''Verifies the handling of arrays together with access information.
    '''

    code = '''program test_prog
              use some_mod
              real, dimension(5,5) :: b, c
              integer :: i
              a = b(i) + c
              end program test_prog'''
    psyir = fortran_reader.psyir_from_source(code)
    scalar_assignment = psyir.children[0]
    symbol_table = scalar_assignment.scope.symbol_table
    sym_a = symbol_table.lookup("a")
    with pytest.raises(InternalError) as error:
        sym_a.is_array_access(index_variable="j")
    assert "In Symbol.is_array_access: index variable 'j' specified, but " \
           "no access information given." in str(error.value)

    vam = scalar_assignment.reference_accesses()

    # For 'a' we don't have access information, nor symbol table information
    access_info_a = vam[Signature("a")]
    assert not sym_a.is_array_access(access_info=access_info_a)

    # For the access to 'b' we will find array access information:
    access_info_b = vam[Signature("b")]
    sym_b = symbol_table.lookup("b")
    b_is_array = sym_b.is_array_access(access_info=access_info_b)
    assert b_is_array

    # For the access to 'c' we don't have access information, but
    # have symbol table information.
    access_info_c = vam[Signature("c")]
    sym_c = symbol_table.lookup("c")
    c_is_array = sym_c.is_array_access(access_info=access_info_c)
    assert c_is_array

    # Test specifying the index variable. The access to 'b' is
    # considered an array access when using the index variable 'i'.
    access_info_b = vam[Signature("b")]
    sym_b = symbol_table.lookup("b")
    b_is_array = sym_b.is_array_access(access_info=access_info_b,
                                       index_variable="i")
    assert b_is_array

    # Verify that the access to 'b' is not considered to be an
    # array access regarding the loop variable 'j' (the access
    # is loop independent):
    b_is_array = sym_b.is_array_access(access_info=access_info_b,
                                       index_variable="j")
    assert not b_is_array


# -----------------------------------------------------------------------------
@pytest.mark.parametrize("function", ["size", "lbound", "ubound"])
def test_variables_access_map_shape_bounds(fortran_reader: FortranReader,
                                           function: str) -> None:
    '''Test that access to an array using shape, or lbound/ubound is marked
    as 'inquiry'.

    '''
    code = f'''module test
        contains
        subroutine tmp()
          real, dimension(:,:), allocatable:: a
          integer :: n
          n = {function}(a, 1)
        end subroutine tmp
        end module test'''
    psyir = fortran_reader.psyir_from_source(code)
    node1 = psyir.walk(Assignment)[0]

    # Array-shape accesses are 'inquiry'
    vam = node1.reference_accesses()
    assert str(vam) == "a: INQUIRY, n: WRITE"

    # Ensure that the access to 'a' is not listed as a data access:
    assert vam.all_data_accesses == [Signature("n")]


# -----------------------------------------------------------------------------
def test_variables_access_map_domain_loop() -> None:
    '''Tests that LFRic domain loop (that do not have an actual loop
    structure, so especially the loop variable is not defined) work as
    expected.
    '''
    _, invoke = get_invoke("25.1_kern_two_domain.f90", "lfric", idx=0)
    vam = invoke.schedule.reference_accesses()
    assert str(vam) == (
        "a: READ, b: READ, f1_data: READWRITE, f2_data: READWRITE, field_type:"
        " CONSTANT, i_def: CONSTANT, map_w3: READ, ncell_2d_no_halos: READ, "
        "ndf_w3: READ, nlayers_f1: READ, nlayers_f2: READ, r_def: CONSTANT, "
        "undf_w3: READ")


# -----------------------------------------------------------------------------
def test_lfric_access_map() -> None:
    '''Test some LFRic specific potential bugs:
    '''

    psy, _ = get_invoke("int_real_literal_scalar.f90", "lfric",
                        dist_mem=False, idx=0)

    schedule = psy.invokes.invoke_list[0].schedule
    vam = schedule.reference_accesses()

    # Make sure literals (e.g. 1_i_def or 2.0_r_def in this example) are not
    # reported as variables in the access list (but that the associated
    # precisions are):
    assert (
        "basis_w1_qr: READ, basis_w3_qr: READ, cell: WRITE+READ, "
        "diff_basis_w2_qr: READ, diff_basis_w3_qr: READ, f1_data: INC, "
        "f2_data: READ, field_type: CONSTANT, i_def: CONSTANT, m1_data: "
        "READ, m2_data: READ, map_w1: READ, map_w2: READ, map_w3: READ, "
        "ndf_w1: READ, ndf_w2: READ, ndf_w3: READ, nlayers_f1: READ, "
        "np_xy_qr: READ, np_z_qr: READ, quadrature_xyoz_type: CONSTANT, "
        "r_def: CONSTANT, undf_w1: READ, undf_w2: READ, undf_w3: READ, "
        "uninitialised_loop0_start: READ, uninitialised_loop0_stop: READ, "
        "weights_xy_qr: READ, weights_z_qr: READ"
        == str(vam))<|MERGE_RESOLUTION|>--- conflicted
+++ resolved
@@ -81,9 +81,8 @@
     # Now merge the new instance with the previous instance:
     var_accesses.update(var_accesses2)
     assert (str(var_accesses) ==
-<<<<<<< HEAD
-            "read: READ, written: WRITE+READ, read_written: WRITE+READ, "
-            "new_var: READ")
+            "new_var: READ, read: READ, read_written: WRITE+READ, written: "
+            "WRITE+READ")
     assert not var_accesses.is_called(Signature("new_var"))
 
     var_accesses.add_access(Signature("sub"),
@@ -94,10 +93,6 @@
                             AccessType.READWRITE, Node(),
                             component_indices=None)
     assert var_accesses.has_read_write(Signature("read_write"))
-=======
-            "new_var: READ, read: READ, read_written: WRITE+READ, written: "
-            "WRITE+READ")
->>>>>>> 273a46a5
 
 
 # -----------------------------------------------------------------------------
