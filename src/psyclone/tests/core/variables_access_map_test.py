# -----------------------------------------------------------------------------
# BSD 3-Clause License
#
# Copyright (c) 2019-2025, Science and Technology Facilities Council.
# All rights reserved.
#
# Redistribution and use in source and binary forms, with or without
# modification, are permitted provided that the following conditions are met:
#
# * Redistributions of source code must retain the above copyright notice, this
#   list of conditions and the following disclaimer.
#
# * Redistributions in binary form must reproduce the above copyright notice,
#   this list of conditions and the following disclaimer in the documentation
#   and/or other materials provided with the distribution.
#
# * Neither the name of the copyright holder nor the names of its
#   contributors may be used to endorse or promote products derived from
#   this software without specific prior written permission.
#
# THIS SOFTWARE IS PROVIDED BY THE COPYRIGHT HOLDERS AND CONTRIBUTORS
# "AS IS" AND ANY EXPRESS OR IMPLIED WARRANTIES, INCLUDING, BUT NOT
# LIMITED TO, THE IMPLIED WARRANTIES OF MERCHANTABILITY AND FITNESS
# FOR A PARTICULAR PURPOSE ARE DISCLAIMED. IN NO EVENT SHALL THE
# COPYRIGHT HOLDER OR CONTRIBUTORS BE LIABLE FOR ANY DIRECT, INDIRECT,
# INCIDENTAL, SPECIAL, EXEMPLARY, OR CONSEQUENTIAL DAMAGES (INCLUDING,
# BUT NOT LIMITED TO, PROCUREMENT OF SUBSTITUTE GOODS OR SERVICES;
# LOSS OF USE, DATA, OR PROFITS; OR BUSINESS INTERRUPTION) HOWEVER
# CAUSED AND ON ANY THEORY OF LIABILITY, WHETHER IN CONTRACT, STRICT
# LIABILITY, OR TORT (INCLUDING NEGLIGENCE OR OTHERWISE) ARISING IN
# ANY WAY OUT OF THE USE OF THIS SOFTWARE, EVEN IF ADVISED OF THE
# POSSIBILITY OF SUCH DAMAGE.
# -----------------------------------------------------------------------------
# Author: Joerg Henrichs, Bureau of Meteorology
# Modified: A. R. Porter, R. W. Ford and S. Siso, STFC Daresbury Laboratory

'''This module tests the VariablesAccessMap class.'''

import pytest

from psyclone.core import Signature, VariablesAccessMap
from psyclone.core.access_type import AccessType
from psyclone.errors import InternalError
from psyclone.psyir.frontend.fortran import FortranReader
from psyclone.psyir.backend.fortran import FortranWriter
from psyclone.psyir.nodes import Assignment, Node
from psyclone.tests.utilities import get_invoke


# -----------------------------------------------------------------------------
def test_variables_access_map() -> None:
    '''Test the implementation of VariablesAccessMap, a class that manages
    a list of variables, each with a list of accesses.
    '''
    var_accesses = VariablesAccessMap()
    node1 = Node()
    var_accesses.add_access(Signature("read"), AccessType.READ, node1)
    node2 = Node()
    var_accesses.add_access(Signature("written"), AccessType.WRITE, node2)
    assert str(var_accesses) == "read: READ, written: WRITE"
    assert var_accesses.is_read(Signature("read"))
    assert var_accesses.is_written(Signature("written"))

    node = Node()
    var_accesses.add_access(Signature("written"), AccessType.WRITE, node)
    var_accesses.add_access(Signature("read_written"), AccessType.WRITE, node)
    var_accesses.add_access(Signature("read_written"), AccessType.READ, node)
    assert (str(var_accesses) ==
            "read: READ, read_written: WRITE+READ, written: WRITE")
    assert set(var_accesses.all_signatures) == set([Signature("read"),
                                                    Signature("written"),
                                                    Signature("read_written")])
    all_accesses = var_accesses[Signature("read")]
    assert all_accesses[0].node == node1

    # Create a new instance
    var_accesses2 = VariablesAccessMap()
    var_accesses2.add_access(Signature("new_var"), AccessType.READ, node)
    var_accesses2.add_access(Signature("written"), AccessType.READ, node)

    # Now merge the new instance with the previous instance:
    var_accesses.update(var_accesses2)
    assert (str(var_accesses) ==
            "new_var: READ, read: READ, read_written: WRITE+READ, written: "
            "WRITE+READ")
    assert not var_accesses.is_called(Signature("new_var"))

    var_accesses.add_access(Signature("sub"),
                            AccessType.CALL, Node(), component_indices=None)
    assert var_accesses.is_called(Signature("sub"))

    var_accesses.add_access(Signature("read_write"),
                            AccessType.READWRITE, Node(),
                            component_indices=None)
    assert var_accesses.has_read_write(Signature("read_write"))


# -----------------------------------------------------------------------------
def test_variables_access_map_errors() -> None:
    '''Tests if errors are handled correctly. '''
    var_accesses = VariablesAccessMap()
    node = Node()
    var_accesses.add_access(Signature("read"), AccessType.READ, node)
    with pytest.raises(KeyError):
        _ = var_accesses[Signature("does_not_exist")]
    with pytest.raises(KeyError):
        var_accesses.is_read(Signature("does_not_exist"))
    with pytest.raises(KeyError):
        var_accesses.is_written(Signature("does_not_exist"))

    assert "READWRITE" not in str(var_accesses)
    var_accesses.add_access(Signature("readwrite"), AccessType.READWRITE, node)
    assert "READWRITE" in str(var_accesses)

    with pytest.raises(InternalError) as err_internal:
        var_accesses.add_access("no-signature", AccessType.READWRITE, node)

    assert "Got 'no-signature' of type 'str' but expected it to be of type " \
           "psyclone.core.Signature." in str(err_internal.value)

<<<<<<< HEAD
    # Check for consistency between signature and component indices:
    with pytest.raises(InternalError) as err_internal:
        var_accesses.add_access(Signature(("a", "b")), AccessType.READ, node,
                                ComponentIndices([]))
    assert "Cannot add '[[]]' with length 1 as indices for 'a%b' which "\
           "requires 2 elements." in str(err_internal.value)


# -----------------------------------------------------------------------------
def test_component_indices_auto_extension() -> None:
    '''To make it more convenient for the user certain combinations of
    signature and component_indices in the add_access call will
    automatically add empty indices to the component_indices. For example.
    adding "ssh_fld%grid%tmask" with indices ["i", "j"] will automatically
    create component_indices like [[], [], ["i", "j"]].
    '''
    var_accesses = VariablesAccessMap()
    node = Node()
    sig = Signature(("a", "b", "c"))
    # This should auto-extent the component indices,
    # since they are specified as a simple list:
    var_accesses.add_access(sig, AccessType.READ, node, ["i", "j"])
    assert (var_accesses[sig][0].component_indices.indices_lists ==
            [[], [], ["i", "j"]])

    # This must trigger an exception, since a list of lists is used, which
    # should not get any values added:
    with pytest.raises(InternalError) as err:
        var_accesses.add_access(sig, AccessType.READ, node, [["i", "j"]])
    assert ("Cannot add '[['i', 'j']]' with length 1 as indices for 'a%b%c' "
            "which requires 3 elements." in str(err.value))

    component_indices = ComponentIndices(["i", "j"])
    with pytest.raises(InternalError) as err:
        var_accesses.add_access(sig, AccessType.READ, node, component_indices)
    assert ("Cannot add '[['i', 'j']]' with length 1 as indices for 'a%b%c' "
            "which requires 3 elements." in str(err.value))

=======
>>>>>>> 5ee8752f

# -----------------------------------------------------------------------------
def test_variables_access_map_update() -> None:
    '''Tests the merge operation of VariablesAccessMap.
    '''
    # First create one instance representing for example:
    # a=b; c=d
    var_accesses1 = VariablesAccessMap()
    node = Node()
    var_accesses1.add_access(Signature("b"), AccessType.READ, node)
    var_accesses1.add_access(Signature("a"), AccessType.WRITE, node)
    var_accesses1.add_access(Signature("d"), AccessType.READ, node)
    var_accesses1.add_access(Signature("c"), AccessType.WRITE, node)
    c_accesses = var_accesses1[Signature("c")]
    assert len(c_accesses) == 1
    assert c_accesses[0].access_type == AccessType.WRITE

    # First create one instance representing for example:
    # e=f; g=h
    var_accesses2 = VariablesAccessMap()
    var_accesses2.add_access(Signature("f"), AccessType.READ, node)
    var_accesses2.add_access(Signature("e"), AccessType.WRITE, node)
    var_accesses2.add_access(Signature("h"), AccessType.READ, node)
    var_accesses2.add_access(Signature("g"), AccessType.WRITE, node)

    # Now merge the second instance into the first one
    var_accesses1.update(var_accesses2)


# -----------------------------------------------------------------------------
def test_constructor(fortran_reader: FortranReader) -> None:
    '''Test the optional constructor parameter (single node and list
    of nodes).'''
    code = '''module test
        contains
        subroutine tmp()
          integer :: a,b,c
          a = b/c
          c = a*b
        end subroutine tmp
        end module test'''
    psyir = fortran_reader.psyir_from_source(code)
    assignments = psyir.walk(Assignment)
    node1 = assignments[0]
    node2 = assignments[1]
    vai1 = node1.reference_accesses()
    assert str(vai1) == "a: WRITE, b: READ, c: READ"
    vai1.update(node2.reference_accesses())
    assert str(vai1) == "a: WRITE+READ, b: READ, c: READ+WRITE"


# -----------------------------------------------------------------------------
def test_derived_type_scalar(fortran_reader: FortranReader) -> None:
    '''This function tests the handling of derived scalartypes.
    '''

    code = '''module test
        contains
        subroutine tmp()
          use my_mod
          !use my_mod, only: something
          !type(something) :: a, b, c
          integer :: i, j, k
          a%b = b%c/c%d%e
        end subroutine tmp
        end module test'''
    node1 = fortran_reader.psyir_from_source(code).walk(Assignment)[0]
    vai1 = node1.reference_accesses()
    assert str(vai1) == "a%b: WRITE, b%c: READ, c%d%e: READ"


# -----------------------------------------------------------------------------
<<<<<<< HEAD
def to_fortran(writer: FortranWriter,
               index_expression: list[list[Node]]) -> list[list[str]]:
    '''A small helper function that converts index information from an
    AccessInfo object to a list of list of strings. For example, an access
    like `a(i)%b%c(j,k)` will have an index expression of
    `[ [i], [], [j, k]]`, where `i`, `j`, and `k` are the PSyIR representation
    of the indices. This function will convert each PSyIR node to a string,
    returning in the example: `[ ["i"], [], ["j", "k"]]`

    :param writer: a FortranWriter object.
    :type writer: :py:class:`psyclone.psyir.backend.fortan.FortranWriter`
    :param expression: a Fortran PSyIR node with the index expression to \
        convert.
    :type index_expression: list of list of :py:class:`psyclone.psyir.node`s

    :return: list of list of corresponding Fortran code, each as string.
    '''

    result = []
    for indices in index_expression:
        result.append([writer(index) for index in indices])
    return result


# -----------------------------------------------------------------------------
=======
>>>>>>> 5ee8752f
@pytest.mark.parametrize("array, indices",
                         [("a%b%c", ((), (), ())),
                          ("a%b%c(i)", ((), (), ("i",))),
                          ("a%b(j)%c", ((), ("j",), ())),
                          ("a%b(j)%c(i)", ((), ("j",), ("i",))),
                          ("a(k)%b%c", (("k",), (), ())),
                          ("a(k)%b%c(i)", (("k",), (), ("i",))),
                          ("a(k)%b(j)%c", (("k",), ("j",), ())),
                          ("a(k)%b(j)%c(i)", (("k",), ("j",), ("i",)))
                          ])
<<<<<<< HEAD
def test_derived_type_array(array: str,
                            indices: list[list[str]],
                            fortran_writer: FortranWriter,
                            fortran_reader: FortranReader) -> None:
    '''This function tests the handling of derived array types.
    '''
=======
def test_derived_type_array(array, indices, fortran_reader):
    '''This function tests the handling of derived array types.'''
>>>>>>> 5ee8752f
    code = f'''module test
        contains
        subroutine tmp()
          use my_mod
          !use my_mod, only: something
          !type(something) :: a, b, c
          integer :: i, j, k
          c(i)%e(j,k) = {array}
        end subroutine tmp
        end module test'''

    node1 = fortran_reader.psyir_from_source(code).walk(Assignment)[0]
    vai1 = node1.reference_accesses()
    assert "a%b%c: READ" in str(vai1)
    assert "c%e: WRITE" in str(vai1)
    assert "i: READ" in str(vai1)
    assert "j: READ" in str(vai1)
    assert "k: READ" in str(vai1)

    # The elements in the parameterised indices are string names, but
    # component_indices returns Reference nodes, so to make it easy
    # to compare, we first convert each Reference to only its name
    sig = Signature(("a", "b", "c"))
    access = vai1[sig][0]
    component_names = tuple(tuple(node.name for node in idx) for idx in
                            access.component_indices())
    # Then we can do a simple == to compare all elements of both tuples
    assert component_names == indices


# -----------------------------------------------------------------------------
def test_symbol_array_detection(fortran_reader: FortranReader) -> None:
    '''Verifies the handling of arrays together with access information.
    '''

    code = '''program test_prog
              use some_mod
              real, dimension(5,5) :: b, c
              integer :: i
              a = b(i) + c
              end program test_prog'''
    psyir = fortran_reader.psyir_from_source(code)
    scalar_assignment = psyir.children[0]
    symbol_table = scalar_assignment.scope.symbol_table
    sym_a = symbol_table.lookup("a")
    with pytest.raises(InternalError) as error:
        sym_a.is_array_access(index_variable="j")
    assert "In Symbol.is_array_access: index variable 'j' specified, but " \
           "no access information given." in str(error.value)

    vam = scalar_assignment.reference_accesses()

    # For 'a' we don't have access information, nor symbol table information
    access_info_a = vam[Signature("a")]
    assert not sym_a.is_array_access(access_info=access_info_a)

    # For the access to 'b' we will find array access information:
    access_info_b = vam[Signature("b")]
    sym_b = symbol_table.lookup("b")
    b_is_array = sym_b.is_array_access(access_info=access_info_b)
    assert b_is_array

    # For the access to 'c' we don't have access information, but
    # have symbol table information.
    access_info_c = vam[Signature("c")]
    sym_c = symbol_table.lookup("c")
    c_is_array = sym_c.is_array_access(access_info=access_info_c)
    assert c_is_array

    # Test specifying the index variable. The access to 'b' is
    # considered an array access when using the index variable 'i'.
    access_info_b = vam[Signature("b")]
    sym_b = symbol_table.lookup("b")
    b_is_array = sym_b.is_array_access(access_info=access_info_b,
                                       index_variable="i")
    assert b_is_array

    # Verify that the access to 'b' is not considered to be an
    # array access regarding the loop variable 'j' (the access
    # is loop independent):
    b_is_array = sym_b.is_array_access(access_info=access_info_b,
                                       index_variable="j")
    assert not b_is_array


# -----------------------------------------------------------------------------
@pytest.mark.parametrize("function", ["size", "lbound", "ubound"])
def test_variables_access_map_shape_bounds(fortran_reader: FortranReader,
                                           function: str) -> None:
    '''Test that access to an array using shape, or lbound/ubound is marked
    as 'inquiry'.

    '''
    code = f'''module test
        contains
        subroutine tmp()
          real, dimension(:,:), allocatable:: a
          integer :: n
          n = {function}(a, 1)
        end subroutine tmp
        end module test'''
    psyir = fortran_reader.psyir_from_source(code)
    node1 = psyir.walk(Assignment)[0]

    # Array-shape accesses are 'inquiry'
    vam = node1.reference_accesses()
    assert str(vam) == "a: INQUIRY, n: WRITE"

    # Ensure that the access to 'a' is not listed as a data access:
    assert vam.all_data_accesses == [Signature("n")]


# -----------------------------------------------------------------------------
def test_variables_access_map_domain_loop() -> None:
    '''Tests that LFRic domain loop (that do not have an actual loop
    structure, so especially the loop variable is not defined) work as
    expected.
    '''
    _, invoke = get_invoke("25.1_kern_two_domain.f90", "lfric", idx=0)
    vam = invoke.schedule.reference_accesses()
    assert str(vam) == (
        "a: READ, b: READ, f1_data: READWRITE, f2_data: READWRITE, field_type:"
        " CONSTANT, i_def: CONSTANT, map_w3: READ, ncell_2d_no_halos: READ, "
        "ndf_w3: READ, nlayers_f1: READ, nlayers_f2: READ, r_def: CONSTANT, "
        "undf_w3: READ")


# -----------------------------------------------------------------------------
def test_lfric_access_map() -> None:
    '''Test some LFRic specific potential bugs:
    '''

    psy, _ = get_invoke("int_real_literal_scalar.f90", "lfric",
                        dist_mem=False, idx=0)

    schedule = psy.invokes.invoke_list[0].schedule
    vam = schedule.reference_accesses()

    # Make sure literals (e.g. 1_i_def or 2.0_r_def in this example) are not
    # reported as variables in the access list (but that the associated
    # precisions are):
    assert (
        "basis_w1_qr: READ, basis_w3_qr: READ, cell: WRITE+READ, "
        "diff_basis_w2_qr: READ, diff_basis_w3_qr: READ, f1_data: INC, "
        "f2_data: READ, field_type: CONSTANT, i_def: CONSTANT, m1_data: "
        "READ, m2_data: READ, map_w1: READ, map_w2: READ, map_w3: READ, "
        "ndf_w1: READ, ndf_w2: READ, ndf_w3: READ, nlayers_f1: READ, "
        "np_xy_qr: READ, np_z_qr: READ, quadrature_xyoz_type: CONSTANT, "
        "r_def: CONSTANT, undf_w1: READ, undf_w2: READ, undf_w3: READ, "
        "uninitialised_loop0_start: READ, uninitialised_loop0_stop: READ, "
        "weights_xy_qr: READ, weights_z_qr: READ"
        == str(vam))<|MERGE_RESOLUTION|>--- conflicted
+++ resolved
@@ -42,7 +42,6 @@
 from psyclone.core.access_type import AccessType
 from psyclone.errors import InternalError
 from psyclone.psyir.frontend.fortran import FortranReader
-from psyclone.psyir.backend.fortran import FortranWriter
 from psyclone.psyir.nodes import Assignment, Node
 from psyclone.tests.utilities import get_invoke
 
@@ -85,13 +84,11 @@
             "WRITE+READ")
     assert not var_accesses.is_called(Signature("new_var"))
 
-    var_accesses.add_access(Signature("sub"),
-                            AccessType.CALL, Node(), component_indices=None)
+    var_accesses.add_access(Signature("sub"), AccessType.CALL, Node())
     assert var_accesses.is_called(Signature("sub"))
 
     var_accesses.add_access(Signature("read_write"),
-                            AccessType.READWRITE, Node(),
-                            component_indices=None)
+                            AccessType.READWRITE, Node())
     assert var_accesses.has_read_write(Signature("read_write"))
 
 
@@ -118,47 +115,6 @@
     assert "Got 'no-signature' of type 'str' but expected it to be of type " \
            "psyclone.core.Signature." in str(err_internal.value)
 
-<<<<<<< HEAD
-    # Check for consistency between signature and component indices:
-    with pytest.raises(InternalError) as err_internal:
-        var_accesses.add_access(Signature(("a", "b")), AccessType.READ, node,
-                                ComponentIndices([]))
-    assert "Cannot add '[[]]' with length 1 as indices for 'a%b' which "\
-           "requires 2 elements." in str(err_internal.value)
-
-
-# -----------------------------------------------------------------------------
-def test_component_indices_auto_extension() -> None:
-    '''To make it more convenient for the user certain combinations of
-    signature and component_indices in the add_access call will
-    automatically add empty indices to the component_indices. For example.
-    adding "ssh_fld%grid%tmask" with indices ["i", "j"] will automatically
-    create component_indices like [[], [], ["i", "j"]].
-    '''
-    var_accesses = VariablesAccessMap()
-    node = Node()
-    sig = Signature(("a", "b", "c"))
-    # This should auto-extent the component indices,
-    # since they are specified as a simple list:
-    var_accesses.add_access(sig, AccessType.READ, node, ["i", "j"])
-    assert (var_accesses[sig][0].component_indices.indices_lists ==
-            [[], [], ["i", "j"]])
-
-    # This must trigger an exception, since a list of lists is used, which
-    # should not get any values added:
-    with pytest.raises(InternalError) as err:
-        var_accesses.add_access(sig, AccessType.READ, node, [["i", "j"]])
-    assert ("Cannot add '[['i', 'j']]' with length 1 as indices for 'a%b%c' "
-            "which requires 3 elements." in str(err.value))
-
-    component_indices = ComponentIndices(["i", "j"])
-    with pytest.raises(InternalError) as err:
-        var_accesses.add_access(sig, AccessType.READ, node, component_indices)
-    assert ("Cannot add '[['i', 'j']]' with length 1 as indices for 'a%b%c' "
-            "which requires 3 elements." in str(err.value))
-
-=======
->>>>>>> 5ee8752f
 
 # -----------------------------------------------------------------------------
 def test_variables_access_map_update() -> None:
@@ -231,34 +187,6 @@
 
 
 # -----------------------------------------------------------------------------
-<<<<<<< HEAD
-def to_fortran(writer: FortranWriter,
-               index_expression: list[list[Node]]) -> list[list[str]]:
-    '''A small helper function that converts index information from an
-    AccessInfo object to a list of list of strings. For example, an access
-    like `a(i)%b%c(j,k)` will have an index expression of
-    `[ [i], [], [j, k]]`, where `i`, `j`, and `k` are the PSyIR representation
-    of the indices. This function will convert each PSyIR node to a string,
-    returning in the example: `[ ["i"], [], ["j", "k"]]`
-
-    :param writer: a FortranWriter object.
-    :type writer: :py:class:`psyclone.psyir.backend.fortan.FortranWriter`
-    :param expression: a Fortran PSyIR node with the index expression to \
-        convert.
-    :type index_expression: list of list of :py:class:`psyclone.psyir.node`s
-
-    :return: list of list of corresponding Fortran code, each as string.
-    '''
-
-    result = []
-    for indices in index_expression:
-        result.append([writer(index) for index in indices])
-    return result
-
-
-# -----------------------------------------------------------------------------
-=======
->>>>>>> 5ee8752f
 @pytest.mark.parametrize("array, indices",
                          [("a%b%c", ((), (), ())),
                           ("a%b%c(i)", ((), (), ("i",))),
@@ -269,17 +197,11 @@
                           ("a(k)%b(j)%c", (("k",), ("j",), ())),
                           ("a(k)%b(j)%c(i)", (("k",), ("j",), ("i",)))
                           ])
-<<<<<<< HEAD
 def test_derived_type_array(array: str,
                             indices: list[list[str]],
-                            fortran_writer: FortranWriter,
                             fortran_reader: FortranReader) -> None:
     '''This function tests the handling of derived array types.
     '''
-=======
-def test_derived_type_array(array, indices, fortran_reader):
-    '''This function tests the handling of derived array types.'''
->>>>>>> 5ee8752f
     code = f'''module test
         contains
         subroutine tmp()
