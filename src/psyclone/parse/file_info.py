# -----------------------------------------------------------------------------
# BSD 3-Clause License
#
# Copyright (c) 2024, Science and Technology Facilities Council.
# All rights reserved.
#
# Redistribution and use in source and binary forms, with or without
# modification, are permitted provided that the following conditions are met:
#
# * Redistributions of source code must retain the above copyright notice, this
#   list of conditions and the following disclaimer.
#
# * Redistributions in binary form must reproduce the above copyright notice,
#   this list of conditions and the following disclaimer in the documentation
#   and/or other materials provided with the distribution.
#
# * Neither the name of the copyright holder nor the names of its
#   contributors may be used to endorse or promote products derived from
#   this software without specific prior written permission.
#
# THIS SOFTWARE IS PROVIDED BY THE COPYRIGHT HOLDERS AND CONTRIBUTORS
# "AS IS" AND ANY EXPRESS OR IMPLIED WARRANTIES, INCLUDING, BUT NOT
# LIMITED TO, THE IMPLIED WARRANTIES OF MERCHANTABILITY AND FITNESS
# FOR A PARTICULAR PURPOSE ARE DISCLAIMED. IN NO EVENT SHALL THE
# COPYRIGHT HOLDER OR CONTRIBUTORS BE LIABLE FOR ANY DIRECT, INDIRECT,
# INCIDENTAL, SPECIAL, EXEMPLARY, OR CONSEQUENTIAL DAMAGES (INCLUDING,
# BUT NOT LIMITED TO, PROCUREMENT OF SUBSTITUTE GOODS OR SERVICES;
# LOSS OF USE, DATA, OR PROFITS; OR BUSINESS INTERRUPTION) HOWEVER
# CAUSED AND ON ANY THEORY OF LIABILITY, WHETHER IN CONTRACT, STRICT
# LIABILITY, OR TORT (INCLUDING NEGLIGENCE OR OTHERWISE) ARISING IN
# ANY WAY OUT OF THE USE OF THIS SOFTWARE, EVEN IF ADVISED OF THE
# POSSIBILITY OF SUCH DAMAGE.
# -----------------------------------------------------------------------------
# Author: A. R. Porter, STFC Daresbury Laboratory.
# Modifications: M. Schreiber, Univ. Grenoble Alpes

'''This module contains the FileInfo class.

'''

import hashlib
import copy
import os
import pickle

from fparser.two import Fortran2003
from fparser.two.parser import ParserFactory

from psyclone.psyir.frontend.fortran import FortranStringReader
from psyclone.configuration import Config
from psyclone.psyir.nodes import FileContainer
from psyclone.errors import PSycloneError
from psyclone.psyir.frontend.fparser2 import Fparser2Reader


class FileInfoFParserError(PSycloneError):
    """Triggered when generation of FParser tree failed"""

    def __init__(self, value: str):
        super().__init__(value)
        self.value = "FileInfoFParserError: " + str(value)


class _CacheFileInfo:
    """Class which is used to store all information
    which can be cached to a file and read back from a file.
    """
    def __init__(self):
        # Hash sum
        self._source_code_hash_sum: hashlib._Hash = None

        # Fparser tree
        self._fparser_tree: Fortran2003.Program = None

        # Psyir node
        self._psyir_node: FileContainer = None


class FileInfo:
    """This class stores mostly cached information about source code:
    - it stores the original filename
    - it will read the source of the file and cache it
    - it will parse it with fparser and cache it
    - it will construct the PSyIR (depends on TODO #2786 "and cache it")

    :param filepath: Path to the file that this
<<<<<<< HEAD
        object holds information on.
    :param cache_active: Use caching of intermediate representations
=======
        object holds information on. Can also be set to 'None' in case of
        providing fparser / PSyIR node in a different way.
    :param use_caching: Use caching of intermediate representations
>>>>>>> 16ec1763

    """
    def __init__(self,
                 filepath: str,
                 cache_active: bool = False,
                 cache_path: str = None
                 ):

        # Full path to file
        self._filename: str = filepath

        # Use cache features
        self._cache_active: bool = cache_active

        # Cache filepath
        self._cache_path = cache_path

        # Source code:
        self._source_code: str = None

        # Source code hash sum:
        self._source_code_hash_sum: hashlib._Hash = None

        # Fparser node
        self._fparser_tree: Fortran2003.Program = None

        # Psyir node
        self._psyir_node: FileContainer = None

        # Filepath to cache
        self._cache_filename = None

        # This reference to `_CacheFileInfo` is created when loading
        # cached information from a cache file.
        # In case the checksums mismatch, no object will be referenced.
        # Consequently, this object will always have a checksum matching
        # the one from the source code.
        self._cache_data_load: _CacheFileInfo = None

        # This reference is used whenever writing cache data to the
        # persistent storage.
        # It will also be partly updated if the `psyir` or
        # `fparser tree` was created in the meantime and a cache update
        # is requested.
        self._cache_data_save: _CacheFileInfo = None

    def _get_filepath_cache(self):
        """Return the filepath of the cache.

        This can't be done in the constructor since the hashcode
        of the source code is required first.
        """

        assert self._source_code_hash_sum is not None

        assert self._cache_active, (
            "Cache file path requested, but caching disabled")

        if self._cache_filename is not None:
            return self._cache_filename

        if self._cache_path is None:
            # If cache path is not specified, we use the source code path
            # E.g.,
            # path/to/file.f90 => path/to/file.psycache
            (filepath_no_ext, _) = os.path.splitext(self._filename)

            self._cache_filename = filepath_no_ext + ".psycache"
            return self._cache_filename

        # Cache path was specified.
        # We assume this path is shared amongst many 
        (path, _) = os.path.split(self._filename)
        return (
            path + self._source_code_hash_sum[:55] + ".psycache"
        )

    @property
    def basename(self):
        '''
        :returns: the base name (i.e. without path or suffix) of the filename
                  that this FileInfo object represents.
        :rtype: str
        '''

        # Remove the path from the filename.
        basename = os.path.basename(self._filename)
        # splitext returns (root, ext) and it's `root` that we want.
        return os.path.splitext(basename)[0]

    # ------------------------------------------------------------------------
    @property
    def filename(self):
        '''
        :returns: the full filename that this FileInfo object represents.
        :rtype: str
        '''
        return self._filename

    def get_source_code(self, verbose: bool = False) -> str:
        '''Returns the source code of the file. The first time, it
        will be read from the file, but the data is then cached.

        If any decoding errors are encountered then the associated character(s)
        are simply skipped. This is because this class is intended for reading
        Fortran source and the only way such characters can appear is if they
        are in comments.

        :param verbose: If `True`, produce some verbose output

        :returns: the contents of the file (utf-8 encoding).

        '''
        if self._source_code:
            return self._source_code

        if verbose:
            # TODO #11: Use logging for this
            print(
                f"- Source file '{self._filename}': "
                f"Loading source code"
            )

        try:
            # Specifying errors='ignore' simply skips any characters that
            # result in decoding errors. (Comments in a code may contain all
            # sorts of weird things.)
            with open(
                self._filename, "r", encoding="utf-8", errors="ignore"
            ) as file_in:
                self._source_code = file_in.read()
        except FileNotFoundError as err:
            raise FileNotFoundError(
                f"No such file or directory '{self._filename}'."
            ) from err

        if verbose:
            # TODO #11: Use logging for this
            print(
                f"- Source file '{self._filename}': "
                f"Loading source code"
            )

        # Update the hash sum
        self.get_source_code_hash_sum()

        return self._source_code

    def get_source_code_hash_sum(self) -> "hashlib._Hash":
        if self._source_code_hash_sum is not None:
            return self._source_code_hash_sum

        self._source_code_hash_sum = hashlib.md5(
                    self._source_code.encode()).hexdigest()
        return self._source_code_hash_sum

    def _cache_load(
        self,
        verbose: bool = False,
        indent: str = ""
    ) -> _CacheFileInfo:
        """Load fparser parse tree from the cache file if possible.

        This also checks for matching checksums after loading the data
        from the cache.
        The checksum is based solely on a hashsum of the source code itself,
        see code below.

        :param verbose: Produce some verbose output
        """

        if not self._cache_active:
            return

        # Load the source code in case it's not yet loaded.
        # This also fills in the hash sum
        self.get_source_code()

        # Check whether cache was already loaded
        if self._cache_data_load is not None:
            return self._cache_data_load

        # Load cache file.
        # Warning: There could be race conditions, e.g., in parallel builds.
        # In the worst case some content is read which is incomplete or
        # basically garbage. This will lead either to an Exception from the
        # unpickling or a non-matching checksum which is both caught below.
        try:
            filehandler = open(self._get_filepath_cache(), "rb")
            if verbose:
                # TODO #11: Use logging for this
                print(
                    f"{indent}- Using cache file "
                    f"'{self._get_filepath_cache()}'"
                )
        except FileNotFoundError:
            if verbose:
                # TODO #11: Use logging for this
                print(
                    f"{indent}- No cache file "
                    f"'{self._get_filepath_cache()}' found"
                )
            return None

        # Unpack cache file
        try:
            cache: _CacheFileInfo = pickle.load(filehandler)
        except Exception as ex:
            print(f"{indent}  - Error while reading cache file -"
                  f" ignoring: {str(ex)}"
                  )
            return None

        # Verify checksums
        if cache._source_code_hash_sum != self._source_code_hash_sum:
            if verbose:
                # TODO #11: Use logging for this
                print(
                    f"  - Cache hashsum mismatch: "
                    f"source {self._source_code_hash_sum} "
                    f"vs. cache {cache._source_code_hash_sum}"
                )
            return None

        self._cache_data_load = cache

    def _cache_save(
        self,
        verbose: bool = False,
    ) -> None:
        """Save the following elements to a cache file:
        - hash sum of code
        - fparser tree
        - in future work, potentially also psyir nodes too
          (requires TODO #2786).

        :param verbose: Produce some verbose output
        """

        if not self._cache_active:
            return None

        if self._source_code_hash_sum is None:
            # Nothing to cache
            return None

        cache_updated = False
        if self._cache_data_save is None:
            # Cache doesn't exist => prepare data to write to file
            self._cache_data_save = _CacheFileInfo()
            self._cache_data_save._source_code_hash_sum = (
                self._source_code_hash_sum)

        if (
            self._cache_data_save._fparser_tree is None
            and self._fparser_tree is not None
        ):
            # No fparser tree was loaded so far into the cache object
            # AND
            # an fparser tree was loaded and stored to Fileinfo.
            #
            # Consequently, we cache the fparser tree to the cache file.
            # We create a deepcopy of this fparser tree to ensure that we cache
            # the original tree and not a modified fparser tree node if the
            # cache is updated (based on potentially future work of also
            # caching the PSyIR)

            self._cache_data_save._fparser_tree = \
                copy.deepcopy(self._fparser_tree)
            cache_updated = True

        if self._cache_data_save._psyir_node is None and (
                self._psyir_node is not None):
            # TODO #2786: Serialization of psyir tree not possible
            #
            # E.g., this call fails: copy.deepcopy(self._psyir_node)
            #
            # Uncomment this code if serialization of psyir tree is
            # possible and it will work.
            # self._cache._psyir_node = copy.deepcopy(self._psyir_node)
            # cache_updated = True
            pass

        if not cache_updated:
            return None

        # Open cache file
        try:
            # Atomically attempt to open the new kernel file (in case
            # this is part of a parallel build)
            # We first remove the cache file and then open it.
            # If the file exists, it throws an exception.
            # This is not a perfect solution, but avoids parallel
            # writing access of the same file.

            # We first remove a potentially existing file
            try:
                os.remove(self._get_filepath_cache())
            except FileNotFoundError:
                pass

            # Then we open it in exclusive mode.
            # If it already exists, an exception would be raised.
            fd = os.open(self._get_filepath_cache(),
                         os.O_CREAT | os.O_WRONLY | os.O_EXCL)

            filehandler = os.fdopen(fd, "wb")
        except Exception as err:
            if verbose:
                # TODO #11: Use logging for this
                print("  - Unable to write to cache file: " + str(err))
            return None

        # Dump to cache file
        try:
            pickle.dump(self._cache_data_save, filehandler)
        except Exception as err:
            # Invalidate cache
            self._cache_data_save = None
            print("Error while storing cache data - ignoring: " + str(err))
            return None

        if verbose:
            print(
                f"  - Cache file updated with "
                f"hashsum '{self._cache_data_save._source_code_hash_sum}"
            )

    def get_fparser_tree(
                self,
                verbose: bool = False,
                save_to_cache_if_cache_active: bool = True
            ) -> Fortran2003.Program:
        """Returns the fparser Fortran2003.Program representation of the
        source code (including Fortran2008).

        :param save_to_cache_if_cache_active: Cache is updated if fparser was
            not loaded from cache.
        :param verbose: Produce some verbose output

        :returns: fparser representation.

        :raises FileInfoFParserError: if fparser had issues
        """
        if self._fparser_tree is not None:
            return self._fparser_tree

        if verbose:
            # TODO #11: Use logging for this
            print(f"- Source file '{self._filename}': " f"Running fparser")

        try:
            source_code = self.get_source_code()
        except FileNotFoundError as err:
            raise FileInfoFParserError(
                f"File '{self._filename}' not found:\n{str(err)}")

        # Check for cache
        self._cache_load(verbose=verbose)

        if self._cache_data_load is not None:
            if self._cache_data_load._fparser_tree is not None:
                if verbose:
                    # TODO #11: Use logging for this
                    print(
                        f"  - Using cache of fparser tree with hashsum"
                        f" {self._cache_data_load._source_code_hash_sum}"
                    )

                # Use cached version
                self._fparser_tree = self._cache_data_load._fparser_tree
                return self._fparser_tree

        try:
            reader = FortranStringReader(
                source_code, include_dirs=Config.get().include_paths
            )
            parser = ParserFactory().create(std="f2008")
            self._fparser_tree = parser(reader)

        except Exception as err:
            raise FileInfoFParserError(
                "Failed to get fparser tree: " + str(err)
            ) from err

        # We directly call the cache saving routine here in case that the
        # fparser tree will be modified later on.
        if save_to_cache_if_cache_active:
            self._cache_save(verbose=verbose)

        return self._fparser_tree

    def get_psyir(
            self,
            verbose: bool = False,
            indent: str = ""
            ) -> FileContainer:
        """Returns the psyclone FileContainer of the file.

        :param verbose: Produce some verbose output
        :param indent: Indentation string of verbose output

        :returns: PSyIR file container node.

        """
        if self._psyir_node is not None:
            return self._psyir_node

        # Check for cache
        self._cache_load(verbose=verbose, indent=indent)

        if self._cache_data_load is not None:
            if self._cache_data_load._psyir_node is not None:
                # Use cached version
                if verbose:
                    # TODO #11: Use logging for this
                    print(f"{indent}- Using cache of PSyIR")

                self._psyir_node = self._cache_data_load._psyir_node
                return self._psyir_node

        if verbose:
            # TODO #11: Use logging for this
            print(f"{indent}- Running psyir for '{self._filename}'")

        # First, we get the fparser tree
        fparse_tree = self.get_fparser_tree(
                verbose=verbose,
                # TODO #2786: If this TODO is resolved, set this to False
                # and uncomment the self._cache_save below.
                save_to_cache_if_cache_active=True
            )

        # We generate PSyIR from the fparser tree
        _, filename = os.path.split(self.filename)
        processor = self._processor = Fparser2Reader()
        self._psyir_node = processor.generate_psyir(fparse_tree, filename)

        # TODO #2786: Uncomment if psyir nodes are serializable
        # self._cache_save(verbose=verbose)

        return self._psyir_node<|MERGE_RESOLUTION|>--- conflicted
+++ resolved
@@ -84,14 +84,9 @@
     - it will construct the PSyIR (depends on TODO #2786 "and cache it")
 
     :param filepath: Path to the file that this
-<<<<<<< HEAD
-        object holds information on.
-    :param cache_active: Use caching of intermediate representations
-=======
         object holds information on. Can also be set to 'None' in case of
         providing fparser / PSyIR node in a different way.
     :param use_caching: Use caching of intermediate representations
->>>>>>> 16ec1763
 
     """
     def __init__(self,
