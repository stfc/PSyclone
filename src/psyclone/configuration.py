--- conflicted
+++ resolved
@@ -456,17 +456,10 @@
 
         # 6. <psyclone-src-base>/config/
         # Search for configuration file relative to this source file
-<<<<<<< HEAD
-        dev_path_list = os.path.split(
-                            os.path.abspath(__file__))[:-1]+(
-                                "..", "..", "config")
-        dev_path = os.path.abspath(os.path.join(*dev_path_list))
-=======
         dev_dir_tmp = os.path.dirname(__file__)
         dev_dir_tmp = os.path.split(dev_dir_tmp)[0]  # Go down one level
         dev_dir_tmp = os.path.split(dev_dir_tmp)[0]  # Go down another level
         dev_path = os.path.join(dev_dir_tmp, "config")
->>>>>>> 2307ac75
         _file_paths.append(dev_path)
 
         for cfile in [os.path.join(cdir, _FILE_NAME) for cdir in _file_paths]:
