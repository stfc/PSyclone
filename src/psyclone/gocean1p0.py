--- conflicted
+++ resolved
@@ -47,7 +47,6 @@
 
 '''
 
-import copy
 import re
 
 from fparser.two.Fortran2003 import NoMatchError, Nonlabel_Do_Stmt
@@ -72,13 +71,8 @@
 from psyclone.psyir.nodes import Literal, Schedule, KernelSchedule, \
     StructureReference, BinaryOperation, Reference, Call, Assignment, \
     ACCEnterDataDirective, ACCParallelDirective, \
-<<<<<<< HEAD
-    ACCKernelsDirective, Container, ACCUpdateDirective
+    ACCKernelsDirective, Container, ACCUpdateDirective, Routine
 from psyclone.psyir.symbols import ScalarType, INTEGER_TYPE, \
-=======
-    ACCKernelsDirective, Container, ACCUpdateDirective, Routine
-from psyclone.psyir.symbols import SymbolTable, ScalarType, INTEGER_TYPE, \
->>>>>>> 6b5aa913
     DataSymbol, RoutineSymbol, ContainerSymbol, DeferredType, DataTypeSymbol, \
     UnresolvedInterface, BOOLEAN_TYPE, REAL_TYPE
 
@@ -1187,7 +1181,7 @@
                 break
         # We know the above loop will find the named routine because the
         # previous raising transformation would have failed otherwise.
-        # pylint disable=undefined-loop-variable
+        # pylint: disable=undefined-loop-variable
         self._kern_schedule = routine
 
         return self._kern_schedule
@@ -2210,98 +2204,6 @@
         super().lower_to_language_level()
 
 
-<<<<<<< HEAD
-=======
-class GOSymbolTable(SymbolTable):
-    '''
-    Sub-classes SymbolTable to provide a GOcean-specific implementation.
-
-    '''
-    @staticmethod
-    def create_from_table(old_table):
-        '''
-        Create a GOSymbolTable instance from the supplied SymbolTable.
-
-        :param old_table: the generic SymbolTable from which to create a new \
-                          GOSymbolTable.
-        :type old_table: :py:class:`psyclone.psyir.symbols.SymbolTable`
-
-        :returns: a new GOSymbolTable containing all of the symbols in \
-                  the supplied table.
-        :rtype: :py:class:`psyclone.gocean1p0.GOSymbolTable`
-
-        :raises TypeError: if the supplied argument is not a SymbolTable.
-
-        '''
-        if not isinstance(old_table, SymbolTable):
-            raise TypeError(
-                f"create_from_table: expected an instance of SymbolTable but "
-                f"got a '{type(old_table).__name__}'")
-
-        new_st = GOSymbolTable()
-        # pylint: disable=protected-access
-        new_st._symbols = copy.copy(old_table._symbols)
-        new_st._argument_list = copy.copy(old_table._argument_list)
-        new_st._tags = copy.copy(old_table._tags)
-        new_st._node = old_table.node
-        new_st._default_visibility = old_table.default_visibility
-
-        return new_st
-
-    def _check_gocean_conformity(self):
-        '''
-        Checks that the Symbol Table has at least 2 arguments which represent
-        the iteration indices (are scalar integers).
-
-        :raises GenerationError: if the Symbol Table does not conform to the \
-                rules for a GOcean kernel.
-        '''
-        # Get the kernel name if available for better error messages
-        kname_str = ""
-        if self._node and isinstance(self._node, KernelSchedule):
-            kname_str = f" for kernel '{self._node.name}'"
-
-        # Check that there are at least 2 arguments
-        if len(self.argument_list) < 2:
-            raise GenerationError(
-                f"GOcean API kernels should always have at least two "
-                f"arguments representing the iteration indices but the "
-                f"Symbol Table{kname_str} has only {len(self.argument_list)} "
-                f"argument(s).")
-
-        # Check that first 2 arguments are scalar integers
-        for pos, posstr in [(0, "first"), (1, "second")]:
-            dtype = self.argument_list[pos].datatype
-            if not (isinstance(dtype, ScalarType) and
-                    dtype.intrinsic == ScalarType.Intrinsic.INTEGER):
-                raise GenerationError(
-                    f"GOcean API kernels {posstr} argument should be a "
-                    f"scalar integer but got '{dtype}'{kname_str}.")
-
-    @property
-    def iteration_indices(self):
-        '''In the GOcean API the two first kernel arguments are the iteration
-        indices.
-
-        :return: List of symbols representing the iteration indices.
-        :rtype: list of :py:class:`psyclone.psyir.symbols.DataSymbol`
-        '''
-        self._check_gocean_conformity()
-        return self.argument_list[:2]
-
-    @property
-    def data_arguments(self):
-        '''In the GOcean API the data arguments start from the third item in
-        the argument list.
-
-        :return: List of symbols representing the data arguments.
-        :rtype: list of :py:class:`psyclone.psyir.symbols.DataSymbol`
-        '''
-        self._check_gocean_conformity()
-        return self.argument_list[2:]
-
-
->>>>>>> 6b5aa913
 class GOKernelSchedule(KernelSchedule):
     '''
     Sub-classes KernelSchedule to provide a GOcean-specific implementation.
