--- conflicted
+++ resolved
@@ -71,12 +71,8 @@
 from psyclone.psyir.frontend.fortran import FortranReader
 from psyclone.psyir.nodes import Loop, Literal, Schedule, Node, \
     KernelSchedule, StructureReference, BinaryOperation, Reference, \
-<<<<<<< HEAD
-    Call, Assignment, PSyDataNode
-=======
-    Call, Assignment, CodeBlock, PSyDataNode, ACCEnterDataDirective, \
+    Call, Assignment, PSyDataNode, ACCEnterDataDirective, \
     ACCParallelDirective, ACCKernelsDirective
->>>>>>> ce30415f
 from psyclone.psyir.symbols import SymbolTable, ScalarType, ArrayType, \
     INTEGER_TYPE, DataSymbol, ArgumentInterface, RoutineSymbol, \
     ContainerSymbol, DeferredType, DataTypeSymbol, UnresolvedInterface, \
