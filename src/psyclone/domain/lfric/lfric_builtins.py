--- conflicted
+++ resolved
@@ -426,11 +426,7 @@
                              [ArrayType.Extent.DEFERRED])
         return [StructureReference.create(
             arg.psyir_expression().symbol, [("data", [Reference(idx_sym)])],
-<<<<<<< HEAD
-            enforce_datatype=array_1d)
-=======
             overwrite_datatype=array_1d)
->>>>>>> d98de427
                 for arg in self._arguments.args if arg.is_field]
 
     def get_scalar_argument_references(self):
