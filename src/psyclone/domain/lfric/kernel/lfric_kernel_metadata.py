# -----------------------------------------------------------------------------
# BSD 3-Clause License
#
# Copyright (c) 2022, Science and Technology Facilities Council
# All rights reserved.
#
# Redistribution and use in source and binary forms, with or without
# modification, are permitted provided that the following conditions are met:
#
# * Redistributions of source code must retain the above copyright notice, this
#   list of conditions and the following disclaimer.
#
# * Redistributions in binary form must reproduce the above copyright notice,
#   this list of conditions and the following disclaimer in the documentation
#   and/or other materials provided with the distribution.
#
# * Neither the name of the copyright holder nor the names of its
#   contributors may be used to endorse or promote products derived from
#   this software without specific prior written permission.
#
# THIS SOFTWARE IS PROVIDED BY THE COPYRIGHT HOLDERS AND CONTRIBUTORS
# "AS IS" AND ANY EXPRESS OR IMPLIED WARRANTIES, INCLUDING, BUT NOT
# LIMITED TO, THE IMPLIED WARRANTIES OF MERCHANTABILITY AND FITNESS
# FOR A PARTICULAR PURPOSE ARE DISCLAIMED. IN NO EVENT SHALL THE
# COPYRIGHT HOLDER OR CONTRIBUTORS BE LIABLE FOR ANY DIRECT, INDIRECT,
# INCIDENTAL, SPECIAL, EXEMPLARY, OR CONSEQUENTIAL DAMAGES (INCLUDING,
# BUT NOT LIMITED TO, PROCUREMENT OF SUBSTITUTE GOODS OR SERVICES;
# LOSS OF USE, DATA, OR PROFITS; OR BUSINESS INTERRUPTION) HOWEVER
# CAUSED AND ON ANY THEORY OF LIABILITY, WHETHER IN CONTRACT, STRICT
# LIABILITY, OR TORT (INCLUDING NEGLIGENCE OR OTHERWISE) ARISING IN
# ANY WAY OUT OF THE USE OF THIS SOFTWARE, EVEN IF ADVISED OF THE
# POSSIBILITY OF SUCH DAMAGE.
# -----------------------------------------------------------------------------
# Author R. W. Ford, STFC Daresbury Lab

'''Module containing the LFRicKernelMetadata
kernel-layer-specific class that captures the LFRic kernel metadata.

'''
from fparser.two import Fortran2003
from fparser.two.utils import walk, get_child

from psyclone.configuration import Config
from psyclone.domain.lfric.kernel.common_metadata import CommonMetadata
from psyclone.domain.lfric.kernel.evaluator_targets_metadata import \
    EvaluatorTargetsMetadata
from psyclone.domain.lfric.kernel.meta_args_metadata import \
    MetaArgsMetadata
from psyclone.domain.lfric.kernel.meta_funcs_metadata import \
    MetaFuncsMetadata
from psyclone.domain.lfric.kernel.meta_mesh_metadata import \
    MetaMeshMetadata
from psyclone.domain.lfric.kernel.meta_ref_element_metadata import \
    MetaRefElementMetadata
from psyclone.domain.lfric.kernel.operates_on_metadata import \
    OperatesOnMetadata
from psyclone.domain.lfric.kernel.shapes_metadata import ShapesMetadata
from psyclone.errors import InternalError
from psyclone.parse.utils import ParseError
from psyclone.psyir.symbols import DataTypeSymbol, UnknownFortranType


class LFRicKernelMetadata(CommonMetadata):
    '''Contains LFRic kernel metadata. This class supports kernel
    metadata creation, modification, loading from a fortran string,
    writing to a fortran string, raising from existing language-level
    PSyIR and lowering to language-level PSyIR.

    :param operates_on: the name of the quantity that this kernel is \
        intended to iterate over.
    :type operates_on: Optional[str]
    :param shapes: if a kernel requires basis or differential-basis \
        functions then the metadata must also specify the set of points on \
        which these functions are required. This information is provided \
        by the gh_shape component of the metadata.
    :type shapes: Optional[List[str]]
    :param evaluator_targets: the function spaces on which an \
        evaluator is required.
    :type evaluator_targets: Optional[List[str]]
    :param meta_args: a list of 'meta_arg' objects which capture the \
        metadata values of the kernel arguments.
<<<<<<< HEAD
    :type meta_args: Optional[List[
        :py:class:`psyclone.domain.lfric.kernel.ScalarArg` | \
        :py:class:`psyclone.domain.lfric.kernel.FieldArg` | \
        :py:class:`pscylong.domain.lfric.kernel.OperatorArg`]]
    :param meta_funcs: a list of 'meta_funcs' objects which capture whether \
=======
    :type meta_args: Optional[List[:py:class:`psyclone.domain.lfric.kernel.\
        CommonArgMetadata`]]
    :param meta_funcs: a list of 'meta_func' objects which capture whether \
>>>>>>> 0c61b52e
        quadrature or evaluator data is required for a given function space.
    :type meta_funcs: Optional[List[:py:class:`psyclone.domain.lfric.kernel.\
        MetaFuncsArgMetadata`]]
    :param meta_ref_element: a kernel that requires properties \
        of the reference element in LFRic specifies those properties \
        through the meta_reference_element metadata entry.
    :type meta_ref_element: Optional[:py:class:`psyclone.domain.lfric.kernel.\
        RefElementArgMetadata`]
    :param meta_mesh: a kernel that requires properties of the LFRic \
        mesh object specifies those properties through the meta_mesh \
        metadata entry.
    :type meta_mesh: Optional[:py:class:`psyclone.domain.lfric.kernel.\
        MetaMeshArgMetadata`]
    :param procedure_name: the name of the kernel procedure to call.
    :type procedure_name: Optional[str]
    :param name: the name of the symbol to use for the metadata in \
        language-level PSyIR.
    :type name: Optional[str]

    '''
    # The fparser2 class that captures this metadata.
    fparser2_class = Fortran2003.Derived_Type_Def

    def __init__(self, operates_on=None, shapes=None, evaluator_targets=None,
                 meta_args=None, meta_funcs=None, meta_ref_element=None,
                 meta_mesh=None, procedure_name=None, name=None):
        super().__init__()
        # Initialise internal variables
        self._operates_on = None
        self._shapes = None
        self._evaluator_targets = None
        self._meta_args = None
        self._meta_funcs = None
        self._meta_ref_element = None
        self._meta_mesh = None
        self._procedure_name = None
        self._name = None

        if operates_on is not None:
            self._operates_on = OperatesOnMetadata(operates_on)
        if shapes is not None:
            self._shapes = ShapesMetadata(shapes)
        if evaluator_targets is not None:
            self._evaluator_targets = EvaluatorTargetsMetadata(
                evaluator_targets)
        if meta_args is not None:
            self._meta_args = MetaArgsMetadata(meta_args)
        if meta_funcs is not None:
            self._meta_funcs = MetaFuncsMetadata(meta_funcs)
        if meta_ref_element is not None:
            self._meta_ref_element = MetaRefElementMetadata(
                meta_ref_element)
        if meta_mesh is not None:
            self._meta_mesh = MetaMeshMetadata(meta_mesh)
        if procedure_name is not None:
            # Validate procedure_name via setter
            self.procedure_name = procedure_name
        if name is not None:
            # Validate name via setter
            self.name = name

    @staticmethod
    def create_from_psyir(symbol):
        '''Create a new instance of LFRicKernelMetadata populated with
        metadata from a kernel in language-level PSyIR.

        :param symbol: the symbol in which the metadata is stored \
            in language-level PSyIR.
        :type symbol: :py:class:`psyclone.psyir.symbols.DataTypeSymbol`

        :returns: an instance of LFRicKernelMetadata.
        :rtype: :py:class:`psyclone.domain.lfric.kernel.psyir.\
            LFRicKernelMetadata`

        :raises TypeError: if the symbol argument is not the expected \
            type.
        :raises InternalError: if the datatype of the provided symbol \
            is not the expected type.

        '''
        if not isinstance(symbol, DataTypeSymbol):
            raise TypeError(
                f"Expected a DataTypeSymbol but found a "
                f"{type(symbol).__name__}.")

        datatype = symbol.datatype

        if not isinstance(datatype, UnknownFortranType):
            raise InternalError(
                f"Expected kernel metadata to be stored in the PSyIR as "
                f"an UnknownFortranType, but found "
                f"{type(datatype).__name__}.")

        # In an UnknownFortranType, the declaration is stored as a
        # string, so use create_from_fortran_string()
        return LFRicKernelMetadata.create_from_fortran_string(
            datatype.declaration)

    @staticmethod
    def create_from_fparser2(fparser2_tree):
        '''Create an instance of this class from an fparser2 tree.

        :param fparser2_tree: fparser2 tree containing the metadata \
            for an LFRic Kernel.
        :type fparser2_tree: \
            :py:class:`fparser.two.Fortran2003.Derived_Type_Ref`

        :returns: an instance of LFRicKernelMetadata.
        :rtype: :py:class:`psyclone.domain.lfric.kernel.psyir.\
            LFRicKernelMetadata`

        :raises ParseError: if one of the meta_args entries is an \
            unexpected type.
        :raises ParseError: if the metadata type does not extend kernel_type.

        '''
        LFRicKernelMetadata.check_fparser2(
            fparser2_tree, Fortran2003.Derived_Type_Def)

        kernel_metadata = LFRicKernelMetadata()

        for fparser2_node in walk(
                fparser2_tree, Fortran2003.Data_Component_Def_Stmt):
            fortran_string = str(fparser2_node).lower()
            # pylint: disable=protected-access
            if "operates_on" in fortran_string:
                # the value of operates on (CELL_COLUMN, ...)
                kernel_metadata._operates_on = OperatesOnMetadata.\
                    create_from_fparser2(fparser2_node)
            elif "meta_args" in fortran_string:
                kernel_metadata._meta_args = MetaArgsMetadata.\
                    create_from_fparser2(fparser2_node)
            elif "meta_funcs" in fortran_string:
                kernel_metadata._meta_funcs = MetaFuncsMetadata.\
                    create_from_fparser2(fparser2_node)
            elif "gh_shape" in fortran_string:
                # the gh_shape values (gh_quadrature_XYoZ, ...)
                kernel_metadata._shapes = ShapesMetadata.create_from_fparser2(
                    fparser2_node)
            elif "gh_evaluator_targets" in fortran_string:
                # the gh_evaluator_targets values (w0, w1, ...)
                kernel_metadata._evaluator_targets = EvaluatorTargetsMetadata.\
                    create_from_fparser2(fparser2_node)
            elif "meta_reference_element" in fortran_string:
                kernel_metadata._meta_ref_element = MetaRefElementMetadata.\
                    create_from_fparser2(fparser2_node)
            elif "meta_mesh" in fortran_string:
                kernel_metadata._meta_mesh = MetaMeshMetadata.\
                    create_from_fparser2(fparser2_node)
            else:
                raise ParseError(
                    f"Found unexpected metadata declaration "
                    f"'{str(fparser2_node)}' in '{str(fparser2_tree)}'.")
            # pylint: enable=protected-access

        kernel_metadata.name = fparser2_tree.children[0].children[1].tostr()

        attribute_list = fparser2_tree.children[0].children[0]
        str_attribute_list = str(attribute_list).lower() \
            if attribute_list else ""
        if (attribute_list is None or
                "extends(kernel_type)" not in str_attribute_list):
            raise ParseError(
                f"The metadata type declaration should extend kernel_type, "
                f"but found '{fparser2_tree.children[0]}' in {fparser2_tree}.")
        kernel_metadata.procedure_name = \
            LFRicKernelMetadata._get_procedure_name(fparser2_tree)

        return kernel_metadata

    def lower_to_psyir(self):
        '''Lower the metadata to language-level PSyIR.

        :returns: metadata as stored in language-level PSyIR.
        :rtype: :py:class:`psyclone.psyir.symbols.DataTypeSymbol`

        '''
        return DataTypeSymbol(
            str(self.name), UnknownFortranType(self.fortran_string()))

    @staticmethod
    def _get_procedure_name(spec_part):
        '''Internal utility that extracts the procedure name from an
        fparser2 tree that captures LFRic metadata.

        TODO Issue #1946: potentially update the metadata to capture
        interface names as well as the interface itself. The procedure
        name will then no longer be optional.

        :param spec_part: the fparser2 parse tree containing the metadata.
        :type spec_part: :py:class:`fparser.two.Fortran2003.Derived_Type_Def`

        :returns: the value of the property.
        :rtype: Optional[str]

        :raises ParseError: if the metadata is invalid.

        '''
        # The value of 'code' should be found in a type bound
        # procedure (after the contains keyword)
        type_bound_procedure = get_child(
            spec_part, Fortran2003.Type_Bound_Procedure_Part)
        if not type_bound_procedure:
            return None
        if len(type_bound_procedure.children) != 2:
            raise ParseError(
                f"Expecting a type-bound procedure, but found "
                f"'{spec_part}'.")
        specific_binding = type_bound_procedure.children[1]
        if not isinstance(specific_binding, Fortran2003.Specific_Binding):
            raise ParseError(
                f"Expecting a specific binding for the type-bound "
                f"procedure, but found '{specific_binding}' in "
                f"'{spec_part}'.")
        binding_name = specific_binding.children[3]
        procedure_name = specific_binding.children[4]
        if binding_name.string.lower() != "code" and procedure_name:
            raise ParseError(
                f"Expecting the type-bound procedure binding-name to be "
                f"'code' if there is a procedure name, but found "
                f"'{str(binding_name)}' in '{spec_part}'.")
        if not procedure_name:
            # Support the alternative metadata format that does
            # not include 'code =>'
            procedure_name = binding_name
        return procedure_name.string

    def fortran_string(self):
        '''
        :returns: the metadata represented by this instance as Fortran.
        :rtype: str

        :raises ValueError: if the values for name, meta_arg, \
            operates_on and procedure_name have not been set.

        '''
        if not (self.operates_on and self._meta_args and self.name):
            raise ValueError(
                f"Values for operates_on, meta_args and name "
                f"must be provided before calling the fortran_string method, "
                f"but found '{self.operates_on}', '{self._meta_args}' "
                f"and '{self.name}' respectively.")

        operates_on = f"  {self._operates_on.fortran_string()}"
        meta_args = f"  {self._meta_args.fortran_string()}"

        shapes = ""
        if self._shapes:
            shapes = f"  {self._shapes.fortran_string()}"

        evaluator_targets = ""
        if self._evaluator_targets:
            evaluator_targets = f"  {self._evaluator_targets.fortran_string()}"

        meta_funcs = ""
        if self._meta_funcs:
            meta_funcs = f"  {self._meta_funcs.fortran_string()}"

        meta_ref_element = ""
        if self._meta_ref_element:
            meta_ref_element = f"  {self._meta_ref_element.fortran_string()}"

        meta_mesh = ""
        if self._meta_mesh:
            meta_mesh = f"  {self._meta_mesh.fortran_string()}"

        # TODO Issue #1946: potentially update the metadata to capture
        # interface names as well as the interface itself. The
        # procedure name will then no longer be optional.
        procedure = ""
        if self.procedure_name:
            procedure = (
                f"  CONTAINS\n"
                f"    PROCEDURE, NOPASS :: {self.procedure_name}\n")

        result = (
            f"TYPE, PUBLIC, EXTENDS(kernel_type) :: {self.name}\n"
            f"{meta_args}"
            f"{meta_funcs}"
            f"{meta_ref_element}"
            f"{meta_mesh}"
            f"{shapes}"
            f"{evaluator_targets}"
            f"{operates_on}"
            f"{procedure}"
            f"END TYPE {self.name}\n")
        return result

    @property
    def operates_on(self):
        '''
        :returns: the kernel operates_on property specified by the \
            metadata.
        :rtype: str
        '''
        if self._operates_on is None:
            return None
        return self._operates_on.operates_on

    @operates_on.setter
    def operates_on(self, value):
        '''
        :param str value: set the kernel operates_on property \
            in the metadata to the specified value.

        '''
        self._operates_on = OperatesOnMetadata(value)

    @property
    def shapes(self):
        '''
        :returns: a list of shape metadata values.
        :rtype: Optional[List[str]]

        '''
        if self._shapes is None:
            return None
        return self._shapes.shapes

    @shapes.setter
    def shapes(self, values):
        '''
        :param values: set the shape metadata to the \
            supplied list of values.
        :type values: List[str]

        '''
        self._shapes = ShapesMetadata(values)

    @property
    def evaluator_targets(self):
        '''
        :returns: a list of evaluator_targets metadata values.
        :rtype: Optional[List[str]]

        '''
        if self._evaluator_targets is None:
            return None
        return self._evaluator_targets.evaluator_targets

    @evaluator_targets.setter
    def evaluator_targets(self, values):
        '''
        :param values: set the evaluator_targets metadata to the \
            supplied list of values.
        :type values: List[str]

        '''
        self._evaluator_targets = EvaluatorTargetsMetadata(values)

    @property
    def meta_args(self):
        '''
        :returns: a list of 'meta_arg' objects which capture the \
            metadata values of the kernel arguments.
        :rtype: Optional[List[:py:class:`psyclone.domain.lfric.kernel.\
            CommonArg`]]

        '''
        if self._meta_args is None:
            return None
        return self._meta_args.meta_args_args

    @meta_args.setter
    def meta_args(self, values):
        '''
        :param values: set the meta_args metadata to the \
            supplied list of values.
        :type values: List[:py:class:`psyclone.domain.lfric.kernel.\
            CommonArg`]

        '''
        self._meta_args = MetaArgsMetadata(values)

    @property
    def meta_funcs(self):
        '''
        :returns: a list of meta_funcs metadata values.
        :rtype: Optional[List[:py:class:`psyclone.domain.lfric.kernel.\
            MetaFuncsArgMetadata`]]

        '''
        if self._meta_funcs is None:
            return None
        return self._meta_funcs.meta_funcs_args

    @meta_funcs.setter
    def meta_funcs(self, values):
        '''
        :param values: set the meta_funcs metadata to the \
            supplied list of values.
        :type values: List[:py:class:`psyclone.domain.lfric.kernel.\
            MetaFuncsArgMetadata`]

        '''
        self._meta_funcs = MetaFuncsMetadata(values)

    @property
    def meta_ref_element(self):
        '''
        :returns: a list of meta_reference_element metadata values.
        :rtype: Optional[List[:py:class:`psyclone.domain.lfric.kernel.\
            MetaRefElementArgMetadata`]]

        '''
        if self._meta_ref_element is None:
            return None
        return self._meta_ref_element.meta_ref_element_args

    @meta_ref_element.setter
    def meta_ref_element(self, values):
        '''
        :param values: set the meta_funcs metadata to the \
            supplied list of values.
        :type values: List[:py:class:`psyclone.domain.lfric.kernel.\
            MetaRefElementArgMetadata`]

        '''
        self._meta_ref_element = MetaRefElementMetadata(values)

    @property
    def meta_mesh(self):
        '''
        :returns: a list of meta_mesh metadata values.
        :rtype: Optional[List[:py:class:`psyclone.domain.lfric.kernel.\
            MetaMeshArgMetadata`]]

        '''
        if self._meta_mesh is None:
            return None
        return self._meta_mesh.meta_mesh_args

    @meta_mesh.setter
    def meta_mesh(self, values):
        '''
        :param values: set the meta_mesh metadata to the \
            supplied list of values.
        :type values: List[:py:class:`psyclone.domain.lfric.kernel.\
            MetaMeshArgMetadata`]

        '''
        self._meta_mesh = MetaMeshMetadata(values)

    @property
    def procedure_name(self):
        '''
        :returns: the kernel procedure name specified by the metadata.
        :rtype: str
        '''
        return self._procedure_name

    @procedure_name.setter
    def procedure_name(self, value):
        '''
        :param Optional[str] value: set the kernel procedure name in the \
            metadata to the specified value.

        :raises ValueError: if the metadata has an invalid value.

        '''
        if value is None:
            self._procedure_name = None
        else:
            config = Config.get()
            if not value or not config.valid_name.match(value):
                raise ValueError(
                    f"Expected procedure_name to be a valid Fortran name but "
                    f"found '{value}'.")
            self._procedure_name = value

    @property
    def name(self):
        '''
        :returns: the name of the symbol that will contain the \
            metadata when lowering.
        :rtype: str

        '''
        return self._name

    @name.setter
    def name(self, value):
        '''
        :param str value: set the name of the symbol that will contain \
            the metadata when lowering.

        :raises ValueError: if the name is not valid.

        '''
        config = Config.get()
        if not value or not config.valid_name.match(value):
            raise ValueError(
                f"Expected name to be a valid Fortran name but found "
                f"'{value}'.")
        self._name = value


__all__ = ["LFRicKernelMetadata"]<|MERGE_RESOLUTION|>--- conflicted
+++ resolved
@@ -37,7 +37,9 @@
 kernel-layer-specific class that captures the LFRic kernel metadata.
 
 '''
+from fparser.common.readfortran import FortranStringReader
 from fparser.two import Fortran2003
+from fparser.two.parser import ParserFactory
 from fparser.two.utils import walk, get_child
 
 from psyclone.configuration import Config
@@ -79,17 +81,9 @@
     :type evaluator_targets: Optional[List[str]]
     :param meta_args: a list of 'meta_arg' objects which capture the \
         metadata values of the kernel arguments.
-<<<<<<< HEAD
-    :type meta_args: Optional[List[
-        :py:class:`psyclone.domain.lfric.kernel.ScalarArg` | \
-        :py:class:`psyclone.domain.lfric.kernel.FieldArg` | \
-        :py:class:`pscylong.domain.lfric.kernel.OperatorArg`]]
-    :param meta_funcs: a list of 'meta_funcs' objects which capture whether \
-=======
     :type meta_args: Optional[List[:py:class:`psyclone.domain.lfric.kernel.\
         CommonArgMetadata`]]
     :param meta_funcs: a list of 'meta_func' objects which capture whether \
->>>>>>> 0c61b52e
         quadrature or evaluator data is required for a given function space.
     :type meta_funcs: Optional[List[:py:class:`psyclone.domain.lfric.kernel.\
         MetaFuncsArgMetadata`]]
@@ -150,6 +144,9 @@
         if name is not None:
             # Validate name via setter
             self.name = name
+        else:
+            # Don't validate
+            self._name = None
 
     @staticmethod
     def create_from_psyir(symbol):
@@ -258,6 +255,14 @@
         kernel_metadata.procedure_name = \
             LFRicKernelMetadata._get_procedure_name(fparser2_tree)
 
+        # meta_mesh contains arguments which have properties.
+        try:
+            # TODO issue #1879. META_MESH is not parsed correctly yet.
+            LFRicKernelMetadata.meta_mesh = LFRicKernelMetadata._get_property(
+                spec_part, "meta_mesh")
+        except ParseError:
+            # meta_mesh is not specified in the metadata
+            LFRicKernelMetadata.meta_mesh = []
         return kernel_metadata
 
     def lower_to_psyir(self):
@@ -281,6 +286,8 @@
 
         :param spec_part: the fparser2 parse tree containing the metadata.
         :type spec_part: :py:class:`fparser.two.Fortran2003.Derived_Type_Def`
+        :param str property_name: the name of the property whose value \
+            is being extracted from the metadata.
 
         :returns: the value of the property.
         :rtype: Optional[str]
@@ -586,5 +593,12 @@
                 f"'{value}'.")
         self._name = value
 
+    @property
+    def meta_args(self):
+        '''
+        :returns: a list of 'meta_arg' objects which capture the \
+            metadata values of the kernel arguments.
+        :rtype: List[:py:class:`psyclone.psyir.common.kernel.\
+            KernelMetadataSymbol.KernelMetadataArg`]
 
 __all__ = ["LFRicKernelMetadata"]