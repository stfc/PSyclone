# -----------------------------------------------------------------------------
# BSD 3-Clause License
#
# Copyright (c) 2022-2023, Science and Technology Facilities Council.
# All rights reserved.
#
# Redistribution and use in source and binary forms, with or without
# modification, are permitted provided that the following conditions are met:
#
# * Redistributions of source code must retain the above copyright notice, this
#   list of conditions and the following disclaimer.
#
# * Redistributions in binary form must reproduce the above copyright notice,
#   this list of conditions and the following disclaimer in the documentation
#   and/or other materials provided with the distribution.
#
# * Neither the name of the copyright holder nor the names of its
#   contributors may be used to endorse or promote products derived from
#   this software without specific prior written permission.
#
# THIS SOFTWARE IS PROVIDED BY THE COPYRIGHT HOLDERS AND CONTRIBUTORS
# "AS IS" AND ANY EXPRESS OR IMPLIED WARRANTIES, INCLUDING, BUT NOT
# LIMITED TO, THE IMPLIED WARRANTIES OF MERCHANTABILITY AND FITNESS
# FOR A PARTICULAR PURPOSE ARE DISCLAIMED. IN NO EVENT SHALL THE
# COPYRIGHT HOLDER OR CONTRIBUTORS BE LIABLE FOR ANY DIRECT, INDIRECT,
# INCIDENTAL, SPECIAL, EXEMPLARY, OR CONSEQUENTIAL DAMAGES (INCLUDING,
# BUT NOT LIMITED TO, PROCUREMENT OF SUBSTITUTE GOODS OR SERVICES;
# LOSS OF USE, DATA, OR PROFITS; OR BUSINESS INTERRUPTION) HOWEVER
# CAUSED AND ON ANY THEORY OF LIABILITY, WHETHER IN CONTRACT, STRICT
# LIABILITY, OR TORT (INCLUDING NEGLIGENCE OR OTHERWISE) ARISING IN
# ANY WAY OUT OF THE USE OF THIS SOFTWARE, EVEN IF ADVISED OF THE
# POSSIBILITY OF SUCH DAMAGE.
# -----------------------------------------------------------------------------
# Author: J. Henrichs, Bureau of Meteorology

# pylint: disable=too-many-lines

'''This module provides functionality for the PSyclone kernel extraction
functionality for LFRic. It contains the class that creates a driver that
reads in extracted data, calls the kernel, and then compares the result with
the output data contained in the input file.
'''

from psyclone.core import Signature
from psyclone.domain.lfric import LFRicConstants
from psyclone.errors import InternalError
from psyclone.parse import ModuleManager
from psyclone.psyGen import InvokeSchedule, Kern
from psyclone.psyir.backend.fortran import FortranWriter
from psyclone.psyir.frontend.fortran import FortranReader
from psyclone.psyir.nodes import (ArrayMember, ArrayReference, Assignment,
                                  Call, FileContainer, IntrinsicCall, Literal,
                                  Node, Reference, Routine, StructureReference)
from psyclone.psyir.symbols import (ArrayType, CHARACTER_TYPE,
                                    ContainerSymbol, DataSymbol,
                                    DataTypeSymbol, DeferredType,
                                    ImportInterface, INTEGER_TYPE,
                                    RoutineSymbol)
from psyclone.psyir.tools import DependencyTools
from psyclone.psyir.transformations import ExtractTrans


# pylint: disable=too-many-lines

class LFRicExtractDriverCreator:
    '''This class provides the functionality to create a driver that
    reads in extracted data produced by using the PSyData kernel-extraction
    functionality.

    The driver is created as follows:

    1. The corresponding :py:class:`psyclone.psyGen.Invoke` statement that
       contains the kernel(s) is copied. This way we avoid affecting the tree
       of the caller. We need the invoke since it contains the symbol table.
    2. We remove all halo exchange nodes. For now, the extract transformation
       will not work when distributed memory is enabled, but since this
       restriction is expected to be lifted, the code to handle this is
       already added.
    3. We lower each kernel (child of the invoke) that was requested to
       be extracted, all others are removed. This is required since the kernel
       extraction will not contain the required data for the other kernels to
       be called. The lowering is important to fix the variable names for the
       loop boundaries of the :py:class:`psyclone.dynamo0p3.DynLoop`: the loop
       start/stop expressions (`loop0_start` etc.) depend on the position of
       the loop in the tree. For example, if there are two kernels, they will
       be using `loop0_start` and `loop1_start`. If only the second is
       extracted, the former second (and now only) loop would be using
       `loop0_start` without lowering, but the kernel extraction would have
       written the values for `loop1_start`.
    4. We create a program for the driver with a new symbol table and start
       adding symbols for the program unit, precision symbols, PSyData read
       module etc to it.
    5. We add all required symbols to the new symbol table. The copied tree
       will still rely on the symbol table in the original PSyIR, so the
       symbols must be declared in the symbol table of the driver program.
       This is done by replacing all references in the extracted region with
       new references, which use new symbols which are declared in the driver
       symbol table.

       a. We first handle all non user-defined type. We can be certain that
          these symbols are already unique (since it's the original kernel
          code).
       b. Then we handle user-defined types. Since we only use basic Fortran
          types, accesses to these types need to be 'flattened': an access
          like ``a%b%c`` will be flattened to ``a_b_c`` to create a valid
          symbol name without needing the user-defined type. We use the
          original access string (``a%b%c``) as tag, since we know this tag
          is unique, and create a new, unique symbol based on ``a_b_c``. This
          takes care if the user should be using this newly generated name
          (e.g. if the user uses ``a%b%c`` and ``a_b_c``, ``a_b_c`` as non
          user defined symbol will be added to the symbol table first. When
          then ``a%b%c`` is flattened, the symbol table will detect that the
          symbol ``a_b_c`` already exists and create ``a_b_c_1`` for the tag
          ``a%b%c``). For known LFRic types, the actual name used in a
          reference will be changed to the name the user expects. For example,
          if field ``f`` is used, the access will be ``f_proxy%data``. The
          kernel extraction does the same and stores the values under the name
          ``f``, so the driver similarly simplifies the name back to the
          original ``f``.
          The :py:class:`psyclone.domain.lfric.KernCallArgList` class will
          have enforced the appropriate basic Fortran type declaration for
          each reference to a user defined variable. For example, if a field
          ``f`` is used, the reference to ``f_proxy%data`` will have a data
          type attribute of a 1D real array (with the correct precision).

    6. We create the code for reading in all of the variables in the input-
       and output-lists. Mostly, no special handling of argument type is
       required (since the generic interface will make sure to call the
       appropriate function). But in case of user-defined types, we need to
       use the original names with '%' when calling the functions for reading
       in data, since this is the name that was used when creating the data
       file. For example, the name of a parameter like
       ``f_proxy%local_stencil`` will be stored in the data file with the
       '%' notation (which is also the tag used for the symbol). So when
       reading the values in the driver, we need to use the original name
       (or tag) with '%', but the values will be stored in a flattened
       variable. For example, the code created might be:
       `call extract_psy_data%ReadVariable('f_proxy%local_stencil',
       fproxy_local_stencil)`

       a. Input variables are read in using functions from the PSyData
          ``ReadKernelData`` module. These function will allocate all array
          variables to the right size based on the data from the input file.
       b. For parameters that are read and written, two variables will be
          declared: the input will be stored in the unmodified variable name,
          and the output values in a variable with ``_post`` appended. For
          example, a field ``f`` as input will be read into ``f`` using the
          name ``f``, and output values will be read into ``f_post`` using
          the name ``f_post``. The symbol table will make sure that the
          ``_post`` name is unique.
       c. Similar to b., output only parameters will be read into a variable
          named with '_post' attached, e.g. output field ``f`` will be stored
          in a variable ``f_post``. Then the array ``f`` is allocated based on
          the shape of ``f_post`` and initialised to 0 (since it's an
          output-only parameter the value doesn't really matter).

    7. The extracted kernels are added to the program. Since in step 5 all
       references have been replaced, the created code will use the correct
       new variable names (which just have been read in). The output variables
       with ``_post`` attached will not be used at all so far.
    8. After the kernel calls are executed, each output variable is compared
       with the value stored in the corresponding ``_post`` variable. For
       example, a variable ``f`` which was modified in the kernel call(s),
       will then be compared with ``f_post``.

    :param precision: a mapping of the various precisions used in LFRic to \
        the actual Fortran data type to be used in a stand-alone driver.
    :type precision: Optional[Dict[str, str]]

    :raises InternalError: if the precision argument is specified but \
        is not a dictionary.

    '''
<<<<<<< HEAD
    def __init__(self):
=======
    def __init__(self, precision=None):
        # TODO #2069: check if this list can be taken from LFRicConstants
>>>>>>> 36a87d69
        self._all_field_types = ["field_type", "integer_field_type",
                                 "r_solver_field_type", "r_tran_field_type"]

    # -------------------------------------------------------------------------
    @staticmethod
    def _make_valid_unit_name(name):
        '''Valid program or routine names are restricted to 63 characters,
        and no special characters like ':'.

        :param str name: a proposed unit name.

        :returns: a valid program or routine  name with special characters \
            removed and restricted to a length of 63 characters.
        :rtype: str

        '''
        return name.replace(":", "")[:63]

    # -------------------------------------------------------------------------
    def _get_proxy_name_mapping(self, schedule):
        '''This function creates a mapping of each proxy name of an argument
        to the field map. This mapping is used to convert proxy names used
        in a lowered kernel call back to the original name, which is the name
        used in extraction. For example, a field 'f' will be provided as
        ``f_proxy%data`` to the kernel, but the extraction will just write
        the name 'f', which is easier to understand for the user. The mapping
        created here is used as a first step, to convert ``f_proxy`` back
        to ``f``.

        :param schedule: the schedule with all kernels.
        :type schedule: :py:class:`psyclone.psyir.nodes.Schedule`

        :returns: a mapping of proxy names to field names.
        :rtype: Dict[str,str]

        '''
        proxy_name_mapping = {}
        for kern in schedule.walk(Kern):
            for arg in kern.args:
                if arg.data_type in self._all_field_types:
                    proxy_name_mapping[arg.proxy_name] = arg.name
        return proxy_name_mapping

    # -------------------------------------------------------------------------
    @staticmethod
    def _flatten_signature(signature):
        '''Creates a 'flattened' string for a signature by using ``_`` to
        separate the parts of a signature. For example, in Fortran
        a reference to ``a%b`` would be flattened to be ``a_b``.

        :param signature: the signature to be flattened.
        :type signature: :py:class:`psyclone.core.Signature`

        :returns: a flattened string (all '%' replaced with '_'.)
        :rtype: str

        '''
        return str(signature).replace("%", "_")

    # -------------------------------------------------------------------------
    def _flatten_reference(self, old_reference, symbol_table,
                           proxy_name_mapping):
        # pylint: disable=too-many-locals
        '''Replaces ``old_reference``, which is a structure type, with a new
        simple Reference and a flattened name (replacing all % with _). It will
        also remove a '_proxy' in the name, so that the program uses the names
        the user is familiar with, and which are also used in the extraction
        driver.

        :param old_reference: a reference to a structure member.
        :type old_reference: \
            :py:class:`psyclone.psyir.nodes.StructureReference`
        :param symbol_table: the symbol table to which to add the newly \
            defined flattened symbol.
        :type symbol_table: :py:class:`psyclone.psyir.symbols.SymbolTable`
        :param proxy_name_mapping: a mapping of proxy names to the original \
            names.
        :type proxy_name_mapping: Dict[str,str]

        :raises InternalError: if the old_reference is not a \
            :py:class:`psyclone.`StructureReference

        '''

        if not isinstance(old_reference, StructureReference):
            raise InternalError(f"Unexpected type "
                                f"'{type(old_reference).__name__}'"
                                f" in _flatten_reference, it must be a "
                                f"'StructureReference'.")
        # A field access (`fld%data`) will get the `%data` removed, since then
        # this avoids a potential name clash (`fld` is guaranteed to
        # be unique, since it's a variable already, but `fld_data` could clash
        # with a user variable if the user uses `fld` and `fld_data`).
        # Furthermore, the NetCDF file declares the variable without `%data`,
        # so removing `%data` here also simplifies code creation later on.

        signature, _ = old_reference.get_signature_and_indices()
        # Now remove '_proxy' that might have been added to a variable name,
        # to preserve the expected names from a user's point of view.
        symbol_name = proxy_name_mapping.get(signature[0], signature[0])

        if isinstance(old_reference.symbol.datatype, ArrayType):
            # Vector field. Get the index that is being accessed, and
            # don't append the '%data'
            indx = int(old_reference.indices[-1].value)
            signature = Signature(f"{symbol_name}%{indx}")
        else:
            # Create the new signature, e.g. f1_proyx%data --> f1
            field_type = old_reference.symbol.datatype.name
            if field_type in ["field_proxy_type", "r_solver_field_proxy_type",
                              "r_tran_field_proxy_type"]:
                # Field proxy are accessed using '%data'. Remove this to
                # have more familiar names for the user, and also because
                # the plain name is used in the file written.
                signature = Signature(symbol_name)
            else:
                # Other types need to get the member added to the name,
                # to make unique symbols (e.g. 'op_a_proxy%ncell_3d'
                # and 'op_a_proxy%local_stencil'
                signature = Signature(symbol_name, signature[1:])

        # We use this string as a unique tag - it must be unique since no
        # other tag uses a '%' in the name. So even if the flattened name
        # (e.g. f1_data) is not unique, the tag `f1%data` is unique, and
        # the symbol table will then create a unique name for this symbol.
        signature_str = str(signature)
        try:
            symbol = symbol_table.lookup_with_tag(signature_str)
        except KeyError:
            flattened_name = self._flatten_signature(signature)
            symbol = DataSymbol(flattened_name, old_reference.datatype)
            symbol_table.add(symbol, tag=signature_str)

        current = old_reference
        # Get the indices from a structure array access, e.g.
        # field%data(i) --> field(i)
        while current:
            if isinstance(current, ArrayMember):
                # If there is an array access, we need to replace the
                # structure reference with an ArrayReference. The children
                # of an ArrayMember are the indices, so they need to be
                # used in the flattened symbol:
                ind = current.pop_all_children()
                new_ref = ArrayReference.create(symbol, ind)
                break
            if not current.children:
                new_ref = Reference(symbol)
                break
            current = current.children[0]

        old_reference.replace_with(new_ref)

    # -------------------------------------------------------------------------
    def _add_all_kernel_symbols(self, sched, symbol_table, proxy_name_mapping):
        '''This function adds all symbols used in ``sched`` to the symbol
        table. It uses LFRic-specific knowledge to declare fields and flatten
        their name.

        :param sched: the schedule that will be called by this driver program.
        :type sched: :py:class:`psyclone.psyir.nodes.Schedule`
        :param symbol_table: the symbol table to which to add all found \
            symbols.
        :type symbol_table: :py:class:`psyclone.psyir.symbols.SymbolTable`
        :param proxy_name_mapping: a mapping of proxy names to the original \
            names.
        :type proxy_name_mapping: Dict[str,str]


        '''
        # pylint: disable=too-many-locals
        all_references = sched.walk(Reference)

        # First we add all non-structure names to the symbol table. This way
        # the flattened name can be ensured not to clash with a variable name
        # used in the program.
        for reference in all_references:
            # For now ignore structure names, which require flattening (which
            # could introduce duplicated symbols, so they need to be processed
            # after all existing symbols have been added.
            if isinstance(reference, StructureReference):
                continue
            old_symbol = reference.symbol
            if old_symbol.name in symbol_table:
                # The symbol has already been declared. We then still
                # replace the old symbol with the new symbol to have all
                # symbols consistent (otherwise if we would for whatever
                # reason modify a symbol in the driver's symbol table, only
                # some references would use the new values, the others
                # would be the symbol from the original kernel for which
                # the driver is being created).
                reference.symbol = symbol_table.lookup(old_symbol.name)
                continue

            # Now we have a reference with a symbol that is in the old symbol
            # table (i.e. not in the one of the driver). Create a new symbol
            # (with the same name) in the driver's symbol table), and use
            # it in the reference
            new_symbol = symbol_table.new_symbol(root_name=reference.name,
                                                 tag=reference.name,
                                                 symbol_type=DataSymbol,
                                                 datatype=old_symbol.datatype)
            reference.symbol = new_symbol

        # Now handle all derived type. The name of a derived type is
        # 'flattened', i.e. all '%' are replaced with '_', and this is then
        # declared as a non-structured type. We also need to make sure that a
        # flattened name does not clash with a variable declared by the user.
        # We use the structured name (with '%') as tag to handle this.
        for reference in all_references:
            if not isinstance(reference, StructureReference):
                continue
            self._flatten_reference(reference, symbol_table,
                                    proxy_name_mapping)

    # -------------------------------------------------------------------------
    @staticmethod
    def _add_call(program, name, args):
        '''This function creates a call to the subroutine of the given name,
        providing the arguments. The call will be added to the program and
        to the symbol table.

        :param program: the PSyIR Routine to which any code must \
            be added. It also contains the symbol table to be used.
        :type program: :py:class:`psyclone.psyir.nodes.Routine`
        :param str name: name of the subroutine to call.
        :param args: all arguments for the call.
        :type args: List[:py:class:`psyclone.psyir.nodes.Node`]

        :raises TypeError: if there is a symbol with the \
            specified name defined that is not a RoutineSymbol.
        '''
        if name in program.symbol_table:
            routine_symbol = program.symbol_table.lookup(name)
            if not isinstance(routine_symbol, RoutineSymbol):
                raise TypeError(
                    f"Error when adding call: Routine '{name}' is "
                    f"a symbol of type '{type(routine_symbol).__name__}', "
                    f"not a 'RoutineSymbol'.")
        else:
            routine_symbol = RoutineSymbol(name)
            program.symbol_table.add(routine_symbol)
        call = Call.create(routine_symbol, args)
        program.addchild(call)

    # -------------------------------------------------------------------------
    @staticmethod
    def _create_output_var_code(signature_str, program, is_input, read_var,
                                postfix, index=None):
        # pylint: disable=too-many-arguments, too-many-locals
        '''
        This function creates all code required for an output variable.
        It creates the '_post' variable which stores the correct result
        from the file, which is read in. If the variable is not also an
        input variable, the variable itself will be declared (based on
        the size of the _post variable) and initialised to 0.
        This function also handles array of fields, which need to get
        an index number added.

        :param str signature_str: the name of original variable (i.e. \
            without _post), which will be looked up as a tag in the symbol \
            table. If index is provided, it is added to the tag name using \
            %{index}.
        :param program: the PSyIR Routine to which any code must \
            be added. It also contains the symbol table to be used.
        :type program: :py:class:`psyclone.psyir.nodes.Routine`
        :param bool is_input: True if this variable is also an input \
            parameters.
        :param str read_var: the readvar method to be used including the \
            name of the PSyData object (e.g. 'psy_data%ReadVar')
        :param str postfix: the postfix to use for the expected output \
            values, which are read from the file.

        :returns: a 2-tuple containing the output symbol after the kernel, \
             and the expected output read from the file. For this symbol \
             paur a check for correctness will be added.
        :rtype: Tuple[:py:class:`psyclone.psyir.symbols.Symbol`,
                      :py:class:`psyclone.psyir.symbols.Symbol`]

        '''
        symbol_table = program.symbol_table
        if index:
            sym = symbol_table.lookup_with_tag(f"{signature_str}%{index}")
        else:
            sym = symbol_table.lookup_with_tag(signature_str)

        # Declare a 'post' variable of the same type and
        # read in its value.
        post_name = sym.name + postfix
        post_sym = symbol_table.new_symbol(post_name,
                                           symbol_type=DataSymbol,
                                           datatype=sym.datatype)
        if index:
            post_tag = f"{signature_str}{postfix}%{index}"
        else:
            post_tag = f"{signature_str}{postfix}"
        name_lit = Literal(post_tag, CHARACTER_TYPE)
        LFRicExtractDriverCreator._add_call(program, read_var,
                                            [name_lit,
                                             Reference(post_sym)])

        # Now if a variable is written to, but not read, the variable
        # is not allocated. So we need to allocate it and set it to 0.
        if not is_input:
            if isinstance(post_sym.datatype, ArrayType):
                alloc = IntrinsicCall.create(
                    IntrinsicCall.Intrinsic.ALLOCATE,
                    [Reference(sym), ("mold", Reference(post_sym))])
                program.addchild(alloc)
            set_zero = Assignment.create(Reference(sym),
                                         Literal("0", INTEGER_TYPE))
            program.addchild(set_zero)
        return (sym, post_sym)

    # -------------------------------------------------------------------------
    def _create_read_in_code(self, program, psy_data, original_symbol_table,
                             input_list, output_list, postfix):
        # pylint: disable=too-many-arguments
        '''This function creates the code that reads in the NetCDF file
        produced during extraction. For each:

        - variable that is read-only, it will declare the symbol and add code
          that reads in the variable using the PSyData library.
        - variable that is read and written, it will create code to read in the
          variable that is read, and create a new variable with the same name
          and "_post" added which is read in to store the values from the
          NetCDF file after the instrumented region was executed. In the end,
          the variable that was read and written should have the same value
          as the corresponding "_post" variable.
        - variable that is written only, it will create a variable with "_post"
          as postfix that reads in the output data from the NetCDF file. It
          then also declares a variable without postfix (which will be the
          parameter to the function), allocates it based on the shape of
          the corresponding "_post" variable, and initialises it with 0.

        :param program: the PSyIR Routine to which any code must \
            be added. It also contains the symbol table to be used.
        :type program: :py:class:`psyclone.psyir.nodes.Routine`
        :param psy_data: the PSyData symbol to be used.
        :type psy_data: :py:class:`psyclone.psyir.symbols.DataSymbol`
        :param input_list: all signatures that are input variables \
            to the instrumented region.
        :type input_list: List[:py:class:`psyclone.core.Signature`]
        :param output_list: all signatures that are output variables of \
            the instrumented region.
        :type output_list: List[:py:class:`psyclone.core.Signature`]
        :param str postfix: a postfix that is added to a variable name to \
            create the corresponding variable that stores the output \
            value from the kernel data file.

        :returns: all output parameters, i.e. variables that need to be \
            verified after executing the kernel. Each entry is a 2-tuple \
            containing the symbol of the computed variable, and the symbol \
            of the variable that contains the value read from the file.
        :rtype: List[Tuple[:py:class:`psyclone.psyir.symbols.Symbol`,
                           :py:class:`psyclone.psyir.symbols.Symbol`]]

        '''
        # pylint: disable=too-many-locals
        all_sigs = list(set(input_list).union(set(output_list)))
        all_sigs.sort()
        symbol_table = program.scope.symbol_table
        read_var = f"{psy_data.name}%ReadVariable"

        # First handle variables that are read:
        # -------------------------------------
        for signature in input_list:
            # Find the right symbol for the variable. Note that all variables
            # in the input and output list have been detected as being used
            # when the variable accesses were analysed. Therefore, these
            # variables have References, and will already have been declared
            # in the symbol table (in _add_all_kernel_symbols).
            sig_str = self._flatten_signature(signature)
            orig_sym = original_symbol_table.lookup(signature[0])
            if orig_sym.is_array and orig_sym.datatype.intrinsic.name in \
                    self._all_field_types:
                # This is a field vector, so add all individual fields
                upper = int(orig_sym.datatype.shape[0].upper.value)
                for i in range(1, upper+1):
                    sym = symbol_table.lookup_with_tag(f"{sig_str}%{i}")
                    name_lit = Literal(f"{sig_str}%{i}", CHARACTER_TYPE)
                    self._add_call(program, read_var, [name_lit,
                                                       Reference(sym)])
                continue

            sym = symbol_table.lookup_with_tag(str(signature))
            name_lit = Literal(str(signature), CHARACTER_TYPE)
            self._add_call(program, read_var, [name_lit, Reference(sym)])

        # Then handle all variables that are written (note that some
        # variables might be read and written)
        # ----------------------------------------------------------
        # Collect all output symbols to later create the tests for
        # correctness. This list stores 2-tuples: first one the
        # variable that stores the output from the kernel, the second
        # one the variable that stores the output values read from the
        # file. The content of these two variables should be identical
        # at the end.
        output_symbols = []
        for signature in output_list:
            # Find the right symbol for the variable. Note that all variables
            # in the input and output list have been detected as being used
            # when the variable accesses were analysed. Therefore, these
            # variables have References, and will already have been declared
            # in the symbol table (in _add_all_kernel_symbols).
            orig_sym = original_symbol_table.lookup(signature[0])
            is_input = signature in input_list
            if orig_sym.is_array and orig_sym.datatype.intrinsic.name in \
                    self._all_field_types:
                # This is a field vector, so handle each individual field
                # adding a number
                flattened = self. _flatten_signature(signature)
                upper = int(orig_sym.datatype.shape[0].upper.value)
                for i in range(1, upper+1):
                    sym_tuple = \
                        self._create_output_var_code(flattened, program,
                                                     is_input, read_var,
                                                     postfix, index=i)
                    output_symbols.append(sym_tuple)
            else:
                sig_str = str(signature)
                sym_tuple = self._create_output_var_code(str(signature),
                                                         program, is_input,
                                                         read_var, postfix)
                output_symbols.append(sym_tuple)

        return output_symbols

    # -------------------------------------------------------------------------
    @staticmethod
    def _import_modules(program, sched):
        '''This function adds all the import statements required for the
        actual kernel calls. It finds all calls in the PSyIR tree and
        checks for calls with a ImportInterface. Any such call will
        get a ContainerSymbol added for the module, and a RoutineSymbol
        with an import interface pointing to this module.

        :param program: the PSyIR Routine to which any code must \
            be added. It also contains the symbol table to be used.
        :type program: :py:class:`psyclone.psyir.nodes.Routine`
        :param sched: the schedule that will be called by the driver \
            program created.
        :type sched: :py:class:`psyclone.psyir.nodes.Schedule`

        '''
        symbol_table = program.scope.symbol_table
        for call in sched.walk(Call):
            routine = call.routine
            if not isinstance(routine.interface, ImportInterface):
                # No import required, can be ignored.
                continue
            if routine.name in symbol_table:
                # Symbol has already been added - ignore
                continue
            # We need to create a new symbol for the module and the routine
            # called (the PSyIR backend will then create a suitable import
            # statement).
            module = ContainerSymbol(routine.interface.container_symbol.name)
            symbol_table.add(module)
            new_routine_sym = RoutineSymbol(routine.name, DeferredType(),
                                            interface=ImportInterface(module))
            symbol_table.add(new_routine_sym)

    # -------------------------------------------------------------------------
<<<<<<< HEAD
    def add_precision_symbols(self, symbol_table):
        '''This function adds an import of the various precision
        symbols used by LFRic from the constants_mod module.
=======
    def _add_precision_symbols(self, symbol_table):
        '''This function adds an import of the iso_fortran_env standard
        module to the given symbol table. It uses the various precision
        symbols defined there to define the LFRic specific precision
        symbols like 'r_def' ... The actual type is picked depending on
        the setting in the ``self._precision`` dictionary.
>>>>>>> 36a87d69

        :param symbol_table: the symbol table to which the precision symbols \
            must be added.
        :type symbol_table: :py:class:`psyclone.psyir.symbols.SymbolTable`

        '''
        const = LFRicConstants()
        mod_name = const.UTILITIES_MOD_MAP["constants"]["module"]
        constant_mod = ContainerSymbol(mod_name)
        symbol_table.add(constant_mod)
        # r_quad is defined in constants_mod, but not exported. So
        # we have to remove it from the lists of precisions to import.
        # TODO #2018
        all_precisions = [name for name in const.PRECISION_MAP
                          if name != "r_quad"]
        for prec_name in all_precisions:
            symbol_table.new_symbol(prec_name,
                                    symbol_type=DataSymbol,
                                    datatype=INTEGER_TYPE,
                                    interface=ImportInterface(constant_mod))

    # -------------------------------------------------------------------------
    @staticmethod
    def _add_result_tests(program, output_symbols):
        '''Adds tests to check that all output variables have the expected
        value.

        :param program: the program to which the tests should be added.
        :type program: :py:class:`psyclone.psyir.nodes.Routine`
        :param output_symbols: a list containing all output variables of \
            the executed code. Each entry in the list is a 2-tuple, \
            containing first the symbol that was computed when executing \
            the kernels, and then the symbol containing the expected \
            values that have been read in from a file.
        :type output_symbols: \
            List[Tuple[:py:class:`psyclone.psyir.symbols.Symbol`
                       :py:class:`psyclone.psyir.symbols.Symbol`]]

        '''
        for (sym_computed, sym_read) in output_symbols:
            if isinstance(sym_computed.datatype, ArrayType):
                cond = f"all({sym_computed.name} - {sym_read.name} == 0.0)"
            else:
                cond = f"{sym_computed.name} == {sym_read.name}"
            # The PSyIR has no support for output functions, so we parse
            # Fortran code to create a code block which stores the output
            # statements.
            code = f'''
                subroutine tmp()
                  integer :: {sym_computed.name}, {sym_read.name}
                  if ({cond}) then
                     print *,"{sym_computed.name} correct"
                  else
                     print *,"{sym_computed.name} incorrect. Values are:"
                     print *,{sym_computed.name}
                     print *,"{sym_computed.name} values should be:"
                     print *,{sym_read.name}
                  endif
                end subroutine tmp'''

            fortran_reader = FortranReader()
            container = fortran_reader.psyir_from_source(code)
            if_block = container.children[0].children[0]
            program.addchild(if_block.detach())

    # -------------------------------------------------------------------------
    def create(self, nodes, input_list, output_list,
               prefix, postfix, region_name):
        # pylint: disable=too-many-arguments
        '''This function uses the PSyIR to create a stand-alone driver
        that reads in a previously created file with kernel input and
        output information, and calls the kernels specified in the 'nodes'
        PSyIR tree with the parameters from the file. It returns the
        file container which contains the driver.

        :param nodes: a list of nodes.
        :type nodes: List[:py:obj:`psyclone.psyir.nodes.Node`]
        :param input_list: variables that are input parameters.
        :type input_list: List[:py:class:`psyclone.core.Signature`]
        :param output_list: variables that are output parameters.
        :type output_list: List[:py:class:`psyclone.core.Signature`]
        :param str prefix: the prefix to use for each PSyData symbol, \
            e.g. 'extract' as prefix will create symbols ``extract_psydata``.
        :param str postfix: a postfix that is appended to an output variable \
            to create the corresponding variable that stores the output \
            value from the kernel data file. The caller must guarantee that \
            no name clashes are created when adding the postfix to a variable \
            and that the postfix is consistent between extract code and \
            driver code (see 'ExtractTrans.determine_postfix()').
        :param Tuple[str,str] region_name: an optional name to \
            use for this PSyData area, provided as a 2-tuple containing a \
            location name followed by a local name. The pair of strings \
            should uniquely identify a region.

        :returns: the program PSyIR for a stand-alone driver.
        :rtype: :py:class:`psyclone.psyir.psyir.nodes.FileContainer`

        '''
        # pylint: disable=too-many-locals

        # Since this is a 'public' method of an entirely separate class,
        # we check that the list of nodes is what it expects. This is done
        # by invoking the validate function of the basic extract function.
        extract_trans = ExtractTrans()
        # We need to provide the prefix to the validation function:
        extract_trans.validate(nodes, options={"prefix": prefix})

        # Avoid circular import
        # pylint: disable=import-outside-toplevel
        from psyclone.domain.lfric.lfric_builtins import LFRicBuiltIn
        for node in nodes:
            for builtin in node.walk(LFRicBuiltIn):
                # If the lower_to_language function is not overwritten from
                # the implementation in Node, the builtin is not yet supported:
                if type(builtin).lower_to_language_level == \
                        Node.lower_to_language_level:
                    raise NotImplementedError(
                        f"LFRic builtin '{builtin.name}' is not supported")

        dep = DependencyTools()
        input_list, output_list = dep.get_in_out_parameters(nodes)

        module_name, local_name = region_name
        unit_name = self._make_valid_unit_name(f"{module_name}_{local_name}")

        # First create the file container, which will only store the program:
        file_container = FileContainer(unit_name)

        # Create the program and add it to the file container:
        program = Routine(unit_name, is_program=True)
        program_symbol_table = program.symbol_table
        file_container.addchild(program)

        if prefix:
            prefix = prefix + "_"

        psy_data_mod = ContainerSymbol("read_kernel_data_mod")
        program_symbol_table.add(psy_data_mod)
        psy_data_type = DataTypeSymbol("ReadKernelDataType", DeferredType(),
                                       interface=ImportInterface(psy_data_mod))
        program_symbol_table.add(psy_data_type)

        # The validation of the extract transform guarantees that all nodes
        # in the node list have the same parent.
        invoke_sched = nodes[0].ancestor(InvokeSchedule)

        # The invoke-schedule might have children that are not in the node
        # list. So get the indices of the nodes for which a driver is to
        # be created, and then remove all other nodes from the copy.This
        # needs to be done before potential halo exchange notes are removed,
        # to make sure we use the same indices (for e.g. loop boundary
        # names, which are dependent on the index of the nodes in the tree).
        # TODO #1731: this might not be required anymore if the loop
        # boundaries are fixed earlier.
        all_indices = [node.position for node in nodes]

        schedule_copy = invoke_sched.copy()

        # TODO #1992: if required, the following code will
        # remove halo exchange nodes from the driver.
        # halo_nodes = schedule_copy.walk(HaloExchange)
        # for halo_node in halo_nodes:
        #     halo_node.parent.children.remove(halo_node)

        original_symbol_table = invoke_sched.symbol_table
        proxy_name_mapping = self._get_proxy_name_mapping(schedule_copy)

        # Now clean up the try: remove nodes in the copy that are not
        # supposed to be extracted. Any node that should be extract
        # needs to be lowered, which will fix the loop boundaries
        # (TODO: #1731 - that might not be required anymore with 1731).
        # Otherwise, if e.g. the second loop is only extracted, this
        # loop would switch from using loop1_start/stop to loop0_start/stop
        # since is is then the first loop (hence we need to do this
        # backwards to maintain the loop indices). Note that the
        # input/output list will already contain the loop boundaries,
        # so we can't simply change them (also, the original indices
        # will be used when writing the file).
        children = schedule_copy.children[:]
        children.reverse()
        for child in children:
            if child.position not in all_indices:
                child.detach()
            else:
                child.lower_to_language_level()

        self._import_modules(program, schedule_copy)
        self._add_precision_symbols(program.scope.symbol_table)
        self._add_all_kernel_symbols(schedule_copy, program_symbol_table,
                                     proxy_name_mapping)

        root_name = prefix + "psy_data"
        psy_data = program_symbol_table.new_symbol(root_name=root_name,
                                                   symbol_type=DataSymbol,
                                                   datatype=psy_data_type)

        module_str = Literal(module_name, CHARACTER_TYPE)
        region_str = Literal(local_name, CHARACTER_TYPE)
        self._add_call(program, f"{psy_data.name}%OpenRead",
                       [module_str, region_str])

        output_symbols = self._create_read_in_code(program, psy_data,
                                                   original_symbol_table,
                                                   input_list, output_list,
                                                   postfix)
        # Copy over all of the executable part of the extracted region
        # program.addchild(schedule_copy)
        all_children = schedule_copy.pop_all_children()
        for child in all_children:
            program.addchild(child)

        self._add_result_tests(program, output_symbols)

        return file_container

    # -------------------------------------------------------------------------
    def collect_all_required_modules(self, file_container):
        '''Collects recursively all modules used in the file container.
        It returns a dictionary, with the keys being all the (directly or
        indirectly used modules)

        :param file_container:
        :type file_container: \
            :py:class:`psyclone.psyir.psyir.nodes.FileContainer`

        :returns: a dictionary, with the required module names as key, and \
            as value a set of all modules required by the key module.
        :rtype: Set[str]

        '''
        sym_tab = file_container.children[0].symbol_table

        # Add all modules imported, except intrinsic ones
        all_mods = set()
        for symbol in sym_tab.symbols:
            if isinstance(symbol, ContainerSymbol) and \
                    ",intrinsic" not in symbol.name:
                all_mods.add(symbol.name)

        mod_manager = ModuleManager.get()
        return mod_manager.get_all_dependencies_recursively(all_mods)

    # -------------------------------------------------------------------------
    def get_driver_as_string(self, nodes, input_list, output_list,
                             prefix, postfix, region_name,
                             writer=FortranWriter()):
        # pylint: disable=too-many-arguments, too-many-locals
        '''This function uses `create()` function to get a PSyIR of a
        stand-alone driver, and then uses the provided language writer
        to create a string representation in the selected language
        (defaults to Fortran).

        :param nodes: a list of nodes.
        :type nodes: List[:py:obj:`psyclone.psyir.nodes.Node`]
        :param input_list: variables that are input parameters.
        :type input_list: List[:py:class:`psyclone.core.Signature`]
        :param output_list: variables that are output parameters.
        :type output_list: List[:py:class:`psyclone.core.Signature`]
        :param str prefix: the prefix to use for each PSyData symbol, \
            e.g. 'extract' as prefix will create symbols `extract_psydata`.
        :param str postfix: a postfix that is appended to an output variable \
            to create the corresponding variable that stores the output \
            value from the kernel data file. The caller must guarantee that \
            no name clashes are created when adding the postfix to a variable \
            and that the postfix is consistent between extract code and \
            driver code (see 'ExtractTrans.determine_postfix()').
        :param Tuple[str,str] region_name: an optional name to \
            use for this PSyData area, provided as a 2-tuple containing a \
            location name followed by a local name. The pair of strings \
            should uniquely identify a region.
        :param language_writer: a backend visitor to convert PSyIR \
            representation to the selected language. It defaults to \
            the FortranWriter.
        :type language_writer: \
            :py:class:`psyclone.psyir.backend.language_writer.LanguageWriter`

        :returns: the driver in the selected language.
        :rtype: str

        '''
        try:
            file_container = self.create(nodes, input_list, output_list,
                                         prefix, postfix, region_name)
        except NotImplementedError as err:
            print(f"Cannot create driver for '{region_name[0]}-"
                  f"{region_name[1]}' because:")
            print(str(err))
            return ""

        module_dependencies = self.collect_all_required_modules(file_container)
        # Sort the modules by dependencies, i.e. start with modules
        # that have no dependency. This is required for compilation, the
        # compiler must have found any dependent modules before it can
        # compile a module.
        sorted_modules = ModuleManager.sort_modules(module_dependencies)

        out = []
        mod_manager = ModuleManager.get()
        for module in sorted_modules:
            # Note that all modules in `sorted_modules` are known to be in
            # the module manager, so we can always get the module info here.
            mod_info = mod_manager.get_module_info(module)
            out.append(mod_info.get_source_code())

        out.append(writer(file_container))

        return "\n".join(out)

    # -------------------------------------------------------------------------
    def write_driver(self, nodes, input_list, output_list,
                     prefix, postfix, region_name, writer=FortranWriter()):
        # pylint: disable=too-many-arguments
        '''This function uses the ``get_driver_as_string()`` function to get a
        a stand-alone driver, and then writes this source code to a file. The
        file name is derived from the region name:
        "driver-"+module_name+"_"+region_name+".f90"

        :param nodes: a list of nodes.
        :type nodes: List[:py:obj:`psyclone.psyir.nodes.Node`]
        :param input_list: variables that are input parameters.
        :type input_list: List[:py:class:`psyclone.core.Signature`]
        :param output_list: variables that are output parameters.
        :type output_list: List[:py:class:`psyclone.core.Signature`]
        :param str prefix: the prefix to use for each PSyData symbol, \
            e.g. 'extract' as prefix will create symbols `extract_psydata`.
        :param str postfix: a postfix that is appended to an output variable \
            to create the corresponding variable that stores the output \
            value from the kernel data file. The caller must guarantee that \
            no name clashes are created when adding the postfix to a variable \
            and that the postfix is consistent between extract code and \
            driver code (see 'ExtractTrans.determine_postfix()').
        :param Tuple[str,str] region_name: an optional name to \
            use for this PSyData area, provided as a 2-tuple containing a \
            location name followed by a local name. The pair of strings \
            should uniquely identify a region.
        :param writer: a backend visitor to convert PSyIR \
            representation to the selected language. It defaults to \
            the FortranWriter.
        :type writer: \
            :py:class:`psyclone.psyir.backend.language_writer.LanguageWriter`

        '''
        code = self.get_driver_as_string(nodes, input_list, output_list,
                                         prefix, postfix, region_name,
                                         writer=writer)
        if not code:
            # This indicates an error that was already printed,
            # so ignore it here.
            return
        module_name, local_name = region_name
        with open(f"driver-{module_name}-{local_name}.F90", "w",
                  encoding='utf-8') as out:
            out.write(code)<|MERGE_RESOLUTION|>--- conflicted
+++ resolved
@@ -171,12 +171,8 @@
         is not a dictionary.
 
     '''
-<<<<<<< HEAD
     def __init__(self):
-=======
-    def __init__(self, precision=None):
         # TODO #2069: check if this list can be taken from LFRicConstants
->>>>>>> 36a87d69
         self._all_field_types = ["field_type", "integer_field_type",
                                  "r_solver_field_type", "r_tran_field_type"]
 
@@ -640,18 +636,10 @@
             symbol_table.add(new_routine_sym)
 
     # -------------------------------------------------------------------------
-<<<<<<< HEAD
-    def add_precision_symbols(self, symbol_table):
+    @staticmethod
+    def _add_precision_symbols(symbol_table):
         '''This function adds an import of the various precision
         symbols used by LFRic from the constants_mod module.
-=======
-    def _add_precision_symbols(self, symbol_table):
-        '''This function adds an import of the iso_fortran_env standard
-        module to the given symbol table. It uses the various precision
-        symbols defined there to define the LFRic specific precision
-        symbols like 'r_def' ... The actual type is picked depending on
-        the setting in the ``self._precision`` dictionary.
->>>>>>> 36a87d69
 
         :param symbol_table: the symbol table to which the precision symbols \
             must be added.
@@ -868,7 +856,8 @@
         return file_container
 
     # -------------------------------------------------------------------------
-    def collect_all_required_modules(self, file_container):
+    @staticmethod
+    def collect_all_required_modules(file_container):
         '''Collects recursively all modules used in the file container.
         It returns a dictionary, with the keys being all the (directly or
         indirectly used modules)
