--- conflicted
+++ resolved
@@ -43,33 +43,13 @@
 
 from typing import Optional
 
-from typing import List, Optional, Tuple
-
-from psyclone.psyir.backend.language_writer import LanguageWriter
 from psyclone.configuration import Config
-from psyclone.core import Signature
 from psyclone.domain.common import BaseDriverCreator
 from psyclone.domain.lfric import LFRicConstants
-<<<<<<< HEAD
-from psyclone.line_length import FortLineLength
-from psyclone.parse import ModuleManager
-from psyclone.psyGen import InvokeSchedule
-from psyclone.psyir.backend.fortran import FortranWriter
-from psyclone.psyir.frontend.fortran import FortranReader
-from psyclone.psyir.nodes import (Call, FileContainer, Node,
-                                  Routine, StructureReference)
-from psyclone.psyir.symbols import (
-                                    ContainerSymbol, DataSymbol,
-                                    DataTypeSymbol, UnresolvedType,
-                                    ImportInterface, INTEGER_TYPE,
-                                    UnsupportedFortranType)
-from psyclone.psyir.tools import ReadWriteInfo
-=======
 from psyclone.psyir.nodes import Call, Node, StructureReference
 from psyclone.psyir.symbols import (ContainerSymbol, DataSymbol,
                                     ImportInterface, INTEGER_TYPE,
                                     SymbolTable)
->>>>>>> ccd01d6e
 
 
 class LFRicExtractDriverCreator(BaseDriverCreator):
@@ -80,13 +60,8 @@
 
     :param region_name: the suggested region_name.
     '''
-<<<<<<< HEAD
-    def __init__(self, region_name: Optional[Tuple[str, str]] = None) -> None:
-        super().__init__()
-=======
-    def __init__(self, region_name: Optional[tuple[str, str]] = None):
+    def __init__(self, region_name: Optional[tuple[str, str]] = None) -> None:
         super().__init__(region_name)
->>>>>>> ccd01d6e
         # TODO #2069: check if this list can be taken from LFRicConstants
         # TODO #2018: once r_field is defined in the LFRic infrastructure,
         #             it should be added to this list.
@@ -95,12 +70,7 @@
                                  "r_tran_field_type"]
 
     # -------------------------------------------------------------------------
-<<<<<<< HEAD
-    @staticmethod
-    def _add_precision_symbols(symbol_table) -> None:
-=======
     def handle_precision_symbols(self, symbol_table: SymbolTable) -> None:
->>>>>>> ccd01d6e
         '''This function adds an import of the various precision
         symbols used by LFRic from the constants_mod module.
 
@@ -128,290 +98,28 @@
                                     interface=ImportInterface(constant_mod))
 
     # -------------------------------------------------------------------------
-<<<<<<< HEAD
-    def _add_command_line_handler(self, program, psy_data_var, module_name,
-                                  region_name) -> None:
-        '''
-        This function adds code to handle the command line. For now an
-        alternative filename (to the default one that is hard-coded by
-        the created driver) can be specified, which allows the driver to
-        be used with different files, e.g. several dumps from one run, and/or
-        a separate file from each process. It will also add the code to
-        open the input file using the read_kernel_data routine from the
-        extraction library.
-=======
     def verify_and_cleanup_psyir(self, extract_region: Node) -> None:
         """This implementation removes MPI related calls in LFRic (`set_dirty`
         and `set_clean`. Note that any LFRic-specific StructureReferences
         should have been replaced as part of the lowering process.
->>>>>>> ccd01d6e
 
         :param extract_region: the node with the extracted region.
 
         :raises ValueError: if structure references are found (raised in the
             base class)
         """
-<<<<<<< HEAD
-        command_line = \
-            FortranReader().psyir_from_statement(code, program_symbol_table)
-        program.children.insert(0, command_line)
-
-        # Now add the handling of the filename parameter
-        code = f"""
-        if (allocated({psydata_filename})) then
-           call {psy_data_var.name}%OpenReadFileName({psydata_filename})
-        else
-           call {psy_data_var.name}%OpenReadModuleRegion('{module_name}', &
-                                                         '{region_name}')
-        endif
-        """
-        filename_test = \
-            FortranReader().psyir_from_statement(code, program_symbol_table)
-        program.children.insert(1, filename_test)
-
-    # -------------------------------------------------------------------------
-    def create(self,
-               nodes: List[Node],
-               read_write_info: ReadWriteInfo,
-               prefix: str,
-               postfix: str,
-               region_name: Tuple[str, str],
-               removable_vars: List[Tuple[str, Signature]]) -> FileContainer:
-        # pylint: disable=too-many-arguments
-        '''This function uses the PSyIR to create a stand-alone driver
-        that reads in a previously created file with kernel input and
-        output information, and calls the kernels specified in the 'nodes'
-        PSyIR tree with the parameters from the file. The `nodes` are
-        consecutive nodes from the PSyIR tree.
-        It returns the file container which contains the driver.
-
-        :param nodes: a list of nodes.
-        :param read_write_info: information about all input and output
-            parameters.
-        :param prefix: the prefix to use for each PSyData symbol,
-            e.g. 'extract' as prefix will create symbols ``extract_psydata``.
-        :param postfix: a postfix that is appended to an output variable
-            to create the corresponding variable that stores the output
-            value from the kernel data file. The caller must guarantee that
-            no name clashes are created when adding the postfix to a variable
-            and that the postfix is consistent between extract code and
-            driver code (see 'ExtractTrans.determine_postfix()').
-        :param region_name: an optional name to
-            use for this PSyData area, provided as a 2-tuple containing a
-            location name followed by a local name. The pair of strings
-            should uniquely identify a region.
-        :param removable_vars: a list of tuples containing signatures and
-            the container name of variables that were not written to the
-            kernel data file (and as such should not be read in, though
-            they still need to be declared).
-
-        :returns: the program PSyIR for a stand-alone driver.
-
-        '''
-        # pylint: disable=too-many-locals
-        module_name, local_name = region_name
-        unit_name = self._make_valid_unit_name(f"{module_name}_{local_name}")
-
-        # First create the file container, which will only store the program:
-        file_container = FileContainer(unit_name)
-=======
->>>>>>> ccd01d6e
 
         # Here check for LFRic-specific set_dirty/set_clean calls, which
         # can just be removed:
         dm_methods = ("set_dirty", "set_clean")
+
         for sref in extract_region.walk(StructureReference):
             if (isinstance(sref.parent, Call) and
                     sref.member.name in dm_methods):
                 # Some methods regarding distributed-memory can be deleted as
                 # we know the driver is executed with a single rank.
                 sref.parent.detach()
-<<<<<<< HEAD
-            else:
-                raise ValueError(f"The provided PSyIR should not have "
-                                 f"StructureReferences, but found: "
-                                 f"{sref.debug_string()}")
-
-        # Add cmd line hander, read in, and result comparison for the code
-        self._add_command_line_handler(program, psy_data, module_name,
-                                       local_name)
-        output_symbols = self._create_read_in_code(program, psy_data,
-                                                   original_symbol_table,
-                                                   read_write_info, postfix,
-                                                   removable_vars)
-
-        # Copy the nodes that are part of the extraction
-        program.children.extend(extract_region.pop_all_children())
-
-        # Find all imported modules and add them to the symbol table
-        self.import_modules(program)
-        self._add_precision_symbols(program.scope.symbol_table)
-
-        BaseDriverCreator.add_result_tests(program, output_symbols)
-
-        # Replace pointers with allocatables
-        for symbol in program_symbol_table.datasymbols:
-            if isinstance(symbol.datatype, UnsupportedFortranType):
-                symbol.datatype = symbol.datatype.copy()
-                newt = symbol.datatype._declaration
-                newt = newt.replace('pointer', 'allocatable')
-                newt = newt.replace('=> null()', '')
-                symbol.datatype._declaration = newt
-
-        return file_container
-
-    # -------------------------------------------------------------------------
-    @staticmethod
-    def collect_all_required_modules(file_container):
-        '''Collects recursively all modules used in the file container.
-        It returns a dictionary, with the keys being all the (directly or
-        indirectly) used modules.
-
-        :param file_container: the FileContainer for which to collect all
-            used modules.
-        :type file_container:
-            :py:class:`psyclone.psyir.psyir.nodes.FileContainer`
-
-        :returns: a dictionary, with the required module names as key, and
-            as value a set of all modules required by the key module.
-        :rtype: Dict[str, Set[str]]
-
-        '''
-        all_mods = set()
-        for container in file_container.children:
-            sym_tab = container.symbol_table
-            # Add all imported modules (i.e. all container symbols)
-            all_mods.update(symbol.name for symbol in sym_tab.symbols
-                            if isinstance(symbol, ContainerSymbol))
-
-        mod_manager = ModuleManager.get()
-        return mod_manager.get_all_dependencies_recursively(
-            list(all_mods))
-
-    # -------------------------------------------------------------------------
-    def get_driver_as_string(self,
-                             nodes: List[Node],
-                             read_write_info: ReadWriteInfo,
-                             prefix: str,
-                             postfix: str,
-                             region_name: Tuple[str, str],
-                             removable_vars: List[Tuple[str, Signature]],
-                             writer: LanguageWriter = FortranWriter()) -> str:
-        # pylint: disable=too-many-arguments, too-many-locals
-        '''This function uses the `create()` function to get the PSyIR of a
-        stand-alone driver, and then uses the provided language writer
-        to create a string representation in the selected language
-        (defaults to Fortran).
-        All required modules will be inlined in the correct order, i.e. each
-        module will only depend on modules inlined earlier, which will allow
-        compilation of the driver. No other dependencies (except system
-        dependencies like NetCDF) are required for compilation.
-
-        :param nodes: a list of nodes.
-        :param read_write_info: information about all input and output
-            parameters.
-        :param prefix: the prefix to use for each PSyData symbol,
-            e.g. 'extract' as prefix will create symbols `extract_psydata`.
-        :param postfix: a postfix that is appended to an output variable
-            to create the corresponding variable that stores the output
-            value from the kernel data file. The caller must guarantee that
-            no name clashes are created when adding the postfix to a variable
-            and that the postfix is consistent between extract code and
-            driver code (see 'ExtractTrans.determine_postfix()').
-        :param region_name: an optional name to
-            use for this PSyData area, provided as a 2-tuple containing a
-            location name followed by a local name. The pair of strings
-            should uniquely identify a region.
-        :param removable_vars: a list of tuples containing signatures and
-            the container name of variables that were not written to the
-            kernel data file (and as such should not be read in, though
-            they still need to be declared).
-        :param language_writer: a backend visitor to convert PSyIR
-            representation to the selected language. It defaults to
-            the FortranWriter.
-
-        :returns: the driver in the selected language.
-
-        '''
-        file_container = self.create(nodes, read_write_info, prefix,
-                                     postfix, region_name,
-                                     removable_vars)
-
-        module_dependencies = self.collect_all_required_modules(file_container)
-        # Sort the modules by dependencies, i.e. start with modules
-        # that have no dependency. This is required for compilation, the
-        # compiler must have found any dependent modules before it can
-        # compile a module.
-        mod_manager = ModuleManager.get()
-        sorted_modules = mod_manager.sort_modules(module_dependencies)
-
-        # Inline all required modules into the driver source file so that
-        # it is stand-alone.
-        out = []
-
-        for module in sorted_modules:
-            # Note that all modules in `sorted_modules` are known to be in
-            # the module manager, so we can always get the module info here.
-            mod_info = mod_manager.get_module_info(module)
-            out.append(mod_info.get_source_code())
-
-        out.append(writer(file_container))
-
-        return "\n".join(out)
-
-    # -------------------------------------------------------------------------
-    def write_driver(self, nodes: List[Node],
-                     read_write_info: ReadWriteInfo,
-                     prefix: str,
-                     postfix: str,
-                     region_name: Tuple[str, str],
-                     removable_vars: List[Tuple[str, Signature]],
-                     writer: LanguageWriter = FortranWriter()) -> None:
-        # pylint: disable=too-many-arguments
-        '''This function uses the ``get_driver_as_string()`` function to get a
-        a stand-alone driver, and then writes this source code to a file. The
-        file name is derived from the region name:
-        "driver-"+module_name+"_"+region_name+".F90"
-
-        :param nodes: a list of nodes containing the body of the driver
-            routine.
-        :param read_write_info: information about all input and output
-            parameters.
-        :param prefix: the prefix to use for each PSyData symbol,
-            e.g. 'extract' as prefix will create symbols `extract_psydata`.
-        :param postfix: a postfix that is appended to an output variable
-            to create the corresponding variable that stores the output
-            value from the kernel data file. The caller must guarantee that
-            no name clashes are created when adding the postfix to a variable
-            and that the postfix is consistent between extract code and
-            driver code (see 'ExtractTrans.determine_postfix()').
-        :param region_name: an optional name to
-            use for this PSyData area, provided as a 2-tuple containing a
-            location name followed by a local name. The pair of strings
-            should uniquely identify a region.
-        :param removable_vars: a list of tuples containing signatures and
-            the container name of variables that were not written to the
-            kernel data file (and as such should not be read in, though
-            they still need to be declared).
-        :param writer: a backend visitor to convert PSyIR
-            representation to the selected language. It defaults to
-            the FortranWriter.
-
-        '''
-        if self._region_name is not None:
-            region_name = self._region_name
-        code = self.get_driver_as_string(nodes, read_write_info, prefix,
-                                         postfix, region_name,
-                                         removable_vars, writer=writer)
-        fll = FortLineLength()
-        code = fll.process(code)
-        module_name, local_name = region_name
-        with open(f"driver-{module_name}-{local_name}.F90", "w",
-                  encoding='utf-8') as out:
-            out.write(code)
-=======
 
         # This will flag any StructureReference (including other calls)
         # still remaining.
-        super().verify_and_cleanup_psyir(extract_region)
->>>>>>> ccd01d6e
+        super().verify_and_cleanup_psyir(extract_region)