--- conflicted
+++ resolved
@@ -721,10 +721,7 @@
         mod_name = const.UTILITIES_MOD_MAP["constants"]["module"]
         constant_mod = ContainerSymbol(mod_name)
         symbol_table.add(constant_mod)
-<<<<<<< HEAD
-=======
-
->>>>>>> 8b9f4a02
+
         # r_quad is defined in constants_mod, but not exported. And r_phys
         # does not exist at all in LFRic. So we have to remove them from the
         # lists of precisions to import.  TODO #2018
