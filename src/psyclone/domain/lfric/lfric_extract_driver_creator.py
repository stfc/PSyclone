# -----------------------------------------------------------------------------
# BSD 3-Clause License
#
# Copyright (c) 2022-2023, Science and Technology Facilities Council.
# All rights reserved.
#
# Redistribution and use in source and binary forms, with or without
# modification, are permitted provided that the following conditions are met:
#
# * Redistributions of source code must retain the above copyright notice, this
#   list of conditions and the following disclaimer.
#
# * Redistributions in binary form must reproduce the above copyright notice,
#   this list of conditions and the following disclaimer in the documentation
#   and/or other materials provided with the distribution.
#
# * Neither the name of the copyright holder nor the names of its
#   contributors may be used to endorse or promote products derived from
#   this software without specific prior written permission.
#
# THIS SOFTWARE IS PROVIDED BY THE COPYRIGHT HOLDERS AND CONTRIBUTORS
# "AS IS" AND ANY EXPRESS OR IMPLIED WARRANTIES, INCLUDING, BUT NOT
# LIMITED TO, THE IMPLIED WARRANTIES OF MERCHANTABILITY AND FITNESS
# FOR A PARTICULAR PURPOSE ARE DISCLAIMED. IN NO EVENT SHALL THE
# COPYRIGHT HOLDER OR CONTRIBUTORS BE LIABLE FOR ANY DIRECT, INDIRECT,
# INCIDENTAL, SPECIAL, EXEMPLARY, OR CONSEQUENTIAL DAMAGES (INCLUDING,
# BUT NOT LIMITED TO, PROCUREMENT OF SUBSTITUTE GOODS OR SERVICES;
# LOSS OF USE, DATA, OR PROFITS; OR BUSINESS INTERRUPTION) HOWEVER
# CAUSED AND ON ANY THEORY OF LIABILITY, WHETHER IN CONTRACT, STRICT
# LIABILITY, OR TORT (INCLUDING NEGLIGENCE OR OTHERWISE) ARISING IN
# ANY WAY OUT OF THE USE OF THIS SOFTWARE, EVEN IF ADVISED OF THE
# POSSIBILITY OF SUCH DAMAGE.
# -----------------------------------------------------------------------------
# Author: J. Henrichs, Bureau of Meteorology

'''This module provides functionality for the PSyclone kernel extraction
functionality for LFRic. It contains the class that creates a driver that
reads in extracted data, calls the kernel, and then compares the result with
the output data contained in the input file.
'''

import re

from psyclone.core import Signature
from psyclone.domain.lfric import LFRicConstants
from psyclone.errors import GenerationError, InternalError
from psyclone.line_length import FortLineLength
from psyclone.parse import ModuleManager
from psyclone.psyGen import InvokeSchedule, Kern
from psyclone.psyir.backend.fortran import FortranWriter
from psyclone.psyir.frontend.fortran import FortranReader
from psyclone.psyir.nodes import (ArrayMember, ArrayOfStructuresMember,
                                  ArrayReference, Assignment, Call,
                                  FileContainer, IntrinsicCall, Literal,
                                  Node, Reference, Routine, StructureReference)
from psyclone.psyir.symbols import (ArrayType, CHARACTER_TYPE,
                                    ContainerSymbol, DataSymbol,
                                    DataTypeSymbol, DeferredType,
                                    ImportInterface, INTEGER_TYPE,
                                    RoutineSymbol)
from psyclone.psyir.transformations import ExtractTrans


class LFRicExtractDriverCreator:
    '''This class provides the functionality to create a driver that
    reads in extracted data produced by using the PSyData kernel-extraction
    functionality.

    The driver is created as follows:

    1. The corresponding :py:class:`psyclone.psyGen.Invoke` statement that
       contains the kernel(s) is copied. This way we avoid affecting the tree
       of the caller. We need the invoke since it contains the symbol table.
    2. We remove all halo exchange nodes. For now, the extract transformation
       will not work when distributed memory is enabled, but since this
       restriction is expected to be lifted, the code to handle this is
       already added.
    3. We lower each kernel (child of the invoke) that was requested to
       be extracted, all others are removed. This is required since the kernel
       extraction will not contain the required data for the other kernels to
       be called. The lowering is important to fix the variable names for the
       loop boundaries of the :py:class:`psyclone.dynamo0p3.DynLoop`: the loop
       start/stop expressions (`loop0_start` etc.) depend on the position of
       the loop in the tree. For example, if there are two kernels, they will
       be using `loop0_start` and `loop1_start`. If only the second is
       extracted, the former second (and now only) loop would be using
       `loop0_start` without lowering, but the kernel extraction would have
       written the values for `loop1_start`.
    4. We create a program for the driver with a new symbol table and start
       adding symbols for the program unit, precision symbols, PSyData read
       module etc to it.
    5. We add all required symbols to the new symbol table. The copied tree
       will still rely on the symbol table in the original PSyIR, so the
       symbols must be declared in the symbol table of the driver program.
       This is done by replacing all references in the extracted region with
       new references, which use new symbols which are declared in the driver
       symbol table.

       a. We first handle all non user-defined type. We can be certain that
          these symbols are already unique (since it's the original kernel
          code).
       b. Then we handle user-defined types. Since we only use basic Fortran
          types, accesses to these types need to be 'flattened': an access
          like ``a%b%c`` will be flattened to ``a_b_c`` to create a valid
          symbol name without needing the user-defined type. We use the
          original access string (``a%b%c``) as tag, since we know this tag
          is unique, and create a new, unique symbol based on ``a_b_c``. This
          takes care if the user should be using this newly generated name
          (e.g. if the user uses ``a%b%c`` and ``a_b_c``, ``a_b_c`` as non
          user defined symbol will be added to the symbol table first. When
          then ``a%b%c`` is flattened, the symbol table will detect that the
          symbol ``a_b_c`` already exists and create ``a_b_c_1`` for the tag
          ``a%b%c``). For known LFRic types, the actual name used in a
          reference will be changed to the name the user expects. For example,
          if field ``f`` is used, the access will be ``f_proxy%data``. The
          kernel extraction does the same and stores the values under the name
          ``f``, so the driver similarly simplifies the name back to the
          original ``f``.
          The :py:class:`psyclone.domain.lfric.KernCallArgList` class will
          have enforced the appropriate basic Fortran type declaration for
          each reference to a user defined variable. For example, if a field
          ``f`` is used, the reference to ``f_proxy%data`` will have a data
          type attribute of a 1D real array (with the correct precision).

    6. We create the code for reading in all of the variables in the input-
       and output-lists. Mostly, no special handling of argument type is
       required (since the generic interface will make sure to call the
       appropriate function). But in case of user-defined types, we need to
       use the original names with '%' when calling the functions for reading
       in data, since this is the name that was used when creating the data
       file. For example, the name of a parameter like
       ``f_proxy%local_stencil`` will be stored in the data file with the
       '%' notation (which is also the tag used for the symbol). So when
       reading the values in the driver, we need to use the original name
       (or tag) with '%', but the values will be stored in a flattened
       variable. For example, the code created might be:
       `call extract_psy_data%ReadVariable('f_proxy%local_stencil',
       fproxy_local_stencil)`

       a. Input variables are read in using functions from the PSyData
          ``ReadKernelData`` module. These function will allocate all array
          variables to the right size based on the data from the input file.
       b. For parameters that are read and written, two variables will be
          declared: the input will be stored in the unmodified variable name,
          and the output values in a variable with ``_post`` appended. For
          example, a field ``f`` as input will be read into ``f`` using the
          name ``f``, and output values will be read into ``f_post`` using
          the name ``f_post``. The symbol table will make sure that the
          ``_post`` name is unique.
       c. Similar to b., output only parameters will be read into a variable
          named with '_post' attached, e.g. output field ``f`` will be stored
          in a variable ``f_post``. Then the array ``f`` is allocated based on
          the shape of ``f_post`` and initialised to 0 (since it's an
          output-only parameter the value doesn't really matter).

    7. The extracted kernels are added to the program. Since in step 5 all
       references have been replaced, the created code will use the correct
       new variable names (which just have been read in). The output variables
       with ``_post`` attached will not be used at all so far.
    8. After the kernel calls are executed, each output variable is compared
       with the value stored in the corresponding ``_post`` variable. For
       example, a variable ``f`` which was modified in the kernel call(s),
       will then be compared with ``f_post``.

    :param precision: a mapping of the various precisions used in LFRic to \
        the actual Fortran data type to be used in a stand-alone driver.
    :type precision: Optional[Dict[str, str]]

    :raises InternalError: if the precision argument is specified but \
        is not a dictionary.

    '''
    def __init__(self):
        # TODO #2069: check if this list can be taken from LFRicConstants
        self._all_field_types = ["field_type", "integer_field_type",
                                 "r_solver_field_type", "r_tran_field_type"]

    # -------------------------------------------------------------------------
    @staticmethod
    def _make_valid_unit_name(name):
        '''Valid program or routine names are restricted to 63 characters,
        and no special characters like ':'.

        :param str name: a proposed unit name.

        :returns: a valid program or routine  name with special characters \
            removed and restricted to a length of 63 characters.
        :rtype: str

        '''
        return name.replace(":", "")[:63]

    # -------------------------------------------------------------------------
    def _get_proxy_name_mapping(self, schedule):
        '''This function creates a mapping of each proxy name of an argument
        to the field map. This mapping is used to convert proxy names used
        in a lowered kernel call back to the original name, which is the name
        used in extraction. For example, a field 'f' will be provided as
        ``f_proxy%data`` to the kernel, but the extraction will just write
        the name 'f', which is easier to understand for the user. The mapping
        created here is used as a first step, to convert ``f_proxy`` back
        to ``f``.

        :param schedule: the schedule with all kernels.
        :type schedule: :py:class:`psyclone.psyir.nodes.Schedule`

        :returns: a mapping of proxy names to field names.
        :rtype: Dict[str,str]

        '''
        proxy_name_mapping = {}
        for kern in schedule.walk(Kern):
            for arg in kern.args:
                if arg.data_type in self._all_field_types:
                    proxy_name_mapping[arg.proxy_name] = arg.name
        return proxy_name_mapping

    # -------------------------------------------------------------------------
    @staticmethod
    def _flatten_signature(signature):
        '''Creates a 'flattened' string for a signature by using ``_`` to
        separate the parts of a signature. For example, in Fortran
        a reference to ``a%b`` would be flattened to be ``a_b``.

        :param signature: the signature to be flattened.
        :type signature: :py:class:`psyclone.core.Signature`

        :returns: a flattened string (all '%' replaced with '_'.)
        :rtype: str

        '''
        return str(signature).replace("%", "_")

    # -------------------------------------------------------------------------
    def _flatten_reference(self, old_reference, symbol_table,
                           proxy_name_mapping):
        '''Replaces ``old_reference``, which is a structure type, with a new
        simple Reference and a flattened name (replacing all % with _). It will
        also remove a '_proxy' in the name, so that the program uses the names
        the user is familiar with, and which are also used in the extraction
        driver.

        :param old_reference: a reference to a structure member.
        :type old_reference: \
            :py:class:`psyclone.psyir.nodes.StructureReference`
        :param symbol_table: the symbol table to which to add the newly \
            defined flattened symbol.
        :type symbol_table: :py:class:`psyclone.psyir.symbols.SymbolTable`
        :param proxy_name_mapping: a mapping of proxy names to the original \
            names.
        :type proxy_name_mapping: Dict[str,str]

        :raises InternalError: if the old_reference is not a \
            :py:class:`psyclone.psyir.nodes.StructureReference`
        :raises GenerationError: if an array of structures is used

        '''

        if not isinstance(old_reference, StructureReference):
            raise InternalError(f"Unexpected type "
                                f"'{type(old_reference).__name__}'"
                                f" in _flatten_reference, it must be a "
                                f"'StructureReference'.")
        # A field access (`fld%data`) will get the `%data` removed, since then
        # this avoids a potential name clash (`fld` is guaranteed to
        # be unique, since it's a variable already, but `fld_data` could clash
        # with a user variable if the user uses `fld` and `fld_data`).
        # Furthermore, the NetCDF file declares the variable without `%data`,
        # so removing `%data` here also simplifies code creation later on.

        signature, _ = old_reference.get_signature_and_indices()
        # Now remove '_proxy' that might have been added to a variable name,
        # to preserve the expected names from a user's point of view.
        symbol_name = proxy_name_mapping.get(signature[0], signature[0])

        if isinstance(old_reference.symbol.datatype, ArrayType):
            # Vector field. Get the index that is being accessed, and
            # don't append the '%data'
            indx = int(old_reference.indices[-1].value)
            signature = Signature(f"{symbol_name}%{indx}")
        else:
            # Create the new signature, e.g. f1_proyx%data --> f1
            field_type = old_reference.symbol.datatype.name
            if field_type in ["field_proxy_type", "r_solver_field_proxy_type",
                              "r_tran_field_proxy_type"]:
                # Field proxy are accessed using '%data'. Remove this to
                # have more familiar names for the user, and also because
                # the plain name is used in the file written.
                signature = Signature(symbol_name)
            else:
                # Other types need to get the member added to the name,
                # to make unique symbols (e.g. 'op_a_proxy%ncell_3d'
                # and 'op_a_proxy%local_stencil'
                signature = Signature(symbol_name, signature[1:])

        # We use this string as a unique tag - it must be unique since no
        # other tag uses a '%' in the name. So even if the flattened name
        # (e.g. f1_data) is not unique, the tag `f1%data` is unique, and
        # the symbol table will then create a unique name for this symbol.
        signature_str = str(signature)
        try:
            symbol = symbol_table.lookup_with_tag(signature_str)
        except KeyError:
            flattened_name = self._flatten_signature(signature)
            symbol = DataSymbol(flattened_name, old_reference.datatype)
            symbol_table.add(symbol, tag=signature_str)

        current = old_reference
        # Get the indices from a structure array access, e.g.
        # field%data(i) --> field(i)
        while current:
            if isinstance(current, ArrayOfStructuresMember):
                raise GenerationError(f"Array of structures are not supported "
                                      f"in the driver creation: "
                                      f"'{old_reference.debug_string()}'.")
            if isinstance(current, ArrayMember):
                # If there is an array access, we need to replace the
                # structure reference with an ArrayReference. The children
                # of an ArrayMember are the indices, so they need to be
                # used in the flattened symbol:
                ind = current.pop_all_children()
                new_ref = ArrayReference.create(symbol, ind)
                break
            if not current.children:
                new_ref = Reference(symbol)
                break
            current = current.children[0]

        old_reference.replace_with(new_ref)

    # -------------------------------------------------------------------------
    def _add_all_kernel_symbols(self, sched, symbol_table, proxy_name_mapping,
                                read_write_info):
        '''This function adds all symbols used in ``sched`` to the symbol
        table. It uses LFRic-specific knowledge to declare fields and flatten
        their name.

        :param sched: the schedule that will be called by this driver program.
        :type sched: :py:class:`psyclone.psyir.nodes.Schedule`
        :param symbol_table: the symbol table to which to add all found \
            symbols.
        :type symbol_table: :py:class:`psyclone.psyir.symbols.SymbolTable`
        :param proxy_name_mapping: a mapping of proxy names to the original \
            names.
        :type proxy_name_mapping: Dict[str,str]


        '''
        all_references = sched.walk(Reference)

        # First we add all non-structure names to the symbol table. This way
        # the flattened name can be ensured not to clash with a variable name
        # used in the program.
        for reference in all_references:
            # For now ignore structure names, which require flattening (which
            # could introduce duplicated symbols, so they need to be processed
            # after all existing symbols have been added.
            if isinstance(reference, StructureReference):
                continue
            old_symbol = reference.symbol
            if old_symbol.name in symbol_table:
                # The symbol has already been declared. We then still
                # replace the old symbol with the new symbol to have all
                # symbols consistent (otherwise if we would for whatever
                # reason modify a symbol in the driver's symbol table, only
                # some references would use the new values, the others
                # would be the symbol from the original kernel for which
                # the driver is being created).
                reference.symbol = symbol_table.lookup(old_symbol.name)
                continue

            # Now we have a reference with a symbol that is in the old symbol
            # table (i.e. not in the one of the driver). Create a new symbol
            # (with the same name) in the driver's symbol table), and use
            # it in the reference
            new_symbol = symbol_table.new_symbol(root_name=reference.name,
                                                 tag=reference.name,
                                                 symbol_type=DataSymbol,
                                                 datatype=old_symbol.datatype)
            reference.symbol = new_symbol

        # Now handle all derived type. The name of a derived type is
        # 'flattened', i.e. all '%' are replaced with '_', and this is then
        # declared as a non-structured type. We also need to make sure that a
        # flattened name does not clash with a variable declared by the user.
        # We use the structured name (with '%') as tag to handle this.
        for reference in all_references:
            if not isinstance(reference, StructureReference):
                continue
            self._flatten_reference(reference, symbol_table,
                                    proxy_name_mapping)

        # Now add all non-local symbols, which need to be
        # imported from the appropriate module:
        # -----------------------------------------------
        mod_man = ModuleManager.get()
        for module_name, signature in read_write_info.set_of_all_used_vars:
            if not module_name:
                # Ignore local symbols, which will have been added above
                continue
            try:
                container = symbol_table.lookup(module_name)
            except KeyError:
                container = ContainerSymbol(module_name)
                symbol_table.add(container)

            # Now look up the original symbol. While the variable could
            # be declared Deferred here, we need the type information for
            # the output variables (VAR_post), which are created later and
            # which will query the original symbol for its type. And since
            # they are not imported, they need to be explicitly declared.
            mod_info = mod_man.get_module_info(module_name)
            try:
                container_symbol = mod_info.get_symbol(signature[0])
            except IndexError:
                # TODO #2120: This typically indicates a problem with parsing
                # a module: the psyir does not have the full tree structure.
                # Ignore for now.
                continue

            if not container_symbol:
                continue
            symbol_table.find_or_create_tag(tag=f"{signature[0]}@"
                                                f"{module_name}",
                                            root_name=signature[0],
                                            symbol_type=DataSymbol,
                                            interface=ImportInterface(
                                                container),
                                            datatype=container_symbol.datatype)

    # -------------------------------------------------------------------------
    @staticmethod
    def _add_call(program, name, args):
        '''This function creates a call to the subroutine of the given name,
        providing the arguments. The call will be added to the program and
        to the symbol table.

        :param program: the PSyIR Routine to which any code must \
            be added. It also contains the symbol table to be used.
        :type program: :py:class:`psyclone.psyir.nodes.Routine`
        :param str name: name of the subroutine to call.
        :param args: all arguments for the call.
        :type args: List[:py:class:`psyclone.psyir.nodes.Node`]

        :raises TypeError: if there is a symbol with the \
            specified name defined that is not a RoutineSymbol.
        '''
        if name in program.symbol_table:
            routine_symbol = program.symbol_table.lookup(name)
            if not isinstance(routine_symbol, RoutineSymbol):
                raise TypeError(
                    f"Error when adding call: Routine '{name}' is "
                    f"a symbol of type '{type(routine_symbol).__name__}', "
                    f"not a 'RoutineSymbol'.")
        else:
            routine_symbol = RoutineSymbol(name)
            program.symbol_table.add(routine_symbol)
        call = Call.create(routine_symbol, args)
        program.addchild(call)

    # -------------------------------------------------------------------------
    @staticmethod
    def _create_output_var_code(name, program, is_input, read_var,
<<<<<<< HEAD
                                postfix, index=None, module_name=None):
        # pylint: disable=too-many-arguments, too-many-locals
=======
                                postfix, index=None):
        # pylint: disable=too-many-arguments
>>>>>>> eac8c4d9
        '''
        This function creates all code required for an output variable.
        It creates the '_post' variable which stores the correct result
        from the file, which is read in. If the variable is not also an
        input variable, the variable itself will be declared (based on
        the size of the _post variable) and initialised to 0.
        This function also handles array of fields, which need to get
        an index number added.

        :param str name: the name of original variable (i.e. \
            without _post), which will be looked up as a tag in the symbol \
            table. If index is provided, it is added to the tag name using \
            %{index}.
        :param program: the PSyIR Routine to which any code must \
            be added. It also contains the symbol table to be used.
        :type program: :py:class:`psyclone.psyir.nodes.Routine`
        :param bool is_input: True if this variable is also an input \
            parameters.
        :param str read_var: the readvar method to be used including the \
            name of the PSyData object (e.g. 'psy_data%ReadVar')
        :param str postfix: the postfix to use for the expected output \
            values, which are read from the file.

        :returns: a 2-tuple containing the output symbol after the kernel, \
             and the expected output read from the file.
        :rtype: Tuple[:py:class:`psyclone.psyir.symbols.Symbol`,
                      :py:class:`psyclone.psyir.symbols.Symbol`]

        '''
        # Look up the corresponding non-written variable to get the required
        # type information for declaring the _POST/output variable:
        symbol_table = program.symbol_table
        if module_name:
            sym = symbol_table.lookup_with_tag(f"{name}@{module_name}")
        else:
            if index:
                sym = symbol_table.lookup_with_tag(f"{name}%{index}")
            else:
                sym = symbol_table.lookup_with_tag(name)

        # Declare a 'post' variable of the same type and
        # read in its value.
        post_name = sym.name + postfix
        post_sym = symbol_table.new_symbol(post_name,
                                           symbol_type=DataSymbol,
                                           datatype=sym.datatype)
        if module_name:
            post_tag = f"{name}{postfix}@{module_name}"
        else:
            if index:
                post_tag = f"{name}{postfix}%{index}"
            else:
                post_tag = f"{name}{postfix}"
        name_lit = Literal(post_tag, CHARACTER_TYPE)
        LFRicExtractDriverCreator._add_call(program, read_var,
                                            [name_lit,
                                             Reference(post_sym)])

        # Now if a variable is written to, but not read, the variable
        # is not allocated. So we need to allocate it and set it to 0.
        if not is_input:
            if isinstance(post_sym.datatype, ArrayType):
                alloc = IntrinsicCall.create(
                    IntrinsicCall.Intrinsic.ALLOCATE,
                    [Reference(sym), ("mold", Reference(post_sym))])
                program.addchild(alloc)
            set_zero = Assignment.create(Reference(sym),
                                         Literal("0", INTEGER_TYPE))
            program.addchild(set_zero)
        return (sym, post_sym)

    # -------------------------------------------------------------------------
    def _create_read_in_code(self, program, psy_data, original_symbol_table,
                             read_write_info, postfix):
<<<<<<< HEAD
        # pylint: disable=too-many-arguments, too-many-branches
=======
        # pylint: disable=too-many-arguments
>>>>>>> eac8c4d9
        '''This function creates the code that reads in the NetCDF file
        produced during extraction. For each:

        - variable that is read-only, it will declare the symbol and add code
          that reads in the variable using the PSyData library.
        - variable that is read and written, it will create code to read in the
          variable that is read, and create a new variable with the same name
          and "_post" added which is read in to store the values from the
          NetCDF file after the instrumented region was executed. In the end,
          the variable that was read and written should have the same value
          as the corresponding "_post" variable.
        - variable that is written only, it will create a variable with "_post"
          as postfix that reads in the output data from the NetCDF file. It
          then also declares a variable without postfix (which will be the
          parameter to the function), allocates it based on the shape of
          the corresponding "_post" variable, and initialises it with 0.

        :param program: the PSyIR Routine to which any code must \
            be added. It also contains the symbol table to be used.
        :type program: :py:class:`psyclone.psyir.nodes.Routine`
        :param psy_data: the PSyData symbol to be used.
<<<<<<< HEAD
        :param read_write_info: information about all input and output \
            parameters.
        :type read_write_info: :py:class:`psyclone.psyir.tools.ReadWriteInfo`
        :type output_list: List[:py:class:`psyclone.core.Signature`]
=======
        :type psy_data: :py:class:`psyclone.psyir.symbols.DataSymbol`
        :param read_write_info: information about all input and output \
            parameters.
        :type read_write_info: :py:class:`psyclone.psyir.tools.ReadWriteInfo`
>>>>>>> eac8c4d9
        :param str postfix: a postfix that is added to a variable name to \
            create the corresponding variable that stores the output \
            value from the kernel data file.

        :returns: all output parameters, i.e. variables that need to be \
            verified after executing the kernel. Each entry is a 2-tuple \
            containing the symbol of the computed variable, and the symbol \
            of the variable that contains the value read from the file.
        :rtype: List[Tuple[:py:class:`psyclone.psyir.symbols.Symbol`,
                           :py:class:`psyclone.psyir.symbols.Symbol`]]

        '''
        # pylint: disable=too-many-locals
<<<<<<< HEAD
        all_sigs = list(read_write_info.set_of_all_used_vars)
        all_sigs.sort()
=======
>>>>>>> eac8c4d9
        symbol_table = program.scope.symbol_table
        read_var = f"{psy_data.name}%ReadVariable"
        mod_man = ModuleManager.get()

        # First handle variables that are read:
        # -------------------------------------
<<<<<<< HEAD
        for module_name, signature in read_write_info.read_list:
=======
        for signature in read_write_info.signatures_read:
>>>>>>> eac8c4d9
            # Find the right symbol for the variable. Note that all variables
            # in the input and output list have been detected as being used
            # when the variable accesses were analysed. Therefore, these
            # variables have References, and will already have been declared
            # in the symbol table (in _add_all_kernel_symbols).
            sig_str = self._flatten_signature(signature)
            if module_name:
                mod_info = mod_man.get_module_info(module_name)
                try:
                    orig_sym = mod_info.get_symbol(signature[0])
                except IndexError:
                    print(f"Index error finding '{sig_str}' in "
                          f"'{module_name}''.")
                    orig_sym = None
                except AttributeError:
                    # We couldn't parse the module
                    orig_sym = None
            else:
                orig_sym = original_symbol_table.lookup(signature[0])

            # If the symbol is a constant, it cannto and does not need
            # to be read in:
            if orig_sym and orig_sym.is_constant:
                continue
            if orig_sym and orig_sym.is_array and \
                    orig_sym.datatype.intrinsic.name in self._all_field_types:
                # This is a field vector, so add all individual fields
                upper = int(orig_sym.datatype.shape[0].upper.value)
                for i in range(1, upper+1):
                    sym = symbol_table.lookup_with_tag(f"{sig_str}%{i}")
                    name_lit = Literal(f"{sig_str}%{i}", CHARACTER_TYPE)
                    self._add_call(program, read_var, [name_lit,
                                                       Reference(sym)])
                continue

            if module_name:
                tag = f"{signature[0]}@{module_name}"
                sym = symbol_table.lookup_with_tag(tag)
                name_lit = Literal(tag, CHARACTER_TYPE)
            else:
                sym = symbol_table.lookup_with_tag(str(signature))
                name_lit = Literal(str(signature), CHARACTER_TYPE)
            self._add_call(program, read_var, [name_lit, Reference(sym)])

        # Then handle all variables that are written (note that some
        # variables might be read and written)
        # ----------------------------------------------------------
        # Collect all output symbols to later create the tests for
        # correctness. This list stores 2-tuples: first one the
        # variable that stores the output from the kernel, the second
        # one the variable that stores the output values read from the
        # file. The content of these two variables should be identical
        # at the end.
        output_symbols = []
<<<<<<< HEAD

        for module_name, signature in read_write_info.write_list:
=======
        for signature in read_write_info.signatures_written:
>>>>>>> eac8c4d9
            # Find the right symbol for the variable. Note that all variables
            # in the input and output list have been detected as being used
            # when the variable accesses were analysed. Therefore, these
            # variables have References, and will already have been declared
            # in the symbol table (in _add_all_kernel_symbols).
<<<<<<< HEAD
            if module_name:
                mod_info = mod_man.get_module_info(module_name)
                orig_sym = mod_info.get_symbol(signature[0])
            else:
                orig_sym = original_symbol_table.lookup(signature[0])
            is_input = read_write_info.is_read(signature)
=======
            orig_sym = original_symbol_table.lookup(signature[0])
            is_input = signature in read_write_info.read_list
>>>>>>> eac8c4d9
            if orig_sym.is_array and orig_sym.datatype.intrinsic.name in \
                    self._all_field_types:
                # This is a field vector, so handle each individual field
                # adding a number
                flattened = self. _flatten_signature(signature)
                upper = int(orig_sym.datatype.shape[0].upper.value)
                for i in range(1, upper+1):
                    sym_tuple = \
                        self._create_output_var_code(flattened, program,
                                                     is_input, read_var,
                                                     postfix, index=i)
                    output_symbols.append(sym_tuple)
            else:
                sig_str = str(signature)
                sym_tuple = \
                    self._create_output_var_code(str(signature), program,
                                                 is_input, read_var, postfix,
                                                 module_name=module_name)
                output_symbols.append(sym_tuple)

        return output_symbols

    # -------------------------------------------------------------------------
    @staticmethod
    def _import_modules(symbol_table, sched):
        '''This function adds all the import statements required for the
        actual kernel calls. It finds all calls in the schedule and
        checks for calls with an ImportInterface. Any such call will
        add a ContainerSymbol for the module and a RoutineSymbol (pointing
        to the container) to the symbol table.

        :param symbol_table: the symbol table to which the symbols are added.
        :type symbol_table: :py:class:`psyclone.psyir.symbols.SymbolTable`
        :param sched: the schedule to analyse for module imports.
        :type sched: :py:class:`psyclone.psyir.nodes.Schedule`

        '''
        for call in sched.walk(Call):
            routine = call.routine
            if not isinstance(routine.interface, ImportInterface):
                # No import required, can be ignored.
                continue
            if routine.name in symbol_table:
                # Symbol has already been added - ignore
                continue
            # We need to create a new symbol for the module and the routine
            # called (the PSyIR backend will then create a suitable import
            # statement).
            module = ContainerSymbol(routine.interface.container_symbol.name)
            symbol_table.add(module)
            new_routine_sym = RoutineSymbol(routine.name, DeferredType(),
                                            interface=ImportInterface(module))
            symbol_table.add(new_routine_sym)

    # -------------------------------------------------------------------------
    @staticmethod
    def _add_precision_symbols(symbol_table):
        '''This function adds an import of the various precision
        symbols used by LFRic from the constants_mod module.

        :param symbol_table: the symbol table to which the precision symbols \
            must be added.
        :type symbol_table: :py:class:`psyclone.psyir.symbols.SymbolTable`

        '''
        const = LFRicConstants()
        mod_name = const.UTILITIES_MOD_MAP["constants"]["module"]
        constant_mod = ContainerSymbol(mod_name)
        symbol_table.add(constant_mod)
        # r_quad is defined in constants_mod, but not exported. So
        # we have to remove it from the lists of precisions to import.
        # TODO #2018
        all_precisions = [name for name in const.PRECISION_MAP
                          if name != "r_quad"]
        for prec_name in all_precisions:
            symbol_table.new_symbol(prec_name,
                                    tag=f"{prec_name}@{mod_name}",
                                    symbol_type=DataSymbol,
                                    datatype=INTEGER_TYPE,
                                    interface=ImportInterface(constant_mod))

    # -------------------------------------------------------------------------
    @staticmethod
    def _add_result_tests(program, output_symbols):
        '''Adds tests to check that all output variables have the expected
        value.

        :param program: the program to which the tests should be added.
        :type program: :py:class:`psyclone.psyir.nodes.Routine`
        :param output_symbols: a list containing all output variables of \
            the executed code. Each entry in the list is a 2-tuple, \
            containing first the symbol that was computed when executing \
            the kernels, and then the symbol containing the expected \
            values that have been read in from a file.
        :type output_symbols: \
            List[Tuple[:py:class:`psyclone.psyir.symbols.Symbol`
                       :py:class:`psyclone.psyir.symbols.Symbol`]]

        '''
        # TODO #2083: check if this can be combined with psyad result
        # comparison.
        for (sym_computed, sym_read) in output_symbols:
            if isinstance(sym_computed.datatype, ArrayType):
                cond = f"all({sym_computed.name} - {sym_read.name} == 0.0)"
            else:
                cond = f"{sym_computed.name} == {sym_read.name}"
            # The PSyIR has no support for output functions, so we parse
            # Fortran code to create a code block which stores the output
            # statements.
            code = f'''
                subroutine tmp()
                  integer :: {sym_computed.name}, {sym_read.name}
                  if ({cond}) then
                     print *,"{sym_computed.name} correct"
                  else
                     print *,"{sym_computed.name} incorrect. Values are:"
                     print *,{sym_computed.name}
                     print *,"{sym_computed.name} values should be:"
                     print *,{sym_read.name}
                  endif
                end subroutine tmp'''

            fortran_reader = FortranReader()
            container = fortran_reader.psyir_from_source(code)
            if_block = container.children[0].children[0]
            program.addchild(if_block.detach())

    # -------------------------------------------------------------------------
    def create(self, nodes, read_write_info, prefix, postfix, region_name):
        # pylint: disable=too-many-arguments
        '''This function uses the PSyIR to create a stand-alone driver
        that reads in a previously created file with kernel input and
        output information, and calls the kernels specified in the 'nodes'
        PSyIR tree with the parameters from the file. The `nodes` are
        consecutive nodes from the PSyIR tree.
        It returns the file container which contains the driver.

        :param nodes: a list of nodes.
        :type nodes: List[:py:obj:`psyclone.psyir.nodes.Node`]
        :param read_write_info: information about all input and output \
            parameters.
        :type read_write_info: :py:class:`psyclone.psyir.tools.ReadWriteInfo`
        :param str prefix: the prefix to use for each PSyData symbol, \
            e.g. 'extract' as prefix will create symbols ``extract_psydata``.
        :param str postfix: a postfix that is appended to an output variable \
            to create the corresponding variable that stores the output \
            value from the kernel data file. The caller must guarantee that \
            no name clashes are created when adding the postfix to a variable \
            and that the postfix is consistent between extract code and \
            driver code (see 'ExtractTrans.determine_postfix()').
        :param Tuple[str,str] region_name: an optional name to \
            use for this PSyData area, provided as a 2-tuple containing a \
            location name followed by a local name. The pair of strings \
            should uniquely identify a region.

        :returns: the program PSyIR for a stand-alone driver.
        :rtype: :py:class:`psyclone.psyir.psyir.nodes.FileContainer`

        '''
        # pylint: disable=too-many-locals

        # Since this is a 'public' method of an entirely separate class,
        # we check that the list of nodes is what it expects. This is done
        # by invoking the validate function of the basic extract function.
        extract_trans = ExtractTrans()
        # We need to provide the prefix to the validation function:
        extract_trans.validate(nodes, options={"prefix": prefix})

        # Avoid circular import
        # pylint: disable=import-outside-toplevel
        from psyclone.domain.lfric.lfric_builtins import LFRicBuiltIn
        for node in nodes:
            for builtin in node.walk(LFRicBuiltIn):
                # If the lower_to_language function is not overwritten from
                # the implementation in Node, the builtin is not yet supported:
                if type(builtin).lower_to_language_level == \
                        Node.lower_to_language_level:
                    raise NotImplementedError(
                        f"LFRic builtin '{builtin.name}' is not supported")

        module_name, local_name = region_name
        unit_name = self._make_valid_unit_name(f"{module_name}_{local_name}")

        # First create the file container, which will only store the program:
        file_container = FileContainer(unit_name)

        # Create the program and add it to the file container:
        program = Routine(unit_name, is_program=True)
        program_symbol_table = program.symbol_table
        file_container.addchild(program)

        if prefix:
            prefix = prefix + "_"

        psy_data_mod = ContainerSymbol("read_kernel_data_mod")
        program_symbol_table.add(psy_data_mod)
        psy_data_type = DataTypeSymbol("ReadKernelDataType", DeferredType(),
                                       interface=ImportInterface(psy_data_mod))
        program_symbol_table.add(psy_data_type)

        # The validation of the extract transform guarantees that all nodes
        # in the node list have the same parent.
        invoke_sched = nodes[0].ancestor(InvokeSchedule)

        # The invoke-schedule might have children that are not in the node
        # list. So get the indices of the nodes for which a driver is to
        # be created, and then remove all other nodes from the copy.This
        # needs to be done before potential halo exchange nodes are removed,
        # to make sure we use the same indices (for e.g. loop boundary
        # names, which are dependent on the index of the nodes in the tree).
        # TODO #1731: this might not be required anymore if the loop
        # boundaries are fixed earlier.
        all_indices = [node.position for node in nodes]

        schedule_copy = invoke_sched.copy()

        # TODO #1992: if required, the following code will
        # remove halo exchange nodes from the driver.
        # halo_nodes = schedule_copy.walk(HaloExchange)
        # for halo_node in halo_nodes:
        #     halo_node.parent.children.remove(halo_node)

        original_symbol_table = invoke_sched.symbol_table
        proxy_name_mapping = self._get_proxy_name_mapping(schedule_copy)

        # Now clean up the try: remove nodes in the copy that are not
        # supposed to be extracted. Any node that should be extract
        # needs to be lowered, which will fix the loop boundaries
        # (TODO: #1731 - that might not be required anymore with 1731).
        # Otherwise, if e.g. the second loop is only extracted, this
        # loop would switch from using loop1_start/stop to loop0_start/stop
        # since it is then the first loop (hence we need to do this
        # backwards to maintain the loop indices). Note that the
        # input/output list will already contain the loop boundaries,
        # so we can't simply change them (also, the original indices
        # will be used when writing the file).
        children = schedule_copy.children[:]
        children.reverse()
        for child in children:
            if child.position not in all_indices:
                child.detach()
            else:
                child.lower_to_language_level()

        # Find all imported routines and add them to the symbol table
        # of the driver, so the driver will have the correct import
        # statements.
        self._import_modules(program.scope.symbol_table, schedule_copy)
        self._add_precision_symbols(program.scope.symbol_table)
        self._add_all_kernel_symbols(schedule_copy, program_symbol_table,
                                     proxy_name_mapping, read_write_info)

        root_name = prefix + "psy_data"
        psy_data = program_symbol_table.new_symbol(root_name=root_name,
                                                   symbol_type=DataSymbol,
                                                   datatype=psy_data_type)

        # Provide the module and region name to the OpenRead method, which
        # will reconstruct the name of the data file to read.
        module_str = Literal(module_name, CHARACTER_TYPE)
        region_str = Literal(local_name, CHARACTER_TYPE)
        self._add_call(program, f"{psy_data.name}%OpenRead",
                       [module_str, region_str])

        output_symbols = self._create_read_in_code(program, psy_data,
                                                   original_symbol_table,
                                                   read_write_info, postfix)
        # Move the nodes making up the extracted region into the Schedule
        # of the driver program
        all_children = schedule_copy.pop_all_children()
        for child in all_children:
            program.addchild(child)

        self._add_result_tests(program, output_symbols)

        return file_container

    # -------------------------------------------------------------------------
    @staticmethod
    def collect_all_required_modules(file_container):
        '''Collects recursively all modules used in the file container.
        It returns a dictionary, with the keys being all the (directly or
        indirectly) used modules.

        :param file_container: the FileContainer for which to collect all \
            used modules.
        :type file_container: \
            :py:class:`psyclone.psyir.psyir.nodes.FileContainer`

        :returns: a dictionary, with the required module names as key, and \
            as value a set of all modules required by the key module.
        :rtype: Dict[str, Set[str]]

        '''
        all_mods = set()
        for container in file_container.children:
            sym_tab = container.symbol_table
            # Add all imported modules (i.e. all container symbols)
            all_mods.update(symbol.name for symbol in sym_tab.symbols
                            if isinstance(symbol, ContainerSymbol))

        mod_manager = ModuleManager.get()
        return mod_manager.get_all_dependencies_recursively(all_mods)

    # -------------------------------------------------------------------------
    def get_driver_as_string(self, nodes, read_write_info, prefix, postfix,
                             region_name, writer=FortranWriter()):
<<<<<<< HEAD
        # pylint: disable=too-many-arguments, too-many-locals
=======
        # pylint: disable=too-many-arguments
>>>>>>> eac8c4d9
        '''This function uses the `create()` function to get the PSyIR of a
        stand-alone driver, and then uses the provided language writer
        to create a string representation in the selected language
        (defaults to Fortran).
        All required modules will be inlined in the correct order, i.e. each
        module will only depend on modules inlined earlier, which will allow
        compilation of the driver. No other dependencies (except system
        dependencies like NetCDF) are required for compilation.

        :param nodes: a list of nodes.
        :type nodes: List[:py:obj:`psyclone.psyir.nodes.Node`]
        :param read_write_info: information about all input and output \
            parameters.
        :type read_write_info: :py:class:`psyclone.psyir.tools.ReadWriteInfo`
        :param str prefix: the prefix to use for each PSyData symbol, \
            e.g. 'extract' as prefix will create symbols `extract_psydata`.
        :param str postfix: a postfix that is appended to an output variable \
            to create the corresponding variable that stores the output \
            value from the kernel data file. The caller must guarantee that \
            no name clashes are created when adding the postfix to a variable \
            and that the postfix is consistent between extract code and \
            driver code (see 'ExtractTrans.determine_postfix()').
        :param Tuple[str,str] region_name: an optional name to \
            use for this PSyData area, provided as a 2-tuple containing a \
            location name followed by a local name. The pair of strings \
            should uniquely identify a region.
        :param language_writer: a backend visitor to convert PSyIR \
            representation to the selected language. It defaults to \
            the FortranWriter.
        :type language_writer: \
            :py:class:`psyclone.psyir.backend.language_writer.LanguageWriter`

        :returns: the driver in the selected language.
        :rtype: str

        '''
        try:
            file_container = self.create(nodes, read_write_info, prefix,
                                         postfix, region_name)
        except NotImplementedError as err:
            print(f"Cannot create driver for '{region_name[0]}-"
                  f"{region_name[1]}' because:")
            print(str(err))
            return ""

        module_dependencies = self.collect_all_required_modules(file_container)
        # Sort the modules by dependencies, i.e. start with modules
        # that have no dependency. This is required for compilation, the
        # compiler must have found any dependent modules before it can
        # compile a module.
        mod_manager = ModuleManager.get()
        sorted_modules = mod_manager.sort_modules(module_dependencies)

        # Inline all required modules into the driver source file so that
        # it is stand-alone. Additionally, we need to remove all private
        # declarations (since then they default to be public, which is
        # required in order to potentially initialise an otherwise protected
        # module variable from the data file. And similarly remove all
        # 'protected' attributes.
        out = []
        # An optional comma and spaces, followed by either protected
        # or private as word:
        remove_regex = re.compile(r"(, *)?(\b(protected|private)\b)")

        for module in sorted_modules:
            # Note that all modules in `sorted_modules` are known to be in
            # the module manager, so we can always get the module info here.
            mod_info = mod_manager.get_module_info(module)
            # Remove protected and private:
            source = remove_regex.sub("", mod_info.get_source_code())
            out.append(source)

        out.append(writer(file_container))

        return "\n".join(out)

    # -------------------------------------------------------------------------
    def write_driver(self, nodes, read_write_info, prefix, postfix,
                     region_name, writer=FortranWriter()):
        # pylint: disable=too-many-arguments
        '''This function uses the ``get_driver_as_string()`` function to get a
        a stand-alone driver, and then writes this source code to a file. The
        file name is derived from the region name:
        "driver-"+module_name+"_"+region_name+".F90"

        :param nodes: a list of nodes containing the body of the driver
            routine.
        :type nodes: List[:py:obj:`psyclone.psyir.nodes.Node`]
        :param read_write_info: information about all input and output \
            parameters.
        :type read_write_info: :py:class:`psyclone.psyir.tools.ReadWriteInfo`
        :param str prefix: the prefix to use for each PSyData symbol, \
            e.g. 'extract' as prefix will create symbols `extract_psydata`.
        :param str postfix: a postfix that is appended to an output variable \
            to create the corresponding variable that stores the output \
            value from the kernel data file. The caller must guarantee that \
            no name clashes are created when adding the postfix to a variable \
            and that the postfix is consistent between extract code and \
            driver code (see 'ExtractTrans.determine_postfix()').
        :param Tuple[str,str] region_name: an optional name to \
            use for this PSyData area, provided as a 2-tuple containing a \
            location name followed by a local name. The pair of strings \
            should uniquely identify a region.
        :param writer: a backend visitor to convert PSyIR \
            representation to the selected language. It defaults to \
            the FortranWriter.
        :type writer: \
            :py:class:`psyclone.psyir.backend.language_writer.LanguageWriter`

        '''
        code = self.get_driver_as_string(nodes, read_write_info, prefix,
                                         postfix, region_name, writer=writer)
        fll = FortLineLength()
        code = fll.process(code)
        if not code:
            # This indicates an error that was already printed,
            # so ignore it here.
            return
        module_name, local_name = region_name
        with open(f"driver-{module_name}-{local_name}.F90", "w",
                  encoding='utf-8') as out:
            out.write(code)<|MERGE_RESOLUTION|>--- conflicted
+++ resolved
@@ -461,13 +461,8 @@
     # -------------------------------------------------------------------------
     @staticmethod
     def _create_output_var_code(name, program, is_input, read_var,
-<<<<<<< HEAD
                                 postfix, index=None, module_name=None):
-        # pylint: disable=too-many-arguments, too-many-locals
-=======
-                                postfix, index=None):
         # pylint: disable=too-many-arguments
->>>>>>> eac8c4d9
         '''
         This function creates all code required for an output variable.
         It creates the '_post' variable which stores the correct result
@@ -542,11 +537,7 @@
     # -------------------------------------------------------------------------
     def _create_read_in_code(self, program, psy_data, original_symbol_table,
                              read_write_info, postfix):
-<<<<<<< HEAD
         # pylint: disable=too-many-arguments, too-many-branches
-=======
-        # pylint: disable=too-many-arguments
->>>>>>> eac8c4d9
         '''This function creates the code that reads in the NetCDF file
         produced during extraction. For each:
 
@@ -568,17 +559,11 @@
             be added. It also contains the symbol table to be used.
         :type program: :py:class:`psyclone.psyir.nodes.Routine`
         :param psy_data: the PSyData symbol to be used.
-<<<<<<< HEAD
-        :param read_write_info: information about all input and output \
-            parameters.
-        :type read_write_info: :py:class:`psyclone.psyir.tools.ReadWriteInfo`
-        :type output_list: List[:py:class:`psyclone.core.Signature`]
-=======
         :type psy_data: :py:class:`psyclone.psyir.symbols.DataSymbol`
         :param read_write_info: information about all input and output \
             parameters.
         :type read_write_info: :py:class:`psyclone.psyir.tools.ReadWriteInfo`
->>>>>>> eac8c4d9
+        :type read_write_info: :py:class:`psyclone.psyir.tools.ReadWriteInfo`
         :param str postfix: a postfix that is added to a variable name to \
             create the corresponding variable that stores the output \
             value from the kernel data file.
@@ -592,22 +577,13 @@
 
         '''
         # pylint: disable=too-many-locals
-<<<<<<< HEAD
-        all_sigs = list(read_write_info.set_of_all_used_vars)
-        all_sigs.sort()
-=======
->>>>>>> eac8c4d9
         symbol_table = program.scope.symbol_table
         read_var = f"{psy_data.name}%ReadVariable"
         mod_man = ModuleManager.get()
 
         # First handle variables that are read:
         # -------------------------------------
-<<<<<<< HEAD
         for module_name, signature in read_write_info.read_list:
-=======
-        for signature in read_write_info.signatures_read:
->>>>>>> eac8c4d9
             # Find the right symbol for the variable. Note that all variables
             # in the input and output list have been detected as being used
             # when the variable accesses were analysed. Therefore, these
@@ -662,28 +638,19 @@
         # file. The content of these two variables should be identical
         # at the end.
         output_symbols = []
-<<<<<<< HEAD
 
         for module_name, signature in read_write_info.write_list:
-=======
-        for signature in read_write_info.signatures_written:
->>>>>>> eac8c4d9
             # Find the right symbol for the variable. Note that all variables
             # in the input and output list have been detected as being used
             # when the variable accesses were analysed. Therefore, these
             # variables have References, and will already have been declared
             # in the symbol table (in _add_all_kernel_symbols).
-<<<<<<< HEAD
             if module_name:
                 mod_info = mod_man.get_module_info(module_name)
                 orig_sym = mod_info.get_symbol(signature[0])
             else:
                 orig_sym = original_symbol_table.lookup(signature[0])
             is_input = read_write_info.is_read(signature)
-=======
-            orig_sym = original_symbol_table.lookup(signature[0])
-            is_input = signature in read_write_info.read_list
->>>>>>> eac8c4d9
             if orig_sym.is_array and orig_sym.datatype.intrinsic.name in \
                     self._all_field_types:
                 # This is a field vector, so handle each individual field
@@ -991,11 +958,7 @@
     # -------------------------------------------------------------------------
     def get_driver_as_string(self, nodes, read_write_info, prefix, postfix,
                              region_name, writer=FortranWriter()):
-<<<<<<< HEAD
         # pylint: disable=too-many-arguments, too-many-locals
-=======
-        # pylint: disable=too-many-arguments
->>>>>>> eac8c4d9
         '''This function uses the `create()` function to get the PSyIR of a
         stand-alone driver, and then uses the provided language writer
         to create a string representation in the selected language
