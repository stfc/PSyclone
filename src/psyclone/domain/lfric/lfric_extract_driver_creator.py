# -----------------------------------------------------------------------------
# BSD 3-Clause License
#
# Copyright (c) 2022-2025, Science and Technology Facilities Council.
# All rights reserved.
#
# Redistribution and use in source and binary forms, with or without
# modification, are permitted provided that the following conditions are met:
#
# * Redistributions of source code must retain the above copyright notice, this
#   list of conditions and the following disclaimer.
#
# * Redistributions in binary form must reproduce the above copyright notice,
#   this list of conditions and the following disclaimer in the documentation
#   and/or other materials provided with the distribution.
#
# * Neither the name of the copyright holder nor the names of its
#   contributors may be used to endorse or promote products derived from
#   this software without specific prior written permission.
#
# THIS SOFTWARE IS PROVIDED BY THE COPYRIGHT HOLDERS AND CONTRIBUTORS
# "AS IS" AND ANY EXPRESS OR IMPLIED WARRANTIES, INCLUDING, BUT NOT
# LIMITED TO, THE IMPLIED WARRANTIES OF MERCHANTABILITY AND FITNESS
# FOR A PARTICULAR PURPOSE ARE DISCLAIMED. IN NO EVENT SHALL THE
# COPYRIGHT HOLDER OR CONTRIBUTORS BE LIABLE FOR ANY DIRECT, INDIRECT,
# INCIDENTAL, SPECIAL, EXEMPLARY, OR CONSEQUENTIAL DAMAGES (INCLUDING,
# BUT NOT LIMITED TO, PROCUREMENT OF SUBSTITUTE GOODS OR SERVICES;
# LOSS OF USE, DATA, OR PROFITS; OR BUSINESS INTERRUPTION) HOWEVER
# CAUSED AND ON ANY THEORY OF LIABILITY, WHETHER IN CONTRACT, STRICT
# LIABILITY, OR TORT (INCLUDING NEGLIGENCE OR OTHERWISE) ARISING IN
# ANY WAY OUT OF THE USE OF THIS SOFTWARE, EVEN IF ADVISED OF THE
# POSSIBILITY OF SUCH DAMAGE.
# -----------------------------------------------------------------------------
# Author: J. Henrichs, Bureau of Meteorology
# Modified: I. Kavcic, O. Brunt and L. Turner, Met Office
# Modified: S. Siso, STFC Daresbury Lab

'''This module provides functionality for the PSyclone kernel extraction
functionality for LFRic. It contains the class that creates a driver that
reads in extracted data, calls the kernel, and then compares the result with
the output data contained in the input file.
'''

# TODO #1382: refactoring common functionality between the various driver
# creation implementation should make this file much smaller.
# pylint: disable=too-many-lines

from psyclone.configuration import Config
from psyclone.domain.common import BaseDriverCreator
from psyclone.domain.lfric import LFRicConstants
<<<<<<< HEAD
from psyclone.errors import InternalError
from psyclone.parse import ModuleManager
from psyclone.psyGen import InvokeSchedule, Kern
from psyclone.psyir.frontend.fortran import FortranReader
from psyclone.psyir.nodes import (Assignment, FileContainer,
                                  IntrinsicCall, Literal, Reference,
=======
from psyclone.line_length import FortLineLength
from psyclone.parse import ModuleManager
from psyclone.psyGen import InvokeSchedule
from psyclone.psyir.backend.fortran import FortranWriter
from psyclone.psyir.frontend.fortran import FortranReader
from psyclone.psyir.nodes import (Call, FileContainer,
>>>>>>> 57f71eba
                                  Routine, StructureReference)
from psyclone.psyir.symbols import (
                                    ContainerSymbol, DataSymbol,
                                    DataTypeSymbol, UnresolvedType,
                                    ImportInterface, INTEGER_TYPE,
                                    UnsupportedFortranType)
<<<<<<< HEAD
from psyclone.psyir.transformations import ExtractTrans
=======
>>>>>>> 57f71eba


class LFRicExtractDriverCreator(BaseDriverCreator):
    '''This class provides the functionality to create a driver that
    reads in extracted data produced by using the PSyData kernel-extraction
    functionality.

    The driver is created as follows:

    1. The corresponding :py:class:`psyclone.psyGen.Invoke` statement that
       contains the kernel(s) is copied. This way we avoid affecting the tree
       of the caller. We need the invoke since it contains the symbol table.
    2. We remove all halo exchange nodes.
    3. We lower each kernel (child of the invoke) that was requested to
       be extracted, all others are removed. This is required since the kernel
       extraction will not contain the required data for the other kernels to
       be called. The lowering is important to fix the variable names for the
       loop boundaries of the :py:class:`psyclone.domain.lfric.LFRicLoop`: the
       loop start/stop expressions (`loop0_start` etc.) depend on the position
       of the loop in the tree. For example, if there are two kernels, they
       will be using `loop0_start` and `loop1_start`. If only the second is
       extracted, the former second (and now only) loop would be using
       `loop0_start` without lowering, but the kernel extraction would have
       written the values for `loop1_start`.
    4. We create a program for the driver with a new symbol table and start
       adding symbols for the program unit, precision symbols, PSyData read
       module etc to it.
    5. We add all required symbols to the new symbol table. The copied tree
       will still rely on the symbol table in the original PSyIR, so the
       symbols must be declared in the symbol table of the driver program.
       This is done by replacing all references in the extracted region with
       new references, which use new symbols which are declared in the driver
       symbol table.

       a. We first handle all non user-defined type. We can be certain that
          these symbols are already unique (since it's the original kernel
          code).
       b. Then we handle user-defined types. Since we only use basic Fortran
          types, accesses to these types need to be 'flattened': an access
          like ``a%b%c`` will be flattened to ``a_b_c`` to create a valid
          symbol name without needing the user-defined type. We use the
          original access string (``a%b%c``) as tag, since we know this tag
          is unique, and create a new, unique symbol based on ``a_b_c``. This
          takes care if the user should be using this newly generated name
          (e.g. if the user uses ``a%b%c`` and ``a_b_c``, ``a_b_c`` as non
          user defined symbol will be added to the symbol table first. When
          then ``a%b%c`` is flattened, the symbol table will detect that the
          symbol ``a_b_c`` already exists and create ``a_b_c_1`` for the tag
          ``a%b%c``). For known LFRic types, the actual name used in a
          reference will be changed to the name the user expects. For example,
          if field ``f`` is used, the access will be ``f_proxy%data``. The
          kernel extraction does the same and stores the values under the name
          ``f``, so the driver similarly simplifies the name back to the
          original ``f``.
          The :py:class:`psyclone.domain.lfric.KernCallArgList` class will
          have enforced the appropriate basic Fortran type declaration for
          each reference to a user defined variable. For example, if a field
          ``f`` is used, the reference to ``f_proxy%data`` will have a data
          type attribute of a 1D real array (with the correct precision).

    6. We create the code for reading in all of the variables in the input-
       and output-lists. Mostly, no special handling of argument type is
       required (since the generic interface will make sure to call the
       appropriate function). But in case of user-defined types, we need to
       use the original names with '%' when calling the functions for reading
       in data, since this is the name that was used when creating the data
       file. For example, the name of a parameter like
       ``f_proxy%local_stencil`` will be stored in the data file with the
       '%' notation (which is also the tag used for the symbol). So when
       reading the values in the driver, we need to use the original name
       (or tag) with '%', but the values will be stored in a flattened
       variable. For example, the code created might be:
       `call extract_psy_data%ReadVariable('f_proxy%local_stencil',
       fproxy_local_stencil)`

       a. Input variables are read in using functions from the PSyData
          ``ReadKernelData`` module. These function will allocate all array
          variables to the right size based on the data from the input file.
       b. For parameters that are read and written, two variables will be
          declared: the input will be stored in the unmodified variable name,
          and the output values in a variable with ``_post`` appended. For
          example, a field ``f`` as input will be read into ``f`` using the
          name ``f``, and output values will be read into ``f_post`` using
          the name ``f_post``. The symbol table will make sure that the
          ``_post`` name is unique.
       c. Similar to b., output only parameters will be read into a variable
          named with '_post' attached, e.g. output field ``f`` will be stored
          in a variable ``f_post``. Then the array ``f`` is allocated based on
          the shape of ``f_post`` and initialised to 0 (since it's an
          output-only parameter the value doesn't really matter).

    7. The extracted kernels are added to the program. Since in step 5 all
       references have been replaced, the created code will use the correct
       new variable names (which just have been read in). The output variables
       with ``_post`` attached will not be used at all so far.
    8. After the kernel calls are executed, each output variable is compared
       with the value stored in the corresponding ``_post`` variable. For
       example, a variable ``f`` which was modified in the kernel call(s),
       will then be compared with ``f_post``.

    :param region_name: the suggested region_name.
    '''
    def __init__(self, region_name: str = None):
        super().__init__()
        # TODO #2069: check if this list can be taken from LFRicConstants
        # TODO #2018: once r_field is defined in the LFRic infrastructure,
        #             it should be added to this list.
        self._region_name = region_name
        self._all_field_types = ["integer_field_type", "field_type",
                                 "r_bl_field", "r_solver_field_type",
                                 "r_tran_field_type"]
<<<<<<< HEAD
        self._proxy_name_mapping = {}

    # -------------------------------------------------------------------------
    def _get_proxy_name_mapping(self, schedule):
        '''This function creates a mapping of each proxy name of an argument
        to the field map. This mapping is used to convert proxy names used
        in a lowered kernel call back to the original name, which is the name
        used in extraction. For example, a field 'f' will be provided as
        ``f_proxy%data`` to the kernel, but the extraction will just write
        the name 'f', which is easier to understand for the user. The mapping
        created here is used as a first step, to convert ``f_proxy`` back
        to ``f``.

        :param schedule: the schedule with all kernels.
        :type schedule: :py:class:`psyclone.psyir.nodes.Schedule`

        :returns: a mapping of proxy names to field names.
        :rtype: Dict[str,str]

        '''
        proxy_name_mapping = {}
        for kern in schedule.walk(Kern):
            for arg in kern.args:
                if arg.data_type in self._all_field_types:
                    proxy_name_mapping[arg.proxy_name] = arg.name
        return proxy_name_mapping

    # -------------------------------------------------------------------------
    def map_signature_to_user_name(self, signature):
        '''This function maps a signature that contains a `proxy` back to the
        name the user expects (e.g. `f1_proxy` becomes `f1`). It uses the
        proxy_name_mapping for the various types that LFRic supports.

        :param signature: the signature from which to remove the proxy (if
            it exists).
        :type signature: :py:class:`psyclone.core.Signature`

        :returns: the potentially shortened name.
        :rtype: str

        '''
        return self._proxy_name_mapping.get(signature[0], signature[0])

    # -------------------------------------------------------------------------
    def _flatten_reference(self, old_reference, symbol_table):
        '''Replaces ``old_reference``, which is a structure type, with a new
        simple Reference and a flattened name (replacing all % with _). It will
        also remove a '_proxy' in the name, so that the program uses the names
        the user is familiar with, and which are also used in the extraction
        driver.

        :param old_reference: a reference to a structure member.
        :type old_reference:
            :py:class:`psyclone.psyir.nodes.StructureReference`
        :param symbol_table: the symbol table to which to add the newly
            defined flattened symbol.
        :type symbol_table: :py:class:`psyclone.psyir.symbols.SymbolTable`

        :raises InternalError: if the old_reference is not a
            :py:class:`psyclone.psyir.nodes.StructureReference`
        :raises GenerationError: if an array of structures is used

        '''

        if not isinstance(old_reference, StructureReference):
            raise InternalError(f"Unexpected type "
                                f"'{type(old_reference).__name__}'"
                                f" in _flatten_reference, it must be a "
                                f"'StructureReference'.")
        # A field access (`fld%data`) will get the `%data` removed, since then
        # this avoids a potential name clash (`fld` is guaranteed to
        # be unique, since it's a variable already, but `fld_data` could clash
        # with a user variable if the user uses `fld` and `fld_data`).
        # Furthermore, the NetCDF file declares the variable without `%data`,
        # so removing `%data` here also simplifies code creation later on.

        signature, _ = old_reference.get_signature_and_indices()
        # Now remove '_proxy' that might have been added to a variable name,
        # to preserve the expected names from a user's point of view.
        symbol_name = self.map_signature_to_user_name(signature)

        # Other types need to get the member added to the name,
        # to make unique symbols (e.g. 'op_a_proxy%ncell_3d').
        signature = Signature(symbol_name, signature[1:])

        # We use this string as a unique tag - it must be unique since no
        # other tag uses a '%' in the name. So even if the flattened name
        # (e.g. f1_data) is not unique, the tag `f1%data` is unique, and
        # the symbol table will then create a unique name for this symbol.
        signature_str = str(signature)
        try:
            symbol = symbol_table.lookup_with_tag(signature_str)
        except KeyError:
            flattened_name = self._flatten_signature(signature)
            symbol = DataSymbol(flattened_name, old_reference.datatype)
            symbol_table.add(symbol, tag=signature_str)

        new_ref = Reference(symbol)
        old_reference.replace_with(new_ref)

    # -------------------------------------------------------------------------
    @staticmethod
    def _create_output_var_code(name, program, is_input, read_var,
                                postfix, index=None, module_name=None):
        # pylint: disable=too-many-arguments
        '''
        This function creates all code required for an output variable.
        It creates the '_post' variable which stores the correct result
        from the file, which is read in. If the variable is not also an
        input variable, the variable itself will be declared (based on
        the size of the _post variable) and initialised to 0.
        This function also handles array of fields, which need to get
        an index number added.
        If a module_name is specified, this indicates that this variable
        is imported from an external module. The name of the module will
        be appended to the tag used in the extracted kernel file, e.g.
        `dummy_var2@dummy_mod`.

        :param str name: the name of original variable (i.e.
            without _post), which will be looked up as a tag in the symbol
            table. If index is provided, it is incorporated in the tag using
            f"{name}_{index}_data".
        :param program: the PSyIR Routine to which any code must
            be added. It also contains the symbol table to be used.
        :type program: :py:class:`psyclone.psyir.nodes.Routine`
        :param bool is_input: True if this variable is also an input
            parameter.
        :param str read_var: the readvar method to be used including the
            name of the PSyData object (e.g. 'psy_data%ReadVar')
        :param str postfix: the postfix to use for the expected output
            values, which are read from the file.
        :param index: if present, the index to the component of a field vector.
        :type index: Optional[int]
        :param str module_name: if the variable is part of an external module,
            this contains the module name from which it is imported.
            Otherwise, this must either not be specified or an empty string.

        :returns: a 2-tuple containing the output Symbol after the kernel,
             and the expected output read from the file.
        :rtype: Tuple[:py:class:`psyclone.psyir.symbols.Symbol`,
                      :py:class:`psyclone.psyir.symbols.Symbol`]

        '''
        # For each variable that is written, we need to declare a new variable
        # that stores the expected value which is contained in the kernel data
        # file, which has `_post` appended to the name (so `a` is the variable
        # that is written, and `a_post` is the corresponding variable that
        # has the expected results for verification). Since the written
        # variable and the one storing the expected results have the same
        # type, look up the 'original' variable and declare the _POST variable
        symbol_table = program.symbol_table
        if module_name:
            sym = symbol_table.lookup_with_tag(f"{name}@{module_name}")
        else:
            if index is not None:
                sym = symbol_table.lookup_with_tag(f"{name}_{index}_data")
            else:
                # If it is not indexed then `name` will already end in "_data"
                sym = symbol_table.lookup_with_tag(name)

        # Declare a 'post' variable of the same type and read in its value.
        post_name = sym.name + postfix
        post_sym = symbol_table.new_symbol(post_name,
                                           symbol_type=DataSymbol,
                                           datatype=sym.datatype)
        if module_name:
            post_tag = f"{name}{postfix}@{module_name}"
        else:
            if index is not None:
                post_tag = f"{name}{postfix}%{index}"
            else:
                # If it is not indexed then `name` will already end in "_data"
                post_tag = f"{name}{postfix}"
        name_lit = Literal(post_tag, CHARACTER_TYPE)

        if sym.is_array and not sym.datatype.is_allocatable:
            # In case of a non-allocatable array (e.g. a constant
            # size array from a module), call the ReadVariable
            # function that does not require an allocatable field
            BaseDriverCreator.add_call(program, read_var+"NonAlloc",
                                       [name_lit, Reference(post_sym)])
        else:
            # In case of an allocatable array, call the ReadVariable
            # function that will also allocate this array.
            BaseDriverCreator.add_call(program, read_var,
                                       [name_lit, Reference(post_sym)])

        # Now if a variable is written to, but not read, the variable
        # is not allocated. So we need to allocate it and set it to 0.
        if not is_input:
            if (isinstance(post_sym.datatype, ArrayType) or
                    (isinstance(post_sym.datatype, UnsupportedFortranType) and
                     isinstance(post_sym.datatype.partial_datatype,
                                ArrayType))):
                alloc = IntrinsicCall.create(
                    IntrinsicCall.Intrinsic.ALLOCATE,
                    [Reference(sym), ("mold", Reference(post_sym))])
                program.addchild(alloc)
            set_zero = Assignment.create(Reference(sym),
                                         Literal("0", INTEGER_TYPE))
            program.addchild(set_zero)
        return (sym, post_sym)

    # -------------------------------------------------------------------------
    def _create_read_in_code(self, program, psy_data, original_symbol_table,
                             read_write_info, postfix):
        # pylint: disable=too-many-arguments, too-many-branches
        # pylint: disable=too-many-locals, too-many-statements
        '''This function creates the code that reads in the NetCDF file
        produced during extraction. For each:

        - variable that is read-only, it will declare the symbol and add code
          that reads in the variable using the PSyData library.
        - variable that is read and written, it will create code to read in the
          variable that is read, and create a new variable with the same name
          and "_post" added which is read in to store the values from the
          NetCDF file after the instrumented region was executed. In the end,
          the variable that was read and written should have the same value
          as the corresponding "_post" variable.
        - variable that is written only, it will create a variable with "_post"
          as postfix that reads in the output data from the NetCDF file. It
          then also declares a variable without postfix (which will be the
          parameter to the function), allocates it based on the shape of
          the corresponding "_post" variable, and initialises it with 0.

        :param program: the PSyIR Routine to which any code must
            be added. It also contains the symbol table to be used.
        :type program: :py:class:`psyclone.psyir.nodes.Routine`
        :param psy_data: the PSyData symbol to be used.
        :type psy_data: :py:class:`psyclone.psyir.symbols.DataSymbol`
        :param read_write_info: information about all input and output
            parameters.
        :type read_write_info: :py:class:`psyclone.psyir.tools.ReadWriteInfo`
        :param str postfix: a postfix that is added to a variable name to
            create the corresponding variable that stores the output
            value from the kernel data file.

        :returns: all output parameters, i.e. variables that need to be
            verified after executing the kernel. Each entry is a 2-tuple
            containing the symbol of the computed variable, and the symbol
            of the variable that contains the value read from the file.
        :rtype: List[Tuple[:py:class:`psyclone.psyir.symbols.Symbol`,
                           :py:class:`psyclone.psyir.symbols.Symbol`]]

        '''
        def _sym_is_field(sym):
            '''Utility that determines whether the supplied Symbol represents
            an LFRic field.

            :param sym: the Symbol to check.
            :type sym: :py:class:`psyclone.psyir.symbols.TypedSymbol`

            :returns: True if the Symbol represents a field, False otherwise.
            :rtype: bool

            '''
            if isinstance(orig_sym.datatype, UnsupportedFortranType):
                intrinsic_name = sym.datatype.partial_datatype.intrinsic.name
            else:
                intrinsic_name = sym.datatype.intrinsic.name
            return intrinsic_name in self._all_field_types

        symbol_table = program.scope.symbol_table
        read_var = f"{psy_data.name}%ReadVariable"
        mod_man = ModuleManager.get()

        # First handle variables that are read:
        # -------------------------------------
        for module_name, signature in read_write_info.read_list:
            # Find the right symbol for the variable. Note that all variables
            # in the input and output list have been detected as being used
            # when the variable accesses were analysed. Therefore, these
            # variables have References, and will already have been declared
            # in the symbol table (in add_all_kernel_symbols).
            sig_str = self._flatten_signature(signature)

            if module_name:
                mod_info = mod_man.get_module_info(module_name)
                orig_sym = mod_info.get_symbol(signature[0])
                if not orig_sym:
                    # TODO 2120: We likely couldn't parse the module.
                    print(f"Error finding symbol '{sig_str}' in "
                          f"'{module_name}'.")
            else:
                orig_sym = original_symbol_table.lookup(signature[0])

            if orig_sym and orig_sym.is_array and _sym_is_field(orig_sym):
                # This is a field vector, so add all individual fields
                upper = int(orig_sym.datatype.shape[0].upper.value)
                for i in range(1, upper+1):
                    sym = symbol_table.lookup_with_tag(f"{sig_str}_{i}_data")
                    name_lit = Literal(f"{sig_str}%{i}", CHARACTER_TYPE)
                    self.add_call(program, read_var,
                                  [name_lit, Reference(sym)])
                continue

            if module_name:
                tag = f"{signature[0]}@{module_name}"
                try:
                    sym = symbol_table.lookup_with_tag(tag)
                except KeyError:
                    print(f"Cannot find symbol with tag '{tag}' - likely "
                          f"a symptom of an earlier parsing problem.")
                    # TODO #2120: Better error handling, at this stage
                    # we likely could not find a module variable (e.g.
                    # because we couldn't successfully parse the module)
                    # and will have inconsistent/missing declarations.
                    continue
                name_lit = Literal(tag, CHARACTER_TYPE)
            else:
                sym = symbol_table.lookup_with_tag(str(signature))
                name_lit = Literal(str(signature), CHARACTER_TYPE)

            # TODO #2898: the test for array can be removed if
            # `is_allocatable` is supported for non-arrays.
            if sym.is_array and not sym.datatype.is_allocatable:
                # In case of a non-allocatable array (e.g. a constant
                # size array from a module), call the ReadVariable
                # function that does not require an allocatable field
                self.add_call(program, read_var+"NonAlloc",
                              [name_lit, Reference(sym)])
            else:
                # In case of an allocatable array, call the ReadVariable
                # function that will also allocate this array.
                self.add_call(program, read_var,
                              [name_lit, Reference(sym)])

        # Then handle all variables that are written (note that some
        # variables might be read and written)
        # ----------------------------------------------------------
        # Collect all output symbols to later create the tests for
        # correctness. This list stores 2-tuples: first one the
        # variable that stores the output from the kernel, the second
        # one the variable that stores the output values read from the
        # file. The content of these two variables should be identical
        # at the end.
        output_symbols = []

        for module_name, signature in read_write_info.write_list:
            # Find the right symbol for the variable. Note that all variables
            # in the input and output list have been detected as being used
            # when the variable accesses were analysed. Therefore, these
            # variables have References, and will already have been declared
            # in the symbol table (in add_all_kernel_symbols).
            if module_name:
                orig_sym = mod_man.get_module_info(module_name).get_symbol(
                    signature[0])
                if not orig_sym:
                    # TODO 2120: We likely couldn't parse the module.
                    print(f"Error finding symbol '{signature}' in "
                          f"'{module_name}'.")
                    continue
            else:
                orig_sym = original_symbol_table.lookup(signature[0])
            is_input = read_write_info.is_read(signature)
            if orig_sym.is_array and _sym_is_field(orig_sym):
                # This is a field vector, so handle each individual field
                # adding a number
                flattened = self. _flatten_signature(signature)
                upper = int(orig_sym.datatype.shape[0].upper.value)
                for i in range(1, upper+1):
                    sym_tuple = \
                        self._create_output_var_code(flattened, program,
                                                     is_input, read_var,
                                                     postfix, index=i,
                                                     module_name=module_name)
                    output_symbols.append(sym_tuple)
            else:
                sig_str = str(signature)
                sym_tuple = \
                    self._create_output_var_code(str(signature), program,
                                                 is_input, read_var, postfix,
                                                 module_name=module_name)
                output_symbols.append(sym_tuple)

        return output_symbols
=======
>>>>>>> 57f71eba

    # -------------------------------------------------------------------------
    @staticmethod
    def _add_precision_symbols(symbol_table):
        '''This function adds an import of the various precision
        symbols used by LFRic from the constants_mod module.

        :param symbol_table: the symbol table to which the precision symbols
            must be added.
        :type symbol_table: :py:class:`psyclone.psyir.symbols.SymbolTable`

        '''
        const = LFRicConstants()
        mod_name = const.UTILITIES_MOD_MAP["constants"]["module"]
        constant_mod = ContainerSymbol(mod_name)
        symbol_table.add(constant_mod)

        # r_quad is defined in constants_mod, but not exported. And r_phys
        # does not exist at all in LFRic, but is still in LFRic's psyclone.cfg
        # file. TODO #2018 and
        # https://code.metoffice.gov.uk/trac/lfric/ticket/4674
        api_config = Config.get().api_conf("lfric")
        all_precisions = [name for name in api_config.precision_map
                          if name not in ["r_quad", "r_phys"]]
        for prec_name in all_precisions:
            symbol_table.new_symbol(prec_name,
                                    tag=f"{prec_name}@{mod_name}",
                                    symbol_type=DataSymbol,
                                    datatype=INTEGER_TYPE,
                                    interface=ImportInterface(constant_mod))

    # -------------------------------------------------------------------------
    def _add_command_line_handler(self, program, psy_data_var, module_name,
                                  region_name):
        '''
        This function adds code to handle the command line. For now an
        alternative filename (to the default one that is hard-coded by
        the created driver) can be specified, which allows the driver to
        be used with different files, e.g. several dumps from one run, and/or
        a separate file from each process. It will also add the code to
        open the input file using the read_kernel_data routine from the
        extraction library.

        :param program: The driver PSyIR.
        :type program: :py:class:`psyclone.psyir.nodes.Routine`
        :param psy_data_var: the symbol of the PSyDataExtraction type.
        :type psy_data_var: :py:class:`psyclone.psyir.symbols.Symbol`
        :param str module_name: the name of the module, used to create the
            implicit default kernel dump file name.
        :param str region_name: the name of the region, used to create the
            implicit default kernel dump file name.

        '''
        # pylint: disable=too-many-locals
        program_symbol_table = program.symbol_table

        # PSyIR does not support allocatable strings, so create the two
        # variables we need in a loop.
        # TODO #2137: The UnsupportedFortranType could be reused for all
        #             variables once this is fixed.
        for str_name in ["psydata_filename", "psydata_arg"]:
            str_unique_name = \
                program_symbol_table.next_available_name(str_name)
            str_type = UnsupportedFortranType(
                f"character(:), allocatable :: {str_unique_name}")
            sym = DataTypeSymbol(str_unique_name, str_type)
            program_symbol_table.add(sym)
            if str_name == "psydata_filename":
                psydata_filename = str_unique_name
            else:
                psydata_arg = str_unique_name

        psydata_len = \
            program_symbol_table.find_or_create("psydata_len",
                                                symbol_type=DataSymbol,
                                                datatype=INTEGER_TYPE).name
        psydata_i = \
            program_symbol_table.find_or_create("psydata_i",
                                                symbol_type=DataSymbol,
                                                datatype=INTEGER_TYPE).name
        # We can only parse one statement at a time, so start with the
        # command line handling:
        code = f"""
        do {psydata_i}=1,command_argument_count()
           call get_command_argument({psydata_i}, length={psydata_len})
           allocate(character({psydata_len})::{psydata_arg})
           call get_command_argument({psydata_i}, {psydata_arg}, &
                                     length={psydata_len})
           if ({psydata_arg} == "--update") then
              ! For later to allow marking fields as being updated
           else
              allocate(character({psydata_len})::{psydata_filename})
              {psydata_filename} = {psydata_arg}
           endif
           deallocate({psydata_arg})
        enddo
        """
        command_line = \
            FortranReader().psyir_from_statement(code, program_symbol_table)
        program.children.insert(0, command_line)

        # Now add the handling of the filename parameter
        code = f"""
        if (allocated({psydata_filename})) then
           call {psy_data_var.name}%OpenReadFileName({psydata_filename})
        else
           call {psy_data_var.name}%OpenReadModuleRegion('{module_name}', &
                                                         '{region_name}')
        endif
        """
        filename_test = \
            FortranReader().psyir_from_statement(code, program_symbol_table)
        program.children.insert(1, filename_test)

    # -------------------------------------------------------------------------
    def create(self, nodes, read_write_info, prefix, postfix, region_name):
        # pylint: disable=too-many-arguments
        '''This function uses the PSyIR to create a stand-alone driver
        that reads in a previously created file with kernel input and
        output information, and calls the kernels specified in the 'nodes'
        PSyIR tree with the parameters from the file. The `nodes` are
        consecutive nodes from the PSyIR tree.
        It returns the file container which contains the driver.

        :param nodes: a list of nodes.
        :type nodes: List[:py:class:`psyclone.psyir.nodes.Node`]
        :param read_write_info: information about all input and output
            parameters.
        :type read_write_info: :py:class:`psyclone.psyir.tools.ReadWriteInfo`
        :param str prefix: the prefix to use for each PSyData symbol,
            e.g. 'extract' as prefix will create symbols ``extract_psydata``.
        :param str postfix: a postfix that is appended to an output variable
            to create the corresponding variable that stores the output
            value from the kernel data file. The caller must guarantee that
            no name clashes are created when adding the postfix to a variable
            and that the postfix is consistent between extract code and
            driver code (see 'ExtractTrans.determine_postfix()').
        :param Tuple[str,str] region_name: an optional name to
            use for this PSyData area, provided as a 2-tuple containing a
            location name followed by a local name. The pair of strings
            should uniquely identify a region.

        :returns: the program PSyIR for a stand-alone driver.
        :rtype: :py:class:`psyclone.psyir.psyir.nodes.FileContainer`

        '''
        # pylint: disable=too-many-locals
        module_name, local_name = region_name
        unit_name = self._make_valid_unit_name(f"{module_name}_{local_name}")

        # First create the file container, which will only store the program:
        file_container = FileContainer(unit_name)

        # Create the program and add it to the file container:
        program = Routine.create(unit_name, is_program=True)
        program_symbol_table = program.symbol_table
        original_symbol_table = nodes[0].ancestor(InvokeSchedule).symbol_table
        file_container.addchild(program)

        # Add the extraction library symbols
        psy_data_mod = ContainerSymbol("read_kernel_data_mod")
        program_symbol_table.add(psy_data_mod)
        psy_data_type = DataTypeSymbol("ReadKernelDataType", UnresolvedType(),
                                       interface=ImportInterface(psy_data_mod))
        program_symbol_table.add(psy_data_type)
<<<<<<< HEAD

        # The validation of the extract transform guarantees that all nodes
        # in the node list have the same parent.
        invoke_sched = nodes[0].ancestor(InvokeSchedule)

        # The invoke-schedule might have children that are not in the node
        # list. So get the indices of the nodes for which a driver is to
        # be created, and then remove all other nodes from the copy.This
        # needs to be done before potential halo exchange nodes are removed,
        # to make sure we use the same indices (for e.g. loop boundary
        # names, which are dependent on the index of the nodes in the tree).
        # TODO #1731: this might not be required anymore if the loop
        # boundaries are fixed earlier.
        all_indices = [node.position for node in nodes]

        schedule_copy = invoke_sched.copy()

        self._proxy_name_mapping = self._get_proxy_name_mapping(schedule_copy)

        # Halo exchanges are not allowed to be included in an exchange region,
        # so there can never be a HaloExchange node here. But if it should be
        # useful to include them (e.g. for performance testing of several
        # kernels), the following code will remove the halo exchange nodes
        # from the PSyIR to allow creation of a driver (but which would likely
        # fail due to the missing halo updates).
        # all_halos = schedule_copy.walk(HaloExchange)[:]
        # if all_halos:
        #     print(f"Driver creation warning: There are {len(all_halos)} "
        #           f"halo exchanges that will be removed.")
        #     print("The created driver will very likely not reproduce the "
        #           "results of the original code.")
        #     for halo in all_halos:
        #         parent = halo.parent
        #         parent.children.remove(halo)

        original_symbol_table = invoke_sched.symbol_table

        # Now clean up the try: remove nodes in the copy that are not
        # supposed to be extracted. Any node that should be extract
        # needs to be lowered, which will fix the loop boundaries
        # (TODO: #1731 - that might not be required anymore with 1731).
        # Otherwise, if e.g. the second loop is only extracted, this
        # loop would switch from using loop1_start/stop to loop0_start/stop
        # since it is then the first loop (hence we need to do this
        # backwards to maintain the loop indices). Note that the
        # input/output list will already contain the loop boundaries,
        # so we can't simply change them (also, the original indices
        # will be used when writing the file).
        children = schedule_copy.children[:]
        children.reverse()
        for child in children:
            if child.position not in all_indices:
                child.detach()
            else:
                child.lower_to_language_level()

        # Find all imported routines and add them to the symbol table
        # of the driver, so the driver will have the correct import
        # statements.
        self.import_modules(program.scope.symbol_table, schedule_copy)
        self._add_precision_symbols(program.scope.symbol_table)
        self.add_all_kernel_symbols(schedule_copy, program_symbol_table,
                                    read_write_info)

=======
        if prefix:
            prefix = prefix + "_"
>>>>>>> 57f71eba
        root_name = prefix + "psy_data"
        psy_data = program_symbol_table.new_symbol(root_name=root_name,
                                                   symbol_type=DataSymbol,
                                                   datatype=psy_data_type)

        extract_region = nodes[0].copy()
        # StructureReference must have been flattened before creating the
        # driver, or are method calls. In both cases they are not allowed.
        for sref in extract_region.walk(StructureReference):
            dm_methods = ("set_dirty", "set_clean")
            if (isinstance(sref.parent, Call) and
                    sref.member.name in dm_methods):
                # Some methods regarding distributed-memory can be deleted as
                # we know the driver is executed with a single rank.
                sref.parent.detach()
            else:
                raise ValueError(f"The provided PSyIR should not have "
                                 f"StructureReferences, but found: "
                                 f"{sref.debug_string()}")

        # Add cmd line hander, read in, and result comparison for the code
        self._add_command_line_handler(program, psy_data, module_name,
                                       local_name)
        output_symbols = self._create_read_in_code(program, psy_data,
                                                   original_symbol_table,
                                                   read_write_info, postfix)

        # Copy the nodes that are part of the extraction
        program.children.extend(extract_region.pop_all_children())

        # Find all imported modules and add them to the symbol table
        self.import_modules(program)
        self._add_precision_symbols(program.scope.symbol_table)

        BaseDriverCreator.add_result_tests(program, output_symbols)

<<<<<<< HEAD
        return file_container
=======
        # Replace pointers with allocatables
        for symbol in program_symbol_table.datasymbols:
            if isinstance(symbol.datatype, UnsupportedFortranType):
                symbol.datatype = symbol.datatype.copy()
                newt = symbol.datatype._declaration
                newt = newt.replace('pointer', 'allocatable')
                newt = newt.replace('=> null()', '')
                symbol.datatype._declaration = newt

        return file_container

    # -------------------------------------------------------------------------
    @staticmethod
    def collect_all_required_modules(file_container):
        '''Collects recursively all modules used in the file container.
        It returns a dictionary, with the keys being all the (directly or
        indirectly) used modules.

        :param file_container: the FileContainer for which to collect all
            used modules.
        :type file_container:
            :py:class:`psyclone.psyir.psyir.nodes.FileContainer`

        :returns: a dictionary, with the required module names as key, and
            as value a set of all modules required by the key module.
        :rtype: Dict[str, Set[str]]

        '''
        all_mods = set()
        for container in file_container.children:
            sym_tab = container.symbol_table
            # Add all imported modules (i.e. all container symbols)
            all_mods.update(symbol.name for symbol in sym_tab.symbols
                            if isinstance(symbol, ContainerSymbol))

        mod_manager = ModuleManager.get()
        return mod_manager.get_all_dependencies_recursively(
            list(all_mods))

    # -------------------------------------------------------------------------
    def get_driver_as_string(self, nodes, read_write_info, prefix, postfix,
                             region_name, writer=FortranWriter()):
        # pylint: disable=too-many-arguments, too-many-locals
        '''This function uses the `create()` function to get the PSyIR of a
        stand-alone driver, and then uses the provided language writer
        to create a string representation in the selected language
        (defaults to Fortran).
        All required modules will be inlined in the correct order, i.e. each
        module will only depend on modules inlined earlier, which will allow
        compilation of the driver. No other dependencies (except system
        dependencies like NetCDF) are required for compilation.

        :param nodes: a list of nodes.
        :type nodes: List[:py:class:`psyclone.psyir.nodes.Node`]
        :param read_write_info: information about all input and output
            parameters.
        :type read_write_info: :py:class:`psyclone.psyir.tools.ReadWriteInfo`
        :param str prefix: the prefix to use for each PSyData symbol,
            e.g. 'extract' as prefix will create symbols `extract_psydata`.
        :param str postfix: a postfix that is appended to an output variable
            to create the corresponding variable that stores the output
            value from the kernel data file. The caller must guarantee that
            no name clashes are created when adding the postfix to a variable
            and that the postfix is consistent between extract code and
            driver code (see 'ExtractTrans.determine_postfix()').
        :param Tuple[str,str] region_name: an optional name to
            use for this PSyData area, provided as a 2-tuple containing a
            location name followed by a local name. The pair of strings
            should uniquely identify a region.
        :param language_writer: a backend visitor to convert PSyIR
            representation to the selected language. It defaults to
            the FortranWriter.
        :type language_writer:
            :py:class:`psyclone.psyir.backend.language_writer.LanguageWriter`

        :returns: the driver in the selected language.
        :rtype: str

        '''
        file_container = self.create(nodes, read_write_info, prefix,
                                     postfix, region_name)

        module_dependencies = self.collect_all_required_modules(file_container)
        # Sort the modules by dependencies, i.e. start with modules
        # that have no dependency. This is required for compilation, the
        # compiler must have found any dependent modules before it can
        # compile a module.
        mod_manager = ModuleManager.get()
        sorted_modules = mod_manager.sort_modules(module_dependencies)

        # Inline all required modules into the driver source file so that
        # it is stand-alone.
        out = []

        for module in sorted_modules:
            # Note that all modules in `sorted_modules` are known to be in
            # the module manager, so we can always get the module info here.
            mod_info = mod_manager.get_module_info(module)
            out.append(mod_info.get_source_code())

        out.append(writer(file_container))

        return "\n".join(out)

    # -------------------------------------------------------------------------
    def write_driver(self, nodes, read_write_info, prefix, postfix,
                     region_name, writer=FortranWriter()):
        # pylint: disable=too-many-arguments
        '''This function uses the ``get_driver_as_string()`` function to get a
        a stand-alone driver, and then writes this source code to a file. The
        file name is derived from the region name:
        "driver-"+module_name+"_"+region_name+".F90"

        :param nodes: a list of nodes containing the body of the driver
            routine.
        :type nodes: List[:py:class:`psyclone.psyir.nodes.Node`]
        :param read_write_info: information about all input and output
            parameters.
        :type read_write_info: :py:class:`psyclone.psyir.tools.ReadWriteInfo`
        :param str prefix: the prefix to use for each PSyData symbol,
            e.g. 'extract' as prefix will create symbols `extract_psydata`.
        :param str postfix: a postfix that is appended to an output variable
            to create the corresponding variable that stores the output
            value from the kernel data file. The caller must guarantee that
            no name clashes are created when adding the postfix to a variable
            and that the postfix is consistent between extract code and
            driver code (see 'ExtractTrans.determine_postfix()').
        :param Tuple[str,str] region_name: an optional name to
            use for this PSyData area, provided as a 2-tuple containing a
            location name followed by a local name. The pair of strings
            should uniquely identify a region.
        :param writer: a backend visitor to convert PSyIR
            representation to the selected language. It defaults to
            the FortranWriter.
        :type writer:
            :py:class:`psyclone.psyir.backend.language_writer.LanguageWriter`

        '''
        if self._region_name is not None:
            region_name = self._region_name
        code = self.get_driver_as_string(nodes, read_write_info, prefix,
                                         postfix, region_name, writer=writer)
        fll = FortLineLength()
        code = fll.process(code)
        module_name, local_name = region_name
        with open(f"driver-{module_name}-{local_name}.F90", "w",
                  encoding='utf-8') as out:
            out.write(code)
>>>>>>> 57f71eba
<|MERGE_RESOLUTION|>--- conflicted
+++ resolved
@@ -48,31 +48,18 @@
 from psyclone.configuration import Config
 from psyclone.domain.common import BaseDriverCreator
 from psyclone.domain.lfric import LFRicConstants
-<<<<<<< HEAD
-from psyclone.errors import InternalError
-from psyclone.parse import ModuleManager
-from psyclone.psyGen import InvokeSchedule, Kern
-from psyclone.psyir.frontend.fortran import FortranReader
-from psyclone.psyir.nodes import (Assignment, FileContainer,
-                                  IntrinsicCall, Literal, Reference,
-=======
 from psyclone.line_length import FortLineLength
 from psyclone.parse import ModuleManager
 from psyclone.psyGen import InvokeSchedule
 from psyclone.psyir.backend.fortran import FortranWriter
 from psyclone.psyir.frontend.fortran import FortranReader
 from psyclone.psyir.nodes import (Call, FileContainer,
->>>>>>> 57f71eba
                                   Routine, StructureReference)
 from psyclone.psyir.symbols import (
                                     ContainerSymbol, DataSymbol,
                                     DataTypeSymbol, UnresolvedType,
                                     ImportInterface, INTEGER_TYPE,
                                     UnsupportedFortranType)
-<<<<<<< HEAD
-from psyclone.psyir.transformations import ExtractTrans
-=======
->>>>>>> 57f71eba
 
 
 class LFRicExtractDriverCreator(BaseDriverCreator):
@@ -184,385 +171,6 @@
         self._all_field_types = ["integer_field_type", "field_type",
                                  "r_bl_field", "r_solver_field_type",
                                  "r_tran_field_type"]
-<<<<<<< HEAD
-        self._proxy_name_mapping = {}
-
-    # -------------------------------------------------------------------------
-    def _get_proxy_name_mapping(self, schedule):
-        '''This function creates a mapping of each proxy name of an argument
-        to the field map. This mapping is used to convert proxy names used
-        in a lowered kernel call back to the original name, which is the name
-        used in extraction. For example, a field 'f' will be provided as
-        ``f_proxy%data`` to the kernel, but the extraction will just write
-        the name 'f', which is easier to understand for the user. The mapping
-        created here is used as a first step, to convert ``f_proxy`` back
-        to ``f``.
-
-        :param schedule: the schedule with all kernels.
-        :type schedule: :py:class:`psyclone.psyir.nodes.Schedule`
-
-        :returns: a mapping of proxy names to field names.
-        :rtype: Dict[str,str]
-
-        '''
-        proxy_name_mapping = {}
-        for kern in schedule.walk(Kern):
-            for arg in kern.args:
-                if arg.data_type in self._all_field_types:
-                    proxy_name_mapping[arg.proxy_name] = arg.name
-        return proxy_name_mapping
-
-    # -------------------------------------------------------------------------
-    def map_signature_to_user_name(self, signature):
-        '''This function maps a signature that contains a `proxy` back to the
-        name the user expects (e.g. `f1_proxy` becomes `f1`). It uses the
-        proxy_name_mapping for the various types that LFRic supports.
-
-        :param signature: the signature from which to remove the proxy (if
-            it exists).
-        :type signature: :py:class:`psyclone.core.Signature`
-
-        :returns: the potentially shortened name.
-        :rtype: str
-
-        '''
-        return self._proxy_name_mapping.get(signature[0], signature[0])
-
-    # -------------------------------------------------------------------------
-    def _flatten_reference(self, old_reference, symbol_table):
-        '''Replaces ``old_reference``, which is a structure type, with a new
-        simple Reference and a flattened name (replacing all % with _). It will
-        also remove a '_proxy' in the name, so that the program uses the names
-        the user is familiar with, and which are also used in the extraction
-        driver.
-
-        :param old_reference: a reference to a structure member.
-        :type old_reference:
-            :py:class:`psyclone.psyir.nodes.StructureReference`
-        :param symbol_table: the symbol table to which to add the newly
-            defined flattened symbol.
-        :type symbol_table: :py:class:`psyclone.psyir.symbols.SymbolTable`
-
-        :raises InternalError: if the old_reference is not a
-            :py:class:`psyclone.psyir.nodes.StructureReference`
-        :raises GenerationError: if an array of structures is used
-
-        '''
-
-        if not isinstance(old_reference, StructureReference):
-            raise InternalError(f"Unexpected type "
-                                f"'{type(old_reference).__name__}'"
-                                f" in _flatten_reference, it must be a "
-                                f"'StructureReference'.")
-        # A field access (`fld%data`) will get the `%data` removed, since then
-        # this avoids a potential name clash (`fld` is guaranteed to
-        # be unique, since it's a variable already, but `fld_data` could clash
-        # with a user variable if the user uses `fld` and `fld_data`).
-        # Furthermore, the NetCDF file declares the variable without `%data`,
-        # so removing `%data` here also simplifies code creation later on.
-
-        signature, _ = old_reference.get_signature_and_indices()
-        # Now remove '_proxy' that might have been added to a variable name,
-        # to preserve the expected names from a user's point of view.
-        symbol_name = self.map_signature_to_user_name(signature)
-
-        # Other types need to get the member added to the name,
-        # to make unique symbols (e.g. 'op_a_proxy%ncell_3d').
-        signature = Signature(symbol_name, signature[1:])
-
-        # We use this string as a unique tag - it must be unique since no
-        # other tag uses a '%' in the name. So even if the flattened name
-        # (e.g. f1_data) is not unique, the tag `f1%data` is unique, and
-        # the symbol table will then create a unique name for this symbol.
-        signature_str = str(signature)
-        try:
-            symbol = symbol_table.lookup_with_tag(signature_str)
-        except KeyError:
-            flattened_name = self._flatten_signature(signature)
-            symbol = DataSymbol(flattened_name, old_reference.datatype)
-            symbol_table.add(symbol, tag=signature_str)
-
-        new_ref = Reference(symbol)
-        old_reference.replace_with(new_ref)
-
-    # -------------------------------------------------------------------------
-    @staticmethod
-    def _create_output_var_code(name, program, is_input, read_var,
-                                postfix, index=None, module_name=None):
-        # pylint: disable=too-many-arguments
-        '''
-        This function creates all code required for an output variable.
-        It creates the '_post' variable which stores the correct result
-        from the file, which is read in. If the variable is not also an
-        input variable, the variable itself will be declared (based on
-        the size of the _post variable) and initialised to 0.
-        This function also handles array of fields, which need to get
-        an index number added.
-        If a module_name is specified, this indicates that this variable
-        is imported from an external module. The name of the module will
-        be appended to the tag used in the extracted kernel file, e.g.
-        `dummy_var2@dummy_mod`.
-
-        :param str name: the name of original variable (i.e.
-            without _post), which will be looked up as a tag in the symbol
-            table. If index is provided, it is incorporated in the tag using
-            f"{name}_{index}_data".
-        :param program: the PSyIR Routine to which any code must
-            be added. It also contains the symbol table to be used.
-        :type program: :py:class:`psyclone.psyir.nodes.Routine`
-        :param bool is_input: True if this variable is also an input
-            parameter.
-        :param str read_var: the readvar method to be used including the
-            name of the PSyData object (e.g. 'psy_data%ReadVar')
-        :param str postfix: the postfix to use for the expected output
-            values, which are read from the file.
-        :param index: if present, the index to the component of a field vector.
-        :type index: Optional[int]
-        :param str module_name: if the variable is part of an external module,
-            this contains the module name from which it is imported.
-            Otherwise, this must either not be specified or an empty string.
-
-        :returns: a 2-tuple containing the output Symbol after the kernel,
-             and the expected output read from the file.
-        :rtype: Tuple[:py:class:`psyclone.psyir.symbols.Symbol`,
-                      :py:class:`psyclone.psyir.symbols.Symbol`]
-
-        '''
-        # For each variable that is written, we need to declare a new variable
-        # that stores the expected value which is contained in the kernel data
-        # file, which has `_post` appended to the name (so `a` is the variable
-        # that is written, and `a_post` is the corresponding variable that
-        # has the expected results for verification). Since the written
-        # variable and the one storing the expected results have the same
-        # type, look up the 'original' variable and declare the _POST variable
-        symbol_table = program.symbol_table
-        if module_name:
-            sym = symbol_table.lookup_with_tag(f"{name}@{module_name}")
-        else:
-            if index is not None:
-                sym = symbol_table.lookup_with_tag(f"{name}_{index}_data")
-            else:
-                # If it is not indexed then `name` will already end in "_data"
-                sym = symbol_table.lookup_with_tag(name)
-
-        # Declare a 'post' variable of the same type and read in its value.
-        post_name = sym.name + postfix
-        post_sym = symbol_table.new_symbol(post_name,
-                                           symbol_type=DataSymbol,
-                                           datatype=sym.datatype)
-        if module_name:
-            post_tag = f"{name}{postfix}@{module_name}"
-        else:
-            if index is not None:
-                post_tag = f"{name}{postfix}%{index}"
-            else:
-                # If it is not indexed then `name` will already end in "_data"
-                post_tag = f"{name}{postfix}"
-        name_lit = Literal(post_tag, CHARACTER_TYPE)
-
-        if sym.is_array and not sym.datatype.is_allocatable:
-            # In case of a non-allocatable array (e.g. a constant
-            # size array from a module), call the ReadVariable
-            # function that does not require an allocatable field
-            BaseDriverCreator.add_call(program, read_var+"NonAlloc",
-                                       [name_lit, Reference(post_sym)])
-        else:
-            # In case of an allocatable array, call the ReadVariable
-            # function that will also allocate this array.
-            BaseDriverCreator.add_call(program, read_var,
-                                       [name_lit, Reference(post_sym)])
-
-        # Now if a variable is written to, but not read, the variable
-        # is not allocated. So we need to allocate it and set it to 0.
-        if not is_input:
-            if (isinstance(post_sym.datatype, ArrayType) or
-                    (isinstance(post_sym.datatype, UnsupportedFortranType) and
-                     isinstance(post_sym.datatype.partial_datatype,
-                                ArrayType))):
-                alloc = IntrinsicCall.create(
-                    IntrinsicCall.Intrinsic.ALLOCATE,
-                    [Reference(sym), ("mold", Reference(post_sym))])
-                program.addchild(alloc)
-            set_zero = Assignment.create(Reference(sym),
-                                         Literal("0", INTEGER_TYPE))
-            program.addchild(set_zero)
-        return (sym, post_sym)
-
-    # -------------------------------------------------------------------------
-    def _create_read_in_code(self, program, psy_data, original_symbol_table,
-                             read_write_info, postfix):
-        # pylint: disable=too-many-arguments, too-many-branches
-        # pylint: disable=too-many-locals, too-many-statements
-        '''This function creates the code that reads in the NetCDF file
-        produced during extraction. For each:
-
-        - variable that is read-only, it will declare the symbol and add code
-          that reads in the variable using the PSyData library.
-        - variable that is read and written, it will create code to read in the
-          variable that is read, and create a new variable with the same name
-          and "_post" added which is read in to store the values from the
-          NetCDF file after the instrumented region was executed. In the end,
-          the variable that was read and written should have the same value
-          as the corresponding "_post" variable.
-        - variable that is written only, it will create a variable with "_post"
-          as postfix that reads in the output data from the NetCDF file. It
-          then also declares a variable without postfix (which will be the
-          parameter to the function), allocates it based on the shape of
-          the corresponding "_post" variable, and initialises it with 0.
-
-        :param program: the PSyIR Routine to which any code must
-            be added. It also contains the symbol table to be used.
-        :type program: :py:class:`psyclone.psyir.nodes.Routine`
-        :param psy_data: the PSyData symbol to be used.
-        :type psy_data: :py:class:`psyclone.psyir.symbols.DataSymbol`
-        :param read_write_info: information about all input and output
-            parameters.
-        :type read_write_info: :py:class:`psyclone.psyir.tools.ReadWriteInfo`
-        :param str postfix: a postfix that is added to a variable name to
-            create the corresponding variable that stores the output
-            value from the kernel data file.
-
-        :returns: all output parameters, i.e. variables that need to be
-            verified after executing the kernel. Each entry is a 2-tuple
-            containing the symbol of the computed variable, and the symbol
-            of the variable that contains the value read from the file.
-        :rtype: List[Tuple[:py:class:`psyclone.psyir.symbols.Symbol`,
-                           :py:class:`psyclone.psyir.symbols.Symbol`]]
-
-        '''
-        def _sym_is_field(sym):
-            '''Utility that determines whether the supplied Symbol represents
-            an LFRic field.
-
-            :param sym: the Symbol to check.
-            :type sym: :py:class:`psyclone.psyir.symbols.TypedSymbol`
-
-            :returns: True if the Symbol represents a field, False otherwise.
-            :rtype: bool
-
-            '''
-            if isinstance(orig_sym.datatype, UnsupportedFortranType):
-                intrinsic_name = sym.datatype.partial_datatype.intrinsic.name
-            else:
-                intrinsic_name = sym.datatype.intrinsic.name
-            return intrinsic_name in self._all_field_types
-
-        symbol_table = program.scope.symbol_table
-        read_var = f"{psy_data.name}%ReadVariable"
-        mod_man = ModuleManager.get()
-
-        # First handle variables that are read:
-        # -------------------------------------
-        for module_name, signature in read_write_info.read_list:
-            # Find the right symbol for the variable. Note that all variables
-            # in the input and output list have been detected as being used
-            # when the variable accesses were analysed. Therefore, these
-            # variables have References, and will already have been declared
-            # in the symbol table (in add_all_kernel_symbols).
-            sig_str = self._flatten_signature(signature)
-
-            if module_name:
-                mod_info = mod_man.get_module_info(module_name)
-                orig_sym = mod_info.get_symbol(signature[0])
-                if not orig_sym:
-                    # TODO 2120: We likely couldn't parse the module.
-                    print(f"Error finding symbol '{sig_str}' in "
-                          f"'{module_name}'.")
-            else:
-                orig_sym = original_symbol_table.lookup(signature[0])
-
-            if orig_sym and orig_sym.is_array and _sym_is_field(orig_sym):
-                # This is a field vector, so add all individual fields
-                upper = int(orig_sym.datatype.shape[0].upper.value)
-                for i in range(1, upper+1):
-                    sym = symbol_table.lookup_with_tag(f"{sig_str}_{i}_data")
-                    name_lit = Literal(f"{sig_str}%{i}", CHARACTER_TYPE)
-                    self.add_call(program, read_var,
-                                  [name_lit, Reference(sym)])
-                continue
-
-            if module_name:
-                tag = f"{signature[0]}@{module_name}"
-                try:
-                    sym = symbol_table.lookup_with_tag(tag)
-                except KeyError:
-                    print(f"Cannot find symbol with tag '{tag}' - likely "
-                          f"a symptom of an earlier parsing problem.")
-                    # TODO #2120: Better error handling, at this stage
-                    # we likely could not find a module variable (e.g.
-                    # because we couldn't successfully parse the module)
-                    # and will have inconsistent/missing declarations.
-                    continue
-                name_lit = Literal(tag, CHARACTER_TYPE)
-            else:
-                sym = symbol_table.lookup_with_tag(str(signature))
-                name_lit = Literal(str(signature), CHARACTER_TYPE)
-
-            # TODO #2898: the test for array can be removed if
-            # `is_allocatable` is supported for non-arrays.
-            if sym.is_array and not sym.datatype.is_allocatable:
-                # In case of a non-allocatable array (e.g. a constant
-                # size array from a module), call the ReadVariable
-                # function that does not require an allocatable field
-                self.add_call(program, read_var+"NonAlloc",
-                              [name_lit, Reference(sym)])
-            else:
-                # In case of an allocatable array, call the ReadVariable
-                # function that will also allocate this array.
-                self.add_call(program, read_var,
-                              [name_lit, Reference(sym)])
-
-        # Then handle all variables that are written (note that some
-        # variables might be read and written)
-        # ----------------------------------------------------------
-        # Collect all output symbols to later create the tests for
-        # correctness. This list stores 2-tuples: first one the
-        # variable that stores the output from the kernel, the second
-        # one the variable that stores the output values read from the
-        # file. The content of these two variables should be identical
-        # at the end.
-        output_symbols = []
-
-        for module_name, signature in read_write_info.write_list:
-            # Find the right symbol for the variable. Note that all variables
-            # in the input and output list have been detected as being used
-            # when the variable accesses were analysed. Therefore, these
-            # variables have References, and will already have been declared
-            # in the symbol table (in add_all_kernel_symbols).
-            if module_name:
-                orig_sym = mod_man.get_module_info(module_name).get_symbol(
-                    signature[0])
-                if not orig_sym:
-                    # TODO 2120: We likely couldn't parse the module.
-                    print(f"Error finding symbol '{signature}' in "
-                          f"'{module_name}'.")
-                    continue
-            else:
-                orig_sym = original_symbol_table.lookup(signature[0])
-            is_input = read_write_info.is_read(signature)
-            if orig_sym.is_array and _sym_is_field(orig_sym):
-                # This is a field vector, so handle each individual field
-                # adding a number
-                flattened = self. _flatten_signature(signature)
-                upper = int(orig_sym.datatype.shape[0].upper.value)
-                for i in range(1, upper+1):
-                    sym_tuple = \
-                        self._create_output_var_code(flattened, program,
-                                                     is_input, read_var,
-                                                     postfix, index=i,
-                                                     module_name=module_name)
-                    output_symbols.append(sym_tuple)
-            else:
-                sig_str = str(signature)
-                sym_tuple = \
-                    self._create_output_var_code(str(signature), program,
-                                                 is_input, read_var, postfix,
-                                                 module_name=module_name)
-                output_symbols.append(sym_tuple)
-
-        return output_symbols
-=======
->>>>>>> 57f71eba
 
     # -------------------------------------------------------------------------
     @staticmethod
@@ -728,75 +336,8 @@
         psy_data_type = DataTypeSymbol("ReadKernelDataType", UnresolvedType(),
                                        interface=ImportInterface(psy_data_mod))
         program_symbol_table.add(psy_data_type)
-<<<<<<< HEAD
-
-        # The validation of the extract transform guarantees that all nodes
-        # in the node list have the same parent.
-        invoke_sched = nodes[0].ancestor(InvokeSchedule)
-
-        # The invoke-schedule might have children that are not in the node
-        # list. So get the indices of the nodes for which a driver is to
-        # be created, and then remove all other nodes from the copy.This
-        # needs to be done before potential halo exchange nodes are removed,
-        # to make sure we use the same indices (for e.g. loop boundary
-        # names, which are dependent on the index of the nodes in the tree).
-        # TODO #1731: this might not be required anymore if the loop
-        # boundaries are fixed earlier.
-        all_indices = [node.position for node in nodes]
-
-        schedule_copy = invoke_sched.copy()
-
-        self._proxy_name_mapping = self._get_proxy_name_mapping(schedule_copy)
-
-        # Halo exchanges are not allowed to be included in an exchange region,
-        # so there can never be a HaloExchange node here. But if it should be
-        # useful to include them (e.g. for performance testing of several
-        # kernels), the following code will remove the halo exchange nodes
-        # from the PSyIR to allow creation of a driver (but which would likely
-        # fail due to the missing halo updates).
-        # all_halos = schedule_copy.walk(HaloExchange)[:]
-        # if all_halos:
-        #     print(f"Driver creation warning: There are {len(all_halos)} "
-        #           f"halo exchanges that will be removed.")
-        #     print("The created driver will very likely not reproduce the "
-        #           "results of the original code.")
-        #     for halo in all_halos:
-        #         parent = halo.parent
-        #         parent.children.remove(halo)
-
-        original_symbol_table = invoke_sched.symbol_table
-
-        # Now clean up the try: remove nodes in the copy that are not
-        # supposed to be extracted. Any node that should be extract
-        # needs to be lowered, which will fix the loop boundaries
-        # (TODO: #1731 - that might not be required anymore with 1731).
-        # Otherwise, if e.g. the second loop is only extracted, this
-        # loop would switch from using loop1_start/stop to loop0_start/stop
-        # since it is then the first loop (hence we need to do this
-        # backwards to maintain the loop indices). Note that the
-        # input/output list will already contain the loop boundaries,
-        # so we can't simply change them (also, the original indices
-        # will be used when writing the file).
-        children = schedule_copy.children[:]
-        children.reverse()
-        for child in children:
-            if child.position not in all_indices:
-                child.detach()
-            else:
-                child.lower_to_language_level()
-
-        # Find all imported routines and add them to the symbol table
-        # of the driver, so the driver will have the correct import
-        # statements.
-        self.import_modules(program.scope.symbol_table, schedule_copy)
-        self._add_precision_symbols(program.scope.symbol_table)
-        self.add_all_kernel_symbols(schedule_copy, program_symbol_table,
-                                    read_write_info)
-
-=======
         if prefix:
             prefix = prefix + "_"
->>>>>>> 57f71eba
         root_name = prefix + "psy_data"
         psy_data = program_symbol_table.new_symbol(root_name=root_name,
                                                    symbol_type=DataSymbol,
@@ -833,9 +374,6 @@
 
         BaseDriverCreator.add_result_tests(program, output_symbols)
 
-<<<<<<< HEAD
-        return file_container
-=======
         # Replace pointers with allocatables
         for symbol in program_symbol_table.datasymbols:
             if isinstance(symbol.datatype, UnsupportedFortranType):
@@ -983,5 +521,4 @@
         module_name, local_name = region_name
         with open(f"driver-{module_name}-{local_name}.F90", "w",
                   encoding='utf-8') as out:
-            out.write(code)
->>>>>>> 57f71eba
+            out.write(code)