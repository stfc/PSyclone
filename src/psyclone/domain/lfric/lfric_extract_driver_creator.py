# -----------------------------------------------------------------------------
# BSD 3-Clause License
#
# Copyright (c) 2022-2023, Science and Technology Facilities Council.
# All rights reserved.
#
# Redistribution and use in source and binary forms, with or without
# modification, are permitted provided that the following conditions are met:
#
# * Redistributions of source code must retain the above copyright notice, this
#   list of conditions and the following disclaimer.
#
# * Redistributions in binary form must reproduce the above copyright notice,
#   this list of conditions and the following disclaimer in the documentation
#   and/or other materials provided with the distribution.
#
# * Neither the name of the copyright holder nor the names of its
#   contributors may be used to endorse or promote products derived from
#   this software without specific prior written permission.
#
# THIS SOFTWARE IS PROVIDED BY THE COPYRIGHT HOLDERS AND CONTRIBUTORS
# "AS IS" AND ANY EXPRESS OR IMPLIED WARRANTIES, INCLUDING, BUT NOT
# LIMITED TO, THE IMPLIED WARRANTIES OF MERCHANTABILITY AND FITNESS
# FOR A PARTICULAR PURPOSE ARE DISCLAIMED. IN NO EVENT SHALL THE
# COPYRIGHT HOLDER OR CONTRIBUTORS BE LIABLE FOR ANY DIRECT, INDIRECT,
# INCIDENTAL, SPECIAL, EXEMPLARY, OR CONSEQUENTIAL DAMAGES (INCLUDING,
# BUT NOT LIMITED TO, PROCUREMENT OF SUBSTITUTE GOODS OR SERVICES;
# LOSS OF USE, DATA, OR PROFITS; OR BUSINESS INTERRUPTION) HOWEVER
# CAUSED AND ON ANY THEORY OF LIABILITY, WHETHER IN CONTRACT, STRICT
# LIABILITY, OR TORT (INCLUDING NEGLIGENCE OR OTHERWISE) ARISING IN
# ANY WAY OUT OF THE USE OF THIS SOFTWARE, EVEN IF ADVISED OF THE
# POSSIBILITY OF SUCH DAMAGE.
# -----------------------------------------------------------------------------
# Author: J. Henrichs, Bureau of Meteorology
# Modified: I. Kavcic, Met Office

'''This module provides functionality for the PSyclone kernel extraction
functionality for LFRic. It contains the class that creates a driver that
reads in extracted data, calls the kernel, and then compares the result with
the output data contained in the input file.
'''

# TODO #1382: refactoring common functionality between the various driver
# creation implementation should make this file much smaller.
# pylint: disable=too-many-lines

import re

from psyclone.core import Signature
from psyclone.domain.lfric import LFRicConstants
from psyclone.errors import InternalError
from psyclone.line_length import FortLineLength
from psyclone.parse import ModuleManager
from psyclone.psyGen import InvokeSchedule, Kern
from psyclone.psyir.backend.fortran import FortranWriter
from psyclone.psyir.frontend.fortran import FortranReader
from psyclone.psyir.nodes import (Assignment, Call, FileContainer,
                                  IntrinsicCall, Literal, Node, Reference,
                                  Routine, StructureReference)
from psyclone.psyir.symbols import (ArrayType, CHARACTER_TYPE,
                                    ContainerSymbol, DataSymbol,
                                    DataTypeSymbol, DeferredType,
                                    ImportInterface, INTEGER_TYPE,
                                    RoutineSymbol, UnknownFortranType)
from psyclone.psyir.transformations import ExtractTrans


class LFRicExtractDriverCreator:
    '''This class provides the functionality to create a driver that
    reads in extracted data produced by using the PSyData kernel-extraction
    functionality.

    The driver is created as follows:

    1. The corresponding :py:class:`psyclone.psyGen.Invoke` statement that
       contains the kernel(s) is copied. This way we avoid affecting the tree
       of the caller. We need the invoke since it contains the symbol table.
    2. We remove all halo exchange nodes. For now, the extract transformation
       will not work when distributed memory is enabled, but since this
       restriction is expected to be lifted, the code to handle this is
       already added.
    3. We lower each kernel (child of the invoke) that was requested to
       be extracted, all others are removed. This is required since the kernel
       extraction will not contain the required data for the other kernels to
       be called. The lowering is important to fix the variable names for the
       loop boundaries of the :py:class:`psyclone.dynamo0p3.DynLoop`: the loop
       start/stop expressions (`loop0_start` etc.) depend on the position of
       the loop in the tree. For example, if there are two kernels, they will
       be using `loop0_start` and `loop1_start`. If only the second is
       extracted, the former second (and now only) loop would be using
       `loop0_start` without lowering, but the kernel extraction would have
       written the values for `loop1_start`.
    4. We create a program for the driver with a new symbol table and start
       adding symbols for the program unit, precision symbols, PSyData read
       module etc to it.
    5. We add all required symbols to the new symbol table. The copied tree
       will still rely on the symbol table in the original PSyIR, so the
       symbols must be declared in the symbol table of the driver program.
       This is done by replacing all references in the extracted region with
       new references, which use new symbols which are declared in the driver
       symbol table.

       a. We first handle all non user-defined type. We can be certain that
          these symbols are already unique (since it's the original kernel
          code).
       b. Then we handle user-defined types. Since we only use basic Fortran
          types, accesses to these types need to be 'flattened': an access
          like ``a%b%c`` will be flattened to ``a_b_c`` to create a valid
          symbol name without needing the user-defined type. We use the
          original access string (``a%b%c``) as tag, since we know this tag
          is unique, and create a new, unique symbol based on ``a_b_c``. This
          takes care if the user should be using this newly generated name
          (e.g. if the user uses ``a%b%c`` and ``a_b_c``, ``a_b_c`` as non
          user defined symbol will be added to the symbol table first. When
          then ``a%b%c`` is flattened, the symbol table will detect that the
          symbol ``a_b_c`` already exists and create ``a_b_c_1`` for the tag
          ``a%b%c``). For known LFRic types, the actual name used in a
          reference will be changed to the name the user expects. For example,
          if field ``f`` is used, the access will be ``f_proxy%data``. The
          kernel extraction does the same and stores the values under the name
          ``f``, so the driver similarly simplifies the name back to the
          original ``f``.
          The :py:class:`psyclone.domain.lfric.KernCallArgList` class will
          have enforced the appropriate basic Fortran type declaration for
          each reference to a user defined variable. For example, if a field
          ``f`` is used, the reference to ``f_proxy%data`` will have a data
          type attribute of a 1D real array (with the correct precision).

    6. We create the code for reading in all of the variables in the input-
       and output-lists. Mostly, no special handling of argument type is
       required (since the generic interface will make sure to call the
       appropriate function). But in case of user-defined types, we need to
       use the original names with '%' when calling the functions for reading
       in data, since this is the name that was used when creating the data
       file. For example, the name of a parameter like
       ``f_proxy%local_stencil`` will be stored in the data file with the
       '%' notation (which is also the tag used for the symbol). So when
       reading the values in the driver, we need to use the original name
       (or tag) with '%', but the values will be stored in a flattened
       variable. For example, the code created might be:
       `call extract_psy_data%ReadVariable('f_proxy%local_stencil',
       fproxy_local_stencil)`

       a. Input variables are read in using functions from the PSyData
          ``ReadKernelData`` module. These function will allocate all array
          variables to the right size based on the data from the input file.
       b. For parameters that are read and written, two variables will be
          declared: the input will be stored in the unmodified variable name,
          and the output values in a variable with ``_post`` appended. For
          example, a field ``f`` as input will be read into ``f`` using the
          name ``f``, and output values will be read into ``f_post`` using
          the name ``f_post``. The symbol table will make sure that the
          ``_post`` name is unique.
       c. Similar to b., output only parameters will be read into a variable
          named with '_post' attached, e.g. output field ``f`` will be stored
          in a variable ``f_post``. Then the array ``f`` is allocated based on
          the shape of ``f_post`` and initialised to 0 (since it's an
          output-only parameter the value doesn't really matter).

    7. The extracted kernels are added to the program. Since in step 5 all
       references have been replaced, the created code will use the correct
       new variable names (which just have been read in). The output variables
       with ``_post`` attached will not be used at all so far.
    8. After the kernel calls are executed, each output variable is compared
       with the value stored in the corresponding ``_post`` variable. For
       example, a variable ``f`` which was modified in the kernel call(s),
       will then be compared with ``f_post``.

    :param precision: a mapping of the various precisions used in LFRic to \
        the actual Fortran data type to be used in a stand-alone driver.
    :type precision: Optional[Dict[str, str]]

    :raises InternalError: if the precision argument is specified but \
        is not a dictionary.

    '''
    def __init__(self):
        # TODO #2069: check if this list can be taken from LFRicConstants
        self._all_field_types = ["integer_field_type", "field_type",
                                 "r_bl_field", "r_phys_field",
                                 "r_solver_field_type", "r_tran_field_type"]

    # -------------------------------------------------------------------------
    @staticmethod
    def _make_valid_unit_name(name):
        '''Valid program or routine names are restricted to 63 characters,
        and no special characters like ':'.

        :param str name: a proposed unit name.

        :returns: a valid program or routine  name with special characters \
            removed and restricted to a length of 63 characters.
        :rtype: str

        '''
        return name.replace(":", "")[:63]

    # -------------------------------------------------------------------------
    def _get_proxy_name_mapping(self, schedule):
        '''This function creates a mapping of each proxy name of an argument
        to the field map. This mapping is used to convert proxy names used
        in a lowered kernel call back to the original name, which is the name
        used in extraction. For example, a field 'f' will be provided as
        ``f_proxy%data`` to the kernel, but the extraction will just write
        the name 'f', which is easier to understand for the user. The mapping
        created here is used as a first step, to convert ``f_proxy`` back
        to ``f``.

        :param schedule: the schedule with all kernels.
        :type schedule: :py:class:`psyclone.psyir.nodes.Schedule`

        :returns: a mapping of proxy names to field names.
        :rtype: Dict[str,str]

        '''
        proxy_name_mapping = {}
        for kern in schedule.walk(Kern):
            for arg in kern.args:
                if arg.data_type in self._all_field_types:
                    proxy_name_mapping[arg.proxy_name] = arg.name
        return proxy_name_mapping

    # -------------------------------------------------------------------------
    @staticmethod
    def _flatten_signature(signature):
        '''Creates a 'flattened' string for a signature by using ``_`` to
        separate the parts of a signature. For example, in Fortran
        a reference to ``a%b`` would be flattened to be ``a_b``.

        :param signature: the signature to be flattened.
        :type signature: :py:class:`psyclone.core.Signature`

        :returns: a flattened string (all '%' replaced with '_'.)
        :rtype: str

        '''
        return str(signature).replace("%", "_")

    # -------------------------------------------------------------------------
    def _flatten_reference(self, old_reference, symbol_table,
                           proxy_name_mapping):
        '''Replaces ``old_reference``, which is a structure type, with a new
        simple Reference and a flattened name (replacing all % with _). It will
        also remove a '_proxy' in the name, so that the program uses the names
        the user is familiar with, and which are also used in the extraction
        driver.

        :param old_reference: a reference to a structure member.
        :type old_reference: \
            :py:class:`psyclone.psyir.nodes.StructureReference`
        :param symbol_table: the symbol table to which to add the newly \
            defined flattened symbol.
        :type symbol_table: :py:class:`psyclone.psyir.symbols.SymbolTable`
        :param proxy_name_mapping: a mapping of proxy names to the original \
            names.
        :type proxy_name_mapping: Dict[str,str]

        :raises InternalError: if the old_reference is not a \
            :py:class:`psyclone.psyir.nodes.StructureReference`
        :raises GenerationError: if an array of structures is used

        '''

        if not isinstance(old_reference, StructureReference):
            raise InternalError(f"Unexpected type "
                                f"'{type(old_reference).__name__}'"
                                f" in _flatten_reference, it must be a "
                                f"'StructureReference'.")
        # A field access (`fld%data`) will get the `%data` removed, since then
        # this avoids a potential name clash (`fld` is guaranteed to
        # be unique, since it's a variable already, but `fld_data` could clash
        # with a user variable if the user uses `fld` and `fld_data`).
        # Furthermore, the NetCDF file declares the variable without `%data`,
        # so removing `%data` here also simplifies code creation later on.

        signature, _ = old_reference.get_signature_and_indices()
        # Now remove '_proxy' that might have been added to a variable name,
        # to preserve the expected names from a user's point of view.
        symbol_name = proxy_name_mapping.get(signature[0], signature[0])

        # Other types need to get the member added to the name,
        # to make unique symbols (e.g. 'op_a_proxy%ncell_3d').
        signature = Signature(symbol_name, signature[1:])

        # We use this string as a unique tag - it must be unique since no
        # other tag uses a '%' in the name. So even if the flattened name
        # (e.g. f1_data) is not unique, the tag `f1%data` is unique, and
        # the symbol table will then create a unique name for this symbol.
        signature_str = str(signature)
        try:
            symbol = symbol_table.lookup_with_tag(signature_str)
        except KeyError:
            flattened_name = self._flatten_signature(signature)
            symbol = DataSymbol(flattened_name, old_reference.datatype)
            symbol_table.add(symbol, tag=signature_str)

        new_ref = Reference(symbol)
        old_reference.replace_with(new_ref)

    # -------------------------------------------------------------------------
    def _add_all_kernel_symbols(self, sched, symbol_table, proxy_name_mapping,
                                read_write_info):
        '''This function adds all symbols used in ``sched`` to the symbol
        table. It uses LFRic-specific knowledge to declare fields and flatten
        their name.

        :param sched: the schedule that will be called by this driver program.
        :type sched: :py:class:`psyclone.psyir.nodes.Schedule`
        :param symbol_table: the symbol table to which to add all found \
            symbols.
        :type symbol_table: :py:class:`psyclone.psyir.symbols.SymbolTable`
        :param proxy_name_mapping: a mapping of proxy names to the original \
            names.
        :type proxy_name_mapping: Dict[str,str]


        '''
        all_references = sched.walk(Reference)

        # First we add all non-structure names to the symbol table. This way
        # the flattened name can be ensured not to clash with a variable name
        # used in the program.
        for reference in all_references:
            # For now ignore structure names, which require flattening (which
            # could introduce duplicated symbols, so they need to be processed
            # after all existing symbols have been added.
            if isinstance(reference, StructureReference):
                continue
            old_symbol = reference.symbol
            if old_symbol.name in symbol_table:
                # The symbol has already been declared. We then still
                # replace the old symbol with the new symbol to have all
                # symbols consistent (otherwise if we would for whatever
                # reason modify a symbol in the driver's symbol table, only
                # some references would use the new values, the others
                # would be the symbol from the original kernel for which
                # the driver is being created).
                reference.symbol = symbol_table.lookup(old_symbol.name)
                continue

            # Now we have a reference with a symbol that is in the old symbol
            # table (i.e. not in the one of the driver). Create a new symbol
            # (with the same name) in the driver's symbol table), and use
            # it in the reference.
            datatype = old_symbol.datatype
            if isinstance(datatype, UnknownFortranType):
                # Currently fields are of UnknownFortranType because they are
                # pointers in the PSy layer. Here we just want the base type
                # (i.e. not a pointer).
                datatype = old_symbol.datatype.partial_datatype

            new_symbol = symbol_table.new_symbol(root_name=reference.name,
                                                 tag=reference.name,
                                                 symbol_type=DataSymbol,
                                                 datatype=datatype)
            reference.symbol = new_symbol

        # Now handle all derived type. The name of a derived type is
        # 'flattened', i.e. all '%' are replaced with '_', and this is then
        # declared as a non-structured type. We also need to make sure that a
        # flattened name does not clash with a variable declared by the user.
        # We use the structured name (with '%') as tag to handle this.
        for reference in all_references:
            if not isinstance(reference, StructureReference):
                continue
            self._flatten_reference(reference, symbol_table,
                                    proxy_name_mapping)

        # Now add all non-local symbols, which need to be
        # imported from the appropriate module:
        # -----------------------------------------------
        mod_man = ModuleManager.get()
        for module_name, signature in read_write_info.set_of_all_used_vars:
            if not module_name:
                # Ignore local symbols, which will have been added above
                continue
            try:
                container = symbol_table.lookup(module_name)
            except KeyError:
                container = ContainerSymbol(module_name)
                symbol_table.add(container)

            # Now look up the original symbol. While the variable could
            # be declared Deferred here (i.e. just imported), we need the
            # type information for # the output variables (VAR_post), which
            # are created later and which will query the original symbol for
            # its type. And since they are not imported, they need to be
            # explicitly declared.
            mod_info = mod_man.get_module_info(module_name)
            container_symbol = mod_info.get_symbol(signature[0])
            if not container_symbol:
                # TODO #2120: This typically indicates a problem with parsing
                # a module: the psyir does not have the full tree structure.
                continue

            symbol_table.find_or_create_tag(tag=f"{signature[0]}@"
                                                f"{module_name}",
                                            root_name=signature[0],
                                            symbol_type=DataSymbol,
                                            interface=ImportInterface(
                                                container),
                                            datatype=container_symbol.datatype)

    # -------------------------------------------------------------------------
    @staticmethod
    def _add_call(program, name, args):
        '''This function creates a call to the subroutine of the given name,
        providing the arguments. The call will be added to the program and
        to the symbol table.

        :param program: the PSyIR Routine to which any code must \
            be added. It also contains the symbol table to be used.
        :type program: :py:class:`psyclone.psyir.nodes.Routine`
        :param str name: name of the subroutine to call.
        :param args: all arguments for the call.
        :type args: List[:py:class:`psyclone.psyir.nodes.Node`]

        :raises TypeError: if there is a symbol with the \
            specified name defined that is not a RoutineSymbol.
        '''
        if name in program.symbol_table:
            routine_symbol = program.symbol_table.lookup(name)
            if not isinstance(routine_symbol, RoutineSymbol):
                raise TypeError(
                    f"Error when adding call: Routine '{name}' is "
                    f"a symbol of type '{type(routine_symbol).__name__}', "
                    f"not a 'RoutineSymbol'.")
        else:
            routine_symbol = RoutineSymbol(name)
            program.symbol_table.add(routine_symbol)
        call = Call.create(routine_symbol, args)
        program.addchild(call)

    # -------------------------------------------------------------------------
    @staticmethod
    def _create_output_var_code(name, program, is_input, read_var,
                                postfix, index=None, module_name=None):
        # pylint: disable=too-many-arguments
        '''
        This function creates all code required for an output variable.
        It creates the '_post' variable which stores the correct result
        from the file, which is read in. If the variable is not also an
        input variable, the variable itself will be declared (based on
        the size of the _post variable) and initialised to 0.
        This function also handles array of fields, which need to get
        an index number added.

        :param str name: the name of original variable (i.e.
            without _post), which will be looked up as a tag in the symbol
            table. If index is provided, it is incorporated in the tag using
            f"{name}_{index}_data".
        :param program: the PSyIR Routine to which any code must
            be added. It also contains the symbol table to be used.
        :type program: :py:class:`psyclone.psyir.nodes.Routine`
        :param bool is_input: True if this variable is also an input
            parameter.
        :param str read_var: the readvar method to be used including the
            name of the PSyData object (e.g. 'psy_data%ReadVar')
        :param str postfix: the postfix to use for the expected output
            values, which are read from the file.
        :param index: if present, the index to the component of a field vector.
        :type index: Optional[int]

        :returns: a 2-tuple containing the output Symbol after the kernel,
             and the expected output read from the file.
        :rtype: Tuple[:py:class:`psyclone.psyir.symbols.Symbol`,
                      :py:class:`psyclone.psyir.symbols.Symbol`]

        '''
        # Look up the corresponding non-written variable to get the required
        # type information for declaring the _POST/output variable:
        symbol_table = program.symbol_table
<<<<<<< HEAD
        if module_name:
            sym = symbol_table.lookup_with_tag(f"{name}@{module_name}")
        else:
            if index:
                sym = symbol_table.lookup_with_tag(f"{name}%{index}")
            else:
                sym = symbol_table.lookup_with_tag(name)
=======
        if index is not None:
            sym = symbol_table.lookup_with_tag(f"{name}_{index}_data")
        else:
            # If it is not indexed then `name` will already end in "_data"
            sym = symbol_table.lookup_with_tag(name)
>>>>>>> 62f1bbc5

        # Declare a 'post' variable of the same type and read in its value.
        post_name = sym.name + postfix
        post_sym = symbol_table.new_symbol(post_name,
                                           symbol_type=DataSymbol,
                                           datatype=sym.datatype)
<<<<<<< HEAD
        if module_name:
            post_tag = f"{name}{postfix}@{module_name}"
        else:
            if index:
                post_tag = f"{name}{postfix}%{index}"
            else:
                post_tag = f"{name}{postfix}"
=======
        if index is not None:
            post_tag = f"{name}_{index}_data{postfix}"
        else:
            # If it is not indexed then `name` will already end in "_data"
            post_tag = f"{name}{postfix}"
>>>>>>> 62f1bbc5
        name_lit = Literal(post_tag, CHARACTER_TYPE)
        LFRicExtractDriverCreator._add_call(program, read_var,
                                            [name_lit,
                                             Reference(post_sym)])

        # Now if a variable is written to, but not read, the variable
        # is not allocated. So we need to allocate it and set it to 0.
        if not is_input:
            if (isinstance(post_sym.datatype, ArrayType) or
                    (isinstance(post_sym.datatype, UnknownFortranType) and
                     isinstance(post_sym.datatype.partial_datatype,
                                ArrayType))):
                alloc = IntrinsicCall.create(
                    IntrinsicCall.Intrinsic.ALLOCATE,
                    [Reference(sym), ("mold", Reference(post_sym))])
                program.addchild(alloc)
            set_zero = Assignment.create(Reference(sym),
                                         Literal("0", INTEGER_TYPE))
            program.addchild(set_zero)
        return (sym, post_sym)

    # -------------------------------------------------------------------------
    def _create_read_in_code(self, program, psy_data, original_symbol_table,
                             read_write_info, postfix):
        # pylint: disable=too-many-arguments, too-many-branches
        '''This function creates the code that reads in the NetCDF file
        produced during extraction. For each:

        - variable that is read-only, it will declare the symbol and add code
          that reads in the variable using the PSyData library.
        - variable that is read and written, it will create code to read in the
          variable that is read, and create a new variable with the same name
          and "_post" added which is read in to store the values from the
          NetCDF file after the instrumented region was executed. In the end,
          the variable that was read and written should have the same value
          as the corresponding "_post" variable.
        - variable that is written only, it will create a variable with "_post"
          as postfix that reads in the output data from the NetCDF file. It
          then also declares a variable without postfix (which will be the
          parameter to the function), allocates it based on the shape of
          the corresponding "_post" variable, and initialises it with 0.

        :param program: the PSyIR Routine to which any code must
            be added. It also contains the symbol table to be used.
        :type program: :py:class:`psyclone.psyir.nodes.Routine`
        :param psy_data: the PSyData symbol to be used.
        :type psy_data: :py:class:`psyclone.psyir.symbols.DataSymbol`
        :param read_write_info: information about all input and output
            parameters.
        :type read_write_info: :py:class:`psyclone.psyir.tools.ReadWriteInfo`
<<<<<<< HEAD
        :type read_write_info: :py:class:`psyclone.psyir.tools.ReadWriteInfo`
        :param str postfix: a postfix that is added to a variable name to \
            create the corresponding variable that stores the output \
=======
        :param str postfix: a postfix that is added to a variable name to
            create the corresponding variable that stores the output
>>>>>>> 62f1bbc5
            value from the kernel data file.

        :returns: all output parameters, i.e. variables that need to be
            verified after executing the kernel. Each entry is a 2-tuple
            containing the symbol of the computed variable, and the symbol
            of the variable that contains the value read from the file.
        :rtype: List[Tuple[:py:class:`psyclone.psyir.symbols.Symbol`,
                           :py:class:`psyclone.psyir.symbols.Symbol`]]

        '''
        def _sym_is_field(sym):
            '''Utility that determines whether the supplied Symbol represents
            an LFRic field.

            :param sym: the Symbol to check.
            :type sym: :py:class:`psyclone.psyir.symbols.TypedSymbol`

            :returns: True if the Symbol represents a field, False otherwise.
            :rtype: bool

            '''
            if isinstance(orig_sym.datatype, UnknownFortranType):
                intrinsic_name = sym.datatype.partial_datatype.intrinsic.name
            else:
                intrinsic_name = sym.datatype.intrinsic.name
            return intrinsic_name in self._all_field_types

        # pylint: disable=too-many-locals
        symbol_table = program.scope.symbol_table
        read_var = f"{psy_data.name}%ReadVariable"
        mod_man = ModuleManager.get()

        # First handle variables that are read:
        # -------------------------------------
        for module_name, signature in read_write_info.read_list:
            # Find the right symbol for the variable. Note that all variables
            # in the input and output list have been detected as being used
            # when the variable accesses were analysed. Therefore, these
            # variables have References, and will already have been declared
            # in the symbol table (in _add_all_kernel_symbols).
            sig_str = self._flatten_signature(signature)
<<<<<<< HEAD
            if module_name:
                mod_info = mod_man.get_module_info(module_name)
                orig_sym = mod_info.get_symbol(signature[0])
                if not orig_sym:
                    # TODO 2120: We likely couldn't parse the module.
                    print(f"Index error finding '{sig_str}' in "
                          f"'{module_name}'.")
            else:
                orig_sym = original_symbol_table.lookup(signature[0])

            # If the symbol is a constant, it cannto and does not need
            # to be read in:
            if orig_sym and orig_sym.is_constant:
                continue
            if orig_sym and orig_sym.is_array and \
                    orig_sym.datatype.intrinsic.name in self._all_field_types:
=======
            orig_sym = original_symbol_table.lookup(signature[0])
            if orig_sym.is_array and _sym_is_field(orig_sym):
>>>>>>> 62f1bbc5
                # This is a field vector, so add all individual fields
                upper = int(orig_sym.datatype.shape[0].upper.value)
                for i in range(1, upper+1):
                    sym = symbol_table.lookup_with_tag(f"{sig_str}_{i}_data")
                    name_lit = Literal(f"{sig_str}_{i}_data", CHARACTER_TYPE)
                    self._add_call(program, read_var, [name_lit,
                                                       Reference(sym)])
                continue

            if module_name:
                tag = f"{signature[0]}@{module_name}"
                try:
                    sym = symbol_table.lookup_with_tag(tag)
                except KeyError:
                    print(f"Cannot find variable with tag '{tag}' - likely "
                          f"a symptom of an earlier parsing problem.")
                    # TODO #2120: Better error handling, at this stage
                    # we likely could not find a module variable (e.g.
                    # because we couldn't successfully parse the module)
                    # and will have inconsistent/missing declarations.
                    continue
                name_lit = Literal(tag, CHARACTER_TYPE)
            else:
                sym = symbol_table.lookup_with_tag(str(signature))
                name_lit = Literal(str(signature), CHARACTER_TYPE)
            self._add_call(program, read_var, [name_lit, Reference(sym)])

        # Then handle all variables that are written (note that some
        # variables might be read and written)
        # ----------------------------------------------------------
        # Collect all output symbols to later create the tests for
        # correctness. This list stores 2-tuples: first one the
        # variable that stores the output from the kernel, the second
        # one the variable that stores the output values read from the
        # file. The content of these two variables should be identical
        # at the end.
        output_symbols = []

        for module_name, signature in read_write_info.write_list:
            # Find the right symbol for the variable. Note that all variables
            # in the input and output list have been detected as being used
            # when the variable accesses were analysed. Therefore, these
            # variables have References, and will already have been declared
            # in the symbol table (in _add_all_kernel_symbols).
<<<<<<< HEAD
            if module_name:
                mod_info = mod_man.get_module_info(module_name)
                orig_sym = mod_info.get_symbol(signature[0])
            else:
                orig_sym = original_symbol_table.lookup(signature[0])
            is_input = read_write_info.is_read(signature)
            if orig_sym.is_array and orig_sym.datatype.intrinsic.name in \
                    self._all_field_types:
=======
            orig_sym = original_symbol_table.lookup(signature[0])
            is_input = read_write_info.is_read(signature)
            if orig_sym.is_array and _sym_is_field(orig_sym):
>>>>>>> 62f1bbc5
                # This is a field vector, so handle each individual field
                # adding a number
                flattened = self. _flatten_signature(signature)
                upper = int(orig_sym.datatype.shape[0].upper.value)
                for i in range(1, upper+1):
                    sym_tuple = \
                        self._create_output_var_code(flattened, program,
                                                     is_input, read_var,
                                                     postfix, index=i)
                    output_symbols.append(sym_tuple)
            else:
                sig_str = str(signature)
                sym_tuple = \
                    self._create_output_var_code(str(signature), program,
                                                 is_input, read_var, postfix,
                                                 module_name=module_name)
                output_symbols.append(sym_tuple)

        return output_symbols

    # -------------------------------------------------------------------------
    @staticmethod
    def _import_modules(symbol_table, sched):
        '''This function adds all the import statements required for the
        actual kernel calls. It finds all calls in the schedule and
        checks for calls with an ImportInterface. Any such call will
        add a ContainerSymbol for the module and a RoutineSymbol (pointing
        to the container) to the symbol table.

        :param symbol_table: the symbol table to which the symbols are added.
        :type symbol_table: :py:class:`psyclone.psyir.symbols.SymbolTable`
        :param sched: the schedule to analyse for module imports.
        :type sched: :py:class:`psyclone.psyir.nodes.Schedule`

        '''
        for call in sched.walk(Call):
            routine = call.routine
            if not isinstance(routine.interface, ImportInterface):
                # No import required, can be ignored.
                continue
            if routine.name in symbol_table:
                # Symbol has already been added - ignore
                continue
            # We need to create a new symbol for the module and the routine
            # called (the PSyIR backend will then create a suitable import
            # statement).
            module = ContainerSymbol(routine.interface.container_symbol.name)
            symbol_table.add(module)
            new_routine_sym = RoutineSymbol(routine.name, DeferredType(),
                                            interface=ImportInterface(module))
            symbol_table.add(new_routine_sym)

    # -------------------------------------------------------------------------
    @staticmethod
    def _add_precision_symbols(symbol_table):
        '''This function adds an import of the various precision
        symbols used by LFRic from the constants_mod module.

        :param symbol_table: the symbol table to which the precision symbols \
            must be added.
        :type symbol_table: :py:class:`psyclone.psyir.symbols.SymbolTable`

        '''
        const = LFRicConstants()
        mod_name = const.UTILITIES_MOD_MAP["constants"]["module"]
        constant_mod = ContainerSymbol(mod_name)
        symbol_table.add(constant_mod)
        # r_quad is defined in constants_mod, but not exported. So
        # we have to remove it from the lists of precisions to import.
        # TODO #2018
        all_precisions = [name for name in const.PRECISION_MAP
                          if name != "r_quad"]
        for prec_name in all_precisions:
            symbol_table.new_symbol(prec_name,
                                    tag=f"{prec_name}@{mod_name}",
                                    symbol_type=DataSymbol,
                                    datatype=INTEGER_TYPE,
                                    interface=ImportInterface(constant_mod))

    # -------------------------------------------------------------------------
    @staticmethod
    def _add_result_tests(program, output_symbols):
        '''Adds tests to check that all output variables have the expected
        value.

        :param program: the program to which the tests should be added.
        :type program: :py:class:`psyclone.psyir.nodes.Routine`
        :param output_symbols: a list containing all output variables of \
            the executed code. Each entry in the list is a 2-tuple, \
            containing first the symbol that was computed when executing \
            the kernels, and then the symbol containing the expected \
            values that have been read in from a file.
        :type output_symbols: \
            List[Tuple[:py:class:`psyclone.psyir.symbols.Symbol`
                       :py:class:`psyclone.psyir.symbols.Symbol`]]

        '''
        # TODO #2083: check if this can be combined with psyad result
        # comparison.
        for (sym_computed, sym_read) in output_symbols:
            if (isinstance(sym_computed.datatype, ArrayType) or
                    (isinstance(sym_computed.datatype, UnknownFortranType) and
                     isinstance(sym_computed.datatype.partial_datatype,
                                ArrayType))):
                cond = f"all({sym_computed.name} - {sym_read.name} == 0.0)"
            else:
                cond = f"{sym_computed.name} == {sym_read.name}"
            # The PSyIR has no support for output functions, so we parse
            # Fortran code to create a code block which stores the output
            # statements.
            code = f'''
                subroutine tmp()
                  integer :: {sym_computed.name}, {sym_read.name}
                  if ({cond}) then
                     print *,"{sym_computed.name} correct"
                  else
                     print *,"{sym_computed.name} incorrect. Values are:"
                     print *,{sym_computed.name}
                     print *,"{sym_computed.name} values should be:"
                     print *,{sym_read.name}
                  endif
                end subroutine tmp'''

            fortran_reader = FortranReader()
            container = fortran_reader.psyir_from_source(code)
            if_block = container.children[0].children[0]
            program.addchild(if_block.detach())

    # -------------------------------------------------------------------------
    def create(self, nodes, read_write_info, prefix, postfix, region_name):
        # pylint: disable=too-many-arguments
        '''This function uses the PSyIR to create a stand-alone driver
        that reads in a previously created file with kernel input and
        output information, and calls the kernels specified in the 'nodes'
        PSyIR tree with the parameters from the file. The `nodes` are
        consecutive nodes from the PSyIR tree.
        It returns the file container which contains the driver.

        :param nodes: a list of nodes.
        :type nodes: List[:py:class:`psyclone.psyir.nodes.Node`]
        :param read_write_info: information about all input and output \
            parameters.
        :type read_write_info: :py:class:`psyclone.psyir.tools.ReadWriteInfo`
        :param str prefix: the prefix to use for each PSyData symbol, \
            e.g. 'extract' as prefix will create symbols ``extract_psydata``.
        :param str postfix: a postfix that is appended to an output variable \
            to create the corresponding variable that stores the output \
            value from the kernel data file. The caller must guarantee that \
            no name clashes are created when adding the postfix to a variable \
            and that the postfix is consistent between extract code and \
            driver code (see 'ExtractTrans.determine_postfix()').
        :param Tuple[str,str] region_name: an optional name to \
            use for this PSyData area, provided as a 2-tuple containing a \
            location name followed by a local name. The pair of strings \
            should uniquely identify a region.

        :returns: the program PSyIR for a stand-alone driver.
        :rtype: :py:class:`psyclone.psyir.psyir.nodes.FileContainer`

        '''
        # pylint: disable=too-many-locals

        # Since this is a 'public' method of an entirely separate class,
        # we check that the list of nodes is what it expects. This is done
        # by invoking the validate function of the basic extract function.
        extract_trans = ExtractTrans()
        # We need to provide the prefix to the validation function:
        extract_trans.validate(nodes, options={"prefix": prefix})

        # Avoid circular import
        # pylint: disable=import-outside-toplevel
        from psyclone.domain.lfric.lfric_builtins import LFRicBuiltIn
        for node in nodes:
            for builtin in node.walk(LFRicBuiltIn):
                # If the lower_to_language function is not overwritten from
                # the implementation in Node, the builtin is not yet supported:
                if type(builtin).lower_to_language_level == \
                        Node.lower_to_language_level:
                    raise NotImplementedError(
                        f"LFRic builtin '{builtin.name}' is not supported")

        module_name, local_name = region_name
        unit_name = self._make_valid_unit_name(f"{module_name}_{local_name}")

        # First create the file container, which will only store the program:
        file_container = FileContainer(unit_name)

        # Create the program and add it to the file container:
        program = Routine(unit_name, is_program=True)
        program_symbol_table = program.symbol_table
        file_container.addchild(program)

        if prefix:
            prefix = prefix + "_"

        psy_data_mod = ContainerSymbol("read_kernel_data_mod")
        program_symbol_table.add(psy_data_mod)
        psy_data_type = DataTypeSymbol("ReadKernelDataType", DeferredType(),
                                       interface=ImportInterface(psy_data_mod))
        program_symbol_table.add(psy_data_type)

        # The validation of the extract transform guarantees that all nodes
        # in the node list have the same parent.
        invoke_sched = nodes[0].ancestor(InvokeSchedule)

        # The invoke-schedule might have children that are not in the node
        # list. So get the indices of the nodes for which a driver is to
        # be created, and then remove all other nodes from the copy.This
        # needs to be done before potential halo exchange nodes are removed,
        # to make sure we use the same indices (for e.g. loop boundary
        # names, which are dependent on the index of the nodes in the tree).
        # TODO #1731: this might not be required anymore if the loop
        # boundaries are fixed earlier.
        all_indices = [node.position for node in nodes]

        schedule_copy = invoke_sched.copy()

        # TODO #1992: if required, the following code will
        # remove halo exchange nodes from the driver.
        # halo_nodes = schedule_copy.walk(HaloExchange)
        # for halo_node in halo_nodes:
        #     halo_node.parent.children.remove(halo_node)

        original_symbol_table = invoke_sched.symbol_table
        proxy_name_mapping = self._get_proxy_name_mapping(schedule_copy)

        # Now clean up the try: remove nodes in the copy that are not
        # supposed to be extracted. Any node that should be extract
        # needs to be lowered, which will fix the loop boundaries
        # (TODO: #1731 - that might not be required anymore with 1731).
        # Otherwise, if e.g. the second loop is only extracted, this
        # loop would switch from using loop1_start/stop to loop0_start/stop
        # since it is then the first loop (hence we need to do this
        # backwards to maintain the loop indices). Note that the
        # input/output list will already contain the loop boundaries,
        # so we can't simply change them (also, the original indices
        # will be used when writing the file).
        children = schedule_copy.children[:]
        children.reverse()
        for child in children:
            if child.position not in all_indices:
                child.detach()
            else:
                child.lower_to_language_level()

        # Find all imported routines and add them to the symbol table
        # of the driver, so the driver will have the correct import
        # statements.
        self._import_modules(program.scope.symbol_table, schedule_copy)
        self._add_precision_symbols(program.scope.symbol_table)
        self._add_all_kernel_symbols(schedule_copy, program_symbol_table,
                                     proxy_name_mapping, read_write_info)

        root_name = prefix + "psy_data"
        psy_data = program_symbol_table.new_symbol(root_name=root_name,
                                                   symbol_type=DataSymbol,
                                                   datatype=psy_data_type)

        # Provide the module and region name to the OpenRead method, which
        # will reconstruct the name of the data file to read.
        module_str = Literal(module_name, CHARACTER_TYPE)
        region_str = Literal(local_name, CHARACTER_TYPE)
        self._add_call(program, f"{psy_data.name}%OpenRead",
                       [module_str, region_str])

        output_symbols = self._create_read_in_code(program, psy_data,
                                                   original_symbol_table,
                                                   read_write_info, postfix)
        # Move the nodes making up the extracted region into the Schedule
        # of the driver program
        all_children = schedule_copy.pop_all_children()
        for child in all_children:
            program.addchild(child)

        self._add_result_tests(program, output_symbols)

        return file_container

    # -------------------------------------------------------------------------
    @staticmethod
    def collect_all_required_modules(file_container):
        '''Collects recursively all modules used in the file container.
        It returns a dictionary, with the keys being all the (directly or
        indirectly) used modules.

        :param file_container: the FileContainer for which to collect all \
            used modules.
        :type file_container: \
            :py:class:`psyclone.psyir.psyir.nodes.FileContainer`

        :returns: a dictionary, with the required module names as key, and \
            as value a set of all modules required by the key module.
        :rtype: Dict[str, Set[str]]

        '''
        all_mods = set()
        for container in file_container.children:
            sym_tab = container.symbol_table
            # Add all imported modules (i.e. all container symbols)
            all_mods.update(symbol.name for symbol in sym_tab.symbols
                            if isinstance(symbol, ContainerSymbol))

        mod_manager = ModuleManager.get()
        return mod_manager.get_all_dependencies_recursively(all_mods)

    # -------------------------------------------------------------------------
    def get_driver_as_string(self, nodes, read_write_info, prefix, postfix,
                             region_name, writer=FortranWriter()):
        # pylint: disable=too-many-arguments, too-many-locals
        '''This function uses the `create()` function to get the PSyIR of a
        stand-alone driver, and then uses the provided language writer
        to create a string representation in the selected language
        (defaults to Fortran).
        All required modules will be inlined in the correct order, i.e. each
        module will only depend on modules inlined earlier, which will allow
        compilation of the driver. No other dependencies (except system
        dependencies like NetCDF) are required for compilation.

        :param nodes: a list of nodes.
        :type nodes: List[:py:class:`psyclone.psyir.nodes.Node`]
        :param read_write_info: information about all input and output \
            parameters.
        :type read_write_info: :py:class:`psyclone.psyir.tools.ReadWriteInfo`
        :param str prefix: the prefix to use for each PSyData symbol, \
            e.g. 'extract' as prefix will create symbols `extract_psydata`.
        :param str postfix: a postfix that is appended to an output variable \
            to create the corresponding variable that stores the output \
            value from the kernel data file. The caller must guarantee that \
            no name clashes are created when adding the postfix to a variable \
            and that the postfix is consistent between extract code and \
            driver code (see 'ExtractTrans.determine_postfix()').
        :param Tuple[str,str] region_name: an optional name to \
            use for this PSyData area, provided as a 2-tuple containing a \
            location name followed by a local name. The pair of strings \
            should uniquely identify a region.
        :param language_writer: a backend visitor to convert PSyIR \
            representation to the selected language. It defaults to \
            the FortranWriter.
        :type language_writer: \
            :py:class:`psyclone.psyir.backend.language_writer.LanguageWriter`

        :returns: the driver in the selected language.
        :rtype: str

        '''
        try:
            file_container = self.create(nodes, read_write_info, prefix,
                                         postfix, region_name)
        except NotImplementedError as err:
            print(f"Cannot create driver for '{region_name[0]}-"
                  f"{region_name[1]}' because:")
            print(str(err))
            return ""

        module_dependencies = self.collect_all_required_modules(file_container)
        # Sort the modules by dependencies, i.e. start with modules
        # that have no dependency. This is required for compilation, the
        # compiler must have found any dependent modules before it can
        # compile a module.
        mod_manager = ModuleManager.get()
        sorted_modules = mod_manager.sort_modules(module_dependencies)

        # Inline all required modules into the driver source file so that
        # it is stand-alone. Additionally, we need to remove all private
        # declarations (since then they default to be public, which is
        # required in order to potentially initialise an otherwise protected
        # module variable from the data file). And similarly remove all
        # 'protected' attributes.
        # TODO #2142: if the LFRic build system pre-processes all files,
        # we can modify the fparser tree or PSyIR information to do this
        # without risking an issue if the program contains a symbol named
        # 'protected' or 'private'.
        out = []
        # An optional comma and spaces, followed by either protected
        # or private as word:
        remove_regex = re.compile(r"(, *)?(\b(protected|private)\b)")

        for module in sorted_modules:
            # Note that all modules in `sorted_modules` are known to be in
            # the module manager, so we can always get the module info here.
            mod_info = mod_manager.get_module_info(module)
            # Remove protected and private:
            source = remove_regex.sub("", mod_info.get_source_code())
            out.append(source)

        out.append(writer(file_container))

        return "\n".join(out)

    # -------------------------------------------------------------------------
    def write_driver(self, nodes, read_write_info, prefix, postfix,
                     region_name, writer=FortranWriter()):
        # pylint: disable=too-many-arguments
        '''This function uses the ``get_driver_as_string()`` function to get a
        a stand-alone driver, and then writes this source code to a file. The
        file name is derived from the region name:
        "driver-"+module_name+"_"+region_name+".F90"

        :param nodes: a list of nodes containing the body of the driver
            routine.
        :type nodes: List[:py:class:`psyclone.psyir.nodes.Node`]
        :param read_write_info: information about all input and output \
            parameters.
        :type read_write_info: :py:class:`psyclone.psyir.tools.ReadWriteInfo`
        :param str prefix: the prefix to use for each PSyData symbol, \
            e.g. 'extract' as prefix will create symbols `extract_psydata`.
        :param str postfix: a postfix that is appended to an output variable \
            to create the corresponding variable that stores the output \
            value from the kernel data file. The caller must guarantee that \
            no name clashes are created when adding the postfix to a variable \
            and that the postfix is consistent between extract code and \
            driver code (see 'ExtractTrans.determine_postfix()').
        :param Tuple[str,str] region_name: an optional name to \
            use for this PSyData area, provided as a 2-tuple containing a \
            location name followed by a local name. The pair of strings \
            should uniquely identify a region.
        :param writer: a backend visitor to convert PSyIR \
            representation to the selected language. It defaults to \
            the FortranWriter.
        :type writer: \
            :py:class:`psyclone.psyir.backend.language_writer.LanguageWriter`

        '''
        code = self.get_driver_as_string(nodes, read_write_info, prefix,
                                         postfix, region_name, writer=writer)
        fll = FortLineLength()
        code = fll.process(code)
        if not code:
            # This indicates an error that was already printed,
            # so ignore it here.
            return
        module_name, local_name = region_name
        with open(f"driver-{module_name}-{local_name}.F90", "w",
                  encoding='utf-8') as out:
            out.write(code)<|MERGE_RESOLUTION|>--- conflicted
+++ resolved
@@ -470,42 +470,28 @@
         # Look up the corresponding non-written variable to get the required
         # type information for declaring the _POST/output variable:
         symbol_table = program.symbol_table
-<<<<<<< HEAD
         if module_name:
             sym = symbol_table.lookup_with_tag(f"{name}@{module_name}")
         else:
-            if index:
-                sym = symbol_table.lookup_with_tag(f"{name}%{index}")
+            if index is not None:
+                sym = symbol_table.lookup_with_tag(f"{name}_{index}_data")
             else:
+                # If it is not indexed then `name` will already end in "_data"
                 sym = symbol_table.lookup_with_tag(name)
-=======
-        if index is not None:
-            sym = symbol_table.lookup_with_tag(f"{name}_{index}_data")
-        else:
-            # If it is not indexed then `name` will already end in "_data"
-            sym = symbol_table.lookup_with_tag(name)
->>>>>>> 62f1bbc5
 
         # Declare a 'post' variable of the same type and read in its value.
         post_name = sym.name + postfix
         post_sym = symbol_table.new_symbol(post_name,
                                            symbol_type=DataSymbol,
                                            datatype=sym.datatype)
-<<<<<<< HEAD
         if module_name:
             post_tag = f"{name}{postfix}@{module_name}"
         else:
-            if index:
-                post_tag = f"{name}{postfix}%{index}"
+            if index is not None:
+                post_tag = f"{name}_{index}_data{postfix}"
             else:
+                # If it is not indexed then `name` will already end in "_data"
                 post_tag = f"{name}{postfix}"
-=======
-        if index is not None:
-            post_tag = f"{name}_{index}_data{postfix}"
-        else:
-            # If it is not indexed then `name` will already end in "_data"
-            post_tag = f"{name}{postfix}"
->>>>>>> 62f1bbc5
         name_lit = Literal(post_tag, CHARACTER_TYPE)
         LFRicExtractDriverCreator._add_call(program, read_var,
                                             [name_lit,
@@ -556,14 +542,8 @@
         :param read_write_info: information about all input and output
             parameters.
         :type read_write_info: :py:class:`psyclone.psyir.tools.ReadWriteInfo`
-<<<<<<< HEAD
-        :type read_write_info: :py:class:`psyclone.psyir.tools.ReadWriteInfo`
-        :param str postfix: a postfix that is added to a variable name to \
-            create the corresponding variable that stores the output \
-=======
         :param str postfix: a postfix that is added to a variable name to
             create the corresponding variable that stores the output
->>>>>>> 62f1bbc5
             value from the kernel data file.
 
         :returns: all output parameters, i.e. variables that need to be
@@ -605,7 +585,6 @@
             # variables have References, and will already have been declared
             # in the symbol table (in _add_all_kernel_symbols).
             sig_str = self._flatten_signature(signature)
-<<<<<<< HEAD
             if module_name:
                 mod_info = mod_man.get_module_info(module_name)
                 orig_sym = mod_info.get_symbol(signature[0])
@@ -616,16 +595,11 @@
             else:
                 orig_sym = original_symbol_table.lookup(signature[0])
 
-            # If the symbol is a constant, it cannto and does not need
+            # If the symbol is a constant, it cannot and does not need
             # to be read in:
             if orig_sym and orig_sym.is_constant:
                 continue
-            if orig_sym and orig_sym.is_array and \
-                    orig_sym.datatype.intrinsic.name in self._all_field_types:
-=======
-            orig_sym = original_symbol_table.lookup(signature[0])
-            if orig_sym.is_array and _sym_is_field(orig_sym):
->>>>>>> 62f1bbc5
+            if orig_sym and orig_sym.is_array and _sym_is_field(orig_sym):
                 # This is a field vector, so add all individual fields
                 upper = int(orig_sym.datatype.shape[0].upper.value)
                 for i in range(1, upper+1):
@@ -670,20 +644,13 @@
             # when the variable accesses were analysed. Therefore, these
             # variables have References, and will already have been declared
             # in the symbol table (in _add_all_kernel_symbols).
-<<<<<<< HEAD
             if module_name:
                 mod_info = mod_man.get_module_info(module_name)
                 orig_sym = mod_info.get_symbol(signature[0])
             else:
                 orig_sym = original_symbol_table.lookup(signature[0])
             is_input = read_write_info.is_read(signature)
-            if orig_sym.is_array and orig_sym.datatype.intrinsic.name in \
-                    self._all_field_types:
-=======
-            orig_sym = original_symbol_table.lookup(signature[0])
-            is_input = read_write_info.is_read(signature)
             if orig_sym.is_array and _sym_is_field(orig_sym):
->>>>>>> 62f1bbc5
                 # This is a field vector, so handle each individual field
                 # adding a number
                 flattened = self. _flatten_signature(signature)
