# -----------------------------------------------------------------------------
# BSD 3-Clause License
#
# Copyright (c) 2017-2025, Science and Technology Facilities Council.
# All rights reserved.
#
# Redistribution and use in source and binary forms, with or without
# modification, are permitted provided that the following conditions are met:
#
# * Redistributions of source code must retain the above copyright notice, this
#   list of conditions and the following disclaimer.
#
# * Redistributions in binary form must reproduce the above copyright notice,
#   this list of conditions and the following disclaimer in the documentation
#   and/or other materials provided with the distribution.
#
# * Neither the name of the copyright holder nor the names of its
#   contributors may be used to endorse or promote products derived from
#   this software without specific prior written permission.
#
# THIS SOFTWARE IS PROVIDED BY THE COPYRIGHT HOLDERS AND CONTRIBUTORS
# "AS IS" AND ANY EXPRESS OR IMPLIED WARRANTIES, INCLUDING, BUT NOT
# LIMITED TO, THE IMPLIED WARRANTIES OF MERCHANTABILITY AND FITNESS
# FOR A PARTICULAR PURPOSE ARE DISCLAIMED. IN NO EVENT SHALL THE
# COPYRIGHT HOLDER OR CONTRIBUTORS BE LIABLE FOR ANY DIRECT, INDIRECT,
# INCIDENTAL, SPECIAL, EXEMPLARY, OR CONSEQUENTIAL DAMAGES (INCLUDING,
# BUT NOT LIMITED TO, PROCUREMENT OF SUBSTITUTE GOODS OR SERVICES;
# LOSS OF USE, DATA, OR PROFITS; OR BUSINESS INTERRUPTION) HOWEVER
# CAUSED AND ON ANY THEORY OF LIABILITY, WHETHER IN CONTRACT, STRICT
# LIABILITY, OR TORT (INCLUDING NEGLIGENCE OR OTHERWISE) ARISING IN
# ANY WAY OUT OF THE USE OF THIS SOFTWARE, EVEN IF ADVISED OF THE
# POSSIBILITY OF SUCH DAMAGE.
# -----------------------------------------------------------------------------
# Authors R. W. Ford, A. R. Porter and S. Siso, STFC Daresbury Lab
# Modified I. Kavcic, A. Coughtrie, L. Turner and O. Brunt, Met Office
# Modified J. Henrichs, Bureau of Meteorology
# Modified A. B. G. Chalk and N. Nobre, STFC Daresbury Lab

'''
This module contains the LFRicDofmaps class which holds all the
information and methods for the dofmaps required by an invoke such as:
generating the calls to the LFRic infrastructure that look-up the necessary
dofmaps; declaring all unique function space dofmaps in the PSy layer as
pointers to integer arrays; and adding dofmap-related declarations to a
Kernel stub.

LFRicDofmaps is used in the LFRicInvoke module.
'''

from collections import OrderedDict

from psyclone import psyGen
<<<<<<< HEAD
from psyclone.domain.lfric import LFRicCollection, LFRicTypes
=======
from psyclone.domain.lfric import LFRicCollection, LFRicTypes, LFRicConstants
>>>>>>> 17b73c1c
from psyclone.errors import GenerationError, InternalError
from psyclone.psyir.nodes import Assignment, Reference, StructureReference
from psyclone.psyir.symbols import (
    UnsupportedFortranType, DataSymbol, ArgumentInterface, ArrayType)


class LFRicDofmaps(LFRicCollection):
    '''
    Holds all information on the dofmaps (including column-banded and
    indirection) required by an invoke.

    :param node: Kernel or Invoke for which to manage dofmaps.
    :type node: :py:class:`psyclone.domain.lfric.LFRicKern` or \
                :py:class:`psyclone.dynamo0p3.LFRicInvoke`

    '''
    def __init__(self, node):
        # pylint: disable=too-many-branches
        super().__init__(node)

        # Look at every kernel call in this invoke and generate a list
        # of the unique function spaces involved.
        # We create a dictionary whose keys are the map names and entries
        # are the corresponding field objects.
        self._unique_fs_maps = OrderedDict()
        # We also create a dictionary of column-banded dofmaps. Entries
        # in this one are themselves dictionaries containing two entries:
        # "argument" - the object holding information on the CMA kernel
        #              argument
        # "direction" - whether the dofmap is required for the "to" or
        #               "from" function space of the operator.
        self._unique_cbanded_maps = OrderedDict()
        # A dictionary of required CMA indirection dofmaps. As with the
        # column-banded dofmaps, each entry is itself a dictionary with
        # "argument" and "direction" entries.
        self._unique_indirection_maps = OrderedDict()

        for call in self.kernel_calls:
            # We only need a dofmap if the kernel operates on cells
            # rather than dofs.
            if call.iterates_over != "dof":
                for unique_fs in call.arguments.unique_fss:
                    # We only need a dofmap if there is a *field* on this
                    # function space. If there is then we use it to look
                    # up the dofmap.
                    fld_arg = unique_fs.field_on_space(call.arguments)
                    if fld_arg:
                        map_name = unique_fs.map_name
                        if map_name not in self._unique_fs_maps:
                            self._unique_fs_maps[map_name] = fld_arg
                if call.cma_operation == "assembly":
                    # A kernel that assembles a CMA operator requires
                    # column-banded dofmaps for its 'to' and 'from'
                    # function spaces
                    cma_args = psyGen.args_filter(
                        call.arguments.args,
                        arg_types=["gh_columnwise_operator"])

                    # Sanity check - we expect only one CMA argument
                    if len(cma_args) != 1:
                        raise GenerationError(
                            f"Internal error: there should only be one CMA "
                            f"operator argument for a CMA assembly kernel but "
                            f"found {len(cma_args)}")

                    map_name = \
                        cma_args[0].function_space_to.cbanded_map_name
                    if map_name not in self._unique_cbanded_maps:
                        self._unique_cbanded_maps[map_name] = {
                            "argument": cma_args[0],
                            "direction": "to"}
                    map_name = \
                        cma_args[0].function_space_from.cbanded_map_name
                    if map_name not in self._unique_cbanded_maps:
                        self._unique_cbanded_maps[map_name] = {
                            "argument": cma_args[0],
                            "direction": "from"}
                elif call.cma_operation == "apply":
                    # A kernel that applies (or applies the inverse of) a
                    # CMA operator requires the indirection dofmaps for the
                    # to- and from-spaces of the operator.
                    cma_args = psyGen.args_filter(
                        call.arguments.args,
                        arg_types=["gh_columnwise_operator"])

                    # Sanity check - we expect only one CMA argument
                    if len(cma_args) != 1:
                        raise GenerationError(
                            f"Internal error: there should only be one CMA "
                            f"operator argument for a kernel that applies a "
                            f"CMA operator but found {len(cma_args)}")

                    map_name = cma_args[0].function_space_to\
                        .cma_indirection_map_name
                    if map_name not in self._unique_indirection_maps:
                        self._unique_indirection_maps[map_name] = {
                            "argument": cma_args[0],
                            "direction": "to"}
                    map_name = cma_args[0].function_space_from\
                        .cma_indirection_map_name
                    if map_name not in self._unique_indirection_maps:
                        self._unique_indirection_maps[map_name] = {
                            "argument": cma_args[0],
                            "direction": "from"}

    def initialise(self, cursor: int) -> int:
<<<<<<< HEAD
        '''
        Add code to initialise the entities being managed by this class.

        :param cursor: position where to add the next initialisation
            statements.
        :returns: Updated cursor value.

        '''
        first = True
        for dmap, field in self._unique_fs_maps.items():
            stmt = Assignment.create(
                    lhs=Reference(self.symtab.lookup(dmap)),
                    rhs=field.generate_method_call("get_whole_dofmap"),
                    is_pointer=True)
            if first:
                stmt.preceding_comment = (
                    "Look-up dofmaps for each function space")
                first = False
            self._invoke.schedule.addchild(stmt, cursor)
            cursor += 1

        first = True
        for dmap, cma in self._unique_cbanded_maps.items():
            stmt = Assignment.create(
                    lhs=Reference(self.symtab.lookup(dmap)),
                    rhs=StructureReference.create(
                         self._invoke.schedule.symbol_table.lookup(
                            cma["argument"].proxy_name),
                         [f"column_banded_dofmap_{cma['direction']}"]),
                    is_pointer=True)
            if first:
                stmt.preceding_comment = (
                    "Look-up required column-banded dofmaps"
                )
                first = False
            self._invoke.schedule.addchild(stmt, cursor)
            cursor += 1

        first = True
        for dmap, cma in self._unique_indirection_maps.items():
            stmt = Assignment.create(
                    lhs=Reference(self.symtab.lookup(dmap)),
                    rhs=StructureReference.create(
                            self._invoke.schedule.symbol_table.lookup(
                                cma["argument"].proxy_name_indexed),
                            [f"indirection_dofmap_{cma['direction']}"]),
                    is_pointer=True)
            if first:
                stmt.preceding_comment = (
                    "Look-up required CMA indirection dofmaps"
                )
                first = False
            self._invoke.schedule.addchild(stmt, cursor)
            cursor += 1
        return cursor

    def invoke_declarations(self):
=======
>>>>>>> 17b73c1c
        '''
        Add code to initialise the entities being managed by this class.

<<<<<<< HEAD
        '''
=======
        :param cursor: position where to add the next initialisation
            statements.
        :returns: Updated cursor value.

        '''
        first = True
        for dmap, field in self._unique_fs_maps.items():
            stmt = Assignment.create(
                    lhs=Reference(self.symtab.lookup(dmap)),
                    rhs=field.generate_method_call("get_whole_dofmap"),
                    is_pointer=True)
            if first:
                stmt.preceding_comment = (
                    "Look-up dofmaps for each function space")
                first = False
            self._invoke.schedule.addchild(stmt, cursor)
            cursor += 1

        first = True
        for dmap, cma in self._unique_cbanded_maps.items():
            stmt = Assignment.create(
                    lhs=Reference(self.symtab.lookup(dmap)),
                    rhs=StructureReference.create(
                         self._invoke.schedule.symbol_table.lookup(
                            cma["argument"].proxy_name),
                         [f"column_banded_dofmap_{cma['direction']}"]),
                    is_pointer=True)
            if first:
                stmt.preceding_comment = (
                    "Look-up required column-banded dofmaps"
                )
                first = False
            self._invoke.schedule.addchild(stmt, cursor)
            cursor += 1

        first = True
        for dmap, cma in self._unique_indirection_maps.items():
            stmt = Assignment.create(
                    lhs=Reference(self.symtab.lookup(dmap)),
                    rhs=StructureReference.create(
                            self._invoke.schedule.symbol_table.lookup(
                                cma["argument"].proxy_name_indexed),
                            [f"indirection_dofmap_{cma['direction']}"]),
                    is_pointer=True)
            if first:
                stmt.preceding_comment = (
                    "Look-up required CMA indirection dofmaps"
                )
                first = False
            self._invoke.schedule.addchild(stmt, cursor)
            cursor += 1
        return cursor

    def invoke_declarations(self):
        '''
        Declare all unique function space dofmaps in the PSy layer as pointers
        to integer arrays of rank 2.

        '''
>>>>>>> 17b73c1c
        super().invoke_declarations()
        # Function space dofmaps
        for dmap in sorted(self._unique_fs_maps):
            if dmap not in self.symtab:
                dmap_sym = DataSymbol(
                    dmap, UnsupportedFortranType(
                        f"integer(kind=i_def), pointer :: {dmap}(:,:) "
                        f"=> null()"))
                self.symtab.add(dmap_sym, tag=dmap)

        # Column-banded dofmaps
        for dmap in sorted(self._unique_cbanded_maps):
            if dmap not in self.symtab:
                dmap_sym = DataSymbol(
                    dmap, UnsupportedFortranType(
                        f"integer(kind=i_def), pointer :: {dmap}(:,:) "
                        f"=> null()"))
                self.symtab.add(dmap_sym, tag=dmap)

        # CMA operator indirection dofmaps
        for dmap in sorted(self._unique_indirection_maps):
            if dmap not in self.symtab:
                dmap_sym = DataSymbol(
                    dmap, UnsupportedFortranType(
                        f"integer(kind=i_def), pointer :: {dmap}(:) "
                        "=> null()"))
                self.symtab.add(dmap_sym, tag=dmap)

    def stub_declarations(self):
        '''
        Add dofmap-related declarations to a Kernel stub.

        '''
        super().stub_declarations()
        # Function space dofmaps
        for dmap in sorted(self._unique_fs_maps):
            # We declare ndf first as some compilers require this
            ndf_name = \
                self._unique_fs_maps[dmap].function_space.ndf_name
            dim = self.symtab.find_or_create(
                ndf_name, symbol_type=DataSymbol,
                datatype=LFRicTypes("LFRicIntegerScalarDataType")())
            dim.interface = ArgumentInterface(ArgumentInterface.Access.READ)
            self.symtab.append_argument(dim)
            dmap_symbol = self.symtab.find_or_create(
                dmap, symbol_type=DataSymbol,
                datatype=ArrayType(LFRicTypes("LFRicIntegerScalarDataType")(),
                                   [Reference(dim)]))
            dmap_symbol.interface = ArgumentInterface(
                                        ArgumentInterface.Access.READ)
            self.symtab.append_argument(dmap_symbol)

        # Column-banded dofmaps
        for dmap, cma in self._unique_cbanded_maps.items():
            if cma["direction"] == "to":
                ndf_name = cma["argument"].function_space_to.ndf_name
            elif cma["direction"] == "from":
                ndf_name = cma["argument"].function_space_from.ndf_name
            else:
                raise InternalError(
                    f"Invalid direction ('{cma['''direction''']}') found for "
                    f"CMA operator when collecting column-banded dofmaps. "
                    f"Should be either 'to' or 'from'.")
            symbol = self.symtab.find_or_create(
                ndf_name, symbol_type=DataSymbol,
                datatype=LFRicTypes("LFRicIntegerScalarDataType")())
            symbol.interface = ArgumentInterface(ArgumentInterface.Access.READ)
            self.symtab.append_argument(symbol)

<<<<<<< HEAD
            nlayers = self.symtab.lookup("nlayers")
=======
            nlayers = self.symtab.find_or_create_tag(
                "nlayers",
                symbol_type=LFRicTypes("MeshHeightDataSymbol")
            )
            nlayers.interface = ArgumentInterface(
                                        ArgumentInterface.Access.READ)
            self.symtab.append_argument(nlayers)

>>>>>>> 17b73c1c
            dmap_symbol = self.symtab.find_or_create(
                dmap, symbol_type=DataSymbol,
                datatype=ArrayType(LFRicTypes("LFRicIntegerScalarDataType")(),
                                   [Reference(symbol), Reference(nlayers)]))
            dmap_symbol.interface = ArgumentInterface(
                                        ArgumentInterface.Access.READ)
            self.symtab.append_argument(dmap_symbol)

        # CMA operator indirection dofmaps
        const = LFRicConstants()
        suffix = const.ARG_TYPE_SUFFIX_MAPPING["gh_columnwise_operator"]
        for dmap, cma in self._unique_indirection_maps.items():
            if cma["direction"] == "to":
                param = "nrow"
            elif cma["direction"] == "from":
                param = "ncol"
            else:
                raise InternalError(
                    f"Invalid direction ('{cma['''direction''']}') found for "
                    f"CMA operator when collecting indirection dofmaps. "
                    f"Should be either 'to' or 'from'.")
<<<<<<< HEAD
            dim = self.symtab.find_or_create(
                dim_name, symbol_type=DataSymbol,
=======
            arg_name = cma["argument"].name
            dim = self.symtab.find_or_create_tag(
                f"{arg_name}:{param}:{suffix}",
                root_name=f"{arg_name}_{param}",
                symbol_type=DataSymbol,
>>>>>>> 17b73c1c
                datatype=LFRicTypes("LFRicIntegerScalarDataType")())
            dim.interface = ArgumentInterface(ArgumentInterface.Access.READ)
            self.symtab.append_argument(dim)

            dmap_symbol = self.symtab.find_or_create(
                dmap, symbol_type=DataSymbol,
                datatype=ArrayType(LFRicTypes("LFRicIntegerScalarDataType")(),
                                   [Reference(dim)]))
            dmap_symbol.interface = ArgumentInterface(
                                        ArgumentInterface.Access.READ)
            self.symtab.append_argument(dmap_symbol)


# The list of module members that we wish AutoAPI to generate
# documentation for. (See https://psyclone-ref.readthedocs.io)
__all__ = ['LFRicDofmaps']<|MERGE_RESOLUTION|>--- conflicted
+++ resolved
@@ -50,11 +50,7 @@
 from collections import OrderedDict
 
 from psyclone import psyGen
-<<<<<<< HEAD
-from psyclone.domain.lfric import LFRicCollection, LFRicTypes
-=======
 from psyclone.domain.lfric import LFRicCollection, LFRicTypes, LFRicConstants
->>>>>>> 17b73c1c
 from psyclone.errors import GenerationError, InternalError
 from psyclone.psyir.nodes import Assignment, Reference, StructureReference
 from psyclone.psyir.symbols import (
@@ -161,7 +157,6 @@
                             "direction": "from"}
 
     def initialise(self, cursor: int) -> int:
-<<<<<<< HEAD
         '''
         Add code to initialise the entities being managed by this class.
 
@@ -219,74 +214,11 @@
         return cursor
 
     def invoke_declarations(self):
-=======
->>>>>>> 17b73c1c
-        '''
-        Add code to initialise the entities being managed by this class.
-
-<<<<<<< HEAD
-        '''
-=======
-        :param cursor: position where to add the next initialisation
-            statements.
-        :returns: Updated cursor value.
-
-        '''
-        first = True
-        for dmap, field in self._unique_fs_maps.items():
-            stmt = Assignment.create(
-                    lhs=Reference(self.symtab.lookup(dmap)),
-                    rhs=field.generate_method_call("get_whole_dofmap"),
-                    is_pointer=True)
-            if first:
-                stmt.preceding_comment = (
-                    "Look-up dofmaps for each function space")
-                first = False
-            self._invoke.schedule.addchild(stmt, cursor)
-            cursor += 1
-
-        first = True
-        for dmap, cma in self._unique_cbanded_maps.items():
-            stmt = Assignment.create(
-                    lhs=Reference(self.symtab.lookup(dmap)),
-                    rhs=StructureReference.create(
-                         self._invoke.schedule.symbol_table.lookup(
-                            cma["argument"].proxy_name),
-                         [f"column_banded_dofmap_{cma['direction']}"]),
-                    is_pointer=True)
-            if first:
-                stmt.preceding_comment = (
-                    "Look-up required column-banded dofmaps"
-                )
-                first = False
-            self._invoke.schedule.addchild(stmt, cursor)
-            cursor += 1
-
-        first = True
-        for dmap, cma in self._unique_indirection_maps.items():
-            stmt = Assignment.create(
-                    lhs=Reference(self.symtab.lookup(dmap)),
-                    rhs=StructureReference.create(
-                            self._invoke.schedule.symbol_table.lookup(
-                                cma["argument"].proxy_name_indexed),
-                            [f"indirection_dofmap_{cma['direction']}"]),
-                    is_pointer=True)
-            if first:
-                stmt.preceding_comment = (
-                    "Look-up required CMA indirection dofmaps"
-                )
-                first = False
-            self._invoke.schedule.addchild(stmt, cursor)
-            cursor += 1
-        return cursor
-
-    def invoke_declarations(self):
         '''
         Declare all unique function space dofmaps in the PSy layer as pointers
         to integer arrays of rank 2.
 
         '''
->>>>>>> 17b73c1c
         super().invoke_declarations()
         # Function space dofmaps
         for dmap in sorted(self._unique_fs_maps):
@@ -356,9 +288,6 @@
             symbol.interface = ArgumentInterface(ArgumentInterface.Access.READ)
             self.symtab.append_argument(symbol)
 
-<<<<<<< HEAD
-            nlayers = self.symtab.lookup("nlayers")
-=======
             nlayers = self.symtab.find_or_create_tag(
                 "nlayers",
                 symbol_type=LFRicTypes("MeshHeightDataSymbol")
@@ -367,7 +296,6 @@
                                         ArgumentInterface.Access.READ)
             self.symtab.append_argument(nlayers)
 
->>>>>>> 17b73c1c
             dmap_symbol = self.symtab.find_or_create(
                 dmap, symbol_type=DataSymbol,
                 datatype=ArrayType(LFRicTypes("LFRicIntegerScalarDataType")(),
@@ -389,16 +317,11 @@
                     f"Invalid direction ('{cma['''direction''']}') found for "
                     f"CMA operator when collecting indirection dofmaps. "
                     f"Should be either 'to' or 'from'.")
-<<<<<<< HEAD
-            dim = self.symtab.find_or_create(
-                dim_name, symbol_type=DataSymbol,
-=======
             arg_name = cma["argument"].name
             dim = self.symtab.find_or_create_tag(
                 f"{arg_name}:{param}:{suffix}",
                 root_name=f"{arg_name}_{param}",
                 symbol_type=DataSymbol,
->>>>>>> 17b73c1c
                 datatype=LFRicTypes("LFRicIntegerScalarDataType")())
             dim.interface = ArgumentInterface(ArgumentInterface.Access.READ)
             self.symtab.append_argument(dim)
