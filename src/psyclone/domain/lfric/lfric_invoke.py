# -----------------------------------------------------------------------------
# BSD 3-Clause License
#
# Copyright (c) 2017-2024, Science and Technology Facilities Council.
# All rights reserved.
#
# Redistribution and use in source and binary forms, with or without
# modification, are permitted provided that the following conditions are met:
#
# * Redistributions of source code must retain the above copyright notice, this
#   list of conditions and the following disclaimer.
#
# * Redistributions in binary form must reproduce the above copyright notice,
#   this list of conditions and the following disclaimer in the documentation
#   and/or other materials provided with the distribution.
#
# * Neither the name of the copyright holder nor the names of its
#   contributors may be used to endorse or promote products derived from
#   this software without specific prior written permission.
#
# THIS SOFTWARE IS PROVIDED BY THE COPYRIGHT HOLDERS AND CONTRIBUTORS
# "AS IS" AND ANY EXPRESS OR IMPLIED WARRANTIES, INCLUDING, BUT NOT
# LIMITED TO, THE IMPLIED WARRANTIES OF MERCHANTABILITY AND FITNESS
# FOR A PARTICULAR PURPOSE ARE DISCLAIMED. IN NO EVENT SHALL THE
# COPYRIGHT HOLDER OR CONTRIBUTORS BE LIABLE FOR ANY DIRECT, INDIRECT,
# INCIDENTAL, SPECIAL, EXEMPLARY, OR CONSEQUENTIAL DAMAGES (INCLUDING,
# BUT NOT LIMITED TO, PROCUREMENT OF SUBSTITUTE GOODS OR SERVICES;
# LOSS OF USE, DATA, OR PROFITS; OR BUSINESS INTERRUPTION) HOWEVER
# CAUSED AND ON ANY THEORY OF LIABILITY, WHETHER IN CONTRACT, STRICT
# LIABILITY, OR TORT (INCLUDING NEGLIGENCE OR OTHERWISE) ARISING IN
# ANY WAY OUT OF THE USE OF THIS SOFTWARE, EVEN IF ADVISED OF THE
# POSSIBILITY OF SUCH DAMAGE.
# -----------------------------------------------------------------------------
# Authors R. W. Ford, A. R. Porter and S. Siso, STFC Daresbury Lab
# Modified I. Kavcic, A. Coughtrie, L. Turner and O. Brunt, Met Office
# Modified J. Henrichs, Bureau of Meteorology
# Modified A. B. G. Chalk and N. Nobre, STFC Daresbury Lab

''' This module implements the LFRic-specific implementation of the Invoke
    base class from psyGen.py. '''

from psyclone.configuration import Config
from psyclone.core import AccessType
from psyclone.domain.lfric.lfric_constants import LFRicConstants
from psyclone.errors import GenerationError, FieldNotFoundError
from psyclone.psyGen import Invoke
<<<<<<< HEAD
from psyclone.psyir.nodes import Assignment, Reference, Call
from psyclone.psyir.symbols import (
    ContainerSymbol, RoutineSymbol, ImportInterface)
=======
from psyclone.psyir.nodes import Literal
>>>>>>> 9d31d73b


class LFRicInvoke(Invoke):
    '''
    The LFRic-specific Invoke class. This passes the LFRic-specific
    InvokeSchedule class to the base class so it creates the one we
    require.  Also overrides the 'gen_code' method so that we generate
    dynamo specific invocation code.

    :param alg_invocation: object containing the invoke call information.
    :type alg_invocation: :py:class:`psyclone.parse.algorithm.InvokeCall`
    :param int idx: the position of the invoke in the list of invokes
                    contained in the Algorithm.
    :param invokes: the Invokes object containing this LFRicInvoke
                    object.
    :type invokes: :py:class:`psyclone.domain.lfric.LFRicInvokes`

    :raises GenerationError: if integer reductions are required in the
                    PSy-layer.

    '''
    # pylint: disable=too-many-instance-attributes
    # pylint: disable=too-many-locals
    def __init__(self, alg_invocation, idx, invokes):
        if not alg_invocation and not idx:
            # This 'if' test is added to support pyreverse
            return
        # Import here to avoid circular dependency
        # pylint: disable=import-outside-toplevel
        from psyclone.domain.lfric import LFRicInvokeSchedule
        const = LFRicConstants()
        Invoke.__init__(self, alg_invocation, idx, LFRicInvokeSchedule,
                        invokes)

        # The base class works out the algorithm code's unique argument
        # list and stores it in the 'self._alg_unique_args'
        # list. However, the base class currently ignores any stencil,
        # quadrature and halo-depth arguments so we need to add them in.

        # Import here to avoid circular dependency
        # pylint: disable=import-outside-toplevel
        from psyclone.dynamo0p3 import (DynFunctionSpaces, DynGlobalSum,
                                        DynLMAOperators, DynReferenceElement,
                                        DynCMAOperators, DynBasisFunctions,
                                        DynMeshes, DynBoundaryConditions,
                                        DynProxies, LFRicMeshProperties)
        from psyclone.domain.lfric import (
            LFRicCellIterators, LFRicHaloDepths, LFRicLoopBounds,
            LFRicRunTimeChecks,
            LFRicScalarArgs, LFRicFields, LFRicDofmaps, LFRicStencils)

        self.scalar_args = LFRicScalarArgs(self)

        # Initialise our Invoke stencil information
        self.stencil = LFRicStencils(self)

        # Initialise our information on the function spaces used by this Invoke
        self.function_spaces = DynFunctionSpaces(self)

        # Initialise the object holding all information on the dofmaps
        # required by this Invoke
        self.dofmaps = LFRicDofmaps(self)

        # Initialise information on all of the fields accessed in this Invoke
        self.fields = LFRicFields(self)

        # Initialise info on all of the LMA operators used in this Invoke
        self.lma_ops = DynLMAOperators(self)

        # Initialise the object holding all information on the column-
        # -matrix assembly operators required by this Invoke
        self.cma_ops = DynCMAOperators(self)

        self.halo_depths = LFRicHaloDepths(self)

        # Initialise the object holding all information on the quadrature
        # and/or evaluators required by this Invoke
        self.evaluators = DynBasisFunctions(self)

        # Initialise the object holding all information related to meshes
        # and inter-grid operations
        self.meshes = DynMeshes(self, self.psy_unique_vars)

        # Initialise the object holding information on any boundary-condition
        # kernel calls
        self.boundary_conditions = DynBoundaryConditions(self)

        # Information on all proxies required by this Invoke
        self.proxies = DynProxies(self)

        # Run-time checks for this Invoke
        self.run_time_checks = LFRicRunTimeChecks(self)

        # Information required by kernels that operate on cell-columns
        self.cell_iterators = LFRicCellIterators(self)

        # Information on the required properties of the reference element
        self.reference_element_properties = DynReferenceElement(self)

        # Properties of the mesh
        self.mesh_properties = LFRicMeshProperties(self)

        # Manage the variables used to store the upper and lower limits of
        # all loops in this Invoke
        self.loop_bounds = LFRicLoopBounds(self)

        # Extend argument list with stencil information
        self._alg_unique_args.extend(self.stencil.unique_alg_vars)

        # Adding in qr arguments
        self._alg_unique_qr_args = []
        for call in self.schedule.kernels():
            for rule in call.qr_rules.values():
                if rule.alg_name not in self._alg_unique_qr_args:
                    self._alg_unique_qr_args.append(rule.alg_name)
        self._alg_unique_args.extend(self._alg_unique_qr_args)
        # We also need to work out the names to use for the qr
        # arguments within the PSy-layer. These are stored in the
        # '_psy_unique_qr_vars' list.
        self._psy_unique_qr_vars = []
        for call in self.schedule.kernels():
            for rule in call.qr_rules.values():
                if rule.psy_name not in self._psy_unique_qr_vars:
                    self._psy_unique_qr_vars.append(rule.psy_name)

        # Lastly, add in halo exchange calls and global sums if
        # required. We only need to add halo exchange calls for fields
        # since operators are assembled in place and scalars don't
        # have halos. We only need to add global sum calls for scalars
        # which have a 'gh_sum' access.
        if Config.get().distributed_memory:
            # halo exchange calls
            const = LFRicConstants()
            for loop in self.schedule.loops():
                loop.create_halo_exchanges()
            # global sum calls
            for loop in self.schedule.loops():
                for scalar in loop.args_filter(
                        arg_types=const.VALID_SCALAR_NAMES,
                        arg_accesses=AccessType.get_valid_reduction_modes(),
                        unique=True):
                    global_sum = DynGlobalSum(scalar, parent=loop.parent)
                    loop.parent.children.insert(loop.position+1, global_sum)

        # Add the halo depth(s) for any kernel(s) that operate in the halos
        self._alg_unique_halo_depth_args = []
        if Config.get().distributed_memory:
            for call in self.schedule.kernels():
                if ("halo" in call.iterates_over and not
                        isinstance(call.halo_depth, Literal)):
                    sym = call.halo_depth.symbol
                    if sym.name not in self._alg_unique_halo_depth_args:
                        self._alg_unique_halo_depth_args.append(sym.name)

            self._alg_unique_args.extend(self._alg_unique_halo_depth_args)

    def arg_for_funcspace(self, fspace):
        '''
        Returns an argument object which is on the requested
        function space. Searches through all Kernel calls in this
        Invoke. Currently the first argument object that is found is
        used. Throws an exception if no argument exists.

        :param fspace: function space of the argument.
        :type fspace: :py:class:`psyclone.domain.lfric.FunctionSpace`

        :returns: an argument object which is on the requested function space.
        :rtype: :py:class:`psyclone.dynamo0p3.DynKernelArgument`

        :raises GenerationError: if the argument object does not exist.

        '''
        for kern_call in self.schedule.kernels():
            try:
                return kern_call.arguments.get_arg_on_space(fspace)
            except FieldNotFoundError:
                pass
        raise GenerationError(
            f"No argument found on '{fspace.mangled_name}' space")

    def unique_fss(self):
        '''

        :returns: the unique function space *objects* over all kernel
                  calls in this Invoke.
        :rtype: list of :py:class:`psyclone.domain.lfric.FunctionSpace`

        '''
        unique_fs = []
        unique_fs_names = []
        for kern_call in self.schedule.kernels():
            kern_fss = kern_call.arguments.unique_fss
            for fspace in kern_fss:
                if fspace.mangled_name not in unique_fs_names:
                    unique_fs.append(fspace)
                    unique_fs_names.append(fspace.mangled_name)
        return unique_fs

    @property
    def operates_on_dofs_only(self):
        '''
        :returns: whether or not this Invoke consists only of kernels that \
                  operate on DoFs.
        :rtype: bool

        '''
        return all(call.iterates_over.lower() == "dof" for call in
                   self.schedule.kernels())

    def field_on_space(self, func_space):
        '''
        If a field exists on this space for any kernel in this
        Invoke then return that field. Otherwise return 'None'.

        :param func_space: the function space for which to find an argument.
        :type func_space: :py:class:`psyclone.domain.lfric.FunctionSpace`

        '''
        for kern_call in self.schedule.kernels():
            field = func_space.field_on_space(kern_call.arguments)
            if field:
                return field
        return None

    def declare(self):
        ''' Declare and initialise all symbols associated this this Invoke.
        '''
<<<<<<< HEAD
        cursor = 0
=======
        Generates LFRic-specific invocation code (the subroutine
        called by the associated Invoke call in the algorithm
        layer). This consists of the PSy invocation subroutine and the
        declaration of its arguments.

        :param parent: the parent node in the AST (of the code to be \
                       generated) to which the node describing the PSy \
                       subroutine will be added.
        :type parent: :py:class:`psyclone.f2pygen.ModuleGen`

        '''
        # Create the subroutine
        invoke_sub = SubroutineGen(parent, name=self.name,
                                   args=self.psy_unique_var_names +
                                   self.stencil.unique_alg_vars +
                                   self._psy_unique_qr_vars +
                                   self._alg_unique_halo_depth_args)

        # Declare all quantities required by this PSy routine (Invoke)
>>>>>>> 9d31d73b
        for entities in [self.scalar_args, self.fields, self.lma_ops,
                         self.stencil, self.meshes,
                         self.function_spaces, self.dofmaps, self.cma_ops,
                         self.boundary_conditions, self.evaluators,
                         self.halo_depths,
                         self.proxies, self.cell_iterators,
                         self.reference_element_properties,
                         self.mesh_properties, self.loop_bounds,
                         self.run_time_checks]:
            cursor = entities.declarations(cursor)

        for entities in [self.proxies, self.run_time_checks,
                         self.cell_iterators, self.meshes,
                         self.stencil, self.dofmaps,
                         self.cma_ops, self.boundary_conditions,
                         self.function_spaces, self.evaluators,
                         self.reference_element_properties,
                         self.mesh_properties, self.loop_bounds]:
            cursor = entities.initialise(cursor)

        if self.schedule.reductions(reprod=True):
            # We have at least one reproducible reduction so we need
            # to know the number of OpenMP threads
            symtab = self.schedule.symbol_table
            nthreads = symtab.lookup_with_tag("omp_num_threads")
            omp_lib = symtab.find_or_create("omp_lib",
                                            symbol_type=ContainerSymbol)
            omp_get_max_threads = symtab.find_or_create(
                "omp_get_max_threads", symbol_type=RoutineSymbol,
                interface=ImportInterface(omp_lib))

            assignment = Assignment.create(
                lhs=Reference(nthreads),
                rhs=Call.create(omp_get_max_threads))
            assignment.append_preceding_comment(
                "Determine the number of OpenMP threads")
            self.schedule.addchild(assignment, 0)
            cursor += 1

        # Now that all initialisation is done, add the comment before
        # the start of the kernels
        if Config.get().distributed_memory:
            self.schedule[cursor].preceding_comment = (
                "Call kernels and communication routines")
        else:
            self.schedule[cursor].preceding_comment = (
                "Call kernels")

        # Deallocate any basis arrays
        cursor = self.evaluators.deallocate(cursor)


# ---------- Documentation utils -------------------------------------------- #
# The list of module members that we wish AutoAPI to generate
# documentation for. (See https://psyclone-ref.readthedocs.io)
__all__ = ['LFRicInvoke']<|MERGE_RESOLUTION|>--- conflicted
+++ resolved
@@ -44,13 +44,9 @@
 from psyclone.domain.lfric.lfric_constants import LFRicConstants
 from psyclone.errors import GenerationError, FieldNotFoundError
 from psyclone.psyGen import Invoke
-<<<<<<< HEAD
-from psyclone.psyir.nodes import Assignment, Reference, Call
+from psyclone.psyir.nodes import Assignment, Reference, Call, Literal
 from psyclone.psyir.symbols import (
     ContainerSymbol, RoutineSymbol, ImportInterface)
-=======
-from psyclone.psyir.nodes import Literal
->>>>>>> 9d31d73b
 
 
 class LFRicInvoke(Invoke):
@@ -277,10 +273,6 @@
 
     def declare(self):
         ''' Declare and initialise all symbols associated this this Invoke.
-        '''
-<<<<<<< HEAD
-        cursor = 0
-=======
         Generates LFRic-specific invocation code (the subroutine
         called by the associated Invoke call in the algorithm
         layer). This consists of the PSy invocation subroutine and the
@@ -292,15 +284,9 @@
         :type parent: :py:class:`psyclone.f2pygen.ModuleGen`
 
         '''
-        # Create the subroutine
-        invoke_sub = SubroutineGen(parent, name=self.name,
-                                   args=self.psy_unique_var_names +
-                                   self.stencil.unique_alg_vars +
-                                   self._psy_unique_qr_vars +
-                                   self._alg_unique_halo_depth_args)
+        cursor = 0
 
         # Declare all quantities required by this PSy routine (Invoke)
->>>>>>> 9d31d73b
         for entities in [self.scalar_args, self.fields, self.lma_ops,
                          self.stencil, self.meshes,
                          self.function_spaces, self.dofmaps, self.cma_ops,
