# -----------------------------------------------------------------------------
# BSD 3-Clause License
#
# Copyright (c) 2017-2025, Science and Technology Facilities Council.
# All rights reserved.
#
# Redistribution and use in source and binary forms, with or without
# modification, are permitted provided that the following conditions are met:
#
# * Redistributions of source code must retain the above copyright notice, this
#   list of conditions and the following disclaimer.
#
# * Redistributions in binary form must reproduce the above copyright notice,
#   this list of conditions and the following disclaimer in the documentation
#   and/or other materials provided with the distribution.
#
# * Neither the name of the copyright holder nor the names of its
#   contributors may be used to endorse or promote products derived from
#   this software without specific prior written permission.
#
# THIS SOFTWARE IS PROVIDED BY THE COPYRIGHT HOLDERS AND CONTRIBUTORS
# "AS IS" AND ANY EXPRESS OR IMPLIED WARRANTIES, INCLUDING, BUT NOT
# LIMITED TO, THE IMPLIED WARRANTIES OF MERCHANTABILITY AND FITNESS
# FOR A PARTICULAR PURPOSE ARE DISCLAIMED. IN NO EVENT SHALL THE
# COPYRIGHT HOLDER OR CONTRIBUTORS BE LIABLE FOR ANY DIRECT, INDIRECT,
# INCIDENTAL, SPECIAL, EXEMPLARY, OR CONSEQUENTIAL DAMAGES (INCLUDING,
# BUT NOT LIMITED TO, PROCUREMENT OF SUBSTITUTE GOODS OR SERVICES;
# LOSS OF USE, DATA, OR PROFITS; OR BUSINESS INTERRUPTION) HOWEVER
# CAUSED AND ON ANY THEORY OF LIABILITY, WHETHER IN CONTRACT, STRICT
# LIABILITY, OR TORT (INCLUDING NEGLIGENCE OR OTHERWISE) ARISING IN
# ANY WAY OUT OF THE USE OF THIS SOFTWARE, EVEN IF ADVISED OF THE
# POSSIBILITY OF SUCH DAMAGE.
# -----------------------------------------------------------------------------
# Authors R. W. Ford, A. R. Porter and S. Siso, STFC Daresbury Lab
# Modified I. Kavcic, A. Coughtrie, L. Turner and O. Brunt, Met Office
# Modified J. Henrichs, Bureau of Meteorology
# Modified A. B. G. Chalk and N. Nobre, STFC Daresbury Lab

''' This module implements the PSyclone LFRic API by specialising the PSyLoop
    base class from psyGen.py.
    '''

from psyclone.configuration import Config
from psyclone.core import AccessType
from psyclone.domain.common.psylayer import PSyLoop
from psyclone.domain.lfric import LFRicConstants, LFRicKern
from psyclone.domain.lfric.lfric_types import LFRicTypes
from psyclone.errors import GenerationError, InternalError
<<<<<<< HEAD
from psyclone.f2pygen import CallGen, CommentGen
from psyclone.psyGen import InvokeSchedule, HaloExchange
from psyclone.psyir.backend.fortran import FortranWriter
from psyclone.psyir.nodes import (
    ArrayReference, ACCRegionDirective, DataNode, Loop, Literal,
    OMPRegionDirective, Reference, Routine, Schedule, StructureReference,
    PSyDataNode)
from psyclone.psyir.symbols import DataSymbol, INTEGER_TYPE
=======
from psyclone.psyGen import (
    InvokeSchedule, HaloExchange, zero_reduction_variables)
from psyclone.psyir.nodes import (
    Loop, Literal, Schedule, Reference, ArrayReference, StructureReference,
    Call, BinaryOperation, ArrayOfStructuresReference, Directive, DataNode,
    Node)
from psyclone.psyir.symbols import (
    DataSymbol, INTEGER_TYPE, UnresolvedType, UnresolvedInterface)
>>>>>>> 8db5dfa4


class LFRicLoop(PSyLoop):
    '''
    The LFRic-specific PSyLoop class. This passes the LFRic-specific
    loop information to the base class so it creates the one
    we require.  Creates LFRic-specific loop bounds when the code is
    being generated.

    :param str loop_type: the type (iteration space) of this loop.
    :param kwargs: additional keyword arguments provided to the PSyIR node.
    :type kwargs: unwrapped dict.

    :raises InternalError: if an unrecognised loop_type is specified.

    '''
    # pylint: disable=too-many-instance-attributes
    def __init__(self, loop_type="", **kwargs):
        const = LFRicConstants()
        super().__init__(valid_loop_types=const.VALID_LOOP_TYPES, **kwargs)
        self.loop_type = loop_type

        # Set our variable at initialisation as it might be required
        # by other classes before code generation. A 'null' loop does not
        # have an associated variable.
        if self.loop_type != "null":

            if self.loop_type == "colours":
                tag = "colours_loop_idx"
                suggested_name = "colour"
            elif self.loop_type == "colour":
                tag = "cell_loop_idx"
                suggested_name = "cell"
            elif self.loop_type == "dof":
                tag = "dof_loop_idx"
                suggested_name = "df"
            elif self.loop_type == "":
                tag = "cell_loop_idx"
                suggested_name = "cell"
            elif self.loop_type == "colourtiles":
                tag = "tile_loop_idx"
                suggested_name = "tile"
            elif self.loop_type == "tile":
                tag = "cell_loop_idx"
                suggested_name = "cell"
            else:
                raise InternalError(
                    f"Unsupported loop type '{self.loop_type}' found when "
                    f"creating loop variable. Supported values are 'colours', "
                    f"'colour', 'dof' or '' (for cell-columns).")

            self.variable = self.scope.symbol_table.find_or_create_tag(
                tag, root_name=suggested_name, symbol_type=DataSymbol,
                datatype=LFRicTypes("LFRicIntegerScalarDataType")())

        # Initialise loop bounds
        ischedule = self.ancestor(InvokeSchedule)
        if not ischedule:
            raise InternalError(
                "LFRic loops can only be inside a InvokeSchedule, a parent "
                "argument is mandatory when they are created.")
        # The loop bounds names are given by the number of previous LFRic loops
        # already present in the Schedule. Since this are inserted in order it
        # will produce sequencially ascending loop bound names.
        idx = len(ischedule.loops())
        start_name = f"loop{idx}_start"
        stop_name = f"loop{idx}_stop"
        lbound = ischedule.symbol_table.find_or_create_integer_symbol(
            start_name, tag=start_name)
        ubound = ischedule.symbol_table.find_or_create_integer_symbol(
            stop_name, tag=stop_name)
        self.addchild(Reference(lbound))  # start
        self.addchild(Reference(ubound))  # stop
        self.addchild(Literal("1", INTEGER_TYPE, parent=self))  # step
        self.addchild(Schedule(parent=self))  # loop body

        # At this stage we don't know what our loop bounds are
        self._lower_bound_name = None
        self._lower_bound_index = None
        self._upper_bound_name = None
        self._upper_bound_halo_depth = None

    def lower_to_language_level(self):
        '''In-place replacement of DSL or high-level concepts into generic
        PSyIR constructs. This function replaces a LFRicLoop with a PSyLoop
        and inserts the loop boundaries into the new PSyLoop, or removes
        the loop node in case of a domain kernel. Once TODO #1731 is done
        (which should fix the loop boundaries, which atm rely on index of
        the loop in the schedule, i.e. can change when transformations are
        applied), this function can likely be removed.

        :returns: the lowered version of this node.
        :rtype: :py:class:`psyclone.psyir.node.Node`

        '''
        if (not Config.get().distributed_memory and
            all(kern.iterates_over == "halo_cell_column" for
                kern in self.kernels())):
            # No distributed memory and thus no halo cells but all kernels
            # only operate on halo cells => nothing to do.
            self.detach()
            return None

        # Get the list of calls (to kernels) that need reduction variables
        if not self.is_openmp_parallel():
            calls = self.reductions()
            zero_reduction_variables(calls)

        # Set halo clean/dirty for all fields that are modified
        if Config.get().distributed_memory:
            if self._loop_type != "colour":
                if self.unique_modified_args("gh_field"):
                    self.gen_mark_halos_clean_dirty()

        if self._loop_type != "null":

            # This is not a 'domain' loop (i.e. there is a real loop). First
            # check that there isn't any validation issues with the node.
            for child in self.loop_body.children:
                child.validate_global_constraints()

            # Then generate the loop bounds, this needs to be done BEFORE
            # lowering the loop body because it needs kernel information.
            start = self.start_expr.copy()
            stop = self.stop_expr.copy()
            step = self.step_expr.copy()

            # Now we can lower the nodes in the loop body
            for child in self.loop_body.children:
                child.lower_to_language_level()

            # Finally create the new lowered Loop and replace the domain one
            loop = Loop.create(self._variable, start, stop, step, [])
            loop.preceding_comment = self.preceding_comment
            loop.loop_body._symbol_table = \
                self.loop_body.symbol_table.shallow_copy()
            loop.children[3] = self.loop_body.copy()
            self.replace_with(loop)
            lowered_node = loop
        else:
            # If loop_type is "null" we do not need a loop at all, just the
            # kernel in its loop_body
            for child in self.loop_body.children:
                child.lower_to_language_level()
            # TODO #1010: This restriction can be removed when also lowering
            # the parent InvokeSchedule
            if len(self.loop_body.children) > 1:
                raise NotImplementedError(
                    f"Lowering LFRic domain loops that produce more than one "
                    f"children is not yet supported, but found:\n "
                    f"{self.view()}")
            lowered_node = self.loop_body[0].detach()
            self.replace_with(lowered_node)

        return lowered_node

    def node_str(self, colour=True):
        ''' Creates a text summary of this loop node. We override this
        method from the Loop class because, in LFRic, the function
        space is now an object and we need to call orig_name on it. We
        also include the upper loop bound as this can now be modified.

        :param bool colour: whether or not to include control codes for colour.

        :returns: text summary of this node, optionally with control codes \
                  for colour highlighting.
        :rtype: str

        '''
        if self._loop_type == "null":
            return f"{self.coloured_name(colour)}[type='null']"

        if self._upper_bound_halo_depth:
            upper_bound = (f"{self._upper_bound_name}"
                           f"({self._upper_bound_halo_depth})")
        else:
            upper_bound = self._upper_bound_name
        return (f"{self.coloured_name(colour)}[type='{self._loop_type}', "
                f"field_space='{self._field_space.orig_name}', "
                f"it_space='{self.iteration_space}', "
                f"upper_bound='{upper_bound}']")

    def load(self, kern):
        '''
        Load the state of this Loop using the supplied Kernel
        object. This method is provided so that we can individually
        construct Loop objects for a given kernel call.

        :param kern: Kernel object to use to populate state of Loop
        :type kern: :py:class:`psyclone.domain.lfric.LFRicKern`

        :raises GenerationError: if the field updated by the kernel has an \
            unexpected function space or if the kernel's 'operates-on' is \
            not consistent with the loop type.

        '''
        self._kern = kern

        self._field = kern.arguments.iteration_space_arg()
        self._field_name = self._field.name
        self._field_space = self._field.function_space

        if self.loop_type == "null" and kern.iterates_over != "domain":
            raise GenerationError(
                f"A LFRicLoop of type 'null' can only contain a kernel that "
                f"operates on the 'domain' but kernel '{kern.name}' operates "
                f"on '{kern.iterates_over}'.")
        self._iteration_space = kern.iterates_over  # cell_columns etc.

        # Loop bounds
        self.set_lower_bound("start")
        const = LFRicConstants()
        if kern.iterates_over == "dof":
            # This loop must be over DoFs
            if Config.get().api_conf("lfric").compute_annexed_dofs \
               and Config.get().distributed_memory \
               and not kern.is_reduction:
                self.set_upper_bound("nannexed")
            else:
                self.set_upper_bound("ndofs")
            return

        if "halo" in kern.iterates_over:
            if Config.get().distributed_memory:
                if kern.iterates_over == "halo_cell_column":
                    # In LFRic, the local cell-indexing scheme is set up such
                    # that owned cells have lower indices than halo cells, the
                    # first halo cell starts immediately after the last owned
                    # cell, and the cell indices are contiguous.
                    self.set_lower_bound("cell_halo_start")
                self.set_upper_bound("cell_halo", halo_depth=kern.halo_depth)
                return

        if not Config.get().distributed_memory:
            # Sequential
            self.set_upper_bound("ncells")
            return

        # Otherwise, distributed memory is enabled.
        if self._field.is_operator:
            # We always compute operators redundantly out to the L1
            # halo
            self.set_upper_bound("cell_halo", halo_depth=1)
            return
        if (self.field_space.orig_name in
                const.VALID_DISCONTINUOUS_NAMES):
            # Iterate to ncells for all discontinuous quantities,
            # including any_discontinuous_space
            self.set_upper_bound("ncells")
            return
        if (self.field_space.orig_name in
                const.CONTINUOUS_FUNCTION_SPACES):
            # Must iterate out to L1 halo for continuous quantities
            # unless the only arguments that are updated all have
            # 'GH_WRITE' access. The only time such an access is
            # permitted for a field on a continuous space is when the
            # kernel is implemented such that any writes to a given
            # shared dof are guaranteed to write the same value. There
            # is therefore no need to iterate into the L1 halo in order
            # to get correct values for annexed dofs.
            if not kern.all_updates_are_writes:
                self.set_upper_bound("cell_halo", halo_depth=1)
                return
            self.set_upper_bound("ncells")
            return
        if (self.field_space.orig_name in
                const.VALID_ANY_SPACE_NAMES):
            # We don't know whether any_space is continuous or not
            # so we have to err on the side of caution and assume that
            # it is. Again, if the only arguments that are updated have
            # 'GH_WRITE' access then we can relax this condition.
            if not kern.all_updates_are_writes:
                self.set_upper_bound("cell_halo", halo_depth=1)
                return
            self.set_upper_bound("ncells")
            return

        raise GenerationError(
            f"Unexpected function space found. Expecting one of "
            f"{const.VALID_FUNCTION_SPACES} but found "
            f"'{self.field_space.orig_name}'")

    def set_lower_bound(self, name, index=None):
        ''' Set the lower bounds of this loop '''
        const = LFRicConstants()
        if name not in const.VALID_LOOP_BOUNDS_NAMES:
            raise GenerationError(
                "The specified lower bound loop name is invalid")
        if name in ["inner"] + const.HALO_ACCESS_LOOP_BOUNDS and index < 1:
            raise GenerationError(
                "The specified index '{index}' for this lower loop bound is "
                "invalid")
        self._lower_bound_name = name
        self._lower_bound_index = index

    def set_upper_bound(self, name, halo_depth=None):
        '''Set the upper bound of this loop.

        :param str name: Loop upper-bound name. Must be a supported name.
        :param halo_depth: An optional argument indicating the depth of halo
                           that this loop accesses.
        :type halo_depth: Optional[:py:class:`psyclone.psyir.nodes.DataNode` |
                                   int]

        :raises GenerationError: if supplied with an invalid upper-bound name.
        :raises GenerationError: if supplied with a halo depth < 1.
        :raises TypeError: if the supplied halo_depth value is neither an int
                           or DataNode.
        '''
        const = LFRicConstants()
        if name not in const.VALID_LOOP_BOUNDS_NAMES:
            raise GenerationError(
                f"The specified upper loop bound name is invalid. Expected "
                f"one of {const.VALID_LOOP_BOUNDS_NAMES} but found '{name}'")
        if name == "start":
            raise GenerationError("'start' is not a valid upper bound")
        # Only halo bounds and inner may have an index. We could just
        # test for index here and assume that index is None for other
        # types of bounds, but checking the type of bound as well is a
        # safer option.
        if (name in (["inner"] + const.HALO_ACCESS_LOOP_BOUNDS) and
                isinstance(halo_depth, int)):
            if halo_depth < 1:
                raise GenerationError(
                    f"The specified halo depth '{halo_depth}' for this loop "
                    f"upper bound is < 1 which is invalid.")
        self._upper_bound_name = name
        if halo_depth and isinstance(halo_depth, int):
            # We support specifying depth as an int as a convenience but we
            # now convert it to a PSyIR literal.
            psyir = Literal(f"{halo_depth}", INTEGER_TYPE)
            self._upper_bound_halo_depth = psyir
        else:
            if halo_depth is not None and not isinstance(halo_depth, DataNode):
                raise TypeError(f"When setting the upper bound of a loop, any "
                                f"halo depth must be supplied as an int or "
                                f"PSyIR DataNode but got {type(halo_depth)}")
            self._upper_bound_halo_depth = halo_depth

    @property
    def upper_bound_name(self):
        ''' Returns the name of the upper loop bound '''
        return self._upper_bound_name

    @property
    def upper_bound_halo_depth(self):
        '''Returns the index of the upper loop bound. This is None if the upper
        bound name is not in HALO_ACCESS_LOOP_BOUNDS.

        :returns: the depth of the halo for a loops upper bound. If it \
            is None then a depth has not been provided. The depth value is \
            only valid when the upper-bound name is associated with a halo \
            e.g. 'cell_halo'.
        :rtype: int

        '''
        return self._upper_bound_halo_depth

    def lower_bound_psyir(self) -> Node:
        '''
        :returns: the PSyIR for this loop lower bound.

        :raises GenerationError: if self._lower_bound_name is not "start"
                                 for sequential code.
        :raises GenerationError: if self._lower_bound_name is unrecognised.

        '''
        if (not Config.get().distributed_memory and
                self._lower_bound_name != "start"):
            raise GenerationError(
                f"The lower bound must be 'start' if we are sequential but "
                f"found '{self._upper_bound_name}'")
        if self._lower_bound_name == "start":
            return Literal("1", INTEGER_TYPE)

        # the start of our space is the end of the previous space +1
        if self._lower_bound_name == "inner":
            prev_space_name = self._lower_bound_name
            prev_space_index_str = str(self._lower_bound_index + 1)
        elif self._lower_bound_name == "ncells":
            prev_space_name = "inner"
            prev_space_index_str = "1"
        elif (self._lower_bound_name == "cell_halo" and
              self._lower_bound_index == 1):
            prev_space_name = "ncells"
            prev_space_index_str = ""
        elif self._lower_bound_name == "cell_halo_start":
            prev_space_name = "edge"
            prev_space_index_str = ""
        elif (self._lower_bound_name == "cell_halo" and
              self._lower_bound_index > 1):
            prev_space_name = self._lower_bound_name
            prev_space_index_str = str(self._lower_bound_index - 1)
        else:
            raise GenerationError(
                f"Unsupported lower bound name '{self._lower_bound_name}' "
                f"found")
        # Use InvokeSchedule SymbolTable to share the same symbol for all
        # Loops in the Invoke.
        mesh_obj = self.ancestor(InvokeSchedule).symbol_table.\
            find_or_create_tag("mesh")
        call = Call.create(
                StructureReference.create(
                    mesh_obj, ["get_last_" + prev_space_name + "_cell"]))
        if prev_space_index_str:
            call.addchild(Literal(prev_space_index_str, INTEGER_TYPE))
        return BinaryOperation.create(BinaryOperation.Operator.ADD,
                                      call, Literal("1", INTEGER_TYPE))

    @property
    def _mesh_name(self):
        '''
        :returns: the name of the mesh variable from which to get the bounds \
                  for this loop.
        :rtype: str
        '''
        # We must allow for self._kern being None (as it will be for
        # a built-in).
        if self._kern and self._kern.is_intergrid:
            # We have more than one mesh object to choose from and we
            # want the coarse one because that determines the iteration
            # space. _field_name holds the name of the argument that
            # determines the iteration space of this kernel and that
            # is set-up to be the one on the coarse mesh (in
            # DynKernelArguments.iteration_space_arg()).
            tag_name = "mesh_" + self._field_name
        else:
            # It's not an inter-grid kernel so there's only one mesh
            tag_name = "mesh"

        # The symbol for the mesh will already have been added to the
        # symbol table associated with the InvokeSchedule.
        return self.ancestor(InvokeSchedule).symbol_table.\
            lookup_with_tag(tag_name).name

    def upper_bound_psyir(self) -> Node:
        '''
        :returns: the PSyIR for this loop upper bound.

        '''
        sym_tab = self.ancestor(InvokeSchedule).symbol_table

        # Precompute halo_index as we use it in more than one of the if clauses
        halo_index = None
        if self._upper_bound_halo_depth:
            halo_index = self._upper_bound_halo_depth

        if self._upper_bound_name == "ncolours":
            # Loop over colours
            kernels = self.walk(LFRicKern)
            if not kernels:
                raise InternalError(
                    "Failed to find a kernel within a loop over colours.")
            # Check that all kernels have been coloured. We can't check the
            # number of colours since that is only known at runtime.
            for kern in kernels:
                if not kern.ncolours_var:
                    raise InternalError(
                        f"All kernels within a loop over colours must have "
                        f"been coloured but kernel '{kern.name}' has not")
            return Reference(sym_tab.lookup(kernels[0].ncolours_var))

        if self._upper_bound_name == "ntilecolours":
            # Loop over coloured tiles
            kernels = self.walk(LFRicKern)
            if not kernels:
                raise InternalError(
                    "Failed to find a kernel within a loop over colours.")
            # Check that all kernels have been tile-coloured. We can't check
            # the number of colours since that is only known at runtime.
            for kern in kernels:
                if not kern.ntilecolours_var:
                    raise InternalError(
                        f"All kernels within a loop over colours must have "
                        f"been coloured but kernel '{kern.name}' has not")
            return kernels[0].ntilecolours_var
        if self._upper_bound_name == "ntiles_per_colour":
            if Config.get().distributed_memory:
                return (f"{self._mesh_name}%get_last_halo_tile_per_colour("
                        f"{halo_index})")
            raise GenerationError(
                "'last_halo_tile_per_colour' is not a valid loop upper bound "
                "for non-distributed-memory code")
        if self._upper_bound_name == "last_halo_cell_per_colour_and_tile":
            if Config.get().distributed_memory:
                return (f"{self._mesh_name}%get_last_halo_cell_per_colour_and"
                        f"_tile({halo_index})")
            raise GenerationError(
                "'last_halo_cell_per_colour_and_tile' is not a valid loop "
                "upper bound for non-distributed-memory code")
        if self._upper_bound_name == "ntiles_per_colour":
            raise GenerationError(
                "FIXME: 'last_egde_tile_per_colour'")
        if self._upper_bound_name == "ntiles_per_colour":
            raise GenerationError(
                "FIXME: 'last_edge_cell_per_coloured_tile")

        if self._upper_bound_name == "ncolour":
            # Loop over cells of a particular colour when DM is disabled.
            # We use the same, DM API as that returns sensible values even
            # when running without MPI.
            root_name = "last_edge_cell_all_colours"
            if self._kern.is_intergrid:
                root_name += "_" + self._field_name
            sym = sym_tab.find_or_create_tag(root_name)
            colour = sym_tab.lookup_with_tag("colours_loop_idx")
            return ArrayReference.create(sym, [Reference(colour)])
        if self._upper_bound_name == "colour_halo":
            # Loop over cells of a particular colour when DM is enabled. The
            # LFRic API used here allows for colouring with redundant
            # computation.
            if halo_index:
                # The colouring API provides a 2D array that holds the last
                # halo cell for a given colour and halo depth.
                depth = halo_index.copy()
            else:
                # If no depth is specified then we go to the full halo depth
                depth = Reference(sym_tab.find_or_create_tag(
                    f"max_halo_depth_{self._mesh_name}"))
            root_name = "last_halo_cell_all_colours"
            if self._kern.is_intergrid:
                root_name += "_" + self._field_name
            sym = sym_tab.find_or_create_tag(root_name)
            colour = Reference(sym_tab.lookup_with_tag("colours_loop_idx"))
            return ArrayReference.create(sym, [colour, depth])
        if self._upper_bound_name in ["ndofs", "nannexed"]:
            if Config.get().distributed_memory:
                if self._upper_bound_name == "ndofs":
                    method = "get_last_dof_owned"
                else:
                    method = "get_last_dof_annexed"
                result = Call.create(
                    StructureReference.create(
                        sym_tab.lookup(self.field.proxy_name_indexed),
                        [self.field.ref_name(), method]
                    )
                )
            else:
                result = Reference(sym_tab.lookup(self._kern.undf_name))
            return result
        if self._upper_bound_name == "ncells":
            if Config.get().distributed_memory:
                result = Call.create(
                    StructureReference.create(
                        sym_tab.lookup(self._mesh_name),
                        ["get_last_edge_cell"]
                    )
                )
            else:
                result = self.field.generate_method_call("get_ncell")
            return result
        if self._upper_bound_name == "cell_halo":
            if Config.get().distributed_memory:
                result = Call.create(
                    StructureReference.create(
                        sym_tab.lookup(self._mesh_name),
                        ["get_last_halo_cell"]
                    )
                )
                if halo_index:
                    result.addchild(halo_index.copy())
                return result
            raise GenerationError(
                "'cell_halo' is not a valid loop upper bound for "
                "sequential/shared-memory code")
        if self._upper_bound_name == "dof_halo":
            if Config.get().distributed_memory:
                result = Call.create(
                    StructureReference.create(
                        sym_tab.lookup(self.field.proxy_name_indexed),
                        [self.field.ref_name(), "get_last_dof_halo"]
                    )
                )
                if halo_index:
                    result.addchild(halo_index.copy())
                return result
            raise GenerationError(
                "'dof_halo' is not a valid loop upper bound for "
                "sequential/shared-memory code")
        if self._upper_bound_name == "inner":
            if Config.get().distributed_memory:
                result = Call.create(
                    StructureReference.create(
                        sym_tab.lookup(self._mesh_name),
                        ["get_last_inner_cell"]
                    )
                )
                result.addchild(halo_index)
                return result
            raise GenerationError(
                "'inner' is not a valid loop upper bound for "
                "sequential/shared-memory code")
        raise GenerationError(
            f"Unsupported upper bound name '{self._upper_bound_name}' found "
            f"in lfricloop.upper_bound_fortran()")

    def _halo_read_access(self, arg):
        '''
        Determines whether the supplied argument has (or might have) its
        halo data read within this loop. Returns True if it does, or if
        it might and False if it definitely does not.

        :param arg: an argument contained within this loop.
        :type arg: :py:class:`psyclone.dynamo0p3.DynArgument`

        :returns: True if the argument reads, or might read from the \
            halo and False otherwise.
        :rtype: bool

        :raises GenerationError: if an unsupported upper loop bound name is \
            provided for kernels with stencil access.
        :raises InternalError: if an unsupported field access is found.
        :raises InternalError: if an unsupported argument type is found.

        '''
        const = LFRicConstants()
        if arg.is_scalar or arg.is_operator:
            # Scalars and operators do not have halos
            return False
        if arg.is_field:
            # This is a field so might read from a halo
            if arg.access in [AccessType.WRITE]:
                # This is not a read access
                return False
            if arg.access in AccessType.all_read_accesses():
                # This is a read access
                if arg.descriptor.stencil:
                    if self._upper_bound_name not in ["cell_halo", "ncells"]:
                        raise GenerationError(
                            f"Loop bounds other than 'cell_halo' and 'ncells' "
                            f"are currently unsupported for kernels with "
                            f"stencil accesses. Found "
                            f"'{self._upper_bound_name}'.")
                    # An upper bound of 'cell_halo' means that the
                    # halo might be accessed irrespective of the
                    # stencil and a stencil read access with upper
                    # bound 'ncells' might read from the
                    # halo due to the stencil.
                    return True
                # This is a non-stencil read access
                if self._upper_bound_name in const.HALO_ACCESS_LOOP_BOUNDS:
                    # An upper bound that is part of the halo means
                    # that the halo might be accessed.
                    return True
                if (not arg.discontinuous and
                        self.kernel.iterates_over == "cell_column" and
                        self.kernel.all_updates_are_writes and
                        self._upper_bound_name == "ncells"):
                    # This is the special case of a kernel that guarantees to
                    # write the same value to any given dof, irrespective of
                    # cell column.
                    return False
                if not arg.discontinuous and \
                   self._upper_bound_name in ["ncells", "nannexed"]:
                    # Annexed dofs may be accessed. Return False if we
                    # always compute annexed dofs and True if we don't
                    # (as annexed dofs are part of the level 1 halo).
                    return not Config.get().api_conf("lfric").\
                        compute_annexed_dofs
                # The halo is not accessed.
                return False
            raise InternalError(
                f"Unexpected field access type '{arg.access}' found for arg "
                f"'{arg.name}'.")
        raise InternalError(
            f"Expecting arg '{arg.name}' to be an operator, scalar or field, "
            f"but found '{arg.argument_type}'.")

    def _add_field_component_halo_exchange(self, halo_field, idx=None):
        '''An internal helper method to add the halo exchange call immediately
        before this loop using the halo_field argument for the
        associated field information and the optional idx argument if
        the field is a vector field.

        In certain situations the halo exchange will not be
        required. This is dealt with by adding the halo exchange,
        asking it if it is required and then removing it if it is
        not. This may seem strange but the logic for determining
        whether a halo exchange is required is within the halo
        exchange class so it is simplest to do it this way

        :param halo_field: the argument requiring a halo exchange
        :type halo_field: :py:class:`psyclone.dynamo0p3.DynArgument`
        :param index: optional argument providing the vector index.
        :type index: Optional[int]

        :raises InternalError: if there are two forward write
            dependencies and they are both associated with halo
            exchanges.

        '''
        # Avoid circular import
        # pylint: disable=import-outside-toplevel
        from psyclone.dynamo0p3 import LFRicHaloExchange
        exchange = LFRicHaloExchange(halo_field,
                                     parent=self.parent,
                                     vector_index=idx)
        self.parent.children.insert(self.position,
                                    exchange)

        # Is this halo exchange required? The halo exchange being
        # added may replace an existing halo exchange, which would
        # then be returned as a halo exchange dependence and an
        # exception raised (as a halo exchange should not have another
        # halo exchange as a dependence). Therefore, halo exchange
        # dependencies are ignored here by setting the ignore_hex_dep
        # optional argument.
        required, _ = exchange.required(ignore_hex_dep=True)
        if not required:
            exchange.detach()
        else:
            # The halo exchange we have added may be replacing an
            # existing one. If so, the one being replaced will be the
            # first and only write dependence encountered and must be
            # removed.
            results = exchange.field.forward_write_dependencies()
            if results:
                first_dep_call = results[0].call
                if isinstance(first_dep_call, HaloExchange):
                    # Sanity check. If the first dependence is a field
                    # accessed within a halo exchange then the
                    # subsequent one must not be.
                    next_results = results[0].forward_write_dependencies()
                    if next_results and any(tmp for tmp in next_results
                                            if isinstance(tmp.call,
                                                          HaloExchange)):
                        raise InternalError(
                            f"When replacing a halo exchange with another one "
                            f"for field {exchange.field.name}, a subsequent "
                            f"dependent halo exchange was found. This should "
                            f"never happen.")
                    first_dep_call.detach()

    def _add_halo_exchange(self, halo_field):
        '''Internal helper method to add (a) halo exchange call(s) immediately
        before this loop using the halo_field argument for the
        associated field information. If the field is a vector then
        add the appropriate number of halo exchange calls.

        :param halo_field: the argument requiring a halo exchange
        :type halo_field: :py:class:`psyclone.dynamo0p3.DynArgument`

        '''
        if halo_field.vector_size > 1:
            # the range function below returns values from
            # 1 to the vector size which is what we
            # require in our Fortran code
            for idx in range(1, halo_field.vector_size+1):
                self._add_field_component_halo_exchange(halo_field, idx)
        else:
            self._add_field_component_halo_exchange(halo_field)

    def update_halo_exchanges(self):
        '''add and/or remove halo exchanges due to changes in the loops
        bounds'''
        # this call adds any new halo exchanges that are
        # required. This is done by adding halo exchanges before this
        # loop for any fields in the loop that require a halo exchange
        # and don't already have one
        self.create_halo_exchanges()
        # Now remove any existing halo exchanges that are no longer
        # required. This is done by removing halo exchanges after this
        # loop where a field in this loop previously had a forward
        # dependence on a halo exchange but no longer does
        # pylint: disable=too-many-nested-blocks
        # Avoid circular import
        # pylint: disable=import-outside-toplevel
        from psyclone.dynamo0p3 import LFRicHaloExchange
        for call in self.kernels():
            for arg in call.arguments.args:
                if arg.access in AccessType.all_write_accesses():
                    dep_arg_list = arg.forward_read_dependencies()
                    for dep_arg in dep_arg_list:
                        if isinstance(dep_arg.call, LFRicHaloExchange):
                            # found a halo exchange as a forward dependence
                            # ask the halo exchange if it is required
                            halo_exchange = dep_arg.call
                            required, _ = halo_exchange.required()
                            if not required:
                                halo_exchange.detach()

    def create_halo_exchanges(self):
        '''Add halo exchanges before this loop as required by fields within
        this loop. To keep the logic simple we assume that any field
        that accesses the halo will require a halo exchange and then
        remove the halo exchange if this is not the case (when
        previous writers perform sufficient redundant computation). It
        is implemented this way as the halo exchange class determines
        whether it is required or not so a halo exchange needs to
        exist in order to find out. The appropriate logic is coded in
        the _add_halo_exchange helper method. In some cases a new halo
        exchange will replace an existing one. In this situation that
        routine also removes the old one.

        '''
        for halo_field in self.unique_fields_with_halo_reads():
            # for each unique field in this loop that has its halo
            # read (including annexed dofs), find the previous update
            # of this field
            prev_arg_list = halo_field.backward_write_dependencies()
            if not prev_arg_list:
                # field has no previous dependence so create new halo
                # exchange(s) as we don't know the state of the fields
                # halo on entry to the invoke
                self._add_halo_exchange(halo_field)
            else:
                # field has one or more previous dependencies
                if len(prev_arg_list) > 1:
                    # field has more than one previous dependencies so
                    # should be a vector
                    if halo_field.vector_size <= 1:
                        raise GenerationError(
                            f"Error in create_halo_exchanges. Expecting field "
                            f"'{halo_field.name}' to be a vector as it has "
                            f"multiple previous dependencies")
                    if len(prev_arg_list) != halo_field.vector_size:
                        raise GenerationError(
                            f"Error in create_halo_exchanges. Expecting a "
                            f"dependence for each vector index for field "
                            f"'{halo_field.name}' but the number of "
                            f"dependencies is '{halo_field.vector_size}' and "
                            f"the vector size is '{len(prev_arg_list)}'.")
                    for arg in prev_arg_list:
                        # Avoid circular import
                        # pylint: disable=import-outside-toplevel
                        from psyclone.dynamo0p3 import LFRicHaloExchange
                        if not isinstance(arg.call, LFRicHaloExchange):
                            raise GenerationError(
                                "Error in create_halo_exchanges. Expecting "
                                "all dependent nodes to be halo exchanges")
                prev_node = prev_arg_list[0].call
                # Avoid circular import
                # pylint: disable=import-outside-toplevel
                from psyclone.dynamo0p3 import LFRicHaloExchange
                if not isinstance(prev_node, LFRicHaloExchange):
                    # previous dependence is not a halo exchange so
                    # call the add halo exchange logic which
                    # determines whether a halo exchange is required
                    # or not
                    self._add_halo_exchange(halo_field)

<<<<<<< HEAD
    @property
    def start_expr(self):
        '''
        :returns: the PSyIR for the lower bound of this loop.
        :rtype: :py:class:`psyclone.psyir.Node`

        '''
        inv_sched = self.ancestor(Routine)
        sym_table = inv_sched.symbol_table
        loops = inv_sched.loops()
        posn = None
        for index, loop in enumerate(loops):
            if loop is self:
                posn = index
                break
        root_name = f"loop{posn}_start"
        lbound = sym_table.find_or_create_integer_symbol(root_name,
                                                         tag=root_name)
        self.children[0] = Reference(lbound)
        return self.children[0]

    @property
    def stop_expr(self):
        '''
        :returns: the PSyIR for the upper bound of this loop.
        :rtype: :py:class:`psyclone.psyir.Node`

        '''
        inv_sched = self.ancestor(Routine)
        sym_table = inv_sched.symbol_table

        if self._loop_type in ("colour", "colourtiles", "tile"):
            # If this loop uses the colouring infrasctructure, it must lookup
            # the bound value with the appropriate infrastructure call.
            if self._loop_type == "tile":
                loop = self.ancestor(Loop)
                tile_var = loop.variable
            else:
                loop = self
            colour_var = loop.ancestor(Loop).variable

            # Create a different array_reference accessor depending on the
            # loop type
            # import pdb; pdb.set_trace()
            sref = None
            if self._loop_type == "colour":
                asym = self.kernel.last_cell_all_colours_symbol
                if not asym:
                    # TODO #1618: once the symbols are all defined,
                    # this should not happen anymore.
                    raise InternalError(f"No symbol for last_cell_all_colours"
                                        f"defined for kernel "
                                        f"'{self.kernel.name}'.")
                aref = ArrayReference.create(asym, [Reference(colour_var)])
            elif self._loop_type == "colourtiles":
                mesh_sym = sym_table.lookup(self._mesh_name)
                sref = StructureReference.create(
                    mesh_sym,
                    [("get_last_halo_tile_per_colour",
                     [Reference(colour_var)])])
                aref = sref.children[0]
            else:
                mesh_sym = sym_table.lookup(self._mesh_name)
                sref = StructureReference.create(
                    mesh_sym,
                    [("get_last_halo_cell_per_colour_and_tile",
                     [Reference(colour_var)])]
                )
                aref = sref.children[0]

                # If its over tiles, add an extra tile argument
                if self._loop_type == "tile":
                    aref.addchild(Reference(tile_var))

            # If it has halos, add an extra argument with the halo depth
            const = LFRicConstants()
            h_needed = self.upper_bound_name in const.HALO_ACCESS_LOOP_BOUNDS
            if Config.get().distributed_memory and h_needed:
                if self._upper_bound_halo_depth:
                    halo_depth = self._upper_bound_halo_depth.copy()
                else:
                    # We need to go to the full depth of the halo.
                    root_name = "mesh"
                    if self.kernels()[0].is_intergrid:
                        root_name += f"_{self._field_name}"
                    depth_sym = sym_table.lookup_with_tag(
                        f"max_halo_depth_{root_name}")
                    halo_depth = Reference(depth_sym)

                aref.addchild(halo_depth)
            if sref:
                return sref
            return aref

        # This isn't a 'colour' loop so we have already set-up a
        # variable that holds the upper bound.
        loops = inv_sched.loops()
        posn = None
        for index, loop in enumerate(loops):
            if loop is self:
                posn = index
                break
        root_name = f"loop{posn}_stop"
        ubound = sym_table.find_or_create_integer_symbol(root_name,
                                                         tag=root_name)
        self.children[1] = Reference(ubound)
        return self.children[1]

    def gen_code(self, parent):
        ''' Call the base class to generate the code and then add any
        required halo exchanges.

        :param parent: an f2pygen object that will be the parent of \
            f2pygen objects created in this method.
        :type parent: :py:class:`psyclone.f2pygen.BaseGen`


        '''
        # pylint: disable=too-many-statements, too-many-branches
        if (not Config.get().distributed_memory and
            all(kern.iterates_over == "halo_cell_column" for
                kern in self.kernels())):
            # No distributed memory and thus no halo cells but all kernels
            # only operate on halo cells => nothing to do.
            return

        # Check that we're not within an OpenMP parallel region if
        # we are a loop over colours.
        if self._loop_type == "colours" and self.is_openmp_parallel():
            raise GenerationError("Cannot have a loop over colours within an "
                                  "OpenMP parallel region.")

        super().gen_code(parent)

        for psydata_node in self.walk(PSyDataNode):
            psydata_node.fix_gen_code(parent)

        # TODO #1010: gen_code of this loop calls the PSyIR lowering version,
        # but that method can not currently provide sibling nodes because the
        # ancestor is not PSyIR, so for now we leave the remainder of the
        # gen_code logic here instead of removing the whole method.

        if not (Config.get().distributed_memory and
                self._loop_type != "colour"):
            # No need to add halo exchanges so we are done.
            return

        # Set halo clean/dirty for all fields that are modified
        if not self.unique_modified_args("gh_field"):
            return

        if self.ancestor((ACCRegionDirective, OMPRegionDirective)):
            # We cannot include calls to set halos dirty/clean within OpenACC
            # or OpenMP regions. This is handled by the appropriate Directive
            # class instead.
            # TODO #1755 can this check be made more general (e.g. to include
            # Extraction regions)?
            return

        parent.add(CommentGen(parent, ""))
        if self._loop_type != "null":
            prev_node_name = "loop"
        else:
            prev_node_name = "kernel"
        parent.add(CommentGen(parent, f" Set halos dirty/clean for fields "
                              f"modified in the above {prev_node_name}"))
        parent.add(CommentGen(parent, ""))

        self.gen_mark_halos_clean_dirty(parent)

        parent.add(CommentGen(parent, ""))

    def gen_mark_halos_clean_dirty(self, parent):
=======
    def gen_mark_halos_clean_dirty(self):
>>>>>>> 8db5dfa4
        '''
        Generates the necessary code to mark halo regions for all modified
        fields as clean or dirty following execution of this loop.
        '''
        # Set halo clean/dirty for all fields that are modified
        fields = self.unique_modified_args("gh_field")

        sym_table = self.ancestor(InvokeSchedule).symbol_table
        insert_loc = self
        # If it has ancestor directive keep going up
        while isinstance(insert_loc.parent.parent, Directive):
            insert_loc = insert_loc.parent.parent
        cursor = insert_loc.position
        insert_loc = insert_loc.parent
        init_cursor = cursor

        # First set all of the halo dirty unless we are
        # subsequently going to set all of the halo clean
        for field in fields:
            field_symbol = sym_table.find_or_create(
                                field.proxy_name,
                                symbol_type=DataSymbol,
                                datatype=UnresolvedType(),
                                interface=UnresolvedInterface())
            # Avoid circular import
            # pylint: disable=import-outside-toplevel
            from psyclone.dynamo0p3 import HaloWriteAccess
            # The HaloWriteAccess class provides information about how the
            # supplied field is accessed within its parent loop
            hwa = HaloWriteAccess(field, self)
            if not hwa.max_depth or hwa.dirty_outer:
                # output set dirty as some of the halo will not be set to clean
                if field.vector_size > 1:
                    # the range function below returns values from 1 to the
                    # vector size which is what we require in our Fortran code
                    for index in range(1, field.vector_size+1):
                        idx_literal = Literal(str(index), INTEGER_TYPE)
                        call = Call.create(ArrayOfStructuresReference.create(
                            field_symbol, [idx_literal], ["set_dirty"]))
                        cursor += 1
                        insert_loc.addchild(call, cursor)
                else:
                    call = Call.create(StructureReference.create(
                        field_symbol, ["set_dirty"]))
                    cursor += 1
                    insert_loc.addchild(call, cursor)

            # Now set appropriate parts of the halo clean where redundant
            # computation has been performed or a kernel is written to operate
            # on halo cells.
            clean_depth = hwa.clean_depth
            if clean_depth:
                if field.vector_size > 1:
                    # The range function below returns values from 1 to the
                    # vector size, as required in our Fortran code.
                    for index in range(1, field.vector_size+1):
                        set_clean = Call.create(
                            ArrayOfStructuresReference.create(
                                field_symbol,
                                [Literal(str(index), INTEGER_TYPE)],
                                ["set_clean"]))
                        set_clean.addchild(clean_depth.copy())
                        cursor += 1
                        insert_loc.addchild(set_clean, cursor)
                else:
                    set_clean = Call.create(
                        StructureReference.create(
                            field_symbol, ["set_clean"]))
                    set_clean.addchild(clean_depth.copy())
                    cursor += 1
                    insert_loc.addchild(set_clean, cursor)

        if cursor > init_cursor:
            for child in insert_loc.children[init_cursor:]:
                if child.preceding_comment.startswith("Set halos dirty"):
                    child.preceding_comment = ""
            insert_loc[init_cursor + 1].preceding_comment = (
                "Set halos dirty/clean for fields modified in the above "
                "loop(s)")

    def independent_iterations(self,
                               test_all_variables=False,
                               signatures_to_ignore=None,
                               dep_tools=None):
        '''
        This function is an LFRic-specific override of the default method
        in the Loop class. It allows domain-specific rules to be applied when
        determining whether or not loop iterations are independent.

        :param bool test_all_variables: if True, it will test if all variable
            accesses are independent, otherwise it will stop after the first
            variable access is found that isn't.
        :param signatures_to_ignore: list of signatures for which to skip
            the access checks.
        :type signatures_to_ignore: Optional[
            List[:py:class:`psyclone.core.Signature`]]
        :param dep_tools: an optional instance of DependencyTools so that the
            caller can access any diagnostic messages detailing why the loop
            iterations are not independent.
        :type dep_tools: Optional[
            :py:class:`psyclone.psyir.tools.DependencyTools`]

        :returns: True if the loop iterations are independent, False otherwise.
        :rtype: bool

        '''
        # pylint: disable=import-outside-toplevel
        from psyclone.psyir.tools import DependencyTools, DTCode
        if not dep_tools:
            dtools = DependencyTools()
        else:
            dtools = dep_tools

        if self.loop_type in ["null", "colours"]:
            # We know we can't parallelise these loops. ("null" means there
            # is no actual loop and "colours" is the *outer* loop over the
            # different colours used - it is the inner, "colour" loop over
            # cells of a single colour which can be parallelised.)
            return False

        try:
            stat = dtools.can_loop_be_parallelised(
                self, test_all_variables=test_all_variables,
                signatures_to_ignore=signatures_to_ignore)
            if stat:
                return True
        except (InternalError, KeyError):
            # LFRic still has symbols that don't exist in the symbol_table
            # until the lowering step, so the dependency analysis raises
            # errors in some cases.
            # TODO #1648 - when a transformation colours a loop we must
            # ensure "last_[halo]_cell_all_colours" is added to the symbol
            # table.
            return True

        # The generic DA says that this loop cannot be parallelised. However,
        # we use domain-specific information to qualify this.
        if self.loop_type == "colour":
            # This loop is either over cells of a single colour.
            # According to LFRic rules this is safe to parallelise.
            return True

        if self.loop_type == "dof":
            # The generic DA can't see the PSyIR of this Builtin (because it
            # hasn't been lowered to language level) so we use
            # domain-specific knowledge about its properties.
            if self.kernel.is_reduction:
                dtools._add_message(
                    f"Builtin '{self.kernel.name}' performs a reduction",
                    DTCode.WARN_SCALAR_REDUCTION)
                return False
            return True

        if self.loop_type == "":
            # We can parallelise a non-coloured loop if it only updates
            # quantities on discontinuous function spaces. If an LFRic kernel
            # updates quantities on a continuous function space then it must
            # have at least one argument with GH_INC access. Therefore, we
            # can simply check whether or not it has such an argument in order
            # to infer the continuity of the space.
            if self.has_inc_arg():
                dtools._add_message(
                    f"Kernel '{self.kernel.name}' performs an INC update",
                    DTCode.ERROR_WRITE_WRITE_RACE)
                return False
            return True

        raise InternalError(f"independent_iterations: loop of type "
                            f"'{self.loop_type}' is not supported.")


# ---------- Documentation utils -------------------------------------------- #
# The list of module members that we wish AutoAPI to generate
# documentation for. (See https://psyclone-ref.readthedocs.io)
__all__ = ['LFRicLoop']<|MERGE_RESOLUTION|>--- conflicted
+++ resolved
@@ -46,16 +46,6 @@
 from psyclone.domain.lfric import LFRicConstants, LFRicKern
 from psyclone.domain.lfric.lfric_types import LFRicTypes
 from psyclone.errors import GenerationError, InternalError
-<<<<<<< HEAD
-from psyclone.f2pygen import CallGen, CommentGen
-from psyclone.psyGen import InvokeSchedule, HaloExchange
-from psyclone.psyir.backend.fortran import FortranWriter
-from psyclone.psyir.nodes import (
-    ArrayReference, ACCRegionDirective, DataNode, Loop, Literal,
-    OMPRegionDirective, Reference, Routine, Schedule, StructureReference,
-    PSyDataNode)
-from psyclone.psyir.symbols import DataSymbol, INTEGER_TYPE
-=======
 from psyclone.psyGen import (
     InvokeSchedule, HaloExchange, zero_reduction_variables)
 from psyclone.psyir.nodes import (
@@ -64,7 +54,6 @@
     Node)
 from psyclone.psyir.symbols import (
     DataSymbol, INTEGER_TYPE, UnresolvedType, UnresolvedInterface)
->>>>>>> 8db5dfa4
 
 
 class LFRicLoop(PSyLoop):
@@ -101,13 +90,13 @@
             elif self.loop_type == "dof":
                 tag = "dof_loop_idx"
                 suggested_name = "df"
-            elif self.loop_type == "":
-                tag = "cell_loop_idx"
-                suggested_name = "cell"
             elif self.loop_type == "colourtiles":
                 tag = "tile_loop_idx"
                 suggested_name = "tile"
             elif self.loop_type == "tile":
+                tag = "cell_loop_idx"
+                suggested_name = "cell"
+            elif self.loop_type == "":
                 tag = "cell_loop_idx"
                 suggested_name = "cell"
             else:
@@ -526,41 +515,20 @@
                         f"All kernels within a loop over colours must have "
                         f"been coloured but kernel '{kern.name}' has not")
             return Reference(sym_tab.lookup(kernels[0].ncolours_var))
-
         if self._upper_bound_name == "ntilecolours":
-            # Loop over coloured tiles
+            # Loop over colours
             kernels = self.walk(LFRicKern)
             if not kernels:
                 raise InternalError(
                     "Failed to find a kernel within a loop over colours.")
-            # Check that all kernels have been tile-coloured. We can't check
-            # the number of colours since that is only known at runtime.
+            # Check that all kernels have been coloured. We can't check the
+            # number of colours since that is only known at runtime.
             for kern in kernels:
                 if not kern.ntilecolours_var:
                     raise InternalError(
                         f"All kernels within a loop over colours must have "
                         f"been coloured but kernel '{kern.name}' has not")
-            return kernels[0].ntilecolours_var
-        if self._upper_bound_name == "ntiles_per_colour":
-            if Config.get().distributed_memory:
-                return (f"{self._mesh_name}%get_last_halo_tile_per_colour("
-                        f"{halo_index})")
-            raise GenerationError(
-                "'last_halo_tile_per_colour' is not a valid loop upper bound "
-                "for non-distributed-memory code")
-        if self._upper_bound_name == "last_halo_cell_per_colour_and_tile":
-            if Config.get().distributed_memory:
-                return (f"{self._mesh_name}%get_last_halo_cell_per_colour_and"
-                        f"_tile({halo_index})")
-            raise GenerationError(
-                "'last_halo_cell_per_colour_and_tile' is not a valid loop "
-                "upper bound for non-distributed-memory code")
-        if self._upper_bound_name == "ntiles_per_colour":
-            raise GenerationError(
-                "FIXME: 'last_egde_tile_per_colour'")
-        if self._upper_bound_name == "ntiles_per_colour":
-            raise GenerationError(
-                "FIXME: 'last_edge_cell_per_coloured_tile")
+            return Reference(sym_tab.lookup(kernels[0].ntilecolours_var))
 
         if self._upper_bound_name == "ncolour":
             # Loop over cells of a particular colour when DM is disabled.
@@ -657,6 +625,48 @@
             raise GenerationError(
                 "'inner' is not a valid loop upper bound for "
                 "sequential/shared-memory code")
+        if self._upper_bound_name == "ntiles_per_colour":
+            result = Call.create(
+                StructureReference.create(
+                    sym_tab.lookup(self._mesh_name),
+                    ["get_last_edge_tile_per_coloured_tile"]
+                )
+            )
+            return result
+        if self._upper_bound_name == "ncells_per_coloured_tile":
+            result = Call.create(
+                StructureReference.create(
+                    sym_tab.lookup(self._mesh_name),
+                    ["get_last_edge_cell_per_coloured_tile"]
+                )
+            )
+            return result
+        if self._upper_bound_name == "ntiles_per_colour_halo":
+            if Config.get().distributed_memory:
+                result = Call.create(
+                    StructureReference.create(
+                        sym_tab.lookup(self._mesh_name),
+                        ["get_last_halo_tile_per_colour"]
+                    )
+                )
+                result.addchild(halo_index)
+                return result
+            raise GenerationError(
+                "'last_halo_tile_per_colour' is not a valid loop upper bound "
+                "for non-distributed-memory code")
+        if self._upper_bound_name == "ncells_per_coloured_tile_halo":
+            if Config.get().distributed_memory:
+                result = Call.create(
+                    StructureReference.create(
+                        sym_tab.lookup(self._mesh_name),
+                        ["get_last_halo_cell_per_colour_and_tile"]
+                    )
+                )
+                result.addchild(halo_index)
+                return result
+            raise GenerationError(
+                "'last_halo_cell_per_colour_and_tile' is not a valid loop "
+                "upper bound for non-distributed-memory code")
         raise GenerationError(
             f"Unsupported upper bound name '{self._upper_bound_name}' found "
             f"in lfricloop.upper_bound_fortran()")
@@ -906,183 +916,7 @@
                     # or not
                     self._add_halo_exchange(halo_field)
 
-<<<<<<< HEAD
-    @property
-    def start_expr(self):
-        '''
-        :returns: the PSyIR for the lower bound of this loop.
-        :rtype: :py:class:`psyclone.psyir.Node`
-
-        '''
-        inv_sched = self.ancestor(Routine)
-        sym_table = inv_sched.symbol_table
-        loops = inv_sched.loops()
-        posn = None
-        for index, loop in enumerate(loops):
-            if loop is self:
-                posn = index
-                break
-        root_name = f"loop{posn}_start"
-        lbound = sym_table.find_or_create_integer_symbol(root_name,
-                                                         tag=root_name)
-        self.children[0] = Reference(lbound)
-        return self.children[0]
-
-    @property
-    def stop_expr(self):
-        '''
-        :returns: the PSyIR for the upper bound of this loop.
-        :rtype: :py:class:`psyclone.psyir.Node`
-
-        '''
-        inv_sched = self.ancestor(Routine)
-        sym_table = inv_sched.symbol_table
-
-        if self._loop_type in ("colour", "colourtiles", "tile"):
-            # If this loop uses the colouring infrasctructure, it must lookup
-            # the bound value with the appropriate infrastructure call.
-            if self._loop_type == "tile":
-                loop = self.ancestor(Loop)
-                tile_var = loop.variable
-            else:
-                loop = self
-            colour_var = loop.ancestor(Loop).variable
-
-            # Create a different array_reference accessor depending on the
-            # loop type
-            # import pdb; pdb.set_trace()
-            sref = None
-            if self._loop_type == "colour":
-                asym = self.kernel.last_cell_all_colours_symbol
-                if not asym:
-                    # TODO #1618: once the symbols are all defined,
-                    # this should not happen anymore.
-                    raise InternalError(f"No symbol for last_cell_all_colours"
-                                        f"defined for kernel "
-                                        f"'{self.kernel.name}'.")
-                aref = ArrayReference.create(asym, [Reference(colour_var)])
-            elif self._loop_type == "colourtiles":
-                mesh_sym = sym_table.lookup(self._mesh_name)
-                sref = StructureReference.create(
-                    mesh_sym,
-                    [("get_last_halo_tile_per_colour",
-                     [Reference(colour_var)])])
-                aref = sref.children[0]
-            else:
-                mesh_sym = sym_table.lookup(self._mesh_name)
-                sref = StructureReference.create(
-                    mesh_sym,
-                    [("get_last_halo_cell_per_colour_and_tile",
-                     [Reference(colour_var)])]
-                )
-                aref = sref.children[0]
-
-                # If its over tiles, add an extra tile argument
-                if self._loop_type == "tile":
-                    aref.addchild(Reference(tile_var))
-
-            # If it has halos, add an extra argument with the halo depth
-            const = LFRicConstants()
-            h_needed = self.upper_bound_name in const.HALO_ACCESS_LOOP_BOUNDS
-            if Config.get().distributed_memory and h_needed:
-                if self._upper_bound_halo_depth:
-                    halo_depth = self._upper_bound_halo_depth.copy()
-                else:
-                    # We need to go to the full depth of the halo.
-                    root_name = "mesh"
-                    if self.kernels()[0].is_intergrid:
-                        root_name += f"_{self._field_name}"
-                    depth_sym = sym_table.lookup_with_tag(
-                        f"max_halo_depth_{root_name}")
-                    halo_depth = Reference(depth_sym)
-
-                aref.addchild(halo_depth)
-            if sref:
-                return sref
-            return aref
-
-        # This isn't a 'colour' loop so we have already set-up a
-        # variable that holds the upper bound.
-        loops = inv_sched.loops()
-        posn = None
-        for index, loop in enumerate(loops):
-            if loop is self:
-                posn = index
-                break
-        root_name = f"loop{posn}_stop"
-        ubound = sym_table.find_or_create_integer_symbol(root_name,
-                                                         tag=root_name)
-        self.children[1] = Reference(ubound)
-        return self.children[1]
-
-    def gen_code(self, parent):
-        ''' Call the base class to generate the code and then add any
-        required halo exchanges.
-
-        :param parent: an f2pygen object that will be the parent of \
-            f2pygen objects created in this method.
-        :type parent: :py:class:`psyclone.f2pygen.BaseGen`
-
-
-        '''
-        # pylint: disable=too-many-statements, too-many-branches
-        if (not Config.get().distributed_memory and
-            all(kern.iterates_over == "halo_cell_column" for
-                kern in self.kernels())):
-            # No distributed memory and thus no halo cells but all kernels
-            # only operate on halo cells => nothing to do.
-            return
-
-        # Check that we're not within an OpenMP parallel region if
-        # we are a loop over colours.
-        if self._loop_type == "colours" and self.is_openmp_parallel():
-            raise GenerationError("Cannot have a loop over colours within an "
-                                  "OpenMP parallel region.")
-
-        super().gen_code(parent)
-
-        for psydata_node in self.walk(PSyDataNode):
-            psydata_node.fix_gen_code(parent)
-
-        # TODO #1010: gen_code of this loop calls the PSyIR lowering version,
-        # but that method can not currently provide sibling nodes because the
-        # ancestor is not PSyIR, so for now we leave the remainder of the
-        # gen_code logic here instead of removing the whole method.
-
-        if not (Config.get().distributed_memory and
-                self._loop_type != "colour"):
-            # No need to add halo exchanges so we are done.
-            return
-
-        # Set halo clean/dirty for all fields that are modified
-        if not self.unique_modified_args("gh_field"):
-            return
-
-        if self.ancestor((ACCRegionDirective, OMPRegionDirective)):
-            # We cannot include calls to set halos dirty/clean within OpenACC
-            # or OpenMP regions. This is handled by the appropriate Directive
-            # class instead.
-            # TODO #1755 can this check be made more general (e.g. to include
-            # Extraction regions)?
-            return
-
-        parent.add(CommentGen(parent, ""))
-        if self._loop_type != "null":
-            prev_node_name = "loop"
-        else:
-            prev_node_name = "kernel"
-        parent.add(CommentGen(parent, f" Set halos dirty/clean for fields "
-                              f"modified in the above {prev_node_name}"))
-        parent.add(CommentGen(parent, ""))
-
-        self.gen_mark_halos_clean_dirty(parent)
-
-        parent.add(CommentGen(parent, ""))
-
-    def gen_mark_halos_clean_dirty(self, parent):
-=======
     def gen_mark_halos_clean_dirty(self):
->>>>>>> 8db5dfa4
         '''
         Generates the necessary code to mark halo regions for all modified
         fields as clean or dirty following execution of this loop.
