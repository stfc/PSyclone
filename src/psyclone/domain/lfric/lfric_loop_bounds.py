--- conflicted
+++ resolved
@@ -39,13 +39,8 @@
 ''' This module provides the LFRicLoopBounds Class that handles all variables
     required for specifying loop limits within an LFRic PSy-layer routine.'''
 
-<<<<<<< HEAD
-from psyclone.domain.lfric import LFRicCollection
-from psyclone.psyir.nodes import Assignment, Reference, Loop
-=======
 from psyclone.domain.lfric import LFRicCollection, LFRicLoop
 from psyclone.psyir.nodes import Assignment, Reference
->>>>>>> 17b73c1c
 
 
 class LFRicLoopBounds(LFRicCollection):
@@ -64,25 +59,13 @@
         :returns: Updated cursor value.
 
         '''
-<<<<<<< HEAD
-        loops = self._invoke.schedule.loops()
-
-        if not loops:
-            return cursor
-=======
         loops = filter(lambda x: isinstance(x, LFRicLoop),
                        self._invoke.schedule.loops())
->>>>>>> 17b73c1c
 
         first = True
         for idx, loop in enumerate(loops):
 
-<<<<<<< HEAD
-            # pylint: disable=unidiomatic-typecheck
-            if type(loop) is Loop or loop.loop_type == "null":
-=======
             if loop.loop_type == "null":
->>>>>>> 17b73c1c
                 # Generic or 'null' loops don't need any variables to be set
                 continue
 
@@ -102,7 +85,6 @@
                 first = False
 
             # Set the upper bound
-<<<<<<< HEAD
             if loop.loop_type not in ("colour", "colourtiles", "tile"):
                 root_name = f"loop{idx}_stop"
                 ubound = self.symtab.find_or_create_integer_symbol(
@@ -122,27 +104,6 @@
                 # but SymbolTable.remove() is still not implemented for
                 # DataSymbols)
                 root_name = f"loop{idx}_stop"
-=======
-            if loop.loop_type != "colour":
-                root_name = f"loop{idx}_stop"
-                ubound = self.symtab.find_or_create_integer_symbol(
-                    root_name, tag=root_name)
-                self._invoke.schedule.addchild(
-                    Assignment.create(
-                        lhs=Reference(ubound),
-                        rhs=loop.upper_bound_psyir()
-                    ), cursor)
-                cursor += 1
-                loop.children[1] = Reference(ubound)
-            else:
-                # If it needs a color look-up, it has to be in-place
-                loop.children[1] = loop.upper_bound_psyir()
-                # TODO #898: We need to remove the now unneeded symbol (because
-                # LFRic is compiled with "no uninitialised variables" error,
-                # but SymbolTable.remove() is still not implemented for
-                # DataSymbols)
-                root_name = f"loop{idx}_stop"
->>>>>>> 17b73c1c
                 if root_name in self.symtab:
                     self.symtab._symbols.pop(root_name)
 
