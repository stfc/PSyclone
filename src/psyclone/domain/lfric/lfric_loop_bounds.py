--- conflicted
+++ resolved
@@ -74,15 +74,6 @@
 
             # Set the lower bound
             root_name = f"loop{idx}_start"
-<<<<<<< HEAD
-            lbound = sym_table.find_or_create_integer_symbol(root_name,
-                                                             tag=root_name)
-            parent.add(AssignGen(parent, lhs=lbound.name,
-                                 rhs=loop._lower_bound_fortran()))
-            entities = [lbound.name]
-
-            if loop.loop_type not in ("colour", "colourtiles", "tile"):
-=======
             lbound = self.symtab.find_or_create_integer_symbol(
                 root_name, tag=root_name)
             assignment = Assignment.create(
@@ -97,8 +88,7 @@
                 first = False
 
             # Set the upper bound
-            if loop.loop_type != "colour":
->>>>>>> 8db5dfa4
+            if loop.loop_type not in ("colour", "colourtiles", "tile"):
                 root_name = f"loop{idx}_stop"
                 ubound = self.symtab.find_or_create_integer_symbol(
                     root_name, tag=root_name)
