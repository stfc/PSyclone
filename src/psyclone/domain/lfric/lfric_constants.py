--- conflicted
+++ resolved
@@ -258,18 +258,8 @@
         # Valid LFRic iteration spaces for user-supplied kernels and
         # built-in kernels
         LFRicConstants.USER_KERNEL_ITERATION_SPACES = [
-<<<<<<< HEAD
-            "cell_column",
-            "owned_cell_column",
-            "domain",
-            "dof",
-            "owned_dof",
-            "halo_cell_column",
-            "owned_and_halo_cell_column"]
-=======
-            "cell_column", "domain", "dof"
+            "cell_column", "owned_cell_column", "domain", "dof", "owned_dof",
             ] + LFRicConstants.HALO_KERNEL_ITERATION_SPACES
->>>>>>> 82dcb4fe
 
         LFRicConstants.VALID_ITERATION_SPACES = \
             list(OrderedDict.fromkeys(
