# -----------------------------------------------------------------------------
# BSD 3-Clause License
#
# Copyright (c) 2021-2025, Science and Technology Facilities Council.
# All rights reserved.
#
# Redistribution and use in source and binary forms, with or without
# modification, are permitted provided that the following conditions are met:
#
# * Redistributions of source code must retain the above copyright notice, this
#   list of conditions and the following disclaimer.
#
# * Redistributions in binary form must reproduce the above copyright notice,
#   this list of conditions and the following disclaimer in the documentation
#   and/or other materials provided with the distribution.
#
# * Neither the name of the copyright holder nor the names of its
#   contributors may be used to endorse or promote products derived from
#   this software without specific prior written permission.
#
# THIS SOFTWARE IS PROVIDED BY THE COPYRIGHT HOLDERS AND CONTRIBUTORS
# "AS IS" AND ANY EXPRESS OR IMPLIED WARRANTIES, INCLUDING, BUT NOT
# LIMITED TO, THE IMPLIED WARRANTIES OF MERCHANTABILITY AND FITNESS
# FOR A PARTICULAR PURPOSE ARE DISCLAIMED. IN NO EVENT SHALL THE
# COPYRIGHT HOLDER OR CONTRIBUTORS BE LIABLE FOR ANY DIRECT, INDIRECT,
# INCIDENTAL, SPECIAL, EXEMPLARY, OR CONSEQUENTIAL DAMAGES (INCLUDING,
# BUT NOT LIMITED TO, PROCUREMENT OF SUBSTITUTE GOODS OR SERVICES;
# LOSS OF USE, DATA, OR PROFITS; OR BUSINESS INTERRUPTION) HOWEVER
# CAUSED AND ON ANY THEORY OF LIABILITY, WHETHER IN CONTRACT, STRICT
# LIABILITY, OR TORT (INCLUDING NEGLIGENCE OR OTHERWISE) ARISING IN
# ANY WAY OUT OF THE USE OF THIS SOFTWARE, EVEN IF ADVISED OF THE
# POSSIBILITY OF SUCH DAMAGE.
# -----------------------------------------------------------------------------
# Author: J. Henrichs, Bureau of Meteorology
# Modified: I. Kavcic and L, Turner, Met Office
#           A. R. Porter, STFC Daresbury Laboratory
#           R. W. Ford, STFC Daresbury Laboratory

'''
This module provides a class with all LFRic related constants.
'''

from collections import OrderedDict

from psyclone.configuration import Config
from psyclone.errors import InternalError


# pylint: disable=too-few-public-methods
class LFRicConstants():
    '''This class stores all LFRic constants. Note that some constants
    depend on values in the config file, so this class can only be
    used after the config file has been read.
    It stores all values in class variables (to avoid re-evaluating them).

    '''
    HAS_BEEN_INITIALISED = False

    UTILITIES_MOD_MAP: dict[str, dict[str, str]]

<<<<<<< HEAD
    def __init__(self):
=======
    def __init__(self) -> None:
>>>>>>> ccd01d6e
        # pylint: disable=too-many-statements
        if LFRicConstants.HAS_BEEN_INITIALISED:
            return

        if not Config.has_config_been_initialised():
            raise InternalError("LFRicConstants is being created before the "
                                "config file is loaded")

        LFRicConstants.HAS_BEEN_INITIALISED = True
        api_config = Config.get().api_conf("lfric")

        # ---------- Evaluators: quadrature -----------------------------------
        LFRicConstants.VALID_QUADRATURE_SHAPES = \
            ["gh_quadrature_xyoz", "gh_quadrature_face", "gh_quadrature_edge"]
        LFRicConstants.VALID_EVALUATOR_SHAPES = \
            LFRicConstants.VALID_QUADRATURE_SHAPES + ["gh_evaluator"]

        # ---------- LFRicArgDescriptor class constants  ----------------------

        # Supported LFRic API argument types (scalars, fields, operators)
        LFRicConstants.VALID_SCALAR_NAMES = ["gh_scalar"]
        LFRicConstants.VALID_ARRAY_NAMES = ["gh_scalar_array"]
        LFRicConstants.VALID_FIELD_NAMES = ["gh_field"]
        LFRicConstants.VALID_OPERATOR_NAMES = ["gh_operator",
                                               "gh_columnwise_operator"]
        LFRicConstants.VALID_ARG_TYPE_NAMES = \
            LFRicConstants.VALID_FIELD_NAMES + \
            LFRicConstants.VALID_OPERATOR_NAMES + \
            LFRicConstants.VALID_ARRAY_NAMES + \
            LFRicConstants.VALID_SCALAR_NAMES

        # Mapping from argument type to the suffix used when creating
        # pointers to actual data arrays (and the associated symbol tags).
        LFRicConstants.ARG_TYPE_SUFFIX_MAPPING = {
            "gh_field": "data",
            "gh_operator": "local_stencil",
            "gh_columnwise_operator": "cma_matrix"
            }

        # Supported API argument data types ('gh_real', 'gh_integer'
        # and 'gh_logical')
        LFRicConstants.VALID_ARG_DATA_TYPES = \
            ["gh_real", "gh_integer", "gh_logical"]
        LFRicConstants.VALID_SCALAR_DATA_TYPES = \
            LFRicConstants.VALID_ARG_DATA_TYPES
        LFRicConstants.VALID_ARRAY_DATA_TYPES = \
            LFRicConstants.VALID_ARG_DATA_TYPES
        LFRicConstants.VALID_FIELD_DATA_TYPES = ["gh_real", "gh_integer"]
        LFRicConstants.VALID_OPERATOR_DATA_TYPES = ["gh_real"]

        # pylint: disable=too-many-instance-attributes

        # Supported access types
        # gh_sum for scalars is restricted to iterates_over == 'dof'
        LFRicConstants.VALID_SCALAR_ACCESS_TYPES = ["gh_read", "gh_sum"]
        LFRicConstants.VALID_ARRAY_ACCESS_TYPES = ["gh_read"]
        LFRicConstants.VALID_FIELD_ACCESS_TYPES = [
            "gh_read", "gh_write", "gh_readwrite", "gh_inc", "gh_readinc"]
        LFRicConstants.VALID_OPERATOR_ACCESS_TYPES = [
            "gh_read", "gh_write", "gh_readwrite"]
        LFRicConstants.VALID_ACCESS_TYPES = [
            "gh_read", "gh_write", "gh_readwrite", "gh_inc", "gh_readinc"]

        LFRicConstants.WRITE_ACCESSES = [
            "gh_write", "gh_readwrite", "gh_inc", "gh_readinc", "gh_sum"]

        # Supported LFRic API stencil types and directions
        LFRicConstants.VALID_STENCIL_TYPES = ["x1d", "y1d", "xory1d", "cross",
                                              "region", "cross2d"]
        # Note, can't use VALID_STENCIL_DIRECTIONS at all locations in this
        # file as it causes failures with py.test 2.8.7. Therefore some parts
        # of the code do not use the VALID_STENCIL_DIRECTIONS variable.
        LFRicConstants.VALID_STENCIL_DIRECTIONS = ["x_direction",
                                                   "y_direction"]

        # Note, xory1d does not have a direct mapping in STENCIL_MAPPING as it
        # indicates either x1d or y1d.
        LFRicConstants.STENCIL_MAPPING = \
            {"x1d": "STENCIL_1DX", "y1d": "STENCIL_1DY",
             "cross": "STENCIL_CROSS", "cross2d": "STENCIL_2D_CROSS",
             "region": "STENCIL_REGION"}

        # Supported LFRic API mesh types that may be specified for a field
        # using the mesh_arg=... meta-data element (for inter-grid kernels that
        # perform prolongation/restriction).
        LFRicConstants.VALID_MESH_TYPES = ["gh_coarse", "gh_fine"]

        # ---------- Fortran datatypes ----------------------------------------
        # This is only used here, so no class variable:
        supported_fortran_datatypes = api_config.supported_fortran_datatypes

        # psyGen intrinsic types for kernel argument data as defined in LFRic
        # configuration by the supported Fortran datatypes ('real', 'integer'
        # and 'logical').
        LFRicConstants.VALID_INTRINSIC_TYPES = supported_fortran_datatypes

        # Valid intrinsic types for field kernel argument data
        # ('real', 'integer', and 'logical').
        LFRicConstants.VALID_FIELD_INTRINSIC_TYPES = ["real", "integer",
                                                      "logical"]

        LFRicConstants.VALID_ARRAY_INTRINSIC_TYPES = ["real", "integer",
                                                      "logical"]

        # ---------- Mapping from metadata data_type to Fortran intrinsic type
        LFRicConstants.MAPPING_DATA_TYPES = \
            OrderedDict(zip(LFRicConstants.VALID_ARG_DATA_TYPES,
                            LFRicConstants.VALID_INTRINSIC_TYPES))

        # ---------- Mapping from Fortran intrinsic type to metadata data_type
        LFRicConstants.MAPPING_INTRINSIC_TYPES = \
            OrderedDict(zip(LFRicConstants.VALID_INTRINSIC_TYPES,
                            LFRicConstants.VALID_ARG_DATA_TYPES))

        # ---------- Loops (bounds, types, names) -----------------------------
        # These are loop bound names which identify positions in a field's
        # halo. It is useful to group these together as we often need to
        # determine whether an access to a field or other object includes
        # access to the halo, or not.
        LFRicConstants.HALO_ACCESS_LOOP_BOUNDS = [
            "cell_halo",
            "dof_halo",
            # Like ncolour but with halos
            "colour_halo",
            # Like ntiles_per_colour but with halos
            "ntiles_per_colour_halo",
            # Like ncells_per_colour_and_tile but with halos
            "ncells_per_colour_and_tile_halo",
        ]

        LFRicConstants.VALID_LOOP_BOUNDS_NAMES = ([
            # The field starting index, set to 1.
            "start",
            # The first cell in the halo region.
            "cell_halo_start",
            # A placeholder for when we support loop splitting into work that
            # does not access the halo and work that does. This will be used
            # to help overlap computation and communication.
            "inner",
            # The number of colours in a coloured loop
            "ncolours",
            # The number of tiles in a tile-coloured loop
            "ntilecolours",
            # The number of cells in the outerloop colour
            "ncolour",
            # The number of tiles in the outerloop colour
            "ntiles_per_colour",
            # The number of cells in the outerloop coloured-tile
            "ncells_per_colour_and_tile",
            # The number of owned cells
            "ncells",
            # The number of owned dofs
            "ndofs",
            # The number of owned dofs plus the number of annexed dofs. As the
            # indices of dofs are arranged such as owned dofs have lower
            # indices than annexed dofs, having this value as an upper bound
            # will compute both owned and annexed dofs.
            "nannexed"
         ] + LFRicConstants.HALO_ACCESS_LOOP_BOUNDS)

        # Valid LFRic loop types
        LFRicConstants.VALID_LOOP_TYPES = [
            # The default is "" which is over cell columns (in the horizontal
            # plane).
            "",
            # A "null" loop doesn't iterate over anything but is required for
            # the halo-exchange logic.
            "null",
            # Iterate over dofs
            "dof",
            # Iterate over the number of distinct colours
            "colours",
            # Iterate over the cells of a given colour
            "cells_in_colour",
            # Iterate over the tiles of a given colour (of tiled cells)
            "tiles_in_colour",
            # Iterate over the cells of a given colour and tile
            "cells_in_tile"]

        # Valid LFRic iteration spaces for built-in kernels
        LFRicConstants.BUILTIN_ITERATION_SPACES = ["dof"]

        # The types of argument that are valid for built-in kernels in the
        # LFRic API
        LFRicConstants.VALID_BUILTIN_ARG_TYPES = \
            LFRicConstants.VALID_FIELD_NAMES + \
            LFRicConstants.VALID_SCALAR_NAMES

        # The data types of argument that are valid for built-in kernels
        # in the LFRic API ('real' and 'integer')
        LFRicConstants.VALID_BUILTIN_DATA_TYPES = ["gh_real", "gh_integer"]

        # Iteration spaces for user-supplied kernels that must include halo
        # regions for correctness.
        LFRicConstants.HALO_KERNEL_ITERATION_SPACES = [
            "halo_cell_column",
            "owned_and_halo_cell_column"]

        # Valid LFRic iteration spaces for user-supplied kernels and
        # built-in kernels
        LFRicConstants.USER_KERNEL_ITERATION_SPACES = [
            "cell_column", "domain", "dof"
            ] + LFRicConstants.HALO_KERNEL_ITERATION_SPACES

        LFRicConstants.VALID_ITERATION_SPACES = \
            list(OrderedDict.fromkeys(
                LFRicConstants.USER_KERNEL_ITERATION_SPACES +
                LFRicConstants.BUILTIN_ITERATION_SPACES))

        # ---------- Function spaces (FS) -------------------------------------
        # Discontinuous FS
        LFRicConstants.DISCONTINUOUS_FUNCTION_SPACES = \
            ["w3", "wtheta", "w2v", "w2vtrace", "w2broken"]

        # Continuous FS
        # Note, any_w2 is not a space on its own. any_w2 is used as a common
        # term for any vector "w2*" function space (w2, w2h, w2v, w2broken) but
        # not w2*trace (spaces of scalar functions). As any_w2 stands for all
        # vector "w2*" spaces it needs to a) be treated as continuous and b)
        # have vector basis and scalar differential basis dimensions.
        # TODO #540: resolve what W2* spaces should be included in ANY_W2 list
        # and whether ANY_W2 should be in the continuous function space list.
        LFRicConstants.ANY_W2_FUNCTION_SPACES = \
            ["w2", "w2h", "w2v", "w2broken"]

        LFRicConstants.CONTINUOUS_FUNCTION_SPACES = \
            ["w0", "w1", "w2", "w2trace", "w2h", "w2htrace", "any_w2"]

        # Read-only FS
        LFRicConstants.READ_ONLY_FUNCTION_SPACES = ["wchi"]

        # Valid FS names
        LFRicConstants.VALID_FUNCTION_SPACES = \
            LFRicConstants.DISCONTINUOUS_FUNCTION_SPACES + \
            LFRicConstants.CONTINUOUS_FUNCTION_SPACES + \
            LFRicConstants.READ_ONLY_FUNCTION_SPACES

        # Valid any_space metadata (general FS, could be continuous or
        # discontinuous). The number of 'ANY_SPACE' spaces is set in the
        # PSyclone configuration file.
        LFRicConstants.VALID_ANY_SPACE_NAMES = [
            f"any_space_{x+1}" for x in
            range(api_config.num_any_space)]

        # Valid any_discontinuous_space metadata (general FS known to be
        # discontinuous). The number of 'ANY_DISCONTINUOU_SPACE' spaces is
        # set in the PSyclone configuration file.
        LFRicConstants.VALID_ANY_DISCONTINUOUS_SPACE_NAMES = [
            f"any_discontinuous_space_{x+1}" for x in
            range(api_config.num_any_discontinuous_space)]

        # Valid discontinuous FS names (for optimisation purposes)
        LFRicConstants.VALID_DISCONTINUOUS_NAMES = \
            LFRicConstants.DISCONTINUOUS_FUNCTION_SPACES +\
            LFRicConstants.VALID_ANY_DISCONTINUOUS_SPACE_NAMES

        # FS names consist of all valid names
        LFRicConstants.VALID_FUNCTION_SPACE_NAMES = \
            LFRicConstants.VALID_FUNCTION_SPACES + \
            LFRicConstants.VALID_ANY_SPACE_NAMES + \
            LFRicConstants.VALID_ANY_DISCONTINUOUS_SPACE_NAMES

        # Lists of function spaces that have
        # a) scalar basis functions;
        LFRicConstants.SCALAR_BASIS_SPACE_NAMES = \
            ["w0", "w2trace", "w2htrace", "w2vtrace", "w3", "wtheta", "wchi"]
        # b) vector basis functions;
        LFRicConstants.VECTOR_BASIS_SPACE_NAMES = ["w1", "w2", "w2h", "w2v",
                                                   "w2broken", "any_w2"]
        # c) scalar differential basis functions;
        LFRicConstants.SCALAR_DIFF_BASIS_SPACE_NAMES = ["w2", "w2h", "w2v",
                                                        "w2broken", "any_w2"]
        # d) vector differential basis functions.
        LFRicConstants.VECTOR_DIFF_BASIS_SPACE_NAMES = \
            ["w0", "w1", "w2trace", "w2htrace", "w2vtrace", "w3", "wtheta",
             "wchi"]

        # Evaluators: basis and differential basis
        LFRicConstants.VALID_EVALUATOR_NAMES = ["gh_basis", "gh_diff_basis"]

        # Meta functions
        LFRicConstants.VALID_METAFUNC_NAMES = \
            LFRicConstants.VALID_EVALUATOR_NAMES

        # Valid Reference Element names
        LFRicConstants.VALID_REF_ELEMENT_NAMES = [
            "normals_to_horizontal_faces", "normals_to_vertical_faces",
            "normals_to_faces", "outward_normals_to_horizontal_faces",
            "outward_normals_to_vertical_faces", "outward_normals_to_faces"]

        # Valid mesh names
        LFRicConstants.VALID_MESH_NAMES = ["adjacent_face"]

        # ---------- Map from scalar intrinsic type to its precision ----------
        LFRicConstants.SCALAR_PRECISION_MAP = \
            OrderedDict(zip(LFRicConstants.VALID_INTRINSIC_TYPES,
                            ["r_def", "i_def", "l_def"]))

        # ---------- Infrastructure module maps -------------------------------

        # Dictionary allowing us to look-up the name of the Fortran module,
        # type and proxy-type associated with each LFRic data structure type.
        # Data structure type mandates its proxy name, Fortran intrinsic type
        # of its data and the kind (precision) for the intrinsic type.
        LFRicConstants.DATA_TYPE_MAP = {
            # 'real'-valued scalar reduction of kind 'r_def' (used for global
            # reductions of "field_type" data)
            "reduction": {"module": "scalar_mod",
                          "type": "scalar_type",
                          "proxy_type": None,
                          "intrinsic": "real",
                          "kind": "r_def"},
            # 'real'-valued field with data of kind 'r_def'
            "field": {"module": "field_mod",
                      "type": "field_type",
                      "proxy_type": "field_proxy_type",
                      "intrinsic": "real",
                      "kind": "r_def"},
            # 'real'-valued field with data of kind 'r_solver'
            "r_solver_field": {"module": "r_solver_field_mod",
                               "type": "r_solver_field_type",
                               "proxy_type": "r_solver_field_proxy_type",
                               "intrinsic": "real",
                               "kind": "r_solver"},
            # 'real'-valued field with data of kind 'r_tran'
            "r_tran_field": {"module": "r_tran_field_mod",
                             "type": "r_tran_field_type",
                             "proxy_type": "r_tran_field_proxy_type",
                             "intrinsic": "real",
                             "kind": "r_tran"},
            # 'real'-valued field with data of kind 'r_bl'
            "r_bl_field": {"module": "r_bl_field_mod",
                           "type": "r_bl_field_type",
                           "proxy_type": "r_bl_field_proxy_type",
                           "intrinsic": "real",
                           "kind": "r_bl"},
            # 'integer'-valued field with data of kind 'i_def'
            "integer_field": {"module": "integer_field_mod",
                              "type": "integer_field_type",
                              "proxy_type": "integer_field_proxy_type",
                              "intrinsic": "integer",
                              "kind": "i_def"},
            # 'real'-valued operator with data of kind 'r_def'
            "operator": {"module": "operator_mod",
                         "type": "operator_type",
                         "proxy_type": "operator_proxy_type",
                         "intrinsic": "real",
                         "kind": "r_def"},
            # 'real'-valued operator with data of kind 'r_solver'
            "r_solver_operator": {
                "module": "r_solver_operator_mod",
                "type": "r_solver_operator_type",
                "proxy_type": "r_solver_operator_proxy_type",
                "intrinsic": "real",
                "kind": "r_solver"},
            # 'real'-valued operator with data of kind 'r_tran'
            "r_tran_operator": {
                "module": "r_tran_operator_mod",
                "type": "r_tran_operator_type",
                "proxy_type": "r_tran_operator_proxy_type",
                "intrinsic": "real",
                "kind": "r_tran"},
            # 'real'-valued columnwise operator with data of kind 'r_solver'
            "columnwise_operator": {
                "module": "columnwise_operator_mod",
                "type": "columnwise_operator_type",
                "proxy_type": "columnwise_operator_proxy_type",
                "intrinsic": "real",
                "kind": "r_solver"}}

        # Mapping from a vector type used in the algorithm-layer to
        # the actual type used in the PSy-layer.
        LFRicConstants.FIELD_VECTOR_TO_FIELD_MAP = {
            "field_vector_type": "field_type",
            "r_solver_field_vector_type": "r_solver_field_type",
            "r_tran_field_vector_type": "r_tran_field_type",
            "r_bl_field_vector_type": "r_bl_field_type"}

        # Dictionary allowing us to look-up the name of the Fortran module
        # and type (if existing) associated with stencil shapes and directions.
        LFRicConstants.STENCIL_TYPE_MAP = {
            "stencil_dofmap": {"module": "stencil_dofmap_mod",
                               "type": "stencil_dofmap_type"},
            "stencil_2D_dofmap": {"module": "stencil_2D_dofmap_mod",
                                  "type": "stencil_2D_dofmap_type"},
            "direction": {"module": "flux_direction_mod"}}

        # Dictionary allowing us to look-up the name of the Fortran module,
        # type and proxy-type associated with each quadrature shape.
        LFRicConstants.QUADRATURE_TYPE_MAP = {
            "gh_quadrature_xyoz": {"module": "quadrature_xyoz_mod",
                                   "type": "quadrature_xyoz_type",
                                   "proxy_type": "quadrature_xyoz_proxy_type",
                                   "intrinsic": "real",
                                   "kind": "r_def"},
            "gh_quadrature_face": {"module": "quadrature_face_mod",
                                   "type": "quadrature_face_type",
                                   "proxy_type": "quadrature_face_proxy_type",
                                   "intrinsic": "real",
                                   "kind": "r_def"},
            "gh_quadrature_edge": {"module": "quadrature_edge_mod",
                                   "type": "quadrature_edge_type",
                                   "proxy_type": "quadrature_edge_proxy_type",
                                   "intrinsic": "real",
                                   "kind": "r_def"}}

        # Dictionary allowing us to look-up the name of the Fortran module
        # and type associated with mesh.
        LFRicConstants.MESH_TYPE_MAP = {
            "mesh": {"module": "mesh_mod",
                     "type": "mesh_type"},
            "mesh_map": {"module": "mesh_map_mod",
                         "type": "mesh_map_type"}}

        # Dictionary allowing us to look-up the name of the Fortran module
        # and type associated with reference element.
        LFRicConstants.REFELEMENT_TYPE_MAP = {
            "refelement": {"module": "reference_element_mod",
                           "type": "reference_element_type"}}

        # Dictionary allowing us to look-up the name of the Fortran module
        # and type (if existing) associated with function space.
        LFRicConstants.FUNCTION_SPACE_TYPE_MAP = {
            # Function space type (for basis and differential basis functions)
            "function_space": {"module": "function_space_mod",
                               "type": "function_space_type"},
            # Function space identifiers
            "fs_continuity": {"module": "fs_continuity_mod"}}

        # Dictionary allowing us to look-up the name of the Fortran modules
        # that store various utilities in LFRic.
        LFRicConstants.UTILITIES_MOD_MAP = {
            # Constants module (stores precisions)
            "constants": {"module": "constants_mod"},
            # Logging module (used for runtime checks)
            "logging": {"module": "log_mod"}}

    @staticmethod
    def specific_function_space(name):
        '''
        Maps from a valid kernel metadata function-space name to one
        that exists within the LFRic infrastructure. This is necessary
        because meta-data can contain 'generic' names such as 'any_w2' but,
        when generating code, we need the name of a specific function space
        that is recognised by the LFRic infrastructure.

        :param str name: the name of the function space in metadata.

        :returns: the name of a specific function space.
        :rtype: str

        :raises ValueError: if the supplied name is not a valid LFRic \
                            function-space name.
        :raises InternalError: if an unrecognised wildcard function-space \
                               name is supplied.
        '''
        space = name.lower()
        if space not in LFRicConstants.VALID_FUNCTION_SPACE_NAMES:
            raise ValueError(
                f"'{space}' is not a recognised LFRic function space (one of "
                f"{LFRicConstants.VALID_FUNCTION_SPACE_NAMES}).")

        # TODO #1709 - make this mapping configurable rather than
        # hardwiring it here.
        if not space.startswith("any_"):
            return space
        if space == "any_w2":
            return "w2"
        if space.startswith("any_space_"):
            return LFRicConstants.CONTINUOUS_FUNCTION_SPACES[0]
        if space.startswith("any_discontinuous_space_"):
            return LFRicConstants.DISCONTINUOUS_FUNCTION_SPACES[0]

        raise InternalError(f"Error mapping from meta-data function space "
                            f"to actual space: cannot handle '{space}'")

    def precision_for_type(self, data_type):
        '''This function returns the precision required for the various
        LFRic types.

        :param str data_type: the name of the data type.

        :returns: the precision as defined in domain.lfric.lfric_types
            (one of R_SOLVER, R_TRAN, R_DEF).
        :rtype: :py:class:`psyclone.psyir.symbols.DataSymbol`

        :raises InternalError: if an unknown data_type is specified.

        '''
        for module_info in self.DATA_TYPE_MAP.values():
            if module_info["type"] == data_type:
                # TODO #2659 - this method should probably just return a name
                #              rather than create a symbol itself.
                # pylint: disable=import-outside-toplevel
                from psyclone.domain.lfric.lfric_types import LFRicTypes
                return LFRicTypes(module_info["kind"].upper())

        valid = [module_info["type"]
                 for module_info in self.DATA_TYPE_MAP.values()]
        raise InternalError(f"Unknown data type '{data_type}', expected one "
                            f"of {valid}.")


# =============================================================================
# Documentation utils: The list of module members that we wish AutoAPI to
# generate documentation for.
__all__ = ['LFRicConstants']<|MERGE_RESOLUTION|>--- conflicted
+++ resolved
@@ -58,11 +58,7 @@
 
     UTILITIES_MOD_MAP: dict[str, dict[str, str]]
 
-<<<<<<< HEAD
-    def __init__(self):
-=======
     def __init__(self) -> None:
->>>>>>> ccd01d6e
         # pylint: disable=too-many-statements
         if LFRicConstants.HAS_BEEN_INITIALISED:
             return
