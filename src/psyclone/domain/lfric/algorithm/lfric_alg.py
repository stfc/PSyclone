# -----------------------------------------------------------------------------
# BSD 3-Clause License
#
# Copyright (c) 2022-2025, Science and Technology Facilities Council.
# All rights reserved.
#
# Redistribution and use in source and binary forms, with or without
# modification, are permitted provided that the following conditions are met:
#
# * Redistributions of source code must retain the above copyright notice, this
#   list of conditions and the following disclaimer.
#
# * Redistributions in binary form must reproduce the above copyright notice,
#   this list of conditions and the following disclaimer in the documentation
#   and/or other materials provided with the distribution.
#
# * Neither the name of the copyright holder nor the names of its
#   contributors may be used to endorse or promote products derived from
#   this software without specific prior written permission.
#
# THIS SOFTWARE IS PROVIDED BY THE COPYRIGHT HOLDERS AND CONTRIBUTORS
# "AS IS" AND ANY EXPRESS OR IMPLIED WARRANTIES, INCLUDING, BUT NOT
# LIMITED TO, THE IMPLIED WARRANTIES OF MERCHANTABILITY AND FITNESS
# FOR A PARTICULAR PURPOSE ARE DISCLAIMED. IN NO EVENT SHALL THE
# COPYRIGHT HOLDER OR CONTRIBUTORS BE LIABLE FOR ANY DIRECT, INDIRECT,
# INCIDENTAL, SPECIAL, EXEMPLARY, OR CONSEQUENTIAL DAMAGES (INCLUDING,
# BUT NOT LIMITED TO, PROCUREMENT OF SUBSTITUTE GOODS OR SERVICES;
# LOSS OF USE, DATA, OR PROFITS; OR BUSINESS INTERRUPTION) HOWEVER
# CAUSED AND ON ANY THEORY OF LIABILITY, WHETHER IN CONTRACT, STRICT
# LIABILITY, OR TORT (INCLUDING NEGLIGENCE OR OTHERWISE) ARISING IN
# ANY WAY OUT OF THE USE OF THIS SOFTWARE, EVEN IF ADVISED OF THE
# POSSIBILITY OF SUCH DAMAGE.
# -----------------------------------------------------------------------------
# Author: A. R. Porter, STFC Daresbury Laboratory.
# Modified by: R. W. Ford, STFC Daresbury Laboratory.
#              L. Turner, Met Office
#              T. Vockerodt, Met Office
#              J. Dendy, Met Office

'''This module contains the LFRicAlg class which encapsulates tools for
   creating standalone LFRic algorithm-layer code.

'''

from psyclone.domain.lfric import (KernCallInvokeArgList, LFRicConstants,
                                   LFRicSymbolTable, LFRicTypes)
from psyclone.domain.lfric.algorithm.psyir import (
    LFRicAlgorithmInvokeCall, LFRicBuiltinFunctorFactory, LFRicKernelFunctor)
from psyclone.domain.lfric import LFRicKern
from psyclone.errors import InternalError
from psyclone.parse.kernel import get_kernel_parse_tree, KernelTypeFactory
from psyclone.parse.utils import ParseError
from psyclone.psyir.frontend.fortran import FortranReader
from psyclone.psyir.nodes import (Assignment, Container, Literal,
                                  Reference, Routine, ScopingNode)
from psyclone.psyir.symbols import (
    UnresolvedType, UnsupportedFortranType, DataTypeSymbol, DataSymbol,
    ArrayType, ImportInterface, ContainerSymbol, RoutineSymbol,
    ArgumentInterface)


class LFRicAlg:
    '''
    Encapsulates the functionality for generating an LFRic Algorithm
    layer from Kernel metadata.

    '''
    def create_from_kernel(self, name, kernel_path):
        '''
        Generates LFRic algorithm PSyIR that calls the supplied kernel through
        an 'invoke'. All of the arguments required by the kernel are
        constructed and intialised appropriately. Fields and scalars are all
        set to unity.

        :param str name: name to use for the algorithm subroutine.
        :param str kernel_path: location of Kernel source code.

        :returns: LFRic algorithm PSyIR.
        :rtype: :py:class:`psyclone.psyir.nodes.Container`

        :raises NotImplementedError: if the specified kernel file does not \
            follow the LFRic naming convention by having a module with a name \
            ending in '_mod'.

        '''
        # pylint: disable=too-many-locals

        # Create PSyIR for an algorithm routine.
        cont = self.create_alg_routine(name)
        sub = cont.walk(Routine)[0]
        table = sub.symbol_table

        # Parse the kernel metadata. Currently this uses fparser1 as that's
        # what the existing meta-data handling is based upon. Ultimately, this
        # will be replaced by the new, fparser2-based functionality being
        # implemented in #1631.
        parse_tree = get_kernel_parse_tree(kernel_path)

        # Get the name of the module that contains the kernel and create a
        # ContainerSymbol for it.
        kernel_mod_name = parse_tree.content[0].name
        # TODO #1806. The current meta-data parsing requires that we specify
        # the name of the kernel. It would be much better if we could query the
        # meta-data for the name of the kernel. For now we require that the
        # LFRic naming scheme is strictly adhered to (since this is simpler
        # than trying to walk through the deprecated fparser1 parse tree).
        if not kernel_mod_name.endswith("_mod"):
            raise NotImplementedError(
                f"The supplied kernel ({kernel_path}) contains a module named "
                f"'{kernel_mod_name}' which does not follow the LFRic naming "
                f"convention of ending in '_mod'.")
        kernel_name = kernel_mod_name[:-4] + "_type"

        kernel_mod = table.new_symbol(kernel_mod_name,
                                      symbol_type=ContainerSymbol)
        kernel_routine = table.new_symbol(
            kernel_name,
            symbol_type=DataTypeSymbol,
            datatype=UnresolvedType(),
            interface=ImportInterface(kernel_mod))

        kern = self.kernel_from_metadata(parse_tree, kernel_name)

        # Declare and initialise the data structures required by the kernel
        # arguments. Appropriate symbols are added to the symbol table
        # associated with the routine we are constructing.
        kern_args = self.construct_kernel_args(sub, kern)

        # Initialise argument values to unity. Since we are using this somewhat
        # arbitrary value, we use an *integer* literal for this, irrespective
        # of the actual type of the scalar argument. The compiler/run-time will
        # take care of appropriate type casting.
        table.add_lfric_precision_symbol("i_def")
        for sym in kern_args.scalars:
            sub.addchild(Assignment.create(
                Reference(sym),
                Literal("1", LFRicTypes("LFRicIntegerScalarDataType")())))

        # We use the setval_c builtin to initialise all fields to unity.
        # As with the scalar initialisation, we don't worry about precision
        # here since we are just setting the field values to unity. If the
        # field itself is of a precision other than r_def (or is perhaps
        # integer rather than real) we rely on type casting by the
        # compiler/run-time.
        factory = LFRicBuiltinFunctorFactory.get()
        table.add_lfric_precision_symbol("r_def")
        kernel_list = []
        for sym, _ in kern_args.fields:
            kernel_list.append(
                factory.create(
                    "setval_c", table,
                    [Reference(sym),
                     Literal("1.0",
                             LFRicTypes("LFRicRealScalarDataType")())]))

        # Finally, add the kernel itself to the list for the invoke().
        arg_nodes = []
        for arg in kern_args.arglist:
            arg_nodes.append(Reference(table.lookup(arg)))
        kern = LFRicKernelFunctor.create(kernel_routine, arg_nodes)
        kernel_list.append(kern)

        # Create the 'call invoke(...)' for the list of kernels.
        invoke_sym = table.new_symbol("invoke", symbol_type=RoutineSymbol)
        sub.addchild(LFRicAlgorithmInvokeCall.create(invoke_sym,
                                                     kernel_list, 0))
        return cont

    @staticmethod
    def create_alg_routine(name):
        '''
        Creates an LFRic algorithm subroutine within a module. The
        generated subroutine has three arguments:

         * mesh: pointer to the LFRic mesh object.
         * chi: coordinate field (optional).
         * panel_id: field mapping cells to panel IDs (optional).

        :param str name: the name to give the created routine. The associated \
                         container will have "_mod" appended to this name.

        :returns: a container.
        :rtype: :py:class:`psyclone.psyir.nodes.Container`

        :raises TypeError: if the 'name' argument is of the wrong type.

        '''
        if not isinstance(name, str):
            raise TypeError(f"Supplied routine name must be a str but got "
                            f"'{type(name).__name__}'")
        # Make sure the scoping node creates LFRicSymbolTables
        # pylint: disable=protected-access
        # TODO #1954 Remove the protected access using a factory
        ScopingNode._symbol_table_class = LFRicSymbolTable
        alg_sub = Routine.create(name)
        table = alg_sub.symbol_table

        # Create Container and Type Symbols for each of the modules/types that
        # we will need.
        for root in ["field", "function_space", "mesh"]:
            csym = table.new_symbol(root + "_mod", symbol_type=ContainerSymbol)

            table.new_symbol(root + "_type", symbol_type=DataTypeSymbol,
                             datatype=UnresolvedType(),
                             interface=ImportInterface(csym))

        fsc_mod = table.new_symbol("function_space_collection_mod",
                                   symbol_type=ContainerSymbol)
        table.new_symbol("function_space_collection",
                         symbol_type=DataSymbol,
                         datatype=UnresolvedType(),
                         interface=ImportInterface(fsc_mod))

        # Declare the three arguments to the subroutine. All of them have to be
        # of UnsupportedFortranType - the mesh because it is a pointer and chi
        # and panel_id because they are optional.
        mesh_ptr_type = UnsupportedFortranType(
            "type(mesh_type), pointer, intent(in) :: mesh")
        mesh_ptr = DataSymbol("mesh", mesh_ptr_type,
                              interface=ArgumentInterface())
        table.add(mesh_ptr)

        chi_type = UnsupportedFortranType(
            "type(field_type), dimension(3), intent(in), optional :: chi")
        chi = DataSymbol("chi", chi_type, interface=ArgumentInterface())
        table.add(chi, tag="coord_field")

        pid_type = UnsupportedFortranType(
            "type(field_type), intent(in), optional :: panel_id")
        pid = DataSymbol("panel_id", pid_type, interface=ArgumentInterface())
        table.add(pid, tag="panel_id_field")
        table.specify_argument_list([mesh_ptr, chi, pid])

        # Create top-level Container and put the new Subroutine inside it.
        container = Container(name+"_mod")
        container.addchild(alg_sub)

        return container

    def _create_function_spaces(self, prog, fspaces):
        '''
        Adds PSyIR to the supplied Routine that declares and intialises
        the specified function spaces. The order of these spaces is
        set by the element_order_<h,v> variables which are provided by the
        LFRic finite_element_config_mod module.

        :param prog: the routine to which to add declarations and \
                     initialisation.
        :type prog: :py:class:`psyclone.psyir.nodes.Routine`
        :param fspaces: the names of the required function spaces.
        :type fspaces: list[str]

        :raises InternalError: if a function space is supplied that is not a \
                               recognised LFRic function space.

        '''
        table = prog.symbol_table

        reader = FortranReader()

        # The order of the finite-element scheme.
        fe_config_mod = table.new_symbol(
            "finite_element_config_mod", symbol_type=ContainerSymbol)
        order_h = table.new_symbol(
            "element_order_h", tag="element_order_h",
            symbol_type=DataSymbol, datatype=UnresolvedType(),
            interface=ImportInterface(fe_config_mod))
        order_v = table.new_symbol(
            "element_order_v", tag="element_order_v",
            symbol_type=DataSymbol, datatype=UnresolvedType(),
            interface=ImportInterface(fe_config_mod))

        fs_cont_mod = table.new_symbol("fs_continuity_mod",
                                       symbol_type=ContainerSymbol)

        # Initialise the function spaces required by the kernel arguments.
        const = LFRicConstants()

        for space in sorted(fspaces):

            if space.lower() not in const.VALID_FUNCTION_SPACE_NAMES:
                raise InternalError(
                    f"Function space '{space}' is not a valid LFRic function "
                    f"space (one of {const.VALID_FUNCTION_SPACE_NAMES})")

            table.new_symbol(f"{space}", tag=f"{space}",
                             symbol_type=DataSymbol,
                             datatype=UnresolvedType(),
                             interface=ImportInterface(fs_cont_mod))

            vsym_ptr = table.new_symbol(
                f"vector_space_{space}_ptr", symbol_type=DataSymbol,
                tag=f"{space}_ptr",
                datatype=UnsupportedFortranType(
                    f"TYPE(function_space_type), POINTER :: "
                    f"vector_space_{space}_ptr"))

            cblock = reader.psyir_from_statement(
                f"{vsym_ptr.name} => function_space_collection%get_fs( mesh, "
                f"{order_h.name}, {order_v.name}, {space})", table)

            prog.addchild(cblock)

    @staticmethod
    def initialise_field(prog, sym, space):
        '''
        Creates the PSyIR for initialisation of the field or field vector
        represented by the supplied symbol and adds it to the supplied
        routine.

        :param prog: the routine to which to add initialisation code.
        :type prog: :py:class:`psyclone.psyir.nodes.Routine`
        :param sym: the symbol representing the LFRic field.
        :type sym: :py:class:`psyclone.psyir.symbols.DataSymbol`
        :param str space: the function space of the field.

        :raises InternalError: if the supplied symbol is of the wrong type.

        '''
        reader = FortranReader()

        prog.symbol_table.add_lfric_precision_symbol("i_def")

        if isinstance(sym.datatype, DataTypeSymbol):
            # Single field argument.
            prog.addchild(
                reader.psyir_from_statement(
                    f"CALL {sym.name} % initialise(vector_space = "
                    f"vector_space_{space}_ptr, name = '{sym.name}')",
                    prog.symbol_table))

        elif isinstance(sym.datatype, ArrayType):
            # Field vector argument.
            for dim in range(int(sym.datatype.shape[0].lower.value),
                             int(sym.datatype.shape[0].upper.value)+1):
                prog.addchild(
                    reader.psyir_from_statement(
                        f"CALL {sym.name}({dim}_i_def) % initialise("
                        f"vector_space = vector_space_{space}_ptr, "
                        f"name = '{sym.name}')", prog.symbol_table))
        else:
            raise InternalError(
                f"Expected a field symbol to either be of ArrayType or have "
                f"a type specified by a DataTypeSymbol but found "
                f"{sym.datatype} for field '{sym.name}'")

    @staticmethod
    def initialise_operator(prog, sym, from_space, to_space):
        '''
        Creates the PSyIR for initialisation of the operator
        represented by the supplied symbol and adds it to the supplied
        routine.

        :param prog: the routine to which to add initialisation code.
        :type prog: :py:class:`psyclone.psyir.nodes.Routine`
        :param sym: the symbol representing the LFRic operator.
        :type sym: :py:class:`psyclone.psyir.symbols.DataSymbol`
        :param str from_space: the function space that the operator maps from.
        :param str to_space: the function space that the operator maps to.

        :raises InternalError: if the supplied symbol is of the wrong type.

        '''
        reader = FortranReader()

        prog.addchild(
            reader.psyir_from_statement(
                f"CALL {sym.name} % initialise("
                f"vector_space_{to_space}_ptr, vector_space_{from_space}_ptr)",
                prog.symbol_table))

    @staticmethod
    def initialise_quadrature(prog, qr_sym, shape):
        '''
        Adds the necessary declarations and intialisation for the supplied
        quadrature to the supplied routine.

        :param prog: the routine to which to add suitable declarations etc.
        :type prog: :py:class:`psyclone.psyir.nodes.Routine`
        :param qr_sym: the symbol representing a quadrature object.
        :type qr_sym: :py:class:`psyclone.psyir.symbols.DataSymbol`
        :param str shape: the shape of the quadrature.

        :raises NotImplementedError: if the quadrature shape is anything \
                                     other than gh_quadrature_xyoz.
        '''
        reader = FortranReader()
        table = prog.symbol_table
        try:
            qr_rule_sym = table.lookup("quadrature_rule")
        except KeyError:
            qr_gaussian_mod = table.new_symbol(
                "quadrature_rule_gaussian_mod", symbol_type=ContainerSymbol)
            qr_gaussian_type = table.new_symbol(
                "quadrature_rule_gaussian_type", symbol_type=DataTypeSymbol,
                datatype=UnresolvedType(),
                interface=ImportInterface(qr_gaussian_mod))
            qr_rule_sym = table.new_symbol("quadrature_rule",
                                           symbol_type=DataSymbol,
                                           datatype=qr_gaussian_type)

        if shape == "gh_quadrature_xyoz":
            order_h = table.lookup_with_tag("element_order_h")
            order_v = table.lookup_with_tag("element_order_v")
            expr = reader.psyir_from_expression(
<<<<<<< HEAD
                f"quadrature_xyoz_type({order_h.name}+3,{order_h.name}+3,"
                f"{order_v.name}+3,{qr_rule_sym.name})",
=======
                f"quadrature_xyoz_type(MAX({order_h.name},{order_v.name})+3, "
                f"{qr_rule_sym.name})",
>>>>>>> 6afc06af
                table)
            prog.addchild(Assignment.create(Reference(qr_sym), expr))

        else:
            raise NotImplementedError(f"Initialisation for quadrature of type "
                                      f"'{shape}' is not yet implemented.")

    @staticmethod
    def kernel_from_metadata(parse_tree, kernel_name):
        '''
        Given an fparser1 parse tree for an LFRic kernel, creates and returns
        a LFRicKern object.

        :param parse_tree: the fparser1 parse tree for the LFRic kernel.
        :type parse_tree: :py:class:`fparser.one.block_statements.BeginSource`
        :param str kernel_name: the name of the kernel contained in the \
            supplied parse tree for which a LFRicKern is to be created.

        :returns: a LFRicKern object describing the LFRic kernel.
        :rtype: :py:class:`psyclone.domain.lfric.LFRicKern`

        :raises ValueError: if an LFRic kernel with the specified name cannot \
                            be found in the supplied parse tree.
        '''
        try:
            ktype = KernelTypeFactory(api="lfric").create(parse_tree,
                                                          name=kernel_name)
        except ParseError as err:
            raise ValueError(
                f"Failed to find kernel '{kernel_name}' in supplied "
                f"code: '{parse_tree}'. Is it a valid LFRic kernel? Original "
                f"error was '{err}'.") from err
        # Construct a LFRicKern using the metadata.
        kern = LFRicKern()
        kern.load_meta(ktype)
        return kern

    def construct_kernel_args(self, prog, kern):
        '''
        Extends the supplied routine with all the declarations and
        initialisation required for the arguments of the supplied kernel.

        :param prog: the routine to which to add the declarations etc.
        :type prog: :py:class:`psyclone.psyir.nodes.Routine`
        :param kern: the kernel for which we are to create arguments.
        :type kern: :py:class:`psyclone.domain.lfric.LFRicKern`

        :returns: object capturing all of the kernel arguments.
        :rtype: :py:class:`psyclone.domain.lfric.KernCallInvokeArgList`

        '''
        const = LFRicConstants()
        # Construct a list of the names of the function spaces that the field
        # argument(s) are on and any operators map between. We use
        # LFRicConstants.specific_function_space()
        # to ensure that any 'wildcard' names in the meta-data are converted to
        # an appropriate, specific function space.
        function_spaces = []
        for fspace in kern.arguments.unique_fss:
            name = fspace.orig_name.lower()
            function_spaces.append(const.specific_function_space(name))
        self._create_function_spaces(prog, set(function_spaces))

        # Construct the argument list and add suitable symbols to the table.
        kern_args = KernCallInvokeArgList(kern, prog.symbol_table)
        kern_args.generate()

        # Initialise field datastructures using the symbols added to the table
        # when setting up the kernel arguments and the information on their
        # respective function spaces extracted from the kernel metadata.
        for sym, space in kern_args.fields:
            self.initialise_field(prog, sym, space)

        for sym, from_space, to_space in kern_args.operators:
            self.initialise_operator(prog, sym, from_space, to_space)

        for qr_sym, shape in kern_args.quadrature_objects:
            self.initialise_quadrature(prog, qr_sym, shape)

        return kern_args


# For automatic API documentation.
__all__ = ["LFRicAlg"]<|MERGE_RESOLUTION|>--- conflicted
+++ resolved
@@ -403,13 +403,8 @@
             order_h = table.lookup_with_tag("element_order_h")
             order_v = table.lookup_with_tag("element_order_v")
             expr = reader.psyir_from_expression(
-<<<<<<< HEAD
                 f"quadrature_xyoz_type({order_h.name}+3,{order_h.name}+3,"
                 f"{order_v.name}+3,{qr_rule_sym.name})",
-=======
-                f"quadrature_xyoz_type(MAX({order_h.name},{order_v.name})+3, "
-                f"{qr_rule_sym.name})",
->>>>>>> 6afc06af
                 table)
             prog.addchild(Assignment.create(Reference(qr_sym), expr))
 
