--- conflicted
+++ resolved
@@ -244,17 +244,10 @@
 
         :param arg: the kernel argument with which the stencil is associated.
         :type arg: :py:class:`psyclone.dynamo0p3.DynKernelArgument`
-<<<<<<< HEAD
-        :param var_accesses: optional `SingleSingleVariableAccessInfo` \
-            instance to store the information about variable accesses.
-        :type var_accesses: \
-            :py:class:`psyclone.core.SingleSingleVariableAccessInfo`
-=======
         :param var_accesses: optional `SingleVariableAccessInfo` \
             instance to store the information about variable accesses.
         :type var_accesses: \
             :py:class:`psyclone.core.SingleVariableAccessInfo`
->>>>>>> 1dea1bc9
 
         '''
         # The maximum branch extent is not specified in the metadata so pass
