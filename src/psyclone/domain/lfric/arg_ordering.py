--- conflicted
+++ resolved
@@ -773,43 +773,6 @@
         if not (scalar_arg.is_scalar or scalar_arg.is_scalar_array):
             raise InternalError(
                 f"Expected argument type to be one of "
-<<<<<<< HEAD
-                f"{const.VALID_SCALAR_NAMES + const.VALID_ARRAY_NAMES} "
-                f"but got '{scalar_arg.argument_type}'")
-
-        # If it's a ScalarArray append the dimensions array
-        # from psyclone.domain.lfric import LFRicTypes
-        # const = LFRicConstants()
-        # text = ('dims_' + scalar_arg.name)
-
-        # dims_sym = self._symtab.find_or_create(
-        #     text, tag=text, symbol_type=DataSymbol,
-        #     datatype=ArrayType(
-        #         LFRicTypes("LFRicIntegerScalarDataType")(),
-        #         [scalar_arg._array_ndims]))
-        # print(dims_sym)
-        # print(dims_sym.name)
-        # arr_type = LFRicTypes("LFRicIntegerScalarDataType")()
-        # self.append_array_reference(array_name=dims_sym.name,
-        #                             indices=[":"],
-        #                             intrinsic_type=arr_type,
-        #                             tag=dims_sym.name,
-        #                             symbol=dims_sym)
-        # self.append(dims_sym, var_accesses, mode=AccessType.READ)
-        if not scalar_arg.is_scalar_array:
-            if scalar_arg.is_literal:
-                # If we have a literal, do not add it to the variable access
-                # information. We do this by providing None as var access.
-                self.append(scalar_arg.name, None, mode=scalar_arg.access,
-                            metadata_posn=scalar_arg.metadata_index)
-                if scalar_arg.precision and var_accesses is not None:
-                    var_accesses.add_access(Signature(scalar_arg.precision),
-                                            AccessType.TYPE_INFO, self._kern)
-            else:
-                self.append(scalar_arg.name, var_accesses,
-                            mode=scalar_arg.access,
-                            metadata_posn=scalar_arg.metadata_index)
-=======
                 f"{const.VALID_SCALAR_NAMES} but got "
                 f"'{scalar_arg.argument_type}'")
 
@@ -824,7 +787,6 @@
         else:
             self.append(scalar_arg.name, var_accesses, mode=scalar_arg.access,
                         metadata_posn=scalar_arg.metadata_index)
->>>>>>> e4ebc9b1
 
     def fs_common(self, function_space, var_accesses=None):
         '''Add function-space related arguments common to LMA operators and
