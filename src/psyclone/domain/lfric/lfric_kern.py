--- conflicted
+++ resolved
@@ -39,22 +39,15 @@
 ''' This module implements the PSyclone LFRic API by specialising the required
     base class Kern in psyGen.py '''
 
-<<<<<<< HEAD
-from collections import OrderedDict, namedtuple
-=======
 from collections import OrderedDict
 from dataclasses import dataclass
 from typing import List
->>>>>>> 9d31d73b
 
 from psyclone.configuration import Config
 from psyclone.core import AccessType
 from psyclone.domain.lfric.kern_call_arg_list import KernCallArgList
-<<<<<<< HEAD
 from psyclone.domain.lfric.lfric_constants import LFRicConstants
 from psyclone.domain.lfric.lfric_symbol_table import LFRicSymbolTable
-=======
->>>>>>> 9d31d73b
 from psyclone.domain.lfric.kern_stub_arg_list import KernStubArgList
 from psyclone.domain.lfric.kernel_interface import KernelInterface
 from psyclone.domain.lfric.lfric_constants import LFRicConstants
@@ -64,19 +57,12 @@
 from psyclone.psyGen import InvokeSchedule, CodedKern, args_filter
 from psyclone.psyir.frontend.fortran import FortranReader
 from psyclone.psyir.frontend.fparser2 import Fparser2Reader
-<<<<<<< HEAD
 from psyclone.psyir.nodes import (
     Loop, Literal, Reference, KernelSchedule, Container, Routine)
 from psyclone.psyir.symbols import (
     DataSymbol, ScalarType, ArrayType, UnsupportedFortranType, DataTypeSymbol,
-    UnresolvedType, ContainerSymbol, UnknownInterface,
+    UnresolvedType, ContainerSymbol, UnknownInterface, INTEGER_TYPE,
     UnresolvedInterface)
-=======
-from psyclone.psyir.nodes import (Loop, Literal, Reference,
-                                  KernelSchedule)
-from psyclone.psyir.symbols import (DataSymbol, ScalarType, ArrayType,
-                                    INTEGER_TYPE)
->>>>>>> 9d31d73b
 
 
 class LFRicKern(CodedKern):
@@ -348,10 +334,10 @@
         # variable name or a literal value.
         freader = FortranReader()
         invoke_schedule = self.ancestor(InvokeSchedule)
-        table = invoke_schedule.symbol_table if invoke_schedule else None
+        symtab = invoke_schedule.symbol_table if invoke_schedule else None
         if "halo" in ktype.iterates_over:
             self._halo_depth = freader.psyir_from_expression(
-                args[-1].text.lower(), symbol_table=table)
+                args[-1].text.lower(), symbol_table=symtab)
             if isinstance(self._halo_depth, Reference):
                 # If we got a Reference, check whether we need to specialise
                 # the associated Symbol.
@@ -368,34 +354,31 @@
 
         # The quadrature-related arguments to a kernel always come last so
         # construct an enumerator with start value -<no. of qr rules>
-<<<<<<< HEAD
         if self.ancestor(InvokeSchedule):
             symtab = self.ancestor(InvokeSchedule).symbol_table
         else:
             symtab = self._stub_symbol_table
-        for idx, shape in enumerate(qr_shapes, -len(qr_shapes)):
-=======
+            
         start_value = -len(qr_shapes)
         if self._halo_depth:
             start_value -= 1
         for idx, shape in enumerate(qr_shapes, start_value):
 
-            qr_arg = args[idx]
-
-            # Use the InvokeSchedule symbol_table to create a unique symbol
-            # name for the whole Invoke.
-            if qr_arg.varname:
-                tag = "AlgArgs_" + qr_arg.text
-                qr_name = table.find_or_create_integer_symbol(qr_arg.varname,
-                                                              tag=tag).name
-            else:
-                # If we don't have a name then we must be doing kernel-stub
-                # generation so create a suitable name.
-                # TODO #719 we don't yet have a symbol table to prevent
-                # clashes.
-                qr_name = "qr_"+shape.split("_")[-1]
-
->>>>>>> 9d31d73b
+            # qr_arg = args[idx]
+
+            # # Use the InvokeSchedule symbol_table to create a unique symbol
+            # # name for the whole Invoke.
+            # if qr_arg.varname:
+            #     tag = "AlgArgs_" + qr_arg.text
+            #     qr_name = table.find_or_create_integer_symbol(qr_arg.varname,
+            #                                                   tag=tag).name
+            # else:
+            #     # If we don't have a name then we must be doing kernel-stub
+            #     # generation so create a suitable name.
+            #     # TODO #719 we don't yet have a symbol table to prevent
+            #     # clashes.
+            #     qr_name = "qr_"+shape.split("_")[-1]
+
             # LFRic api kernels require quadrature rule arguments to be
             # passed in if one or more basis functions are used by the kernel
             # and gh_shape == "gh_quadrature_***".
