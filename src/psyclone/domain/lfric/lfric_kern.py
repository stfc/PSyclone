--- conflicted
+++ resolved
@@ -714,14 +714,8 @@
         :rtype: tuple[Optional[:py:class:`psyclone.psyir.symbols.Symbol`],
                       list[:py:class:`psyclone.psyGen.KernelSchedule`]]
 
-<<<<<<< HEAD
-        :raises GenerationError: if no subroutine matching this kernel can
-            be found in the parse tree of the associated source code.
-
-=======
         :raises GenerationError: if 0 or >1 subroutines matching this kernel
             can be found in the parse tree of the associated source code.
->>>>>>> 47951faf
         '''
         if self._kern_schedules:
             return self._interface_symbol, self._kern_schedules
@@ -778,20 +772,6 @@
         if len(routines) > 1:
             table = routines[0].scope.symbol_table
             sym = table.lookup(self.name)
-        else:
-            sym = None
-
-        self._interface_symbol = sym
-        self._kern_schedules = routines
-
-<<<<<<< HEAD
-        return self._interface_symbol, self._kern_schedules
-=======
-        if len(routines) == 1:
-            sched = routines[0]
-            # TODO #928: We don't validate the arguments yet because the
-            # validation has many false negatives.
-            # self.validate_kernel_code_args(sched.symbol_table)
         else:
             # The kernel name corresponds to an interface block. Find which
             # of the routines matches the precision of the arguments.
@@ -827,10 +807,7 @@
             ksched.addchild(child)
         sched.replace_with(ksched)
 
-        self._kern_schedule = ksched
-
-        return self._kern_schedule
->>>>>>> 47951faf
+        return self._interface_symbol, self._kern_schedules
 
     def validate_kernel_code_args(self, table):
         '''Check that the arguments in the kernel code match the expected
