--- conflicted
+++ resolved
@@ -705,17 +705,15 @@
             table = routines[0].scope.symbol_table
             sym = table.lookup(self.name)
         else:
-<<<<<<< HEAD
             sym = None
 
         new_schedules = []
         for sched in routines:
-            
             # TODO #935 - replace the PSyIR argument data symbols with LFRic data
             # symbols. For the moment we just return the unmodified PSyIR schedule
             # but this should use RaisePSyIR2LFRicKernTrans once KernelInterface
             # is fully functional (#928).
-            ksched = KernelSchedule(sched.name,
+            ksched = KernelSchedule(sched.symbol,
                                     symbol_table=sched.symbol_table.detach())
             for child in sched.pop_all_children():
                 ksched.addchild(child)
@@ -725,38 +723,6 @@
         self._kern_schedule = new_schedules
 
         return sym, self._kern_schedule
-=======
-            # The kernel name corresponds to an interface block. Find which
-            # of the routines matches the precision of the arguments.
-            for routine in routines:
-                try:
-                    # The validity check for the kernel arguments will raise
-                    # an exception if the precisions don't match.
-                    self.validate_kernel_code_args(routine.symbol_table)
-                    sched = routine
-                    break
-                except GenerationError:
-                    pass
-            else:
-                raise GenerationError(
-                    f"Failed to find a kernel implementation with an interface"
-                    f" that matches the invoke of '{self.name}'. (Tried "
-                    f"routines {[item.name for item in routines]}.)")
-
-        # TODO #935 - replace the PSyIR argument data symbols with LFRic data
-        # symbols. For the moment we just return the unmodified PSyIR schedule
-        # but this should use RaisePSyIR2LFRicKernTrans once KernelInterface
-        # is fully functional (#928).
-        ksched = KernelSchedule(sched.symbol,
-                                symbol_table=sched.symbol_table.detach())
-        for child in sched.pop_all_children():
-            ksched.addchild(child)
-        sched.replace_with(ksched)
-
-        self._kern_schedule = ksched
-
-        return self._kern_schedule
->>>>>>> 6aad1d47
 
     def validate_kernel_code_args(self, table):
         '''Check that the arguments in the kernel code match the expected
