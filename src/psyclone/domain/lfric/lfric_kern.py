--- conflicted
+++ resolved
@@ -629,89 +629,6 @@
         psy_module.add(sub_stub)
         return psy_module.root
 
-<<<<<<< HEAD
-    def gen_code(self, parent):
-        '''
-        Generates LFRic (Dynamo 0.3) specific PSy layer code for a call
-        to this user-supplied LFRic kernel.
-
-        :param parent: an f2pygen object that will be the parent of \
-                       f2pygen objects created in this method.
-        :type parent: :py:class:`psyclone.f2pygen.BaseGen`
-
-        :raises GenerationError: if this kernel does not have a supported \
-                        operates-on (currently only "cell_column").
-        :raises GenerationError: if the loop goes beyond the level 1 \
-                        halo and an operator is accessed.
-        :raises GenerationError: if a kernel in the loop has an inc access \
-                        and the loop is not coloured but is within an OpenMP \
-                        parallel region.
-
-        '''
-        # Check operates-on (iteration space) before generating code
-        const = LFRicConstants()
-
-        # Get configuration for valid argument kinds
-        api_config = Config.get().api_conf("dynamo0.3")
-
-        if self.iterates_over in ['cell_column']:
-            parent.add(DeclGen(parent, datatype="integer",
-                            kind=api_config.default_kind["integer"],
-                            entity_decls=["cell"]))
-        elif self.iterates_over in ['dof']:
-            parent.add(DeclGen(parent, datatype="integer",
-                            kind=api_config.default_kind["integer"],
-                            entity_decls=["df"]))
-        elif self.iterates_over not in const.USER_KERNEL_ITERATION_SPACES:
-            raise GenerationError(
-                f"The LFRic API supports calls to user-supplied kernels that "
-                f"operate on one of {const.USER_KERNEL_ITERATION_SPACES}, but "
-                f"kernel '{self.name}' operates on '{self.iterates_over}'.")
-
-        # Import here to avoid circular dependency
-        # pylint: disable=import-outside-toplevel
-        from psyclone.domain.lfric import LFRicLoop
-        parent_loop = self.ancestor(LFRicLoop)
-
-        # Check whether this kernel reads from an operator
-        op_args = parent_loop.args_filter(
-            arg_types=const.VALID_OPERATOR_NAMES,
-            arg_accesses=[AccessType.READ, AccessType.READWRITE])
-        if op_args:
-            # It does. We must check that our parent loop does not
-            # go beyond the L1 halo.
-            if parent_loop.upper_bound_name == "cell_halo" and \
-               parent_loop.upper_bound_halo_depth > 1:
-                raise GenerationError(
-                    f"Kernel '{self._name}' reads from an operator and "
-                    f"therefore cannot be used for cells beyond the level 1 "
-                    f"halo. However the containing loop goes out to level "
-                    f"{parent_loop.upper_bound_halo_depth}")
-
-        if not self.is_coloured():
-            # This kernel call has not been coloured
-            #  - is it OpenMP parallel, i.e. are we a child of
-            # an OpenMP directive?
-            if self.is_openmp_parallel():
-                try:
-                    # It is OpenMP parallel - does it have an argument
-                    # with INC access?
-                    arg = self.incremented_arg()
-                except FieldNotFoundError:
-                    arg = None
-                if arg:
-                    raise GenerationError(f"Kernel '{self._name}' has an "
-                                          f"argument with INC access and "
-                                          f"therefore must be coloured in "
-                                          f"order to be parallelised with "
-                                          f"OpenMP.")
-
-        parent.add(CommentGen(parent, ""))
-
-        super().gen_code(parent)
-
-=======
->>>>>>> cff382dc
     def get_kernel_schedule(self):
         '''Returns a PSyIR Schedule representing the kernel code. The base
         class creates the PSyIR schedule on first invocation which is
