# -----------------------------------------------------------------------------
# BSD 3-Clause License
#
# Copyright (c) 2017-2021, Science and Technology Facilities Council.
# All rights reserved.
#
# Redistribution and use in source and binary forms, with or without
# modification, are permitted provided that the following conditions are met:
#
# * Redistributions of source code must retain the above copyright notice, this
#   list of conditions and the following disclaimer.
#
# * Redistributions in binary form must reproduce the above copyright notice,
#   this list of conditions and the following disclaimer in the documentation
#   and/or other materials provided with the distribution.
#
# * Neither the name of the copyright holder nor the names of its
#   contributors may be used to endorse or promote products derived from
#   this software without specific prior written permission.
#
# THIS SOFTWARE IS PROVIDED BY THE COPYRIGHT HOLDERS AND CONTRIBUTORS
# "AS IS" AND ANY EXPRESS OR IMPLIED WARRANTIES, INCLUDING, BUT NOT
# LIMITED TO, THE IMPLIED WARRANTIES OF MERCHANTABILITY AND FITNESS
# FOR A PARTICULAR PURPOSE ARE DISCLAIMED. IN NO EVENT SHALL THE
# COPYRIGHT HOLDER OR CONTRIBUTORS BE LIABLE FOR ANY DIRECT, INDIRECT,
# INCIDENTAL, SPECIAL, EXEMPLARY, OR CONSEQUENTIAL DAMAGES (INCLUDING,
# BUT NOT LIMITED TO, PROCUREMENT OF SUBSTITUTE GOODS OR SERVICES;
# LOSS OF USE, DATA, OR PROFITS; OR BUSINESS INTERRUPTION) HOWEVER
# CAUSED AND ON ANY THEORY OF LIABILITY, WHETHER IN CONTRACT, STRICT
# LIABILITY, OR TORT (INCLUDING NEGLIGENCE OR OTHERWISE) ARISING IN
# ANY WAY OUT OF THE USE OF THIS SOFTWARE, EVEN IF ADVISED OF THE
# POSSIBILITY OF SUCH DAMAGE.
# -----------------------------------------------------------------------------
# Authors R. W. Ford, A. R. Porter and S. Siso, STFC Daresbury Lab
# Modified I. Kavcic and A. Coughtrie, Met Office
# Modified J. Henrichs, Bureau of Meteorology

'''This module implements a class that manages the argument for a kernel
call. It especially adds all implicitly required parameters.
'''

from __future__ import print_function, absolute_import

from collections import namedtuple

from psyclone import psyGen
from psyclone.core import AccessType, Signature
from psyclone.domain.lfric import (ArgOrdering, LFRicArgDescriptor)
from psyclone.errors import GenerationError, InternalError


class KernCallArgList(ArgOrdering):
    # pylint: disable=too-many-public-methods
    # TODO: #845 Check that all implicit variables have the right type.
    '''Creates the argument list required to call kernel "kern" from the
    PSy-layer and captures the positions of the following arguments in
    the argument list: nlayers, number of quadrature points and number
    of degrees of freedom. The ordering and type of arguments is
    captured by the base class.

    :param kern: The kernel that is being called.
    :type kern: :py:class:`psyclone.dynamo0p3.DynKern`

    '''
    NdfInfo = namedtuple("NdfInfo", ["position", "function_space"])

    def __init__(self, kern):
        super(KernCallArgList, self).__init__(kern)
        self._nlayers_positions = []
        self._nqp_positions = []
        self._ndf_positions = []

    def cell_position(self, var_accesses=None):
        '''Adds a cell argument to the argument list and if supplied stores
        this access in var_accesses.

        :param var_accesses: optional VariablesAccessInfo instance to store \
            the information about variable accesses.
        :type var_accesses: \
            :py:class:`psyclone.core.access_info.VariablesAccessInfo`
        '''
        self.append(self._cell_ref_name(var_accesses))

    def cell_map(self, var_accesses=None):
        '''Add cell-map and related cell counts (for inter-grid kernels)
        to the argument list. If supplied it also stores these accesses to the
        var_access object.

        :param var_accesses: optional VariablesAccessInfo instance to store \
            the information about variable accesses.
        :type var_accesses: \
            :py:class:`psyclone.core.access_info.VariablesAccessInfo`

        '''
        symtab = self._kern.root.symbol_table
        cargs = psyGen.args_filter(self._kern.args, arg_meshes=["gh_coarse"])
        carg = cargs[0]
        fargs = psyGen.args_filter(self._kern.args, arg_meshes=["gh_fine"])
        farg = fargs[0]
        base_name = "cell_map_" + carg.name
        map_name = symtab.symbol_from_tag(base_name).name
        # Add the cell map to our argument list
        self.append("{0}(:,:,{1})".format(map_name,
                                          self._cell_ref_name(var_accesses)),
                    var_accesses=var_accesses)
        # No. of fine cells per coarse cell in x
        base_name = "ncpc_{0}_{1}_x".format(farg.name, carg.name)
        ncellpercellx = symtab.symbol_from_tag(base_name).name
        self.append(ncellpercellx, var_accesses)
        # No. of fine cells per coarse cell in y
        base_name = "ncpc_{0}_{1}_y".format(farg.name, carg.name)
        ncellpercelly = symtab.symbol_from_tag(base_name).name
        self.append(ncellpercelly, var_accesses)
        # No. of columns in the fine mesh
        base_name = "ncell_{0}".format(farg.name)
        ncell_fine = symtab.symbol_from_tag(base_name).name
        self.append(ncell_fine, var_accesses)

    def mesh_height(self, var_accesses=None):
        '''Add mesh height (nlayers) to the argument list and if supplied
        stores this access in var_accesses.

        :param var_accesses: optional VariablesAccessInfo instance to store \
            the information about variable accesses.
        :type var_accesses: \
            :py:class:`psyclone.core.access_info.VariablesAccessInfo`

        '''
        nlayers_name = \
            self._kern.root.symbol_table.symbol_from_tag("nlayers").name
        self.append(nlayers_name, var_accesses)
        self._nlayers_positions.append(self.num_args)

    # TODO uncomment this method when ensuring we only pass ncell3d once
    # to any given kernel.
    # def mesh_ncell3d(self):
    #     ''' Add the number of cells in the full 3D mesh to the argument
    #     list '''
    #     ncell3d_name = self._name_space_manager.create_name(
    #         root_name="ncell_3d", context="PSyVars", label="ncell3d")
    #     self.append(ncell3d_name)

    def mesh_ncell2d(self, var_accesses=None):
        '''Add the number of columns in the mesh to the argument list and if
        supplied stores this access in var_accesses.

        :param var_accesses: optional VariablesAccessInfo instance to store \
            the information about variable accesses.
        :type var_accesses: \
            :py:class:`psyclone.core.access_info.VariablesAccessInfo`

        '''
        ncell2d_name = \
            self._kern.root.symbol_table.symbol_from_tag("ncell_2d").name
        self.append(ncell2d_name, var_accesses)

    def cma_operator(self, arg, var_accesses=None):
        '''Add the CMA operator and associated scalars to the argument
        list and optionally add them to the variable access
        information.

        :param arg: the CMA operator argument.
        :type arg: :py:class:`psyclone.dynamo0p3.DynKernelArgument`
        :param var_accesses: optional VariablesAccessInfo instance to store \
            the information about variable accesses.
        :type var_accesses: \
            :py:class:`psyclone.core.access_info.VariablesAccessInfo`

        '''
        components = ["matrix"]
        # Avoid circular import:
        # pylint: disable=import-outside-toplevel
        from psyclone.dynamo0p3 import DynCMAOperators
        if arg.function_space_to.orig_name != (arg.function_space_from.
                                               orig_name):
            components += DynCMAOperators.cma_diff_fs_params
        else:
            components += DynCMAOperators.cma_same_fs_params
        for component in components:
            name = self._kern.root.symbol_table.symbol_from_tag(
                arg.name + "_" + component).name
            # Matrix is an output parameter, the rest are input
            if component == "matrix":
                mode = AccessType.WRITE
            else:
                mode = AccessType.READ
            self.append(name, var_accesses, mode=mode)

    def field_vector(self, argvect, var_accesses=None):
        '''Add the field vector associated with the argument 'argvect' to the
        argument list. If supplied it also stores these accesses to the
        var_access object.

        :param argvect: the field vector to add.
        :type argvect: :py:class:`psyclone.dynamo0p3.DynKernelArgument`
        :param var_accesses: optional VariablesAccessInfo instance to store \
            the information about variable accesses.
        :type var_accesses: \
            :py:class:`psyclone.core.access_info.VariablesAccessInfo`

        '''
        # the range function below returns values from
        # 1 to the vector size which is what we
        # require in our Fortran code
        for idx in range(1, argvect.vector_size + 1):
            text = argvect.proxy_name + "(" + str(idx) + ")%data"
            self.append(text)
        if var_accesses is not None:
            # We add the whole field-vector, not the individual accesses.
            var_accesses.add_access(Signature(argvect.name), argvect.access,
                                    self._kern)

    def field(self, arg, var_accesses=None):
        '''Add the field array associated with the argument 'arg' to the
        argument list. If supplied it also stores this access in var_accesses.

        :param arg: the field to be added.
        :type arg: :py:class:`psyclone.dynamo0p3.DynKernelArgument`
        :param var_accesses: optional VariablesAccessInfo instance to store \
            the information about variable accesses.
        :type var_accesses: \
            :py:class:`psyclone.core.access_info.VariablesAccessInfo`

        '''
        text = arg.proxy_name + "%data"
        # Add the field object arg%name and not just the proxy part
        # as being read.
        self.append(text, var_accesses, var_access_name=arg.name,
                    mode=arg.access)

    def stencil_unknown_extent(self, arg, var_accesses=None):
        '''Add stencil information to the argument list associated with the
        argument 'arg' if the extent is unknown. If supplied it also stores
        this access in var_accesses.

        :param arg: the kernel argument with which the stencil is associated.
        :type arg: :py:class:`psyclone.dynamo0p3.DynKernelArgument`
        :param var_accesses: optional VariablesAccessInfo instance to store \
            the information about variable accesses.
        :type var_accesses: \
            :py:class:`psyclone.core.access_info.VariablesAccessInfo`

        '''
        # The extent is not specified in the metadata so pass the value in
        # Import here to avoid circular dependency
        # pylint: disable=import-outside-toplevel
        from psyclone.dynamo0p3 import DynStencils
        var_name = DynStencils.dofmap_size_name(self._kern.root.symbol_table,
                                                arg)
        name = "{0}({1})".format(var_name, self._cell_ref_name(var_accesses))
        self.append(name, var_accesses, var_access_name=var_name)

    def stencil_2d_unknown_extent(self, arg, var_accesses=None):
        '''Add 2D stencil information to the argument list associated with the
        argument 'arg' if the extent is unknown. If supplied it also stores
        this access in var_accesses.

        :param arg: the kernel argument with which the stencil is associated.
        :type arg: :py:class:`psyclone.dynamo0p3.DynKernelArgument`
        :param var_accesses: optional VariablesAccessInfo instance to store \
            the information about variable accesses.
        :type var_accesses: \
            :py:class:`psyclone.core.access_info.VariablesAccessInfo`

        '''
        # The extent is not specified in the metadata so pass the value in
        # Import here to avoid circular dependency
        # pylint: disable=import-outside-toplevel
        from psyclone.dynamo0p3 import DynStencils
        var_name = DynStencils.dofmap_size_name(self._kern.root.symbol_table,
                                                arg)
        name = "{0}(:,{1})".format(var_name,
                                   self._cell_ref_name(var_accesses))
        self.append(name, var_accesses, var_access_name=var_name)

    def stencil_2d_max_extent(self, arg, var_accesses=None):
        '''Add the maximum branch extent for a 2D stencil associated with the
        argument 'arg' to the argument list. If supplied it also stores this
        in var_accesses.

        :param arg: the kernel argument with which the stencil is associated.
        :type arg: :py:class:`pclone.dynamo0p3.DynKernelArgument`
<<<<<<< HEAD
        :param var_accesses: optional SingleSingleVariableAccessInfo instance \
=======
        :param var_accesses: optional SingleVariableAccessInfo instance \
>>>>>>> 1dea1bc9
            to store the information about variable accesses.
        :type var_accesses: \
            :py:class:1psyclone.core.access_info.SingleVariableAccessInfo`

        '''
        # The maximum branch extent is not specified in the metadata so pass
        # the value in.
        # Import here to avoid circular dependency
        # pylint: disable=import-outside-toplevel
        from psyclone.dynamo0p3 import DynStencils
        name = DynStencils.max_branch_length_name(
            self._kern.root.symbol_table, arg)
        self.append(name, var_accesses)

    def stencil_unknown_direction(self, arg, var_accesses=None):
        '''Add stencil information to the argument list associated with the
        argument 'arg' if the direction is unknown (i.e. it's being supplied
        in a variable). If supplied it also stores this access in
        var_accesses.

        :param arg: the kernel argument with which the stencil is associated.
        :type arg: :py:class:`psyclone.dynamo0p3.DynKernelArgument`
        :param var_accesses: optional VariablesAccessInfo instance to store \
            the information about variable accesses.
        :type var_accesses: \
            :py:class:`psyclone.core.access_info.VariablesAccessInfo`

        '''
        # the direction of the stencil is not known so pass the value in
        name = arg.stencil.direction_arg.varname
        self.append(name, var_accesses)

    def stencil(self, arg, var_accesses=None):
        '''Add general stencil information associated with the argument 'arg'
        to the argument list. If supplied it also stores this access in
        var_accesses.

        :param arg: the meta-data description of the kernel \
            argument with which the stencil is associated.
        :type arg: :py:class:`psyclone.dynamo0p3.DynKernelArgument`
        :param var_accesses: optional VariablesAccessInfo instance to store \
            the information about variable accesses.
        :type var_accesses: \
            :py:class:`psyclone.core.access_info.VariablesAccessInfo`

        '''
        # add in stencil dofmap
        # Import here to avoid circular dependency
        # pylint: disable=import-outside-toplevel
        from psyclone.dynamo0p3 import DynStencils
        var_name = DynStencils.dofmap_name(self._kern.root.symbol_table, arg)
        name = "{0}(:,:,{1})".format(var_name,
                                     self._cell_ref_name(var_accesses))
        self.append(name, var_accesses, var_access_name=var_name)

    def stencil_2d(self, arg, var_accesses=None):
        '''Add general 2D stencil information associated with the argument
        'arg' to the argument list. If supplied it also stores this access in
        var_accesses.

        :param arg: the meta-data description of the kernel \
            argument with which the stencil is associated.
        :type arg: :py:class:`psyclone.dynamo0p3.DynKernelArgument`
        :param var_accesses: optional VariablesAccessInfo instance to store \
            the information about variable accesses.
        :type var_accesses: \
            :py:class:`psyclone.core.access_info.VariablesAccessInfo`

        '''
        # The stencil_2D differs from the stencil in that the direction
        # of the branch is baked into the stencil_dofmap array.
        # The array dimensions are thus (dof_in_cell, cell_in_branch,
        # branch_in_stencil) where the branch_in_stencil is always ordered
        # West, South, East, North which is standard in LFRic. This allows
        # for knowledge of what direction a stencil cell is in relation
        # to the center even when the stencil is truncated at boundaries.
        # Import here to avoid circular dependency
        # pylint: disable=import-outside-toplevel
        from psyclone.dynamo0p3 import DynStencils
        var_name = DynStencils.dofmap_name(self._kern.root.symbol_table, arg)
        name = "{0}(:,:,:,{1})".format(var_name,
                                       self._cell_ref_name(var_accesses))
        self.append(name, var_accesses, var_access_name=var_name)

    def operator(self, arg, var_accesses=None):
        '''Add the operator arguments to the argument list. If supplied it
        also stores this access in var_accesses.

        :param arg: the meta-data description of the operator.
        :type arg: :py:class:`psyclone.dynamo0p3.DynKernelArgument`
        :param var_accesses: optional VariablesAccessInfo instance to store \
            the information about variable accesses.
        :type var_accesses: \
            :py:class:`psyclone.core.access_info.VariablesAccessInfo`

        '''
        # TODO we should only be including ncell_3d once in the argument
        # list but this adds it for every operator
        self.append(arg.proxy_name_indexed + "%ncell_3d", var_accesses,
                    mode=AccessType.READ)
        self.append(arg.proxy_name_indexed + "%local_stencil", var_accesses,
                    mode=AccessType.WRITE)

    def fs_common(self, function_space, var_accesses=None):
        '''Add function-space related arguments common to LMA operators and
        fields. If supplied it also stores this access in var_accesses.

        :param function_space: the function space for which the related \
            arguments common to LMA operators and fields are added.
        :type function_space: :py:class:`psyclone.domain.lfric.FunctionSpace`
        :param var_accesses: optional VariablesAccessInfo instance to store \
            the information about variable accesses.
        :type var_accesses: \
            :py:class:`psyclone.core.access_info.VariablesAccessInfo`

        '''
        super(KernCallArgList, self).fs_common(function_space, var_accesses)
        self._ndf_positions.append(
            KernCallArgList.NdfInfo(position=self.num_args,
                                    function_space=function_space.orig_name))

    def fs_compulsory_field(self, function_space, var_accesses=None):
        '''Add compulsory arguments associated with this function space to
        the list. If supplied it also stores this access in var_accesses.

        :param function_space: the function space for which the compulsory \
            arguments are added.
        :type function_space: :py:class:`psyclone.domain.lfric.FunctionSpace`
        :param var_accesses: optional VariablesAccessInfo instance to store \
            the information about variable accesses.
        :type var_accesses: \
            :py:class:`psyclone.core.access_info.VariablesAccessInfo`

        '''
        undf_name = function_space.undf_name
        self.append(undf_name, var_accesses)
        map_name = function_space.map_name
        if self._kern.iterates_over == 'domain':
            # This kernel takes responsibility for iterating over cells so
            # pass the whole dofmap.
            self.append("{0}".format(map_name),
                        var_accesses, var_access_name=map_name)
        else:
            # Pass the dofmap for the cell column
            self.append("{0}(:,{1})".format(map_name,
                                            self._cell_ref_name(var_accesses)),
                        var_accesses, var_access_name=map_name)

    def fs_intergrid(self, function_space, var_accesses=None):
        '''Add function-space related arguments for an intergrid kernel.
        If supplied it also stores this access in var_accesses.

        :param function_space: the function space for which to add arguments
        :type function_space: :py:class:`psyclone.domain.lfric.FunctionSpace`
        :param var_accesses: optional VariablesAccessInfo instance to store \
            the information about variable accesses.
        :type var_accesses: \
            :py:class:`psyclone.core.access_info.VariablesAccessInfo`

        '''
        # Is this FS associated with the coarse or fine mesh? (All fields
        # on a given mesh must be on the same FS.)
        arg = self._kern.arguments.get_arg_on_space(function_space)
        if arg.mesh == "gh_fine":
            # For the fine mesh, we need ndf, undf and the *whole*
            # dofmap
            self.fs_common(function_space, var_accesses=var_accesses)
            undf_name = function_space.undf_name
            self.append(undf_name, var_accesses)
            map_name = function_space.map_name
            self.append(map_name, var_accesses)
        else:
            # For the coarse mesh we only need undf and the dofmap for
            # the current column
            self.fs_compulsory_field(function_space,
                                     var_accesses=var_accesses)

    def basis(self, function_space, var_accesses=None):
        '''Add basis function information for this function space to the
        argument list and optionally to the variable access information.

        :param function_space: the function space for which the basis \
                               function is required.
        :type function_space: :py:class:`psyclone.domain.lfric.FunctionSpace`
        :param var_accesses: optional VariablesAccessInfo instance to store \
            the information about variable accesses.
        :type var_accesses: \
            :py:class:`psyclone.core.access_info.VariablesAccessInfo`

        '''
        for rule in self._kern.qr_rules.values():
            basis_name = function_space.get_basis_name(qr_var=rule.psy_name)
            self.append(basis_name, var_accesses)

        if "gh_evaluator" in self._kern.eval_shapes:
            # We are dealing with an evaluator and therefore need as many
            # basis functions as there are target function spaces.
            for fs_name in self._kern.eval_targets:
                # The associated FunctionSpace object is the first item in
                # the tuple dict entry associated with the name of the target
                # function space
                fspace = self._kern.eval_targets[fs_name][0]
                basis_name = function_space.get_basis_name(on_space=fspace)
                self.append(basis_name, var_accesses)

    def diff_basis(self, function_space, var_accesses=None):
        '''Add differential basis information for the function space to the
        argument list. If supplied it also stores this access in
        var_accesses.

        :param function_space: the function space for which the differential \
            basis functions are required.
        :type function_space: :py:class:`psyclone.domain.lfric.FunctionSpace`
        :param var_accesses: optional VariablesAccessInfo instance to store \
            the information about variable accesses.
        :type var_accesses: \
            :py:class:`psyclone.core.access_info.VariablesAccessInfo`

        '''
        for rule in self._kern.qr_rules.values():
            diff_basis_name = function_space.get_diff_basis_name(
                qr_var=rule.psy_name)
            self.append(diff_basis_name, var_accesses)

        if "gh_evaluator" in self._kern.eval_shapes:
            # We are dealing with an evaluator and therefore need as many
            # basis functions as there are target function spaces.
            for fs_name in self._kern.eval_targets:
                # The associated FunctionSpace object is the first item in
                # the tuple dict entry associated with the name of the target
                # function space
                fspace = self._kern.eval_targets[fs_name][0]
                diff_basis_name = function_space.get_diff_basis_name(
                    on_space=fspace)
                self.append(diff_basis_name, var_accesses)

    def field_bcs_kernel(self, function_space, var_accesses=None):
        '''Implement the boundary_dofs array fix for a field. If supplied it
        also stores this access in var_accesses.

        :param function_space: the function space for which boundary dofs \
            are required.
        :type function_space: :py:class:`psyclone.domain.lfric.FunctionSpace`
        :param var_accesses: optional VariablesAccessInfo instance to store \
            the information about variable accesses.
        :type var_accesses: \
            :py:class:`psyclone.core.access_info.VariablesAccessInfo`

        :raises GenerationError: if the bcs kernel does not contain \
            a field as argument (but e.g. an operator).

        '''
        fspace = None
        for fspace in self._kern.arguments.unique_fss:
            if fspace.orig_name == "any_space_1":
                break
        farg = self._kern.arguments.get_arg_on_space(fspace)
        # Sanity check - expect the enforce_bc_code kernel to only have
        # a field argument.
        if not farg.is_field:
            raise GenerationError(
                "Expected an argument of {0} type from which to look-up "
                "boundary dofs for kernel {1} but got '{2}'".
                format(LFRicArgDescriptor.VALID_FIELD_NAMES,
                       self._kern.name, farg.argument_type))

        base_name = "boundary_dofs_" + farg.name
        name = self._kern.root.symbol_table.symbol_from_tag(base_name).name
        self.append(name, var_accesses)

    def operator_bcs_kernel(self, function_space, var_accesses=None):
        '''Supply necessary additional arguments for the kernel that
        applies boundary conditions to a LMA operator. If supplied it
        also stores this access in var_accesses.

        :param function_space: unused, only for consistency with base class.
        :type function_space: :py:class:`psyclone.dynamo3.FunctionSpace`
        :param var_accesses: optional VariablesAccessInfo instance to store \
            the information about variable accesses.
        :type var_accesses: \
            :py:class:`psyclone.core.access_info.VariablesAccessInfo`

        '''
        # This kernel has only a single LMA operator as argument.
        # Checks for this are performed in ArgOrdering.generate()
        op_arg = self._kern.arguments.args[0]
        base_name = "boundary_dofs_" + op_arg.name
        name = self._kern.root.symbol_table.symbol_from_tag(base_name).name
        self.append(name, var_accesses)

    def mesh_properties(self, var_accesses=None):
        '''Provide the kernel arguments required for the mesh properties
        specified in the kernel metadata. If supplied it also stores this
        access in var_accesses.

        :param var_accesses: optional VariablesAccessInfo instance to store \
            the information about variable accesses.
        :type var_accesses: \
            :py:class:`psyclone.core.access_info.VariablesAccessInfo`

        '''
        if self._kern.mesh.properties:
            # Avoid circular import:
            # pylint: disable=import-outside-toplevel
            from psyclone.dynamo0p3 import LFRicMeshProperties
            self.extend(LFRicMeshProperties(self._kern).
                        kern_args(stub=False, var_accesses=var_accesses))

    def quad_rule(self, var_accesses=None):
        '''Add quadrature-related information to the kernel argument list.
        Adds the necessary arguments to the argument list, and optionally
        adds variable access information to the var_accesses object.

        :param var_accesses: optional VariablesAccessInfo instance to store \
            the information about variable accesses.
        :type var_accesses: \
            :py:class:`psyclone.core.access_info.VariablesAccessInfo`

        '''
        # The QR shapes that this routine supports
        supported_qr_shapes = ["gh_quadrature_xyoz", "gh_quadrature_edge",
                               "gh_quadrature_face"]

        for shape, rule in self._kern.qr_rules.items():
            if shape == "gh_quadrature_xyoz":
                # XYoZ quadrature requires the number of quadrature points in
                # the horizontal and in the vertical.
                self._nqp_positions.append(
                    {"horizontal": self.num_args + 1,
                     "vertical": self.num_args + 2})
                self.extend(rule.kernel_args, var_accesses)

            elif shape == "gh_quadrature_edge":
                # TODO #705 support transformations supplying the number of
                # quadrature points for edge quadrature.
                self.extend(rule.kernel_args, var_accesses)
            elif shape == "gh_quadrature_face":
                # TODO #705 support transformations supplying the number of
                # quadrature points for face quadrature.
                self.extend(rule.kernel_args, var_accesses)
            else:
                raise NotImplementedError(
                    "quad_rule: no support implemented for quadrature with a "
                    "shape of '{0}'. Supported shapes are: {1}.".format(
                        shape, supported_qr_shapes))

    @property
    def nlayers_positions(self):
        ''':returns: the position(s) in the argument list of the \
            variable(s) that passes the number of layers. The generate \
            method must be called first.
        :rtype: list of int.

        :raises InternalError: if the generate() method has not been called.

        '''
        if not self._generate_called:
            raise InternalError(
                "KernCallArgList: the generate() method should be called "
                "before the nlayers_positions() method")
        return self._nlayers_positions

    @property
    def nqp_positions(self):
        ''':return: the positions in the argument list of the variables that \
            pass the number of quadrature points. The number and type of \
            these will change depending on the type of quadrature. A list \
            of dictionaries is returned with the quadrature types \
            being the keys to the dictionaries and their position in the \
            argument list being the values. At the moment only XYoZ is \
            supported (which has horizontal and vertical quadrature \
            points). The generate method must be called first.
        :rtype: [{str: int, ...}]

        :raises InternalError: if the generate() method has not been \
        called.

        '''
        if not self._generate_called:
            raise InternalError(
                "KernCallArgList: the generate() method should be called "
                "before the nqp_positions() method")
        return self._nqp_positions

    @property
    def ndf_positions(self):
        ''':return: the position(s) in the argument list and the function \
            space(s) associated with the variable(s) that pass(es) the \
            number of degrees of freedom for the function space. The \
            generate method must be called first.
        :rtype: list of namedtuple (position=int, function_space=str).

        :raises InternalError: if the generate() method has not been \
            called.

        '''
        if not self._generate_called:
            raise InternalError(
                "KernCallArgList: the generate() method should be called "
                "before the ndf_positions() method")
        return self._ndf_positions

    def _cell_ref_name(self, var_accesses=None):
        '''Utility routine which determines whether to return the cell value
        or the colourmap lookup value. If supplied it also stores this access
        in var_accesses.

        :param var_accesses: optional VariablesAccessInfo instance to store \
            the information about variable accesses.
        :type var_accesses: \
            :py:class:`psyclone.core.access_info.VariablesAccessInfo`

        :returns: the Fortran code needed to access the current cell index.
        :rtype: str

        '''
        if self._kern.is_coloured():
            if var_accesses is not None:
                var_accesses.add_access(Signature("colour"), AccessType.READ,
                                        self._kern)
                var_accesses.add_access(Signature("cell"), AccessType.READ,
                                        self._kern)
                var_accesses.add_access(Signature(self._kern.colourmap),
                                        AccessType.READ,
                                        self._kern, ["colour", "cell"])
            return self._kern.colourmap + "(colour, cell)"

        if var_accesses is not None:
            var_accesses.add_access(Signature("cell"), AccessType.READ,
                                    self._kern)

        return "cell"


# ============================================================================
# For automatic documentation creation:
__all__ = ["KernCallArgList"]<|MERGE_RESOLUTION|>--- conflicted
+++ resolved
@@ -280,11 +280,7 @@
 
         :param arg: the kernel argument with which the stencil is associated.
         :type arg: :py:class:`pclone.dynamo0p3.DynKernelArgument`
-<<<<<<< HEAD
-        :param var_accesses: optional SingleSingleVariableAccessInfo instance \
-=======
         :param var_accesses: optional SingleVariableAccessInfo instance \
->>>>>>> 1dea1bc9
             to store the information about variable accesses.
         :type var_accesses: \
             :py:class:1psyclone.core.access_info.SingleVariableAccessInfo`
