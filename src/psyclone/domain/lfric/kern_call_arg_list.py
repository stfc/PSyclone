# -----------------------------------------------------------------------------
# BSD 3-Clause License
#
# Copyright (c) 2017-2023, Science and Technology Facilities Council.
# All rights reserved.
#
# Redistribution and use in source and binary forms, with or without
# modification, are permitted provided that the following conditions are met:
#
# * Redistributions of source code must retain the above copyright notice, this
#   list of conditions and the following disclaimer.
#
# * Redistributions in binary form must reproduce the above copyright notice,
#   this list of conditions and the following disclaimer in the documentation
#   and/or other materials provided with the distribution.
#
# * Neither the name of the copyright holder nor the names of its
#   contributors may be used to endorse or promote products derived from
#   this software without specific prior written permission.
#
# THIS SOFTWARE IS PROVIDED BY THE COPYRIGHT HOLDERS AND CONTRIBUTORS
# "AS IS" AND ANY EXPRESS OR IMPLIED WARRANTIES, INCLUDING, BUT NOT
# LIMITED TO, THE IMPLIED WARRANTIES OF MERCHANTABILITY AND FITNESS
# FOR A PARTICULAR PURPOSE ARE DISCLAIMED. IN NO EVENT SHALL THE
# COPYRIGHT HOLDER OR CONTRIBUTORS BE LIABLE FOR ANY DIRECT, INDIRECT,
# INCIDENTAL, SPECIAL, EXEMPLARY, OR CONSEQUENTIAL DAMAGES (INCLUDING,
# BUT NOT LIMITED TO, PROCUREMENT OF SUBSTITUTE GOODS OR SERVICES;
# LOSS OF USE, DATA, OR PROFITS; OR BUSINESS INTERRUPTION) HOWEVER
# CAUSED AND ON ANY THEORY OF LIABILITY, WHETHER IN CONTRACT, STRICT
# LIABILITY, OR TORT (INCLUDING NEGLIGENCE OR OTHERWISE) ARISING IN
# ANY WAY OUT OF THE USE OF THIS SOFTWARE, EVEN IF ADVISED OF THE
# POSSIBILITY OF SUCH DAMAGE.
# -----------------------------------------------------------------------------
# Authors R. W. Ford, A. R. Porter and S. Siso, STFC Daresbury Lab
# Modified I. Kavcic and A. Coughtrie, Met Office
# Modified J. Henrichs, Bureau of Meteorology

'''This module implements a class that manages the argument for a kernel
call. It especially adds all implicitly required parameters.
It creates the argument in two formats: first as a list of strings, but also
as a list of PSyIR nodes. TODO #1930: the support for the string format
should be removed as we migrate to use PSyIR in LFRic.
'''

from collections import namedtuple

from psyclone import psyGen
from psyclone.core import AccessType, Signature
from psyclone.domain.lfric import ArgOrdering, LFRicConstants
# Avoid circular import:
from psyclone.domain.lfric.lfric_types import LFRicTypes
from psyclone.errors import GenerationError, InternalError
from psyclone.psyir.nodes import (ArrayOfStructuresReference, Literal,
                                  Reference, StructureReference)
from psyclone.psyir.symbols import (ArrayType, DataSymbol, DataTypeSymbol,
                                    DeferredType, ContainerSymbol,
                                    ImportInterface, INTEGER_SINGLE_TYPE,
                                    ScalarType)

# psyir has classes created at runtime
# pylint: disable=no-member
# pylint: disable=too-many-lines


class KernCallArgList(ArgOrdering):
    # pylint: disable=too-many-public-methods
    # TODO: #845 Check that all implicit variables have the right type.
    '''Creates the argument list required to call kernel "kern" from the
    PSy-layer and captures the positions of the following arguments in
    the argument list: nlayers, number of quadrature points and number
    of degrees of freedom. The ordering and type of arguments is
    captured by the base class.

    :param kern: The kernel that is being called.
    :type kern: :py:class:`psyclone.dynamo0p3.DynKern`

    '''
    NdfInfo = namedtuple("NdfInfo", ["position", "function_space"])

    def __init__(self, kern):
        super().__init__(kern)
        self._nlayers_positions = []
        self._nqp_positions = []
        self._ndf_positions = []

    @staticmethod
    def _map_type_to_precision(data_type):
        '''This function return the precision required for the various
        LFRic types.

        :param str data_type: the name of the field type.

        :returns: the precision as defined in domain.lfric.lfric_types \
            (one of R_SOLVER, R_TRAN, R_DEF).
        :rtype: :py:class:`psyclone.psyir.symbols.DataSymbol`

        '''
<<<<<<< HEAD
        const = LFRicConstants()
        for module_info in const.DATA_TYPE_MAP.values():
            if module_info["type"] == data_type:
                return LFRicTypes(module_info["kind"].upper())

        valid = [module_info["type"]
                 for module_info in const.DATA_TYPE_MAP.values()]
        raise InternalError(f"Unknown data type '{data_type}', expected one "
                            f"of {valid}.")
=======
        if field_type in ["r_solver_field_type", "r_solver_operator_type"]:
            return psyir.R_SOLVER
        if field_type in ["r_tran_field_type", "r_tran_operator_type"]:
            return psyir.R_TRAN
        return psyir.R_DEF
>>>>>>> 29d6ccde

    def get_user_type(self, module_name, user_type, name, tag=None,
                      shape=None):
        # pylint: disable=too-many-arguments
        '''Returns the symbol for a user-defined type. If required, the
        required import statements will all be generated.

        :param str module_name: the name of the module from which the \
            user-defined type must be imported.
        :param str user_type: the name of the user-defined type.
        :param str name: the name of the variable to be used in the Reference.
        :param Optional[str] tag: tag to use for the variable, defaults to \
            the name
        :param shape: if specified, declare an array of user types
        :type shape: List[:py:class:`psyclone.psyir.nodes.Node`]

        :return: the symbol that is used in the reference
        :rtype: :py:class:`psyclone.psyir.symbols.Symbol`

        '''
        if not tag:
            tag = name

        try:
            sym = self._symtab.lookup_with_tag(tag)
            return sym
        except KeyError:
            pass

        # The symbol does not exist already. So we potentially need to
        # create the import statement for the type:
        try:
            # Check if the module is already declared:
            module = self._symtab.lookup(module_name)
        except KeyError:
            module = \
                self._symtab.new_symbol(module_name,
                                        symbol_type=ContainerSymbol)

        # Get the symbol table in which the module is declared:
        mod_sym_tab = module.find_symbol_table(self._kern)

        # The user-defined type must be declared in the same symbol
        # table as the container (otherwise errors will happen later):
        user_type_symbol = \
            mod_sym_tab.find_or_create(user_type,
                                       symbol_type=DataTypeSymbol,
                                       datatype=DeferredType(),
                                       interface=ImportInterface(module))
        if shape:
            # Define an array of the user type
            user_type_array = \
                ArrayType(user_type_symbol, shape)
            # Then add this symbol for an array to the symbol table.
            sym = self._symtab.new_symbol(name, tag=tag,
                                          symbol_type=DataSymbol,
                                          datatype=user_type_array)
        else:
            # Declare the actual user symbol in the local symbol table, using
            # the datatype from the root table:
            sym = self._symtab.new_symbol(name, tag=tag,
                                          symbol_type=DataSymbol,
                                          datatype=user_type_symbol)
        return sym

    def append_structure_reference(self, module_name, user_type, member_list,
                                   name, tag=None, overwrite_datatype=None):
        # pylint: disable=too-many-arguments
        '''Creates a reference to a variable of a user-defined type. If
        required, the required import statements will all be generated.

        :param str module_name: the name of the module from which the \
            user-defined type must be imported.
        :param str user_type: the name of the user-defined type.
        :param member_list: the members used hierarchically.
        :type member_list: List[str]
        :param str name: the name of the variable to be used in the Reference.
        :param Optional[str] tag: tag to use for the variable, defaults to \
            the name
        :param overwrite_datatype: the datatype for the reference, which will \
            overwrite the value determined by analysing the corresponding \
            user defined type. This is useful when e.g. the module that \
            declares the structure cannot be accessed.
        :type overwrite_datatype: \
            Optional[:py:class:`psyclone.psyir.symbols.DataType`]

        :return: the symbol that is used in the reference
        :rtype: :py:class:`psyclone.psyir.symbols.Symbol`

        '''
        sym = self.get_user_type(module_name, user_type, name,
                                 tag)
        self.psyir_append(StructureReference.
                          create(sym, member_list,
                                 overwrite_datatype=overwrite_datatype))
        return sym

    def cell_position(self, var_accesses=None):
        '''Adds a cell argument to the argument list and if supplied stores
        this access in var_accesses.

        :param var_accesses: optional VariablesAccessInfo instance to store \
            the information about variable accesses.
        :type var_accesses: \
            :py:class:`psyclone.core.VariablesAccessInfo`

        '''
        cell_ref_name, ref = self.cell_ref_name(var_accesses)
        self.psyir_append(ref)
        self.append(cell_ref_name)

    def cell_map(self, var_accesses=None):
        '''Add cell-map and related cell counts (for inter-grid kernels)
        to the argument list. If supplied it also stores these accesses to the
        var_access object.

        :param var_accesses: optional VariablesAccessInfo instance to store \
            the information about variable accesses.
        :type var_accesses: \
            :py:class:`psyclone.core.VariablesAccessInfo`

        '''
        cargs = psyGen.args_filter(self._kern.args, arg_meshes=["gh_coarse"])
        carg = cargs[0]
        fargs = psyGen.args_filter(self._kern.args, arg_meshes=["gh_fine"])
        farg = fargs[0]
        base_name = "cell_map_" + carg.name

        # Add the cell map to our argument list
        cell_ref_name, cell_ref = self.cell_ref_name(var_accesses)
        sym = self.append_array_reference(base_name, [":", ":", cell_ref],
                                          ScalarType.Intrinsic.INTEGER)
        self.append(f"{sym.name}(:,:,{cell_ref_name})",
                    var_accesses=var_accesses, var_access_name=sym.name)

        # No. of fine cells per coarse cell in x
        base_name = f"ncpc_{farg.name}_{carg.name}_x"
        sym = self.append_integer_reference(base_name)
        self.append(sym.name, var_accesses)
        # No. of fine cells per coarse cell in y
        base_name = f"ncpc_{farg.name}_{carg.name}_y"
        sym = self.append_integer_reference(base_name)
        self.append(sym.name, var_accesses)
        # No. of columns in the fine mesh
        base_name = f"ncell_{farg.name}"
        sym = self.append_integer_reference(base_name)
        self.append(sym.name, var_accesses)

    def mesh_height(self, var_accesses=None):
        '''Add mesh height (nlayers) to the argument list and if supplied
        stores this access in var_accesses.

        :param var_accesses: optional VariablesAccessInfo instance to store \
            the information about variable accesses.
        :type var_accesses: \
            :py:class:`psyclone.core.VariablesAccessInfo`

        '''
        if self._kern.iterates_over not in ["cell_column", "domain"]:
            return
        nlayers_symbol = self.append_integer_reference("nlayers")
        self.append(nlayers_symbol.name, var_accesses)
        self._nlayers_positions.append(self.num_args)

    def scalar(self, scalar_arg, var_accesses=None):
        '''
        Add the necessary argument for a scalar quantity as well as an
        appropriate Symbol to the SymbolTable.

        :param scalar_arg: the scalar kernel argument.
        :type scalar_arg: :py:class:`psyclone.dynamo0p3.DynKernelArgument`
        :param var_accesses: optional VariablesAccessInfo instance that \
            stores information about variable accesses.
        :type var_accesses: \
            :py:class:`psyclone.core.VariablesAccessInfo`

        '''
        super().scalar(scalar_arg, var_accesses)
        if scalar_arg.is_literal:
            self.psyir_append(scalar_arg.psyir_expression())
        else:
            sym = self._symtab.lookup(scalar_arg.name)
            self.psyir_append(Reference(sym))

    # TODO uncomment this method when ensuring we only pass ncell3d once
    # to any given kernel.
    # def mesh_ncell3d(self):
    #     ''' Add the number of cells in the full 3D mesh to the argument
    #     list '''
    #     ncell3d_name = self._name_space_manager.create_name(
    #         root_name="ncell_3d", context="PSyVars", label="ncell3d")
    #     self.append(ncell3d_name)

    def _mesh_ncell2d(self, var_accesses=None):
        '''Add the number of columns in the mesh to the argument list and if
        supplied stores this access in var_accesses.

        :param var_accesses: optional VariablesAccessInfo instance to store \
            the information about variable accesses.
        :type var_accesses: \
            :py:class:`psyclone.core.VariablesAccessInfo`

        '''
        sym = self.append_integer_reference("ncell_2d")
        self.append(sym.name, var_accesses)

    def _mesh_ncell2d_no_halos(self, var_accesses=None):
        '''Add the number of columns in the mesh (excluding those in the halo)
        to the argument list and store this access in var_accesses (if
        supplied).

        :param var_accesses: optional VariablesAccessInfo instance to store \
            the information about variable accesses.
        :type var_accesses: \
            :py:class:`psyclone.core.VariablesAccessInfo`

        '''
        ncell_symbol = self.append_integer_reference("ncell_2d_no_halos")
        self.append(ncell_symbol.name, var_accesses)

    def cma_operator(self, arg, var_accesses=None):
        '''Add the CMA operator and associated scalars to the argument
        list and optionally add them to the variable access
        information.

        :param arg: the CMA operator argument.
        :type arg: :py:class:`psyclone.dynamo0p3.DynKernelArgument`
        :param var_accesses: optional VariablesAccessInfo instance to store \
            the information about variable accesses.
        :type var_accesses: \
            :py:class:`psyclone.core.VariablesAccessInfo`

        '''
        components = ["matrix"]
        # Avoid circular import:
        # pylint: disable=import-outside-toplevel
        from psyclone.dynamo0p3 import DynCMAOperators
        if arg.function_space_to.orig_name != (arg.function_space_from.
                                               orig_name):
            components += DynCMAOperators.cma_diff_fs_params
        else:
            components += DynCMAOperators.cma_same_fs_params
        for component in components:
            # Matrix takes the access from the declaration of the argument
            # (i.e. read, write, ...), the rest are always read-only parameters
            name = arg.name + "_" + component
            if component == "matrix":
                # Matrix is a pointer to a 3d array
                # REAL(KIND=r_solver), pointer:: cma_op1_matrix(:,:,:)
                #    = > null()
                # TODO #1910: Type of symbol constructed for this argument will
                # be wrong since pointers are not supported in the PSyIR. This
                # will need to be fixed before the PSy layer can be correctly
                # generated by a PSyIR backend.
                mode = arg.access
                sym = self.append_array_reference(name, [":", ":", ":"],
                                                  ScalarType.Intrinsic.REAL)
            else:
                # All other variables are scalar integers
                mode = AccessType.READ
                sym = self.append_integer_reference(name)

            self.append(sym.name, var_accesses, mode=mode,
                        metadata_posn=arg.metadata_index)

    def field_vector(self, argvect, var_accesses=None):
        '''Add the field vector associated with the argument 'argvect' to the
        argument list. If supplied it also stores these accesses to the
        var_access object.

        :param argvect: the field vector to add.
        :type argvect: :py:class:`psyclone.dynamo0p3.DynKernelArgument`
        :param var_accesses: optional VariablesAccessInfo instance to store \
            the information about variable accesses.
        :type var_accesses: \
            :py:class:`psyclone.core.VariablesAccessInfo`

        '''
        # First declare the proxy as a 1d-array:
        lit_ind = Literal(str(argvect.vector_size), INTEGER_SINGLE_TYPE)
        sym = self.get_user_type(argvect.module_name,
                                 argvect.proxy_data_type,
                                 argvect.proxy_name, shape=[lit_ind])

        # the range function below returns values from
        # 1 to the vector size which is what we
        # require in our Fortran code
        array_1d = ArrayType(LFRicTypes("LfricRealScalarDataType")(),
                             [ArrayType.Extent.DEFERRED])
        for idx in range(1, argvect.vector_size + 1):
            # Create the accesses to each element of the vector:
            lit_ind = Literal(str(idx), INTEGER_SINGLE_TYPE)
            ref = ArrayOfStructuresReference.\
                create(sym, [lit_ind], ["data"], overwrite_datatype=array_1d)
            self.psyir_append(ref)
            text = f"{sym.name}({idx})%data"
            self.append(text, metadata_posn=argvect.metadata_index)

        if var_accesses is not None:
            # We add the whole field-vector, not the individual accesses.
            var_accesses.add_access(Signature(argvect.name), argvect.access,
                                    self._kern)

    def field(self, arg, var_accesses=None):
        '''Add the field array associated with the argument 'arg' to the
        argument list. If supplied it also stores this access in var_accesses.

        :param arg: the field to be added.
        :type arg: :py:class:`psyclone.dynamo0p3.DynKernelArgument`
        :param var_accesses: optional VariablesAccessInfo instance to store \
            the information about variable accesses.
        :type var_accesses: \
            :py:class:`psyclone.core.VariablesAccessInfo`

        '''
        text = arg.proxy_name + "%data"

        # Add the field object arg%name and not just the proxy part
        # as being read.
        self.append(text, var_accesses, var_access_name=arg.name,
                    mode=arg.access, metadata_posn=arg.metadata_index)

        # Add an access to field_proxy%data:
        precision = KernCallArgList._map_type_to_precision(arg.data_type)
        array_1d = \
            ArrayType(LFRicTypes("LfricRealScalarDataType")(precision),
                      [ArrayType.Extent.DEFERRED])
        self.append_structure_reference(
            arg.module_name, arg.proxy_data_type, ["data"],
            arg.proxy_name, overwrite_datatype=array_1d)

    def stencil_unknown_extent(self, arg, var_accesses=None):
        '''Add stencil information to the argument list associated with the
        argument 'arg' if the extent is unknown. If supplied it also stores
        this access in var_accesses.

        :param arg: the kernel argument with which the stencil is associated.
        :type arg: :py:class:`psyclone.dynamo0p3.DynKernelArgument`
        :param var_accesses: optional VariablesAccessInfo instance to store \
            the information about variable accesses.
        :type var_accesses: \
            :py:class:`psyclone.core.VariablesAccessInfo`

        '''
        # The extent is not specified in the metadata so pass the value in
        # Import here to avoid circular dependency
        # pylint: disable=import-outside-toplevel
        from psyclone.dynamo0p3 import DynStencils
        var_sym = DynStencils.dofmap_size_symbol(self._symtab, arg)
        cell_name, cell_ref = self.cell_ref_name(var_accesses)
        self.append_array_reference(var_sym.name, [cell_ref],
                                    ScalarType.Intrinsic.INTEGER,
                                    symbol=var_sym)
        self.append(f"{var_sym.name}({cell_name})", var_accesses,
                    var_access_name=var_sym.name)

    def stencil_2d_unknown_extent(self, arg, var_accesses=None):
        '''Add 2D stencil information to the argument list associated with the
        argument 'arg' if the extent is unknown. If supplied it also stores
        this access in var_accesses.

        :param arg: the kernel argument with which the stencil is associated.
        :type arg: :py:class:`psyclone.dynamo0p3.DynKernelArgument`
        :param var_accesses: optional VariablesAccessInfo instance to store \
            the information about variable accesses.
        :type var_accesses: \
            :py:class:`psyclone.core.VariablesAccessInfo`

        '''
        # The extent is not specified in the metadata so pass the value in
        # Import here to avoid circular dependency
        # pylint: disable=import-outside-toplevel
        from psyclone.dynamo0p3 import DynStencils
        var_sym = DynStencils.dofmap_size_symbol(self._symtab, arg)
        cell_name, cell_ref = self.cell_ref_name(var_accesses)
        self.append_array_reference(var_sym.name, [":", cell_ref],
                                    ScalarType.Intrinsic.INTEGER,
                                    symbol=var_sym)
        name = f"{var_sym.name}(:,{cell_name})"
        self.append(name, var_accesses, var_access_name=var_sym.name)

    def stencil_2d_max_extent(self, arg, var_accesses=None):
        '''Add the maximum branch extent for a 2D stencil associated with the
        argument 'arg' to the argument list. If supplied it also stores this
        in var_accesses.

        :param arg: the kernel argument with which the stencil is associated.
        :type arg: :py:class:`pclone.dynamo0p3.DynKernelArgument`
        :param var_accesses: optional SingleVariableAccessInfo instance \
            to store the information about variable accesses.
        :type var_accesses: \
            :py:class:`psyclone.core.SingleVariableAccessInfo`

        '''
        # The maximum branch extent is not specified in the metadata so pass
        # the value in.
        # Import here to avoid circular dependency
        # pylint: disable=import-outside-toplevel
        from psyclone.dynamo0p3 import DynStencils
        # TODO #1915, this duplicates code in
        # DynStencils.max_branch_length_name
        unique_tag = DynStencils.stencil_unique_str(arg, "length")
        root_name = arg.name + "_max_branch_length"

        sym = self.append_integer_reference(root_name, tag=unique_tag)
        self.append(sym.name, var_accesses)

    def stencil_unknown_direction(self, arg, var_accesses=None):
        '''Add stencil information to the argument list associated with the
        argument 'arg' if the direction is unknown (i.e. it's being supplied
        in a variable). If supplied it also stores this access in
        var_accesses.

        :param arg: the kernel argument with which the stencil is associated.
        :type arg: :py:class:`psyclone.dynamo0p3.DynKernelArgument`
        :param var_accesses: optional VariablesAccessInfo instance to store \
            the information about variable accesses.
        :type var_accesses: \
            :py:class:`psyclone.core.VariablesAccessInfo`

        '''
        # the direction of the stencil is not known so pass the value in
        name = arg.stencil.direction_arg.varname
        self.append_integer_reference(name, f"AlgArgs_{name}")
        self.append(name, var_accesses)

    def stencil(self, arg, var_accesses=None):
        '''Add general stencil information associated with the argument 'arg'
        to the argument list. If supplied it also stores this access in
        var_accesses.

        :param arg: the meta-data description of the kernel \
            argument with which the stencil is associated.
        :type arg: :py:class:`psyclone.dynamo0p3.DynKernelArgument`
        :param var_accesses: optional VariablesAccessInfo instance to store \
            the information about variable accesses.
        :type var_accesses: \
            :py:class:`psyclone.core.VariablesAccessInfo`

        '''
        # add in stencil dofmap
        # Import here to avoid circular dependency
        # pylint: disable=import-outside-toplevel
        from psyclone.dynamo0p3 import DynStencils
        var_sym = DynStencils.dofmap_symbol(self._symtab, arg)
        cell_name, cell_ref = self.cell_ref_name(var_accesses)
        self.append_array_reference(var_sym.name, [":", ":", cell_ref],
                                    ScalarType.Intrinsic.INTEGER,
                                    symbol=var_sym)
        self.append(f"{var_sym.name}(:,:,{cell_name})", var_accesses,
                    var_access_name=var_sym.name)

    def stencil_2d(self, arg, var_accesses=None):
        '''Add general 2D stencil information associated with the argument
        'arg' to the argument list. If supplied it also stores this access in
        var_accesses.

        :param arg: the meta-data description of the kernel \
            argument with which the stencil is associated.
        :type arg: :py:class:`psyclone.dynamo0p3.DynKernelArgument`
        :param var_accesses: optional VariablesAccessInfo instance to store \
            the information about variable accesses.
        :type var_accesses: \
            :py:class:`psyclone.core.VariablesAccessInfo`

        '''
        # The stencil_2D differs from the stencil in that the direction
        # of the branch is baked into the stencil_dofmap array.
        # The array dimensions are thus (dof_in_cell, cell_in_branch,
        # branch_in_stencil) where the branch_in_stencil is always ordered
        # West, South, East, North which is standard in LFRic. This allows
        # for knowledge of what direction a stencil cell is in relation
        # to the center even when the stencil is truncated at boundaries.
        # Import here to avoid circular dependency
        # pylint: disable=import-outside-toplevel
        from psyclone.dynamo0p3 import DynStencils
        var_sym = DynStencils.dofmap_symbol(self._symtab, arg)
        cell_name, cell_ref = self.cell_ref_name(var_accesses)
        self.append_array_reference(var_sym.name,
                                    [":", ":", ":", cell_ref],
                                    ScalarType.Intrinsic.INTEGER,
                                    symbol=var_sym)
        name = f"{var_sym.name}(:,:,:,{cell_name})"
        self.append(name, var_accesses, var_access_name=var_sym.name)

    def operator(self, arg, var_accesses=None):
        '''Add the operator arguments to the argument list. If supplied it
        also stores this access in var_accesses.

        :param arg: the meta-data description of the operator.
        :type arg: :py:class:`psyclone.dynamo0p3.DynKernelArgument`
        :param var_accesses: optional VariablesAccessInfo instance to store \
            the information about variable accesses.
        :type var_accesses: \
            :py:class:`psyclone.core.VariablesAccessInfo`

        '''
        # TODO we should only be including ncell_3d once in the argument
        # list but this adds it for every operator
        # This argument is always read only:
        if arg.data_type == "r_solver_operator_type":
            op_name = "r_solver_operator"
        elif arg.data_type == "r_tran_operator_type":
            op_name = "r_tran_operator"
        else:
            op_name = "operator"
        operator = LFRicConstants().DATA_TYPE_MAP[op_name]
        self.append_structure_reference(
            operator["module"], operator["proxy_type"], ["ncell_3d"],
            arg.proxy_name_indexed,
            overwrite_datatype=LFRicTypes("LfricIntegerScalarDataType")())
        self.append(arg.proxy_name_indexed + "%ncell_3d", var_accesses,
                    mode=AccessType.READ)

        precision = KernCallArgList._map_type_to_precision(operator["type"])
        array_type = \
            ArrayType(LFRicTypes("LfricRealScalarDataType")(precision),
                      [ArrayType.Extent.DEFERRED]*3)
        self.append_structure_reference(
            operator["module"], operator["proxy_type"], ["local_stencil"],
            arg.proxy_name_indexed, overwrite_datatype=array_type)
        # The access mode of `local_stencil` is taken from the meta-data:
        self.append(arg.proxy_name_indexed + "%local_stencil", var_accesses,
                    mode=arg.access, metadata_posn=arg.metadata_index)

    def fs_common(self, function_space, var_accesses=None):
        '''Add function-space related arguments common to LMA operators and
        fields. If supplied it also stores this access in var_accesses.

        :param function_space: the function space for which the related \
            arguments common to LMA operators and fields are added.
        :type function_space: :py:class:`psyclone.domain.lfric.FunctionSpace`
        :param var_accesses: optional VariablesAccessInfo instance to store \
            the information about variable accesses.
        :type var_accesses: \
            :py:class:`psyclone.core.VariablesAccessInfo`

        '''
        if self._kern.iterates_over not in ["cell_column", "domain"]:
            return
        super().fs_common(function_space, var_accesses)
        self._ndf_positions.append(
            KernCallArgList.NdfInfo(position=self.num_args,
                                    function_space=function_space.orig_name))

    def fs_compulsory_field(self, function_space, var_accesses=None):
        '''Add compulsory arguments associated with this function space to
        the list. If supplied it also stores this access in var_accesses.

        :param function_space: the function space for which the compulsory \
            arguments are added.
        :type function_space: :py:class:`psyclone.domain.lfric.FunctionSpace`
        :param var_accesses: optional VariablesAccessInfo instance to store \
            the information about variable accesses.
        :type var_accesses: \
            :py:class:`psyclone.core.VariablesAccessInfo`

        '''
        sym = self.append_integer_reference(function_space.undf_name)
        self.append(sym.name, var_accesses)

        map_name = function_space.map_name
        if self._kern.iterates_over == 'domain':
            # This kernel takes responsibility for iterating over cells so
            # pass the whole dofmap.
            sym = self.append_array_reference(map_name, [":", ":"],
                                              ScalarType.Intrinsic.INTEGER)
            self.append(sym.name, var_accesses, var_access_name=sym.name)
        else:
            # Pass the dofmap for the cell column
            cell_name, cell_ref = self.cell_ref_name(var_accesses)
            sym = self.append_array_reference(map_name, [":", cell_ref],
                                              ScalarType.Intrinsic.INTEGER)
            self.append(f"{sym.name}(:,{cell_name})",
                        var_accesses, var_access_name=sym.name)

    def fs_intergrid(self, function_space, var_accesses=None):
        '''Add function-space related arguments for an intergrid kernel.
        If supplied it also stores this access in var_accesses.

        :param function_space: the function space for which to add arguments
        :type function_space: :py:class:`psyclone.domain.lfric.FunctionSpace`
        :param var_accesses: optional VariablesAccessInfo instance to store \
            the information about variable accesses.
        :type var_accesses: \
            :py:class:`psyclone.core.VariablesAccessInfo`

        '''
        # Is this FS associated with the coarse or fine mesh? (All fields
        # on a given mesh must be on the same FS.)
        arg = self._kern.arguments.get_arg_on_space(function_space)
        if arg.mesh == "gh_fine":
            # For the fine mesh, we need ndf, undf and the *whole*
            # dofmap
            self.fs_common(function_space, var_accesses=var_accesses)
            sym = self.append_integer_reference(function_space.undf_name)
            self.append(sym.name, var_accesses)
            map_name = function_space.map_name
            sym = self.append_array_reference(map_name, [":", ":"],
                                              ScalarType.Intrinsic.INTEGER)
            self.append(sym.name, var_accesses)
        else:
            # For the coarse mesh we only need undf and the dofmap for
            # the current column
            self.fs_compulsory_field(function_space,
                                     var_accesses=var_accesses)

    def basis(self, function_space, var_accesses=None):
        '''Add basis function information for this function space to the
        argument list and optionally to the variable access information.

        :param function_space: the function space for which the basis \
                               function is required.
        :type function_space: :py:class:`psyclone.domain.lfric.FunctionSpace`
        :param var_accesses: optional VariablesAccessInfo instance to store \
            the information about variable accesses.
        :type var_accesses: \
            :py:class:`psyclone.core.VariablesAccessInfo`

        '''
        for rule in self._kern.qr_rules.values():
            basis_name = function_space.get_basis_name(qr_var=rule.psy_name)
            sym = self.append_array_reference(basis_name, [":", ":", ":", ":"],
                                              ScalarType.Intrinsic.REAL)
            self.append(sym.name, var_accesses)

        if "gh_evaluator" in self._kern.eval_shapes:
            # We are dealing with an evaluator and therefore need as many
            # basis functions as there are target function spaces.
            for fs_name in self._kern.eval_targets:
                # The associated FunctionSpace object is the first item in
                # the tuple dict entry associated with the name of the target
                # function space
                fspace = self._kern.eval_targets[fs_name][0]
                basis_name = function_space.get_basis_name(on_space=fspace)
                sym = self.append_array_reference(basis_name, [":", ":", ":"],
                                                  ScalarType.Intrinsic.REAL)
                self.append(sym.name, var_accesses)

    def diff_basis(self, function_space, var_accesses=None):
        '''Add differential basis information for the function space to the
        argument list. If supplied it also stores this access in
        var_accesses.

        :param function_space: the function space for which the differential \
            basis functions are required.
        :type function_space: :py:class:`psyclone.domain.lfric.FunctionSpace`
        :param var_accesses: optional VariablesAccessInfo instance to store \
            the information about variable accesses.
        :type var_accesses: \
            :py:class:`psyclone.core.VariablesAccessInfo`

        '''
        for rule in self._kern.qr_rules.values():
            diff_basis_name = function_space.get_diff_basis_name(
                qr_var=rule.psy_name)
            sym = self.append_array_reference(diff_basis_name,
                                              [":", ":", ":", ":"],
                                              ScalarType.Intrinsic.REAL)
            self.append(sym.name, var_accesses)

        if "gh_evaluator" in self._kern.eval_shapes:
            # We are dealing with an evaluator and therefore need as many
            # basis functions as there are target function spaces.
            for fs_name in self._kern.eval_targets:
                # The associated FunctionSpace object is the first item in
                # the tuple dict entry associated with the name of the target
                # function space
                fspace = self._kern.eval_targets[fs_name][0]
                diff_basis_name = function_space.get_diff_basis_name(
                    on_space=fspace)
                sym = self.append_array_reference(diff_basis_name,
                                                  [":", ":", ":"],
                                                  ScalarType.Intrinsic.REAL)
                self.append(sym.name, var_accesses)

    def field_bcs_kernel(self, function_space, var_accesses=None):
        '''Implement the boundary_dofs array fix for a field. If supplied it
        also stores this access in var_accesses.

        :param function_space: the function space for which boundary dofs \
            are required.
        :type function_space: :py:class:`psyclone.domain.lfric.FunctionSpace`
        :param var_accesses: optional VariablesAccessInfo instance to store \
            the information about variable accesses.
        :type var_accesses: \
            :py:class:`psyclone.core.VariablesAccessInfo`

        :raises GenerationError: if the bcs kernel does not contain \
            a field as argument (but e.g. an operator).

        '''
        fspace = None
        for fspace in self._kern.arguments.unique_fss:
            if fspace.orig_name == "any_space_1":
                break
        farg = self._kern.arguments.get_arg_on_space(fspace)
        # Sanity check - expect the enforce_bc_code kernel to only have
        # a field argument.
        if not farg.is_field:
            const = LFRicConstants()
            raise GenerationError(
                f"Expected an argument of {const.VALID_FIELD_NAMES} type "
                f"from which to look-up boundary dofs for kernel "
                f"{self._kern.name} but got '{farg.argument_type}'")

        base_name = "boundary_dofs_" + farg.name
        sym = self.append_array_reference(base_name, [":", ":"],
                                          ScalarType.Intrinsic.INTEGER)
        self.append(sym.name, var_accesses)

    def operator_bcs_kernel(self, function_space, var_accesses=None):
        '''Supply necessary additional arguments for the kernel that
        applies boundary conditions to a LMA operator. If supplied it
        also stores this access in var_accesses.

        :param function_space: unused, only for consistency with base class.
        :type function_space: :py:class:`psyclone.dynamo3.FunctionSpace`
        :param var_accesses: optional VariablesAccessInfo instance to store \
            the information about variable accesses.
        :type var_accesses: \
            :py:class:`psyclone.core.VariablesAccessInfo`

        '''
        # This kernel has only a single LMA operator as argument.
        # Checks for this are performed in ArgOrdering.generate()
        op_arg = self._kern.arguments.args[0]
        base_name = "boundary_dofs_" + op_arg.name
        sym = self.append_array_reference(base_name, [":", ":"],
                                          ScalarType.Intrinsic.INTEGER)
        self.append(sym.name, var_accesses)

    def mesh_properties(self, var_accesses=None):
        '''Provide the kernel arguments required for the mesh properties
        specified in the kernel metadata. If supplied it also stores this
        access in var_accesses.

        :param var_accesses: optional VariablesAccessInfo instance to store \
            the information about variable accesses.
        :type var_accesses: \
            :py:class:`psyclone.core.VariablesAccessInfo`

        '''
        if self._kern.mesh.properties:
            # Avoid circular import:
            # pylint: disable=import-outside-toplevel
            from psyclone.dynamo0p3 import LFRicMeshProperties
            self.extend(LFRicMeshProperties(self._kern).
                        kern_args(stub=False, var_accesses=var_accesses,
                                  kern_call_arg_list=self))

    def quad_rule(self, var_accesses=None):
        '''Add quadrature-related information to the kernel argument list.
        Adds the necessary arguments to the argument list, and optionally
        adds variable access information to the var_accesses object.

        :param var_accesses: optional VariablesAccessInfo instance to store \
            the information about variable accesses.
        :type var_accesses: \
            :py:class:`psyclone.core.VariablesAccessInfo`

        '''
        # The QR shapes that this routine supports
        supported_qr_shapes = ["gh_quadrature_xyoz", "gh_quadrature_edge",
                               "gh_quadrature_face"]

        for shape, rule in self._kern.qr_rules.items():
            if shape == "gh_quadrature_xyoz":
                # XYoZ quadrature requires the number of quadrature points in
                # the horizontal and in the vertical.
                self._nqp_positions.append(
                    {"horizontal": self.num_args + 1,
                     "vertical": self.num_args + 2})
                self.extend(rule.kernel_args, var_accesses)
            elif shape == "gh_quadrature_edge":
                # TODO #705 support transformations supplying the number of
                # quadrature points for edge quadrature.
                self.extend(rule.kernel_args, var_accesses)
            elif shape == "gh_quadrature_face":
                # TODO #705 support transformations supplying the number of
                # quadrature points for face quadrature.
                self.extend(rule.kernel_args, var_accesses)
            else:
                raise NotImplementedError(
                    f"quad_rule: no support implemented for quadrature with a "
                    f"shape of '{shape}'. Supported shapes are: "
                    f"{supported_qr_shapes}.")
            # Now define the arguments using PSyIR:
            for arg in rule.kernel_args:
                # Each rule has a `psy_name` (e.g. qr_xyoz), which is appended
                # to all variable names (e.g. np_xy_qr_xyoz). Remove this
                # suffix to get the 'generic' name, from which we derive
                # the correct type:
                generic_name = arg[:-len(rule.psy_name)-1]
                if generic_name in ["np_xy", "np_z", "nfaces", "np_xyz",
                                    "nedges"]:
                    # np_xy, np_z, nfaces, np_xyz, nedges are all integers:
                    self.append_integer_reference(arg)
                elif generic_name in ["weights_xy", "weights_z"]:
                    # 1d arrays:
                    # TODO # 1910: These should be pointers
                    self.append_array_reference(arg, [":"],
                                                ScalarType.Intrinsic.REAL)
                elif generic_name in ["weights_xyz"]:
                    # 2d arrays:
                    # TODO #1910: These should be pointers
                    self.append_array_reference(arg, [":", ":"],
                                                ScalarType.Intrinsic.REAL)
                else:
                    raise InternalError(f"Found invalid kernel argument "
                                        f"'{arg}'.")

    @property
    def nlayers_positions(self):
        ''':returns: the position(s) in the argument list of the \
            variable(s) that passes the number of layers. The generate \
            method must be called first.
        :rtype: list of int.

        :raises InternalError: if the generate() method has not been called.

        '''
        if not self._generate_called:
            raise InternalError(
                "KernCallArgList: the generate() method should be called "
                "before the nlayers_positions() method")
        return self._nlayers_positions

    @property
    def nqp_positions(self):
        ''':return: the positions in the argument list of the variables that \
            pass the number of quadrature points. The number and type of \
            these will change depending on the type of quadrature. A list \
            of dictionaries is returned with the quadrature types \
            being the keys to the dictionaries and their position in the \
            argument list being the values. At the moment only XYoZ is \
            supported (which has horizontal and vertical quadrature \
            points). The generate method must be called first.
        :rtype: [{str: int, ...}]

        :raises InternalError: if the generate() method has not been \
        called.

        '''
        if not self._generate_called:
            raise InternalError(
                "KernCallArgList: the generate() method should be called "
                "before the nqp_positions() method")
        return self._nqp_positions

    @property
    def ndf_positions(self):
        ''':return: the position(s) in the argument list and the function \
            space(s) associated with the variable(s) that pass(es) the \
            number of degrees of freedom for the function space. The \
            generate method must be called first.
        :rtype: list of namedtuple (position=int, function_space=str).

        :raises InternalError: if the generate() method has not been \
            called.

        '''
        if not self._generate_called:
            raise InternalError(
                "KernCallArgList: the generate() method should be called "
                "before the ndf_positions() method")
        return self._ndf_positions

    def cell_ref_name(self, var_accesses=None):
        '''Utility routine which determines whether to return the cell value
        or the colourmap lookup value. If supplied it also stores this access
        in var_accesses.

        :param var_accesses: optional VariablesAccessInfo instance to store \
            the information about variable accesses.
        :type var_accesses: \
            :py:class:`psyclone.core.VariablesAccessInfo`

        :returns: the Fortran code needed to access the current cell index.
        :rtype: Tuple[str, py:class:`psyclone.psyir.nodes.Reference`]

        '''
        cell_sym = self._symtab.find_or_create_integer_symbol(
            "cell", tag="cell_loop_idx")
        if self._kern.is_coloured():
            colour_sym = self._symtab.find_or_create_integer_symbol(
                "colour", tag="colours_loop_idx")
            array_ref = self.get_array_reference("cmap",
                                                 [Reference(colour_sym),
                                                  Reference(cell_sym)],
                                                 ScalarType.Intrinsic.INTEGER)
            if var_accesses is not None:
                var_accesses.add_access(Signature(colour_sym.name),
                                        AccessType.READ, self._kern)
                var_accesses.add_access(Signature(cell_sym.name),
                                        AccessType.READ, self._kern)
                var_accesses.add_access(Signature(array_ref.name),
                                        AccessType.READ,
                                        self._kern, ["colour", "cell"])

            return (self._kern.colourmap + "(colour,cell)",
                    array_ref)

        if var_accesses is not None:
            var_accesses.add_access(Signature("cell"), AccessType.READ,
                                    self._kern)

        return (cell_sym.name, Reference(cell_sym))


# ============================================================================
# For automatic documentation creation:
__all__ = ["KernCallArgList"]<|MERGE_RESOLUTION|>--- conflicted
+++ resolved
@@ -95,7 +95,6 @@
         :rtype: :py:class:`psyclone.psyir.symbols.DataSymbol`
 
         '''
-<<<<<<< HEAD
         const = LFRicConstants()
         for module_info in const.DATA_TYPE_MAP.values():
             if module_info["type"] == data_type:
@@ -105,13 +104,6 @@
                  for module_info in const.DATA_TYPE_MAP.values()]
         raise InternalError(f"Unknown data type '{data_type}', expected one "
                             f"of {valid}.")
-=======
-        if field_type in ["r_solver_field_type", "r_solver_operator_type"]:
-            return psyir.R_SOLVER
-        if field_type in ["r_tran_field_type", "r_tran_operator_type"]:
-            return psyir.R_TRAN
-        return psyir.R_DEF
->>>>>>> 29d6ccde
 
     def get_user_type(self, module_name, user_type, name, tag=None,
                       shape=None):
