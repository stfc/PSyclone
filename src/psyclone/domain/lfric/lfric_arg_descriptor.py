# -----------------------------------------------------------------------------
# BSD 3-Clause License
#
# Copyright (c) 2017-2020, Science and Technology Facilities Council.
# All rights reserved.
#
# Redistribution and use in source and binary forms, with or without
# modification, are permitted provided that the following conditions are met:
#
# * Redistributions of source code must retain the above copyright notice, this
#   list of conditions and the following disclaimer.
#
# * Redistributions in binary form must reproduce the above copyright notice,
#   this list of conditions and the following disclaimer in the documentation
#   and/or other materials provided with the distribution.
#
# * Neither the name of the copyright holder nor the names of its
#   contributors may be used to endorse or promote products derived from
#   this software without specific prior written permission.
#
# THIS SOFTWARE IS PROVIDED BY THE COPYRIGHT HOLDERS AND CONTRIBUTORS
# "AS IS" AND ANY EXPRESS OR IMPLIED WARRANTIES, INCLUDING, BUT NOT
# LIMITED TO, THE IMPLIED WARRANTIES OF MERCHANTABILITY AND FITNESS
# FOR A PARTICULAR PURPOSE ARE DISCLAIMED. IN NO EVENT SHALL THE
# COPYRIGHT HOLDER OR CONTRIBUTORS BE LIABLE FOR ANY DIRECT, INDIRECT,
# INCIDENTAL, SPECIAL, EXEMPLARY, OR CONSEQUENTIAL DAMAGES (INCLUDING,
# BUT NOT LIMITED TO, PROCUREMENT OF SUBSTITUTE GOODS OR SERVICES;
# LOSS OF USE, DATA, OR PROFITS; OR BUSINESS INTERRUPTION) HOWEVER
# CAUSED AND ON ANY THEORY OF LIABILITY, WHETHER IN CONTRACT, STRICT
# LIABILITY, OR TORT (INCLUDING NEGLIGENCE OR OTHERWISE) ARISING IN
# ANY WAY OUT OF THE USE OF THIS SOFTWARE, EVEN IF ADVISED OF THE
# POSSIBILITY OF SUCH DAMAGE.
# -----------------------------------------------------------------------------
# Authors R. W. Ford, A. R. Porter and S. Siso, STFC Daresbury Lab
# Modified I. Kavcic, Met Office

'''
This module contains the LFRicArgDescriptor class and related constants
and properties.
'''

# Imports
from __future__ import print_function, absolute_import
import os
from psyclone.parse.kernel import Descriptor, get_stencil, get_mesh
from psyclone.parse.utils import ParseError
import psyclone.expression as expr
from psyclone.configuration import Config
from psyclone.core.access_type import AccessType
from psyclone.domain.lfric import FunctionSpace
from psyclone.errors import InternalError

# API configuration
API = "dynamo0.3"


class LFRicArgDescriptor(Descriptor):
    '''
    This class captures the information specified in one of LFRic API argument
    descriptors (scalars, fields and operators).

    :param arg_type: LFRic API valid argument type (scalar, \
                     field or operator).
    :type arg_type: :py:class:`psyclone.expression.FunctionVar` or \
                    :py:class:`psyclone.expression.BinaryOperator`
    :param iterates_over: iteration space from the parsed kernel metadata.
    :type iterates_over: str

    :raises ParseError: if a 'meta_arg' entry is not of 'arg_type' type.
    :raises ParseError: if a 'meta_arg' entry has fewer than 2 args.
    :raises ParseError: if an argument type is not one of LFRic API \
                        valid argument types.
    :raises ParseError: if the second 'meta_arg' entry is not a valid \
                        access descriptor.
    :raises InternalError: if the iteration space from the parsed kernel \
                           metadata is not over 'cells' or 'dofs'.
    :raises InternalError: if all the metadata checks fail to catch an \
                           invalid argument type.

    '''

    # ---------- LFRicArgDescriptor class constants  ------------------------ #
    # Supported LFRic API argument types (scalars, fields, operators)
    VALID_SCALAR_NAMES = ["gh_integer", "gh_real"]
    VALID_FIELD_NAMES = ["gh_field"]
    VALID_OPERATOR_NAMES = ["gh_operator", "gh_columnwise_operator"]
    VALID_ARG_TYPE_NAMES = VALID_FIELD_NAMES + VALID_OPERATOR_NAMES + \
        VALID_SCALAR_NAMES

    # Supported API argument data types (real and integer for now) (the check
    # for data type metadata being one of the valid types will be introduced
    # in #774 and #817).
    VALID_ARG_DATA_TYPES = ["gh_real", "gh_integer"]

    # Supported LFRic API stencil types and directions
    VALID_STENCIL_TYPES = ["x1d", "y1d", "xory1d", "cross", "region"]
    # Note, can't use VALID_STENCIL_DIRECTIONS at all locations in this
    # file as it causes failures with py.test 2.8.7. Therefore some parts
    # of the code do not use the VALID_STENCIL_DIRECTIONS variable.
    VALID_STENCIL_DIRECTIONS = ["x_direction", "y_direction"]
    # Note, xory1d does not have a direct mapping in STENCIL_MAPPING as it
    # indicates either x1d or y1d.
    # Note, the LFRic infrastructure currently does not have 'region' as
    # an option in stencil_dofmap_mod.F90 so it is not included in
    # STENCIL_MAPPING (TODO #194: Add support for region stencils).
    STENCIL_MAPPING = {"x1d": "STENCIL_1DX", "y1d": "STENCIL_1DY",
                       "cross": "STENCIL_CROSS"}

    # Supported LFRic API mesh types that may be specified for a field
    # using the mesh_arg=... meta-data element (for inter-grid kernels that
    # perform prolongation/restriction).
    VALID_MESH_TYPES = ["gh_coarse", "gh_fine"]
    # ----------------------------------------------------------------------- #

    def __init__(self, arg_type, iterates_over):
        self._arg_type = arg_type
        # Initialise properties
        self._argument_type = None
        self._data_type = None
        self._function_space_to = None
        self._function_space_from = None
        self._function_space = None
        self._function_spaces = []
        # Set vector size to 1 (scalars set it to 0 in their validation)
        self._vector_size = 1
        # Initialise other internal arguments
        self._access_type = None
        self._function_space1 = None
        self._function_space2 = None
        self._stencil = None
        self._mesh = None
<<<<<<< HEAD
        self._iterates_over = iterates_over
=======
        self._nargs = 0
>>>>>>> 496fa99e

        # Check for correct type descriptor
        if arg_type.name != 'arg_type':
            raise ParseError(
                "In the LFRic API each 'meta_arg' entry must be of type "
                "'arg_type', but found '{0}'.".format(arg_type.name))

        # Check number of args (we require at least two)
        self._nargs = len(arg_type.args)
        if self._nargs < 2:
            raise ParseError(
                "In the LFRic API each 'meta_arg' entry must have at "
                "least 2 args, but found '{0}'.".format(self._nargs))

        # Check the first argument descriptor. If it is a binary operator
        # then it has to be a field vector with an "*n" appended where "*"
        # is a binary operator and "n > 1" is a vector size. If it is a
        # variable then it can be one of the other allowed argument types.
        argtype = None
        separator = None
        if isinstance(arg_type.args[0], expr.BinaryOperator):
            argtype = arg_type.args[0].toks[0]
            separator = arg_type.args[0].toks[1]
        else:
            argtype = arg_type.args[0]

        # First check for a valid argument type. It has to be a variable
        # (FunctionVar expression) and have a valid LFRic API argument name.
        if isinstance(argtype, expr.FunctionVar) and argtype.name in \
           LFRicArgDescriptor.VALID_ARG_TYPE_NAMES:
            self._argument_type = argtype.name
        else:
            raise ParseError(
                "In the LFRic API the 1st argument of a 'meta_arg' "
                "entry should be a valid argument type (one of {0}), but "
                "found '{1}' in '{2}'.".
                format(LFRicArgDescriptor.VALID_ARG_TYPE_NAMES,
                       argtype, arg_type))

        # Check for a valid vector size in case of a binary
        # operator expression
        if separator:
            self._validate_vector_size(separator, arg_type)

        # The 2nd arg is an access descriptor. Permitted accesses for each
        # argument type are dealt with in the related _validate methods.
        # Convert from GH_* names to the generic access type
        api_config = Config.get().api_conf(API)
        access_mapping = api_config.get_access_mapping()
        try:
            self._access_type = access_mapping[arg_type.args[1].name]
        except KeyError:
            valid_names = api_config.get_valid_accesses_api()
            raise ParseError(
                "In the LFRic API the 2nd argument of a 'meta_arg' entry "
                "must be a valid access descriptor (one of {0}), but found "
                "'{1}' in '{2}'.".format(valid_names,
                                         arg_type.args[1].name, arg_type))

        # Check for the allowed iteration spaces from the parsed kernel or
        # built-in metadata
        if self._iterates_over not in ["cells", "dofs"]:
            raise InternalError(
                "LFRicArgDescriptor.__init__(): expected iteration space "
                "over 'cells' or 'dofs' in the kernel metadata but got "
                "'{0}'.".format(self._iterates_over))

        # FIELD, OPERATOR and SCALAR argument type descriptors and checks
        if self._argument_type in LFRicArgDescriptor.VALID_FIELD_NAMES:
            # Validate field arguments
            self._init_field(arg_type)

        elif self._argument_type in LFRicArgDescriptor.VALID_OPERATOR_NAMES:
            # Validate operator arguments
            self._init_operator(arg_type)

        elif self._argument_type in LFRicArgDescriptor.VALID_SCALAR_NAMES:
            # Validate scalar arguments
            self._init_scalar(arg_type)

        else:
            # We should never get to here if the checks are tight enough
            raise InternalError(
                "LFRicArgDescriptor.__init__(): failed argument validation "
                "for the 'meta_arg' entry '{0}', should not get to here.".
                format(arg_type))

        # Initialise the parent class
        super(LFRicArgDescriptor,
              self).__init__(self._access_type, self._function_space1,
                             stencil=self._stencil, mesh=self._mesh,
                             argument_type=self._argument_type)

    def _validate_vector_size(self, separator, arg_type):
        '''
        Validates descriptors for field vector arguments and populates
        vector properties accordingly.

        :param str separator: operator in a binary expression.
        :param arg_type: LFRic API field (vector) argument type.
        :type arg_type: :py:class:`psyclone.expression.FunctionVar`

        :raises ParseError: if the field vector notation does not use \
                            the '*' operator.
        :raises ParseError: if the field vector notation is not in the \
                            correct format '(field*n)' where 'n' is \
                            an integer.
        :raises ParseError: if the field vector notation is used for the \
                            vector size of less than 2.
        :raises ParseError: if the field vector notation is used for an \
                            argument that is not a field.

        '''
        # Check that the operator is correct
        if separator != "*":
            raise ParseError(
                "In the LFRic API the 1st argument of a 'meta_arg' "
                "entry may be a field vector but if so must use '*' as "
                "the separator in the format 'field*n', but found "
                "'{0}' in '{1}'.".format(separator, arg_type))

        # Now try to find the vector size for a field vector and return
        # an error if it is not an integer number...
        try:
            vectsize = int(arg_type.args[0].toks[2])
        except TypeError:
            raise ParseError(
                "In the LFRic API, the field vector notation must be in "
                "the format 'field*n' where 'n' is an integer, but the "
                "following '{0}' was found in '{1}'.".
                format(str(arg_type.args[0].toks[2]), arg_type))
        # ... or it is less than 2 (1 is the default for all fields)...
        if vectsize < 2:
            raise ParseError(
                "In the LFRic API the 1st argument of a 'meta_arg' entry "
                "may be a field vector with format 'field*n' where n is "
                "an integer > 1. However, found n = {0} in '{1}'.".
                format(vectsize, arg_type))
        # ... and set the vector size if all checks pass
        self._vector_size = vectsize

        # Check that no other arguments than fields use vector notation
        if self._argument_type not in \
           LFRicArgDescriptor.VALID_FIELD_NAMES and self._vector_size:
            raise ParseError(
                "In the LFRic API, vector notation is only supported "
                "for {0} argument types but found '{1}'.".
                format(LFRicArgDescriptor.VALID_FIELD_NAMES,
                       arg_type.args[0]))

    def _init_field(self, arg_type):
        '''
        Validates metadata descriptors for field arguments and
        initialises field argument properties accordingly.

        :param arg_type: LFRic API field (vector) argument type.
        :type arg_type: :py:class:`psyclone.expression.FunctionVar`

        :raises InternalError: if argument type other than a field is \
                               passed in.
        :raises ParseError: if there are fewer than 3 metadata arguments.
        :raises ParseError: if there are more than 4 metadata arguments.
        :raises ParseError: if the 3rd argument is not a valid function space.
        :raises ParseError: if the optional 4th argument is not a stencil \
                            specification or a mesh identifier (for \
                            inter-grid kernels).
        :raises ParseError: if a field on a discontinuous function space \
                            has 'gh_inc' access.
        :raises ParseError: if a field on a continuous function space has \
                            'gh_readwrite' access.
        :raises ParseError: if a field on 'any_space' function space has \
                            'gh_readwrite' access.
        :raises ParseError: if a field with a stencil access is not read only.

        '''
        # Check whether something other than a field is passed in
        if self._argument_type not in LFRicArgDescriptor.VALID_FIELD_NAMES:
            raise InternalError(
                "LFRicArgDescriptor._init_field(): expecting a field "
                "argument but got an argument of type '{0}'.".
                format(arg_type.args[0]))

        # There must be at least 3 arguments
        if self._nargs < 3:
            raise ParseError(
                "In the LFRic API each 'meta_arg' entry must have at "
                "least 3 arguments if its first argument is of {0} type, "
                "but found {1} in '{2}'.".
                format(LFRicArgDescriptor.VALID_FIELD_NAMES,
                       self._nargs, arg_type))
        # There must be at most 4 arguments
        if self._nargs > 4:
            raise ParseError(
                "In the LFRic API each 'meta_arg' entry must have at "
                "most 4 arguments if its first argument is of {0} type, "
                "but found {1} in '{2}'.".
                format(LFRicArgDescriptor.VALID_FIELD_NAMES,
                       self._nargs, arg_type))

        # Field data_type is "gh_real" for now, but will be determined by
        # metadata descriptor as the second argument in issue #817
        self._data_type = "gh_real"

        # The 3rd argument must be a valid function space name
        if arg_type.args[2].name not in \
           FunctionSpace.VALID_FUNCTION_SPACE_NAMES:
            raise ParseError(
                "In the LFRic API the 3rd argument of a 'meta_arg' "
                "entry must be a valid function space name (one of {0}) if "
                "its first argument is of {1} type, but found '{2}' in "
                "'{3}'.".format(FunctionSpace.VALID_FUNCTION_SPACE_NAMES,
                                LFRicArgDescriptor.VALID_FIELD_NAMES,
                                arg_type.args[2].name, arg_type))
        self._function_space1 = arg_type.args[2].name

        # The optional 4th argument is either a stencil specification
        # or a mesh identifier (for inter-grid kernels)
        if self._nargs == 4:
            try:
                if "stencil" in str(arg_type.args[3]):
                    self._stencil = get_stencil(
                        arg_type.args[3],
                        LFRicArgDescriptor.VALID_STENCIL_TYPES)
                elif "mesh" in str(arg_type.args[3]):
                    self._mesh = get_mesh(arg_type.args[3],
                                          LFRicArgDescriptor.VALID_MESH_TYPES)
                else:
                    raise ParseError("Unrecognised metadata entry")
            except ParseError as err:
                raise ParseError(
                    "In the LFRic API the 4th argument of a 'meta_arg' "
                    "field entry must be either a valid stencil specification"
                    "or a mesh identifier (for inter-grid kernels). However, "
                    "entry '{0}' raised the following error: {1}.".
                    format(arg_type, str(err)))

        # Test allowed accesses for fields
        field_disc_accesses = [AccessType.READ, AccessType.WRITE,
                               AccessType.READWRITE]
        field_cont_accesses = [AccessType.READ, AccessType.INC]
        # Convert generic access types to GH_* names for error messages
        api_config = Config.get().api_conf(API)
        rev_access_mapping = api_config.get_reverse_access_mapping()

        # Check accesses for fields that iterate over DoFs or that iterate
        # over cells and are on discontinuous function spaces
        fld_disc_acc_msg = [rev_access_mapping[acc] for acc in
                            field_disc_accesses]
        if (self._iterates_over == "dofs" or
                (self._iterates_over == "cells" and
                 self._function_space1.lower() in
                 FunctionSpace.VALID_DISCONTINUOUS_NAMES)) and \
           self._access_type not in field_disc_accesses:
            raise ParseError(
                "In the LFRic API, allowed accesses for a field that "
                "iterates over DoFs or that iterates over cells and is on a "
                "discontinuous function space ('any_discontinuous_space' or "
                "one of {0}) are {1}, but found '{2}' for '{3}' in '{4}'.".
                format(FunctionSpace.DISCONTINUOUS_FUNCTION_SPACES,
                       fld_disc_acc_msg, rev_access_mapping[self._access_type],
                       self._function_space1.lower(), arg_type))

        # Check accesses for fields that iterate over cells and are on
        # continuous function spaces (including any_space)
        fld_cont_acc_msg = [rev_access_mapping[acc] for acc in
                            field_cont_accesses]
        fld_cont_spaces = (self._function_space1.lower() in
                           FunctionSpace.CONTINUOUS_FUNCTION_SPACES or
                           self._function_space1.lower() in
                           FunctionSpace.VALID_ANY_SPACE_NAMES)
        if (self._iterates_over == "cells" and fld_cont_spaces and
                self._access_type not in field_cont_accesses):
            raise ParseError(
                "In the LFRic API, allowed accesses for a field that "
                "iterates over cells and is on a continuous function "
                "space ('any_space' or one of {0}) are {1}, but found "
                "'{2}' for '{3}' in '{4}'.".
                format(FunctionSpace.CONTINUOUS_FUNCTION_SPACES,
                       fld_cont_acc_msg, rev_access_mapping[self._access_type],
                       self._function_space1.lower(), arg_type))

        # Test allowed accesses for fields that have stencil specification
        if self._stencil and self._access_type != AccessType.READ:
            raise ParseError(
                "In the LFRic API a field with a stencil access must be "
                "read-only ('{0}'), but found '{1}' in '{2}'.".
                format(rev_access_mapping[AccessType.READ],
                       rev_access_mapping[self._access_type], arg_type))

    def _init_operator(self, arg_type):
        '''
        Validates metadata descriptors for operator arguments and
        initialises operator argument properties accordingly.

        :param arg_type: LFRic API operator argument type.
        :type arg_type: :py:class:`psyclone.expression.FunctionVar`

        :raises InternalError: if argument type other than an operator is \
                               passed in.
        :raises ParseError: if there are not exactly 4 metadata arguments.
        :raises ParseError: if the function space to- is not one of the \
                            valid function spaces.
        :raises ParseError: if the function space from- is not one of the \
                            valid function spaces.
        :raises ParseError: if the operator argument has an invalid access.

        '''
        # Check whether something other than an operator is passed in
        if self._argument_type not in LFRicArgDescriptor.VALID_OPERATOR_NAMES:
            raise InternalError(
                "LFRicArgDescriptor._init_operator(): expecting an "
                "operator argument but got an argument of type '{0}'.".
                format(self._argument_type))

        # We expect 4 arguments with the 3rd and 4th each being a
        # function space
        if self._nargs != 4:
            raise ParseError(
                "In the LFRic API each 'meta_arg' entry must have 4 "
                "arguments if its first argument is an operator (one "
                "of {0}), but found {1} in '{2}'.".
                format(LFRicArgDescriptor.VALID_OPERATOR_NAMES,
                       self._nargs, arg_type))

        # Operator data_type is "gh_real" for now, but will be determined by
        # metadata descriptor as the second argument in issue #817
        self._data_type = "gh_real"

        # Operator arguments need to have valid to- and from- function spaces
        if arg_type.args[2].name not in \
           FunctionSpace.VALID_FUNCTION_SPACE_NAMES:
            raise ParseError(
                "In the LFRic API the 3rd argument of a 'meta_arg' "
                "operator entry must be a valid function space name (one of "
                "{0}), but found '{1}' in '{2}'.".
                format(FunctionSpace.VALID_FUNCTION_SPACE_NAMES,
                       arg_type.args[2].name, arg_type))
        self._function_space1 = arg_type.args[2].name
        if arg_type.args[3].name not in \
           FunctionSpace.VALID_FUNCTION_SPACE_NAMES:
            raise ParseError(
                "In the LFRic API the 4th argument of a 'meta_arg' "
                "operator entry must be a valid function space name (one "
                "of {0}), but found '{1}' in '{2}'.".
                format(FunctionSpace.VALID_FUNCTION_SPACE_NAMES,
                       arg_type.args[3].name, arg_type))
        self._function_space2 = arg_type.args[3].name

        # Test allowed accesses for operators
        operator_accesses = [AccessType.READ, AccessType.WRITE,
                             AccessType.READWRITE]
        # Convert generic access types to GH_* names for error messages
        api_config = Config.get().api_conf(API)
        rev_access_mapping = api_config.get_reverse_access_mapping()
        op_acc_msg = [rev_access_mapping[acc] for acc in operator_accesses]
        if self._access_type not in operator_accesses:
            raise ParseError(
                "In the LFRic API, allowed accesses for operators are {0} "
                "because they behave as discontinuous quantities, but found "
                "'{1}' in '{2}'.".
                format(op_acc_msg, rev_access_mapping[self._access_type],
                       arg_type))

    def _init_scalar(self, arg_type):
        '''
        Validates metadata descriptors for scalar arguments and
        initialises scalar argument properties accordingly.

        :param arg_type: LFRic API scalar argument type.
        :type arg_type: :py:class:`psyclone.expression.FunctionVar`

        :raises InternalError: if argument type other than a scalar is \
                               passed in.
        :raises ParseError: if there are not exactly 2 metadata arguments.
        :raises ParseError: if scalar arguments do not have a read-only or
                            a reduction access.
        :raises ParseError: if a scalar argument that is not a real \
                            scalar has a reduction access.

        '''
        # Check whether something other than a scalar is passed in
        if self._argument_type not in LFRicArgDescriptor.VALID_SCALAR_NAMES:
            raise InternalError(
                "LFRicArgDescriptor._init_scalar(): expecting a scalar "
                "argument but got an argument of type '{0}'.".
                format(arg_type.args[0]))

        # There must be 2 arguments to describe a scalar
        if self._nargs != 2:
            raise ParseError(
                "In the LFRic API each 'meta_arg' entry must have 2 "
                "arguments if its first argument is 'gh_{{r,i}}scalar', but "
                "found {0} in '{1}'.".format(self._nargs, arg_type))

        # Scalar data_type is determined by its metadata descriptor for
        # type as a first argument, however this will change to the second
        # argument in issue #774
        self._data_type = arg_type.args[0].name

        # Test allowed accesses for scalars (read_only or reduction)
        scalar_accesses = [AccessType.READ] + \
            AccessType.get_valid_reduction_modes()
        # Convert generic access types to GH_* names for error messages
        api_config = Config.get().api_conf(API)
        rev_access_mapping = api_config.get_reverse_access_mapping()
        if self._access_type not in scalar_accesses:
            api_specific_name = rev_access_mapping[self._access_type]
            valid_reductions = AccessType.get_valid_reduction_names()
            raise ParseError(
                "In the LFRic API scalar arguments must have read-only "
                "('gh_read') or a reduction {0} access but found '{1}' "
                "in '{2}'.".format(valid_reductions, api_specific_name,
                                   arg_type))
        # Reduction access is currently only valid for real scalar arguments
        if self._data_type != "gh_real" and self._access_type in \
           AccessType.get_valid_reduction_modes():
            raise ParseError(
                "In the LFRic API a reduction access '{0}' is only valid "
                "with a real scalar argument, but scalar '{1}' with '{2}' "
                "data type was found in '{3}'.".
                format(self._access_type.api_specific_name(),
                       self._argument_type, self._data_type, arg_type))

        # Scalars don't have vector size
        self._vector_size = 0

    @property
    def data_type(self):
        '''
        :returns: intrinsic Fortran (primitive) type of the argument data.
        :rtype: str

        '''
        return self._data_type

    @property
    def function_space_to(self):
        '''
        Returns the "to" function space for an operator. This is
        the first function space specified in the metadata.

        :returns: "to" function space for an operator.
        :rtype: str

        :raises InternalError: if this is not an operator.

        '''
        if self._argument_type in LFRicArgDescriptor.VALID_OPERATOR_NAMES:
            return self._function_space1
        raise InternalError(
            "In the LFRic API 'function_space_to' only makes sense "
            "for one of {0}, but this is a '{1}'.".
            format(LFRicArgDescriptor.VALID_OPERATOR_NAMES,
                   self._argument_type))

    @property
    def function_space_from(self):
        '''
        Returns the "from" function space for an operator. This is
        the second function space specified in the metadata.

        :returns: "from" function space for an operator.
        :rtype: str

        :raises InternalError: if this is not an operator.

        '''
        if self._argument_type in LFRicArgDescriptor.VALID_OPERATOR_NAMES:
            return self._function_space2
        raise InternalError(
            "In the LFRic API 'function_space_from' only makes sense "
            "for one of {0}, but this is a '{1}'.".
            format(LFRicArgDescriptor.VALID_OPERATOR_NAMES,
                   self._argument_type))

    @property
    def function_space(self):
        '''
        Returns the function space name related to this kernel argument
        depending on the argument type: a single function space for a field,
        function_space_from for an operator and nothing for a scalar.

        :returns: function space relating to this kernel argument or \
                  None (for a scalar).
        :rtype: str or NoneType

        :raises InternalError: if an invalid argument type is passed in.

        '''
        if self._argument_type in LFRicArgDescriptor.VALID_FIELD_NAMES:
            return self._function_space1
        if self._argument_type in LFRicArgDescriptor.VALID_OPERATOR_NAMES:
            return self._function_space2
        if self._argument_type in LFRicArgDescriptor.VALID_SCALAR_NAMES:
            return None
        raise InternalError("LFRicArgDescriptor.function_space(), should "
                            "not get to here.")

    @property
    def function_spaces(self):
        '''
        Returns the function space names related to this kernel argument
        as a list depending on the argument type: one function space for
        a field, both function spaces ("to"- and then "from"-) for an
        operator and an empty list for a scalar.

        :returns: function space names related to this kernel argument.
        :rtype: list of str

        :raises InternalError: if an invalid argument type is passed in.

        '''
        if self._argument_type in LFRicArgDescriptor.VALID_FIELD_NAMES:
            return [self.function_space]
        if self._argument_type in LFRicArgDescriptor.VALID_OPERATOR_NAMES:
            # Return to before from to maintain expected ordering
            return [self.function_space_to, self.function_space_from]
        if self._argument_type in LFRicArgDescriptor.VALID_SCALAR_NAMES:
            return []
        raise InternalError("LFRicArgDescriptor.function_spaces(), should "
                            "not get to here.")

    @property
    def vector_size(self):
        '''
        Returns the vector size of the argument. This will be 1 if *n
        has not been specified for all argument types except scalars
        (their vector size is set to 0).

        :returns: vector size of the argument.
        :rtype: int

        '''
        return self._vector_size

    def __str__(self):
        '''
        Creates a string representation of the argument descriptor. This
        is type and access for scalars with the addition of function
        space(s) for fields and operators.

        :returns: string representation of the argument descriptor.
        :rtype: str

        :raises InternalError: if an invalid argument type is passed in.

        '''
        res = "LFRicArgDescriptor object" + os.linesep
        res += "  argument_type[0]='{0}'".format(self._argument_type)
        if self._vector_size > 1:
            res += "*"+str(self._vector_size)
        res += os.linesep
        res += "  data_type[1]='{0}'".format(self._data_type)\
               + os.linesep
        res += "  access_descriptor[2]='{0}'"\
               .format(self._access_type.api_specific_name())\
               + os.linesep
        if self._argument_type in LFRicArgDescriptor.VALID_FIELD_NAMES:
            res += "  function_space[3]='{0}'".format(self._function_space1) \
                   + os.linesep
        elif self._argument_type in LFRicArgDescriptor.VALID_OPERATOR_NAMES:
            res += "  function_space_to[3]='{0}'".\
                   format(self._function_space1) + os.linesep
            res += "  function_space_from[4]='{0}'".\
                   format(self._function_space2) + os.linesep
        elif self._argument_type in LFRicArgDescriptor.VALID_SCALAR_NAMES:
            pass  # We have nothing to add if we're a scalar
        else:  # We should never get to here
            raise InternalError("LFRicArgDescriptor.__str__(), should not "
                                "get to here.")
        return res


# Documentation utils: The list of module members that we wish AutoAPI to
# generate documentation for (see https://psyclone-ref.readthedocs.io).
__all__ = [
    'LFRicArgDescriptor']<|MERGE_RESOLUTION|>--- conflicted
+++ resolved
@@ -129,11 +129,8 @@
         self._function_space2 = None
         self._stencil = None
         self._mesh = None
-<<<<<<< HEAD
+        self._nargs = 0
         self._iterates_over = iterates_over
-=======
-        self._nargs = 0
->>>>>>> 496fa99e
 
         # Check for correct type descriptor
         if arg_type.name != 'arg_type':
