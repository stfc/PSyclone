# -----------------------------------------------------------------------------
# BSD 3-Clause License
#
# Copyright (c) 2017-2025, Science and Technology Facilities Council.
# All rights reserved.
#
# Redistribution and use in source and binary forms, with or without
# modification, are permitted provided that the following conditions are met:
#
# * Redistributions of source code must retain the above copyright notice, this
#   list of conditions and the following disclaimer.
#
# * Redistributions in binary form must reproduce the above copyright notice,
#   this list of conditions and the following disclaimer in the documentation
#   and/or other materials provided with the distribution.
#
# * Neither the name of the copyright holder nor the names of its
#   contributors may be used to endorse or promote products derived from
#   this software without specific prior written permission.
#
# THIS SOFTWARE IS PROVIDED BY THE COPYRIGHT HOLDERS AND CONTRIBUTORS
# "AS IS" AND ANY EXPRESS OR IMPLIED WARRANTIES, INCLUDING, BUT NOT
# LIMITED TO, THE IMPLIED WARRANTIES OF MERCHANTABILITY AND FITNESS
# FOR A PARTICULAR PURPOSE ARE DISCLAIMED. IN NO EVENT SHALL THE
# COPYRIGHT HOLDER OR CONTRIBUTORS BE LIABLE FOR ANY DIRECT, INDIRECT,
# INCIDENTAL, SPECIAL, EXEMPLARY, OR CONSEQUENTIAL DAMAGES (INCLUDING,
# BUT NOT LIMITED TO, PROCUREMENT OF SUBSTITUTE GOODS OR SERVICES;
# LOSS OF USE, DATA, OR PROFITS; OR BUSINESS INTERRUPTION) HOWEVER
# CAUSED AND ON ANY THEORY OF LIABILITY, WHETHER IN CONTRACT, STRICT
# LIABILITY, OR TORT (INCLUDING NEGLIGENCE OR OTHERWISE) ARISING IN
# ANY WAY OUT OF THE USE OF THIS SOFTWARE, EVEN IF ADVISED OF THE
# POSSIBILITY OF SUCH DAMAGE.
# -----------------------------------------------------------------------------
# Authors R. W. Ford, A. R. Porter and S. Siso, STFC Daresbury Lab
# Modified I. Kavcic, A. Coughtrie, L. Turner and O. Brunt, Met Office
# Modified J. Henrichs, Bureau of Meteorology
# Modified A. B. G. Chalk and N. Nobre, STFC Daresbury Lab

''' This module implements the LFRicCellIterators collection which handles
    the requirements of kernels that operator on cells.'''

from psyclone.domain.lfric.lfric_collection import LFRicCollection
from psyclone.domain.lfric.lfric_kern import LFRicKern
from psyclone.domain.lfric.lfric_types import LFRicTypes
from psyclone.errors import GenerationError
from psyclone.psyir.nodes import Assignment, Reference
from psyclone.psyir.symbols import ArgumentInterface


class LFRicCellIterators(LFRicCollection):
    '''
    Handles all entities required by kernels that operate on cell-columns.

    :param kern_or_invoke: the Kernel or Invoke for which to manage cell
                           iterators.
    :type kern_or_invoke: :py:class:`psyclone.domain.lfric.LFRicKern` |
                          :py:class:`psyclone.dynamo0p3.LFRicInvoke`

    :raises GenerationError: if an Invoke has no field or operator arguments.

    '''
    def __init__(self, kern_or_invoke):
        super().__init__(kern_or_invoke)

        # Dictionary to hold the names of the various nlayers variables and
        # (for invokes) the kernel argument to which each corresponds.
        self._nlayers_names = {}

        if self._invoke:
            # Each kernel that operates on either the domain or cell-columns
            # needs an 'nlayers' obtained from the first field/operator
            # argument.
<<<<<<< HEAD
            self._nlayers_names[self.symtab.find_or_create_tag(
                "nlayers",
                symbol_type=LFRicTypes("MeshHeightDataSymbol")).name] = None
            # We're not generating a PSy layer so we're done here.
            return

        # Each kernel that operates on either the domain or cell-columns needs
        # an 'nlayers' obtained from the first field/operator argument.
        for kern in self._invoke.schedule.walk(LFRicKern):
            if kern.iterates_over != "dof":
                arg = kern.arguments.first_field_or_operator
                sym = self.symtab.find_or_create_tag(
                    f"nlayers_{arg.name}",
                    symbol_type=LFRicTypes("MeshHeightDataSymbol"))
                self._nlayers_names[sym.name] = arg

        first_var = None
        for var in self._invoke.psy_unique_vars:
            if not var.is_scalar:
                first_var = var
                break
        if not first_var:
            raise GenerationError(
                "Cannot create an Invoke with no field/operator arguments.")
        self._first_var = first_var
=======
            for kern in self._invoke.schedule.walk(LFRicKern):
                if kern.iterates_over != "dof":
                    arg = kern.arguments.first_field_or_operator
                    sym = self.symtab.find_or_create_tag(
                        f"nlayers_{arg.name}",
                        symbol_type=LFRicTypes("MeshHeightDataSymbol"))
                    self._nlayers_names[sym.name] = arg

            first_var = None
            for var in self._invoke.psy_unique_vars:
                if not var.is_scalar:
                    first_var = var
                    break
            if not first_var:
                raise GenerationError(
                    "Cannot create an Invoke with no field/operator "
                    "arguments.")
            self._first_var = first_var
>>>>>>> 17b73c1c

    def stub_declarations(self):
        '''
        Declare entities required for a kernel stub that operates on
        cell-columns.

        '''
        super().stub_declarations()
        if self._kernel.cma_operation not in ["apply", "matrix-matrix"]:
<<<<<<< HEAD
            for name in self._nlayers_names:
                sym = self.symtab.lookup(name)
                # Symbols are created thinking for the Invoke context, so make
                # sure the are arguments when we are in a Stub context.
                sym.interface = ArgumentInterface(
                    ArgumentInterface.Access.READ)
                self.symtab.append_argument(sym)
=======
            nlayers = self.symtab.find_or_create_tag(
                "nlayers",
                symbol_type=LFRicTypes("MeshHeightDataSymbol")
            )
            nlayers.interface = ArgumentInterface(
                                        ArgumentInterface.Access.READ)
            self.symtab.append_argument(nlayers)
>>>>>>> 17b73c1c

    def initialise(self, cursor):
        '''
        Look-up the number of vertical layers in the mesh in the PSy layer.
<<<<<<< HEAD

        :param int cursor: position where to add the next initialisation
            statements.

=======

        :param int cursor: position where to add the next initialisation
            statements.

>>>>>>> 17b73c1c
        :returns: Updated cursor value.
        :rtype: int

        '''
        if not self._nlayers_names or not self._invoke:
            return cursor

        # Sort for test reproducibility
        sorted_names = list(self._nlayers_names.keys())
        sorted_names.sort()
        init_cursor = cursor
        for name in sorted_names:
            symbol = self.symtab.lookup(name)
            var = self._nlayers_names[name]
            stmt = Assignment.create(
                    lhs=Reference(symbol),
                    rhs=var.generate_method_call("get_nlayers"))
            if cursor == init_cursor:
                stmt.preceding_comment = "Initialise number of layers"
            self._invoke.schedule.addchild(stmt, cursor)
            cursor += 1
        return cursor<|MERGE_RESOLUTION|>--- conflicted
+++ resolved
@@ -70,33 +70,6 @@
             # Each kernel that operates on either the domain or cell-columns
             # needs an 'nlayers' obtained from the first field/operator
             # argument.
-<<<<<<< HEAD
-            self._nlayers_names[self.symtab.find_or_create_tag(
-                "nlayers",
-                symbol_type=LFRicTypes("MeshHeightDataSymbol")).name] = None
-            # We're not generating a PSy layer so we're done here.
-            return
-
-        # Each kernel that operates on either the domain or cell-columns needs
-        # an 'nlayers' obtained from the first field/operator argument.
-        for kern in self._invoke.schedule.walk(LFRicKern):
-            if kern.iterates_over != "dof":
-                arg = kern.arguments.first_field_or_operator
-                sym = self.symtab.find_or_create_tag(
-                    f"nlayers_{arg.name}",
-                    symbol_type=LFRicTypes("MeshHeightDataSymbol"))
-                self._nlayers_names[sym.name] = arg
-
-        first_var = None
-        for var in self._invoke.psy_unique_vars:
-            if not var.is_scalar:
-                first_var = var
-                break
-        if not first_var:
-            raise GenerationError(
-                "Cannot create an Invoke with no field/operator arguments.")
-        self._first_var = first_var
-=======
             for kern in self._invoke.schedule.walk(LFRicKern):
                 if kern.iterates_over != "dof":
                     arg = kern.arguments.first_field_or_operator
@@ -115,7 +88,6 @@
                     "Cannot create an Invoke with no field/operator "
                     "arguments.")
             self._first_var = first_var
->>>>>>> 17b73c1c
 
     def stub_declarations(self):
         '''
@@ -125,15 +97,6 @@
         '''
         super().stub_declarations()
         if self._kernel.cma_operation not in ["apply", "matrix-matrix"]:
-<<<<<<< HEAD
-            for name in self._nlayers_names:
-                sym = self.symtab.lookup(name)
-                # Symbols are created thinking for the Invoke context, so make
-                # sure the are arguments when we are in a Stub context.
-                sym.interface = ArgumentInterface(
-                    ArgumentInterface.Access.READ)
-                self.symtab.append_argument(sym)
-=======
             nlayers = self.symtab.find_or_create_tag(
                 "nlayers",
                 symbol_type=LFRicTypes("MeshHeightDataSymbol")
@@ -141,22 +104,14 @@
             nlayers.interface = ArgumentInterface(
                                         ArgumentInterface.Access.READ)
             self.symtab.append_argument(nlayers)
->>>>>>> 17b73c1c
 
     def initialise(self, cursor):
         '''
         Look-up the number of vertical layers in the mesh in the PSy layer.
-<<<<<<< HEAD
 
         :param int cursor: position where to add the next initialisation
             statements.
 
-=======
-
-        :param int cursor: position where to add the next initialisation
-            statements.
-
->>>>>>> 17b73c1c
         :returns: Updated cursor value.
         :rtype: int
 
