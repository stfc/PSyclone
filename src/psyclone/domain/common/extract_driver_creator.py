--- conflicted
+++ resolved
@@ -43,22 +43,12 @@
 
 from psyclone.domain.common import BaseDriverCreator
 from psyclone.psyir.backend.fortran import FortranWriter
-<<<<<<< HEAD
-from psyclone.psyir.nodes import (Assignment, FileContainer,
-                                  IntrinsicCall, Literal, Reference, Routine)
-from psyclone.psyir.symbols import (ArrayType, CHARACTER_TYPE,
-=======
 from psyclone.psyir.nodes import FileContainer, Literal, Routine
 from psyclone.psyir.symbols import (CHARACTER_TYPE,
->>>>>>> 57f71eba
                                     ContainerSymbol, DataSymbol,
                                     DataTypeSymbol, UnresolvedType,
                                     ImportInterface, INTEGER_TYPE,
                                     REAL8_TYPE, ScalarType)
-<<<<<<< HEAD
-from psyclone.psyir.transformations import ExtractTrans
-=======
->>>>>>> 57f71eba
 
 # TODO 1382: once we support LFRic, make this into a proper base class
 # and put the domain-specific implementations into the domain/* directories.
@@ -87,261 +77,6 @@
                                "real": real_type}
 
     # -------------------------------------------------------------------------
-<<<<<<< HEAD
-    def is_supported_derived_type(self, symbol):
-        '''This method checks if a unknown derived type is being used, which
-        might not be supported in all domains.
-
-        :param symbol: the symbol whose datatype is to be checked.
-        :type symbol: py:class:`psyclone.psyir.symbols.Symbol`
-
-        :returns: whether the datatype is supported or not
-        :rtype bool:
-
-        '''
-        # In gocean we only allow r2d_field
-        return symbol.datatype.name == "r2d_field"
-
-    # -------------------------------------------------------------------------
-    def create_flattened_symbol(self, flattened_name, reference, symbol_table,
-                                writer=FortranWriter()):
-        '''Takes a reference to a structure and creates a new Symbol of the
-        type that the reference resolves to, e.g. fld%data... will be mapped
-        to `real, dimension(:,:)`, and `fld%data$whole%xstart` to `integer`.
-
-        :param str flattened_name: the new 'flattened' name to be used for
-            the newly created symbol.
-        :param reference: the reference to a structure.
-        :type reference: :py:class:`psyclone.psyir.nodes.StructureReference`
-        :param symbol_table: the symbol table to use to make sure a unique
-            name is created (based on `flattened_name`).
-        :type symbol_table: :py:class:`psyclone.psyir.symbols.SymbolTable`
-        :param writer: a backend visitor to convert the reference into a
-            string, which is then used to find the corresponding
-            gocean-grid-properties.
-        :type writer:
-            :py:class:`psyclone.psyir.backend.language_writer.LanguageWriter`
-
-        :raises InternalError: if the structure access is not to a
-            GOCean grid property.
-        :raises InternalError: if there is no default type defined for
-            the type of the GOCean grid property (defaults are defined in
-            the constructor of this class).
-        :raises InternalError: if the gocean grid property type is
-            neither 'array' nor 'scalar'.
-
-        :returns: the new symbol created.
-        :rtype: :py:class:`psyclone.psyir.symbol.DataSymbol`
-
-        '''
-        fortran_expression = writer(reference)
-        api_config = Config.get().api_conf("gocean")
-        grid_properties = api_config.grid_properties
-
-        for prop_name in grid_properties:
-            gocean_property = grid_properties[prop_name]
-            deref_name = gocean_property.fortran.format(reference.name)
-            if fortran_expression == deref_name:
-                break
-        else:
-            raise InternalError(
-                f"Could not find type for reference '{fortran_expression}' "
-                f"in the config file '{Config.get().filename}'.")
-        try:
-            base_type = self._default_types[gocean_property.intrinsic_type]
-        except KeyError as err:
-            raise InternalError(
-                              f"Type '{gocean_property.intrinsic_type}' of "
-                              f"the property reference '{fortran_expression}' "
-                              f"as defined in the config file "
-                              f"'{Config.get().filename}' is not supported "
-                              f"in the GOcean API.") from err
-        # Handle name clashes (e.g. if the user used a variable that is
-        # the same as a flattened grid property)
-        flattened_name = symbol_table.next_available_name(flattened_name)
-        if gocean_property.type == "scalar":
-            new_symbol = DataSymbol(flattened_name, base_type)
-
-        elif gocean_property.type == "array":
-            # At this stage all gocean arrays are 2d (even integer ones)
-            # so no need to add any further tests here.
-            array = ArrayType(base_type, [ArrayType.Extent.DEFERRED,
-                                          ArrayType.Extent.DEFERRED])
-            new_symbol = DataSymbol(flattened_name, array)
-        else:
-            raise InternalError(f"The expression '{fortran_expression}' maps "
-                                f"to an unknown GOcean property type "
-                                f"'{gocean_property.type}' in the config "
-                                f"file '{Config.get().filename}'.")
-
-        return new_symbol
-
-    # -------------------------------------------------------------------------
-    def _flatten_reference(self, old_reference, symbol_table,
-                           writer=FortranWriter()):
-        '''Replaces `old_reference` which is a structure type with a new
-        simple Reference and a flattened name (replacing all % with _).
-
-        :param old_reference: a reference to a structure member.
-        :type old_reference:
-            :py:class:`psyclone.psyir.nodes.StructureReference`
-        :param symbol_table: the symbol table to which to add the newly
-            defined flattened symbol.
-        :type symbol_table: :py:class:`psyclone.psyir.symbols.SymbolTable`
-        :param writer: a Fortran writer used when flattening a
-            `StructureReference`.
-        :type writer: :py:class:`psyclone.psyir.backend.fortran.FortranWriter`
-
-        '''
-        # A field access (`fld%data`) will get the `%data` removed, since then
-        # this avoids a potential name clash (`fld` is guaranteed to
-        # be unique, since it's a variable already, but `fld_data` could clash
-        # with a user variable if the user uses `fld` and `fld_data`).
-        # Furthermore, the netcdf file declares the variable without `%data`,
-        # so removing `%data` here also simplifies code creation later on.
-        signature, _ = old_reference.get_signature_and_indices()
-        if signature[-1] == "data":
-            # Remove %data to make the name more recognisable
-            signature = signature[:-1]
-        try:
-            symbol = symbol_table.lookup_with_tag(str(signature))
-        except KeyError:
-            flattened_name = self._flatten_signature(signature)
-
-            # Symbol not in table, create a new symbol
-            symbol = self.create_flattened_symbol(flattened_name,
-                                                  old_reference, symbol_table,
-                                                  writer)
-            symbol_table.add(symbol, tag=str(signature))
-        # We need to create a new, flattened Reference and replace the
-        # StructureReference with it:
-        old_reference.replace_with(Reference(symbol))
-
-    # -------------------------------------------------------------------------
-    @staticmethod
-    def create_read_in_code(program, psy_data, read_write_info, postfix):
-        '''This function creates the code that reads in the NetCDF file
-        produced during extraction. For each:
-
-        - variable that is read-only, it will declare the symbol and add code
-          that reads in the variable using the PSyData library.
-        - variable that is read and written, it will create code to read in the
-          variable that is read, and create a new variable with the same name
-          and "_post" added which is read in to store the values from the
-          NetCDF file after the instrumented region was executed. In the end,
-          the variable that was read and written should have the same value
-          as the corresponding "_post" variable.
-        - variable that is written only, it will create a variable with "_post"
-          as postfix that reads in the output data from the NetCDF file. It
-          then also declares a variable without postfix (which will be the
-          parameter to the function), allocates it based on the shape of
-          the corresponding "_post" variable, and initialises it with 0.
-
-        :param program: the PSyIR Routine to which any code must
-            be added. It also contains the symbol table to be used.
-        :type program: :py:class:`psyclone.psyir.nodes.Routine`
-        :param psy_data: the PSyData symbol to be used.
-        :type psy_data: :py:class:`psyclone.psyir.symbols.DataSymbol`
-        :param read_write_info: information about all input and output
-            parameters.
-        :type read_write_info: :py:class:`psyclone.psyir.tools.ReadWriteInfo`
-        :param str postfix: a postfix that is added to a variable to
-            create the corresponding variable that stores the output
-            value from the kernel data file.
-
-        :returns: a list with all output parameters, i.e. variables that
-            need to be verified after executing the kernel. Each entry is
-            a 2-tuple containing the symbol of the computed variable, and
-            the symbol of the variable that contains the value read from
-            the file.
-        :rtype: list[tuple[:py:class:`psyclone.psyir.symbols.Symbol`,
-            :py:class:`psyclone.psyir.symbols.Symbol`]]
-
-        '''
-        symbol_table = program.scope.symbol_table
-        read_var = f"{psy_data.name}%ReadVariable"
-
-        # Collect all output symbols to later create the tests for
-        # correctness. This list stores 2-tuples: first one the
-        # variable that stores the output from the kernel, the second
-        # one the variable that stores the output values read from the
-        # file. The content of these two variables should be identical
-        # at the end.
-        output_symbols = []
-
-        # First handle variables that are read:
-        # -------------------------------------
-        for signature in read_write_info.signatures_read:
-            # Find the right symbol for the variable. Note that all variables
-            # in the input and output list have been detected as being used
-            # when the variable accesses were analysed. Therefore, these
-            # variables have References, and will already have been declared
-            # in the symbol table (in add_all_kernel_symbols).
-            sig_str = str(signature)
-            sym = symbol_table.lookup_with_tag(sig_str)
-            name_lit = Literal(sig_str, CHARACTER_TYPE)
-            BaseDriverCreator.add_call(program, read_var,
-                                       [name_lit, Reference(sym)])
-
-        # Then handle all variables that are written (note that some
-        # variables might be read and written)
-        for signature in read_write_info.signatures_written:
-            # Find the right symbol for the variable. Note that all variables
-            # in the input and output list have been detected as being used
-            # when the variable accesses were analysed. Therefore, these
-            # variables have References, and will already have been declared
-            # in the symbol table (in add_all_kernel_symbols).
-            sig_str = str(signature)
-            sym = symbol_table.lookup_with_tag(sig_str)
-
-            # The variable is written (and maybe read as well)
-            # ------------------------------------------------
-            # Declare a 'post' variable of the same type and
-            # read in its value.
-            post_name = sig_str+postfix
-            post_sym = symbol_table.new_symbol(post_name,
-                                               symbol_type=DataSymbol,
-                                               datatype=sym.datatype)
-            BaseDriverCreator.add_call(program, read_var,
-                                       [Literal(post_name, CHARACTER_TYPE),
-                                        Reference(post_sym)])
-
-            # Now if a variable is written to, but not read, the variable
-            # is not allocated. So we need to allocate it and set it to 0.
-            if not read_write_info.is_read(signature):
-                if isinstance(post_sym.datatype, ArrayType):
-                    alloc = IntrinsicCall.create(
-                        IntrinsicCall.Intrinsic.ALLOCATE,
-                        [Reference(sym), ("mold", Reference(post_sym))])
-                    program.addchild(alloc)
-                set_zero = Assignment.create(Reference(sym),
-                                             Literal("0", INTEGER_TYPE))
-                program.addchild(set_zero)
-            output_symbols.append((sym, post_sym))
-        return output_symbols
-
-    # -------------------------------------------------------------------------
-    @staticmethod
-    def _add_precision_symbols(symbol_table):
-        '''This function adds an import of go_wp from kind_params_mod.
-
-        :param symbol_table: the symbol table to which the precision symbols
-            must be added.
-        :type symbol_table: :py:class:`psyclone.psyir.symbols.SymbolTable`
-
-        '''
-        kind_params_mod = ContainerSymbol("kind_params_mod")
-        symbol_table.add(kind_params_mod)
-
-        symbol_table.new_symbol("go_wp",
-                                tag="go_wp@kind_params_mod",
-                                symbol_type=DataSymbol,
-                                datatype=INTEGER_TYPE,
-                                interface=ImportInterface(kind_params_mod))
-
-    # -------------------------------------------------------------------------
-=======
->>>>>>> 57f71eba
     def create(self, nodes, read_write_info, prefix, postfix, region_name):
         # pylint: disable=too-many-arguments
         '''This function uses the PSyIR to create a stand-alone driver
@@ -395,22 +130,8 @@
         psy_data_type = DataTypeSymbol("ReadKernelDataType", UnresolvedType(),
                                        interface=ImportInterface(psy_data_mod))
         program_symbol_table.add(psy_data_type)
-<<<<<<< HEAD
-
-        writer = FortranWriter()
-        # The validation of the extract transform guarantees that all nodes
-        # in the node list have the same parent.
-        schedule_copy = nodes[0].parent.copy()
-        schedule_copy.lower_to_language_level()
-        self._add_precision_symbols(program.scope.symbol_table)
-        self.import_modules(program_symbol_table, schedule_copy)
-        self.add_all_kernel_symbols(schedule_copy, program_symbol_table,
-                                    read_write_info, writer)
-
-=======
         if prefix:
             prefix = prefix + "_"
->>>>>>> 57f71eba
         root_name = prefix + "psy_data"
         psy_data = program_symbol_table.new_symbol(root_name=root_name,
                                                    symbol_type=DataSymbol,
@@ -436,9 +157,6 @@
 
         self.add_result_tests(program, output_symbols)
 
-<<<<<<< HEAD
-        return file_container
-=======
         return file_container
 
     def replace_precisions(self, program: Routine):
@@ -537,5 +255,4 @@
         module_name, local_name = region_name
         with open(f"driver-{module_name}-{local_name}.f90", "w",
                   encoding='utf-8') as out:
-            out.write(code)
->>>>>>> 57f71eba
+            out.write(code)