# -----------------------------------------------------------------------------
# BSD 3-Clause License
#
# Copyright (c) 2024, Science and Technology Facilities Council.
# All rights reserved.
#
# Redistribution and use in source and binary forms, with or without
# modification, are permitted provided that the following conditions are met:
#
# * Redistributions of source code must retain the above copyright notice, this
#   list of conditions and the following disclaimer.
#
# * Redistributions in binary form must reproduce the above copyright notice,
#   this list of conditions and the following disclaimer in the documentation
#   and/or other materials provided with the distribution.
#
# * Neither the name of the copyright holder nor the names of its
#   contributors may be used to endorse or promote products derived from
#   this software without specific prior written permission.
#
# THIS SOFTWARE IS PROVIDED BY THE COPYRIGHT HOLDERS AND CONTRIBUTORS
# "AS IS" AND ANY EXPRESS OR IMPLIED WARRANTIES, INCLUDING, BUT NOT
# LIMITED TO, THE IMPLIED WARRANTIES OF MERCHANTABILITY AND FITNESS
# FOR A PARTICULAR PURPOSE ARE DISCLAIMED. IN NO EVENT SHALL THE
# COPYRIGHT HOLDER OR CONTRIBUTORS BE LIABLE FOR ANY DIRECT, INDIRECT,
# INCIDENTAL, SPECIAL, EXEMPLARY, OR CONSEQUENTIAL DAMAGES (INCLUDING,
# BUT NOT LIMITED TO, PROCUREMENT OF SUBSTITUTE GOODS OR SERVICES;
# LOSS OF USE, DATA, OR PROFITS; OR BUSINESS INTERRUPTION) HOWEVER
# CAUSED AND ON ANY THEORY OF LIABILITY, WHETHER IN CONTRACT, STRICT
# LIABILITY, OR TORT (INCLUDING NEGLIGENCE OR OTHERWISE) ARISING IN
# ANY WAY OUT OF THE USE OF THIS SOFTWARE, EVEN IF ADVISED OF THE
# POSSIBILITY OF SUCH DAMAGE.
# -----------------------------------------------------------------------------
# Authors: J. Henrichs, Bureau of Meteorology

'''This module provides a base class for all domain-specific kernel extraction
implementations.
'''

<<<<<<< HEAD
from psyclone.errors import InternalError
from psyclone.line_length import FortLineLength
from psyclone.parse import ModuleManager
from psyclone.psyir.backend.fortran import FortranWriter
from psyclone.psyir.nodes import Call, Literal, Reference, StructureReference
=======
from psyclone.core import Signature
from psyclone.psyir.nodes import Call, Literal, Reference
>>>>>>> 5afbf843
from psyclone.psyir.symbols import (CHARACTER_TYPE, ContainerSymbol,
                                    DataSymbol,
                                    ImportInterface, INTEGER_TYPE, NoType,
                                    RoutineSymbol,
                                    UnresolvedType, UnsupportedFortranType)


class BaseDriverCreator:
    '''This class provides the functionality common to all driver creations.
    A more extended version will be created for TODO #2049, for now it only
    provides two identical methods for LFRicExtractDriverCreator and
    ExtractDriverCreator (which might need to be renamed to GOcean....)

    '''
    # TODO #2049: Turn this into a proper base class.

    # -------------------------------------------------------------------------
    @staticmethod
    def _flatten_signature(signature):
        '''Creates a 'flattened' string for a signature by using ``_`` to
        separate the parts of a signature. For example, in Fortran
        a reference to ``a%b`` would be flattened to be ``a_b``.

        :param signature: the signature to be flattened.
        :type signature: :py:class:`psyclone.core.Signature`

        :returns: a flattened string (all '%' replaced with '_'.)
        :rtype: str

        '''
        return str(signature).replace("%", "_")

    # -------------------------------------------------------------------------
    @staticmethod
    def _make_valid_unit_name(name):
        '''Valid program or routine names are restricted to 63 characters,
        and no special characters like '-' (which is used when adding
        invoke and region numbers).

        :param str name: a proposed unit name.

        :returns: a valid program or routine  name with special characters
            removed and restricted to a length of 63 characters.
        :rtype: str

        '''
        return name.replace("-", "")[:63]

    # -------------------------------------------------------------------------
    @staticmethod
    def add_call(program, name, args):
        '''This function creates a call to the subroutine of the given name,
        providing the arguments. The call will be added to the program and
        the corresponding RoutineSymbol to its symbol table (if not already
        present).

        :param program: the PSyIR Routine to which any code must
            be added. It also contains the symbol table to be used.
        :type program: :py:class:`psyclone.psyir.nodes.Routine`
        :param str name: name of the subroutine to call.
        :param args: list of all arguments for the call.
        :type args: list[:py:class:`psyclone.psyir.nodes.Node`]

        :raises TypeError: if there is a symbol with the
            specified name defined that is not a RoutineSymbol.
        '''
        if name in program.symbol_table:
            routine_symbol = program.symbol_table.lookup(name)
            if not isinstance(routine_symbol, RoutineSymbol):
                raise TypeError(
                    f"Error creating call to '{name}' - existing symbol is "
                    f"of type '{type(routine_symbol).__name__}', not a "
                    f"'RoutineSymbol'.")
        else:
            routine_symbol = RoutineSymbol(name)
            program.symbol_table.add(routine_symbol)
        call = Call.create(routine_symbol, args)
        program.addchild(call)

    # -------------------------------------------------------------------------
    @staticmethod
    def add_result_tests(program, output_symbols):
        '''Adds tests to check that all output variables have the expected
        value. It takes a list of tuples. Each tuple contains:
        1. the symbol containing the result when the kernel is called in the
            driver.
        2. the symbol containing the original results, i.e. the values read
            from the extracted file.
        3. The signature of the original access. This is used in case of
            derived types to get the members used.

        :param program: the program to which the tests should be added.
        :type program: :py:class:`psyclone.psyir.nodes.Routine`
        :param output_symbols: a list containing all output variables of
            the executed code. Each entry in the list is a 2-tuple,
            containing first the symbol that was computed when executing
            the kernels, and then the symbol containing the expected
            values that have been read in from a file.
        :type output_symbols: list[tuple[
            :py:class:`psyclone.psyir.symbols.Symbol`,
            :py:class:`psyclone.psyir.symbols.Symbol`,
            :py:class:`psyclone.core.signature.Signature`]]
        '''

        module = ContainerSymbol("compare_variables_mod")
        program.symbol_table.add(module)
        for compare_func in ["compare", "compare_init", "compare_summary"]:
            compare_sym = RoutineSymbol(compare_func, NoType(),
                                        interface=ImportInterface(module))
            program.symbol_table.add(compare_sym)

        BaseDriverCreator.add_call(program, "compare_init",
                                   [Literal(f"{len(output_symbols)}",
                                            INTEGER_TYPE)])

        # TODO #2083: check if this can be combined with psyad result
        # comparison.
        for (sym_computed, sym_read, signature) in output_symbols:
            # First create the reference (including potential member access)
            # to the newly computed value, and the value read from the file:
            ref_computed = signature.create_reference(sym_computed)
            ref_read = Reference(sym_read)
            # Create the tag that was used in extraction:
            name_in_kernel_file = Signature(sym_computed.name, signature[1:])
            lit_name = Literal(str(name_in_kernel_file), CHARACTER_TYPE)
            BaseDriverCreator.add_call(program, "compare",
                                       [lit_name, ref_computed, ref_read])

        BaseDriverCreator.add_call(program, "compare_summary", [])

    # -------------------------------------------------------------------------
    @staticmethod
    def import_modules(symbol_table, sched):
        '''This function adds all the import statements required for the
        actual kernel calls. It finds all calls in the schedule and
        checks for calls with an ImportInterface. Any such call will
        add a ContainerSymbol for the module and a RoutineSymbol (pointing
        to the container) to the symbol table.

        :param symbol_table: the symbol table to which the symbols are added.
        :type symbol_table: :py:class:`psyclone.psyir.symbols.SymbolTable`
        :param sched: the schedule to analyse for module imports.
        :type sched: :py:class:`psyclone.psyir.nodes.Schedule`

        '''
        for call in sched.walk(Call):
            routine = call.routine.symbol
            if not isinstance(routine.interface, ImportInterface):
                # No import required, can be ignored.
                continue
            if routine.name in symbol_table:
                # Symbol has already been added - ignore
                continue
            # We need to create a new symbol for the module and the routine
            # called (the PSyIR backend will then create a suitable import
            # statement).
            module = ContainerSymbol(routine.interface.container_symbol.name)
            symbol_table.add(module)
            new_routine_sym = RoutineSymbol(routine.name, UnresolvedType(),
                                            interface=ImportInterface(module))
            symbol_table.add(new_routine_sym)

    # -------------------------------------------------------------------------
    def is_supported_derived_type(self, symbol):
        '''This method checks if a unknown derived type is being used, which
        might not be supported in all domains. This default implementation
        will allow all derived types through.

        :param symbol: the symbol whose datatype is to be checked.
        :type symbol: py:class:`psyclone.psyir.symbols.Symbol`

        :returns: whether the datatype is supported or not
        :rtype bool:

        '''
        # pylint: disable=unused-argument
        return True

    # -------------------------------------------------------------------------
    def add_all_kernel_symbols(self, sched, symbol_table, read_write_info,
                               writer=FortranWriter()):

        '''This function adds all symbols used in ``sched`` to the symbol
        table. It uses LFRic-specific knowledge to declare fields and flatten
        their name.

        :param sched: the schedule that will be called by this driver program.
        :type sched: :py:class:`psyclone.psyir.nodes.Schedule`
        :param symbol_table: the symbol table to which to add all found
            symbols.
        :type symbol_table: :py:class:`psyclone.psyir.symbols.SymbolTable`
        :param read_write_info: information about all input and output
            parameters.
        :type read_write_info: :py:class:`psyclone.psyir.tools.ReadWriteInfo`

        '''
        # pylint: disable=too-many-branches, too-many-locals
        all_references = sched.walk(Reference)

        # First we add all non-structure names to the symbol table. This way
        # the flattened name can be ensured not to clash with a variable name
        # used in the program.
        for reference in all_references:
            # Skip routine references
            if (isinstance(reference.parent, Call) and
                    reference.parent.routine is reference):
                continue
            # For now ignore structure names, which require flattening (which
            # could introduce duplicated symbols, so they need to be processed
            # after all existing symbols have been added.
            if isinstance(reference, StructureReference):
                continue

            old_symbol = reference.symbol
            if old_symbol.name in symbol_table:
                # The symbol has already been declared. We then still
                # replace the old symbol with the new symbol to have all
                # symbols consistent (otherwise if we would for whatever
                # reason modify a symbol in the driver's symbol table, only
                # some references would use the new values, the others
                # would be the symbol from the original kernel for which
                # the driver is being created).
                reference.symbol = symbol_table.lookup(old_symbol.name)
                continue

            # Now we have a reference with a symbol that is in the old symbol
            # table (i.e. not in the one of the driver). Create a new symbol
            # (with the same name) in the driver's symbol table), and use
            # it in the reference.
            datatype = old_symbol.datatype
            if isinstance(datatype, UnsupportedFortranType):
                # Currently fields are of UnsupportedFortranType because they
                # are pointers in the PSy layer. Here we just want the base
                # type (i.e. not a pointer).
                datatype = old_symbol.datatype.partial_datatype

            new_symbol = symbol_table.new_symbol(root_name=reference.name,
                                                 tag=reference.name,
                                                 symbol_type=DataSymbol,
                                                 datatype=datatype.copy())
            new_symbol.replace_symbols_using(symbol_table)
            reference.symbol = new_symbol

        # Now handle all derived types. The name of a derived type is
        # 'flattened', i.e. all '%' are replaced with '_', and this is then
        # declared as a non-structured type. We also need to make sure that a
        # flattened name does not clash with a variable declared by the user.
        # We use the structured name (with '%') as tag to handle this.
        for reference in all_references:
            # Skip routine references
            if (isinstance(reference.parent, Call) and
                    reference.parent.routine is reference):
                continue

            # Skip references that are not any kind of structure
            if not isinstance(reference, StructureReference):
                continue

            old_symbol = reference.symbol
            # TODO: Do we actually need this test? Since it's a kernel call,
            # any derived type will only use a Fortran base class, which
            # the kernel extraction and driver creation should be able to
            # handle.
            if not self.is_supported_derived_type(old_symbol):
                fortran_string = writer(reference)
                raise InternalError(
                    f"Error when constructing driver for '{sched.name}': "
                    f"Unknown derived type '{old_symbol.datatype.name}' "
                    f"in reference '{fortran_string}'.")
            # We have a structure reference to a field, flatten it, and
            # replace the StructureReference with a new Reference to this
            # flattened name (e.g. `fld%data` becomes `fld_data`)

            self._flatten_reference(reference, symbol_table)

        # Now add all non-local symbols, which need to be
        # imported from the appropriate module:
        # -----------------------------------------------
        mod_man = ModuleManager.get()
        for module_name, signature in read_write_info.set_of_all_used_vars:
            if not module_name:
                # Ignore local symbols, which will have been added above
                continue
            container = symbol_table.find_or_create(
                module_name, symbol_type=ContainerSymbol)

            # Now look up the original symbol. While the variable could
            # be declared Unresolved here (i.e. just imported), we need the
            # type information for the output variables (VAR_post), which
            # are created later and which will query the original symbol for
            # its type. And since they are not imported, they need to be
            # explicitly declared.
            mod_info = mod_man.get_module_info(module_name)
            try:
                sym_tab = mod_info.get_psyir().symbol_table
                container_symbol = sym_tab.lookup(signature[0])
            except (AttributeError, KeyError):
                # TODO #2120: This typically indicates a problem with parsing
                # a module: the psyir does not have the full tree structure.
                # AttributeErrors happen when we can't get a PSyIR at all,
                # KeyError when a symbol is missing (likely due to a CodeBlock)
                continue

            # It is possible that external symbol name (signature[0]) already
            # exist in the symbol table (the same name is used in the local
            # subroutine and in a module). In this case, the imported symbol
            # must be renamed:
            if signature[0] in symbol_table:
                interface = ImportInterface(container, orig_name=signature[0])
            else:
                interface = ImportInterface(container)

            symbol_table.find_or_create_tag(
                tag=f"{signature[0]}@{module_name}", root_name=signature[0],
                symbol_type=DataSymbol, interface=interface,
                datatype=container_symbol.datatype)

    # -------------------------------------------------------------------------
    @staticmethod
    def collect_all_required_modules(file_container):
        '''Collects recursively all modules used in the file container.
        It returns a dictionary, with the keys being all the (directly or
        indirectly) used modules.

        :param file_container: the FileContainer for which to collect all
            used modules.
        :type file_container:
            :py:class:`psyclone.psyir.psyir.nodes.FileContainer`

        :returns: a dictionary, with the required module names as key, and
            as value a set of all modules required by the key module.
        :rtype: Dict[str, Set[str]]

        '''
        all_mods = set()
        for container in file_container.children:
            sym_tab = container.symbol_table
            # Add all imported modules (i.e. all container symbols)
            all_mods.update(symbol.name for symbol in sym_tab.symbols
                            if isinstance(symbol, ContainerSymbol))

        mod_manager = ModuleManager.get()
        return mod_manager.get_all_dependencies_recursively(all_mods)

    # -------------------------------------------------------------------------
    def get_driver_as_string(self, nodes, read_write_info, prefix, postfix,
                             region_name, writer=FortranWriter()):
        # pylint: disable=too-many-arguments, too-many-locals
        '''This function uses the `create()` function to get the PSyIR of a
        stand-alone driver, and then uses the provided language writer
        to create a string representation in the selected language
        (defaults to Fortran).
        All required modules will be inlined in the correct order, i.e. each
        module will only depend on modules inlined earlier, which will allow
        compilation of the driver. No other dependencies (except system
        dependencies like NetCDF) are required for compilation.

        :param nodes: a list of nodes.
        :type nodes: list[:py:class:`psyclone.psyir.nodes.Node`]
        :param read_write_info: information about all input and output
            parameters.
        :type read_write_info: :py:class:`psyclone.psyir.tools.ReadWriteInfo`
        :param str prefix: the prefix to use for each PSyData symbol,
            e.g. 'extract' as prefix will create symbols `extract_psydata`.
        :param str postfix: a postfix that is appended to an output variable
            to create the corresponding variable that stores the output
            value from the kernel data file. The caller must guarantee that
            no name clashes are created when adding the postfix to a variable
            and that the postfix is consistent between extract code and
            driver code (see 'ExtractTrans.determine_postfix()').
        :param Tuple[str,str] region_name: an optional name to
            use for this PSyData area, provided as a 2-tuple containing a
            location name followed by a local name. The pair of strings
            should uniquely identify a region.
        :param language_writer: a backend visitor to convert PSyIR
            representation to the selected language. It defaults to
            the FortranWriter.
        :type language_writer:
            :py:class:`psyclone.psyir.backend.language_writer.LanguageWriter`

        :returns: the driver in the selected language.
        :rtype: str

        '''
        file_container = self.create(nodes, read_write_info, prefix,
                                     postfix, region_name)

        module_dependencies = self.collect_all_required_modules(file_container)
        # Sort the modules by dependencies, i.e. start with modules
        # that have no dependency. This is required for compilation, the
        # compiler must have found any dependent modules before it can
        # compile a module.
        mod_manager = ModuleManager.get()
        sorted_modules = mod_manager.sort_modules(module_dependencies)

        # Inline all required modules into the driver source file so that
        # it is stand-alone.
        out = []

        for module in sorted_modules:
            # Note that all modules in `sorted_modules` are known to be in
            # the module manager, so we can always get the module info here.
            mod_info = mod_manager.get_module_info(module)
            out.append(mod_info.get_source_code())

        out.append(writer(file_container))

        return "\n".join(out)

    # -------------------------------------------------------------------------
    def write_driver(self, nodes, read_write_info, prefix, postfix,
                     region_name, writer=FortranWriter()):
        # pylint: disable=too-many-arguments
        '''This function uses the ``get_driver_as_string()`` function to get a
        a stand-alone driver, and then writes this source code to a file. The
        file name is derived from the region name:
        "driver-"+module_name+"_"+region_name+".F90"

        :param nodes: a list of nodes containing the body of the driver
            routine.
        :type nodes: List[:py:class:`psyclone.psyir.nodes.Node`]
        :param read_write_info: information about all input and output
            parameters.
        :type read_write_info: :py:class:`psyclone.psyir.tools.ReadWriteInfo`
        :param str prefix: the prefix to use for each PSyData symbol,
            e.g. 'extract' as prefix will create symbols `extract_psydata`.
        :param str postfix: a postfix that is appended to an output variable
            to create the corresponding variable that stores the output
            value from the kernel data file. The caller must guarantee that
            no name clashes are created when adding the postfix to a variable
            and that the postfix is consistent between extract code and
            driver code (see 'ExtractTrans.determine_postfix()').
        :param Tuple[str,str] region_name: an optional name to
            use for this PSyData area, provided as a 2-tuple containing a
            location name followed by a local name. The pair of strings
            should uniquely identify a region.
        :param writer: a backend visitor to convert PSyIR
            representation to the selected language. It defaults to
            the FortranWriter.
        :type writer:
            :py:class:`psyclone.psyir.backend.language_writer.LanguageWriter`

        '''
        code = self.get_driver_as_string(nodes, read_write_info, prefix,
                                         postfix, region_name, writer=writer)
        fll = FortLineLength()
        code = fll.process(code)
        module_name, local_name = region_name
        with open(f"driver-{module_name}-{local_name}.F90", "w",
                  encoding='utf-8') as out:
            out.write(code)<|MERGE_RESOLUTION|>--- conflicted
+++ resolved
@@ -37,16 +37,12 @@
 implementations.
 '''
 
-<<<<<<< HEAD
+from psyclone.core import Signature
 from psyclone.errors import InternalError
 from psyclone.line_length import FortLineLength
 from psyclone.parse import ModuleManager
 from psyclone.psyir.backend.fortran import FortranWriter
 from psyclone.psyir.nodes import Call, Literal, Reference, StructureReference
-=======
-from psyclone.core import Signature
-from psyclone.psyir.nodes import Call, Literal, Reference
->>>>>>> 5afbf843
 from psyclone.psyir.symbols import (CHARACTER_TYPE, ContainerSymbol,
                                     DataSymbol,
                                     ImportInterface, INTEGER_TYPE, NoType,
@@ -323,7 +319,9 @@
             self._flatten_reference(reference, symbol_table)
 
         # Now add all non-local symbols, which need to be
-        # imported from the appropriate module:
+        # imported from the appropriate module. Note that
+        # this will not create the `_post ` version of the
+        # variables.
         # -----------------------------------------------
         mod_man = ModuleManager.get()
         for module_name, signature in read_write_info.set_of_all_used_vars:
