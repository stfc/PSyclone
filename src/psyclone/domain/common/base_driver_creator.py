--- conflicted
+++ resolved
@@ -38,19 +38,14 @@
 implementations.
 '''
 
-<<<<<<< HEAD
-from typing import List, Optional, Tuple
-
-from psyclone.core import Signature
-=======
 from abc import abstractmethod
 from typing import Optional
 
+from psyclone.core import Signature
 from psyclone.line_length import FortLineLength
+from psyclone.parse import ModuleManager
 from psyclone.psyir.backend.fortran import FortranWriter
 from psyclone.psyir.backend.language_writer import LanguageWriter
->>>>>>> ccd01d6e
-from psyclone.parse import ModuleManager
 from psyclone.psyir.frontend.fortran import FortranReader
 from psyclone.psyir.nodes import (
     Call, ExtractNode, FileContainer, Literal, Node, Reference, Routine,
@@ -161,11 +156,7 @@
     # -------------------------------------------------------------------------
     @staticmethod
     def add_result_tests(program: Routine,
-<<<<<<< HEAD
-                         output_symbols: List[Tuple[Symbol, Symbol]]) -> None:
-=======
-                         output_symbols: list[tuple[Symbol, Symbol]]):
->>>>>>> ccd01d6e
+                         output_symbols: list[tuple[Symbol, Symbol]]) -> None:
         '''Adds tests to check that all output variables have the expected
         value.
 
@@ -200,18 +191,12 @@
 
     @staticmethod
     def _create_output_var_code(
-<<<<<<< HEAD
-        name: str, program: Routine, read_var: str,
-        postfix: str, module_name: Optional[str] = None
-    ) -> Tuple[Symbol, Symbol]:
-=======
         name: str,
         program: Routine,
         read_var: str,
         postfix: str,
         module_name: Optional[str] = None
     ) -> tuple[Symbol, Symbol]:
->>>>>>> ccd01d6e
         '''
         This function creates all code required for an output variable:
         1. It declares (and initialises if necessary) the post variable
@@ -271,20 +256,14 @@
         return (sym, post_sym)
 
     def _create_read_in_code(
-<<<<<<< HEAD
             self,
             program: Routine,
             psy_data: DataSymbol,
             original_symtab: SymbolTable,
             read_write_info: ReadWriteInfo,
             postfix: str,
-            removable_vars: List[Tuple[str, Signature]],
-        ) -> List[Tuple[Symbol, Symbol]]:
-=======
-            self, program: Routine, psy_data: DataSymbol,
-            original_symtab: SymbolTable, read_write_info: ReadWriteInfo,
-            postfix: str) -> list[tuple[Symbol, Symbol]]:
->>>>>>> ccd01d6e
+            removable_vars: list[tuple[str, Signature]],
+            ) -> list[tuple[Symbol, Symbol]]:
         '''This function creates the code that reads in the data file
         produced during extraction. For each:
 
@@ -562,7 +541,8 @@
                read_write_info: ReadWriteInfo,
                prefix: str,
                postfix: str,
-               region_name: tuple[str, str]) -> FileContainer:
+               region_name: tuple[str, str],
+               removable_vars: list[tuple[str, Signature]]) -> FileContainer:
         # pylint: disable=too-many-arguments
         '''This function uses the PSyIR to create a stand-alone driver
         that reads in a previously created file with kernel input and
@@ -586,6 +566,10 @@
             use for this PSyData area, provided as a 2-tuple containing a
             location name followed by a local name. The pair of strings
             should uniquely identify a region.
+        :param removable_vars: a list of tuples containing signatures and
+            the container name of variables that were not written to the
+            kernel data file (and as such should not be read in, though
+            they still need to be declared).
 
         :returns: the program PSyIR for a stand-alone driver.
 
@@ -627,7 +611,8 @@
         self.verify_and_cleanup_psyir(extract_region)
         output_symbols = self._create_read_in_code(program, psy_data,
                                                    original_symbol_table,
-                                                   read_write_info, postfix)
+                                                   read_write_info, postfix,
+                                                   removable_vars)
 
         # Copy the nodes that are part of the extraction
         program.children.extend(extract_region.pop_all_children())
@@ -657,6 +642,7 @@
                              prefix: str,
                              postfix: str,
                              region_name: tuple[str, str],
+                             removable_vars: list[tuple[str, Signature]],
                              writer: LanguageWriter = FortranWriter()) -> str:
         # pylint: disable=too-many-arguments, too-many-locals
         '''This function uses the `create()` function to get the PSyIR of a
@@ -683,6 +669,10 @@
             use for this PSyData area, provided as a 2-tuple containing a
             location name followed by a local name. The pair of strings
             should uniquely identify a region.
+        :param removable_vars: a list of tuples containing signatures and
+            the container name of variables that were not written to the
+            kernel data file (and as such should not be read in, though
+            they still need to be declared).
         :param language_writer: a backend visitor to convert PSyIR
             representation to the selected language. It defaults to
             the FortranWriter.
@@ -691,7 +681,7 @@
 
         '''
         file_container = self.create(nodes, read_write_info, prefix,
-                                     postfix, region_name)
+                                     postfix, region_name, removable_vars)
 
         # Inline all required modules into the driver source file so that
         # it is stand-alone.
@@ -722,6 +712,7 @@
                      prefix: str,
                      postfix: str,
                      region_name: tuple[str, str],
+                     removable_vars: list[tuple[str, Signature]],
                      writer: LanguageWriter = FortranWriter()) -> None:
         # pylint: disable=too-many-arguments
         '''This function uses the `get_driver_as_string()` function to get a
@@ -745,6 +736,10 @@
             use for this PSyData area, provided as a 2-tuple containing a
             location name followed by a local name. The pair of strings
             should uniquely identify a region.
+        :param removable_vars: a list of tuples containing signatures and
+            the container name of variables that were not written to the
+            kernel data file (and as such should not be read in, though
+            they still need to be declared).
         :param writer: a backend visitor to convert PSyIR
             representation to the selected language. It defaults to
             the FortranWriter.
@@ -753,7 +748,8 @@
         if self._region_name is not None:
             region_name = self._region_name
         code = self.get_driver_as_string(nodes, read_write_info, prefix,
-                                         postfix, region_name, writer=writer)
+                                         postfix, region_name,
+                                         removable_vars, writer=writer)
         fll = FortLineLength()
         code = fll.process(code)
         module_name, local_name = region_name
