# -----------------------------------------------------------------------------
# BSD 3-Clause License
#
# Copyright (c) 2017-2024, Science and Technology Facilities Council.
# All rights reserved.
#
# Redistribution and use in source and binary forms, with or without
# modification, are permitted provided that the following conditions are met:
#
# * Redistributions of source code must retain the above copyright notice, this
#   list of conditions and the following disclaimer.
#
# * Redistributions in binary form must reproduce the above copyright notice,
#   this list of conditions and the following disclaimer in the documentation
#   and/or other materials provided with the distribution.
#
# * Neither the name of the copyright holder nor the names of its
#   contributors may be used to endorse or promote products derived from
#   this software without specific prior written permission.
#
# THIS SOFTWARE IS PROVIDED BY THE COPYRIGHT HOLDERS AND CONTRIBUTORS
# "AS IS" AND ANY EXPRESS OR IMPLIED WARRANTIES, INCLUDING, BUT NOT
# LIMITED TO, THE IMPLIED WARRANTIES OF MERCHANTABILITY AND FITNESS
# FOR A PARTICULAR PURPOSE ARE DISCLAIMED. IN NO EVENT SHALL THE
# COPYRIGHT HOLDER OR CONTRIBUTORS BE LIABLE FOR ANY DIRECT, INDIRECT,
# INCIDENTAL, SPECIAL, EXEMPLARY, OR CONSEQUENTIAL DAMAGES (INCLUDING,
# BUT NOT LIMITED TO, PROCUREMENT OF SUBSTITUTE GOODS OR SERVICES;
# LOSS OF USE, DATA, OR PROFITS; OR BUSINESS INTERRUPTION) HOWEVER
# CAUSED AND ON ANY THEORY OF LIABILITY, WHETHER IN CONTRACT, STRICT
# LIABILITY, OR TORT (INCLUDING NEGLIGENCE OR OTHERWISE) ARISING IN
# ANY WAY OUT OF THE USE OF THIS SOFTWARE, EVEN IF ADVISED OF THE
# POSSIBILITY OF SUCH DAMAGE.
# -----------------------------------------------------------------------------
# Authors R. W. Ford, A. R. Porter and S. Siso, STFC Daresbury Lab
# Modified I. Kavcic, A. Coughtrie, L. Turner and O. Brunt, Met Office
# Modified J. Henrichs, Bureau of Meteorology
# Modified A. B. G. Chalk and N. Nobre, STFC Daresbury Lab

''' This module implements the PSyclone LFRic API by 1) specialising the
    required base classes in parser.py (KernelType) and
    adding a new class (DynFuncDescriptor03) to capture function descriptor
    metadata and 2) specialising the required base classes in psyGen.py
    (PSy, Invokes, Invoke, InvokeSchedule, Loop, Kern, Inf, Arguments and
    Argument). '''

import os
from enum import Enum
from collections import OrderedDict, namedtuple
from dataclasses import dataclass
from typing import Any

from psyclone import psyGen
from psyclone.configuration import Config
from psyclone.core import AccessType, Signature, SymbolicMaths
from psyclone.domain.lfric.lfric_builtins import LFRicBuiltIn
from psyclone.domain.lfric import (
    FunctionSpace, KernCallAccArgList, KernCallArgList, LFRicCollection,
    LFRicConstants, LFRicSymbolTable, LFRicKern,
    LFRicTypes, LFRicLoop)
from psyclone.domain.lfric.lfric_invoke_schedule import LFRicInvokeSchedule
from psyclone.errors import GenerationError, InternalError, FieldNotFoundError
from psyclone.f2pygen import (AllocateGen, AssignGen, CallGen, CommentGen,
<<<<<<< HEAD
                              DeallocateGen, DeclGen, DoGen, InterfaceDeclGen,
                              ModuleGen, TypeDeclGen, UseGen, PSyIRGen)
=======
                              DeallocateGen, DeclGen, DoGen, PSyIRGen,
                              TypeDeclGen, UseGen)
>>>>>>> 6dbfc590
from psyclone.parse.kernel import getkerneldescriptors
from psyclone.parse.utils import ParseError
from psyclone.psyGen import (InvokeSchedule, Arguments,
                             KernelArgument, HaloExchange, GlobalSum,
                             DataAccess)
from psyclone.psyir.frontend.fortran import FortranReader
from psyclone.psyir.nodes import (
    Assignment, ACCEnterDataDirective, ArrayOfStructuresReference,
    Reference, Schedule, StructureReference, Literal, IfBlock, Call,
    BinaryOperation, IntrinsicCall, Container)
from psyclone.psyir.symbols import (
    GenericInterfaceSymbol, INTEGER_TYPE, DataSymbol, DataTypeSymbol,
    ScalarType, UnresolvedType, ContainerSymbol, ImportInterface,
    ArrayType, UnsupportedFortranType)


# pylint: disable=too-many-lines
# --------------------------------------------------------------------------- #
# ========== First section : Parser specialisations and classes ============= #
# --------------------------------------------------------------------------- #
#

# ---------- Functions ------------------------------------------------------ #


def qr_basis_alloc_args(first_dim, basis_fn):
    '''
    Generate the list of dimensions required to allocate the
    supplied basis/diff-basis function

    :param str first_dim: the variable name for the first dimension
    :param basis_fn: dict holding details on the basis function
                     we want to allocate
    :type basis_fn: dict containing 'shape', 'fspace' and and 'qr_var' keys
                    holding the quadrature shape, FunctionSpace and name
                    of the associated quadrature variable (as specified in the
                    Algorithm layer), respectively
    :return: list of dimensions to use to allocate array
    :rtype: list of strings

    :raises InternalError: if an unrecognised quadrature shape is encountered.
    :raises NotImplementedError: if a quadrature shape other than \
                                 "gh_quadrature_xyoz" is supplied.
    '''
    const = LFRicConstants()
    if basis_fn["shape"] not in const.VALID_QUADRATURE_SHAPES:
        raise InternalError(
            f"Unrecognised shape ('{basis_fn['''shape''']}') specified in "
            f"dynamo0p3.qr_basis_alloc_args(). Should be one of: "
            f"{const.VALID_QUADRATURE_SHAPES}")

    qr_var = "_" + basis_fn["qr_var"]

    # Dimensionality of the basis arrays depends on the
    # type of quadrature...
    # if basis_fn["shape"] == "gh_quadrature_xyz":
    #     alloc_args = [first_dim, basis_fn["fspace"].ndf_name,
    #          "np_xyz"+"_"+basis_fn["qr_var"]]
    if basis_fn["shape"] == "gh_quadrature_xyoz":
        alloc_args = [first_dim, basis_fn["fspace"].ndf_name,
                      "np_xy"+qr_var, "np_z"+qr_var]
    # elif basis_fn["shape"] == "gh_quadrature_xoyoz":
    #     alloc_args = [first_dim, basis_fn["fspace"].ndf_name,
    #                   "np_x"+"_"+basis_fn["qr_var"],
    #                   "np_y"+"_"+basis_fn["qr_var"],
    #                   "np_z"+"_"+basis_fn["qr_var"]]
    elif basis_fn["shape"] == "gh_quadrature_face":
        alloc_args = [first_dim, basis_fn["fspace"].ndf_name,
                      "np_xyz"+qr_var, "nfaces"+qr_var]
    elif basis_fn["shape"] == "gh_quadrature_edge":
        alloc_args = [first_dim, basis_fn["fspace"].ndf_name,
                      "np_xyz"+qr_var, "nedges"+qr_var]
    else:
        raise NotImplementedError(
            f"Unrecognised shape '{basis_fn['''shape''']}' specified in "
            f"dynamo0p3.qr_basis_alloc_args(). Should be one of: "
            f"{const.VALID_QUADRATURE_SHAPES}")
    return alloc_args

# ---------- Classes -------------------------------------------------------- #


class DynFuncDescriptor03():
    ''' The Dynamo 0.3 API includes a function-space descriptor as
    well as an argument descriptor which is not supported by the base
    classes. This class captures the information specified in a
    function-space descriptor. '''

    def __init__(self, func_type):
        self._func_type = func_type
        if func_type.name != 'func_type':
            raise ParseError(
                f"In the lfric API each meta_func entry must be of type "
                f"'func_type' but found '{func_type.name}'")
        if len(func_type.args) < 2:
            raise ParseError(
                f"In the lfric API each meta_func entry must have at "
                f"least 2 args, but found {len(func_type.args)}")
        self._operator_names = []
        const = LFRicConstants()
        for idx, arg in enumerate(func_type.args):
            if idx == 0:  # first func_type arg
                if arg.name not in const.VALID_FUNCTION_SPACE_NAMES:
                    raise ParseError(
                        f"In the dynamo0p3 API the 1st argument of a "
                        f"meta_func entry should be a valid function space "
                        f"name (one of {const.VALID_FUNCTION_SPACE_NAMES}), "
                        f"but found '{arg.name}' in '{func_type}'")
                self._function_space_name = arg.name
            else:  # subsequent func_type args
                if arg.name not in const.VALID_METAFUNC_NAMES:
                    raise ParseError(
                        f"In the lfric API, the 2nd argument and all "
                        f"subsequent arguments of a meta_func entry should "
                        f"be one of {const.VALID_METAFUNC_NAMES}, but found "
                        f"'{arg.name}' in '{func_type}'")
                if arg.name in self._operator_names:
                    raise ParseError(
                        f"In the lfric API, it is an error to specify an "
                        f"operator name more than once in a meta_func entry, "
                        f"but '{arg.name}' is replicated in '{func_type}'")
                self._operator_names.append(arg.name)
        self._name = func_type.name

    @property
    def function_space_name(self):
        ''' Returns the name of the descriptors function space '''
        return self._function_space_name

    @property
    def operator_names(self):
        ''' Returns a list of operators that are associated with this
        descriptors function space '''
        return self._operator_names

    def __repr__(self):
        return f"DynFuncDescriptor03({self._func_type})"

    def __str__(self):
        res = "DynFuncDescriptor03 object" + os.linesep
        res += f"  name='{self._name}'" + os.linesep
        res += f"  nargs={len(self._operator_names)+1}" + os.linesep
        res += f"  function_space_name[{0}] = '{self._function_space_name}'" \
               + os.linesep
        for idx, arg in enumerate(self._operator_names):
            res += f"  operator_name[{idx+1}] = '{arg}'" + \
                   os.linesep
        return res


class RefElementMetaData():
    '''
    Class responsible for parsing reference-element metadata and storing
    the properties that a kernel requires.

    :param str kernel_name: name of the Kernel that the metadata is for.
    :param type_declns: list of fparser1 parse tree nodes representing type \
                        declaration statements
    :type type_declns: list of :py:class:`fparser.one.typedecl_statements.Type`

    :raises ParseError: if an unrecognised reference-element property is found.
    :raises ParseError: if a duplicate reference-element property is found.

    '''
    # pylint: disable=too-few-public-methods
    class Property(Enum):
        '''
        Enumeration of the various properties of the Reference Element
        (that a kernel can request). The names of each of these corresponds to
        the names that must be used in kernel metadata.

        '''
        NORMALS_TO_HORIZONTAL_FACES = 1
        NORMALS_TO_VERTICAL_FACES = 2
        NORMALS_TO_FACES = 3
        OUTWARD_NORMALS_TO_HORIZONTAL_FACES = 4
        OUTWARD_NORMALS_TO_VERTICAL_FACES = 5
        OUTWARD_NORMALS_TO_FACES = 6

    def __init__(self, kernel_name, type_declns):
        # The list of properties requested in the metadata (if any)
        self.properties = []

        re_properties = []
        # Search the supplied list of type declarations for the one
        # describing the reference-element properties required by the kernel.
        for line in type_declns:
            for entry in line.selector:
                if entry == "reference_element_data_type":
                    # getkerneldescriptors raises a ParseError if the named
                    # element cannot be found.
                    re_properties = getkerneldescriptors(
                        kernel_name, line, var_name="meta_reference_element",
                        var_type="reference_element_data_type")
                    break
            if re_properties:
                # Optimisation - stop searching if we've found a type
                # declaration for the reference-element data
                break
        try:
            # The metadata entry is a declaration of a Fortran array of type
            # reference_element_data_type. The initialisation of each member
            # of this array is done as a Fortran structure constructor, the
            # argument to which gives a property of the reference element.
            for re_prop in re_properties:
                for arg in re_prop.args:
                    self.properties.append(
                        self.Property[str(arg).upper()])
        except KeyError as err:
            # We found a reference-element property that we don't recognise.
            # Sort for consistency when testing.
            sorted_names = sorted([prop.name for prop in self.Property])
            raise ParseError(
                f"Unsupported reference-element property: '{arg}'. Supported "
                f"values are: {sorted_names}") from err

        # Check for duplicate properties
        for prop in self.properties:
            if self.properties.count(prop) > 1:
                raise ParseError(f"Duplicate reference-element property "
                                 f"found: '{prop}'.")


class MeshProperty(Enum):
    '''
    Enumeration of the various properties of the mesh that a kernel may
    require (either named in metadata or implicitly, depending on the type
    of kernel).

    '''
    # pylint: disable=too-few-public-methods
    ADJACENT_FACE = 1
    NCELL_2D = 2
    NCELL_2D_NO_HALOS = 3


class MeshPropertiesMetaData():
    '''
    Parses any mesh-property kernel metadata and stores the properties that
    a kernel requires.

    :param str kernel_name: name of the kernel that the metadata is for.
    :param type_declns: list of fparser1 parse tree nodes representing type \
                        declaration statements.
    :type type_declns: list of :py:class:`fparser.one.typedecl_statements.Type`

    :raises ParseError: if an unrecognised mesh property is found.
    :raises ParseError: if a duplicate mesh property is found.

    '''
    # pylint: disable=too-few-public-methods
    # The properties that may be specified in kernel metadata are a subset
    # of the MeshProperty enumeration values.
    supported_properties = [MeshProperty.ADJACENT_FACE]

    def __init__(self, kernel_name, type_declns):
        # The list of mesh properties requested in the metadata.
        self.properties = []

        mesh_props = []
        # Search the supplied list of type declarations for the one
        # describing the reference-element properties required by the kernel.
        for line in type_declns:
            for entry in line.selector:
                if entry == "mesh_data_type":
                    # getkerneldescriptors raises a ParseError if the named
                    # element cannot be found.
                    mesh_props = getkerneldescriptors(
                        kernel_name, line, var_name="meta_mesh",
                        var_type="mesh_data_type")
                    break
            if mesh_props:
                # Optimisation - stop searching if we've found a type
                # declaration for the mesh data
                break
        try:
            # The metadata entry is a declaration of a Fortran array of type
            # mesh_data_type. The initialisation of each member
            # of this array is done as a Fortran structure constructor, the
            # argument to which gives a mesh property.
            for prop in mesh_props:
                for arg in prop.args:
                    mesh_prop = MeshProperty[str(arg).upper()]
                    if mesh_prop not in self.supported_properties:
                        raise KeyError()
                    self.properties.append(mesh_prop)
        except KeyError as err:
            # We found a mesh property that we don't recognise or that
            # is not supported.
            supported_mesh_prop = [pr.name for pr in self.supported_properties]
            raise ParseError(f"Unsupported mesh property in metadata: "
                             f"'{arg}'. Supported values are: "
                             f"{supported_mesh_prop}") from err

        # Check for duplicate properties
        for prop in self.properties:
            if self.properties.count(prop) > 1:
                raise ParseError(f"Duplicate mesh property "
                                 f"found: '{prop}'.")

# --------------------------------------------------------------------------- #
# ========== Second section : PSy specialisations =========================== #
# --------------------------------------------------------------------------- #

# ---------- Classes -------------------------------------------------------- #


<<<<<<< HEAD
class DynamoPSy(PSy):
    '''
    The LFRic-specific PSy class. This creates an LFRic-specific
    Invokes object (which controls all the required invocation calls).
    It also overrides the PSy gen method so that we generate
    LFRic-specific PSy module code.

    :param invoke_info: object containing the required invocation information \
                        for code optimisation and generation.
    :type invoke_info: :py:class:`psyclone.parse.algorithm.FileInfo`

    '''
    def __init__(self, invoke_info):
        # Make sure the scoping node creates LFRicSymbolTables
        # TODO #1954: Remove the protected access using a factory
        ScopingNode._symbol_table_class = LFRicSymbolTable
        Config.get().api = "lfric"
        PSy.__init__(self, invoke_info)
        self._invokes = LFRicInvokes(invoke_info.calls, self)
        # Initialise the dictionary that holds the names of the required
        # LFRic constants, data structures and data structure proxies for
        # the "use" statements in modules that contain PSy-layer routines.
        const = LFRicConstants()
        const_mod = const.UTILITIES_MOD_MAP["constants"]["module"]
        infmod_list = [const_mod]
        # Add all field and operator modules that might be used in the
        # algorithm layer. These do not appear in the code unless a
        # variable is added to the "only" part of the
        # '_infrastructure_modules' map.
        for data_type_info in const.DATA_TYPE_MAP.values():
            infmod_list.append(data_type_info["module"])

        # This also removes any duplicates from infmod_list
        self._infrastructure_modules = OrderedDict(
            (k, set()) for k in infmod_list)

        kind_names = set()

        # The infrastructure declares integer types with default
        # precision so always add this.
        api_config = Config.get().api_conf("lfric")
        kind_names.add(api_config.default_kind["integer"])

        # Datatypes declare precision information themselves. However,
        # that is not the case for literals. Therefore deal
        # with these separately here.
        for invoke in self.invokes.invoke_list:
            schedule = invoke.schedule
            for kernel in schedule.kernels():
                for arg in kernel.args:
                    if arg.is_literal:
                        kind_names.add(arg.precision)
        # Add precision names to the dictionary storing the required
        # LFRic constants.
        self._infrastructure_modules[const_mod] = kind_names

    @property
    def name(self):
        '''
        :returns: a name for the PSy layer. This is used as the PSy module \
                  name. We override the default value as the Met Office \
                  prefer "_psy" to be appended, rather than prepended.
        :rtype: str

        '''
        return self._name + "_psy"

    @property
    def orig_name(self):
        '''
        :returns: the unmodified PSy-layer name.
        :rtype: str

        '''
        return self._name

    @property
    def infrastructure_modules(self):
        '''
        :returns: the dictionary that holds the names of the required \
                  LFRic infrastructure modules to create "use" \
                  statements in the PSy-layer modules.
        :rtype: dict of set

        '''
        return self._infrastructure_modules

    @property
    def gen(self):
        '''
        Generate PSy code for the LFRic API.

        :returns: root node of generated Fortran AST.
        :rtype: :py:class:`psyir.nodes.Node`

        '''
        # Create an empty PSy layer module
        psy_module = ModuleGen(self.name)

        # If the container has a Routine that is not an InvokeSchedule
        # it should also be added to the generated module.
        for routine in self.container.children:
            if not isinstance(routine, InvokeSchedule):
                psy_module.add(PSyIRGen(psy_module, routine))

        # Similarly, we have to take care of any Interface symbols (which
        # we may have if we've inlined a polymorphic Kernel).
        for sym in self.container.symbol_table.symbols:
            if isinstance(sym, GenericInterfaceSymbol):
                names = [rt.symbol.name for rt in sym.routines]
                psy_module.add(
                    InterfaceDeclGen(psy_module, sym.name, names))

        # Add all invoke-specific information
        self.invokes.gen_code(psy_module)

        # Include required constants and infrastructure modules. The sets of
        # required LFRic data structures and their proxies are updated in
        # the relevant field and operator subclasses of LFRicCollection.
        # Here we sort the inputs in reverse order to have "_type" before
        # "_proxy_type" and "operator_" before "columnwise_operator_".
        # We also iterate through the dictionary in reverse order so the
        # "use" statements for field types are before the "use" statements
        # for operator types.
        for infmod in reversed(self._infrastructure_modules):
            if self._infrastructure_modules[infmod]:
                infmod_types = sorted(
                    list(self._infrastructure_modules[infmod]), reverse=True)
                psy_module.add(UseGen(psy_module, name=infmod,
                                      only=True, funcnames=infmod_types))

        # Return the root node of the generated code
        return psy_module.root


=======
>>>>>>> 6dbfc590
class LFRicMeshProperties(LFRicCollection):
    '''
    Holds all information on the the mesh properties required by either an
    invoke or a kernel stub. Note that the creation of a suitable mesh
    object is handled in the `DynMeshes` class. This class merely deals with
    extracting the necessary properties from that object and providing them to
    kernels.

    :param node: kernel or invoke for which to manage mesh properties.
    :type node: :py:class:`psyclone.domain.lfric.LFRicKern` or \
                :py:class:`psyclone.dynamo0p3.LFRicInvoke`

    '''
    def __init__(self, node):
        super().__init__(node)

        # The (ordered) list of mesh properties required by this invoke or
        # kernel stub.
        self._properties = []

        for call in self._calls:
            if call.mesh:
                self._properties += [prop for prop in call.mesh.properties
                                     if prop not in self._properties]
            # Kernels that operate on the 'domain' need the number of columns,
            # excluding those in the halo.
            if call.iterates_over == "domain":
                if MeshProperty.NCELL_2D_NO_HALOS not in self._properties:
                    self._properties.append(MeshProperty.NCELL_2D_NO_HALOS)
            # Kernels performing CMA operations need the number of columns,
            # including those in the halo.
            if call.cma_operation:
                if MeshProperty.NCELL_2D not in self._properties:
                    self._properties.append(MeshProperty.NCELL_2D)

        # Store properties in symbol table
        for prop in self._properties:
            name_lower = prop.name.lower()
            if prop.name in ["NCELL_2D", "NCELL_2D_NO_HALOS"]:
                # This is an integer:
                self._symbol_table.find_or_create_integer_symbol(
                    name_lower, tag=name_lower)
            else:
                # E.g.: adjacent_face
                self._symbol_table.find_or_create_array(
                    name_lower, 2, ScalarType.Intrinsic.INTEGER,
                    tag=name_lower)

    def kern_args(self, stub=False, var_accesses=None,
                  kern_call_arg_list=None):
        # pylint: disable=too-many-locals, too-many-branches
        '''
        Provides the list of kernel arguments associated with the mesh
        properties that the kernel requires. Optionally adds variable
        access information if var_accesses is given.

        :param bool stub: whether or not we are generating code for a \
                          kernel stub.
        :param var_accesses: optional VariablesAccessInfo instance to store \
            the information about variable accesses.
        :type var_accesses: \
            :py:class:`psyclone.core.VariablesAccessInfo`
        :param kern_call_arg_list: an optional KernCallArgList instance \
            used to store PSyIR representation of the arguments.
        :type kern_call_arg_list: \
            Optional[:py:class:`psyclone.domain.lfric.KernCallArgList`]

        :returns: the kernel arguments associated with the mesh properties.
        :rtype: list of str

        :raises InternalError: if the class has been constructed for an \
                               invoke rather than a single kernel call.
        :raises InternalError: if an unsupported mesh property is encountered.

        '''
        if not self._kernel:
            raise InternalError(
                "LFRicMeshProperties.kern_args() can only be called when "
                "LFRicMeshProperties has been instantiated for a kernel "
                "rather than an invoke.")

        arg_list = []

        for prop in self._properties:
            if prop == MeshProperty.ADJACENT_FACE:
                # Is this kernel already being passed the number of horizontal
                # faces of the reference element?
                has_nfaces = (
                    RefElementMetaData.Property.NORMALS_TO_HORIZONTAL_FACES
                    in self._kernel.reference_element.properties or
                    RefElementMetaData.Property.
                    OUTWARD_NORMALS_TO_HORIZONTAL_FACES
                    in self._kernel.reference_element.properties)
                if not has_nfaces:
                    if kern_call_arg_list:
                        sym = kern_call_arg_list.\
                            append_integer_reference("nfaces_re_h")
                        name = sym.name
                    else:
                        name = self._symbol_table.\
                            find_or_create_integer_symbol(
                                "nfaces_re_h", tag="nfaces_re_h").name
                    arg_list.append(name)
                    if var_accesses is not None:
                        var_accesses.add_access(Signature(name),
                                                AccessType.READ, self._kernel)

                adj_face = "adjacent_face"
                if not stub and kern_call_arg_list:
                    # Use the functionality in kern_call_arg_list to properly
                    # declare the symbol and to create a PSyIR reference for it
                    _, cell_ref = \
                        kern_call_arg_list.cell_ref_name(var_accesses)
                    adj_face_sym = kern_call_arg_list. \
                        append_array_reference(adj_face,
                                               [":", cell_ref],
                                               ScalarType.Intrinsic.INTEGER)
                    # Update the name in case there was a clash
                    adj_face = adj_face_sym.name
                    if var_accesses:
                        var_accesses.add_access(Signature(adj_face),
                                                AccessType.READ, self._kernel,
                                                [":", cell_ref])

                if not stub:
                    adj_face = self._symbol_table.find_or_create_tag(
                        "adjacent_face").name
                    cell_name = "cell"
                    if self._kernel.is_coloured():
                        colour_name = "colour"
                        cmap_name = self._symbol_table.find_or_create_tag(
                            "cmap", root_name="cmap").name
                        adj_face += (f"(:,{cmap_name}({colour_name},"
                                     f"{cell_name}))")
                    else:
                        adj_face += f"(:,{cell_name})"
                arg_list.append(adj_face)

                if var_accesses and not kern_call_arg_list:
                    # TODO #1320 Replace [1]
                    # The [1] just indicates that this variable is accessed
                    # as a rank 1 array. #1320 will improve this.
                    var_accesses.add_access(Signature(adj_face),
                                            AccessType.READ, self._kernel,
                                            [1])
            else:
                raise InternalError(
                    f"kern_args: found unsupported mesh property '{prop}' "
                    f"when generating arguments for kernel "
                    f"'{self._kernel.name}'. Only members of the MeshProperty "
                    f"Enum are permitted ({list(MeshProperty)}).")

        return arg_list

    def _invoke_declarations(self, parent):
        '''
        Creates the necessary declarations for variables needed in order to
        provide mesh properties to a kernel call.

        :param parent: node in the f2pygen AST to which to add declarations.
        :type parent: :py:class:`psyclone.f2pygen.SubroutineGen`

        :raises InternalError: if this class has been instantiated for a \
                               kernel instead of an invoke.
        :raises InternalError: if an unsupported mesh property is found.

        '''
        api_config = Config.get().api_conf("lfric")

        if not self._invoke:
            raise InternalError(
                "_invoke_declarations() cannot be called because "
                "LFRicMeshProperties has been instantiated for a kernel and "
                "not an invoke.")

        for prop in self._properties:
            # The DynMeshes class will have created a mesh object so we
            # don't need to do that here.
            if prop == MeshProperty.ADJACENT_FACE:
                adj_face = self._symbol_table.find_or_create_tag(
                    "adjacent_face").name + "(:,:) => null()"
                parent.add(DeclGen(parent, datatype="integer",
                                   kind=api_config.default_kind["integer"],
                                   pointer=True, entity_decls=[adj_face]))
            elif prop == MeshProperty.NCELL_2D_NO_HALOS:
                name = self._symbol_table.find_or_create_integer_symbol(
                    "ncell_2d_no_halos",
                    tag="ncell_2d_no_halos").name
                parent.add(DeclGen(parent, datatype="integer",
                                   kind=api_config.default_kind["integer"],
                                   entity_decls=[name]))
            elif prop == MeshProperty.NCELL_2D:
                name = self._symbol_table.find_or_create_integer_symbol(
                    "ncell_2d", tag="ncell_2d").name
                parent.add(DeclGen(parent, datatype="integer",
                                   kind=api_config.default_kind["integer"],
                                   entity_decls=[name]))
            else:
                raise InternalError(
                    f"Found unsupported mesh property '{prop}' when generating"
                    f" invoke declarations. Only members of the MeshProperty "
                    f"Enum are permitted ({list(MeshProperty)}).")

    def _stub_declarations(self, parent):
        '''
        Creates the necessary declarations for the variables needed in order
        to provide properties of the mesh in a kernel stub.

        :param parent: node in the f2pygen AST to which to add declarations.
        :type parent: :py:class:`psyclone.f2pygen.SubroutineGen`

        :raises InternalError: if the class has been instantiated for an \
                               invoke and not a kernel.
        :raises InternalError: if an unsupported mesh property is encountered.

        '''
        api_config = Config.get().api_conf("lfric")

        if not self._kernel:
            raise InternalError(
                "_stub_declarations() cannot be called because "
                "LFRicMeshProperties has been instantiated for an invoke and "
                "not a kernel.")

        for prop in self._properties:
            if prop == MeshProperty.ADJACENT_FACE:
                adj_face = self._symbol_table.find_or_create_array(
                    "adjacent_face", 2, ScalarType.Intrinsic.INTEGER,
                    tag="adjacent_face").name
                # 'nfaces_re_h' will have been declared by the
                # DynReferenceElement class.
                dimension = self._symbol_table.\
                    find_or_create_integer_symbol("nfaces_re_h",
                                                  tag="nfaces_re_h").name
                parent.add(
                    DeclGen(
                        parent, datatype="integer",
                        kind=api_config.default_kind["integer"],
                        dimension=dimension,
                        intent="in", entity_decls=[adj_face]))
            elif prop == MeshProperty.NCELL_2D:
                ncell_2d = self._symbol_table.find_or_create_integer_symbol(
                    "ncell_2d", tag="ncell_2d")
                parent.add(
                    DeclGen(parent, datatype="integer",
                            kind=api_config.default_kind["integer"],
                            intent="in", entity_decls=[ncell_2d.name]))
            else:
                raise InternalError(
                    f"Found unsupported mesh property '{prop}' when generating"
                    f" declarations for kernel stub. Only members of the "
                    f"MeshProperty Enum are permitted ({list(MeshProperty)})")

    def initialise(self, parent):
        '''
        Creates the f2pygen nodes for the initialisation of properties of
        the mesh.

        :param parent: node in the f2pygen tree to which to add statements.
        :type parent: :py:class:`psyclone.f2pygen.SubroutineGen`

        :raises InternalError: if an unsupported mesh property is encountered.

        '''
        const = LFRicConstants()
        # Since colouring is applied via transformations, we have to check for
        # it now, rather than when this class was first constructed.
        need_colour_limits = False
        need_colour_halo_limits = False
        for call in self._calls:
            if call.is_coloured() and not call.is_intergrid:
                loop = call.parent.parent
                # Record whether or not this coloured loop accesses the halo.
                if loop.upper_bound_name in const.HALO_ACCESS_LOOP_BOUNDS:
                    need_colour_halo_limits = True
                else:
                    need_colour_limits = True

        if not self._properties and not (need_colour_limits or
                                         need_colour_halo_limits):
            # If no mesh properties are required and there's no colouring
            # (which requires a mesh object to lookup loop bounds) then we
            # need do nothing.
            return

        parent.add(CommentGen(parent, ""))
        parent.add(CommentGen(parent, " Initialise mesh properties"))
        parent.add(CommentGen(parent, ""))

        mesh = self._symbol_table.find_or_create_tag("mesh").name

        for prop in self._properties:
            if prop == MeshProperty.ADJACENT_FACE:
                adj_face = self._symbol_table.find_or_create_tag(
                    "adjacent_face").name
                parent.add(AssignGen(parent, pointer=True, lhs=adj_face,
                                     rhs=mesh+"%get_adjacent_face()"))

            elif prop == MeshProperty.NCELL_2D_NO_HALOS:
                name = self._symbol_table.find_or_create_integer_symbol(
                    "ncell_2d_no_halos", tag="ncell_2d_no_halos").name
                parent.add(AssignGen(parent, lhs=name,
                                     rhs=mesh+"%get_last_edge_cell()"))

            elif prop == MeshProperty.NCELL_2D:
                name = self._symbol_table.find_or_create_integer_symbol(
                    "ncell_2d", tag="ncell_2d").name
                parent.add(AssignGen(parent, lhs=name,
                                     rhs=mesh+"%get_ncells_2d()"))
            else:
                raise InternalError(
                    f"Found unsupported mesh property '{str(prop)}' when "
                    f"generating initialisation code. Only members of the "
                    f"MeshProperty Enum are permitted ({list(MeshProperty)})")

        if need_colour_halo_limits:
            lhs = self._symbol_table.find_or_create_tag(
                "last_halo_cell_all_colours").name
            rhs = f"{mesh}%get_last_halo_cell_all_colours()"
            parent.add(AssignGen(parent, lhs=lhs, rhs=rhs))
        if need_colour_limits:
            lhs = self._symbol_table.find_or_create_tag(
                "last_edge_cell_all_colours").name
            rhs = f"{mesh}%get_last_edge_cell_all_colours()"
            parent.add(AssignGen(parent, lhs=lhs, rhs=rhs))


class DynReferenceElement(LFRicCollection):
    '''
    Holds all information on the properties of the Reference Element
    required by an Invoke or a Kernel stub.

    :param node: Kernel or Invoke for which to manage Reference-Element \
                 properties.
    :type node: :py:class:`psyclone.domain.lfric.LFRicKern` or \
                :py:class:`psyclone.dynamo0p3.LFRicInvoke`

    :raises InternalError: if an unsupported reference-element property \
                           is encountered.

    '''
    # pylint: disable=too-many-instance-attributes
    def __init__(self, node):
        # pylint: disable=too-many-branches, too-many-statements
        super().__init__(node)

        # Create a union of the reference-element properties required by all
        # kernels in this invoke. Use a list to preserve the order in the
        # kernel metadata (in the case of a kernel stub) and remove duplicate
        # entries by using OrderedDict.
        self._properties = []
        self._nfaces_h_required = False

        for call in self._calls:
            if call.reference_element:
                self._properties.extend(call.reference_element.properties)
            if call.mesh and call.mesh.properties:
                # If a kernel requires a property of the mesh then it will
                # also require the number of horizontal faces of the
                # reference element.
                self._nfaces_h_required = True

        if not (self._properties or self._nfaces_h_required):
            return

        if self._properties:
            self._properties = list(OrderedDict.fromkeys(self._properties))

        symtab = self._symbol_table

        # Create and store a name for the reference element object
        self._ref_elem_name = \
            symtab.find_or_create_tag("reference_element").name

        # Initialise names for the properties of the reference element object:
        # Number of horizontal/vertical/all faces,
        self._nfaces_h_symbol = None
        self._nfaces_v_symbol = None
        self._nfaces_symbol = None
        # Horizontal normals to faces,
        self._horiz_face_normals_symbol = None
        self._horiz_face_out_normals_symbol = None
        # Vertical normals to faces,
        self._vert_face_normals_symbol = None
        self._vert_face_out_normals_symbol = None
        # All normals to faces.
        self._face_normals_symbol = None
        self._face_out_normals_symbol = None

        # Store argument properties for kernel calls and stub declarations
        # and argument list
        self._arg_properties = OrderedDict()

        # Populate and check reference element properties
        # Provide no. of horizontal faces if required
        if (RefElementMetaData.Property.NORMALS_TO_HORIZONTAL_FACES
                in self._properties or
                RefElementMetaData.Property.OUTWARD_NORMALS_TO_HORIZONTAL_FACES
                in self._properties or
                self._nfaces_h_required):
            self._nfaces_h_symbol = symtab.find_or_create_integer_symbol(
                "nfaces_re_h", tag="nfaces_re_h")
        # Provide no. of vertical faces if required
        if (RefElementMetaData.Property.NORMALS_TO_VERTICAL_FACES
                in self._properties or
                RefElementMetaData.Property.OUTWARD_NORMALS_TO_VERTICAL_FACES
                in self._properties):
            self._nfaces_v_symbol = symtab.find_or_create_integer_symbol(
                "nfaces_re_v", tag="nfaces_re_v")
        # Provide no. of all faces if required
        if (RefElementMetaData.Property.NORMALS_TO_FACES
                in self._properties or
                RefElementMetaData.Property.OUTWARD_NORMALS_TO_FACES
                in self._properties):
            self._nfaces_symbol = symtab.find_or_create_integer_symbol(
                "nfaces_re", tag="nfaces_re")

        # Now the arrays themselves, in the order specified in the
        # kernel metadata (in the case of a kernel stub)
        for prop in self._properties:
            # Provide horizontal normals to faces
            if prop == RefElementMetaData.Property.NORMALS_TO_HORIZONTAL_FACES:
                name = "normals_to_horiz_faces"
                self._horiz_face_normals_symbol = \
                    symtab.find_or_create_array(name, 2,
                                                ScalarType.Intrinsic.REAL,
                                                tag=name)
                if self._horiz_face_normals_symbol not in self._arg_properties:
                    self._arg_properties[self._horiz_face_normals_symbol] = \
                         self._nfaces_h_symbol
            # Provide horizontal normals to "outward" faces
            elif prop == (RefElementMetaData.Property.
                          OUTWARD_NORMALS_TO_HORIZONTAL_FACES):
                name = "out_normals_to_horiz_faces"
                self._horiz_face_out_normals_symbol = \
                    symtab.find_or_create_array(name, 2,
                                                ScalarType.Intrinsic.REAL,
                                                tag=name)
                if self._horiz_face_out_normals_symbol not in \
                        self._arg_properties:
                    self._arg_properties[self._horiz_face_out_normals_symbol] \
                        = self._nfaces_h_symbol
            elif prop == (RefElementMetaData.Property.
                          NORMALS_TO_VERTICAL_FACES):
                name = "normals_to_vert_faces"
                self._vert_face_normals_symbol = \
                    symtab.find_or_create_array(name, 2,
                                                ScalarType.Intrinsic.REAL,
                                                tag=name)
                if self._vert_face_normals_symbol not in self._arg_properties:
                    self._arg_properties[self._vert_face_normals_symbol] = \
                         self._nfaces_v_symbol
            # Provide vertical normals to "outward" faces
            elif prop == (RefElementMetaData.Property.
                          OUTWARD_NORMALS_TO_VERTICAL_FACES):
                name = "out_normals_to_vert_faces"
                self._vert_face_out_normals_symbol = \
                    symtab.find_or_create_array(name, 2,
                                                ScalarType.Intrinsic.REAL,
                                                tag=name)
                if self._vert_face_out_normals_symbol not in \
                        self._arg_properties:
                    self._arg_properties[self._vert_face_out_normals_symbol] \
                        = self._nfaces_v_symbol
            # Provide normals to all faces
            elif prop == RefElementMetaData.Property.NORMALS_TO_FACES:
                name = "normals_to_faces"
                self._face_normals_symbol = \
                    symtab.find_or_create_array(name, 2,
                                                ScalarType.Intrinsic.REAL,
                                                tag=name)
                if self._face_normals_symbol not in self._arg_properties:
                    self._arg_properties[self._face_normals_symbol] = \
                        self._nfaces_symbol
            # Provide vertical normals to all "outward" faces
            elif prop == RefElementMetaData.Property.OUTWARD_NORMALS_TO_FACES:
                name = "out_normals_to_faces"
                self._face_out_normals_symbol = \
                    symtab.find_or_create_array(name, 2,
                                                ScalarType.Intrinsic.REAL,
                                                tag=name)
                if self._face_out_normals_symbol not in \
                   self._arg_properties:
                    self._arg_properties[self._face_out_normals_symbol] = \
                        self._nfaces_symbol
            else:
                all_props = [str(sprop)
                             for sprop in RefElementMetaData.Property]
                raise InternalError(
                    f"Unsupported reference-element property ('{prop}') "
                    f"found when generating arguments for kernel "
                    f"'{self._kernel.name}'. Supported properties are: "
                    f"{all_props}")

    def kern_args(self):
        '''
        :returns: the argument list for kernel call/stub arguments.
        :rtype: List[str]

        '''
        argdict = self._arg_properties
        # Remove duplicate "nfaces" by using OrderedDict
        nfaces = list(OrderedDict.fromkeys(argdict.values()))
        kern_args = nfaces + list(argdict.keys())
        return [sym.name for sym in kern_args]

    def kern_args_symbols(self):
        '''
        :returns: the argument symbol list for kernel call/stub arguments.
        :rtype: List[:py:class:`psyclone.psyir.symbols.Symbol`]

        '''
        argdict = self._arg_properties
        # Remove duplicate "nfaces" by using OrderedDict
        nfaces = list(OrderedDict.fromkeys(argdict.values()))
        return nfaces + list(argdict.keys())

    def _invoke_declarations(self, parent):
        '''
        Create the necessary declarations for the variables needed in order
        to provide properties of the reference element in a Kernel call.

        :param parent: node in the f2pygen AST to which to add declarations.
        :type parent: :py:class:`psyclone.f2pygen.SubroutineGen`

        '''
        # Get the list of the required scalars
        if self._properties:
            # remove duplicates with an OrderedDict
            nface_vars = list(OrderedDict.fromkeys(
                self._arg_properties.values()))
        elif self._nfaces_h_required:
            # We only need the number of 'horizontal' faces
            nface_vars = [self._nfaces_h_symbol]
        else:
            # No reference-element properties required
            return

        api_config = Config.get().api_conf("lfric")
        const = LFRicConstants()

        refelem_type = const.REFELEMENT_TYPE_MAP["refelement"]["type"]
        refelem_mod = const.REFELEMENT_TYPE_MAP["refelement"]["module"]
        parent.add(UseGen(parent, name=refelem_mod, only=True,
                          funcnames=[refelem_type]))
        parent.add(
            TypeDeclGen(parent, pointer=True, is_class=True,
                        datatype=refelem_type,
                        entity_decls=[self._ref_elem_name + " => null()"]))

        parent.add(DeclGen(parent, datatype="integer",
                           kind=api_config.default_kind["integer"],
                           entity_decls=[var.name for var in nface_vars]))

        if not self._properties:
            # We only need the number of horizontal faces so we're done
            return

        # Declare the necessary arrays
        array_decls = [f"{sym.name}(:,:)"
                       for sym in self._arg_properties.keys()]
        my_kind = api_config.default_kind["real"]
        parent.add(DeclGen(parent, datatype="real", kind=my_kind,
                           allocatable=True, entity_decls=array_decls))
        # Ensure the necessary kind parameter is imported.
        const_mod = const.UTILITIES_MOD_MAP["constants"]["module"]
        const_mod_uses = self._invoke.invokes.psy.infrastructure_modules[
            const_mod]
        const_mod_uses.add(my_kind)

    def _stub_declarations(self, parent):
        '''
        Create the necessary declarations for the variables needed in order
        to provide properties of the reference element in a Kernel stub.

        :param parent: node in the f2pygen AST to which to add declarations.
        :type parent: :py:class:`psyclone.f2pygen.SubroutineGen`

        '''
        api_config = Config.get().api_conf("lfric")

        if not (self._properties or self._nfaces_h_required):
            return

        # Declare the necessary scalars (duplicates are ignored by parent.add)
        scalars = list(self._arg_properties.values())
        nfaces_h = self._symbol_table.find_or_create_integer_symbol(
            "nfaces_re_h", tag="nfaces_re_h")
        if self._nfaces_h_required and nfaces_h not in scalars:
            scalars.append(nfaces_h)

        for nface in scalars:
            parent.add(DeclGen(parent, datatype="integer",
                               kind=api_config.default_kind["integer"],
                               intent="in", entity_decls=[nface.name]))

        # Declare the necessary arrays
        for arr, sym in self._arg_properties.items():
            dimension = f"3,{sym.name}"
            parent.add(DeclGen(parent, datatype="real",
                               kind=api_config.default_kind["real"],
                               intent="in", dimension=dimension,
                               entity_decls=[arr.name]))

    def initialise(self, parent):
        '''
        Creates the f2pygen nodes representing the necessary initialisation
        code for properties of the reference element.

        :param parent: node in the f2pygen tree to which to add statements.
        :type parent: :py:class:`psyclone.f2pygen.SubroutineGen`

        '''
        if not (self._properties or self._nfaces_h_required):
            return

        parent.add(CommentGen(parent, ""))
        parent.add(
            CommentGen(parent,
                       " Get the reference element and query its properties"))
        parent.add(CommentGen(parent, ""))

        mesh_obj_name = self._symbol_table.find_or_create_tag("mesh").name
        parent.add(AssignGen(parent, pointer=True, lhs=self._ref_elem_name,
                             rhs=mesh_obj_name+"%get_reference_element()"))

        if self._nfaces_h_symbol:
            parent.add(
                AssignGen(parent, lhs=self._nfaces_h_symbol.name,
                          rhs=self._ref_elem_name +
                          "%get_number_horizontal_faces()"))
        if self._nfaces_v_symbol:
            parent.add(
                AssignGen(
                    parent, lhs=self._nfaces_v_symbol.name,
                    rhs=self._ref_elem_name + "%get_number_vertical_faces()"))

        if self._nfaces_symbol:
            parent.add(
                AssignGen(
                    parent, lhs=self._nfaces_symbol.name,
                    rhs=self._ref_elem_name + "%get_number_faces()"))

        if self._horiz_face_normals_symbol:
            parent.add(
                CallGen(parent,
                        name=f"{self._ref_elem_name}%get_normals_to_"
                             f"horizontal_faces("
                             f"{self._horiz_face_normals_symbol.name})"))

        if self._horiz_face_out_normals_symbol:
            parent.add(
                CallGen(
                    parent,
                    name=f"{self._ref_elem_name}%get_outward_normals_to_"
                         f"horizontal_faces("
                         f"{self._horiz_face_out_normals_symbol.name})"))

        if self._vert_face_normals_symbol:
            parent.add(
                CallGen(parent,
                        name=f"{self._ref_elem_name}%get_normals_to_vertical_"
                             f"faces({self._vert_face_normals_symbol.name})"))

        if self._vert_face_out_normals_symbol:
            parent.add(
                CallGen(
                    parent,
                    name=f"{self._ref_elem_name}%get_outward_normals_to_"
                         f"vertical_faces"
                         f"({self._vert_face_out_normals_symbol.name})"))

        if self._face_normals_symbol:
            parent.add(
                CallGen(parent,
                        name=f"{self._ref_elem_name}%get_normals_to_faces"
                             f"({self._face_normals_symbol.name})"))

        if self._face_out_normals_symbol:
            parent.add(
                CallGen(
                    parent,
                    name=f"{self._ref_elem_name}%get_outward_normals_to_"
                    f"faces({self._face_out_normals_symbol.name})"))


class DynFunctionSpaces(LFRicCollection):
    '''
    Handles the declaration and initialisation of all function-space-related
    quantities required by an Invoke.

    :param invoke: the Invoke or Kernel object.
    '''
    def __init__(self, kern_or_invoke):
        super().__init__(kern_or_invoke)

        if self._invoke:
            self._function_spaces = self._invoke.unique_fss()[:]
        else:
            self._function_spaces = self._calls[0].arguments.unique_fss

        self._var_list = []

        # Loop over all unique function spaces used by our kernel(s)
        for function_space in self._function_spaces:

            # We need ndf for a space if a kernel operates on cell-columns,
            # has a field or operator on that space and is not a
            # CMA kernel performing a matrix-matrix operation.
            if self._invoke and not self._dofs_only or \
               self._kernel and self._kernel.cma_operation != "matrix-matrix":
                self._var_list.append(function_space.ndf_name)

            # If there is a field on this space then add undf to list
            # to declare later. However, if the invoke contains only
            # kernels that operate on dofs and distributed memory is
            # enabled then the number of dofs is obtained from the
            # field proxy and undf is not required.
            if self._invoke and self._invoke.field_on_space(function_space):
                if not (self._dofs_only and Config.get().distributed_memory):
                    self._var_list.append(function_space.undf_name)
            elif self._kernel and \
                    function_space.field_on_space(self._kernel.arguments):
                self._var_list.append(function_space.undf_name)

    def _stub_declarations(self, parent):
        '''
        Add function-space-related declarations to a Kernel stub.

        :param parent: the node in the f2pygen AST representing the kernel \
                       stub to which to add declarations.
        :type parent: :py:class:`psyclone.f2pygen.SubroutineGen`

        '''
        api_config = Config.get().api_conf("lfric")

        if self._var_list:
            # Declare ndf and undf for all function spaces
            parent.add(DeclGen(parent, datatype="integer",
                               kind=api_config.default_kind["integer"],
                               intent="in", entity_decls=self._var_list))

    def _invoke_declarations(self, parent):
        '''
        Add function-space-related declarations to a PSy-layer routine.

        :param parent: the node in the f2pygen AST to which to add \
                       declarations.
        :type parent: :py:class:`psyclone.f2pygen.SubroutineGen`

        '''
        api_config = Config.get().api_conf("lfric")

        if self._var_list:
            # Declare ndf and undf for all function spaces
            parent.add(DeclGen(parent, datatype="integer",
                               kind=api_config.default_kind["integer"],
                               entity_decls=self._var_list))

    def initialise(self, parent):
        '''
        Create the code that initialises function-space quantities.

        :param parent: the node in the f2pygen AST representing the PSy-layer \
                       routine.
        :type parent: :py:class:`psyclone.f2pygen.SubroutineGen`

        '''
        # Loop over all unique function spaces used by the kernels in
        # the invoke
        for function_space in self._function_spaces:
            # Initialise information associated with this function space.
            # If we have 1+ kernels that operate on cell-columns then we
            # will need ndf and undf. If we don't then we only need undf
            # (for the upper bound of the loop over dofs) if we're not
            # doing DM.
            if not (self._dofs_only and Config.get().distributed_memory):
                parent.add(CommentGen(parent, ""))
                parent.add(CommentGen(parent,
                                      " Initialise number of DoFs for " +
                                      function_space.mangled_name))
                parent.add(CommentGen(parent, ""))

            # Find argument proxy name used to dereference the argument
            arg = self._invoke.arg_for_funcspace(function_space)
            name = arg.proxy_name_indexed
            # Initialise ndf for this function space.
            if not self._dofs_only:
                ndf_name = function_space.ndf_name
                parent.add(AssignGen(parent, lhs=ndf_name,
                                     rhs=name +
                                     "%" + arg.ref_name(function_space) +
                                     "%get_ndf()"))
            # If there is a field on this space then initialise undf
            # for this function space. However, if the invoke contains
            # only kernels that operate on dofs and distributed
            # memory is enabled then the number of dofs is obtained
            # from the field proxy and undf is not required.
            if not (self._dofs_only and Config.get().distributed_memory):
                if self._invoke.field_on_space(function_space):
                    undf_name = function_space.undf_name
                    parent.add(AssignGen(parent, lhs=undf_name,
                                         rhs=name + "%" +
                                         arg.ref_name(function_space) +
                                         "%get_undf()"))


class DynProxies(LFRicCollection):
    '''
    Handles all proxy-related declarations and initialisation. Unlike other
    sub-classes of LFRicCollection, we do not have to handle Kernel-stub
    generation since Kernels know nothing about proxies.

    An instance of this class is instantiated for each Invoke before the
    PSy Layer is constructed. For each unique field or operator argument to
    a kernel in the Invoke it:

      * Creates a DataSymbol for the corresponding proxy;
      * Creates a DataSymbol for the pointer to the data array accessed via
        the proxy. If the argument is a field vector then a DataSymbol is
        created for each component of the vector;
      * Tags that DataSymbol so that the correct symbol can always be looked
        up, irrespective of any name clashes;

    Note that since the Fortran standard forbids (Note 12.34 in the
    Fortran2008 standard) aliasing of effective arguments that are written to,
    the set of unique kernel arguments must refer to unique memory locations
    or to those that are read only.

    '''
    def __init__(self, node):
        super().__init__(node)
        const = LFRicConstants()
        real_field_args = self._invoke.unique_declarations(
            argument_types=const.VALID_FIELD_NAMES,
            intrinsic_type=const.MAPPING_DATA_TYPES["gh_real"])
        int_field_args = self._invoke.unique_declarations(
            argument_types=const.VALID_FIELD_NAMES,
            intrinsic_type=const.MAPPING_DATA_TYPES["gh_integer"])
        op_args = self._invoke.unique_declarations(
            argument_types=const.VALID_OPERATOR_NAMES)

        # We put precision Symbols in the Container symbol table.
        ctable = self._invoke.schedule.parent.symbol_table

        for arg in real_field_args + int_field_args + op_args:
            # Create symbols that we will associate with the internal
            # data arrays of fields, field vectors and LMA operators.
            if arg.argument_type == "gh_columnwise_operator":
                # CMA operators are handled by the DynCMAOperators class.
                continue
            ctable.add_lfric_precision_symbol(arg.precision)
            intrinsic_type = "integer" if arg in int_field_args else "real"
            suffix = const.ARG_TYPE_SUFFIX_MAPPING[arg.argument_type]
            if arg.vector_size > 1:
                for idx in range(1, arg.vector_size+1):
                    # Make sure we're going to create a Symbol with a unique
                    # name.
                    new_name = self._symbol_table.next_available_name(
                        f"{arg.name}_{idx}_{suffix}")
                    tag = f"{arg.name}_{idx}:{suffix}"
                    # The data for a field lives in a rank-1 array.
                    self._add_symbol(new_name, tag, intrinsic_type, arg, 1)
            else:
                # Make sure we're going to create a Symbol with a unique
                # name (since this is hardwired into the
                # UnsupportedFortranType).
                new_name = self._symbol_table.next_available_name(
                    f"{arg.name}_{suffix}")
                tag = f"{arg.name}:{suffix}"
                # The data for an operator lives in a rank-3 array.
                rank = 1 if arg not in op_args else 3
                self._add_symbol(new_name, tag, intrinsic_type, arg, rank)

    def _add_symbol(self, name, tag, intrinsic_type, arg, rank):
        '''
        Creates a new DataSymbol representing either an LFRic field or
        operator and adds it to the SymbolTable associated with this class.
        The Symbol is of UnsupportedFortranType because it is a pointer
        to the internal data array and the PSyIR does not support pointers. The
        remainder of the type information is fully supplied in the
        `partial_datatype` property of the UnsupportedFortranType.
        The supplied Symbol name is assumed not to already exist in the
        SymbolTable (e.g. it is obtained with the `next_available_name` method
        of SymbolTable) because it is used in constructing the
        UnsupportedFortranType which must be done before the Symbol is created.

        :param str name: the name of the new Symbol.
        :param str tag: the tag to associate with the new Symbol.
        :param str intrinsic_type: whether the Symbol represents "real" or
                                   "integer" data.
        :param arg: the metadata description of the associated kernel argument.
        :type arg: :py:class:`psyclone.dynamo0p3.DynKernelArgument`
        :param int rank: the rank of the array represented by the Symbol.

        '''
        if intrinsic_type == "real":
            lfric_type = "LFRicRealScalarDataType"
        else:
            lfric_type = "LFRicIntegerScalarDataType"
        precision = LFRicConstants().precision_for_type(arg.data_type)
        array_type = ArrayType(
                LFRicTypes(lfric_type)(precision),
                [ArrayType.Extent.DEFERRED]*rank)

        # Since the PSyIR doesn't have the pointer concept, we have
        # to have an UnsupportedFortranType.
        index_str = ",".join(rank*[":"])
        dtype = UnsupportedFortranType(
            f"{intrinsic_type}(kind={arg.precision}), pointer, "
            f"dimension({index_str}) :: {name} => null()",
            partial_datatype=array_type)
        try:
            self._symbol_table.new_symbol(name,
                                          symbol_type=DataSymbol,
                                          datatype=dtype,
                                          tag=tag)
        except KeyError:
            # The tag already exists and therefore we don't need to do
            # anything. This can happen if the Symbol Table has already
            # been populated by a previous call to this constructor. Even if
            # this is not the case, within a single Invoke we can have user-
            # supplied kernels that accept a full field-vector as argument
            # but also individual components of that vector might
            # be passed to Builtins. Therefore a clash with an
            # existing tag may occur which we can safely ignore.
            pass

    def _invoke_declarations(self, parent):
        '''
        Insert declarations of all proxy-related quantities into the PSy layer.

        :param parent: the node in the f2pygen AST representing the PSy- \
                       layer routine.
        :type parent: :py:class:`psyclone.f2pygen.SubroutineGen`

        '''
        const = LFRicConstants()
        const_mod = const.UTILITIES_MOD_MAP["constants"]["module"]
        table = self._symbol_table

        # Declarations of real and integer field proxies

        # Filter field arguments by intrinsic type
        real_field_args = self._invoke.unique_declarations(
            argument_types=const.VALID_FIELD_NAMES,
            intrinsic_type=const.MAPPING_DATA_TYPES["gh_real"])
        int_field_args = self._invoke.unique_declarations(
            argument_types=const.VALID_FIELD_NAMES,
            intrinsic_type=const.MAPPING_DATA_TYPES["gh_integer"])

        # Create a field argument map that splits the (real and
        # integer) fields into their different datatypes for their
        # proxy's
        field_datatype_map = OrderedDict()
        for arg in real_field_args + int_field_args:
            try:
                field_datatype_map[
                    (arg.proxy_data_type, arg.module_name)].append(arg)
            except KeyError:
                # This datatype has not been seen before so create a
                # new entry
                field_datatype_map[
                    (arg.proxy_data_type, arg.module_name)] = [arg]

        # Add the Invoke subroutine declarations for the different
        # field-type proxies
        for (fld_type, fld_mod), args in field_datatype_map.items():
            arg_list = [arg.proxy_declaration_name for arg in args]
            parent.add(TypeDeclGen(parent, datatype=fld_type,
                                   entity_decls=arg_list))
            (self._invoke.invokes.psy.
             infrastructure_modules[fld_mod].add(fld_type))

            # Create declarations for the pointers to the internal
            # data arrays.
            for arg in args:
                (self._invoke.invokes.psy.infrastructure_modules[const_mod].
                 add(arg.precision))
                suffix = const.ARG_TYPE_SUFFIX_MAPPING[arg.argument_type]
                if arg.vector_size > 1:
                    entity_names = []
                    for idx in range(1, arg.vector_size+1):
                        ttext = f"{arg.name}_{idx}:{suffix}"
                        vsym = table.lookup_with_tag(ttext)
                        entity_names.append(vsym.name)
                else:
                    ttext = f"{arg.name}:{suffix}"
                    sym = table.lookup_with_tag(ttext)
                    entity_names = [sym.name]
                if entity_names:
                    parent.add(
                        DeclGen(
                            parent, datatype=arg.intrinsic_type,
                            kind=arg.precision, dimension=":",
                            entity_decls=[f"{name} => null()" for
                                          name in entity_names],
                            pointer=True))

        # Declarations of LMA operator proxies
        op_args = self._invoke.unique_declarations(
            argument_types=["gh_operator"])
        # Filter operators by their proxy datatype
        operators_datatype_map = OrderedDict()
        for op_arg in op_args:
            try:
                operators_datatype_map[op_arg.proxy_data_type].append(op_arg)
            except KeyError:
                # This proxy datatype has not been seen before so
                # create new entry
                operators_datatype_map[op_arg.proxy_data_type] = [op_arg]
        # Declare the operator proxies
        for operator_datatype, operators_list in \
                operators_datatype_map.items():
            operators_names = [arg.proxy_declaration_name for
                               arg in operators_list]
            parent.add(TypeDeclGen(parent, datatype=operator_datatype,
                                   entity_decls=operators_names))
            for arg in operators_list:
                name = arg.name
                suffix = const.ARG_TYPE_SUFFIX_MAPPING[arg.argument_type]
                ttext = f"{name}:{suffix}"
                sym = table.lookup_with_tag(ttext)
                # Declare the pointer to the stencil array.
                parent.add(DeclGen(parent, datatype="real",
                                   kind=arg.precision,
                                   dimension=":,:,:",
                                   entity_decls=[f"{sym.name} => null()"],
                                   pointer=True))
            op_mod = operators_list[0].module_name
            # Ensure the appropriate derived datatype will be imported.
            (self._invoke.invokes.psy.infrastructure_modules[op_mod].
             add(operator_datatype))
            # Ensure the appropriate kind parameter will be imported.
            (self._invoke.invokes.psy.infrastructure_modules[const_mod].
             add(arg.precision))

        # Declarations of CMA operator proxies
        cma_op_args = self._invoke.unique_declarations(
            argument_types=["gh_columnwise_operator"])
        cma_op_proxy_decs = [arg.proxy_declaration_name for
                             arg in cma_op_args]
        if cma_op_proxy_decs:
            op_type = cma_op_args[0].proxy_data_type
            op_mod = cma_op_args[0].module_name
            parent.add(TypeDeclGen(parent,
                                   datatype=op_type,
                                   entity_decls=cma_op_proxy_decs))
            (self._invoke.invokes.psy.infrastructure_modules[op_mod].
             add(op_type))

    def initialise(self, parent):
        '''
        Insert code into the PSy layer to initialise all necessary proxies.

        :param parent: node in the f2pygen AST representing the PSy-layer
                       routine.
        :type parent: :py:class:`psyclone.f2pygen.SubroutineGen`

        :raises InternalError: if a kernel argument of an unrecognised type
            is encountered.

        '''
        parent.add(CommentGen(parent, ""))
        parent.add(CommentGen(parent,
                              " Initialise field and/or operator proxies"))
        parent.add(CommentGen(parent, ""))
        for arg in self._invoke.psy_unique_vars:
            # We don't have proxies for scalars
            if arg.is_scalar:
                continue

            const = LFRicConstants()
            suffix = const.ARG_TYPE_SUFFIX_MAPPING[arg.argument_type]

            if arg.vector_size > 1:
                # the range function below returns values from
                # 1 to the vector size which is what we
                # require in our Fortran code
                for idx in range(1, arg.vector_size+1):
                    parent.add(
                        AssignGen(parent,
                                  lhs=arg.proxy_name+"("+str(idx)+")",
                                  rhs=arg.name+"("+str(idx)+")%get_proxy()"))
                    name = self._symbol_table.lookup_with_tag(
                        f"{arg.name}_{idx}:{suffix}").name
                    parent.add(
                        AssignGen(parent,
                                  lhs=name,
                                  rhs=f"{arg.proxy_name}({idx})%data",
                                  pointer=True))
            else:
                parent.add(AssignGen(parent, lhs=arg.proxy_name,
                                     rhs=arg.name+"%get_proxy()"))
                if arg.is_field:
                    name = self._symbol_table.lookup_with_tag(
                        f"{arg.name}:{suffix}").name
                    parent.add(
                        AssignGen(parent,
                                  lhs=name,
                                  rhs=f"{arg.proxy_name}%data",
                                  pointer=True))
                elif arg.is_operator:
                    if arg.argument_type == "gh_columnwise_operator":
                        # CMA operator arguments are handled in DynCMAOperators
                        pass
                    elif arg.argument_type == "gh_operator":
                        name = self._symbol_table.lookup_with_tag(
                            f"{arg.name}:{suffix}").name
                        parent.add(
                            AssignGen(parent,
                                      lhs=name,
                                      rhs=f"{arg.proxy_name}%local_stencil",
                                      pointer=True))
                    else:
                        raise InternalError(
                            f"Kernel argument '{arg.name}' is a recognised "
                            f"operator but its type ('{arg.argument_type}') is"
                            f" not supported by DynProxies.initialise()")
                else:
                    raise InternalError(
                        f"Kernel argument '{arg.name}' of type "
                        f"'{arg.argument_type}' not "
                        f"handled in DynProxies.initialise()")


class DynLMAOperators(LFRicCollection):
    '''
    Handles all entities associated with Local-Matrix-Assembly Operators.
    '''
    def _stub_declarations(self, parent):
        '''
        Declare all LMA-related quantities in a Kernel stub.

        :param parent: the f2pygen node representing the Kernel stub.
        :type parent: :py:class:`psyclone.f2pygen.SubroutineGen`

        '''
        api_config = Config.get().api_conf("lfric")

        lma_args = psyGen.args_filter(
            self._kernel.arguments.args, arg_types=["gh_operator"])
        if lma_args:
            parent.add(DeclGen(parent, datatype="integer",
                               kind=api_config.default_kind["integer"],
                               intent="in", entity_decls=["cell"]))
        for arg in lma_args:
            size = arg.name+"_ncell_3d"
            op_dtype = arg.intrinsic_type
            op_kind = arg.precision
            parent.add(DeclGen(parent, datatype="integer",
                               kind=api_config.default_kind["integer"],
                               intent="in", entity_decls=[size]))
            ndf_name_to = arg.function_space_to.ndf_name
            ndf_name_from = arg.function_space_from.ndf_name
            parent.add(DeclGen(parent, datatype=op_dtype, kind=op_kind,
                               dimension=",".join([ndf_name_to,
                                                   ndf_name_from, size]),
                               intent=arg.intent,
                               entity_decls=[arg.name]))

    def _invoke_declarations(self, parent):
        '''
        Declare all LMA-related quantities in a PSy-layer routine.
        Note: PSy layer in LFRic does not modify the LMA operator objects.
        Hence, their Fortran intents are always "in" (the data updated in the
        kernels is only pointed to from the LMA operator object and is thus
        not a part of the object).

        :param parent: the f2pygen node representing the PSy-layer routine.
        :type parent: :py:class:`psyclone.f2pygen.SubroutineGen`

        '''
        # Add the Invoke subroutine argument declarations for operators
        op_args = self._invoke.unique_declarations(
            argument_types=["gh_operator"])
        # Filter operators by their datatype
        operators_datatype_map = OrderedDict()
        for op_arg in op_args:
            try:
                operators_datatype_map[op_arg.data_type].append(op_arg)
            except KeyError:
                # This datatype has not been seen before so create new entry
                operators_datatype_map[op_arg.data_type] = [op_arg]
        # Declare the operators
        for op_datatype, op_list in operators_datatype_map.items():
            operators_names = [arg.declaration_name for arg in op_list]
            parent.add(TypeDeclGen(
                parent, datatype=op_datatype,
                entity_decls=operators_names, intent="in"))
            op_mod = op_list[0].module_name
            # Record that we will need to import this operator
            # datatype from the appropriate infrastructure module
            (self._invoke.invokes.psy.infrastructure_modules[op_mod].
             add(op_datatype))


class DynCMAOperators(LFRicCollection):
    '''
    Holds all information on the Column-Matrix-Assembly operators
    required by an Invoke or Kernel stub.

    :param node: either an Invoke schedule or a single Kernel object.
    :type node: :py:class:`psyclone.dynamo0p3.DynSchedule` or \
                :py:class:`psyclone.domain.lfric.LFRicKern`

    '''
    # The scalar parameters that must be passed along with a CMA operator
    # if its 'to' and 'from' spaces are the same
    cma_same_fs_params = ["nrow", "bandwidth", "alpha",
                          "beta", "gamma_m", "gamma_p"]
    # The scalar parameters that must be passed along with a CMA operator
    # if its 'to' and 'from' spaces are different
    cma_diff_fs_params = ["nrow", "ncol", "bandwidth", "alpha",
                          "beta", "gamma_m", "gamma_p"]

    def __init__(self, node):
        super().__init__(node)

        # Look at every kernel call and generate a set of
        # the unique CMA operators involved. For each one we create a
        # dictionary entry. The key is the name of the CMA argument in the
        # PSy layer and the entry is itself another dictionary containing
        # two entries: the first 'arg' is the CMA argument object and the
        # second 'params' is the list of integer variables associated with
        # that CMA operator. The contents of this list depend on whether
        # or not the to/from function spaces of the CMA operator are the
        # same.
        self._cma_ops = OrderedDict()
        # You can't index into an OrderedDict so we keep a separate ref
        # to the first CMA argument we find.
        self._first_cma_arg = None
        for call in self._calls:
            if call.cma_operation:
                # Get a list of all of the CMA arguments to this call
                cma_args = psyGen.args_filter(
                    call.arguments.args,
                    arg_types=["gh_columnwise_operator"])
                # Create a dictionary entry for each argument that we
                # have not already seen
                for arg in cma_args:
                    if arg.name not in self._cma_ops:
                        if arg.function_space_to.orig_name != \
                           arg.function_space_from.orig_name:
                            self._cma_ops[arg.name] = {
                                "arg": arg,
                                "params": self.cma_diff_fs_params}
                        else:
                            self._cma_ops[arg.name] = {
                                "arg": arg,
                                "params": self.cma_same_fs_params}
                        self._cma_ops[arg.name]["intent"] = arg.intent
                        self._cma_ops[arg.name]["datatype"] = \
                            arg.intrinsic_type
                        self._cma_ops[arg.name]["kind"] = arg.precision
                        # Keep a reference to the first CMA argument
                        if not self._first_cma_arg:
                            self._first_cma_arg = arg

        # Create all the necessary Symbols here so that they are available
        # without the need to do a 'gen'.
        symtab = self._symbol_table
        const = LFRicConstants()
        suffix = const.ARG_TYPE_SUFFIX_MAPPING["gh_columnwise_operator"]
        for op_name in self._cma_ops:
            new_name = self._symbol_table.next_available_name(
                f"{op_name}_{suffix}")
            tag = f"{op_name}:{suffix}"
            arg = self._cma_ops[op_name]["arg"]
            precision = LFRicConstants().precision_for_type(arg.data_type)
            array_type = ArrayType(
                LFRicTypes("LFRicRealScalarDataType")(precision),
                [ArrayType.Extent.DEFERRED]*3)
            index_str = ",".join(3*[":"])
            dtype = UnsupportedFortranType(
                f"real(kind={arg.precision}), pointer, "
                f"dimension({index_str}) :: {new_name} => null()",
                partial_datatype=array_type)
            symtab.new_symbol(new_name,
                              symbol_type=DataSymbol,
                              datatype=dtype,
                              tag=tag)
            # Now the various integer parameters of the operator.
            for param in self._cma_ops[op_name]["params"]:
                symtab.find_or_create_integer_symbol(
                    f"{op_name}_{param}", tag=f"{op_name}:{param}:{suffix}")

    def initialise(self, parent):
        '''
        Generates the calls to the LFRic infrastructure that look-up
        the various components of each CMA operator. Adds these as
        children of the supplied parent node.

        :param parent: f2pygen node representing the PSy-layer routine.
        :type parent: :py:class:`psyclone.f2pygen.SubroutineGen`

        '''
        # If we have no CMA operators then we do nothing
        if not self._cma_ops:
            return

        parent.add(CommentGen(parent, ""))
        parent.add(CommentGen(parent,
                              " Look-up information for each CMA operator"))
        parent.add(CommentGen(parent, ""))

        const = LFRicConstants()
        suffix = const.ARG_TYPE_SUFFIX_MAPPING["gh_columnwise_operator"]

        for op_name in self._cma_ops:
            # First, assign a pointer to the array containing the actual
            # matrix.
            cma_name = self._symbol_table.lookup_with_tag(
                f"{op_name}:{suffix}").name
            parent.add(AssignGen(parent, lhs=cma_name, pointer=True,
                                 rhs=self._cma_ops[op_name]["arg"].
                                 proxy_name_indexed+"%columnwise_matrix"))
            # Then make copies of the related integer parameters
            for param in self._cma_ops[op_name]["params"]:
                param_name = self._symbol_table.find_or_create_tag(
                    f"{op_name}:{param}:{suffix}").name
                parent.add(AssignGen(parent, lhs=param_name,
                                     rhs=self._cma_ops[op_name]["arg"].
                                     proxy_name_indexed+"%"+param))

    def _invoke_declarations(self, parent):
        '''
        Generate the necessary PSy-layer declarations for all column-wise
        operators and their associated parameters.
        Note: PSy layer in LFRic does not modify the CMA operator objects.
        Hence, their Fortran intents are always "in" (the data updated in the
        kernels is only pointed to from the column-wise operator object and is
        thus not a part of the object).

        :param parent: the f2pygen node representing the PSy-layer routine.
        :type parent: :py:class:`psyclone.f2pygen.SubroutineGen`

        '''
        api_config = Config.get().api_conf("lfric")

        # If we have no CMA operators then we do nothing
        if not self._cma_ops:
            return

        # Add the Invoke subroutine argument declarations for column-wise
        # operators
        cma_op_args = self._invoke.unique_declarations(
            argument_types=["gh_columnwise_operator"])
        # Create a list of column-wise operator names
        cma_op_arg_list = [arg.declaration_name for arg in cma_op_args]
        if cma_op_arg_list:
            op_type = cma_op_args[0].data_type
            op_mod = cma_op_args[0].module_name
            parent.add(TypeDeclGen(parent,
                                   datatype=op_type,
                                   entity_decls=cma_op_arg_list,
                                   intent="in"))
            (self._invoke.invokes.psy.infrastructure_modules[op_mod].
             add(op_type))

        const = LFRicConstants()
        suffix = const.ARG_TYPE_SUFFIX_MAPPING["gh_columnwise_operator"]
        for op_name in self._cma_ops:
            # Declare the operator matrix itself.
            tag_name = f"{op_name}:{suffix}"
            cma_name = self._symbol_table.lookup_with_tag(tag_name).name
            cma_dtype = self._cma_ops[op_name]["datatype"]
            cma_kind = self._cma_ops[op_name]["kind"]
            parent.add(DeclGen(parent, datatype=cma_dtype,
                               kind=cma_kind, pointer=True,
                               dimension=":,:,:",
                               entity_decls=[f"{cma_name} => null()"]))
            const = LFRicConstants()
            const_mod = const.UTILITIES_MOD_MAP["constants"]["module"]
            const_mod_uses = self._invoke.invokes.psy. \
                infrastructure_modules[const_mod]
            # Record that we will need to import the kind of this
            # cma operator from the appropriate infrastructure
            # module
            const_mod_uses.add(cma_kind)

            # Declare the associated integer parameters
            param_names = []
            for param in self._cma_ops[op_name]["params"]:
                name = f"{op_name}_{param}"
                tag = f"{op_name}:{param}:{suffix}"
                sym = self._symbol_table.find_or_create_integer_symbol(
                    name, tag=tag)
                param_names.append(sym.name)
            parent.add(DeclGen(parent, datatype="integer",
                               kind=api_config.default_kind["integer"],
                               entity_decls=param_names))

    def _stub_declarations(self, parent):
        '''
        Generate all necessary declarations for CMA operators being passed to
        a Kernel stub.

        :param parent: f2pygen node representing the Kernel stub.
        :type parent: :py:class:`psyclone.f2pygen.SubroutineGen`

        '''
        api_config = Config.get().api_conf("lfric")

        # If we have no CMA operators then we do nothing
        if not self._cma_ops:
            return

        symtab = self._symbol_table

        # CMA operators always need the current cell index and the number
        # of columns in the mesh
        parent.add(DeclGen(parent, datatype="integer",
                           kind=api_config.default_kind["integer"],
                           intent="in", entity_decls=["cell", "ncell_2d"]))

        const = LFRicConstants()
        suffix = const.ARG_TYPE_SUFFIX_MAPPING["gh_columnwise_operator"]

        for op_name in self._cma_ops:
            # Declare the associated scalar arguments before the array because
            # some of them are used to dimension the latter (and some compilers
            # get upset if this ordering is not followed)
            _local_args = []
            for param in self._cma_ops[op_name]["params"]:
                param_name = symtab.find_or_create_tag(
                    f"{op_name}:{param}:{suffix}",
                    root_name=f"{op_name}_{param}").name
                _local_args.append(param_name)
            parent.add(DeclGen(parent, datatype="integer",
                               kind=api_config.default_kind["integer"],
                               intent="in", entity_decls=_local_args))
            # Declare the array that holds the CMA operator
            bandwidth = symtab.find_or_create_tag(
                f"{op_name}:bandwidth:{suffix}",
                root_name=f"{op_name}_bandwidth").name
            nrow = symtab.find_or_create_tag(
                f"{op_name}:nrow:{suffix}",
                root_name=f"{op_name}_nrow").name
            intent = self._cma_ops[op_name]["intent"]
            op_dtype = self._cma_ops[op_name]["datatype"]
            op_kind = self._cma_ops[op_name]["kind"]
            parent.add(DeclGen(parent, datatype=op_dtype, kind=op_kind,
                               dimension=",".join([bandwidth,
                                                   nrow, "ncell_2d"]),
                               intent=intent, entity_decls=[op_name]))


class DynMeshes():
    '''
    Holds all mesh-related information (including colour maps if
    required).  If there are no inter-grid kernels then there is only
    one mesh object required (when calling kernels with operates_on==domain,
    colouring, doing distributed memory or querying the reference element).
    However, kernels performing inter-grid operations require multiple mesh
    objects as well as mesh maps and other quantities.

    There are two types of inter-grid operation; the first is "prolongation"
    where a field on a coarse mesh is mapped onto a fine mesh. The second
    is "restriction" where a field on a fine mesh is mapped onto a coarse
    mesh.

    :param invoke: the Invoke for which to extract information on all \
                   required inter-grid operations.
    :type invoke: :py:class:`psyclone.dynamo0p3.LFRicInvoke`
    :param unique_psy_vars: list of arguments to the PSy-layer routine.
    :type unique_psy_vars: list of \
                      :py:class:`psyclone.dynamo0p3.DynKernelArgument` objects.
    '''

    def __init__(self, invoke, unique_psy_vars):
        # List of names of unique mesh variables referenced in the Invoke
        self._mesh_tag_names = []
        # Whether or not the associated Invoke requires colourmap information
        self._needs_colourmap = False
        self._needs_colourmap_halo = False
        # Keep a reference to the InvokeSchedule so we can check for colouring
        # later
        self._schedule = invoke.schedule
        self._symbol_table = self._schedule.symbol_table
        # Set used to generate a list of the unique mesh objects
        _name_set = set()

        # Find the first non-scalar argument to this PSy layer routine. We
        # will use this to look-up the mesh if there are no inter-grid
        # kernels in this invoke.
        self._first_var = None
        for var in unique_psy_vars:
            if not var.is_scalar:
                self._first_var = var
                break

        # Loop over all kernel calls in the schedule. Keep a list of
        # any non-intergrid kernels so that we can generate a verbose error
        # message if necessary.
        non_intergrid_kernels = []
        has_intergrid = False
        for call in self._schedule.coded_kernels():

            if (call.reference_element.properties or call.mesh.properties or
                    call.iterates_over == "domain" or call.cma_operation):
                _name_set.add("mesh")

            if not call.is_intergrid:
                non_intergrid_kernels.append(call)
            else:
                has_intergrid = True
                # Create and store the names of the associated mesh objects
                _name_set.add(f"mesh_{call._intergrid_ref.fine.name}")
                _name_set.add(f"mesh_{call._intergrid_ref.coarse.name}")

        # If we found a mixture of both inter-grid and non-inter-grid kernels
        # then we reject the invoke()
        if non_intergrid_kernels and has_intergrid:
            raise GenerationError(
                f"An invoke containing inter-grid kernels must contain no "
                f"other kernel types but kernels "
                f"'{''', '''.join([c.name for c in non_intergrid_kernels])}' "
                f"in invoke '{invoke.name}' are not inter-grid kernels.")

        # If distributed memory is enabled then we will need at least
        # one mesh object if we have one or more kernels that operate
        # on cell-columns or are doing redundant computation for a
        # kernel that operates on dofs. Since the latter condition
        # comes about through the application of a transformation, we
        # don't yet know whether or not a mesh is required. Therefore,
        # the only solution is to assume that a mesh object is
        # required if distributed memory is enabled. We also require a
        # mesh object if any of the kernels require properties of
        # either the reference element or the mesh. (Colourmaps also
        # require a mesh object but that is handled in colourmap_init().)
        if not _name_set and Config.get().distributed_memory:
            # We didn't already have a requirement for a mesh so add one now.
            _name_set.add("mesh")

        self._add_mesh_symbols(list(_name_set))

    def _add_mesh_symbols(self, mesh_tags):
        '''
        Add DataSymbols for the supplied list of mesh names and store the
        corresponding list of tags.

        A ContainerSymbol is created for the LFRic mesh module and a TypeSymbol
        for the mesh type. If distributed memory is enabled then a DataSymbol
        to hold the maximum halo depth is created for each mesh.

        :param mesh_tags: tag names for every mesh object required.
        :type mesh_tags: list of str

        '''
        if not mesh_tags:
            return

        self._mesh_tag_names = sorted(mesh_tags)

        # Look up the names of the module and type for the mesh object
        # from the LFRic constants class.
        const = LFRicConstants()
        mmod = const.MESH_TYPE_MAP["mesh"]["module"]
        mtype = const.MESH_TYPE_MAP["mesh"]["type"]
        # Create a Container symbol for the module
        csym = self._symbol_table.find_or_create_tag(
            mmod, symbol_type=ContainerSymbol)
        # Create a TypeSymbol for the mesh type
        mtype_sym = self._symbol_table.find_or_create_tag(
            mtype, symbol_type=DataTypeSymbol,
            datatype=UnresolvedType(),
            interface=ImportInterface(csym))

        name_list = []
        for name in mesh_tags:
            name_list.append(self._symbol_table.find_or_create_tag(
                name, symbol_type=DataSymbol, datatype=mtype_sym).name)

        if Config.get().distributed_memory:
            # If distributed memory is enabled then we require a variable
            # holding the maximum halo depth for each mesh.
            for name in mesh_tags:
                var_name = f"max_halo_depth_{name}"
                self._symbol_table.find_or_create_integer_symbol(
                    var_name, tag=var_name)

    def colourmap_init(self):
        '''
        Sets-up information on any required colourmaps. Since colouring is
        applied by Transformations, this method is called as the final step
        of Dynamo0p3ColourTrans.apply().

        '''
        # pylint: disable=too-many-locals
        const = LFRicConstants()
        non_intergrid_kern = None
        sym_tab = self._schedule.symbol_table

        for call in [call for call in self._schedule.coded_kernels() if
                     call.is_coloured()]:
            # Keep a record of whether or not any kernels (loops) in this
            # invoke have been coloured and, if so, whether the associated loop
            # goes into the halo.
            if (call.parent.parent.upper_bound_name in
                    const.HALO_ACCESS_LOOP_BOUNDS):
                self._needs_colourmap_halo = True
            else:
                self._needs_colourmap = True

            if not call.is_intergrid:
                non_intergrid_kern = call
                continue

            # This is an inter-grid kernel so look-up the names of
            # the colourmap variables associated with the coarse
            # mesh (since that determines the iteration space).
            carg_name = call._intergrid_ref.coarse.name
            # Colour map
            base_name = "cmap_" + carg_name
            colour_map = sym_tab.find_or_create_array(
                base_name, 2, ScalarType.Intrinsic.INTEGER,
                tag=base_name)
            # No. of colours
            base_name = "ncolour_" + carg_name
            ncolours = sym_tab.find_or_create_integer_symbol(
                base_name, tag=base_name)
            # Array holding the last cell of a given colour.
            if (Config.get().distributed_memory and
                    not call.all_updates_are_writes):
                # This will require a loop into the halo and so the array is
                # 2D (indexed by colour *and* halo depth).
                base_name = "last_halo_cell_all_colours_" + carg_name
                last_cell = self._schedule.symbol_table.find_or_create_array(
                    base_name, 2, ScalarType.Intrinsic.INTEGER, tag=base_name)
            else:
                # Array holding the last edge cell of a given colour. Just 1D
                # as indexed by colour only.
                base_name = "last_edge_cell_all_colours_" + carg_name
                last_cell = self._schedule.symbol_table.find_or_create_array(
                    base_name, 1, ScalarType.Intrinsic.INTEGER, tag=base_name)
            # Add these symbols into the DynInterGrid entry for this kernel
            call._intergrid_ref.set_colour_info(colour_map, ncolours,
                                                last_cell)

        if non_intergrid_kern and (self._needs_colourmap or
                                   self._needs_colourmap_halo):
            # There aren't any inter-grid kernels but we do need colourmap
            # information and that means we'll need a mesh object
            self._add_mesh_symbols(["mesh"])
            # This creates the colourmap information for this invoke if we
            # don't already have one.
            colour_map = non_intergrid_kern.colourmap
            # No. of colours
            ncolours = sym_tab.find_or_create_integer_symbol(
                "ncolour", tag="ncolour").name
            if self._needs_colourmap_halo:
                sym_tab.find_or_create_array(
                    "last_halo_cell_all_colours", 2,
                    ScalarType.Intrinsic.INTEGER,
                    tag="last_halo_cell_all_colours")
            if self._needs_colourmap:
                sym_tab.find_or_create_array(
                    "last_edge_cell_all_colours", 1,
                    ScalarType.Intrinsic.INTEGER,
                    tag="last_edge_cell_all_colours")

    def declarations(self, parent):
        '''
        Declare variables specific to mesh objects.

        :param parent: the parent node to which to add the declarations
        :type parent: :py:class:`psyclone.f2pygen.BaseGen`

        '''
        # pylint: disable=too-many-locals, too-many-statements
        api_config = Config.get().api_conf("lfric")
        const = LFRicConstants()

        # We'll need various typedefs from the mesh module
        mtype = const.MESH_TYPE_MAP["mesh"]["type"]
        mmod = const.MESH_TYPE_MAP["mesh"]["module"]
        mmap_type = const.MESH_TYPE_MAP["mesh_map"]["type"]
        mmap_mod = const.MESH_TYPE_MAP["mesh_map"]["module"]
        if self._mesh_tag_names:
            name = self._symbol_table.lookup_with_tag(mtype).name
            parent.add(UseGen(parent, name=mmod, only=True,
                              funcnames=[name]))
        if self.intergrid_kernels:
            parent.add(UseGen(parent, name=mmap_mod, only=True,
                              funcnames=[mmap_type]))
        # Declare the mesh object(s) and associated halo depths
        for tag_name in self._mesh_tag_names:
            name = self._symbol_table.lookup_with_tag(tag_name).name
            parent.add(TypeDeclGen(parent, pointer=True, datatype=mtype,
                                   entity_decls=[name + " => null()"]))
            # For each mesh we also need the maximum halo depth.
            if Config.get().distributed_memory:
                name = self._symbol_table.lookup_with_tag(
                    f"max_halo_depth_{tag_name}").name
                parent.add(DeclGen(parent, datatype="integer",
                                   kind=api_config.default_kind["integer"],
                                   entity_decls=[name]))

        # Declare the inter-mesh map(s) and cell map(s)
        for kern in self.intergrid_kernels:
            parent.add(TypeDeclGen(parent, pointer=True,
                                   datatype=mmap_type,
                                   entity_decls=[kern.mmap + " => null()"]))
            parent.add(
                DeclGen(parent, pointer=True, datatype="integer",
                        kind=api_config.default_kind["integer"],
                        entity_decls=[kern.cell_map + "(:,:,:) => null()"]))

            # Declare the number of cells in the fine mesh and how many fine
            # cells there are per coarse cell
            parent.add(DeclGen(parent, datatype="integer",
                               kind=api_config.default_kind["integer"],
                               entity_decls=[kern.ncell_fine,
                                             kern.ncellpercellx,
                                             kern.ncellpercelly]))
            # Declare variables to hold the colourmap information if required
            if kern.colourmap_symbol:
                parent.add(
                    DeclGen(parent, datatype="integer",
                            kind=api_config.default_kind["integer"],
                            pointer=True,
                            entity_decls=[kern.colourmap_symbol.name+"(:,:)"]))
                parent.add(
                    DeclGen(parent, datatype="integer",
                            kind=api_config.default_kind["integer"],
                            entity_decls=[kern.ncolours_var_symbol.name]))
                # The cell-count array is 2D if we go into the halo and 1D
                # otherwise (i.e. no DM or this kernel is GH_WRITE only and
                # does not access the halo).
                dim_list = len(kern.last_cell_var_symbol.datatype.shape)*":"
                decln = (f"{kern.last_cell_var_symbol.name}("
                         f"{','.join(dim_list)})")
                parent.add(
                    DeclGen(parent, datatype="integer", allocatable=True,
                            kind=api_config.default_kind["integer"],
                            entity_decls=[decln]))

        if not self.intergrid_kernels and (self._needs_colourmap or
                                           self._needs_colourmap_halo):
            # There aren't any inter-grid kernels but we do need
            # colourmap information
            base_name = "cmap"
            csym = self._schedule.symbol_table.lookup_with_tag("cmap")
            colour_map = csym.name
            # No. of colours
            base_name = "ncolour"
            ncolours = \
                self._schedule.symbol_table.find_or_create_tag(base_name).name
            # Add declarations for these variables
            parent.add(DeclGen(parent, datatype="integer",
                               kind=api_config.default_kind["integer"],
                               pointer=True,
                               entity_decls=[colour_map+"(:,:)"]))
            parent.add(DeclGen(parent, datatype="integer",
                               kind=api_config.default_kind["integer"],
                               entity_decls=[ncolours]))
            if self._needs_colourmap_halo:
                last_cell = self._symbol_table.find_or_create_tag(
                    "last_halo_cell_all_colours")
                parent.add(DeclGen(parent, datatype="integer",
                                   kind=api_config.default_kind["integer"],
                                   allocatable=True,
                                   entity_decls=[last_cell.name+"(:,:)"]))
            if self._needs_colourmap:
                last_cell = self._symbol_table.find_or_create_tag(
                    "last_edge_cell_all_colours")
                parent.add(DeclGen(parent, datatype="integer",
                                   kind=api_config.default_kind["integer"],
                                   allocatable=True,
                                   entity_decls=[last_cell.name+"(:)"]))

    def initialise(self, parent):
        '''
        Initialise parameters specific to inter-grid kernels.

        :param parent: the parent node to which to add the initialisations.
        :type parent: :py:class:`psyclone.f2pygen.BaseGen`

        '''
        # pylint: disable=too-many-branches
        # If we haven't got any need for a mesh in this invoke then we
        # don't do anything
        if not self._mesh_tag_names:
            return

        parent.add(CommentGen(parent, ""))

        if len(self._mesh_tag_names) == 1:
            # We only require one mesh object which means that this invoke
            # contains no inter-grid kernels (which would require at least 2)
            parent.add(CommentGen(parent, " Create a mesh object"))
            parent.add(CommentGen(parent, ""))
            rhs = "%".join([self._first_var.proxy_name_indexed,
                            self._first_var.ref_name(), "get_mesh()"])
            mesh_name = self._symbol_table.lookup_with_tag(
                self._mesh_tag_names[0]).name
            parent.add(AssignGen(parent, pointer=True, lhs=mesh_name, rhs=rhs))
            if Config.get().distributed_memory:
                # If distributed memory is enabled then we need the maximum
                # halo depth.
                depth_name = self._symbol_table.lookup_with_tag(
                    f"max_halo_depth_{self._mesh_tag_names[0]}").name
                parent.add(AssignGen(parent, lhs=depth_name,
                                     rhs=f"{mesh_name}%get_halo_depth()"))
            if self._needs_colourmap or self._needs_colourmap_halo:
                parent.add(CommentGen(parent, ""))
                parent.add(CommentGen(parent, " Get the colourmap"))
                parent.add(CommentGen(parent, ""))
                # Look-up variable names for colourmap and number of colours
                colour_map = self._schedule.symbol_table.find_or_create_tag(
                    "cmap").name
                ncolour = \
                    self._schedule.symbol_table.find_or_create_tag("ncolour")\
                                               .name
                # Get the number of colours
                parent.add(AssignGen(
                    parent, lhs=ncolour, rhs=f"{mesh_name}%get_ncolours()"))
                # Get the colour map
                parent.add(AssignGen(parent, pointer=True, lhs=colour_map,
                                     rhs=f"{mesh_name}%get_colour_map()"))
            return

        parent.add(CommentGen(
            parent,
            " Look-up mesh objects and loop limits for inter-grid kernels"))
        parent.add(CommentGen(parent, ""))

        # Keep a list of quantities that we've already initialised so
        # that we don't generate duplicate assignments
        initialised = []

        # Loop over the DynInterGrid objects
        for dig in self.intergrid_kernels:
            # We need pointers to both the coarse and the fine mesh as well
            # as the maximum halo depth for each.
            fine_mesh = self._schedule.symbol_table.find_or_create_tag(
                f"mesh_{dig.fine.name}").name
            coarse_mesh = self._schedule.symbol_table.find_or_create_tag(
                f"mesh_{dig.coarse.name}").name
            if fine_mesh not in initialised:
                initialised.append(fine_mesh)
                parent.add(
                    AssignGen(parent, pointer=True,
                              lhs=fine_mesh,
                              rhs="%".join([dig.fine.proxy_name_indexed,
                                            dig.fine.ref_name(),
                                            "get_mesh()"])))
                if Config.get().distributed_memory:
                    max_halo_f_mesh = (
                        self._schedule.symbol_table.find_or_create_tag(
                            f"max_halo_depth_mesh_{dig.fine.name}").name)

                    parent.add(AssignGen(parent, lhs=max_halo_f_mesh,
                                         rhs=f"{fine_mesh}%get_halo_depth()"))
            if coarse_mesh not in initialised:
                initialised.append(coarse_mesh)
                parent.add(
                    AssignGen(parent, pointer=True,
                              lhs=coarse_mesh,
                              rhs="%".join([dig.coarse.proxy_name_indexed,
                                            dig.coarse.ref_name(),
                                            "get_mesh()"])))
                if Config.get().distributed_memory:
                    max_halo_c_mesh = (
                        self._schedule.symbol_table.find_or_create_tag(
                            f"max_halo_depth_mesh_{dig.coarse.name}").name)
                    parent.add(AssignGen(
                        parent, lhs=max_halo_c_mesh,
                        rhs=f"{coarse_mesh}%get_halo_depth()"))
            # We also need a pointer to the mesh map which we get from
            # the coarse mesh
            if dig.mmap not in initialised:
                initialised.append(dig.mmap)
                parent.add(
                    AssignGen(parent, pointer=True,
                              lhs=dig.mmap,
                              rhs=f"{coarse_mesh}%get_mesh_map({fine_mesh})"))

            # Cell map. This is obtained from the mesh map.
            if dig.cell_map not in initialised:
                initialised.append(dig.cell_map)
                parent.add(
                    AssignGen(parent, pointer=True, lhs=dig.cell_map,
                              rhs=dig.mmap+"%get_whole_cell_map()"))

            # Number of cells in the fine mesh
            if dig.ncell_fine not in initialised:
                initialised.append(dig.ncell_fine)
                if Config.get().distributed_memory:
                    # TODO this hardwired depth of 2 will need changing in
                    # order to support redundant computation
                    parent.add(
                        AssignGen(parent, lhs=dig.ncell_fine,
                                  rhs=(fine_mesh+"%get_last_halo_cell"
                                       "(depth=2)")))
                else:
                    parent.add(
                        AssignGen(parent, lhs=dig.ncell_fine,
                                  rhs="%".join([dig.fine.proxy_name,
                                                dig.fine.ref_name(),
                                                "get_ncell()"])))

            # Number of fine cells per coarse cell in x.
            if dig.ncellpercellx not in initialised:
                initialised.append(dig.ncellpercellx)
                parent.add(
                    AssignGen(parent, lhs=dig.ncellpercellx,
                              rhs=dig.mmap +
                              "%get_ntarget_cells_per_source_x()"))

            # Number of fine cells per coarse cell in y.
            if dig.ncellpercelly not in initialised:
                initialised.append(dig.ncellpercelly)
                parent.add(
                    AssignGen(parent, lhs=dig.ncellpercelly,
                              rhs=dig.mmap +
                              "%get_ntarget_cells_per_source_y()"))

            # Colour map for the coarse mesh (if required)
            if dig.colourmap_symbol:
                # Number of colours
                parent.add(AssignGen(parent, lhs=dig.ncolours_var_symbol.name,
                                     rhs=coarse_mesh + "%get_ncolours()"))
                # Colour map itself
                parent.add(AssignGen(parent, lhs=dig.colourmap_symbol.name,
                                     pointer=True,
                                     rhs=coarse_mesh + "%get_colour_map()"))
                # Last halo/edge cell per colour.
                sym = dig.last_cell_var_symbol
                if len(sym.datatype.shape) == 2:
                    # Array is 2D so is a halo access.
                    name = "%get_last_halo_cell_all_colours()"
                else:
                    # Array is just 1D so go to the last edge cell.
                    name = "%get_last_edge_cell_all_colours()"
                parent.add(AssignGen(parent, lhs=sym.name,
                                     rhs=coarse_mesh + name))

    @property
    def intergrid_kernels(self):
        '''
        :returns: A list of objects describing the intergrid kernels used in
            this invoke.
        :rtype: list[:py:class:`psyclone.dynamo3p0.DynInterGrid`]
        '''
        intergrids = []
        for call in self._schedule.coded_kernels():
            if call.is_intergrid:
                intergrids.append(call._intergrid_ref)
        return intergrids


class DynInterGrid():
    '''
    Holds information on quantities required by an inter-grid kernel.

    :param fine_arg: Kernel argument on the fine mesh.
    :type fine_arg: :py:class:`psyclone.dynamo0p3.DynKernelArgument`
    :param coarse_arg: Kernel argument on the coarse mesh.
    :type coarse_arg: :py:class:`psyclone.dynamo0p3.DynKernelArgument`
    '''
    # pylint: disable=too-few-public-methods, too-many-instance-attributes
    def __init__(self, fine_arg, coarse_arg):

        # Arguments on the coarse and fine grids
        self.coarse = coarse_arg
        self.fine = fine_arg

        # Get a reference to the InvokeSchedule SymbolTable
        symtab = self.coarse.call.ancestor(InvokeSchedule).symbol_table

        # Generate name for inter-mesh map
        base_mmap_name = f"mmap_{fine_arg.name}_{coarse_arg.name}"
        self.mmap = symtab.find_or_create_tag(base_mmap_name).name

        # Generate name for ncell variables
        name = f"ncell_{fine_arg.name}"
        self.ncell_fine = symtab.find_or_create_integer_symbol(
            name, tag=name).name
        # No. of fine cells per coarse cell in x
        name = f"ncpc_{fine_arg.name}_{coarse_arg.name}_x"
        self.ncellpercellx = symtab.find_or_create_integer_symbol(
            name, tag=name).name
        # No. of fine cells per coarse cell in y
        name = f"ncpc_{fine_arg.name}_{coarse_arg.name}_y"
        self.ncellpercelly = symtab.find_or_create_integer_symbol(
            name, tag=name).name
        # Name for cell map
        base_name = "cell_map_" + coarse_arg.name
        sym = symtab.find_or_create_array(base_name, 3,
                                          ScalarType.Intrinsic.INTEGER,
                                          tag=base_name)
        self.cell_map = sym.name

        # We have no colourmap information when first created
        self._colourmap_symbol = None
        # Symbol for the variable holding the number of colours
        self._ncolours_var_symbol = None
        # Symbol of the variable holding the last cell of a particular colour.
        # Will be a 2D array if the kernel iteration space includes the halo
        # and 1D otherwise.
        self._last_cell_var_symbol = None

    def set_colour_info(self, colour_map, ncolours, last_cell):
        '''Sets the colour_map, number of colours, and
        last cell of a particular colour.

        :param colour_map: the colour map symbol.
        :type: colour_map:py:class:`psyclone.psyir.symbols.Symbol`
        :param ncolours: the number of colours.
        :type: ncolours: :py:class:`psyclone.psyir.symbols.Symbol`
        :param last_cell: the last halo cell of a particular colour.
        :type last_cell: :py:class:`psyclone.psyir.symbols.Symbol`

        '''
        self._colourmap_symbol = colour_map
        self._ncolours_var_symbol = ncolours
        self._last_cell_var_symbol = last_cell

    @property
    def colourmap_symbol(self):
        ''':returns: the colour map symbol.
        :rtype: :py:class:`psyclone.psyir.symbols.Symbol`
        '''
        return self._colourmap_symbol

    @property
    def ncolours_var_symbol(self):
        ''':returns: the symbol for storing the number of colours.
        :rtype: :py:class:`psyclone.psyir.symbols.Symbol`
        '''
        return self._ncolours_var_symbol

    @property
    def last_cell_var_symbol(self):
        ''':returns: the last halo/edge cell variable.
        :rtype: :py:class:`psyclone.psyir.symbols.Symbol`
        '''
        return self._last_cell_var_symbol


class DynBasisFunctions(LFRicCollection):
    ''' Holds all information on the basis and differential basis
    functions required by an invoke or kernel call. This covers both those
    required for quadrature and for evaluators.

    :param node: either the schedule of an Invoke or a single Kernel object
                 for which to extract information on all required
                 basis/diff-basis functions.
    :type node: :py:class:`psyclone.domain.lfric.LFRicInvokeSchedule` or
                :py:class:`psyclone.domain.lfric.LFRicKern`

    :raises InternalError: if a call has an unrecognised evaluator shape.

    '''
    # Dimensioning vars for the basis function arrays required by each
    # type of quadrature
    qr_dim_vars = {"xyoz": ["np_xy", "np_z"],
                   "edge": ["np_xyz", "nedges"],
                   "face": ["np_xyz", "nfaces"]}
    # The different weights arrays required by each type of quadrature
    qr_weight_vars = {"xyoz": ["weights_xy", "weights_z"],
                      "edge": ["weights_xyz"],
                      "face": ["weights_xyz"]}

    def __init__(self, node):

        super().__init__(node)

        # Construct a list of all the basis/diff-basis functions required
        # by this invoke. Each entry in the list is a dictionary holding
        # the shape, the function space and the 'target' function spaces
        # (upon which the basis functions are evaluated).
        self._basis_fns = []
        # The dictionary of quadrature objects passed to this invoke. Keys
        # are the various VALID_QUADRATURE_SHAPES, values are a list of
        # associated quadrature variables. (i.e. we have a list of
        # quadrature arguments for each shape.)
        self._qr_vars = OrderedDict()
        # The dict of target function spaces upon which we must provide
        # evaluators. Keys are the FS names, values are (FunctionSpace,
        # DynKernelArgument) tuples.
        self._eval_targets = OrderedDict()

        for call in self._calls:

            if isinstance(call, LFRicBuiltIn) or not call.eval_shapes:
                # Skip this kernel if it doesn't require basis/diff basis fns
                continue

            for shape, rule in call.qr_rules.items():

                # This kernel requires quadrature
                if shape not in self._qr_vars:
                    # We haven't seen a quadrature arg with this shape
                    # before so create a dictionary entry with an
                    # empty list
                    self._qr_vars[shape] = []
                if rule.psy_name not in self._qr_vars[shape]:
                    # Add this qr argument to the list of those that
                    # have this shape
                    self._qr_vars[shape].append(rule.psy_name)

            if "gh_evaluator" in call.eval_shapes:
                # An evaluator consists of basis or diff basis functions
                # for one FS evaluated on the nodes of another 'target' FS.
                # Make a dict of 2-tuples, each containing the
                # FunctionSpace and associated kernel argument for the
                # target FSs.

                # Loop over the target FS for evaluators required by this
                # kernel
                for fs_name in call.eval_targets:
                    if fs_name not in self._eval_targets:
                        # We don't already have this space in our list so
                        # add it to the list of target spaces
                        self._eval_targets[fs_name] = \
                            call.eval_targets[fs_name]

            # Both quadrature and evaluators require basis and/or differential
            # basis functions. This helper routine populates self._basis_fns
            # with entries describing the basis functions required by
            # this call.
            self._setup_basis_fns_for_call(call)

    @staticmethod
    def basis_first_dim_name(function_space):
        '''
        Get the name of the variable holding the first dimension of a
        basis function

        :param function_space: the function space the basis function is for
        :type function_space: :py:class:`psyclone.domain.lfric.FunctionSpace`
        :return: a Fortran variable name
        :rtype: str

        '''
        return "dim_" + function_space.mangled_name

    @staticmethod
    def basis_first_dim_value(function_space):
        '''
        Get the size of the first dimension of a basis function.

        :param function_space: the function space the basis function is for
        :type function_space: :py:class:`psyclone.domain.lfric.FunctionSpace`
        :return: an integer length.
        :rtype: string

        :raises GenerationError: if an unsupported function space is supplied \
                                 (e.g. ANY_SPACE_*, ANY_DISCONTINUOUS_SPACE_*)
        '''
        if function_space.has_scalar_basis:
            first_dim = "1"
        elif function_space.has_vector_basis:
            first_dim = "3"
        else:
            # It is not possible to determine explicitly the first basis
            # function array dimension from the metadata for any_space or
            # any_discontinuous_space. This information needs to be passed
            # from the PSy layer to the kernels (see issue #461).
            const = LFRicConstants()
            raise GenerationError(
                f"Unsupported space for basis function, "
                f"expecting one of {const.VALID_FUNCTION_SPACES} but found "
                f"'{function_space.orig_name}'")
        return first_dim

    @staticmethod
    def diff_basis_first_dim_name(function_space):
        '''
        Get the name of the variable holding the first dimension of a
        differential basis function.

        :param function_space: the function space the diff-basis function \
                               is for.
        :type function_space: :py:class:`psyclone.domain.lfric.FunctionSpace`
        :return: a Fortran variable name.
        :rtype: str

        '''
        return "diff_dim_" + function_space.mangled_name

    @staticmethod
    def diff_basis_first_dim_value(function_space):
        '''
        Get the size of the first dimension of an array for a
        differential basis function.

        :param function_space: the function space the diff-basis function \
                               is for.
        :type function_space: :py:class:`psyclone.domain.lfric.FunctionSpace`
        :return: an integer length.
        :rtype: str

        :raises GenerationError: if an unsupported function space is \
                                 supplied (e.g. ANY_SPACE_*, \
                                 ANY_DISCONTINUOUS_SPACE_*)

        '''
        if function_space.has_scalar_diff_basis:
            first_dim = "1"
        elif function_space.has_vector_diff_basis:
            first_dim = "3"
        else:
            # It is not possible to determine explicitly the first
            # differential basis function array dimension from the metadata
            # for any_space or any_discontinuous_space. This information
            # needs to be passed from the PSy layer to the kernels
            # (see issue #461).
            const = LFRicConstants()
            raise GenerationError(
                f"Unsupported space for differential basis function, "
                f"expecting one of {const.VALID_FUNCTION_SPACES} but found "
                f"'{function_space.orig_name}'")
        return first_dim

    def _setup_basis_fns_for_call(self, call):
        '''
        Populates self._basis_fns with entries describing the basis
        functions required by the supplied Call.

        :param call: the kernel call for which basis functions are required.
        :type call: :py:class:`psyclone.domain.lfric.LFRicKern`

        :raises InternalError: if the supplied call is of incorrect type.
        :raises InternalError: if the supplied call has an unrecognised \
                               evaluator shape.
        '''
        if not isinstance(call, LFRicKern):
            raise InternalError(f"Expected a LFRicKern object but got: "
                                f"'{type(call)}'")
        const = LFRicConstants()
        # We need a full FunctionSpace object for each function space
        # that has basis functions associated with it.
        for fsd in call.fs_descriptors.descriptors:

            # We need the full FS object, not just the name. Therefore
            # we first have to get a kernel argument that is on this
            # space...
            arg, fspace = call.arguments.get_arg_on_space_name(fsd.fs_name)

            for shape in call.eval_shapes:

                # Populate a dict with the shape, function space and
                # associated kernel argument for this basis/diff-basis f'n.
                entry = {"shape": shape,
                         "fspace": fspace,
                         "arg": arg}
                if shape in const.VALID_QUADRATURE_SHAPES:
                    # This is for quadrature - store the name of the
                    # qr variable
                    entry["qr_var"] = call.qr_rules[shape].psy_name
                    # Quadrature weights are evaluated at pre-determined
                    # points rather than at the nodes of another FS.
                    # We put one entry of None in the list of target
                    # spaces to facilitate cases where we loop over
                    # this list.
                    entry["nodal_fspaces"] = [None]
                elif shape == "gh_evaluator":
                    # This is an evaluator
                    entry["qr_var"] = None
                    # Store a list of the FunctionSpace objects for which
                    # these basis functions are to be evaluated
                    entry["nodal_fspaces"] = [items[0] for items in
                                              call.eval_targets.values()]
                else:
                    raise InternalError(f"Unrecognised evaluator shape: "
                                        f"'{shape}'. Should be one of "
                                        f"{const.VALID_EVALUATOR_SHAPES}")

                # Add our newly-constructed dict object to the list describing
                # the required basis and/or differential basis functions for
                # this Invoke.
                if fsd.requires_basis:
                    entry["type"] = "basis"
                    self._basis_fns.append(entry)
                if fsd.requires_diff_basis:
                    # Take a shallow copy of the dict and just modify the
                    # 'type' of the basis function it describes (this works
                    # because the 'type' entry is a primitive type [str]).
                    diff_entry = entry.copy()
                    diff_entry["type"] = "diff-basis"
                    self._basis_fns.append(diff_entry)

    def _stub_declarations(self, parent):
        '''
        Insert the variable declarations required by the basis functions into
        the Kernel stub.

        :param parent: the f2pygen node representing the Kernel stub.
        :type parent: :py:class:`psyclone.f2pygen.SubroutineGen`

        :raises InternalError: if an unsupported quadrature shape is found.

        '''
        api_config = Config.get().api_conf("lfric")

        if not self._qr_vars and not self._eval_targets:
            return

        # The quadrature shapes that this method supports
        supported_shapes = ["gh_quadrature_xyoz", "gh_quadrature_face",
                            "gh_quadrature_edge"]

        # Get the lists of dimensioning variables and basis arrays
        var_dims, basis_arrays = self._basis_fn_declns()

        if var_dims:
            parent.add(DeclGen(parent, datatype="integer",
                               kind=api_config.default_kind["integer"],
                               intent="in", entity_decls=var_dims))
        for basis in basis_arrays:
            parent.add(DeclGen(parent, datatype="real",
                               kind=api_config.default_kind["real"],
                               intent="in",
                               dimension=",".join(basis_arrays[basis]),
                               entity_decls=[basis]))

        const = LFRicConstants()

        for shape in self._qr_vars:
            qr_name = "_qr_" + shape.split("_")[-1]
            if shape == "gh_quadrature_xyoz":
                datatype = const.QUADRATURE_TYPE_MAP[shape]["intrinsic"]
                kind = const.QUADRATURE_TYPE_MAP[shape]["kind"]
                parent.add(DeclGen(
                    parent, datatype=datatype, kind=kind,
                    intent="in", dimension="np_xy"+qr_name,
                    entity_decls=["weights_xy"+qr_name]))
                parent.add(DeclGen(
                    parent, datatype=datatype, kind=kind,
                    intent="in", dimension="np_z"+qr_name,
                    entity_decls=["weights_z"+qr_name]))
            elif shape == "gh_quadrature_face":
                parent.add(DeclGen(
                    parent,
                    datatype=const.QUADRATURE_TYPE_MAP[shape]["intrinsic"],
                    kind=const.QUADRATURE_TYPE_MAP[shape]["kind"], intent="in",
                    dimension=",".join(["np_xyz"+qr_name, "nfaces"+qr_name]),
                    entity_decls=["weights_xyz"+qr_name]))
            elif shape == "gh_quadrature_edge":
                parent.add(DeclGen(
                    parent,
                    datatype=const.QUADRATURE_TYPE_MAP[shape]["intrinsic"],
                    kind=const.QUADRATURE_TYPE_MAP[shape]["kind"], intent="in",
                    dimension=",".join(["np_xyz"+qr_name, "nedges"+qr_name]),
                    entity_decls=["weights_xyz"+qr_name]))
            else:
                raise InternalError(
                    f"Quadrature shapes other than {supported_shapes} are not "
                    f"yet supported - got: '{shape}'")

    def _invoke_declarations(self, parent):
        '''
        Add basis-function declarations to the PSy layer.

        :param parent: f2pygen node represening the PSy-layer routine.
        :type parent: :py:class:`psyclone.f2pygen.SubroutineGen`

        '''
        # Create a single declaration for each quadrature type
        const = LFRicConstants()
        for shape in const.VALID_QUADRATURE_SHAPES:
            if shape in self._qr_vars and self._qr_vars[shape]:
                # The PSy-layer routine is passed objects of
                # quadrature_* type
                parent.add(
                    TypeDeclGen(parent,
                                datatype=const.
                                QUADRATURE_TYPE_MAP[shape]["type"],
                                entity_decls=self._qr_vars[shape],
                                intent="in"))
                # For each of these we'll need a corresponding proxy, use
                # the symbol_table to avoid clashes...
                var_names = []
                for var in self._qr_vars[shape]:
                    var_names.append(
                        self._symbol_table.find_or_create_tag(var+"_proxy")
                                          .name)
                parent.add(
                    TypeDeclGen(
                        parent,
                        datatype=const.
                        QUADRATURE_TYPE_MAP[shape]["proxy_type"],
                        entity_decls=var_names))

    def initialise(self, parent):
        '''
        Create the declarations and assignments required for the
        basis-functions required by an invoke. These are added as children
        of the supplied parent node in the AST.

        :param parent: the node in the f2pygen AST that will be the
                       parent of all of the declarations and assignments.
        :type parent: :py:class:`psyclone.f2pygen.SubroutineGen`

        :raises InternalError: if an invalid entry is encountered in the \
                               self._basis_fns list.
        '''
        # pylint: disable=too-many-branches, too-many-locals
        api_config = Config.get().api_conf("lfric")
        const = LFRicConstants()
        basis_declarations = []

        # We need BASIS and/or DIFF_BASIS if any kernel requires quadrature
        # or an evaluator
        if self._qr_vars or self._eval_targets:
            parent.add(
                UseGen(parent, name=const.
                       FUNCTION_SPACE_TYPE_MAP["function_space"]["module"],
                       only=True, funcnames=["BASIS", "DIFF_BASIS"]))

        if self._qr_vars:
            parent.add(CommentGen(parent, ""))
            parent.add(CommentGen(parent, " Look-up quadrature variables"))
            parent.add(CommentGen(parent, ""))

            # Look-up the module- and type-names from the QUADRATURE_TYPE_MAP
            for shp in self._qr_vars:
                quad_map = const.QUADRATURE_TYPE_MAP[shp]
                parent.add(UseGen(parent,
                                  name=quad_map["module"],
                                  only=True,
                                  funcnames=[quad_map["type"],
                                             quad_map["proxy_type"]]))
            self._initialise_xyz_qr(parent)
            self._initialise_xyoz_qr(parent)
            self._initialise_xoyoz_qr(parent)
            self._initialise_face_or_edge_qr(parent, "face")
            self._initialise_face_or_edge_qr(parent, "edge")

        if self._eval_targets:
            parent.add(CommentGen(parent, ""))
            parent.add(CommentGen(parent,
                                  " Initialise evaluator-related quantities "
                                  "for the target function spaces"))
            parent.add(CommentGen(parent, ""))

        for (fspace, arg) in self._eval_targets.values():
            # We need the list of nodes for each unique FS upon which we need
            # to evaluate basis/diff-basis functions
            nodes_name = "nodes_" + fspace.mangled_name
            parent.add(AssignGen(
                parent, lhs=nodes_name,
                rhs="%".join([arg.proxy_name_indexed, arg.ref_name(fspace),
                              "get_nodes()"]),
                pointer=True))
            my_kind = api_config.default_kind["real"]
            parent.add(DeclGen(parent, datatype="real",
                               kind=my_kind,
                               pointer=True,
                               entity_decls=[nodes_name+"(:,:) => null()"]))
            const_mod = const.UTILITIES_MOD_MAP["constants"]["module"]
            const_mod_uses = self._invoke.invokes.psy. \
                infrastructure_modules[const_mod]
            # Record that we will need to import the kind for a
            # pointer declaration (associated with a function
            # space) from the appropriate infrastructure module
            const_mod_uses.add(my_kind)

        if self._basis_fns:
            parent.add(CommentGen(parent, ""))
            parent.add(CommentGen(parent, " Allocate basis/diff-basis arrays"))
            parent.add(CommentGen(parent, ""))

        var_dim_list = []
        for basis_fn in self._basis_fns:
            # Get the extent of the first dimension of the basis array.
            if basis_fn['type'] == "basis":
                first_dim = self.basis_first_dim_name(basis_fn["fspace"])
                dim_space = "get_dim_space()"
            elif basis_fn['type'] == "diff-basis":
                first_dim = self.diff_basis_first_dim_name(
                    basis_fn["fspace"])
                dim_space = "get_dim_space_diff()"
            else:
                raise InternalError(
                    f"Unrecognised type of basis function: "
                    f"'{basis_fn['''type''']}'. Should be either 'basis' or "
                    f"'diff-basis'.")

            if first_dim not in var_dim_list:
                var_dim_list.append(first_dim)
                rhs = "%".join(
                    [basis_fn["arg"].proxy_name_indexed,
                     basis_fn["arg"].ref_name(basis_fn["fspace"]),
                     dim_space])
                parent.add(AssignGen(parent, lhs=first_dim, rhs=rhs))

        var_dims, basis_arrays = self._basis_fn_declns()

        if var_dims:
            # declare dim and diff_dim for all function spaces
            parent.add(DeclGen(parent, datatype="integer",
                               kind=api_config.default_kind["integer"],
                               entity_decls=var_dims))

        basis_declarations = []
        for basis in basis_arrays:
            parent.add(
                AllocateGen(parent,
                            basis+"("+", ".join(basis_arrays[basis])+")"))
            basis_declarations.append(
                basis+"("+",".join([":"]*len(basis_arrays[basis]))+")")

        # declare the basis function arrays
        if basis_declarations:
            my_kind = api_config.default_kind["real"]
            parent.add(DeclGen(parent, datatype="real", kind=my_kind,
                               allocatable=True,
                               entity_decls=basis_declarations))
            # Default kind (r_def) will always already exist due to
            # arrays associated with gh_shape, so there is no need to
            # declare it here.

        # Compute the values for any basis arrays
        self._compute_basis_fns(parent)

    def _basis_fn_declns(self):
        '''
        Extracts all information relating to the necessary declarations
        for basis-function arrays.

        :returns: a 2-tuple containing a list of dimensioning variables & a \
                  dict of basis arrays.
        :rtype: (list of str, dict)

        :raises InternalError: if neither self._invoke or self._kernel are set.
        :raises InternalError: if an unrecognised type of basis function is \
                               encountered.
        :raises InternalError: if an unrecognised evaluator shape is \
                               encountered.
        :raises InternalError: if there is no name for the quadrature object \
                               when generating PSy-layer code.

        '''
        # pylint: disable=too-many-branches
        # Dictionary of basis arrays where key values are the array names and
        # entries are a list of dimensions.
        basis_arrays = OrderedDict()
        # List of names of dimensioning (scalar) variables
        var_dim_list = []

        const = LFRicConstants()
        # Loop over the list of dicts describing each basis function
        # required by this Invoke.
        for basis_fn in self._basis_fns:
            # Get the extent of the first dimension of the basis array and
            # store whether we have a basis or a differential basis function.
            # Currently there are only those two possible types of basis
            # function and we store the required diff basis name in basis_name.
            if basis_fn['type'] == "basis":
                if self._invoke:
                    first_dim = self.basis_first_dim_name(basis_fn["fspace"])
                elif self._kernel:
                    first_dim = self.basis_first_dim_value(basis_fn["fspace"])
                else:
                    raise InternalError("Require basis functions but do not "
                                        "have either a Kernel or an "
                                        "Invoke. Should be impossible.")
                basis_name = "gh_basis"
            elif basis_fn['type'] == "diff-basis":
                if self._invoke:
                    first_dim = self.diff_basis_first_dim_name(
                        basis_fn["fspace"])
                elif self._kernel:
                    first_dim = self.diff_basis_first_dim_value(
                        basis_fn["fspace"])
                else:
                    raise InternalError("Require differential basis functions "
                                        "but do not have either a Kernel or "
                                        "an Invoke. Should be impossible.")
                basis_name = "gh_diff_basis"
            else:
                raise InternalError(
                    f"Unrecognised type of basis function: "
                    f"'{basis_fn['''type''']}'. Should be either 'basis' or "
                    f"'diff-basis'.")

            if self._invoke and first_dim not in var_dim_list:
                var_dim_list.append(first_dim)

            if basis_fn["shape"] in const.VALID_QUADRATURE_SHAPES:

                qr_var = basis_fn["qr_var"]
                if not qr_var:
                    raise InternalError(
                        f"Quadrature '{basis_fn['''shape''']}' is required but"
                        f" have no name for the associated Quadrature object.")

                op_name = basis_fn["fspace"].get_operator_name(basis_name,
                                                               qr_var=qr_var)
                if op_name in basis_arrays:
                    # We've already seen a basis with this name so skip
                    continue

                # Dimensionality of the basis arrays depends on the
                # type of quadrature...
                alloc_args = qr_basis_alloc_args(first_dim, basis_fn)
                for arg in alloc_args:
                    # In a kernel stub the first dimension of the array is
                    # a numerical value so make sure we don't try and declare
                    # it as a variable.
                    if not arg[0].isdigit() and arg not in var_dim_list:
                        var_dim_list.append(arg)
                basis_arrays[op_name] = alloc_args

            elif basis_fn["shape"].lower() == "gh_evaluator":
                # This is an evaluator and thus may be required on more than
                # one function space
                for target_space in basis_fn["nodal_fspaces"]:
                    op_name = basis_fn["fspace"].\
                        get_operator_name(basis_name,
                                          qr_var=basis_fn["qr_var"],
                                          on_space=target_space)
                    if op_name in basis_arrays:
                        continue
                    # We haven't seen a basis with this name before so
                    # need to store its dimensions
                    basis_arrays[op_name] = [
                        first_dim,
                        basis_fn["fspace"].ndf_name,
                        target_space.ndf_name]
            else:
                raise InternalError(
                    f"Unrecognised evaluator shape: '{basis_fn['''shape''']}'."
                    f" Should be one of {const.VALID_EVALUATOR_SHAPES}")

        return (var_dim_list, basis_arrays)

    def _initialise_xyz_qr(self, parent):
        '''
        Add in the initialisation of variables needed for XYZ
        quadrature

        :param parent: the node in the AST representing the PSy subroutine
                       in which to insert the initialisation
        :type parent: :py:class:`psyclone.f2pygen.SubroutineGen`

        '''
        # pylint: disable=unused-argument
        # This shape is not yet supported so we do nothing
        return

    def _initialise_xyoz_qr(self, parent):
        '''
        Add in the initialisation of variables needed for XYoZ
        quadrature

        :param parent: the node in the AST representing the PSy subroutine
                       in which to insert the initialisation
        :type parent: :py:class:`psyclone.f2pygen.SubroutineGen`

        '''
        api_config = Config.get().api_conf("lfric")

        if "gh_quadrature_xyoz" not in self._qr_vars:
            return

        for qr_arg_name in self._qr_vars["gh_quadrature_xyoz"]:

            # We generate unique names for the integers holding the numbers
            # of quadrature points by appending the name of the quadrature
            # argument
            parent.add(
                DeclGen(
                    parent, datatype="integer",
                    kind=api_config.default_kind["integer"],
                    entity_decls=[name+"_"+qr_arg_name
                                  for name in self.qr_dim_vars["xyoz"]]))
            decl_list = [name+"_"+qr_arg_name+"(:) => null()"
                         for name in self.qr_weight_vars["xyoz"]]
            const = LFRicConstants()
            datatype = \
                const.QUADRATURE_TYPE_MAP["gh_quadrature_xyoz"]["intrinsic"]
            kind = const.QUADRATURE_TYPE_MAP["gh_quadrature_xyoz"]["kind"]
            parent.add(
                DeclGen(parent, datatype=datatype, kind=kind,
                        pointer=True, entity_decls=decl_list))
            const_mod = const.UTILITIES_MOD_MAP["constants"]["module"]
            const_mod_uses = self._invoke.invokes.psy. \
                infrastructure_modules[const_mod]
            # Record that we will need to import the kind for a
            # declaration (associated with quadrature) from
            # the appropriate infrastructure module
            const_mod_uses.add(kind)

            # Get the quadrature proxy
            proxy_name = qr_arg_name + "_proxy"
            parent.add(
                AssignGen(parent, lhs=proxy_name,
                          rhs=qr_arg_name+"%"+"get_quadrature_proxy()"))
            # Number of points in each dimension
            for qr_var in self.qr_dim_vars["xyoz"]:
                parent.add(
                    AssignGen(parent, lhs=qr_var+"_"+qr_arg_name,
                              rhs=proxy_name+"%"+qr_var))
            # Pointers to the weights arrays
            for qr_var in self.qr_weight_vars["xyoz"]:
                parent.add(
                    AssignGen(parent, pointer=True,
                              lhs=qr_var+"_"+qr_arg_name,
                              rhs=proxy_name+"%"+qr_var))

    def _initialise_xoyoz_qr(self, parent):
        '''
        Add in the initialisation of variables needed for XoYoZ
        quadrature.

        :param parent: the node in the AST representing the PSy subroutine \
                       in which to insert the initialisation.
        :type parent: :py:class:`psyclone.f2pygen.SubroutineGen`

        '''
        # pylint: disable=unused-argument
        # This shape is not yet supported so we do nothing
        return

    def _initialise_face_or_edge_qr(self, parent, qr_type):
        '''
        Add in the initialisation of variables needed for face or edge
        quadrature.

        :param parent: the node in the AST representing the PSy subroutine \
                       in which to insert the initialisation.
        :type parent: :py:class:`psyclone.f2pygen.SubroutineGen`
        :param str qr_type: whether to generate initialisation code for \
                            "face" or "edge" quadrature.

        :raises InternalError: if `qr_type` is not "face" or "edge".

        '''
        if qr_type not in ["face", "edge"]:
            raise InternalError(
                f"_initialise_face_or_edge_qr: qr_type argument must be "
                f"either 'face' or 'edge' but got: '{qr_type}'")

        quadrature_name = f"gh_quadrature_{qr_type}"

        if quadrature_name not in self._qr_vars:
            return

        api_config = Config.get().api_conf("lfric")
        symbol_table = self._symbol_table

        for qr_arg_name in self._qr_vars[quadrature_name]:
            # We generate unique names for the integers holding the numbers
            # of quadrature points by appending the name of the quadrature
            # argument
            decl_list = [
                symbol_table.find_or_create_integer_symbol(
                    name+"_"+qr_arg_name, tag=name+"_"+qr_arg_name).name
                for name in self.qr_dim_vars[qr_type]]
            parent.add(DeclGen(parent, datatype="integer",
                               kind=api_config.default_kind["integer"],
                               entity_decls=decl_list))

            names = [f"{name}_{qr_arg_name}"
                     for name in self.qr_weight_vars[qr_type]]
            decl_list = [
                symbol_table.find_or_create_array(name, 2,
                                                  ScalarType.Intrinsic.REAL,
                                                  tag=name).name
                + "(:,:) => null()" for name in names]
            const = LFRicConstants()
            datatype = const.QUADRATURE_TYPE_MAP[quadrature_name]["intrinsic"]
            kind = const.QUADRATURE_TYPE_MAP[quadrature_name]["kind"]
            parent.add(
                DeclGen(parent, datatype=datatype, pointer=True, kind=kind,
                        entity_decls=decl_list))
            const_mod = const.UTILITIES_MOD_MAP["constants"]["module"]
            const_mod_uses = self._invoke.invokes.psy. \
                infrastructure_modules[const_mod]
            # Record that we will need to import the kind for a
            # declaration (associated with quadrature) from the
            # appropriate infrastructure module
            const_mod_uses.add(kind)
            # Get the quadrature proxy
            proxy_name = symbol_table.find_or_create_tag(
                qr_arg_name+"_proxy").name
            parent.add(
                AssignGen(parent, lhs=proxy_name,
                          rhs=qr_arg_name+"%"+"get_quadrature_proxy()"))
            # The dimensioning variables required for this quadrature
            # (e.g. nedges/nfaces, np_xyz)
            for qr_var in self.qr_dim_vars[qr_type]:
                parent.add(
                    AssignGen(parent, lhs=qr_var+"_"+qr_arg_name,
                              rhs=proxy_name+"%"+qr_var))
            # Pointers to the weights arrays
            for qr_var in self.qr_weight_vars[qr_type]:
                parent.add(
                    AssignGen(parent, pointer=True,
                              lhs=qr_var+"_"+qr_arg_name,
                              rhs=proxy_name+"%"+qr_var))

    def _compute_basis_fns(self, parent):
        '''
        Generates the necessary Fortran to compute the values of
        any basis/diff-basis arrays required

        :param parent: Node in the f2pygen AST which will be the parent
                       of the assignments created in this routine
        :type parent: :py:class:`psyclone.f2pygen.SubroutineGen`

        '''
        # pylint: disable=too-many-locals
        const = LFRicConstants()
        api_config = Config.get().api_conf("lfric")

        loop_var_list = set()
        op_name_list = []
        # add calls to compute the values of any basis arrays
        if self._basis_fns:
            parent.add(CommentGen(parent, ""))
            parent.add(CommentGen(parent, " Compute basis/diff-basis arrays"))
            parent.add(CommentGen(parent, ""))

        for basis_fn in self._basis_fns:

            # Currently there are only two possible types of basis function
            # and we store the corresponding strings to use in basis_name,
            # basis_type, and first_dim. If support for other basis function
            # types is added in future then more tests need to be added here.
            if basis_fn["type"] == "diff-basis":
                basis_name = "gh_diff_basis"
                basis_type = "DIFF_BASIS"
                first_dim = self.diff_basis_first_dim_name(basis_fn["fspace"])
            elif basis_fn["type"] == "basis":
                basis_name = "gh_basis"
                basis_type = "BASIS"
                first_dim = self.basis_first_dim_name(basis_fn["fspace"])
            else:
                raise InternalError(
                    f"Unrecognised type of basis function: "
                    f"'{basis_fn['''type''']}'. Expected one of 'basis' or "
                    f"'diff-basis'.")
            if basis_fn["shape"] in const.VALID_QUADRATURE_SHAPES:
                op_name = basis_fn["fspace"].\
                    get_operator_name(basis_name, qr_var=basis_fn["qr_var"])
                if op_name in op_name_list:
                    # Jump over any basis arrays we've seen before
                    continue
                op_name_list.append(op_name)

                # Create the argument list
                args = [basis_type, basis_fn["arg"].proxy_name_indexed + "%" +
                        basis_fn["arg"].ref_name(basis_fn["fspace"]),
                        first_dim, basis_fn["fspace"].ndf_name, op_name]

                # insert the basis array call
                parent.add(
                    CallGen(parent,
                            name=basis_fn["qr_var"]+"%compute_function",
                            args=args))
            elif basis_fn["shape"].lower() == "gh_evaluator":
                # We have an evaluator. We may need this on more than one
                # function space.
                for space in basis_fn["nodal_fspaces"]:
                    op_name = basis_fn["fspace"].\
                        get_operator_name(basis_name, on_space=space)
                    if op_name in op_name_list:
                        # Jump over any basis arrays we've seen before
                        continue
                    op_name_list.append(op_name)

                    nodal_loop_var = "df_nodal"
                    loop_var_list.add(nodal_loop_var)

                    # Loop over dofs of target function space
                    nodal_dof_loop = DoGen(
                        parent, nodal_loop_var, "1", space.ndf_name)
                    parent.add(nodal_dof_loop)

                    dof_loop_var = "df_" + basis_fn["fspace"].mangled_name
                    loop_var_list.add(dof_loop_var)

                    dof_loop = DoGen(nodal_dof_loop, dof_loop_var,
                                     "1", basis_fn["fspace"].ndf_name)
                    nodal_dof_loop.add(dof_loop)
                    lhs = op_name + "(:," + "df_" + \
                        basis_fn["fspace"].mangled_name + "," + "df_nodal)"
                    rhs = (f"{basis_fn['arg'].proxy_name_indexed}%"
                           f"{basis_fn['arg'].ref_name(basis_fn['fspace'])}%"
                           f"call_function({basis_type},{dof_loop_var},nodes_"
                           f"{space.mangled_name}(:,{nodal_loop_var}))")
                    dof_loop.add(AssignGen(dof_loop, lhs=lhs, rhs=rhs))
            else:
                raise InternalError(
                    f"Unrecognised shape '{basis_fn['''shape''']}' specified "
                    f"for basis function. Should be one of: "
                    f"{const.VALID_EVALUATOR_SHAPES}")
        if loop_var_list:
            # Declare any loop variables
            parent.add(DeclGen(parent, datatype="integer",
                               kind=api_config.default_kind["integer"],
                               entity_decls=sorted(loop_var_list)))

    def deallocate(self, parent):
        '''
        Add code to deallocate all basis/diff-basis function arrays

        :param parent: node in the f2pygen AST to which the deallocate \
                       calls will be added.
        :type parent: :py:class:`psyclone.f2pygen.SubroutineGen`

        :raises InternalError: if an unrecognised type of basis function \
                               is encountered.
        '''
        if self._basis_fns:
            # deallocate all allocated basis function arrays
            parent.add(CommentGen(parent, ""))
            parent.add(CommentGen(parent, " Deallocate basis arrays"))
            parent.add(CommentGen(parent, ""))

        func_space_var_names = set()
        for basis_fn in self._basis_fns:
            # add the basis array name to the list to use later
            if basis_fn["type"] == "basis":
                basis_name = "gh_basis"
            elif basis_fn["type"] == "diff-basis":
                basis_name = "gh_diff_basis"
            else:
                raise InternalError(
                    f"Unrecognised type of basis function: "
                    f"'{basis_fn['''type''']}'. Should be one of 'basis' or "
                    f"'diff-basis'.")
            for fspace in basis_fn["nodal_fspaces"]:
                op_name = basis_fn["fspace"].\
                    get_operator_name(basis_name,
                                      qr_var=basis_fn["qr_var"],
                                      on_space=fspace)
                func_space_var_names.add(op_name)

        if func_space_var_names:
            # add the required deallocate call
            parent.add(DeallocateGen(parent, sorted(func_space_var_names)))


class DynBoundaryConditions(LFRicCollection):
    '''
    Manages declarations and initialisation of quantities required by
    kernels that need boundary condition information.

    :param node: the Invoke or Kernel stub for which we are to handle \
                 any boundary conditions.
    :type node: :py:class:`psyclone.dynamo0p3.LFRicInvoke` or \
                :py:class:`psyclone.domain.lfric.LFRicKern`

    :raises GenerationError: if a kernel named "enforce_bc_code" is found \
                             but does not have an argument on ANY_SPACE_1.
    :raises GenerationError: if a kernel named "enforce_operator_bc_code" is \
                             found but does not have exactly one argument.
    '''
    # Define a BoundaryDofs namedtuple to help us manage the arrays that
    # are required.
    BoundaryDofs = namedtuple("BoundaryDofs", ["argument", "function_space"])

    def __init__(self, node):
        super().__init__(node)

        self._boundary_dofs = []
        # Check through all the kernel calls to see whether any of them
        # require boundary conditions. Currently this is done by recognising
        # the kernel name.
        # pylint: disable=import-outside-toplevel
        from psyclone.domain.lfric.metadata_to_arguments_rules import (
            MetadataToArgumentsRules)
        for call in self._calls:
            if MetadataToArgumentsRules.bc_kern_regex.match(call.name):
                bc_fs = None
                for fspace in call.arguments.unique_fss:
                    if fspace.orig_name == "any_space_1":
                        bc_fs = fspace
                        break
                if not bc_fs:
                    raise GenerationError(
                        "The enforce_bc_code kernel must have an argument on "
                        "ANY_SPACE_1 but failed to find such an argument.")
                farg = call.arguments.get_arg_on_space(bc_fs)
                self._boundary_dofs.append(self.BoundaryDofs(farg, bc_fs))
            elif call.name.lower() == "enforce_operator_bc_code":
                # Check that the kernel only has one argument
                if len(call.arguments.args) != 1:
                    raise GenerationError(
                        f"The enforce_operator_bc_code kernel must have "
                        f"exactly one argument but found "
                        f"{len(call.arguments.args)}")
                op_arg = call.arguments.args[0]
                bc_fs = op_arg.function_space_to
                self._boundary_dofs.append(self.BoundaryDofs(op_arg, bc_fs))

    def _invoke_declarations(self, parent):
        '''
        Add declarations for any boundary-dofs arrays required by an Invoke.

        :param parent: node in the PSyIR to which to add declarations.
        :type parent: :py:class:`psyclone.psyir.nodes.Node`

        '''
        api_config = Config.get().api_conf("lfric")

        for dofs in self._boundary_dofs:
            name = "boundary_dofs_" + dofs.argument.name
            parent.add(DeclGen(parent, datatype="integer",
                               kind=api_config.default_kind["integer"],
                               pointer=True,
                               entity_decls=[name+"(:,:) => null()"]))

    def _stub_declarations(self, parent):
        '''
        Add declarations for any boundary-dofs arrays required by a kernel.

        :param parent: node in the PSyIR to which to add declarations.
        :type parent: :py:class:`psyclone.psyir.nodes.Node`

        '''
        api_config = Config.get().api_conf("lfric")

        for dofs in self._boundary_dofs:
            name = "boundary_dofs_" + dofs.argument.name
            ndf_name = dofs.function_space.ndf_name
            parent.add(DeclGen(parent, datatype="integer",
                               kind=api_config.default_kind["integer"],
                               intent="in",
                               dimension=",".join([ndf_name, "2"]),
                               entity_decls=[name]))

    def initialise(self, parent):
        '''
        Initialise any boundary-dofs arrays required by an Invoke.

        :param parent: node in PSyIR to which to add declarations.
        :type parent: :py:class:`psyclone.psyir.nodes.Node`

        '''
        for dofs in self._boundary_dofs:
            name = "boundary_dofs_" + dofs.argument.name
            parent.add(AssignGen(
                parent, pointer=True, lhs=name,
                rhs="%".join([dofs.argument.proxy_name,
                              dofs.argument.ref_name(dofs.function_space),
                              "get_boundary_dofs()"])))


class DynGlobalSum(GlobalSum):
    '''
    Dynamo specific global sum class which can be added to and
    manipulated in a schedule.

    :param scalar: the kernel argument for which to perform a global sum.
    :type scalar: :py:class:`psyclone.dynamo0p3.DynKernelArgument`
    :param parent: the parent node of this node in the PSyIR.
    :type parent: :py:class:`psyclone.psyir.nodes.Node`

    :raises GenerationError: if distributed memory is not enabled.
    :raises InternalError: if the supplied argument is not a scalar.
    :raises GenerationError: if the scalar is not of "real" intrinsic type.

    '''
    def __init__(self, scalar, parent=None):
        # Check that distributed memory is enabled
        if not Config.get().distributed_memory:
            raise GenerationError(
                "It makes no sense to create a DynGlobalSum object when "
                "distributed memory is not enabled (dm=False).")
        # Check that the global sum argument is indeed a scalar
        if not scalar.is_scalar:
            raise InternalError(
                f"DynGlobalSum.init(): A global sum argument should be a "
                f"scalar but found argument of type '{scalar.argument_type}'.")
        # Check scalar intrinsic types that this class supports (only
        # "real" for now)
        if scalar.intrinsic_type != "real":
            raise GenerationError(
                f"DynGlobalSum currently only supports real scalars, but "
                f"argument '{scalar.name}' in Kernel '{scalar.call.name}' has "
                f"'{scalar.intrinsic_type}' intrinsic type.")
        # Initialise the parent class
        super().__init__(scalar, parent=parent)

    def gen_code(self, parent):
        '''
        Dynamo-specific code generation for this class.

        :param parent: f2pygen node to which to add AST nodes.
        :type parent: :py:class:`psyclone.f2pygen.SubroutineGen`

        '''
        name = self._scalar.name
        # Use InvokeSchedule SymbolTable to share the same symbol for all
        # GlobalSums in the Invoke.
        sum_name = self.ancestor(InvokeSchedule).symbol_table.\
            find_or_create_tag("global_sum").name
        sum_type = self._scalar.data_type
        sum_mod = self._scalar.module_name
        parent.add(UseGen(parent, name=sum_mod, only=True,
                          funcnames=[sum_type]))
        parent.add(TypeDeclGen(parent, datatype=sum_type,
                               entity_decls=[sum_name]))
        parent.add(AssignGen(parent, lhs=sum_name+"%value", rhs=name))
        parent.add(AssignGen(parent, lhs=name, rhs=sum_name+"%get_sum()"))


def _create_depth_list(halo_info_list, parent):
    '''Halo exchanges may have more than one dependency. This method
    simplifies multiple dependencies to remove duplicates and any
    obvious redundancy. For example, if one dependency is for depth=1
    and another for depth=2 then we do not need the former as it is
    covered by the latter. Similarly, if we have a depth=extent+1 and
    another for depth=extent+2 then we do not need the former as it is
    covered by the latter. It also takes into account
    needs_clean_outer, which indicates whether the outermost halo
    needs to be clean (and therefore whether there is a dependence).

    :param halo_info_list: a list containing halo access information
        derived from all read fields dependent on this halo exchange.
    :type: list[:py:class:`psyclone.dynamo0p3.HaloReadAccess`]
    :param parent: the parent PSyIR node of the related halo exchange.
    :type parent: :py:class:`psyclone.psyir.nodes.Node`

    :returns: a list containing halo depth information derived from
        the halo access information.
    :rtype: list[:py:class:`psyclone.dynamo0p3.HaloDepth]`

    '''
    # pylint: disable=too-many-branches
    depth_info_list = []
    # First look to see if all field dependencies are
    # annexed_only. If so we only care about annexed dofs.
    annexed_only = True
    for halo_info in halo_info_list:
        if not (halo_info.annexed_only or
                (halo_info.var_depth == Literal("1", INTEGER_TYPE)
                 and not halo_info.needs_clean_outer)):
            # There are two cases when we only care about accesses to
            # annexed dofs. 1) when annexed_only is set and 2) when
            # the halo depth is 1 but we only depend on annexed dofs
            # being up-to-date (needs_clean_outer is False).
            annexed_only = False
            break
    if annexed_only:
        depth_info = HaloDepth(parent)
        depth_info.set_by_value(max_depth=False,
                                var_depth=Literal("1", INTEGER_TYPE),
                                annexed_only=True,
                                max_depth_m1=False)
        return [depth_info]
    # Next look to see if one of the field dependencies specifies
    # a max_depth access. If so the whole halo region is accessed
    # so we do not need to be concerned with other accesses.
    max_depth_m1 = False
    for halo_info in halo_info_list:
        if halo_info.max_depth:
            if halo_info.needs_clean_outer:
                # Found a max_depth access so we only need one
                # HaloDepth entry.
                depth_info = HaloDepth(parent)
                depth_info.set_by_value(max_depth=True, var_depth=None,
                                        annexed_only=False, max_depth_m1=False)
                return [depth_info]
            # Remember that we found a max_depth-1 access.
            max_depth_m1 = True

    if max_depth_m1:
        # We have at least one max_depth-1 access.
        depth_info = HaloDepth(parent)
        depth_info.set_by_value(max_depth=False, var_depth=None,
                                annexed_only=False, max_depth_m1=True)
        depth_info_list.append(depth_info)

    for halo_info in halo_info_list:
        # Go through the halo information associated with each
        # read dependency, skipping any max_depth-1 accesses.
        if halo_info.max_depth and not halo_info.needs_clean_outer:
            continue
        var_depth = halo_info.var_depth
        if var_depth and not halo_info.needs_clean_outer:
            # Decrease depth by 1 if we don't care about the outermost
            # access.
            var_depth = BinaryOperation.create(
                BinaryOperation.Operator.SUB,
                var_depth.copy(), Literal("1", INTEGER_TYPE))

        # check whether we match with existing depth information
        for depth_info in depth_info_list:
            if depth_info.var_depth == var_depth:
                # This dependence has exactly the same depth as an existing one
                # so no need to add a new HaloDepth.
                break
        else:
            # No matches were found with existing entries so create a
            # new one if 'var_depth' is set.
            if var_depth:
                depth_info = HaloDepth(parent)
                depth_info.set_by_value(max_depth=False, var_depth=var_depth,
                                        annexed_only=False, max_depth_m1=False)
                depth_info_list.append(depth_info)
    return depth_info_list


class LFRicHaloExchange(HaloExchange):
    '''LFRic-specific halo exchange class which can be added to and
    manipulated in a schedule.

    :param field: the field that this halo exchange will act on
    :type field: :py:class:`psyclone.dynamo0p3.DynKernelArgument`
    :param bool check_dirty: optional argument default True indicating
        whether this halo exchange should be subject to a run-time check
        for clean/dirty halos.
    :param vector_index: optional vector index (default None) to identify
        identify which index of a vector field this halo exchange is
        responsible for.
    :type vector_index: int
    :param parent: PSyIR parent node of this object.
    :type parent: Optional[:py:class:`psyclone.psyir.nodes.Node`]

    '''
    def __init__(self, field, check_dirty=True,
                 vector_index=None, parent=None):
        HaloExchange.__init__(self, field, check_dirty=check_dirty,
                              vector_index=vector_index, parent=parent)
        # set up some defaults for this class
        self._halo_exchange_name = "halo_exchange"

    def _compute_stencil_type(self):
        '''Dynamically work out the type of stencil required for this halo
        exchange as it could change as transformations are applied to
        the schedule. If all stencil accesses are of the same type then we
        return that stencil, otherwise we return the "region" stencil
        type (as it is safe for all stencils).

        :return: the type of stencil required for this halo exchange
        :rtype: str

        '''
        # get information about stencil accesses from all read fields
        # dependent on this halo exchange
        halo_info_list = self._compute_halo_read_info()

        trial_stencil = halo_info_list[0].stencil_type
        for halo_info in halo_info_list:
            # assume that if stencil accesses are different that we
            # simply revert to region. We could be more clever in the
            # future e.g. x and y implies cross.
            if halo_info.stencil_type != trial_stencil:
                return "region"
        return trial_stencil

    def _compute_halo_depth(self):
        '''Dynamically determine the depth of the halo for this halo exchange,
        as the depth can change as transformations are applied to the
        schedule.

        :return: the PSyIR for the halo exchange depth.
        :rtype: :py:class:`psyclone.psyir.nodes.Node`

        '''
        depth_info_list = self._compute_halo_read_depth_info()
        if len(depth_info_list) == 1:
            psyir = depth_info_list[0].psyir_expression()
        else:
            psyir = IntrinsicCall.create(
                IntrinsicCall.Intrinsic.MAX,
                [depth.psyir_expression() for depth in depth_info_list])

        # Simplify the resulting expression. We need to create a fake
        # Assignment to temporarily host the expression.
        sym_maths = SymbolicMaths.get()
        fake_assign = Assignment.create(
            Reference(DataSymbol("tmp", INTEGER_TYPE)), psyir)
        self.parent.addchild(fake_assign)

        sym_maths.expand(fake_assign.rhs)
        depth_expr = fake_assign.rhs.detach()
        fake_assign.detach()
        return depth_expr

    def _compute_halo_read_depth_info(self, ignore_hex_dep=False):
        '''Take a list of `psyclone.dynamo0p3.HaloReadAccess` objects and
        create an equivalent list of `psyclone.dynamo0p3.HaloDepth`
        objects. Whilst doing this we simplify the
        `psyclone.dynamo0p3.HaloDepth` list to remove redundant depth
        information e.g. depth=1 is not required if we have a depth=2.
        If the optional ignore_hex_dep argument is set to True then
        any read accesses contained in halo exchange nodes are
        ignored. This option can therefore be used to filter out any
        halo exchange dependencies and only return non-halo exchange
        dependencies if and when required.

        :param bool ignore_hex_dep: if True then ignore any read \
            accesses contained in halo exchanges. This is an optional \
            argument that defaults to False.

        :return: a list containing halo depth information derived from \
            all fields dependent on this halo exchange.
        :rtype: :func:`list` of :py:class:`psyclone.dynamo0p3.HaloDepth`

        '''
        # get our halo information
        halo_info_list = self._compute_halo_read_info(ignore_hex_dep)
        # use the halo information to generate depth information
        depth_info_list = _create_depth_list(halo_info_list, self)
        return depth_info_list

    def _compute_halo_read_info(self, ignore_hex_dep=False):
        '''Dynamically computes all halo read dependencies and returns the
        required halo information (i.e. halo depth and stencil type)
        in a list of HaloReadAccess objects. If the optional
        ignore_hex_dep argument is set to True then any read accesses
        contained in halo exchange nodes are ignored. This option can
        therefore be used to filter out any halo exchange dependencies
        and only return non-halo exchange dependencies if and when
        required.

        :param bool ignore_hex_dep: if True then ignore any read \
            accesses contained in halo exchanges. This is an optional \
            argument that defaults to False.

        :return: a list containing halo information for each read dependency.
        :rtype: :func:`list` of :py:class:`psyclone.dynamo0p3.HaloReadAccess`

        :raises InternalError: if there is more than one read \
            dependency associated with a halo exchange.
        :raises InternalError: if there is a read dependency \
            associated with a halo exchange and it is not the last \
            entry in the read dependency list.
        :raises GenerationError: if there is a read dependency \
            associated with an asynchronous halo exchange.
        :raises InternalError: if no read dependencies are found.

        '''
        read_dependencies = self.field.forward_read_dependencies()
        hex_deps = [dep for dep in read_dependencies
                    if isinstance(dep.call, LFRicHaloExchange)]
        if hex_deps:
            # There is a field accessed by a halo exchange that is
            # a read dependence. As ignore_hex_dep is True this should
            # be ignored so this is removed from the list.
            if any(dep for dep in hex_deps
                   if isinstance(dep.call, (LFRicHaloExchangeStart,
                                            LFRicHaloExchangeEnd))):
                raise GenerationError(
                    "Please perform redundant computation transformations "
                    "before asynchronous halo exchange transformations.")

            # There can only be one field accessed by a
            # halo exchange that is a read dependence.
            if len(hex_deps) != 1:
                raise InternalError(
                    f"There should only ever be at most one read dependency "
                    f"associated with a halo exchange in the read dependency "
                    f"list, but found {len(hex_deps)} for field "
                    f"{self.field.name}.")
            # For sanity, check that the field accessed by the halo
            # exchange is the last dependence in the list.
            if not isinstance(read_dependencies[-1].call, LFRicHaloExchange):
                raise InternalError(
                    "If there is a read dependency associated with a halo "
                    "exchange in the list of read dependencies then it should "
                    "be the last one in the list.")
            if ignore_hex_dep:
                # Remove the last entry in the list (the field accessed by
                # the halo exchange).
                del read_dependencies[-1]

        if not read_dependencies:
            raise InternalError(
                "Internal logic error. There should be at least one read "
                "dependence for a halo exchange.")
        return [HaloReadAccess(read_dependency, self._symbol_table) for
                read_dependency in read_dependencies]

    def _compute_halo_write_info(self):
        '''Determines how much of the halo has been cleaned from any previous
        redundant computation.

        :return: a HaloWriteAccess object containing the required
            information, or None if no dependence information is found.
        :rtype: :py:class:`psyclone.dynamo0p3.HaloWriteAccess` | None

        :raises GenerationError: if more than one write dependence is
            found for this halo exchange as this should not be possible.

        '''
        write_dependencies = self.field.backward_write_dependencies()
        if not write_dependencies:
            # no write dependence information
            return None
        if len(write_dependencies) > 1:
            raise GenerationError(
                f"Internal logic error. There should be at most one write "
                f"dependence for a halo exchange. Found "
                f"'{len(write_dependencies)}'")
        return HaloWriteAccess(write_dependencies[0], parent=self)

    def required(self, ignore_hex_dep=False):
        '''Determines whether this halo exchange is definitely required
        ``(True, True)``, might be required ``(True, False)`` or is definitely
        not required ``(False, *)``.

        If the optional ignore_hex_dep argument is set to True then
        any read accesses contained in halo exchange nodes are
        ignored. This option can therefore be used to filter out any
        halo exchange dependencies and only consider non-halo exchange
        dependencies if and when required.

        Whilst a halo exchange is generally only ever added if it is
        required, or if it may be required, this situation can change
        if redundant computation transformations are applied. The
        first argument can be used to remove such halo exchanges if
        required.

        When the first return value is True, the second return value
        can be used to see if we need to rely on the runtime
        (set_dirty and set_clean calls) and therefore add a
        check_dirty() call around the halo exchange or whether we
        definitely know that this halo exchange is required.

        This routine assumes that a stencil size provided via a
        variable may take the value 0. If a variables value is
        constrained to be 1, or more, then the logic for deciding
        whether a halo exchange is definitely required should be
        updated. Note, the routine would still be correct as is, it
        would just return more unknown results than it should).

        :param bool ignore_hex_dep: if True then ignore any read \
            accesses contained in halo exchanges. This is an optional \
            argument that defaults to False.

        :returns: (x, y) where x specifies whether this halo
            exchange is (or might be) required - True, or is not
            required - False. If the first tuple item is True then the
            second argument specifies whether we definitely know that
            we need the HaloExchange - True, or are not sure - False.
        :rtype: (bool, bool)

        '''
        # pylint: disable=too-many-branches, too-many-return-statements
        # get *aggregated* information about halo reads
        required_clean_info = self._compute_halo_read_depth_info(
            ignore_hex_dep)
        # get information about the halo write
        clean_info = self._compute_halo_write_info()

        # no need to test whether we return at least one read
        # dependency as _compute_halo_read_depth_info() raises an
        # exception if none are found

        if (Config.get().api_conf("lfric").compute_annexed_dofs and
                len(required_clean_info) == 1 and
                required_clean_info[0].annexed_only):
            # We definitely don't need the halo exchange as we
            # only read annexed dofs and these are always clean as
            # they are computed by default when iterating over
            # dofs and kept up-to-date by redundant computation
            # when iterating over cells.
            required = False
            known = True  # redundant information as it is always known
            return required, known

        if not clean_info:
            # this halo exchange has no previous write dependencies so
            # we do not know the initial state of the halo. This means
            # that we do not know if we need a halo exchange or not
            required = True
            known = False
            return required, known

        if clean_info.max_depth:
            if not clean_info.dirty_outer:
                # all of the halo is cleaned by redundant computation
                # so halo exchange is not required
                required = False
                known = True  # redundant information as it is always known
            else:
                # the last level halo is dirty
                if required_clean_info[0].max_depth:
                    # we know that we need to clean the outermost halo level
                    required = True
                    known = True
                else:
                    # we don't know whether the halo exchange is
                    # required or not as the reader reads the halo to
                    # a specified depth but we don't know the depth
                    # of the halo
                    required = True
                    known = False
            return required, known

        # At this point we know that clean_info.max_depth is False
        clean_depth = clean_info.clean_depth

        if not clean_depth:
            if clean_info.dirty_outer:
                # the writer redundantly computes in the level 1 halo but
                # leaves it dirty (although annexed dofs are now clean).
                if len(required_clean_info) == 1 and \
                   required_clean_info[0].annexed_only:
                    # we definitely don't need the halo exchange as we
                    # only read annexed dofs and these have been made
                    # clean by the redundant computation
                    required = False
                    known = True  # redundant information as it is always known
                else:
                    # we definitely need the halo exchange as the reader(s)
                    # require the halo to be clean
                    required = True
                    known = True
                return required, known
            else:
                # if clean_depth is 0 then the writer does not
                # redundantly compute so we definitely need the halo
                # exchange
                required = True
                known = True
                return required, known

        # We have a clean_depth so iterate over the various required depths
        # to see whether or not they are all satisfied.
        required = False
        known = False
        for required_clean in required_clean_info:
            if required_clean.max_depth or required_clean.max_depth_m1:
                required = True
                known = False
                return required, known
            left_dirty = SymbolicMaths.greater_than(
                required_clean.var_depth, clean_depth,
                all_variables_positive=True)
            if left_dirty == SymbolicMaths.Fuzzy.FALSE:
                # Nothing is left dirty so no hexch required for this
                # read access.
                continue
            if left_dirty == SymbolicMaths.Fuzzy.TRUE:
                # Halo definitely left dirty to a certain depth.
                required = True
                known = True
                return required, known
            # Otherwise, we can't be sure. Continue looking at the other
            # read accesses in case one of them is definitely not satisfied.
            required = True
            continue

        # If we get to here then we may or may not require a halo exchange.
        # If we do need one, then we aren't certain about it (as we'd already
        # have returned if we were).
        if not required:
            # We know we don't require a halo exchange.
            known = True

        return required, known

    def node_str(self, colour=True):
        ''' Creates a text summary of this HaloExchange node.

        :param bool colour: whether or not to include control codes for colour.

        :returns: text summary of this node, optionally with control codes \
                  for colour highlighting.
        :rtype: str

        '''
        _, known = self.required()
        runtime_check = not known
        field_id = self._field.name
        if self.vector_index:
            field_id += f"({self.vector_index})"
        return (f"{self.coloured_name(colour)}[field='{field_id}', "
                f"type='{self._compute_stencil_type()}', "
                f"depth={self._compute_halo_depth().debug_string()}, "
                f"check_dirty={runtime_check}]")

    def gen_code(self, parent):
        '''Dynamo specific code generation for this class.

        :param parent: an f2pygen object that will be the parent of \
        f2pygen objects created in this method
        :type parent: :py:class:`psyclone.f2pygen.BaseGen`

        '''
        parent.add(PSyIRGen(parent, self))

    def lower_to_language_level(self):
        '''
        :returns: this node lowered to language-level PSyIR.
        :rtype: :py:class:`psyclone.psyir.nodes.Node`
        '''
        symbol = DataSymbol(self._field.proxy_name, UnresolvedType())
        method = self._halo_exchange_name
        depth_expr = self._compute_halo_depth()

        # Create infrastructure Calls
        if self.vector_index:
            idx = Literal(str(self.vector_index), INTEGER_TYPE)
            if_condition = Call.create(
                ArrayOfStructuresReference.create(symbol, [idx], ['is_dirty']),
                [('depth', depth_expr.copy())])
            if_body = Call.create(
                ArrayOfStructuresReference.create(
                    symbol, [idx.copy()], [method]),
                [('depth', depth_expr.copy())])
        else:
            if_condition = Call.create(
                StructureReference.create(symbol, ['is_dirty']),
                [('depth', depth_expr.copy())])
            if_body = Call.create(
                StructureReference.create(symbol, [method]),
                [('depth', depth_expr.copy())])

        # Add the "if_dirty" check when necessary
        _, known = self.required()
        if not known:
            haloex = IfBlock.create(if_condition, [if_body])
        else:
            haloex = if_body

        self.replace_with(haloex)
        return haloex


class LFRicHaloExchangeStart(LFRicHaloExchange):
    '''The start of an asynchronous halo exchange. This is similar to a
    regular halo exchange except that the Fortran name of the call is
    different and the routine only reads the data being transferred
    (the associated field is specified as having a read access). As a
    result this class is not able to determine some important
    properties (such as whether the halo exchange is known to be
    required or not). This is solved by finding the corresponding
    asynchronous halo exchange end (a halo exchange start always has a
    corresponding halo exchange end and vice versa) and calling its
    methods (a halo exchange end is specified as having readwrite
    access to its associated field and therefore is able to determine
    the required properties).

    :param field: the field that this halo exchange will act on
    :type field: :py:class:`psyclone.dynamo0p3.DynKernelArgument`
    :param check_dirty: optional argument (default True) indicating \
    whether this halo exchange should be subject to a run-time check \
    for clean/dirty halos.
    :type check_dirty: bool
    :param vector_index: optional vector index (default None) to \
    identify which component of a vector field this halo exchange is \
    responsible for
    :type vector_index: int
    :param parent: optional PSyIRe parent node (default None) of this \
    object
    :type parent: :py:class:`psyclone.psyir.nodes.Node`

    '''
    # Textual description of the node.
    _text_name = "HaloExchangeStart"
    _colour = "yellow"

    def __init__(self, field, check_dirty=True,
                 vector_index=None, parent=None):
        LFRicHaloExchange.__init__(self, field, check_dirty=check_dirty,
                                   vector_index=vector_index, parent=parent)
        # Update the field's access appropriately. Here "gh_read"
        # specifies that the start of a halo exchange only reads
        # the field's data.
        self._field.access = AccessType.READ
        # override appropriate parent class names
        self._halo_exchange_name = "halo_exchange_start"

    def _compute_stencil_type(self):
        '''Call the required method in the corresponding halo exchange end
        object. This is done as the field in halo exchange start is
        only read and the dependence analysis beneath this call
        requires the field to be modified.

        :return: Return the type of stencil required for this pair of \
        halo exchanges
        :rtype: str

        '''
        # pylint: disable=protected-access
        return self._get_hex_end()._compute_stencil_type()

    def _compute_halo_depth(self):
        '''Call the required method in the corresponding halo exchange end
        object. This is done as the field in halo exchange start is
        only read and the dependence analysis beneath this call
        requires the field to be modified.

        :return: Return the halo exchange depth as a Fortran string
        :rtype: str

        '''
        # pylint: disable=protected-access
        return self._get_hex_end()._compute_halo_depth()

    def required(self):
        '''Call the required method in the corresponding halo exchange end
        object. This is done as the field in halo exchange start is
        only read and the dependence analysis beneath this call
        requires the field to be modified.

        :returns: (x, y) where x specifies whether this halo exchange \
                  is (or might be) required - True, or is not required \
                  - False. If the first tuple item is True then the second \
                  argument specifies whether we definitely know that we need \
                  the HaloExchange - True, or are not sure - False.
        :rtype: (bool, bool)

        '''
        return self._get_hex_end().required()

    def _get_hex_end(self):
        '''An internal helper routine for this class which finds the halo
        exchange end object corresponding to this halo exchange start
        object or raises an exception if one is not found.

        :return: The corresponding halo exchange end object
        :rtype: :py:class:`psyclone.dynamo0p3.LFRicHaloExchangeEnd`
        :raises GenerationError: If no matching HaloExchangeEnd is \
        found, or if the first matching haloexchange that is found is \
        not a HaloExchangeEnd

        '''
        # Look at all nodes following this one in schedule order
        # (which is PSyIRe node order)
        for node in self.following():
            if self.sameParent(node) and isinstance(node, LFRicHaloExchange):
                # Found a following `haloexchange`,
                # `haloexchangestart` or `haloexchangeend` PSyIRe node
                # that is at the same calling hierarchy level as this
                # haloexchangestart
                access = DataAccess(self.field)
                if access.overlaps(node.field):
                    if isinstance(node, LFRicHaloExchangeEnd):
                        return node
                    raise GenerationError(
                        f"Halo exchange start for field '{self.field.name}' "
                        f"should match with a halo exchange end, but found "
                        f"{type(node)}")
        # no match has been found which is an error as a halo exchange
        # start should always have a matching halo exchange end that
        # follows it in schedule (PSyIRe sibling) order
        raise GenerationError(
            f"Halo exchange start for field '{self.field.name}' has no "
            f"matching halo exchange end")


class LFRicHaloExchangeEnd(LFRicHaloExchange):
    '''The end of an asynchronous halo exchange. This is similar to a
    regular halo exchange except that the Fortran name of the call is
    different and the routine only writes to the data being
    transferred.

    :param field: the field that this halo exchange will act on
    :type field: :py:class:`psyclone.dynamo0p3.DynKernelArgument`
    :param check_dirty: optional argument (default True) indicating \
    whether this halo exchange should be subject to a run-time check \
    for clean/dirty halos.
    :type check_dirty: bool
    :param vector_index: optional vector index (default None) to \
    identify which index of a vector field this halo exchange is \
    responsible for
    :type vector_index: int
    :param parent: optional PSyIRe parent node (default None) of this \
    object
    :type parent: :py:class:`psyclone.psyir.nodes.Node`

    '''
    # Textual description of the node.
    _text_name = "HaloExchangeEnd"
    _colour = "yellow"

    def __init__(self, field, check_dirty=True,
                 vector_index=None, parent=None):
        LFRicHaloExchange.__init__(self, field, check_dirty=check_dirty,
                                   vector_index=vector_index, parent=parent)
        # Update field properties appropriately. The associated field is
        # written to. However, a readwrite field access needs to be
        # specified as this is required for the halo exchange logic to
        # work correctly.
        self._field.access = AccessType.READWRITE
        # override appropriate parent class names
        self._halo_exchange_name = "halo_exchange_finish"


class HaloDepth():
    '''Determines how much of the halo a read to a field accesses (the
    halo depth).

    :param parent: the parent PSyIR node of the region containing the field
                   access that is represented.
    :type parent: :py:class:`psyclone.psyir.nodes.Node`

    '''
    def __init__(self, parent):
        # var_depth is used to store the PSyIR of the expression holding
        # depth of halo that is accessed.
        self._var_depth = None
        # max_depth specifies whether the full depth of halo (whatever
        # that might be) is accessed. If this is set then
        # literal_depth, var_depth and max_depth_m1 have no
        # meaning. max_depth being False does not necessarily mean the
        # full halo depth is not accessed, rather it means that we do
        # not know.
        self._max_depth = False
        # max_depth_m1 specifies whether the full depth of halo
        # (whatever that might be) apart from the outermost level is
        # accessed. If this is set then literal_depth, var_depth and
        # max_depth have no meaning.
        self._max_depth_m1 = False
        # annexed only is True if the only access in the halo is for
        # annexed dofs
        self._annexed_only = False
        # Keep a reference to the symbol table so that we can look-up
        # variables holding the maximum halo depth.
        # TODO #2503: This can become invalid if the HaloExchange
        # containing this HaloDepth changes its ancestors.
        self._parent = parent

    @property
    def annexed_only(self):
        '''
        :returns: True if only annexed dofs are accessed in the halo and
                  False otherwise.
        :rtype: bool
        '''
        return self._annexed_only

    @property
    def max_depth(self):
        '''
        :returns: True if the read to the field is known to access all
                  of the halo and False otherwise.
        :rtype: bool
        '''
        return self._max_depth

    @property
    def max_depth_m1(self):
        '''Returns whether the read to the field is known to access all of the
        halo except the outermost level or not.

        :returns: True if the read to the field is known to access all
                  of the halo except the outermost and False otherwise.
        :rtype: bool

        '''
        return self._max_depth_m1

    @property
    def var_depth(self):
        '''Returns the PSyIR of the expression specifying the depth of halo
        access if one is provided.

        :returns: PSyIR specifying the halo access depth
                  if one exists, and None if not.
        :rtype: :py:class:`psyclone.psyir.nodes.Statement`

        '''
        return self._var_depth

    def set_by_value(self, max_depth, var_depth, annexed_only, max_depth_m1):
        # pylint: disable=too-many-arguments
        '''Set halo depth information directly

        :param bool max_depth: True if the field accesses all of the
            halo and False otherwise
        :param var_depth: PSyIR expression specifying the halo
            access depth, if one exists, and None if not
        :type var_depth: :py:class:`psyclone.psyir.nodes.Node`
        :param bool annexed_only: True if only the halo's annexed dofs
            are accessed and False otherwise
        :param bool max_depth_m1: True if the field accesses all of
            the halo but does not require the outermost halo to be correct
            and False otherwise

        '''
        self._max_depth = max_depth
        self._annexed_only = annexed_only
        self._max_depth_m1 = max_depth_m1
        self._var_depth = None

        if not var_depth:
            return

        # Simplify any provided PSyIR expression.
        sym_maths = SymbolicMaths.get()
        # In order to be able to apply the SymbolicMaths.expand() method we
        # have to create a fake Assignment and temporarily graft it into the
        # tree.
        fake_assign = Assignment.create(
            Reference(DataSymbol("tmp", INTEGER_TYPE)), var_depth.detach())
        sched = self._parent.ancestor(Schedule, include_self=True)
        sched.addchild(fake_assign)

        sym_maths.expand(fake_assign.rhs)
        self._var_depth = fake_assign.rhs.detach()
        fake_assign.detach()

    def psyir_expression(self):
        '''
        :returns: the PSyIR expression representing this HaloDepth.
        :rtype: :py:class:`psyclone.psyir.nodes.Node`
        '''
        table = self._parent.scope.symbol_table
        if self.max_depth:
            max_depth = table.lookup_with_tag("max_halo_depth_mesh")
            return Reference(max_depth)
        if self.max_depth_m1:
            max_depth = table.lookup_with_tag("max_halo_depth_mesh")
            return BinaryOperation.create(
                        BinaryOperation.Operator.SUB,
                        Reference(max_depth),
                        Literal('1', INTEGER_TYPE))
        if self.var_depth:
            return self.var_depth.copy()

        return None


def halo_check_arg(field, access_types):
    '''
    Support function which performs checks to ensure the first argument
    is a field, that the field is contained within Kernel or Builtin
    call and that the field is accessed in one of the ways specified
    by the second argument. If no error is reported it returns the
    call object containing this argument.

    :param field: the argument object we are checking
    :type field: :py:class:`psyclone.dynamo0p3.DynArgument`
    :param access_types: List of allowed access types.
    :type access_types: List of :py:class:`psyclone.psyGen.AccessType`.
    :return: the call containing the argument object
    :rtype: sub-class of :py:class:`psyclone.psyGen.Kern`

    :raises GenerationError: if the first argument to this function is \
                             the wrong type.
    :raises GenerationError: if the first argument is not accessed in one of \
                    the ways specified by the second argument to the function.
    :raises GenerationError: if the first argument is not contained \
                             within a call object.

    '''
    try:
        # Get the kernel/built-in call associated with this field
        call = field.call
    except AttributeError as err:
        raise GenerationError(
            f"HaloInfo class expects an argument of type DynArgument, or "
            f"equivalent, on initialisation, but found, "
            f"'{type(field)}'") from err

    if field.access not in access_types:
        api_strings = [access.api_specific_name() for access in access_types]
        raise GenerationError(
            f"In HaloInfo class, field '{field.name}' should be one of "
            f"{api_strings}, but found '{field.access.api_specific_name()}'")
    if not isinstance(call, (LFRicBuiltIn, LFRicKern)):
        raise GenerationError(
            f"In HaloInfo class, field '{field.name}' should be from a call "
            f"but found {type(call)}")
    return call


class HaloWriteAccess(HaloDepth):
    '''Determines how much of a field's halo is written to (the halo depth)
    when a field is accessed in a particular kernel within a
    particular loop nest.

    :param field: the field that we are concerned with.
    :type field: :py:class:`psyclone.dynamo0p3.DynArgument`
    :param parent: the parent PSyIR node associated with the scoping region
                   that contains this halo access.
    :type parent: :py:class:`psyclone.psyir.nodes.Node`

    '''
    def __init__(self, field, parent):
        HaloDepth.__init__(self, parent)
        self._compute_from_field(field)

    @property
    def dirty_outer(self):
        '''Returns True if the writer is continuous and accesses the halo and
        False otherwise. It indicates that the outer level of halo that has
        been written to is actually dirty (well to be precise it is a partial
        sum).

        :returns: True if the outer layer of halo that is written \
                  to remains dirty and False otherwise.
        :rtype: bool

        '''
        return self._dirty_outer

    @property
    def clean_depth(self):
        '''
        Returns the depth to which this halo is clean following the write.

        :returns: PSyIR for the expression for the clean halo depth or None.
        :rtype: :py:class:`psyclone.psyir.nodes.Node` | NoneType

        '''
        if self.var_depth:
            halo_depth = self.var_depth
        elif self.max_depth:
            # halo accesses(s) is/are to the full halo
            # depth (-1 if continuous)
            table = self._parent.scope.symbol_table
            halo_depth = Reference(
                table.lookup_with_tag("max_halo_depth_mesh"))
        else:
            return None

        if self.dirty_outer:
            halo_depth = BinaryOperation.create(
                BinaryOperation.Operator.SUB,
                halo_depth.copy(), Literal("1", INTEGER_TYPE))

        sym_maths = SymbolicMaths.get()
        fake_assign = Assignment.create(
            Reference(DataSymbol("tmp", INTEGER_TYPE)),
            halo_depth)
        sched = self._parent.ancestor(Schedule)
        sched.addchild(fake_assign)

        sym_maths.expand(fake_assign.rhs)
        depth_expr = fake_assign.rhs.detach()
        fake_assign.detach()
        if depth_expr == Literal("0", INTEGER_TYPE):
            return None
        return depth_expr

    def _compute_from_field(self, field):
        '''Internal method to compute what parts of a field's halo are written
        to in a certain kernel and loop. The information computed is the depth
        of access and validity of the data after writing. The depth of access
        can be the maximum halo depth or a specified (literal or variable)
        depth and the outer halo layer that is written to may be dirty or
        clean.

        :param field: the field that we are concerned with.
        :type field: :py:class:`psyclone.dynamo0p3.DynArgument`

        '''
        const = LFRicConstants()

        call = halo_check_arg(field, AccessType.all_write_accesses())
        # no test required here as all calls exist within a loop

        loop = call.parent.parent
        # The outermost halo level that is written to is dirty if it
        # is a continuous field which writes into the halo in a loop
        # over cells
        self._dirty_outer = (
            not field.discontinuous and
            loop.iteration_space.endswith("cell_column") and
            loop.upper_bound_name in const.HALO_ACCESS_LOOP_BOUNDS)
        depth = None
        max_depth = False
        if loop.upper_bound_name in const.HALO_ACCESS_LOOP_BOUNDS:
            # loop does redundant computation
            if loop.upper_bound_halo_depth:
                # loop redundant computation is to a certain depth.
                depth = loop.upper_bound_halo_depth
            else:
                # loop redundant computation is to the maximum depth
                max_depth = True
        # If this is an inter-grid kernel and we're writing to the
        # field on the fine mesh then the halo depth is effectively
        # doubled
        if call.is_intergrid and field.mesh == "gh_fine" and depth:
            depth = BinaryOperation.create(
                BinaryOperation.Operator.MUL,
                Literal("2", INTEGER_TYPE), depth.copy())
        # The third argument for set_by_value gives the PSyIR of the
        # expression specifying the depth.
        var_depth = depth
        # The fourth argument for set_by_value indicates whether
        # we only access annexed_dofs. At the moment this is not possible when
        # modifying a field so we always supply False. The fifth
        # argument indicates if the depth of access is the
        # maximum-1. This is not possible here so we supply False.
        HaloDepth.set_by_value(self, max_depth, var_depth,
                               False, False)


class HaloReadAccess(HaloDepth):
    '''Determines how much of a field's halo is read (the halo depth) and
    additionally the access pattern (the stencil) when a field is
    accessed in a particular kernel within a particular loop nest.

    :param field: the field for which we want information.
    :type field: :py:class:`psyclone.dynamo0p3.DynKernelArgument`
    :param sym_table: the symbol table associated with the scoping region
                      that contains this halo access.
    :type sym_table: :py:class:`psyclone.psyir.symbols.SymbolTable`

    '''
    def __init__(self, field, parent=None):
        super().__init__(parent)
        self._stencil_type = None
        self._needs_clean_outer = None
        self._compute_from_field(field)

    @property
    def needs_clean_outer(self):
        '''Returns False if the reader has a gh_inc access and accesses the
        halo. Otherwise returns True.  Indicates that the outer level
        of halo that has been read does not need to be clean (although
        any annexed dofs do).

        :return: Returns False if the outer layer of halo that is read \
        does not need to be clean and True otherwise.
        :rtype: bool

        '''
        return self._needs_clean_outer

    @property
    def stencil_type(self):
        '''Returns the type of stencil access used by the field(s) in the halo
        if one exists. If redundant computation (accessing the full
        halo) is combined with a stencil access (potentially accessing
        a subset of the halo) then the access is assumed to be full
        access (region) for all depths.

        :returns: the type of stencil access used or None if there is no \
                  stencil.
        :rtype: str

        '''
        return self._stencil_type

    def _compute_from_field(self, field):
        '''Internal method to compute which parts of a field's halo are read
        in a certain kernel and loop. The information computed is the
        depth of access and the access pattern. The depth of access
        can be the maximum halo depth or a PSyIR expression specifying the
        depth. The access pattern will only be specified if the kernel code
        performs a stencil access on the field.

        :param field: the field that we are concerned with
        :type field: :py:class:`psyclone.dynamo0p3.DynArgument`

        '''
        # pylint: disable=too-many-branches
        const = LFRicConstants()

        self._annexed_only = False
        call = halo_check_arg(field, AccessType.all_read_accesses())

        loop = call.ancestor(LFRicLoop)
        table = loop.ancestor(InvokeSchedule).symbol_table

        # For GH_INC we accumulate contributions into the field being
        # modified. In order to get correct results for owned and
        # annexed dofs, this requires that the fields we are
        # accumulating contributions from have up-to-date values in
        # the halo cell(s). However, we do not need to be concerned
        # with the values of the modified field in the last-level of
        # the halo. This is because we only have enough information to
        # partially compute the contributions in those cells
        # anyway. (If the values of the field being modified are
        # required, at some later point, in that level of the halo
        # then we do a halo swap.)
        self._needs_clean_outer = (
            not (field.access == AccessType.INC
                 and loop.upper_bound_name in ["cell_halo",
                                               "colour_halo"]))
        # now we have the parent loop we can work out what part of the
        # halo this field accesses
        if loop.upper_bound_name in const.HALO_ACCESS_LOOP_BOUNDS:
            # this loop performs redundant computation
            if loop.upper_bound_halo_depth:
                self._var_depth = loop.upper_bound_halo_depth
            else:
                # loop redundant computation is to the maximum depth
                self._max_depth = True
        elif loop.upper_bound_name == "ncolour":
            # Loop is coloured but does not access the halo.
            pass
        elif loop.upper_bound_name in ["ncells", "nannexed"]:
            if field.descriptor.stencil:
                # no need to worry about annexed dofs (if they exist)
                # as the stencil will cover these (this is currently
                # guaranteed as halo exchanges only exchange full
                # halos)
                pass
            else:  # there is no stencil
                if (field.discontinuous or call.iterates_over == "dof" or
                        call.all_updates_are_writes):
                    # There are only local accesses or the kernel is of the
                    # special form where any iteration is guaranteed to write
                    # the same value to a given shared entity.
                    pass
                else:
                    # This is a continuous field which therefore
                    # accesses annexed dofs. We set access to the
                    # level 1 halo here as there is currently no
                    # mechanism to perform a halo exchange solely on
                    # annexed dofs.
                    self._var_depth = Literal("1", INTEGER_TYPE)
                    self._annexed_only = True
        elif loop.upper_bound_name == "ndofs":
            # we only access owned dofs so there is no access to the
            # halo
            pass
        else:
            raise GenerationError(
                f"Internal error in HaloReadAccess._compute_from_field. Found "
                f"unexpected loop upper bound name '{loop.upper_bound_name}'")

        if self._max_depth or self._var_depth:
            # Whilst stencil type has no real meaning when there is no
            # stencil it is convenient to set it to "region" when
            # there is redundant computation as the halo exchange
            # logic is interested in the access pattern irrespective
            # of whether there is a stencil access or not. We use
            # "region" as it means access all of the halo data which
            # is what is done when performing redundant computation
            # with no stencil.
            self._stencil_type = "region"
        if field.descriptor.stencil:
            # field has a stencil access
            if self._max_depth:
                raise GenerationError(
                    "redundant computation to max depth with a stencil is "
                    "invalid")
            self._stencil_type = field.descriptor.stencil['type']
            if self._var_depth:
                # halo exchange does not support mixed accesses to the halo
                # so we simply set the stencil type as 'region'.
                self._stencil_type = "region"
            stencil_depth = field.descriptor.stencil['extent']
            if stencil_depth:
                # stencil_depth is provided in the kernel metadata
                self._var_depth = BinaryOperation.create(
                    BinaryOperation.Operator.ADD,
                    Literal(str(stencil_depth), INTEGER_TYPE),
                    self._var_depth.copy())
            else:
                # Stencil_depth is provided by the algorithm layer.
                # It is currently not possible to specify kind for an
                # integer literal stencil depth in a kernel call. This
                # will be enabled when addressing issue #753.
                if field.stencil.extent_arg.is_literal():
                    # a literal is specified
                    value_str = field.stencil.extent_arg.text
                    stencil_depth = Literal(value_str, INTEGER_TYPE)
                else:
                    # a variable is specified
                    stencil_depth = Reference(
                        table.lookup(field.stencil.extent_arg.varname))
                if self._var_depth:
                    self._var_depth = BinaryOperation.create(
                        BinaryOperation.Operator.ADD,
                        stencil_depth, self._var_depth.copy())
                else:
                    self._var_depth = stencil_depth
        # If this is an intergrid kernel and the field in question is on
        # the fine mesh then we must double the halo depth
        if call.is_intergrid and field.mesh == "gh_fine":
            if self._var_depth:
                self._var_depth = BinaryOperation.create(
                    BinaryOperation.Operator.MUL,
                    Literal("2", INTEGER_TYPE), self._var_depth.copy())


class FSDescriptor():
    ''' Provides information about a particular function space used by
    a meta-funcs entry in the kernel metadata. '''

    def __init__(self, descriptor):
        self._descriptor = descriptor

    @property
    def requires_basis(self):
        ''' Returns True if a basis function is associated with this
        function space, otherwise it returns False. '''
        return "gh_basis" in self._descriptor.operator_names

    @property
    def requires_diff_basis(self):
        ''' Returns True if a differential basis function is
        associated with this function space, otherwise it returns
        False. '''
        return "gh_diff_basis" in self._descriptor.operator_names

    @property
    def fs_name(self):
        ''' Returns the raw metadata value of this function space. '''
        return self._descriptor.function_space_name


class FSDescriptors():
    ''' Contains a collection of FSDescriptor objects and methods
    that provide information across these objects. We have one
    FSDescriptor for each meta-funcs entry in the kernel
    metadata.
    # TODO #274 this should actually be named something like
    BasisFuncDescriptors as it holds information describing the
    basis/diff-basis functions required by a kernel.

    :param descriptors: list of objects describing the basis/diff-basis \
                        functions required by a kernel, as obtained from \
                        metadata.
    :type descriptors: list of :py:class:`psyclone.DynFuncDescriptor03`.

    '''
    def __init__(self, descriptors):
        self._orig_descriptors = descriptors
        self._descriptors = []
        for descriptor in descriptors:
            self._descriptors.append(FSDescriptor(descriptor))

    def exists(self, fspace):
        ''' Return True if a descriptor with the specified function
        space exists, otherwise return False. '''
        for descriptor in self._descriptors:
            # FS descriptors hold information taken from the kernel
            # metadata and therefore it is the original name of
            # the supplied function space that we must look at
            if descriptor.fs_name == fspace.orig_name:
                return True
        return False

    def get_descriptor(self, fspace):
        ''' Return the descriptor with the specified function space
        name. If it does not exist raise an error.'''
        for descriptor in self._descriptors:
            if descriptor.fs_name == fspace.orig_name:
                return descriptor
        raise GenerationError(
            f"FSDescriptors:get_descriptor: there is no descriptor for "
            f"function space {fspace.orig_name}")

    @property
    def descriptors(self):
        '''
        :return: the list of Descriptors, one for each of the meta-funcs
                 entries in the kernel metadata.
        :rtype: List of :py:class:`psyclone.dynamo0p3.FSDescriptor`
        '''
        return self._descriptors


def check_args(call, parent_call):
    '''
    Checks that the kernel arguments provided via the invoke call are
    consistent with the information expected, as specified by the
    kernel metadata.

    :param call: the object produced by the parser that describes the
                 kernel call to be checked.
    :type call: :py:class:`psyclone.parse.algorithm.KernelCall`
    :param parent_call: the kernel-call object.
    :type parent_call: :py:class:`psyclone.domain.lfric.LFRicKern`

    :raises: GenerationError if the kernel arguments in the Algorithm layer
             do not match up with the kernel metadata.
    '''
    # stencil arguments
    stencil_arg_count = 0
    for arg_descriptor in call.ktype.arg_descriptors:
        if arg_descriptor.stencil:
            if not arg_descriptor.stencil['extent']:
                # an extent argument must be provided
                stencil_arg_count += 1
            if arg_descriptor.stencil['type'] == 'xory1d':
                # a direction argument must be provided
                stencil_arg_count += 1

    const = LFRicConstants()
    # Quadrature arguments - will have as many as there are distinct
    # quadrature shapes specified in the metadata.
    qr_arg_count = len(set(call.ktype.eval_shapes).intersection(
        set(const.VALID_QUADRATURE_SHAPES)))

    # If a kernel operates on halo columns then it takes an extra, halo-depth
    # argument from the Algorithm layer.
    halo_depth_count = 0
    if "halo" in call.ktype.iterates_over:
        halo_depth_count = 1
    expected_arg_count = (len(call.ktype.arg_descriptors) +
                          stencil_arg_count + qr_arg_count + halo_depth_count)

    if expected_arg_count != len(call.args):
        msg = ""
        if parent_call:
            invoke = parent_call.ancestor(LFRicInvokeSchedule)
            if invoke:
                msg = f"from invoke '{invoke.name}' "
        raise GenerationError(
            f"error: expected '{expected_arg_count}' arguments for the call "
            f"to kernel '{call.ktype.name}' {msg}in the algorithm layer but "
            f"found '{len(call.args)}'. Expected "
            f"'{len(call.ktype.arg_descriptors)}' standard arguments, "
            f"'{stencil_arg_count}' stencil arguments, '{qr_arg_count}' "
            f"qr_arguments and '{halo_depth_count}' halo-depth arguments.")


@dataclass(frozen=True)
class LFRicArgStencil:
    '''
    Provides stencil information about an LFRic kernel argument.
    LFRicArgStencil can provide the extent, algorithm argument for the extent,
    and the direction argument of a stencil or set any of these properties.

    :param name:            the name of the stencil.
    :param extent:          the extent of the stencil if it is known. It will
                            be known if it is specified in the metadata.
    :param extent_arg:      the algorithm argument associated with the extent
                            value if extent was not found in the metadata.
    :param direction_arg:   the direction argument associated with the
                            direction of the stencil if the direction of the
                            stencil is not known.
    '''
    name: str
    extent: str = None
    extent_arg: Any = None
    direction_arg: Any = None


class DynKernelArguments(Arguments):
    '''
    Provides information about Dynamo kernel call arguments
    collectively, as specified by the kernel argument metadata.

    :param call: the kernel metadata for which to extract argument info.
    :type call: :py:class:`psyclone.parse.KernelCall`
    :param parent_call: the kernel-call object.
    :type parent_call: :py:class:`psyclone.domain.lfric.LFRicKern`
    :param bool check: whether to check for consistency between the
        kernel metadata and the algorithm layer. Defaults to True.

    :raises GenerationError: if the kernel metadata specifies stencil extent.
    '''
    def __init__(self, call, parent_call, check=True):
        # pylint: disable=too-many-branches
        if False:  # pylint: disable=using-constant-test
            # For pyreverse
            self._0_to_n = DynKernelArgument(None, None, None, None)

        Arguments.__init__(self, parent_call)

        # check that the arguments provided by the algorithm layer are
        # consistent with those expected by the kernel(s)
        check_args(call, parent_call)

        # create our arguments and add in stencil information where
        # appropriate.
        self._args = []
        idx = 0
        for arg in call.ktype.arg_descriptors:
            dyn_argument = DynKernelArgument(self, arg, call.args[idx],
                                             parent_call, check)
            idx += 1
            if dyn_argument.descriptor.stencil:
                if dyn_argument.descriptor.stencil['extent']:
                    raise GenerationError("extent metadata not yet supported")
                    # if supported we would add the following
                    # line: stencil.extent =
                    # dyn_argument.descriptor.stencil['extent']
                # An extent argument has been added.
                stencil_extent_arg = call.args[idx]
                idx += 1
                if dyn_argument.descriptor.stencil['type'] == 'xory1d':
                    # a direction argument has been added
                    stencil = LFRicArgStencil(
                        name=dyn_argument.descriptor.stencil['type'],
                        extent_arg=stencil_extent_arg,
                        direction_arg=call.args[idx]
                        )
                    idx += 1
                else:
                    # Create a stencil object and store a reference to it in
                    # our new DynKernelArgument object.
                    stencil = LFRicArgStencil(
                        name=dyn_argument.descriptor.stencil['type'],
                        extent_arg=stencil_extent_arg
                        )
                dyn_argument.stencil = stencil
            self._args.append(dyn_argument)

        # We have now completed the construction of the kernel arguments so
        # we can go back and update the names of any stencil size and/or
        # direction variable names to ensure there are no clashes.
        if self._parent_call:
            inv_sched = self._parent_call.ancestor(InvokeSchedule)
            if hasattr(inv_sched, "symbol_table"):
                symtab = inv_sched.symbol_table
            else:
                # This can happen in stub generation.
                symtab = LFRicSymbolTable()
        else:
            # TODO 719 The symtab is not connected to other parts of the
            # Stub generation.
            symtab = LFRicSymbolTable()
        const = LFRicConstants()
        for arg in self._args:
            if not arg.descriptor.stencil:
                continue
            if not arg.stencil.extent_arg.is_literal():
                if arg.stencil.extent_arg.varname:
                    # Ensure extent argument name is registered in the
                    # symbol_table.
                    tag = "AlgArgs_" + arg.stencil.extent_arg.text
                    root = arg.stencil.extent_arg.varname
                    new_name = symtab.find_or_create_tag(tag, root).name
                    arg.stencil.extent_arg.varname = new_name
            if arg.descriptor.stencil['type'] == 'xory1d':
                # a direction argument has been added
                if arg.stencil.direction_arg.varname and \
                   arg.stencil.direction_arg.varname not in \
                   const.VALID_STENCIL_DIRECTIONS:
                    # Register the name of the direction argument to ensure
                    # it is unique in the PSy layer
                    tag = "AlgArgs_" + arg.stencil.direction_arg.text
                    root = arg.stencil.direction_arg.varname
                    new_name = symtab.find_or_create_integer_symbol(
                        root, tag=tag).name
                    arg.stencil.direction_arg.varname = new_name

        self._dofs = []

        # Generate a static list of unique function-space names used
        # by the set of arguments: store the mangled names as these
        # are what we use at the level of an Invoke
        self._unique_fs_names = []
        # List of corresponding unique function-space objects
        self._unique_fss = []
        for arg in self._args:
            for function_space in arg.function_spaces:
                # We check that function_space is not None because scalar
                # args don't have one and fields only have one (only
                # operators have two).
                if function_space and \
                   function_space.mangled_name not in self._unique_fs_names:
                    self._unique_fs_names.append(function_space.mangled_name)
                    self._unique_fss.append(function_space)

    def get_arg_on_space_name(self, func_space_name):
        '''
        Returns the first argument (field or operator) found that is on
        the named function space, as specified in the kernel metadata. Also
        returns the associated FunctionSpace object.

        :param str func_space_name: Name of the function space (as specified \
                                    in kernel metadata) for which to \
                                    find an argument.
        :return: the first kernel argument that is on the named function \
                 space and the associated FunctionSpace object.
        :rtype: (:py:class:`psyclone.dynamo0p3.DynKernelArgument`,
                 :py:class:`psyclone.domain.lfric.FunctionSpace`)
        :raises: FieldNotFoundError if no field or operator argument is found \
                 for the named function space.
        '''
        for arg in self._args:
            for function_space in arg.function_spaces:
                if function_space:
                    if func_space_name == function_space.orig_name:
                        return arg, function_space
        raise FieldNotFoundError(f"DynKernelArguments:get_arg_on_space_name: "
                                 f"there is no field or operator with "
                                 f"function space {func_space_name}")

    def get_arg_on_space(self, func_space):
        '''
        Returns the first argument (field or operator) found that is on
        the specified function space. The mangled name of the supplied
        function space is used for comparison.

        :param func_space: The function space for which to find an argument.
        :type func_space: :py:class:`psyclone.domain.lfric.FunctionSpace`
        :return: the first kernel argument that is on the supplied function
                 space
        :rtype: :py:class:`psyclone.dynamo0p3.DynKernelArgument`
        :raises: FieldNotFoundError if no field or operator argument is found
                 for the specified function space.
        '''
        for arg in self._args:
            for function_space in arg.function_spaces:
                if function_space:
                    if func_space.mangled_name == function_space.mangled_name:
                        return arg

        raise FieldNotFoundError(f"DynKernelArguments:get_arg_on_space: there "
                                 f"is no field or operator with function space"
                                 f" {func_space.orig_name} (mangled name = "
                                 f"'{func_space.mangled_name}')")

    def has_operator(self, op_type=None):
        ''' Returns true if at least one of the arguments is an operator
        of type op_type (either gh_operator [LMA] or gh_columnwise_operator
        [CMA]). If op_type is None then searches for *any* valid operator
        type. '''
        const = LFRicConstants()
        if op_type and op_type not in const.VALID_OPERATOR_NAMES:
            raise GenerationError(
                f"If supplied, 'op_type' must be a valid operator type (one "
                f"of {const.VALID_OPERATOR_NAMES}) but got '{op_type}'")
        if not op_type:
            # If no operator type is specified then we match any type
            op_list = const.VALID_OPERATOR_NAMES
        else:
            op_list = [op_type]
        for arg in self._args:
            if arg.argument_type in op_list:
                return True
        return False

    @property
    def unique_fss(self):
        ''' Returns a unique list of function space objects used by the
        arguments of this kernel '''
        return self._unique_fss

    @property
    def unique_fs_names(self):
        ''' Return the list of unique function space names used by the
        arguments of this kernel. The names are unmangled (i.e. as
        specified in the kernel metadata) '''
        return self._unique_fs_names

    def iteration_space_arg(self):
        '''
        Returns an argument we can use to dereference the iteration
        space. This can be a field or operator that is modified or
        alternatively a field that is read if one or more scalars
        are modified. If a kernel writes to more than one argument then
        that requiring the largest iteration space is selected.

        :return: Kernel argument from which to obtain iteration space
        :rtype: :py:class:`psyclone.dynamo0p3.DynKernelArgument`
        '''

        # Since we always compute operators out to the L1 halo we first
        # check whether this kernel writes to an operator
        write_accesses = AccessType.all_write_accesses()
        const = LFRicConstants()
        op_args = psyGen.args_filter(
            self._args,
            arg_types=const.VALID_OPERATOR_NAMES,
            arg_accesses=write_accesses)
        if op_args:
            return op_args[0]

        # Is this an inter-grid kernel? If so, then the iteration space
        # is determined by the coarse mesh, irrespective of whether
        # we are prolonging (and thus writing to a field on the fine mesh)
        # or restricting.
        if self._parent_call.is_intergrid:
            fld_args = psyGen.args_filter(
                self._args,
                arg_types=const.VALID_FIELD_NAMES,
                arg_meshes=["gh_coarse"])
            return fld_args[0]

        # This is not an inter-grid kernel and it does not write to an
        # operator. We now check for fields that are written to. We
        # check first for any modified field on a continuous function
        # space, failing that we try any_space function spaces
        # (because we must assume such a space is continuous) and
        # finally we try all discontinuous function spaces including
        # any_discontinuous_space. We do this because if a quantity on
        # a continuous FS is modified then our iteration space must be
        # larger (include L1-halo cells)
        const = LFRicConstants()
        write_accesses = AccessType.all_write_accesses()
        fld_args = psyGen.args_filter(
            self._args,
            arg_types=const.VALID_FIELD_NAMES,
            arg_accesses=write_accesses)
        if fld_args:
            for spaces in [const.CONTINUOUS_FUNCTION_SPACES,
                           const.VALID_ANY_SPACE_NAMES,
                           const.VALID_DISCONTINUOUS_NAMES]:
                for arg in fld_args:
                    if arg.function_space.orig_name in spaces:
                        return arg

        # No modified fields or operators. Check for unmodified fields...
        fld_args = psyGen.args_filter(
            self._args,
            arg_types=const.VALID_FIELD_NAMES)
        if fld_args:
            return fld_args[0]

        # it is an error if we get to here
        raise GenerationError(
            "iteration_space_arg(). The lfric api must have a modified "
            "field, a modified operator, or an unmodified field (in the case "
            "of a modified scalar). None of these were found.")

    @property
    def dofs(self):
        ''' Currently required for Invoke base class although this
        makes no sense for Dynamo. Need to refactor the Invoke base class
        and remove the need for this property (#279). '''
        return self._dofs

    def psyir_expressions(self):
        '''
        :returns: the PSyIR expressions representing this Argument list.
        :rtype: list of :py:class:`psyclone.psyir.nodes.Node`

        '''
        create_arg_list = KernCallArgList(self._parent_call)
        create_arg_list.generate()
        return create_arg_list.psyir_arglist

    @property
    def acc_args(self):
        '''
        :returns: the list of quantities that must be available on an \
                  OpenACC device before the associated kernel can be launched.
        :rtype: list of str

        '''
        create_acc_arg_list = KernCallAccArgList(self._parent_call)
        create_acc_arg_list.generate()
        return create_acc_arg_list.arglist

    @property
    def scalars(self):
        '''
        Provides the list of names of scalar arguments required by the
        kernel associated with this Arguments object. If there are none
        then the returned list is empty.

        :returns: A list of the names of scalar arguments in this object.
        :rtype: list of str
        '''
        # Return nothing for the moment as it is unclear whether
        # scalars need to be explicitly dealt with (for OpenACC) in
        # the dynamo api.
        return []


class DynKernelArgument(KernelArgument):
    '''
    This class provides information about individual LFRic kernel call
    arguments as specified by the kernel argument metadata and the
    kernel invocation in the Algorithm layer.

    :param kernel_args: object encapsulating all arguments to the \
                        kernel call.
    :type kernel_args: :py:class:`psyclone.dynamo0p3.DynKernelArguments`
    :param arg_meta_data: information obtained from the metadata for \
                          this kernel argument.
    :type arg_meta_data: :py:class:`psyclone.domain.lfric.LFRicArgDescriptor`
    :param arg_info: information on how this argument is specified in \
                     the Algorithm layer.
    :type arg_info: :py:class:`psyclone.parse.algorithm.Arg`
    :param call: the kernel object with which this argument is associated.
    :type call: :py:class:`psyclone.domain.lfric.LFRicKern`
    :param bool check: whether to check for consistency between the \
        kernel metadata and the algorithm layer. Defaults to True.

    :raises InternalError: for an unsupported metadata in the argument \
                           descriptor data type.

    '''
    # pylint: disable=too-many-public-methods, too-many-instance-attributes
    def __init__(self, kernel_args, arg_meta_data, arg_info, call, check=True):
        # Keep a reference to DynKernelArguments object that contains
        # this argument. This permits us to manage name-mangling for
        # any-space function spaces.
        self._kernel_args = kernel_args
        self._vector_size = arg_meta_data.vector_size
        self._argument_type = arg_meta_data.argument_type
        self._stencil = None
        if arg_meta_data.mesh:
            self._mesh = arg_meta_data.mesh.lower()
        else:
            self._mesh = None

        # The list of function-space objects for this argument. Each
        # object can be queried for its original name and for the
        # mangled name (used to make any-space arguments distinct
        # within an invoke). The argument will only have more than
        # one function-space associated with it if it is an operator.
        fs1 = None
        fs2 = None

        if self.is_operator:

            fs1 = FunctionSpace(arg_meta_data.function_space_to,
                                self._kernel_args)
            fs2 = FunctionSpace(arg_meta_data.function_space_from,
                                self._kernel_args)
        else:
            if arg_meta_data.function_space:
                fs1 = FunctionSpace(arg_meta_data.function_space,
                                    self._kernel_args)
        self._function_spaces = [fs1, fs2]

        # Set the argument's intrinsic type from its descriptor's
        # data type and check if an invalid data type is passed from
        # the argument descriptor.
        try:
            const = LFRicConstants()
            self._intrinsic_type = const.MAPPING_DATA_TYPES[
                arg_meta_data.data_type]
        except KeyError as err:
            raise InternalError(
                f"DynKernelArgument.__init__(): Found unsupported data "
                f"type '{arg_meta_data.data_type}' in the kernel argument "
                f"descriptor '{arg_meta_data}'.") from err

        # Addressing issue #753 will allow us to perform static checks
        # for consistency between the algorithm and the kernel
        # metadata. This will include checking that a field on a read
        # only function space is not passed to a kernel that modifies
        # it. Note, issue #79 is also related to this.
        KernelArgument.__init__(self, arg_meta_data, arg_info, call)
        # Argument proxy data type (if/as defined in LFRic infrastructure)
        self._proxy_data_type = None
        # Set up kernel argument information for scalar, field and operator
        # arguments: precision, module name, data type and proxy data type
        self._init_data_type_properties(arg_info, check)
        # Complete the initialisation of the argument (after
        # _init_data_type_properties() so the precision info etc is
        # already set up)
        self._complete_init(arg_info)

    def ref_name(self, function_space=None):
        '''
        Returns the name used to dereference this type of argument (depends
        on whether it is a field or operator and, if the latter, whether it
        is the to- or from-space that is specified).

        :param function_space: the function space of this argument
        :type function_space: :py:class:`psyclone.domain.lfric.FunctionSpace`

        :returns: the name used to dereference this argument.
        :rtype: str

        :raises GenerationError: if the supplied function space is not one \
                                 of the function spaces associated with \
                                 this argument.
        :raises GenerationError: if the supplied function space is not being \
                                 returned by either 'function_space_from' or \
                                 'function_space_to'.
        :raises GenerationError: if the argument type is not supported.

        '''
        # pylint: disable=too-many-branches
        if not function_space:
            if self.is_operator:
                # For an operator we use the 'from' FS
                function_space = self._function_spaces[1]
            else:
                function_space = self._function_spaces[0]
        else:
            # Check that the supplied function space is valid for this
            # argument
            found = False
            for fspace in self.function_spaces:
                if fspace and fspace.orig_name == function_space.orig_name:
                    found = True
                    break
            if not found:
                raise GenerationError(
                    f"DynKernelArgument.ref_name(fs): The supplied function "
                    f"space (fs='{function_space.orig_name}') is not one of "
                    f"the function spaces associated with this argument "
                    f"(fss={self.function_space_names}).")
        if self.is_field:
            return "vspace"
        if self.is_operator:
            if function_space.orig_name == self.descriptor.function_space_from:
                return "fs_from"
            if function_space.orig_name == self.descriptor.function_space_to:
                return "fs_to"
            raise GenerationError(
                f"DynKernelArgument.ref_name(fs): Function space "
                f"'{function_space.orig_name}' is one of the 'gh_operator' "
                f"function spaces '{self.function_spaces}' but is not being "
                f"returned by either function_space_from "
                f"'{self.descriptor.function_space_from}' or "
                f"function_space_to '{self.descriptor.function_space_to}'.")
        raise GenerationError(
            f"DynKernelArgument.ref_name(fs): Found unsupported argument "
            f"type '{self._argument_type}'.")

    def _init_data_type_properties(self, arg_info, check=True):
        '''Set up kernel argument information from LFRicConstants: precision,
        data type, proxy data type and module name. This is currently
        supported for scalar, field and operator arguments.

        :param arg_info: information on how this argument is specified \
            in the Algorithm layer.
        :type arg_info: :py:class:`psyclone.parse.algorithm.Arg`
        :param bool check: whether to use the algorithm \
            information. Optional argument that defaults to True.

        '''
        alg_datatype_info = None
        if arg_info:
            alg_datatype_info = arg_info._datatype
        alg_datatype = None
        alg_precision = None
        if alg_datatype_info:
            alg_datatype, alg_precision = alg_datatype_info

        const = LFRicConstants()
        if arg_info and arg_info.form == "collection":
            try:
                alg_datatype = const.FIELD_VECTOR_TO_FIELD_MAP[alg_datatype]
            except KeyError:
                # The collection datatype is not recognised or supported.
                alg_datatype = None

        if self.is_scalar:
            self._init_scalar_properties(alg_datatype, alg_precision,
                                         check)
        elif self.is_field:
            self._init_field_properties(alg_datatype, check)
        elif self.is_operator:
            self._init_operator_properties(alg_datatype, check)
        else:
            raise InternalError(
                f"Supported argument types are scalar, field and operator, "
                f"but the argument '{self.name}' in kernel "
                f"'{self._call.name}' is none of these.")

    def _init_scalar_properties(
            self, alg_datatype, alg_precision, check=True):
        '''Set up the properties of this scalar using algorithm datatype
        information if it is available.

        :param alg_datatype: the datatype of this argument as \
            specified in the algorithm layer or None if it is not \
            known.
        :type alg_datatype: str or NoneType
        :param alg_precision: the precision of this argument as \
            specified in the algorithm layer or None if it is not \
            known.
        :type alg_precision: str or NoneType
        :param bool check: whether to use the algorithm \
            information. Optional argument that defaults to True.

        :raises InternalError: if the intrinsic type of the scalar is \
            not supported.
        :raises GenerationError: if the datatype specified in the \
            algorithm layer is inconsistent with the kernel metadata.
        :raises GenerationError: if the datatype for a gh_scalar \
            could not be found in the algorithm layer.
        :raises NotImplementedError: if the scalar is a reduction and \
            its intrinsic type is not real.
        :raises GenerationError: if the scalar is a reduction and is \
            not declared with default precision.

        '''
        const = LFRicConstants()
        # Check the type of scalar defined in the metadata is supported.
        if self.intrinsic_type not in const.VALID_INTRINSIC_TYPES:
            raise InternalError(
                f"Expected one of {const.VALID_INTRINSIC_TYPES} intrinsic "
                f"types for a scalar argument but found "
                f"'{self.intrinsic_type}' in the metadata of kernel "
                f"{self._call.name} for argument {self.name}.")

        # Check the metadata and algorithm types are consistent if
        # the algorithm information is available and is not being ignored.
        if check and alg_datatype and \
           alg_datatype != self.intrinsic_type:
            raise GenerationError(
                f"The kernel metadata for argument '{self.name}' in "
                f"kernel '{self._call.name}' specifies this argument "
                f"should be a scalar of type '{self.intrinsic_type}' but "
                f"in the algorithm layer it is defined as a "
                f"'{alg_datatype}'.")

        # If the algorithm information is not being ignored and
        # the datatype is known in the algorithm layer and it is
        # not a literal then its precision should also be defined.
        if check and alg_datatype and not alg_precision and \
           not self.is_literal:
            raise GenerationError(
                f"LFRic coding standards require scalars to have "
                f"their precision defined in the algorithm layer but "
                f"'{self.name}' in '{self._call.name}' does not.")

        if self.access in AccessType.get_valid_reduction_modes():
            # Treat reductions separately to other scalars as it
            # is expected that they should match the precision of
            # the field they are reducing. At the moment there is
            # an assumption that the precision will always be a
            # particular value (the default), see issue #1570.

            # Only real reductions are supported.
            if not self.intrinsic_type == "real":
                raise NotImplementedError(
                    "Reductions for datatypes other than real are not yet "
                    "supported in PSyclone.")

            expected_precision = const.DATA_TYPE_MAP["reduction"]["kind"]
            # If the algorithm information is not being ignored
            # then check that the expected precision and the
            # precision defined in the algorithm layer are
            # the same.
            if check and alg_precision and \
               alg_precision != expected_precision:
                raise GenerationError(
                    f"This scalar is a reduction which assumes precision "
                    f"of type '{expected_precision}' but the algorithm "
                    f"declares this scalar with precision "
                    f"'{alg_precision}'.")

            # Use the default 'real' scalar reduction properties.
            self._precision = expected_precision
            self._data_type = const.DATA_TYPE_MAP["reduction"]["type"]
            self._proxy_data_type = const.DATA_TYPE_MAP[
                "reduction"]["proxy_type"]
            self._module_name = const.DATA_TYPE_MAP["reduction"]["module"]
        else:
            # This is a scalar that is not part of a reduction.

            if check and alg_precision:
                # Use the algorithm precision if it is available
                # and not being ignored.
                self._precision = alg_precision
            else:
                # Use default precision for this datatype if the
                # algorithm precision is either not available or is
                # being ignored.
                self._precision = const.SCALAR_PRECISION_MAP[
                    self.intrinsic_type]

    def _init_field_properties(self, alg_datatype, check=True):
        '''Set up the properties of this field using algorithm datatype
        information if it is available.

        :param alg_datatype: the datatype of this argument as \
            specified in the algorithm layer or None if it is not \
            known.
        :type alg_datatype: str or NoneType
        :param bool check: whether to use the algorithm \
            information. Optional argument that defaults to True.

        :raises GenerationError: if the datatype for a gh_field \
            could not be found in the algorithm layer.
        :raises GenerationError: if the datatype specified in the \
            algorithm layer is inconsistent with the kernel metadata.
        :raises InternalError: if the intrinsic type of the field is \
            not supported (i.e. is not real or integer).

        '''
        const = LFRicConstants()
        argtype = None
        # If the algorithm information is not being ignored then
        # it must be available.
        if check and not alg_datatype:
            raise GenerationError(
                f"It was not possible to determine the field type from "
                f"the algorithm layer for argument '{self.name}' in "
                f"kernel '{self._call.name}'.")

        # If the algorithm information is not being ignored then
        # check the metadata and algorithm type are consistent and
        # that the metadata specifies a supported intrinsic type.
        if self.intrinsic_type == "real":
            if not check:
                # Use the default as we are ignoring any algorithm info
                argtype = "field"
            elif alg_datatype == "field_type":
                argtype = "field"
            elif alg_datatype == "r_bl_field_type":
                argtype = "r_bl_field"
            elif alg_datatype == "r_phys_field_type":
                argtype = "r_phys_field"
            elif alg_datatype == "r_solver_field_type":
                argtype = "r_solver_field"
            elif alg_datatype == "r_tran_field_type":
                argtype = "r_tran_field"
            else:
                raise GenerationError(
                    f"The metadata for argument '{self.name}' in kernel "
                    f"'{self._call.name}' specifies that this is a real "
                    f"field, however it is declared as a "
                    f"'{alg_datatype}' in the algorithm code.")

        elif self.intrinsic_type == "integer":
            if check and alg_datatype != "integer_field_type":
                raise GenerationError(
                    f"The metadata for argument '{self.name}' in kernel "
                    f"'{self._call.name}' specifies that this is an "
                    f"integer field, however it is declared as a "
                    f"'{alg_datatype}' in the algorithm code.")
            argtype = "integer_field"
        else:
            raise InternalError(
                f"Expected one of {const.VALID_FIELD_INTRINSIC_TYPES} "
                f"intrinsic types for a field argument but found "
                f"'{self.intrinsic_type}'.")
        self._data_type = const.DATA_TYPE_MAP[argtype]["type"]
        self._precision = const.DATA_TYPE_MAP[argtype]["kind"]
        self._proxy_data_type = const.DATA_TYPE_MAP[argtype]["proxy_type"]
        self._module_name = const.DATA_TYPE_MAP[argtype]["module"]

    def _init_operator_properties(self, alg_datatype, check=True):
        '''Set up the properties of this operator using algorithm datatype
        information if it is available.

        :param alg_datatype: the datatype of this argument as \
            specified in the algorithm layer or None if it is not \
            known.
        :type alg_datatype: str or NoneType
        :param bool check: whether to use the algorithm \
            information. Optional argument that defaults to True.
        :raises GenerationError: if the datatype for a gh_operator \
            could not be found in the algorithm layer (and check is \
            True).
        :raises GenerationError: if the datatype specified in the \
            algorithm layer is inconsistent with the kernel metadata.
        :raises InternalError: if this argument is not an operator.

        '''
        const = LFRicConstants()
        argtype = None
        if self.argument_type == "gh_operator":
            if not check:
                # Use the default as we are ignoring any algorithm info
                argtype = "operator"
            elif not alg_datatype:
                # Raise an exception as we require algorithm
                # information to determine the precision of the
                # operator
                raise GenerationError(
                    f"It was not possible to determine the operator type "
                    f"from the algorithm layer for argument '{self.name}' "
                    f"in kernel '{self._call.name}'.")
            elif alg_datatype == "operator_type":
                argtype = "operator"
            elif alg_datatype == "r_solver_operator_type":
                argtype = "r_solver_operator"
            elif alg_datatype == "r_tran_operator_type":
                argtype = "r_tran_operator"
            else:
                raise GenerationError(
                    f"The metadata for argument '{self.name}' in kernel "
                    f"'{self._call.name}' specifies that this is an "
                    f"operator, however it is declared as a "
                    f"'{alg_datatype}' in the algorithm code.")
        elif self.argument_type == "gh_columnwise_operator":
            if check and alg_datatype and \
               alg_datatype != "columnwise_operator_type":
                raise GenerationError(
                    f"The metadata for argument '{self.name}' in kernel "
                    f"'{self._call.name}' specifies that this is a "
                    f"columnwise operator, however it is declared as a "
                    f"'{alg_datatype}' in the algorithm code.")
            argtype = "columnwise_operator"
        else:
            raise InternalError(
                f"Expected 'gh_operator' or 'gh_columnwise_operator' "
                f"argument type but found '{self.argument_type}'.")
        self._data_type = const.DATA_TYPE_MAP[argtype]["type"]
        self._precision = const.DATA_TYPE_MAP[argtype]["kind"]
        self._proxy_data_type = const.DATA_TYPE_MAP[argtype]["proxy_type"]
        self._module_name = const.DATA_TYPE_MAP[argtype]["module"]

    @property
    def is_scalar(self):
        '''
        :returns: True if this kernel argument represents a scalar, \
                  False otherwise.
        :rtype: bool
        '''
        const = LFRicConstants()
        return self._argument_type in const.VALID_SCALAR_NAMES

    @property
    def is_field(self):
        '''
        :returns: True if this kernel argument represents a field, \
                  False otherwise.
        :rtype: bool
        '''
        const = LFRicConstants()
        return self._argument_type in const.VALID_FIELD_NAMES

    @property
    def is_operator(self):
        '''
        :returns: True if this kernel argument represents an operator, \
                  False otherwise.
        :rtype: bool
        '''
        const = LFRicConstants()
        return self._argument_type in const.VALID_OPERATOR_NAMES

    @property
    def descriptor(self):
        '''
        :returns: a descriptor object which contains Kernel metadata \
                  about this argument.
        :rtype: :py:class:`psyclone.domain.lfric.LFRicArgDescriptor`
        '''
        return self._arg

    @property
    def argument_type(self):
        '''
        :returns: the API type of this argument, as specified in \
                  the metadata.
        :rtype: str
        '''
        return self._argument_type

    @property
    def intrinsic_type(self):
        '''
        :returns: the intrinsic Fortran type of this argument for scalars \
                  or of the argument's data for fields and operators.
        :rtype: str
        '''
        return self._intrinsic_type

    @property
    def mesh(self):
        '''
        :returns: mesh associated with argument ('GH_FINE' or 'GH_COARSE').
        :rtype: str
        '''
        return self._mesh

    @property
    def vector_size(self):
        '''
        :returns: the vector size of this argument as specified in \
                  the Kernel metadata.
        :rtype: str
        '''
        return self._vector_size

    @property
    def name_indexed(self):
        '''
        :returns: the name for this argument with an additional index \
                  which accesses the first element for a vector argument.
        :rtype: str
        '''
        if self._vector_size > 1:
            return self._name+"(1)"
        return self._name

    def psyir_expression(self):
        '''
        Looks up or creates a reference to a suitable Symbol for this kernel
        argument. If the argument is a scalar that has been provided as a
        literal (in the Algorithm layer) then the PSyIR of the expression
        is returned.

        :returns: the PSyIR for this kernel argument.
        :rtype: :py:class:`psyclone.psyir.nodes.Node`

        :raises InternalError: if this argument is a literal but we fail to \
                               construct PSyIR that is consistent with this.
        :raises NotImplementedError: if this argument is not a literal, scalar
                                     or field.

        '''
        symbol_table = self._call.scope.symbol_table

        if self.is_literal:
            reader = FortranReader()
            if self.precision:
                # Ensure any associated precision symbol is in the table.
                symbol_table.add_lfric_precision_symbol(self.precision)
            lit = reader.psyir_from_expression(self.name, symbol_table)

            # Sanity check that the resulting expression is a literal.
            if lit.walk(Reference):
                raise InternalError(
                    f"Expected argument '{self.name}' to kernel "
                    f"'{self.call.name}' to be a literal but the created "
                    f"PSyIR contains one or more References.")
            return lit

        if self.is_scalar:
            try:
                scalar_sym = symbol_table.lookup(self.name)
            except KeyError:
                # TODO once #1258 is done the symbols should already exist
                # and therefore we should raise an exception if not.
                scalar_sym = symbol_table.new_symbol(
                    self.name, symbol_type=DataSymbol,
                    datatype=self.infer_datatype())
            return Reference(scalar_sym)

        const = LFRicConstants()
        try:
            suffix = const.ARG_TYPE_SUFFIX_MAPPING[self.argument_type]
            tag_name = f"{self.name}:{suffix}"
            sym = symbol_table.lookup_with_tag(tag_name)
            return Reference(sym)

        except KeyError as err:
            raise NotImplementedError(
                f"Unsupported kernel argument type: '{self.name}' is of type "
                f"'{self.argument_type}' which is not recognised as being a "
                f"literal, scalar or field.") from err

    @property
    def declaration_name(self):
        '''
        :returns: the name for this argument with the array dimensions \
                  added if required.
        :rtype: str
        '''
        if self._vector_size > 1:
            return self._name+"("+str(self._vector_size)+")"
        return self._name

    @property
    def proxy_name(self):
        '''
        :returns: the proxy name for this argument.
        :rtype: str
        '''
        return self._name+"_proxy"

    @property
    def proxy_name_indexed(self):
        '''
        :returns: the proxy name for this argument with an additional \
                  index which accesses the first element for a vector \
                  argument.
        :rtype: str
        '''
        if self._vector_size > 1:
            return self._name+"_proxy(1)"
        return self._name+"_proxy"

    @property
    def proxy_declaration_name(self):
        '''
        :returns: the proxy name for this argument with the array \
                  dimensions added if required.
        :rtype: str
        '''
        if self._vector_size > 1:
            return self.proxy_name+"("+str(self._vector_size)+")"
        return self.proxy_name

    @property
    def proxy_data_type(self):
        '''
        :returns: the type of this argument's proxy (if it exists) as \
                  defined in LFRic infrastructure.
        :rtype: str or NoneType

        '''
        return self._proxy_data_type

    @property
    def function_space(self):
        '''
        Returns the expected finite element function space for a kernel
        argument as specified by the kernel argument metadata: a single
        function space for a field and function_space_from for an operator.

        :returns: function space for this argument.
        :rtype: :py:class:`psyclone.domain.lfric.FunctionSpace`
        '''
        if self._argument_type == "gh_operator":
            # We return the 'from' space for an operator argument
            return self.function_space_from
        return self._function_spaces[0]

    @property
    def function_space_to(self):
        '''
        :returns: the 'to' function space of an operator.
        :rtype: str
        '''
        return self._function_spaces[0]

    @property
    def function_space_from(self):
        '''
        :returns:  the 'from' function space of an operator.
        :rtype: str
        '''
        return self._function_spaces[1]

    @property
    def function_spaces(self):
        '''
        Returns the expected finite element function space for a kernel
        argument as specified by the kernel argument metadata: a single
        function space for a field and a list containing
        function_space_to and function_space_from for an operator.

        :returns: function space(s) for this argument.
        :rtype: list of :py:class:`psyclone.domain.lfric.FunctionSpace`

        '''
        return self._function_spaces

    @property
    def function_space_names(self):
        '''
        Returns a list of the names of the function spaces associated
        with this argument. We have more than one function space when
        dealing with operators.

        :returns: list of function space names for this argument.
        :rtype: list of str

        '''
        fs_names = []
        for fspace in self._function_spaces:
            if fspace:
                fs_names.append(fspace.orig_name)
        return fs_names

    @property
    def intent(self):
        '''
        Returns the Fortran intent of this argument as defined by the
        valid access types for this API

        :returns: the expected Fortran intent for this argument as \
                  specified by the kernel argument metadata
        :rtype: str

        '''
        write_accesses = AccessType.all_write_accesses()
        if self.access == AccessType.READ:
            return "in"
        if self.access in write_accesses:
            return "inout"
        # An argument access other than the pure "read" or one of
        # the "write" accesses is invalid
        valid_accesses = [AccessType.READ.api_specific_name()] + \
            [access.api_specific_name() for access in write_accesses]
        raise GenerationError(
            f"In the LFRic API the argument access must be one of "
            f"{valid_accesses}, but found '{self.access}'.")

    @property
    def discontinuous(self):
        '''
        Returns True if this argument is known to be on a discontinuous
        function space including any_discontinuous_space, otherwise
        returns False.

        :returns: whether the argument is discontinuous.
        :rtype: bool

        '''
        const = LFRicConstants()
        if self.function_space.orig_name in \
           const.VALID_DISCONTINUOUS_NAMES:
            return True
        if self.function_space.orig_name in \
           const.VALID_ANY_SPACE_NAMES:
            # We will eventually look this up based on our dependence
            # analysis but for the moment we assume the worst
            return False
        return False

    @property
    def stencil(self):
        '''
        :returns: stencil information for this argument if it exists.
        :rtype: :py:class:`psyclone.dynamo0p3.LFRicArgStencil`
        '''
        return self._stencil

    @stencil.setter
    def stencil(self, value):
        '''
        Sets stencil information for this kernel argument.

        :param value: stencil information for this argument.
        :type value: :py:class:`psyclone.dynamo0p3.LFRicArgStencil`

        '''
        self._stencil = value

    def infer_datatype(self, proxy=False):
        '''
        Infer the datatype of this kernel argument in the PSy layer using
        the LFRic API rules. If any LFRic infrastructure modules are required
        but are not already present then suitable ContainerSymbols are added
        to the outermost symbol table. Similarly, DataTypeSymbols are added for
        any required LFRic derived types that are not already in the symbol
        table.

        TODO #1258 - ultimately this routine should not have to create any
        DataTypeSymbols as that should already have been done.

        :param bool proxy: whether or not we want the type of the proxy \
            object for this kernel argument. Defaults to False (i.e.
            return the type rather than the proxy type).

        :returns: the datatype of this argument.
        :rtype: :py:class:`psyclone.psyir.symbols.DataType`

        :raises NotImplementedError: if an unsupported argument type is found.

        '''
        scope = self._call.ancestor(Container)
        if scope is None:
            # Prefer the module scope, but some tests that are disconnected can
            # use the current scope
            scope = self._call.scope

        symtab = scope.symbol_table

        def _find_or_create_type(mod_name, type_name):
            '''
            Utility to find or create a DataTypeSymbol with the supplied name,
            imported from the named module.

            :param str mod_name: the name of the module from which the \
                                 DataTypeSymbol should be imported.
            :param str type_name: the name of the derived type for which to \
                                  create a DataTypeSymbol.

            :returns: the symbol for the requested type.
            :rtype: :py:class:`psyclone.psyir.symbols.DataTypeSymbol`

            '''
            return symtab.find_or_create(
                    type_name,
                    symbol_type=DataTypeSymbol,
                    datatype=UnresolvedType(),
                    interface=ImportInterface(symtab.find_or_create(
                        mod_name,
                        symbol_type=ContainerSymbol)
                        ))

        if self.is_scalar:
            # Find or create the DataType for the appropriate scalar type.
            if self.intrinsic_type == "real":
                prim_type = ScalarType.Intrinsic.REAL
            elif self.intrinsic_type == "integer":
                prim_type = ScalarType.Intrinsic.INTEGER
            elif self.intrinsic_type == "logical":
                prim_type = ScalarType.Intrinsic.BOOLEAN
            else:
                raise NotImplementedError(
                    f"Unsupported scalar type '{self.intrinsic_type}'")

            kind_name = self.precision
            try:
                kind_symbol = symtab.lookup(kind_name)
            except KeyError:
                mod_map = LFRicConstants().UTILITIES_MOD_MAP
                const_mod = mod_map["constants"]["module"]
                try:
                    constants_container = symtab.lookup(const_mod)
                except KeyError:
                    # TODO Once #696 is done, we should *always* have a
                    # symbol for this container at this point so should
                    # raise an exception if we haven't.
                    constants_container = LFRicTypes(const_mod)
                    symtab.add(constants_container)
                kind_symbol = DataSymbol(
                    kind_name, INTEGER_TYPE,
                    interface=ImportInterface(constants_container))
                symtab.add(kind_symbol)
            return ScalarType(prim_type, kind_symbol)

        if self.is_field or self.is_operator:
            # Find or create the DataTypeSymbol for the appropriate
            # field or operator type.
            mod_name = self._module_name
            if proxy:
                type_name = self._proxy_data_type
            else:
                type_name = self._data_type
            return _find_or_create_type(mod_name, type_name)

        raise NotImplementedError(
            f"'{str(self)}' is not a scalar, field or operator argument")


class DynACCEnterDataDirective(ACCEnterDataDirective):
    '''
    Sub-classes ACCEnterDataDirective to provide an API-specific implementation
    of data_on_device().

    '''
    def data_on_device(self, _):
        '''
        Provide a hook to be able to add information about data being on a
        device (or not). This is currently not used in dynamo0p3.

        '''
        return None


# ---------- Documentation utils -------------------------------------------- #
# The list of module members that we wish AutoAPI to generate
# documentation for. (See https://psyclone-ref.readthedocs.io)
__all__ = [
    'DynFuncDescriptor03',
    'DynFunctionSpaces',
    'DynProxies',
    'DynLMAOperators',
    'DynCMAOperators',
    'DynMeshes',
    'DynInterGrid',
    'DynBasisFunctions',
    'DynBoundaryConditions',
    'DynGlobalSum',
    'LFRicHaloExchange',
    'LFRicHaloExchangeStart',
    'LFRicHaloExchangeEnd',
    'HaloDepth',
    'HaloWriteAccess',
    'HaloReadAccess',
    'FSDescriptor',
    'FSDescriptors',
    'LFRicArgStencil',
    'DynKernelArguments',
    'DynKernelArgument',
    'DynACCEnterDataDirective']<|MERGE_RESOLUTION|>--- conflicted
+++ resolved
@@ -60,13 +60,8 @@
 from psyclone.domain.lfric.lfric_invoke_schedule import LFRicInvokeSchedule
 from psyclone.errors import GenerationError, InternalError, FieldNotFoundError
 from psyclone.f2pygen import (AllocateGen, AssignGen, CallGen, CommentGen,
-<<<<<<< HEAD
                               DeallocateGen, DeclGen, DoGen, InterfaceDeclGen,
-                              ModuleGen, TypeDeclGen, UseGen, PSyIRGen)
-=======
-                              DeallocateGen, DeclGen, DoGen, PSyIRGen,
-                              TypeDeclGen, UseGen)
->>>>>>> 6dbfc590
+                              ModuleGen, PSyIRGen, TypeDeclGen, UseGen)
 from psyclone.parse.kernel import getkerneldescriptors
 from psyclone.parse.utils import ParseError
 from psyclone.psyGen import (InvokeSchedule, Arguments,
@@ -374,144 +369,6 @@
 # ---------- Classes -------------------------------------------------------- #
 
 
-<<<<<<< HEAD
-class DynamoPSy(PSy):
-    '''
-    The LFRic-specific PSy class. This creates an LFRic-specific
-    Invokes object (which controls all the required invocation calls).
-    It also overrides the PSy gen method so that we generate
-    LFRic-specific PSy module code.
-
-    :param invoke_info: object containing the required invocation information \
-                        for code optimisation and generation.
-    :type invoke_info: :py:class:`psyclone.parse.algorithm.FileInfo`
-
-    '''
-    def __init__(self, invoke_info):
-        # Make sure the scoping node creates LFRicSymbolTables
-        # TODO #1954: Remove the protected access using a factory
-        ScopingNode._symbol_table_class = LFRicSymbolTable
-        Config.get().api = "lfric"
-        PSy.__init__(self, invoke_info)
-        self._invokes = LFRicInvokes(invoke_info.calls, self)
-        # Initialise the dictionary that holds the names of the required
-        # LFRic constants, data structures and data structure proxies for
-        # the "use" statements in modules that contain PSy-layer routines.
-        const = LFRicConstants()
-        const_mod = const.UTILITIES_MOD_MAP["constants"]["module"]
-        infmod_list = [const_mod]
-        # Add all field and operator modules that might be used in the
-        # algorithm layer. These do not appear in the code unless a
-        # variable is added to the "only" part of the
-        # '_infrastructure_modules' map.
-        for data_type_info in const.DATA_TYPE_MAP.values():
-            infmod_list.append(data_type_info["module"])
-
-        # This also removes any duplicates from infmod_list
-        self._infrastructure_modules = OrderedDict(
-            (k, set()) for k in infmod_list)
-
-        kind_names = set()
-
-        # The infrastructure declares integer types with default
-        # precision so always add this.
-        api_config = Config.get().api_conf("lfric")
-        kind_names.add(api_config.default_kind["integer"])
-
-        # Datatypes declare precision information themselves. However,
-        # that is not the case for literals. Therefore deal
-        # with these separately here.
-        for invoke in self.invokes.invoke_list:
-            schedule = invoke.schedule
-            for kernel in schedule.kernels():
-                for arg in kernel.args:
-                    if arg.is_literal:
-                        kind_names.add(arg.precision)
-        # Add precision names to the dictionary storing the required
-        # LFRic constants.
-        self._infrastructure_modules[const_mod] = kind_names
-
-    @property
-    def name(self):
-        '''
-        :returns: a name for the PSy layer. This is used as the PSy module \
-                  name. We override the default value as the Met Office \
-                  prefer "_psy" to be appended, rather than prepended.
-        :rtype: str
-
-        '''
-        return self._name + "_psy"
-
-    @property
-    def orig_name(self):
-        '''
-        :returns: the unmodified PSy-layer name.
-        :rtype: str
-
-        '''
-        return self._name
-
-    @property
-    def infrastructure_modules(self):
-        '''
-        :returns: the dictionary that holds the names of the required \
-                  LFRic infrastructure modules to create "use" \
-                  statements in the PSy-layer modules.
-        :rtype: dict of set
-
-        '''
-        return self._infrastructure_modules
-
-    @property
-    def gen(self):
-        '''
-        Generate PSy code for the LFRic API.
-
-        :returns: root node of generated Fortran AST.
-        :rtype: :py:class:`psyir.nodes.Node`
-
-        '''
-        # Create an empty PSy layer module
-        psy_module = ModuleGen(self.name)
-
-        # If the container has a Routine that is not an InvokeSchedule
-        # it should also be added to the generated module.
-        for routine in self.container.children:
-            if not isinstance(routine, InvokeSchedule):
-                psy_module.add(PSyIRGen(psy_module, routine))
-
-        # Similarly, we have to take care of any Interface symbols (which
-        # we may have if we've inlined a polymorphic Kernel).
-        for sym in self.container.symbol_table.symbols:
-            if isinstance(sym, GenericInterfaceSymbol):
-                names = [rt.symbol.name for rt in sym.routines]
-                psy_module.add(
-                    InterfaceDeclGen(psy_module, sym.name, names))
-
-        # Add all invoke-specific information
-        self.invokes.gen_code(psy_module)
-
-        # Include required constants and infrastructure modules. The sets of
-        # required LFRic data structures and their proxies are updated in
-        # the relevant field and operator subclasses of LFRicCollection.
-        # Here we sort the inputs in reverse order to have "_type" before
-        # "_proxy_type" and "operator_" before "columnwise_operator_".
-        # We also iterate through the dictionary in reverse order so the
-        # "use" statements for field types are before the "use" statements
-        # for operator types.
-        for infmod in reversed(self._infrastructure_modules):
-            if self._infrastructure_modules[infmod]:
-                infmod_types = sorted(
-                    list(self._infrastructure_modules[infmod]), reverse=True)
-                psy_module.add(UseGen(psy_module, name=infmod,
-                                      only=True, funcnames=infmod_types))
-
-        # Return the root node of the generated code
-        return psy_module.root
-
-
-=======
->>>>>>> 6dbfc590
 class LFRicMeshProperties(LFRicCollection):
     '''
     Holds all information on the the mesh properties required by either an
