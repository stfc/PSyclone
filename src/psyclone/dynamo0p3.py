--- conflicted
+++ resolved
@@ -78,16 +78,10 @@
                                   ArrayReference, ACCEnterDataDirective,
                                   ACCRegionDirective, OMPRegionDirective,
                                   ScopingNode, KernelSchedule)
-<<<<<<< HEAD
 from psyclone.psyir.symbols import (INTEGER_TYPE, DataSymbol, ScalarType,
                                     DeferredType, DataTypeSymbol,
                                     ContainerSymbol, ImportInterface,
-                                    ArrayType)
-=======
-from psyclone.psyir.symbols import (
-    INTEGER_TYPE, DataSymbol, ScalarType, SymbolError,
-    DeferredType, DataTypeSymbol, ContainerSymbol, ImportInterface, ArrayType)
->>>>>>> 93baf317
+                                    ArrayType, SymbolError)
 
 # pylint: disable=too-many-lines
 # --------------------------------------------------------------------------- #
