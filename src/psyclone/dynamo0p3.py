--- conflicted
+++ resolved
@@ -46,14 +46,10 @@
 # Imports
 import os
 from enum import Enum
-<<<<<<< HEAD
-from collections import OrderedDict, namedtuple, Counter
-from typing import Any
-=======
 from collections import OrderedDict, namedtuple
->>>>>>> 3bf8b7f8
 import fparser
 from dataclasses import dataclass
+from typing import Any
 
 from psyclone import psyGen
 from psyclone.configuration import Config
