# -----------------------------------------------------------------------------
# BSD 3-Clause License
#
# Copyright (c) 2017-2024, Science and Technology Facilities Council.
# All rights reserved.
#
# Redistribution and use in source and binary forms, with or without
# modification, are permitted provided that the following conditions are met:
#
# * Redistributions of source code must retain the above copyright notice, this
#   list of conditions and the following disclaimer.
#
# * Redistributions in binary form must reproduce the above copyright notice,
#   this list of conditions and the following disclaimer in the documentation
#   and/or other materials provided with the distribution.
#
# * Neither the name of the copyright holder nor the names of its
#   contributors may be used to endorse or promote products derived from
#   this software without specific prior written permission.
#
# THIS SOFTWARE IS PROVIDED BY THE COPYRIGHT HOLDERS AND CONTRIBUTORS
# "AS IS" AND ANY EXPRESS OR IMPLIED WARRANTIES, INCLUDING, BUT NOT
# LIMITED TO, THE IMPLIED WARRANTIES OF MERCHANTABILITY AND FITNESS
# FOR A PARTICULAR PURPOSE ARE DISCLAIMED. IN NO EVENT SHALL THE
# COPYRIGHT HOLDER OR CONTRIBUTORS BE LIABLE FOR ANY DIRECT, INDIRECT,
# INCIDENTAL, SPECIAL, EXEMPLARY, OR CONSEQUENTIAL DAMAGES (INCLUDING,
# BUT NOT LIMITED TO, PROCUREMENT OF SUBSTITUTE GOODS OR SERVICES;
# LOSS OF USE, DATA, OR PROFITS; OR BUSINESS INTERRUPTION) HOWEVER
# CAUSED AND ON ANY THEORY OF LIABILITY, WHETHER IN CONTRACT, STRICT
# LIABILITY, OR TORT (INCLUDING NEGLIGENCE OR OTHERWISE) ARISING IN
# ANY WAY OUT OF THE USE OF THIS SOFTWARE, EVEN IF ADVISED OF THE
# POSSIBILITY OF SUCH DAMAGE.
# -----------------------------------------------------------------------------
# Authors R. W. Ford, A. R. Porter and S. Siso, STFC Daresbury Lab
# Modified I. Kavcic, A. Coughtrie, L. Turner and O. Brunt, Met Office
# Modified J. Henrichs, Bureau of Meteorology
# Modified A. B. G. Chalk and N. Nobre, STFC Daresbury Lab

''' This module implements the PSyclone LFRic API by 1) specialising the
    required base classes in parser.py (KernelType) and
    adding a new class (DynFuncDescriptor03) to capture function descriptor
    metadata and 2) specialising the required base classes in psyGen.py
    (PSy, Invokes, Invoke, InvokeSchedule, Loop, Kern, Inf, Arguments and
    Argument). '''

import os
from enum import Enum
from collections import OrderedDict, namedtuple
from dataclasses import dataclass
from typing import Any

from psyclone import psyGen
from psyclone.configuration import Config
from psyclone.core import AccessType, Signature, SymbolicMaths
from psyclone.domain.lfric.lfric_builtins import LFRicBuiltIn
from psyclone.domain.lfric import (
    FunctionSpace, KernCallAccArgList, KernCallArgList, LFRicCollection,
    LFRicConstants, LFRicSymbolTable, LFRicKern,
    LFRicInvokes, LFRicTypes, LFRicLoop)
from psyclone.domain.lfric.lfric_invoke_schedule import LFRicInvokeSchedule
from psyclone.errors import GenerationError, InternalError, FieldNotFoundError
from psyclone.f2pygen import (AllocateGen, AssignGen, CallGen, CommentGen,
                              DeallocateGen, DeclGen, DoGen,
                              ModuleGen, TypeDeclGen, UseGen, PSyIRGen)
from psyclone.parse.kernel import getkerneldescriptors
from psyclone.parse.utils import ParseError
from psyclone.psyGen import (PSy, InvokeSchedule, Arguments,
                             KernelArgument, HaloExchange, GlobalSum,
                             DataAccess)
from psyclone.psyir.frontend.fortran import FortranReader
from psyclone.psyir.nodes import (
<<<<<<< HEAD
    Assignment, ACCEnterDataDirective, ScopingNode, ArrayOfStructuresReference,
    Reference, Literal, IfBlock, Call, BinaryOperation, IntrinsicCall,
    Schedule, StructureReference)
=======
    Reference, ACCEnterDataDirective, ScopingNode, ArrayOfStructuresReference,
    StructureReference, Literal, IfBlock, Call, BinaryOperation, IntrinsicCall,
    Container)
>>>>>>> d8651467
from psyclone.psyir.symbols import (INTEGER_TYPE, DataSymbol, ScalarType,
                                    UnresolvedType, DataTypeSymbol,
                                    ContainerSymbol, ImportInterface,
                                    ArrayType, UnsupportedFortranType)


# pylint: disable=too-many-lines
# --------------------------------------------------------------------------- #
# ========== First section : Parser specialisations and classes ============= #
# --------------------------------------------------------------------------- #
#

# ---------- Functions ------------------------------------------------------ #


def qr_basis_alloc_args(first_dim, basis_fn):
    '''
    Generate the list of dimensions required to allocate the
    supplied basis/diff-basis function

    :param str first_dim: the variable name for the first dimension
    :param basis_fn: dict holding details on the basis function
                     we want to allocate
    :type basis_fn: dict containing 'shape', 'fspace' and and 'qr_var' keys
                    holding the quadrature shape, FunctionSpace and name
                    of the associated quadrature variable (as specified in the
                    Algorithm layer), respectively
    :return: list of dimensions to use to allocate array
    :rtype: list of strings

    :raises InternalError: if an unrecognised quadrature shape is encountered.
    :raises NotImplementedError: if a quadrature shape other than \
                                 "gh_quadrature_xyoz" is supplied.
    '''
    const = LFRicConstants()
    if basis_fn["shape"] not in const.VALID_QUADRATURE_SHAPES:
        raise InternalError(
            f"Unrecognised shape ('{basis_fn['''shape''']}') specified in "
            f"dynamo0p3.qr_basis_alloc_args(). Should be one of: "
            f"{const.VALID_QUADRATURE_SHAPES}")

    qr_var = "_" + basis_fn["qr_var"]

    # Dimensionality of the basis arrays depends on the
    # type of quadrature...
    # if basis_fn["shape"] == "gh_quadrature_xyz":
    #     alloc_args = [first_dim, basis_fn["fspace"].ndf_name,
    #          "np_xyz"+"_"+basis_fn["qr_var"]]
    if basis_fn["shape"] == "gh_quadrature_xyoz":
        alloc_args = [first_dim, basis_fn["fspace"].ndf_name,
                      "np_xy"+qr_var, "np_z"+qr_var]
    # elif basis_fn["shape"] == "gh_quadrature_xoyoz":
    #     alloc_args = [first_dim, basis_fn["fspace"].ndf_name,
    #                   "np_x"+"_"+basis_fn["qr_var"],
    #                   "np_y"+"_"+basis_fn["qr_var"],
    #                   "np_z"+"_"+basis_fn["qr_var"]]
    elif basis_fn["shape"] == "gh_quadrature_face":
        alloc_args = [first_dim, basis_fn["fspace"].ndf_name,
                      "np_xyz"+qr_var, "nfaces"+qr_var]
    elif basis_fn["shape"] == "gh_quadrature_edge":
        alloc_args = [first_dim, basis_fn["fspace"].ndf_name,
                      "np_xyz"+qr_var, "nedges"+qr_var]
    else:
        raise NotImplementedError(
            f"Unrecognised shape '{basis_fn['''shape''']}' specified in "
            f"dynamo0p3.qr_basis_alloc_args(). Should be one of: "
            f"{const.VALID_QUADRATURE_SHAPES}")
    return alloc_args

# ---------- Classes -------------------------------------------------------- #


class DynFuncDescriptor03():
    ''' The Dynamo 0.3 API includes a function-space descriptor as
    well as an argument descriptor which is not supported by the base
    classes. This class captures the information specified in a
    function-space descriptor. '''

    def __init__(self, func_type):
        self._func_type = func_type
        if func_type.name != 'func_type':
            raise ParseError(
                f"In the lfric API each meta_func entry must be of type "
                f"'func_type' but found '{func_type.name}'")
        if len(func_type.args) < 2:
            raise ParseError(
                f"In the lfric API each meta_func entry must have at "
                f"least 2 args, but found {len(func_type.args)}")
        self._operator_names = []
        const = LFRicConstants()
        for idx, arg in enumerate(func_type.args):
            if idx == 0:  # first func_type arg
                if arg.name not in const.VALID_FUNCTION_SPACE_NAMES:
                    raise ParseError(
                        f"In the dynamo0p3 API the 1st argument of a "
                        f"meta_func entry should be a valid function space "
                        f"name (one of {const.VALID_FUNCTION_SPACE_NAMES}), "
                        f"but found '{arg.name}' in '{func_type}'")
                self._function_space_name = arg.name
            else:  # subsequent func_type args
                if arg.name not in const.VALID_METAFUNC_NAMES:
                    raise ParseError(
                        f"In the lfric API, the 2nd argument and all "
                        f"subsequent arguments of a meta_func entry should "
                        f"be one of {const.VALID_METAFUNC_NAMES}, but found "
                        f"'{arg.name}' in '{func_type}'")
                if arg.name in self._operator_names:
                    raise ParseError(
                        f"In the lfric API, it is an error to specify an "
                        f"operator name more than once in a meta_func entry, "
                        f"but '{arg.name}' is replicated in '{func_type}'")
                self._operator_names.append(arg.name)
        self._name = func_type.name

    @property
    def function_space_name(self):
        ''' Returns the name of the descriptors function space '''
        return self._function_space_name

    @property
    def operator_names(self):
        ''' Returns a list of operators that are associated with this
        descriptors function space '''
        return self._operator_names

    def __repr__(self):
        return f"DynFuncDescriptor03({self._func_type})"

    def __str__(self):
        res = "DynFuncDescriptor03 object" + os.linesep
        res += f"  name='{self._name}'" + os.linesep
        res += f"  nargs={len(self._operator_names)+1}" + os.linesep
        res += f"  function_space_name[{0}] = '{self._function_space_name}'" \
               + os.linesep
        for idx, arg in enumerate(self._operator_names):
            res += f"  operator_name[{idx+1}] = '{arg}'" + \
                   os.linesep
        return res


class RefElementMetaData():
    '''
    Class responsible for parsing reference-element metadata and storing
    the properties that a kernel requires.

    :param str kernel_name: name of the Kernel that the metadata is for.
    :param type_declns: list of fparser1 parse tree nodes representing type \
                        declaration statements
    :type type_declns: list of :py:class:`fparser.one.typedecl_statements.Type`

    :raises ParseError: if an unrecognised reference-element property is found.
    :raises ParseError: if a duplicate reference-element property is found.

    '''
    # pylint: disable=too-few-public-methods
    class Property(Enum):
        '''
        Enumeration of the various properties of the Reference Element
        (that a kernel can request). The names of each of these corresponds to
        the names that must be used in kernel metadata.

        '''
        NORMALS_TO_HORIZONTAL_FACES = 1
        NORMALS_TO_VERTICAL_FACES = 2
        NORMALS_TO_FACES = 3
        OUTWARD_NORMALS_TO_HORIZONTAL_FACES = 4
        OUTWARD_NORMALS_TO_VERTICAL_FACES = 5
        OUTWARD_NORMALS_TO_FACES = 6

    def __init__(self, kernel_name, type_declns):
        # The list of properties requested in the metadata (if any)
        self.properties = []

        re_properties = []
        # Search the supplied list of type declarations for the one
        # describing the reference-element properties required by the kernel.
        for line in type_declns:
            for entry in line.selector:
                if entry == "reference_element_data_type":
                    # getkerneldescriptors raises a ParseError if the named
                    # element cannot be found.
                    re_properties = getkerneldescriptors(
                        kernel_name, line, var_name="meta_reference_element",
                        var_type="reference_element_data_type")
                    break
            if re_properties:
                # Optimisation - stop searching if we've found a type
                # declaration for the reference-element data
                break
        try:
            # The metadata entry is a declaration of a Fortran array of type
            # reference_element_data_type. The initialisation of each member
            # of this array is done as a Fortran structure constructor, the
            # argument to which gives a property of the reference element.
            for re_prop in re_properties:
                for arg in re_prop.args:
                    self.properties.append(
                        self.Property[str(arg).upper()])
        except KeyError as err:
            # We found a reference-element property that we don't recognise.
            # Sort for consistency when testing.
            sorted_names = sorted([prop.name for prop in self.Property])
            raise ParseError(
                f"Unsupported reference-element property: '{arg}'. Supported "
                f"values are: {sorted_names}") from err

        # Check for duplicate properties
        for prop in self.properties:
            if self.properties.count(prop) > 1:
                raise ParseError(f"Duplicate reference-element property "
                                 f"found: '{prop}'.")


class MeshProperty(Enum):
    '''
    Enumeration of the various properties of the mesh that a kernel may
    require (either named in metadata or implicitly, depending on the type
    of kernel).

    '''
    # pylint: disable=too-few-public-methods
    ADJACENT_FACE = 1
    NCELL_2D = 2
    NCELL_2D_NO_HALOS = 3


class MeshPropertiesMetaData():
    '''
    Parses any mesh-property kernel metadata and stores the properties that
    a kernel requires.

    :param str kernel_name: name of the kernel that the metadata is for.
    :param type_declns: list of fparser1 parse tree nodes representing type \
                        declaration statements.
    :type type_declns: list of :py:class:`fparser.one.typedecl_statements.Type`

    :raises ParseError: if an unrecognised mesh property is found.
    :raises ParseError: if a duplicate mesh property is found.

    '''
    # pylint: disable=too-few-public-methods
    # The properties that may be specified in kernel metadata are a subset
    # of the MeshProperty enumeration values.
    supported_properties = [MeshProperty.ADJACENT_FACE]

    def __init__(self, kernel_name, type_declns):
        # The list of mesh properties requested in the metadata.
        self.properties = []

        mesh_props = []
        # Search the supplied list of type declarations for the one
        # describing the reference-element properties required by the kernel.
        for line in type_declns:
            for entry in line.selector:
                if entry == "mesh_data_type":
                    # getkerneldescriptors raises a ParseError if the named
                    # element cannot be found.
                    mesh_props = getkerneldescriptors(
                        kernel_name, line, var_name="meta_mesh",
                        var_type="mesh_data_type")
                    break
            if mesh_props:
                # Optimisation - stop searching if we've found a type
                # declaration for the mesh data
                break
        try:
            # The metadata entry is a declaration of a Fortran array of type
            # mesh_data_type. The initialisation of each member
            # of this array is done as a Fortran structure constructor, the
            # argument to which gives a mesh property.
            for prop in mesh_props:
                for arg in prop.args:
                    mesh_prop = MeshProperty[str(arg).upper()]
                    if mesh_prop not in self.supported_properties:
                        raise KeyError()
                    self.properties.append(mesh_prop)
        except KeyError as err:
            # We found a mesh property that we don't recognise or that
            # is not supported.
            supported_mesh_prop = [pr.name for pr in self.supported_properties]
            raise ParseError(f"Unsupported mesh property in metadata: "
                             f"'{arg}'. Supported values are: "
                             f"{supported_mesh_prop}") from err

        # Check for duplicate properties
        for prop in self.properties:
            if self.properties.count(prop) > 1:
                raise ParseError(f"Duplicate mesh property "
                                 f"found: '{prop}'.")

# --------------------------------------------------------------------------- #
# ========== Second section : PSy specialisations =========================== #
# --------------------------------------------------------------------------- #

# ---------- Classes -------------------------------------------------------- #


class DynamoPSy(PSy):
    '''
    The LFRic-specific PSy class. This creates an LFRic-specific
    Invokes object (which controls all the required invocation calls).
    It also overrides the PSy gen method so that we generate
    LFRic-specific PSy module code.

    :param invoke_info: object containing the required invocation information \
                        for code optimisation and generation.
    :type invoke_info: :py:class:`psyclone.parse.algorithm.FileInfo`

    '''
    def __init__(self, invoke_info):
        # Make sure the scoping node creates LFRicSymbolTables
        # TODO #1954: Remove the protected access using a factory
        ScopingNode._symbol_table_class = LFRicSymbolTable
        Config.get().api = "lfric"
        PSy.__init__(self, invoke_info)
        self._invokes = LFRicInvokes(invoke_info.calls, self)
        # Initialise the dictionary that holds the names of the required
        # LFRic constants, data structures and data structure proxies for
        # the "use" statements in modules that contain PSy-layer routines.
        const = LFRicConstants()
        const_mod = const.UTILITIES_MOD_MAP["constants"]["module"]
        infmod_list = [const_mod]
        # Add all field and operator modules that might be used in the
        # algorithm layer. These do not appear in the code unless a
        # variable is added to the "only" part of the
        # '_infrastructure_modules' map.
        for data_type_info in const.DATA_TYPE_MAP.values():
            infmod_list.append(data_type_info["module"])

        # This also removes any duplicates from infmod_list
        self._infrastructure_modules = OrderedDict(
            (k, set()) for k in infmod_list)

        kind_names = set()

        # The infrastructure declares integer types with default
        # precision so always add this.
        api_config = Config.get().api_conf("lfric")
        kind_names.add(api_config.default_kind["integer"])

        # Datatypes declare precision information themselves. However,
        # that is not the case for literals. Therefore deal
        # with these separately here.
        for invoke in self.invokes.invoke_list:
            schedule = invoke.schedule
            for kernel in schedule.kernels():
                for arg in kernel.args:
                    if arg.is_literal:
                        kind_names.add(arg.precision)
        # Add precision names to the dictionary storing the required
        # LFRic constants.
        self._infrastructure_modules[const_mod] = kind_names

    @property
    def name(self):
        '''
        :returns: a name for the PSy layer. This is used as the PSy module \
                  name. We override the default value as the Met Office \
                  prefer "_psy" to be appended, rather than prepended.
        :rtype: str

        '''
        return self._name + "_psy"

    @property
    def orig_name(self):
        '''
        :returns: the unmodified PSy-layer name.
        :rtype: str

        '''
        return self._name

    @property
    def infrastructure_modules(self):
        '''
        :returns: the dictionary that holds the names of the required \
                  LFRic infrastructure modules to create "use" \
                  statements in the PSy-layer modules.
        :rtype: dict of set

        '''
        return self._infrastructure_modules

    @property
    def gen(self):
        '''
        Generate PSy code for the LFRic API.

        :returns: root node of generated Fortran AST.
        :rtype: :py:class:`psyir.nodes.Node`

        '''
        # Create an empty PSy layer module
        psy_module = ModuleGen(self.name)

        # If the container has a Routine that is not an InvokeSchedule
        # it should also be added to the generated module.
        for routine in self.container.children:
            if not isinstance(routine, InvokeSchedule):
                psy_module.add(PSyIRGen(psy_module, routine))

        # Add all invoke-specific information
        self.invokes.gen_code(psy_module)

        # Include required constants and infrastructure modules. The sets of
        # required LFRic data structures and their proxies are updated in
        # the relevant field and operator subclasses of LFRicCollection.
        # Here we sort the inputs in reverse order to have "_type" before
        # "_proxy_type" and "operator_" before "columnwise_operator_".
        # We also iterate through the dictionary in reverse order so the
        # "use" statements for field types are before the "use" statements
        # for operator types.
        for infmod in reversed(self._infrastructure_modules):
            if self._infrastructure_modules[infmod]:
                infmod_types = sorted(
                    list(self._infrastructure_modules[infmod]), reverse=True)
                psy_module.add(UseGen(psy_module, name=infmod,
                                      only=True, funcnames=infmod_types))

        # Return the root node of the generated code
        return psy_module.root


class LFRicMeshProperties(LFRicCollection):
    '''
    Holds all information on the the mesh properties required by either an
    invoke or a kernel stub. Note that the creation of a suitable mesh
    object is handled in the `DynMeshes` class. This class merely deals with
    extracting the necessary properties from that object and providing them to
    kernels.

    :param node: kernel or invoke for which to manage mesh properties.
    :type node: :py:class:`psyclone.domain.lfric.LFRicKern` or \
                :py:class:`psyclone.dynamo0p3.LFRicInvoke`

    '''
    def __init__(self, node):
        super().__init__(node)

        # The (ordered) list of mesh properties required by this invoke or
        # kernel stub.
        self._properties = []

        for call in self._calls:
            if call.mesh:
                self._properties += [prop for prop in call.mesh.properties
                                     if prop not in self._properties]
            # Kernels that operate on the 'domain' need the number of columns,
            # excluding those in the halo.
            if call.iterates_over == "domain":
                if MeshProperty.NCELL_2D_NO_HALOS not in self._properties:
                    self._properties.append(MeshProperty.NCELL_2D_NO_HALOS)
            # Kernels performing CMA operations need the number of columns,
            # including those in the halo.
            if call.cma_operation:
                if MeshProperty.NCELL_2D not in self._properties:
                    self._properties.append(MeshProperty.NCELL_2D)

        # Store properties in symbol table
        for prop in self._properties:
            name_lower = prop.name.lower()
            if prop.name in ["NCELL_2D", "NCELL_2D_NO_HALOS"]:
                # This is an integer:
                self._symbol_table.find_or_create_integer_symbol(
                    name_lower, tag=name_lower)
            else:
                # E.g.: adjacent_face
                self._symbol_table.find_or_create_array(
                    name_lower, 2, ScalarType.Intrinsic.INTEGER,
                    tag=name_lower)

    def kern_args(self, stub=False, var_accesses=None,
                  kern_call_arg_list=None):
        # pylint: disable=too-many-locals, too-many-branches
        '''
        Provides the list of kernel arguments associated with the mesh
        properties that the kernel requires. Optionally adds variable
        access information if var_accesses is given.

        :param bool stub: whether or not we are generating code for a \
                          kernel stub.
        :param var_accesses: optional VariablesAccessInfo instance to store \
            the information about variable accesses.
        :type var_accesses: \
            :py:class:`psyclone.core.VariablesAccessInfo`
        :param kern_call_arg_list: an optional KernCallArgList instance \
            used to store PSyIR representation of the arguments.
        :type kern_call_arg_list: \
            Optional[:py:class:`psyclone.domain.lfric.KernCallArgList`]

        :returns: the kernel arguments associated with the mesh properties.
        :rtype: list of str

        :raises InternalError: if the class has been constructed for an \
                               invoke rather than a single kernel call.
        :raises InternalError: if an unsupported mesh property is encountered.

        '''
        if not self._kernel:
            raise InternalError(
                "LFRicMeshProperties.kern_args() can only be called when "
                "LFRicMeshProperties has been instantiated for a kernel "
                "rather than an invoke.")

        arg_list = []

        for prop in self._properties:
            if prop == MeshProperty.ADJACENT_FACE:
                # Is this kernel already being passed the number of horizontal
                # faces of the reference element?
                has_nfaces = (
                    RefElementMetaData.Property.NORMALS_TO_HORIZONTAL_FACES
                    in self._kernel.reference_element.properties or
                    RefElementMetaData.Property.
                    OUTWARD_NORMALS_TO_HORIZONTAL_FACES
                    in self._kernel.reference_element.properties)
                if not has_nfaces:
                    if kern_call_arg_list:
                        sym = kern_call_arg_list.\
                            append_integer_reference("nfaces_re_h")
                        name = sym.name
                    else:
                        name = self._symbol_table.\
                            find_or_create_integer_symbol(
                                "nfaces_re_h", tag="nfaces_re_h").name
                    arg_list.append(name)
                    if var_accesses is not None:
                        var_accesses.add_access(Signature(name),
                                                AccessType.READ, self._kernel)

                adj_face = "adjacent_face"
                if not stub and kern_call_arg_list:
                    # Use the functionality in kern_call_arg_list to properly
                    # declare the symbol and to create a PSyIR reference for it
                    _, cell_ref = \
                        kern_call_arg_list.cell_ref_name(var_accesses)
                    adj_face_sym = kern_call_arg_list. \
                        append_array_reference(adj_face,
                                               [":", cell_ref],
                                               ScalarType.Intrinsic.INTEGER)
                    # Update the name in case there was a clash
                    adj_face = adj_face_sym.name
                    if var_accesses:
                        var_accesses.add_access(Signature(adj_face),
                                                AccessType.READ, self._kernel,
                                                [":", cell_ref])

                if not stub:
                    adj_face = self._symbol_table.find_or_create_tag(
                        "adjacent_face").name
                    cell_name = "cell"
                    if self._kernel.is_coloured():
                        colour_name = "colour"
                        cmap_name = self._symbol_table.find_or_create_tag(
                            "cmap", root_name="cmap").name
                        adj_face += (f"(:,{cmap_name}({colour_name},"
                                     f"{cell_name}))")
                    else:
                        adj_face += f"(:,{cell_name})"
                arg_list.append(adj_face)

                if var_accesses and not kern_call_arg_list:
                    # TODO #1320 Replace [1]
                    # The [1] just indicates that this variable is accessed
                    # as a rank 1 array. #1320 will improve this.
                    var_accesses.add_access(Signature(adj_face),
                                            AccessType.READ, self._kernel,
                                            [1])
            else:
                raise InternalError(
                    f"kern_args: found unsupported mesh property '{prop}' "
                    f"when generating arguments for kernel "
                    f"'{self._kernel.name}'. Only members of the MeshProperty "
                    f"Enum are permitted ({list(MeshProperty)}).")

        return arg_list

    def _invoke_declarations(self, parent):
        '''
        Creates the necessary declarations for variables needed in order to
        provide mesh properties to a kernel call.

        :param parent: node in the f2pygen AST to which to add declarations.
        :type parent: :py:class:`psyclone.f2pygen.SubroutineGen`

        :raises InternalError: if this class has been instantiated for a \
                               kernel instead of an invoke.
        :raises InternalError: if an unsupported mesh property is found.

        '''
        api_config = Config.get().api_conf("lfric")

        if not self._invoke:
            raise InternalError(
                "_invoke_declarations() cannot be called because "
                "LFRicMeshProperties has been instantiated for a kernel and "
                "not an invoke.")

        for prop in self._properties:
            # The DynMeshes class will have created a mesh object so we
            # don't need to do that here.
            if prop == MeshProperty.ADJACENT_FACE:
                adj_face = self._symbol_table.find_or_create_tag(
                    "adjacent_face").name + "(:,:) => null()"
                parent.add(DeclGen(parent, datatype="integer",
                                   kind=api_config.default_kind["integer"],
                                   pointer=True, entity_decls=[adj_face]))
            elif prop == MeshProperty.NCELL_2D_NO_HALOS:
                name = self._symbol_table.find_or_create_integer_symbol(
                    "ncell_2d_no_halos",
                    tag="ncell_2d_no_halos").name
                parent.add(DeclGen(parent, datatype="integer",
                                   kind=api_config.default_kind["integer"],
                                   entity_decls=[name]))
            elif prop == MeshProperty.NCELL_2D:
                name = self._symbol_table.find_or_create_integer_symbol(
                    "ncell_2d", tag="ncell_2d").name
                parent.add(DeclGen(parent, datatype="integer",
                                   kind=api_config.default_kind["integer"],
                                   entity_decls=[name]))
            else:
                raise InternalError(
                    f"Found unsupported mesh property '{prop}' when generating"
                    f" invoke declarations. Only members of the MeshProperty "
                    f"Enum are permitted ({list(MeshProperty)}).")

    def _stub_declarations(self, parent):
        '''
        Creates the necessary declarations for the variables needed in order
        to provide properties of the mesh in a kernel stub.

        :param parent: node in the f2pygen AST to which to add declarations.
        :type parent: :py:class:`psyclone.f2pygen.SubroutineGen`

        :raises InternalError: if the class has been instantiated for an \
                               invoke and not a kernel.
        :raises InternalError: if an unsupported mesh property is encountered.

        '''
        api_config = Config.get().api_conf("lfric")

        if not self._kernel:
            raise InternalError(
                "_stub_declarations() cannot be called because "
                "LFRicMeshProperties has been instantiated for an invoke and "
                "not a kernel.")

        for prop in self._properties:
            if prop == MeshProperty.ADJACENT_FACE:
                adj_face = self._symbol_table.find_or_create_array(
                    "adjacent_face", 2, ScalarType.Intrinsic.INTEGER,
                    tag="adjacent_face").name
                # 'nfaces_re_h' will have been declared by the
                # DynReferenceElement class.
                dimension = self._symbol_table.\
                    find_or_create_integer_symbol("nfaces_re_h",
                                                  tag="nfaces_re_h").name
                parent.add(
                    DeclGen(
                        parent, datatype="integer",
                        kind=api_config.default_kind["integer"],
                        dimension=dimension,
                        intent="in", entity_decls=[adj_face]))
            elif prop == MeshProperty.NCELL_2D:
                ncell_2d = self._symbol_table.find_or_create_integer_symbol(
                    "ncell_2d", tag="ncell_2d")
                parent.add(
                    DeclGen(parent, datatype="integer",
                            kind=api_config.default_kind["integer"],
                            intent="in", entity_decls=[ncell_2d.name]))
            else:
                raise InternalError(
                    f"Found unsupported mesh property '{prop}' when generating"
                    f" declarations for kernel stub. Only members of the "
                    f"MeshProperty Enum are permitted ({list(MeshProperty)})")

    def initialise(self, parent):
        '''
        Creates the f2pygen nodes for the initialisation of properties of
        the mesh.

        :param parent: node in the f2pygen tree to which to add statements.
        :type parent: :py:class:`psyclone.f2pygen.SubroutineGen`

        :raises InternalError: if an unsupported mesh property is encountered.

        '''
        const = LFRicConstants()
        # Since colouring is applied via transformations, we have to check for
        # it now, rather than when this class was first constructed.
        need_colour_limits = False
        need_colour_halo_limits = False
        for call in self._calls:
            if call.is_coloured() and not call.is_intergrid:
                loop = call.parent.parent
                # Record whether or not this coloured loop accesses the halo.
                if loop.upper_bound_name in const.HALO_ACCESS_LOOP_BOUNDS:
                    need_colour_halo_limits = True
                else:
                    need_colour_limits = True

        if not self._properties and not (need_colour_limits or
                                         need_colour_halo_limits):
            # If no mesh properties are required and there's no colouring
            # (which requires a mesh object to lookup loop bounds) then we
            # need do nothing.
            return

        parent.add(CommentGen(parent, ""))
        parent.add(CommentGen(parent, " Initialise mesh properties"))
        parent.add(CommentGen(parent, ""))

        mesh = self._symbol_table.find_or_create_tag("mesh").name

        for prop in self._properties:
            if prop == MeshProperty.ADJACENT_FACE:
                adj_face = self._symbol_table.find_or_create_tag(
                    "adjacent_face").name
                parent.add(AssignGen(parent, pointer=True, lhs=adj_face,
                                     rhs=mesh+"%get_adjacent_face()"))

            elif prop == MeshProperty.NCELL_2D_NO_HALOS:
                name = self._symbol_table.find_or_create_integer_symbol(
                    "ncell_2d_no_halos", tag="ncell_2d_no_halos").name
                parent.add(AssignGen(parent, lhs=name,
                                     rhs=mesh+"%get_last_edge_cell()"))

            elif prop == MeshProperty.NCELL_2D:
                name = self._symbol_table.find_or_create_integer_symbol(
                    "ncell_2d", tag="ncell_2d").name
                parent.add(AssignGen(parent, lhs=name,
                                     rhs=mesh+"%get_ncells_2d()"))
            else:
                raise InternalError(
                    f"Found unsupported mesh property '{str(prop)}' when "
                    f"generating initialisation code. Only members of the "
                    f"MeshProperty Enum are permitted ({list(MeshProperty)})")

        if need_colour_halo_limits:
            lhs = self._symbol_table.find_or_create_tag(
                "last_halo_cell_all_colours").name
            rhs = f"{mesh}%get_last_halo_cell_all_colours()"
            parent.add(AssignGen(parent, lhs=lhs, rhs=rhs))
        if need_colour_limits:
            lhs = self._symbol_table.find_or_create_tag(
                "last_edge_cell_all_colours").name
            rhs = f"{mesh}%get_last_edge_cell_all_colours()"
            parent.add(AssignGen(parent, lhs=lhs, rhs=rhs))


class DynReferenceElement(LFRicCollection):
    '''
    Holds all information on the properties of the Reference Element
    required by an Invoke or a Kernel stub.

    :param node: Kernel or Invoke for which to manage Reference-Element \
                 properties.
    :type node: :py:class:`psyclone.domain.lfric.LFRicKern` or \
                :py:class:`psyclone.dynamo0p3.LFRicInvoke`

    :raises InternalError: if an unsupported reference-element property \
                           is encountered.

    '''
    # pylint: disable=too-many-instance-attributes
    def __init__(self, node):
        # pylint: disable=too-many-branches, too-many-statements
        super().__init__(node)

        # Create a union of the reference-element properties required by all
        # kernels in this invoke. Use a list to preserve the order in the
        # kernel metadata (in the case of a kernel stub) and remove duplicate
        # entries by using OrderedDict.
        self._properties = []
        self._nfaces_h_required = False

        for call in self._calls:
            if call.reference_element:
                self._properties.extend(call.reference_element.properties)
            if call.mesh and call.mesh.properties:
                # If a kernel requires a property of the mesh then it will
                # also require the number of horizontal faces of the
                # reference element.
                self._nfaces_h_required = True

        if not (self._properties or self._nfaces_h_required):
            return

        if self._properties:
            self._properties = list(OrderedDict.fromkeys(self._properties))

        symtab = self._symbol_table

        # Create and store a name for the reference element object
        self._ref_elem_name = \
            symtab.find_or_create_tag("reference_element").name

        # Initialise names for the properties of the reference element object:
        # Number of horizontal/vertical/all faces,
        self._nfaces_h_symbol = None
        self._nfaces_v_symbol = None
        self._nfaces_symbol = None
        # Horizontal normals to faces,
        self._horiz_face_normals_symbol = None
        self._horiz_face_out_normals_symbol = None
        # Vertical normals to faces,
        self._vert_face_normals_symbol = None
        self._vert_face_out_normals_symbol = None
        # All normals to faces.
        self._face_normals_symbol = None
        self._face_out_normals_symbol = None

        # Store argument properties for kernel calls and stub declarations
        # and argument list
        self._arg_properties = OrderedDict()

        # Populate and check reference element properties
        # Provide no. of horizontal faces if required
        if (RefElementMetaData.Property.NORMALS_TO_HORIZONTAL_FACES
                in self._properties or
                RefElementMetaData.Property.OUTWARD_NORMALS_TO_HORIZONTAL_FACES
                in self._properties or
                self._nfaces_h_required):
            self._nfaces_h_symbol = symtab.find_or_create_integer_symbol(
                "nfaces_re_h", tag="nfaces_re_h")
        # Provide no. of vertical faces if required
        if (RefElementMetaData.Property.NORMALS_TO_VERTICAL_FACES
                in self._properties or
                RefElementMetaData.Property.OUTWARD_NORMALS_TO_VERTICAL_FACES
                in self._properties):
            self._nfaces_v_symbol = symtab.find_or_create_integer_symbol(
                "nfaces_re_v", tag="nfaces_re_v")
        # Provide no. of all faces if required
        if (RefElementMetaData.Property.NORMALS_TO_FACES
                in self._properties or
                RefElementMetaData.Property.OUTWARD_NORMALS_TO_FACES
                in self._properties):
            self._nfaces_symbol = symtab.find_or_create_integer_symbol(
                "nfaces_re", tag="nfaces_re")

        # Now the arrays themselves, in the order specified in the
        # kernel metadata (in the case of a kernel stub)
        for prop in self._properties:
            # Provide horizontal normals to faces
            if prop == RefElementMetaData.Property.NORMALS_TO_HORIZONTAL_FACES:
                name = "normals_to_horiz_faces"
                self._horiz_face_normals_symbol = \
                    symtab.find_or_create_array(name, 2,
                                                ScalarType.Intrinsic.REAL,
                                                tag=name)
                if self._horiz_face_normals_symbol not in self._arg_properties:
                    self._arg_properties[self._horiz_face_normals_symbol] = \
                         self._nfaces_h_symbol
            # Provide horizontal normals to "outward" faces
            elif prop == (RefElementMetaData.Property.
                          OUTWARD_NORMALS_TO_HORIZONTAL_FACES):
                name = "out_normals_to_horiz_faces"
                self._horiz_face_out_normals_symbol = \
                    symtab.find_or_create_array(name, 2,
                                                ScalarType.Intrinsic.REAL,
                                                tag=name)
                if self._horiz_face_out_normals_symbol not in \
                        self._arg_properties:
                    self._arg_properties[self._horiz_face_out_normals_symbol] \
                        = self._nfaces_h_symbol
            elif prop == (RefElementMetaData.Property.
                          NORMALS_TO_VERTICAL_FACES):
                name = "normals_to_vert_faces"
                self._vert_face_normals_symbol = \
                    symtab.find_or_create_array(name, 2,
                                                ScalarType.Intrinsic.REAL,
                                                tag=name)
                if self._vert_face_normals_symbol not in self._arg_properties:
                    self._arg_properties[self._vert_face_normals_symbol] = \
                         self._nfaces_v_symbol
            # Provide vertical normals to "outward" faces
            elif prop == (RefElementMetaData.Property.
                          OUTWARD_NORMALS_TO_VERTICAL_FACES):
                name = "out_normals_to_vert_faces"
                self._vert_face_out_normals_symbol = \
                    symtab.find_or_create_array(name, 2,
                                                ScalarType.Intrinsic.REAL,
                                                tag=name)
                if self._vert_face_out_normals_symbol not in \
                        self._arg_properties:
                    self._arg_properties[self._vert_face_out_normals_symbol] \
                        = self._nfaces_v_symbol
            # Provide normals to all faces
            elif prop == RefElementMetaData.Property.NORMALS_TO_FACES:
                name = "normals_to_faces"
                self._face_normals_symbol = \
                    symtab.find_or_create_array(name, 2,
                                                ScalarType.Intrinsic.REAL,
                                                tag=name)
                if self._face_normals_symbol not in self._arg_properties:
                    self._arg_properties[self._face_normals_symbol] = \
                        self._nfaces_symbol
            # Provide vertical normals to all "outward" faces
            elif prop == RefElementMetaData.Property.OUTWARD_NORMALS_TO_FACES:
                name = "out_normals_to_faces"
                self._face_out_normals_symbol = \
                    symtab.find_or_create_array(name, 2,
                                                ScalarType.Intrinsic.REAL,
                                                tag=name)
                if self._face_out_normals_symbol not in \
                   self._arg_properties:
                    self._arg_properties[self._face_out_normals_symbol] = \
                        self._nfaces_symbol
            else:
                all_props = [str(sprop)
                             for sprop in RefElementMetaData.Property]
                raise InternalError(
                    f"Unsupported reference-element property ('{prop}') "
                    f"found when generating arguments for kernel "
                    f"'{self._kernel.name}'. Supported properties are: "
                    f"{all_props}")

    def kern_args(self):
        '''
        :returns: the argument list for kernel call/stub arguments.
        :rtype: List[str]

        '''
        argdict = self._arg_properties
        # Remove duplicate "nfaces" by using OrderedDict
        nfaces = list(OrderedDict.fromkeys(argdict.values()))
        kern_args = nfaces + list(argdict.keys())
        return [sym.name for sym in kern_args]

    def kern_args_symbols(self):
        '''
        :returns: the argument symbol list for kernel call/stub arguments.
        :rtype: List[:py:class:`psyclone.psyir.symbols.Symbol`]

        '''
        argdict = self._arg_properties
        # Remove duplicate "nfaces" by using OrderedDict
        nfaces = list(OrderedDict.fromkeys(argdict.values()))
        return nfaces + list(argdict.keys())

    def _invoke_declarations(self, parent):
        '''
        Create the necessary declarations for the variables needed in order
        to provide properties of the reference element in a Kernel call.

        :param parent: node in the f2pygen AST to which to add declarations.
        :type parent: :py:class:`psyclone.f2pygen.SubroutineGen`

        '''
        # Get the list of the required scalars
        if self._properties:
            # remove duplicates with an OrderedDict
            nface_vars = list(OrderedDict.fromkeys(
                self._arg_properties.values()))
        elif self._nfaces_h_required:
            # We only need the number of 'horizontal' faces
            nface_vars = [self._nfaces_h_symbol]
        else:
            # No reference-element properties required
            return

        api_config = Config.get().api_conf("lfric")
        const = LFRicConstants()

        refelem_type = const.REFELEMENT_TYPE_MAP["refelement"]["type"]
        refelem_mod = const.REFELEMENT_TYPE_MAP["refelement"]["module"]
        parent.add(UseGen(parent, name=refelem_mod, only=True,
                          funcnames=[refelem_type]))
        parent.add(
            TypeDeclGen(parent, pointer=True, is_class=True,
                        datatype=refelem_type,
                        entity_decls=[self._ref_elem_name + " => null()"]))

        parent.add(DeclGen(parent, datatype="integer",
                           kind=api_config.default_kind["integer"],
                           entity_decls=[var.name for var in nface_vars]))

        if not self._properties:
            # We only need the number of horizontal faces so we're done
            return

        # Declare the necessary arrays
        array_decls = [f"{sym.name}(:,:)"
                       for sym in self._arg_properties.keys()]
        my_kind = api_config.default_kind["real"]
        parent.add(DeclGen(parent, datatype="real", kind=my_kind,
                           allocatable=True, entity_decls=array_decls))
        # Ensure the necessary kind parameter is imported.
        const_mod = const.UTILITIES_MOD_MAP["constants"]["module"]
        const_mod_uses = self._invoke.invokes.psy.infrastructure_modules[
            const_mod]
        const_mod_uses.add(my_kind)

    def _stub_declarations(self, parent):
        '''
        Create the necessary declarations for the variables needed in order
        to provide properties of the reference element in a Kernel stub.

        :param parent: node in the f2pygen AST to which to add declarations.
        :type parent: :py:class:`psyclone.f2pygen.SubroutineGen`

        '''
        api_config = Config.get().api_conf("lfric")

        if not (self._properties or self._nfaces_h_required):
            return

        # Declare the necessary scalars (duplicates are ignored by parent.add)
        scalars = list(self._arg_properties.values())
        nfaces_h = self._symbol_table.find_or_create_integer_symbol(
            "nfaces_re_h", tag="nfaces_re_h")
        if self._nfaces_h_required and nfaces_h not in scalars:
            scalars.append(nfaces_h)

        for nface in scalars:
            parent.add(DeclGen(parent, datatype="integer",
                               kind=api_config.default_kind["integer"],
                               intent="in", entity_decls=[nface.name]))

        # Declare the necessary arrays
        for arr, sym in self._arg_properties.items():
            dimension = f"3,{sym.name}"
            parent.add(DeclGen(parent, datatype="real",
                               kind=api_config.default_kind["real"],
                               intent="in", dimension=dimension,
                               entity_decls=[arr.name]))

    def initialise(self, parent):
        '''
        Creates the f2pygen nodes representing the necessary initialisation
        code for properties of the reference element.

        :param parent: node in the f2pygen tree to which to add statements.
        :type parent: :py:class:`psyclone.f2pygen.SubroutineGen`

        '''
        if not (self._properties or self._nfaces_h_required):
            return

        parent.add(CommentGen(parent, ""))
        parent.add(
            CommentGen(parent,
                       " Get the reference element and query its properties"))
        parent.add(CommentGen(parent, ""))

        mesh_obj_name = self._symbol_table.find_or_create_tag("mesh").name
        parent.add(AssignGen(parent, pointer=True, lhs=self._ref_elem_name,
                             rhs=mesh_obj_name+"%get_reference_element()"))

        if self._nfaces_h_symbol:
            parent.add(
                AssignGen(parent, lhs=self._nfaces_h_symbol.name,
                          rhs=self._ref_elem_name +
                          "%get_number_horizontal_faces()"))
        if self._nfaces_v_symbol:
            parent.add(
                AssignGen(
                    parent, lhs=self._nfaces_v_symbol.name,
                    rhs=self._ref_elem_name + "%get_number_vertical_faces()"))

        if self._nfaces_symbol:
            parent.add(
                AssignGen(
                    parent, lhs=self._nfaces_symbol.name,
                    rhs=self._ref_elem_name + "%get_number_faces()"))

        if self._horiz_face_normals_symbol:
            parent.add(
                CallGen(parent,
                        name=f"{self._ref_elem_name}%get_normals_to_"
                             f"horizontal_faces("
                             f"{self._horiz_face_normals_symbol.name})"))

        if self._horiz_face_out_normals_symbol:
            parent.add(
                CallGen(
                    parent,
                    name=f"{self._ref_elem_name}%get_outward_normals_to_"
                         f"horizontal_faces("
                         f"{self._horiz_face_out_normals_symbol.name})"))

        if self._vert_face_normals_symbol:
            parent.add(
                CallGen(parent,
                        name=f"{self._ref_elem_name}%get_normals_to_vertical_"
                             f"faces({self._vert_face_normals_symbol.name})"))

        if self._vert_face_out_normals_symbol:
            parent.add(
                CallGen(
                    parent,
                    name=f"{self._ref_elem_name}%get_outward_normals_to_"
                         f"vertical_faces"
                         f"({self._vert_face_out_normals_symbol.name})"))

        if self._face_normals_symbol:
            parent.add(
                CallGen(parent,
                        name=f"{self._ref_elem_name}%get_normals_to_faces"
                             f"({self._face_normals_symbol.name})"))

        if self._face_out_normals_symbol:
            parent.add(
                CallGen(
                    parent,
                    name=f"{self._ref_elem_name}%get_outward_normals_to_"
                    f"faces({self._face_out_normals_symbol.name})"))


class DynFunctionSpaces(LFRicCollection):
    '''
    Handles the declaration and initialisation of all function-space-related
    quantities required by an Invoke.

    :param invoke: the Invoke or Kernel object.
    '''
    def __init__(self, kern_or_invoke):
        super().__init__(kern_or_invoke)

        if self._invoke:
            self._function_spaces = self._invoke.unique_fss()[:]
        else:
            self._function_spaces = self._calls[0].arguments.unique_fss

        self._var_list = []

        # Loop over all unique function spaces used by our kernel(s)
        for function_space in self._function_spaces:

            # We need ndf for a space if a kernel operates on cell-columns,
            # has a field or operator on that space and is not a
            # CMA kernel performing a matrix-matrix operation.
            if self._invoke and not self._dofs_only or \
               self._kernel and self._kernel.cma_operation != "matrix-matrix":
                self._var_list.append(function_space.ndf_name)

            # If there is a field on this space then add undf to list
            # to declare later. However, if the invoke contains only
            # kernels that operate on dofs and distributed memory is
            # enabled then the number of dofs is obtained from the
            # field proxy and undf is not required.
            if self._invoke and self._invoke.field_on_space(function_space):
                if not (self._dofs_only and Config.get().distributed_memory):
                    self._var_list.append(function_space.undf_name)
            elif self._kernel and \
                    function_space.field_on_space(self._kernel.arguments):
                self._var_list.append(function_space.undf_name)

    def _stub_declarations(self, parent):
        '''
        Add function-space-related declarations to a Kernel stub.

        :param parent: the node in the f2pygen AST representing the kernel \
                       stub to which to add declarations.
        :type parent: :py:class:`psyclone.f2pygen.SubroutineGen`

        '''
        api_config = Config.get().api_conf("lfric")

        if self._var_list:
            # Declare ndf and undf for all function spaces
            parent.add(DeclGen(parent, datatype="integer",
                               kind=api_config.default_kind["integer"],
                               intent="in", entity_decls=self._var_list))

    def _invoke_declarations(self, parent):
        '''
        Add function-space-related declarations to a PSy-layer routine.

        :param parent: the node in the f2pygen AST to which to add \
                       declarations.
        :type parent: :py:class:`psyclone.f2pygen.SubroutineGen`

        '''
        api_config = Config.get().api_conf("lfric")

        if self._var_list:
            # Declare ndf and undf for all function spaces
            parent.add(DeclGen(parent, datatype="integer",
                               kind=api_config.default_kind["integer"],
                               entity_decls=self._var_list))

    def initialise(self, parent):
        '''
        Create the code that initialises function-space quantities.

        :param parent: the node in the f2pygen AST representing the PSy-layer \
                       routine.
        :type parent: :py:class:`psyclone.f2pygen.SubroutineGen`

        '''
        # Loop over all unique function spaces used by the kernels in
        # the invoke
        for function_space in self._function_spaces:
            # Initialise information associated with this function space.
            # If we have 1+ kernels that operate on cell-columns then we
            # will need ndf and undf. If we don't then we only need undf
            # (for the upper bound of the loop over dofs) if we're not
            # doing DM.
            if not (self._dofs_only and Config.get().distributed_memory):
                parent.add(CommentGen(parent, ""))
                parent.add(CommentGen(parent,
                                      " Initialise number of DoFs for " +
                                      function_space.mangled_name))
                parent.add(CommentGen(parent, ""))

            # Find argument proxy name used to dereference the argument
            arg = self._invoke.arg_for_funcspace(function_space)
            name = arg.proxy_name_indexed
            # Initialise ndf for this function space.
            if not self._dofs_only:
                ndf_name = function_space.ndf_name
                parent.add(AssignGen(parent, lhs=ndf_name,
                                     rhs=name +
                                     "%" + arg.ref_name(function_space) +
                                     "%get_ndf()"))
            # If there is a field on this space then initialise undf
            # for this function space. However, if the invoke contains
            # only kernels that operate on dofs and distributed
            # memory is enabled then the number of dofs is obtained
            # from the field proxy and undf is not required.
            if not (self._dofs_only and Config.get().distributed_memory):
                if self._invoke.field_on_space(function_space):
                    undf_name = function_space.undf_name
                    parent.add(AssignGen(parent, lhs=undf_name,
                                         rhs=name + "%" +
                                         arg.ref_name(function_space) +
                                         "%get_undf()"))


class DynProxies(LFRicCollection):
    '''
    Handles all proxy-related declarations and initialisation. Unlike other
    sub-classes of LFRicCollection, we do not have to handle Kernel-stub
    generation since Kernels know nothing about proxies.

    An instance of this class is instantiated for each Invoke before the
    PSy Layer is constructed. For each unique field or operator argument to
    a kernel in the Invoke it:

      * Creates a DataSymbol for the corresponding proxy;
      * Creates a DataSymbol for the pointer to the data array accessed via
        the proxy. If the argument is a field vector then a DataSymbol is
        created for each component of the vector;
      * Tags that DataSymbol so that the correct symbol can always be looked
        up, irrespective of any name clashes;

    Note that since the Fortran standard forbids (Note 12.34 in the
    Fortran2008 standard) aliasing of effective arguments that are written to,
    the set of unique kernel arguments must refer to unique memory locations
    or to those that are read only.

    '''
    def __init__(self, node):
        super().__init__(node)
        const = LFRicConstants()
        real_field_args = self._invoke.unique_declarations(
            argument_types=const.VALID_FIELD_NAMES,
            intrinsic_type=const.MAPPING_DATA_TYPES["gh_real"])
        int_field_args = self._invoke.unique_declarations(
            argument_types=const.VALID_FIELD_NAMES,
            intrinsic_type=const.MAPPING_DATA_TYPES["gh_integer"])
        op_args = self._invoke.unique_declarations(
            argument_types=const.VALID_OPERATOR_NAMES)

        # We put precision Symbols in the Container symbol table.
        ctable = self._invoke.schedule.parent.symbol_table

        for arg in real_field_args + int_field_args + op_args:
            # Create symbols that we will associate with the internal
            # data arrays of fields, field vectors and LMA operators.
            if arg.argument_type == "gh_columnwise_operator":
                # CMA operators are handled by the DynCMAOperators class.
                continue
            ctable.add_lfric_precision_symbol(arg.precision)
            intrinsic_type = "integer" if arg in int_field_args else "real"
            suffix = const.ARG_TYPE_SUFFIX_MAPPING[arg.argument_type]
            if arg.vector_size > 1:
                for idx in range(1, arg.vector_size+1):
                    # Make sure we're going to create a Symbol with a unique
                    # name.
                    new_name = self._symbol_table.next_available_name(
                        f"{arg.name}_{idx}_{suffix}")
                    tag = f"{arg.name}_{idx}:{suffix}"
                    # The data for a field lives in a rank-1 array.
                    self._add_symbol(new_name, tag, intrinsic_type, arg, 1)
            else:
                # Make sure we're going to create a Symbol with a unique
                # name (since this is hardwired into the
                # UnsupportedFortranType).
                new_name = self._symbol_table.next_available_name(
                    f"{arg.name}_{suffix}")
                tag = f"{arg.name}:{suffix}"
                # The data for an operator lives in a rank-3 array.
                rank = 1 if arg not in op_args else 3
                self._add_symbol(new_name, tag, intrinsic_type, arg, rank)

    def _add_symbol(self, name, tag, intrinsic_type, arg, rank):
        '''
        Creates a new DataSymbol representing either an LFRic field or
        operator and adds it to the SymbolTable associated with this class.
        The Symbol is of UnsupportedFortranType because it is a pointer
        to the internal data array and the PSyIR does not support pointers. The
        remainder of the type information is fully supplied in the
        `partial_datatype` property of the UnsupportedFortranType.
        The supplied Symbol name is assumed not to already exist in the
        SymbolTable (e.g. it is obtained with the `next_available_name` method
        of SymbolTable) because it is used in constructing the
        UnsupportedFortranType which must be done before the Symbol is created.

        :param str name: the name of the new Symbol.
        :param str tag: the tag to associate with the new Symbol.
        :param str intrinsic_type: whether the Symbol represents "real" or
                                   "integer" data.
        :param arg: the metadata description of the associated kernel argument.
        :type arg: :py:class:`psyclone.dynamo0p3.DynKernelArgument`
        :param int rank: the rank of the array represented by the Symbol.

        '''
        if intrinsic_type == "real":
            lfric_type = "LFRicRealScalarDataType"
        else:
            lfric_type = "LFRicIntegerScalarDataType"
        precision = LFRicConstants().precision_for_type(arg.data_type)
        array_type = ArrayType(
                LFRicTypes(lfric_type)(precision),
                [ArrayType.Extent.DEFERRED]*rank)

        # Since the PSyIR doesn't have the pointer concept, we have
        # to have an UnsupportedFortranType.
        index_str = ",".join(rank*[":"])
        dtype = UnsupportedFortranType(
            f"{intrinsic_type}(kind={arg.precision}), pointer, "
            f"dimension({index_str}) :: {name} => null()",
            partial_datatype=array_type)
        try:
            self._symbol_table.new_symbol(name,
                                          symbol_type=DataSymbol,
                                          datatype=dtype,
                                          tag=tag)
        except KeyError:
            # The tag already exists and therefore we don't need to do
            # anything. This can happen if the Symbol Table has already
            # been populated by a previous call to this constructor. Even if
            # this is not the case, within a single Invoke we can have user-
            # supplied kernels that accept a full field-vector as argument
            # but also individual components of that vector might
            # be passed to Builtins. Therefore a clash with an
            # existing tag may occur which we can safely ignore.
            pass

    def _invoke_declarations(self, parent):
        '''
        Insert declarations of all proxy-related quantities into the PSy layer.

        :param parent: the node in the f2pygen AST representing the PSy- \
                       layer routine.
        :type parent: :py:class:`psyclone.f2pygen.SubroutineGen`

        '''
        const = LFRicConstants()
        const_mod = const.UTILITIES_MOD_MAP["constants"]["module"]
        table = self._symbol_table

        # Declarations of real and integer field proxies

        # Filter field arguments by intrinsic type
        real_field_args = self._invoke.unique_declarations(
            argument_types=const.VALID_FIELD_NAMES,
            intrinsic_type=const.MAPPING_DATA_TYPES["gh_real"])
        int_field_args = self._invoke.unique_declarations(
            argument_types=const.VALID_FIELD_NAMES,
            intrinsic_type=const.MAPPING_DATA_TYPES["gh_integer"])

        # Create a field argument map that splits the (real and
        # integer) fields into their different datatypes for their
        # proxy's
        field_datatype_map = OrderedDict()
        for arg in real_field_args + int_field_args:
            try:
                field_datatype_map[
                    (arg.proxy_data_type, arg.module_name)].append(arg)
            except KeyError:
                # This datatype has not been seen before so create a
                # new entry
                field_datatype_map[
                    (arg.proxy_data_type, arg.module_name)] = [arg]

        # Add the Invoke subroutine declarations for the different
        # field-type proxies
        for (fld_type, fld_mod), args in field_datatype_map.items():
            arg_list = [arg.proxy_declaration_name for arg in args]
            parent.add(TypeDeclGen(parent, datatype=fld_type,
                                   entity_decls=arg_list))
            (self._invoke.invokes.psy.
             infrastructure_modules[fld_mod].add(fld_type))

            # Create declarations for the pointers to the internal
            # data arrays.
            for arg in args:
                (self._invoke.invokes.psy.infrastructure_modules[const_mod].
                 add(arg.precision))
                suffix = const.ARG_TYPE_SUFFIX_MAPPING[arg.argument_type]
                if arg.vector_size > 1:
                    entity_names = []
                    for idx in range(1, arg.vector_size+1):
                        ttext = f"{arg.name}_{idx}:{suffix}"
                        vsym = table.lookup_with_tag(ttext)
                        entity_names.append(vsym.name)
                else:
                    ttext = f"{arg.name}:{suffix}"
                    sym = table.lookup_with_tag(ttext)
                    entity_names = [sym.name]
                if entity_names:
                    parent.add(
                        DeclGen(
                            parent, datatype=arg.intrinsic_type,
                            kind=arg.precision, dimension=":",
                            entity_decls=[f"{name} => null()" for
                                          name in entity_names],
                            pointer=True))

        # Declarations of LMA operator proxies
        op_args = self._invoke.unique_declarations(
            argument_types=["gh_operator"])
        # Filter operators by their proxy datatype
        operators_datatype_map = OrderedDict()
        for op_arg in op_args:
            try:
                operators_datatype_map[op_arg.proxy_data_type].append(op_arg)
            except KeyError:
                # This proxy datatype has not been seen before so
                # create new entry
                operators_datatype_map[op_arg.proxy_data_type] = [op_arg]
        # Declare the operator proxies
        for operator_datatype, operators_list in \
                operators_datatype_map.items():
            operators_names = [arg.proxy_declaration_name for
                               arg in operators_list]
            parent.add(TypeDeclGen(parent, datatype=operator_datatype,
                                   entity_decls=operators_names))
            for arg in operators_list:
                name = arg.name
                suffix = const.ARG_TYPE_SUFFIX_MAPPING[arg.argument_type]
                ttext = f"{name}:{suffix}"
                sym = table.lookup_with_tag(ttext)
                # Declare the pointer to the stencil array.
                parent.add(DeclGen(parent, datatype="real",
                                   kind=arg.precision,
                                   dimension=":,:,:",
                                   entity_decls=[f"{sym.name} => null()"],
                                   pointer=True))
            op_mod = operators_list[0].module_name
            # Ensure the appropriate derived datatype will be imported.
            (self._invoke.invokes.psy.infrastructure_modules[op_mod].
             add(operator_datatype))
            # Ensure the appropriate kind parameter will be imported.
            (self._invoke.invokes.psy.infrastructure_modules[const_mod].
             add(arg.precision))

        # Declarations of CMA operator proxies
        cma_op_args = self._invoke.unique_declarations(
            argument_types=["gh_columnwise_operator"])
        cma_op_proxy_decs = [arg.proxy_declaration_name for
                             arg in cma_op_args]
        if cma_op_proxy_decs:
            op_type = cma_op_args[0].proxy_data_type
            op_mod = cma_op_args[0].module_name
            parent.add(TypeDeclGen(parent,
                                   datatype=op_type,
                                   entity_decls=cma_op_proxy_decs))
            (self._invoke.invokes.psy.infrastructure_modules[op_mod].
             add(op_type))

    def initialise(self, parent):
        '''
        Insert code into the PSy layer to initialise all necessary proxies.

        :param parent: node in the f2pygen AST representing the PSy-layer
                       routine.
        :type parent: :py:class:`psyclone.f2pygen.SubroutineGen`

        :raises InternalError: if a kernel argument of an unrecognised type
            is encountered.

        '''
        parent.add(CommentGen(parent, ""))
        parent.add(CommentGen(parent,
                              " Initialise field and/or operator proxies"))
        parent.add(CommentGen(parent, ""))
        for arg in self._invoke.psy_unique_vars:
            # We don't have proxies for scalars
            if arg.is_scalar:
                continue

            const = LFRicConstants()
            suffix = const.ARG_TYPE_SUFFIX_MAPPING[arg.argument_type]

            if arg.vector_size > 1:
                # the range function below returns values from
                # 1 to the vector size which is what we
                # require in our Fortran code
                for idx in range(1, arg.vector_size+1):
                    parent.add(
                        AssignGen(parent,
                                  lhs=arg.proxy_name+"("+str(idx)+")",
                                  rhs=arg.name+"("+str(idx)+")%get_proxy()"))
                    name = self._symbol_table.lookup_with_tag(
                        f"{arg.name}_{idx}:{suffix}").name
                    parent.add(
                        AssignGen(parent,
                                  lhs=name,
                                  rhs=f"{arg.proxy_name}({idx})%data",
                                  pointer=True))
            else:
                parent.add(AssignGen(parent, lhs=arg.proxy_name,
                                     rhs=arg.name+"%get_proxy()"))
                if arg.is_field:
                    name = self._symbol_table.lookup_with_tag(
                        f"{arg.name}:{suffix}").name
                    parent.add(
                        AssignGen(parent,
                                  lhs=name,
                                  rhs=f"{arg.proxy_name}%data",
                                  pointer=True))
                elif arg.is_operator:
                    if arg.argument_type == "gh_columnwise_operator":
                        # CMA operator arguments are handled in DynCMAOperators
                        pass
                    elif arg.argument_type == "gh_operator":
                        name = self._symbol_table.lookup_with_tag(
                            f"{arg.name}:{suffix}").name
                        parent.add(
                            AssignGen(parent,
                                      lhs=name,
                                      rhs=f"{arg.proxy_name}%local_stencil",
                                      pointer=True))
                    else:
                        raise InternalError(
                            f"Kernel argument '{arg.name}' is a recognised "
                            f"operator but its type ('{arg.argument_type}') is"
                            f" not supported by DynProxies.initialise()")
                else:
                    raise InternalError(
                        f"Kernel argument '{arg.name}' of type "
                        f"'{arg.argument_type}' not "
                        f"handled in DynProxies.initialise()")


class DynLMAOperators(LFRicCollection):
    '''
    Handles all entities associated with Local-Matrix-Assembly Operators.
    '''
    def _stub_declarations(self, parent):
        '''
        Declare all LMA-related quantities in a Kernel stub.

        :param parent: the f2pygen node representing the Kernel stub.
        :type parent: :py:class:`psyclone.f2pygen.SubroutineGen`

        '''
        api_config = Config.get().api_conf("lfric")

        lma_args = psyGen.args_filter(
            self._kernel.arguments.args, arg_types=["gh_operator"])
        if lma_args:
            parent.add(DeclGen(parent, datatype="integer",
                               kind=api_config.default_kind["integer"],
                               intent="in", entity_decls=["cell"]))
        for arg in lma_args:
            size = arg.name+"_ncell_3d"
            op_dtype = arg.intrinsic_type
            op_kind = arg.precision
            parent.add(DeclGen(parent, datatype="integer",
                               kind=api_config.default_kind["integer"],
                               intent="in", entity_decls=[size]))
            ndf_name_to = arg.function_space_to.ndf_name
            ndf_name_from = arg.function_space_from.ndf_name
            parent.add(DeclGen(parent, datatype=op_dtype, kind=op_kind,
                               dimension=",".join([ndf_name_to,
                                                   ndf_name_from, size]),
                               intent=arg.intent,
                               entity_decls=[arg.name]))

    def _invoke_declarations(self, parent):
        '''
        Declare all LMA-related quantities in a PSy-layer routine.
        Note: PSy layer in LFRic does not modify the LMA operator objects.
        Hence, their Fortran intents are always "in" (the data updated in the
        kernels is only pointed to from the LMA operator object and is thus
        not a part of the object).

        :param parent: the f2pygen node representing the PSy-layer routine.
        :type parent: :py:class:`psyclone.f2pygen.SubroutineGen`

        '''
        # Add the Invoke subroutine argument declarations for operators
        op_args = self._invoke.unique_declarations(
            argument_types=["gh_operator"])
        # Filter operators by their datatype
        operators_datatype_map = OrderedDict()
        for op_arg in op_args:
            try:
                operators_datatype_map[op_arg.data_type].append(op_arg)
            except KeyError:
                # This datatype has not been seen before so create new entry
                operators_datatype_map[op_arg.data_type] = [op_arg]
        # Declare the operators
        for op_datatype, op_list in operators_datatype_map.items():
            operators_names = [arg.declaration_name for arg in op_list]
            parent.add(TypeDeclGen(
                parent, datatype=op_datatype,
                entity_decls=operators_names, intent="in"))
            op_mod = op_list[0].module_name
            # Record that we will need to import this operator
            # datatype from the appropriate infrastructure module
            (self._invoke.invokes.psy.infrastructure_modules[op_mod].
             add(op_datatype))


class DynCMAOperators(LFRicCollection):
    '''
    Holds all information on the Column-Matrix-Assembly operators
    required by an Invoke or Kernel stub.

    :param node: either an Invoke schedule or a single Kernel object.
    :type node: :py:class:`psyclone.dynamo0p3.DynSchedule` or \
                :py:class:`psyclone.domain.lfric.LFRicKern`

    '''
    # The scalar parameters that must be passed along with a CMA operator
    # if its 'to' and 'from' spaces are the same
    cma_same_fs_params = ["nrow", "bandwidth", "alpha",
                          "beta", "gamma_m", "gamma_p"]
    # The scalar parameters that must be passed along with a CMA operator
    # if its 'to' and 'from' spaces are different
    cma_diff_fs_params = ["nrow", "ncol", "bandwidth", "alpha",
                          "beta", "gamma_m", "gamma_p"]

    def __init__(self, node):
        super().__init__(node)

        # Look at every kernel call and generate a set of
        # the unique CMA operators involved. For each one we create a
        # dictionary entry. The key is the name of the CMA argument in the
        # PSy layer and the entry is itself another dictionary containing
        # two entries: the first 'arg' is the CMA argument object and the
        # second 'params' is the list of integer variables associated with
        # that CMA operator. The contents of this list depend on whether
        # or not the to/from function spaces of the CMA operator are the
        # same.
        self._cma_ops = OrderedDict()
        # You can't index into an OrderedDict so we keep a separate ref
        # to the first CMA argument we find.
        self._first_cma_arg = None
        for call in self._calls:
            if call.cma_operation:
                # Get a list of all of the CMA arguments to this call
                cma_args = psyGen.args_filter(
                    call.arguments.args,
                    arg_types=["gh_columnwise_operator"])
                # Create a dictionary entry for each argument that we
                # have not already seen
                for arg in cma_args:
                    if arg.name not in self._cma_ops:
                        if arg.function_space_to.orig_name != \
                           arg.function_space_from.orig_name:
                            self._cma_ops[arg.name] = {
                                "arg": arg,
                                "params": self.cma_diff_fs_params}
                        else:
                            self._cma_ops[arg.name] = {
                                "arg": arg,
                                "params": self.cma_same_fs_params}
                        self._cma_ops[arg.name]["intent"] = arg.intent
                        self._cma_ops[arg.name]["datatype"] = \
                            arg.intrinsic_type
                        self._cma_ops[arg.name]["kind"] = arg.precision
                        # Keep a reference to the first CMA argument
                        if not self._first_cma_arg:
                            self._first_cma_arg = arg

        # Create all the necessary Symbols here so that they are available
        # without the need to do a 'gen'.
        symtab = self._symbol_table
        const = LFRicConstants()
        suffix = const.ARG_TYPE_SUFFIX_MAPPING["gh_columnwise_operator"]
        for op_name in self._cma_ops:
            new_name = self._symbol_table.next_available_name(
                f"{op_name}_{suffix}")
            tag = f"{op_name}:{suffix}"
            arg = self._cma_ops[op_name]["arg"]
            precision = LFRicConstants().precision_for_type(arg.data_type)
            array_type = ArrayType(
                LFRicTypes("LFRicRealScalarDataType")(precision),
                [ArrayType.Extent.DEFERRED]*3)
            index_str = ",".join(3*[":"])
            dtype = UnsupportedFortranType(
                f"real(kind={arg.precision}), pointer, "
                f"dimension({index_str}) :: {new_name} => null()",
                partial_datatype=array_type)
            symtab.new_symbol(new_name,
                              symbol_type=DataSymbol,
                              datatype=dtype,
                              tag=tag)
            # Now the various integer parameters of the operator.
            for param in self._cma_ops[op_name]["params"]:
                symtab.find_or_create_integer_symbol(
                    f"{op_name}_{param}", tag=f"{op_name}:{param}:{suffix}")

    def initialise(self, parent):
        '''
        Generates the calls to the LFRic infrastructure that look-up
        the various components of each CMA operator. Adds these as
        children of the supplied parent node.

        :param parent: f2pygen node representing the PSy-layer routine.
        :type parent: :py:class:`psyclone.f2pygen.SubroutineGen`

        '''
        # If we have no CMA operators then we do nothing
        if not self._cma_ops:
            return

        parent.add(CommentGen(parent, ""))
        parent.add(CommentGen(parent,
                              " Look-up information for each CMA operator"))
        parent.add(CommentGen(parent, ""))

        const = LFRicConstants()
        suffix = const.ARG_TYPE_SUFFIX_MAPPING["gh_columnwise_operator"]

        for op_name in self._cma_ops:
            # First, assign a pointer to the array containing the actual
            # matrix.
            cma_name = self._symbol_table.lookup_with_tag(
                f"{op_name}:{suffix}").name
            parent.add(AssignGen(parent, lhs=cma_name, pointer=True,
                                 rhs=self._cma_ops[op_name]["arg"].
                                 proxy_name_indexed+"%columnwise_matrix"))
            # Then make copies of the related integer parameters
            for param in self._cma_ops[op_name]["params"]:
                param_name = self._symbol_table.find_or_create_tag(
                    f"{op_name}:{param}:{suffix}").name
                parent.add(AssignGen(parent, lhs=param_name,
                                     rhs=self._cma_ops[op_name]["arg"].
                                     proxy_name_indexed+"%"+param))

    def _invoke_declarations(self, parent):
        '''
        Generate the necessary PSy-layer declarations for all column-wise
        operators and their associated parameters.
        Note: PSy layer in LFRic does not modify the CMA operator objects.
        Hence, their Fortran intents are always "in" (the data updated in the
        kernels is only pointed to from the column-wise operator object and is
        thus not a part of the object).

        :param parent: the f2pygen node representing the PSy-layer routine.
        :type parent: :py:class:`psyclone.f2pygen.SubroutineGen`

        '''
        api_config = Config.get().api_conf("lfric")

        # If we have no CMA operators then we do nothing
        if not self._cma_ops:
            return

        # Add the Invoke subroutine argument declarations for column-wise
        # operators
        cma_op_args = self._invoke.unique_declarations(
            argument_types=["gh_columnwise_operator"])
        # Create a list of column-wise operator names
        cma_op_arg_list = [arg.declaration_name for arg in cma_op_args]
        if cma_op_arg_list:
            op_type = cma_op_args[0].data_type
            op_mod = cma_op_args[0].module_name
            parent.add(TypeDeclGen(parent,
                                   datatype=op_type,
                                   entity_decls=cma_op_arg_list,
                                   intent="in"))
            (self._invoke.invokes.psy.infrastructure_modules[op_mod].
             add(op_type))

        const = LFRicConstants()
        suffix = const.ARG_TYPE_SUFFIX_MAPPING["gh_columnwise_operator"]
        for op_name in self._cma_ops:
            # Declare the operator matrix itself.
            tag_name = f"{op_name}:{suffix}"
            cma_name = self._symbol_table.lookup_with_tag(tag_name).name
            cma_dtype = self._cma_ops[op_name]["datatype"]
            cma_kind = self._cma_ops[op_name]["kind"]
            parent.add(DeclGen(parent, datatype=cma_dtype,
                               kind=cma_kind, pointer=True,
                               dimension=":,:,:",
                               entity_decls=[f"{cma_name} => null()"]))
            const = LFRicConstants()
            const_mod = const.UTILITIES_MOD_MAP["constants"]["module"]
            const_mod_uses = self._invoke.invokes.psy. \
                infrastructure_modules[const_mod]
            # Record that we will need to import the kind of this
            # cma operator from the appropriate infrastructure
            # module
            const_mod_uses.add(cma_kind)

            # Declare the associated integer parameters
            param_names = []
            for param in self._cma_ops[op_name]["params"]:
                name = f"{op_name}_{param}"
                tag = f"{op_name}:{param}:{suffix}"
                sym = self._symbol_table.find_or_create_integer_symbol(
                    name, tag=tag)
                param_names.append(sym.name)
            parent.add(DeclGen(parent, datatype="integer",
                               kind=api_config.default_kind["integer"],
                               entity_decls=param_names))

    def _stub_declarations(self, parent):
        '''
        Generate all necessary declarations for CMA operators being passed to
        a Kernel stub.

        :param parent: f2pygen node representing the Kernel stub.
        :type parent: :py:class:`psyclone.f2pygen.SubroutineGen`

        '''
        api_config = Config.get().api_conf("lfric")

        # If we have no CMA operators then we do nothing
        if not self._cma_ops:
            return

        symtab = self._symbol_table

        # CMA operators always need the current cell index and the number
        # of columns in the mesh
        parent.add(DeclGen(parent, datatype="integer",
                           kind=api_config.default_kind["integer"],
                           intent="in", entity_decls=["cell", "ncell_2d"]))

        const = LFRicConstants()
        suffix = const.ARG_TYPE_SUFFIX_MAPPING["gh_columnwise_operator"]

        for op_name in self._cma_ops:
            # Declare the associated scalar arguments before the array because
            # some of them are used to dimension the latter (and some compilers
            # get upset if this ordering is not followed)
            _local_args = []
            for param in self._cma_ops[op_name]["params"]:
                param_name = symtab.find_or_create_tag(
                    f"{op_name}:{param}:{suffix}",
                    root_name=f"{op_name}_{param}").name
                _local_args.append(param_name)
            parent.add(DeclGen(parent, datatype="integer",
                               kind=api_config.default_kind["integer"],
                               intent="in", entity_decls=_local_args))
            # Declare the array that holds the CMA operator
            bandwidth = symtab.find_or_create_tag(
                f"{op_name}:bandwidth:{suffix}",
                root_name=f"{op_name}_bandwidth").name
            nrow = symtab.find_or_create_tag(
                f"{op_name}:nrow:{suffix}",
                root_name=f"{op_name}_nrow").name
            intent = self._cma_ops[op_name]["intent"]
            op_dtype = self._cma_ops[op_name]["datatype"]
            op_kind = self._cma_ops[op_name]["kind"]
            parent.add(DeclGen(parent, datatype=op_dtype, kind=op_kind,
                               dimension=",".join([bandwidth,
                                                   nrow, "ncell_2d"]),
                               intent=intent, entity_decls=[op_name]))


class DynMeshes():
    '''
    Holds all mesh-related information (including colour maps if
    required).  If there are no inter-grid kernels then there is only
    one mesh object required (when calling kernels with operates_on==domain,
    colouring, doing distributed memory or querying the reference element).
    However, kernels performing inter-grid operations require multiple mesh
    objects as well as mesh maps and other quantities.

    There are two types of inter-grid operation; the first is "prolongation"
    where a field on a coarse mesh is mapped onto a fine mesh. The second
    is "restriction" where a field on a fine mesh is mapped onto a coarse
    mesh.

    :param invoke: the Invoke for which to extract information on all \
                   required inter-grid operations.
    :type invoke: :py:class:`psyclone.dynamo0p3.LFRicInvoke`
    :param unique_psy_vars: list of arguments to the PSy-layer routine.
    :type unique_psy_vars: list of \
                      :py:class:`psyclone.dynamo0p3.DynKernelArgument` objects.
    '''

    def __init__(self, invoke, unique_psy_vars):
        # List of names of unique mesh variables referenced in the Invoke
        self._mesh_tag_names = []
        # Whether or not the associated Invoke requires colourmap information
        self._needs_colourmap = False
        self._needs_colourmap_halo = False
        # Keep a reference to the InvokeSchedule so we can check for colouring
        # later
        self._schedule = invoke.schedule
        self._symbol_table = self._schedule.symbol_table
        # Set used to generate a list of the unique mesh objects
        _name_set = set()

        # Find the first non-scalar argument to this PSy layer routine. We
        # will use this to look-up the mesh if there are no inter-grid
        # kernels in this invoke.
        self._first_var = None
        for var in unique_psy_vars:
            if not var.is_scalar:
                self._first_var = var
                break

        # Loop over all kernel calls in the schedule. Keep a list of
        # any non-intergrid kernels so that we can generate a verbose error
        # message if necessary.
        non_intergrid_kernels = []
        has_intergrid = False
        for call in self._schedule.coded_kernels():

            if (call.reference_element.properties or call.mesh.properties or
                    call.iterates_over == "domain" or call.cma_operation):
                _name_set.add("mesh")

            if not call.is_intergrid:
                non_intergrid_kernels.append(call)
            else:
                has_intergrid = True
                # Create and store the names of the associated mesh objects
                _name_set.add(f"mesh_{call._intergrid_ref.fine.name}")
                _name_set.add(f"mesh_{call._intergrid_ref.coarse.name}")

        # If we found a mixture of both inter-grid and non-inter-grid kernels
        # then we reject the invoke()
        if non_intergrid_kernels and has_intergrid:
            raise GenerationError(
                f"An invoke containing inter-grid kernels must contain no "
                f"other kernel types but kernels "
                f"'{''', '''.join([c.name for c in non_intergrid_kernels])}' "
                f"in invoke '{invoke.name}' are not inter-grid kernels.")

        # If distributed memory is enabled then we will need at least
        # one mesh object if we have one or more kernels that operate
        # on cell-columns or are doing redundant computation for a
        # kernel that operates on dofs. Since the latter condition
        # comes about through the application of a transformation, we
        # don't yet know whether or not a mesh is required. Therefore,
        # the only solution is to assume that a mesh object is
        # required if distributed memory is enabled. We also require a
        # mesh object if any of the kernels require properties of
        # either the reference element or the mesh. (Colourmaps also
        # require a mesh object but that is handled in colourmap_init().)
        if not _name_set and Config.get().distributed_memory:
            # We didn't already have a requirement for a mesh so add one now.
            _name_set.add("mesh")

        self._add_mesh_symbols(list(_name_set))

    def _add_mesh_symbols(self, mesh_tags):
        '''
        Add DataSymbols for the supplied list of mesh names and store the
        corresponding list of tags.

        A ContainerSymbol is created for the LFRic mesh module and a TypeSymbol
        for the mesh type. If distributed memory is enabled then a DataSymbol
        to hold the maximum halo depth is created for each mesh.

        :param mesh_tags: tag names for every mesh object required.
        :type mesh_tags: list of str

        '''
        if not mesh_tags:
            return

        self._mesh_tag_names = sorted(mesh_tags)

        # Look up the names of the module and type for the mesh object
        # from the LFRic constants class.
        const = LFRicConstants()
        mmod = const.MESH_TYPE_MAP["mesh"]["module"]
        mtype = const.MESH_TYPE_MAP["mesh"]["type"]
        # Create a Container symbol for the module
        csym = self._symbol_table.find_or_create_tag(
            mmod, symbol_type=ContainerSymbol)
        # Create a TypeSymbol for the mesh type
        mtype_sym = self._symbol_table.find_or_create_tag(
            mtype, symbol_type=DataTypeSymbol,
            datatype=UnresolvedType(),
            interface=ImportInterface(csym))

        name_list = []
        for name in mesh_tags:
            name_list.append(self._symbol_table.find_or_create_tag(
                name, symbol_type=DataSymbol, datatype=mtype_sym).name)

        if Config.get().distributed_memory:
            # If distributed memory is enabled then we require a variable
            # holding the maximum halo depth for each mesh.
            for name in mesh_tags:
                var_name = f"max_halo_depth_{name}"
                self._symbol_table.find_or_create_integer_symbol(
                    var_name, tag=var_name)

    def colourmap_init(self):
        '''
        Sets-up information on any required colourmaps. Since colouring is
        applied by Transformations, this method is called as the final step
        of Dynamo0p3ColourTrans.apply().

        '''
        # pylint: disable=too-many-locals
        const = LFRicConstants()
        non_intergrid_kern = None
        sym_tab = self._schedule.symbol_table

        for call in [call for call in self._schedule.coded_kernels() if
                     call.is_coloured()]:
            # Keep a record of whether or not any kernels (loops) in this
            # invoke have been coloured and, if so, whether the associated loop
            # goes into the halo.
            if (call.parent.parent.upper_bound_name in
                    const.HALO_ACCESS_LOOP_BOUNDS):
                self._needs_colourmap_halo = True
            else:
                self._needs_colourmap = True

            if not call.is_intergrid:
                non_intergrid_kern = call
                continue

            # This is an inter-grid kernel so look-up the names of
            # the colourmap variables associated with the coarse
            # mesh (since that determines the iteration space).
            carg_name = call._intergrid_ref.coarse.name
            # Colour map
            base_name = "cmap_" + carg_name
            colour_map = sym_tab.find_or_create_array(
                base_name, 2, ScalarType.Intrinsic.INTEGER,
                tag=base_name)
            # No. of colours
            base_name = "ncolour_" + carg_name
            ncolours = sym_tab.find_or_create_integer_symbol(
                base_name, tag=base_name)
            # Array holding the last cell of a given colour.
            if (Config.get().distributed_memory and
                    not call.all_updates_are_writes):
                # This will require a loop into the halo and so the array is
                # 2D (indexed by colour *and* halo depth).
                base_name = "last_halo_cell_all_colours_" + carg_name
                last_cell = self._schedule.symbol_table.find_or_create_array(
                    base_name, 2, ScalarType.Intrinsic.INTEGER, tag=base_name)
            else:
                # Array holding the last edge cell of a given colour. Just 1D
                # as indexed by colour only.
                base_name = "last_edge_cell_all_colours_" + carg_name
                last_cell = self._schedule.symbol_table.find_or_create_array(
                    base_name, 1, ScalarType.Intrinsic.INTEGER, tag=base_name)
            # Add these symbols into the DynInterGrid entry for this kernel
            call._intergrid_ref.set_colour_info(colour_map, ncolours,
                                                last_cell)

        if non_intergrid_kern and (self._needs_colourmap or
                                   self._needs_colourmap_halo):
            # There aren't any inter-grid kernels but we do need colourmap
            # information and that means we'll need a mesh object
            self._add_mesh_symbols(["mesh"])
            # This creates the colourmap information for this invoke if we
            # don't already have one.
            colour_map = non_intergrid_kern.colourmap
            # No. of colours
            ncolours = sym_tab.find_or_create_integer_symbol(
                "ncolour", tag="ncolour").name
            if self._needs_colourmap_halo:
                sym_tab.find_or_create_array(
                    "last_halo_cell_all_colours", 2,
                    ScalarType.Intrinsic.INTEGER,
                    tag="last_halo_cell_all_colours")
            if self._needs_colourmap:
                sym_tab.find_or_create_array(
                    "last_edge_cell_all_colours", 1,
                    ScalarType.Intrinsic.INTEGER,
                    tag="last_edge_cell_all_colours")

    def declarations(self, parent):
        '''
        Declare variables specific to mesh objects.

        :param parent: the parent node to which to add the declarations
        :type parent: :py:class:`psyclone.f2pygen.BaseGen`

        '''
        # pylint: disable=too-many-locals, too-many-statements
        api_config = Config.get().api_conf("lfric")
        const = LFRicConstants()

        # We'll need various typedefs from the mesh module
        mtype = const.MESH_TYPE_MAP["mesh"]["type"]
        mmod = const.MESH_TYPE_MAP["mesh"]["module"]
        mmap_type = const.MESH_TYPE_MAP["mesh_map"]["type"]
        mmap_mod = const.MESH_TYPE_MAP["mesh_map"]["module"]
        if self._mesh_tag_names:
            name = self._symbol_table.lookup_with_tag(mtype).name
            parent.add(UseGen(parent, name=mmod, only=True,
                              funcnames=[name]))
        if self.intergrid_kernels:
            parent.add(UseGen(parent, name=mmap_mod, only=True,
                              funcnames=[mmap_type]))
        # Declare the mesh object(s) and associated halo depths
        for tag_name in self._mesh_tag_names:
            name = self._symbol_table.lookup_with_tag(tag_name).name
            parent.add(TypeDeclGen(parent, pointer=True, datatype=mtype,
                                   entity_decls=[name + " => null()"]))
            # For each mesh we also need the maximum halo depth.
            if Config.get().distributed_memory:
                name = self._symbol_table.lookup_with_tag(
                    f"max_halo_depth_{tag_name}").name
                parent.add(DeclGen(parent, datatype="integer",
                                   kind=api_config.default_kind["integer"],
                                   entity_decls=[name]))

        # Declare the inter-mesh map(s) and cell map(s)
        for kern in self.intergrid_kernels:
            parent.add(TypeDeclGen(parent, pointer=True,
                                   datatype=mmap_type,
                                   entity_decls=[kern.mmap + " => null()"]))
            parent.add(
                DeclGen(parent, pointer=True, datatype="integer",
                        kind=api_config.default_kind["integer"],
                        entity_decls=[kern.cell_map + "(:,:,:) => null()"]))

            # Declare the number of cells in the fine mesh and how many fine
            # cells there are per coarse cell
            parent.add(DeclGen(parent, datatype="integer",
                               kind=api_config.default_kind["integer"],
                               entity_decls=[kern.ncell_fine,
                                             kern.ncellpercellx,
                                             kern.ncellpercelly]))
            # Declare variables to hold the colourmap information if required
            if kern.colourmap_symbol:
                parent.add(
                    DeclGen(parent, datatype="integer",
                            kind=api_config.default_kind["integer"],
                            pointer=True,
                            entity_decls=[kern.colourmap_symbol.name+"(:,:)"]))
                parent.add(
                    DeclGen(parent, datatype="integer",
                            kind=api_config.default_kind["integer"],
                            entity_decls=[kern.ncolours_var_symbol.name]))
                # The cell-count array is 2D if we go into the halo and 1D
                # otherwise (i.e. no DM or this kernel is GH_WRITE only and
                # does not access the halo).
                dim_list = len(kern.last_cell_var_symbol.datatype.shape)*":"
                decln = (f"{kern.last_cell_var_symbol.name}("
                         f"{','.join(dim_list)})")
                parent.add(
                    DeclGen(parent, datatype="integer", allocatable=True,
                            kind=api_config.default_kind["integer"],
                            entity_decls=[decln]))

        if not self.intergrid_kernels and (self._needs_colourmap or
                                           self._needs_colourmap_halo):
            # There aren't any inter-grid kernels but we do need
            # colourmap information
            base_name = "cmap"
            csym = self._schedule.symbol_table.lookup_with_tag("cmap")
            colour_map = csym.name
            # No. of colours
            base_name = "ncolour"
            ncolours = \
                self._schedule.symbol_table.find_or_create_tag(base_name).name
            # Add declarations for these variables
            parent.add(DeclGen(parent, datatype="integer",
                               kind=api_config.default_kind["integer"],
                               pointer=True,
                               entity_decls=[colour_map+"(:,:)"]))
            parent.add(DeclGen(parent, datatype="integer",
                               kind=api_config.default_kind["integer"],
                               entity_decls=[ncolours]))
            if self._needs_colourmap_halo:
                last_cell = self._symbol_table.find_or_create_tag(
                    "last_halo_cell_all_colours")
                parent.add(DeclGen(parent, datatype="integer",
                                   kind=api_config.default_kind["integer"],
                                   allocatable=True,
                                   entity_decls=[last_cell.name+"(:,:)"]))
            if self._needs_colourmap:
                last_cell = self._symbol_table.find_or_create_tag(
                    "last_edge_cell_all_colours")
                parent.add(DeclGen(parent, datatype="integer",
                                   kind=api_config.default_kind["integer"],
                                   allocatable=True,
                                   entity_decls=[last_cell.name+"(:)"]))

    def initialise(self, parent):
        '''
        Initialise parameters specific to inter-grid kernels.

        :param parent: the parent node to which to add the initialisations.
        :type parent: :py:class:`psyclone.f2pygen.BaseGen`

        '''
        # pylint: disable=too-many-branches
        # If we haven't got any need for a mesh in this invoke then we
        # don't do anything
        if not self._mesh_tag_names:
            return

        parent.add(CommentGen(parent, ""))

        if len(self._mesh_tag_names) == 1:
            # We only require one mesh object which means that this invoke
            # contains no inter-grid kernels (which would require at least 2)
            parent.add(CommentGen(parent, " Create a mesh object"))
            parent.add(CommentGen(parent, ""))
            rhs = "%".join([self._first_var.proxy_name_indexed,
                            self._first_var.ref_name(), "get_mesh()"])
            mesh_name = self._symbol_table.lookup_with_tag(
                self._mesh_tag_names[0]).name
            parent.add(AssignGen(parent, pointer=True, lhs=mesh_name, rhs=rhs))
            if Config.get().distributed_memory:
                # If distributed memory is enabled then we need the maximum
                # halo depth.
                depth_name = self._symbol_table.lookup_with_tag(
                    f"max_halo_depth_{self._mesh_tag_names[0]}").name
                parent.add(AssignGen(parent, lhs=depth_name,
                                     rhs=f"{mesh_name}%get_halo_depth()"))
            if self._needs_colourmap or self._needs_colourmap_halo:
                parent.add(CommentGen(parent, ""))
                parent.add(CommentGen(parent, " Get the colourmap"))
                parent.add(CommentGen(parent, ""))
                # Look-up variable names for colourmap and number of colours
                colour_map = self._schedule.symbol_table.find_or_create_tag(
                    "cmap").name
                ncolour = \
                    self._schedule.symbol_table.find_or_create_tag("ncolour")\
                                               .name
                # Get the number of colours
                parent.add(AssignGen(
                    parent, lhs=ncolour, rhs=f"{mesh_name}%get_ncolours()"))
                # Get the colour map
                parent.add(AssignGen(parent, pointer=True, lhs=colour_map,
                                     rhs=f"{mesh_name}%get_colour_map()"))
            return

        parent.add(CommentGen(
            parent,
            " Look-up mesh objects and loop limits for inter-grid kernels"))
        parent.add(CommentGen(parent, ""))

        # Keep a list of quantities that we've already initialised so
        # that we don't generate duplicate assignments
        initialised = []

        # Loop over the DynInterGrid objects
        for dig in self.intergrid_kernels:
            # We need pointers to both the coarse and the fine mesh as well
            # as the maximum halo depth for each.
            fine_mesh = self._schedule.symbol_table.find_or_create_tag(
                f"mesh_{dig.fine.name}").name
            coarse_mesh = self._schedule.symbol_table.find_or_create_tag(
                f"mesh_{dig.coarse.name}").name
            if fine_mesh not in initialised:
                initialised.append(fine_mesh)
                parent.add(
                    AssignGen(parent, pointer=True,
                              lhs=fine_mesh,
                              rhs="%".join([dig.fine.proxy_name_indexed,
                                            dig.fine.ref_name(),
                                            "get_mesh()"])))
                if Config.get().distributed_memory:
                    max_halo_f_mesh = (
                        self._schedule.symbol_table.find_or_create_tag(
                            f"max_halo_depth_mesh_{dig.fine.name}").name)

                    parent.add(AssignGen(parent, lhs=max_halo_f_mesh,
                                         rhs=f"{fine_mesh}%get_halo_depth()"))
            if coarse_mesh not in initialised:
                initialised.append(coarse_mesh)
                parent.add(
                    AssignGen(parent, pointer=True,
                              lhs=coarse_mesh,
                              rhs="%".join([dig.coarse.proxy_name_indexed,
                                            dig.coarse.ref_name(),
                                            "get_mesh()"])))
                if Config.get().distributed_memory:
                    max_halo_c_mesh = (
                        self._schedule.symbol_table.find_or_create_tag(
                            f"max_halo_depth_mesh_{dig.coarse.name}").name)
                    parent.add(AssignGen(
                        parent, lhs=max_halo_c_mesh,
                        rhs=f"{coarse_mesh}%get_halo_depth()"))
            # We also need a pointer to the mesh map which we get from
            # the coarse mesh
            if dig.mmap not in initialised:
                initialised.append(dig.mmap)
                parent.add(
                    AssignGen(parent, pointer=True,
                              lhs=dig.mmap,
                              rhs=f"{coarse_mesh}%get_mesh_map({fine_mesh})"))

            # Cell map. This is obtained from the mesh map.
            if dig.cell_map not in initialised:
                initialised.append(dig.cell_map)
                parent.add(
                    AssignGen(parent, pointer=True, lhs=dig.cell_map,
                              rhs=dig.mmap+"%get_whole_cell_map()"))

            # Number of cells in the fine mesh
            if dig.ncell_fine not in initialised:
                initialised.append(dig.ncell_fine)
                if Config.get().distributed_memory:
                    # TODO this hardwired depth of 2 will need changing in
                    # order to support redundant computation
                    parent.add(
                        AssignGen(parent, lhs=dig.ncell_fine,
                                  rhs=(fine_mesh+"%get_last_halo_cell"
                                       "(depth=2)")))
                else:
                    parent.add(
                        AssignGen(parent, lhs=dig.ncell_fine,
                                  rhs="%".join([dig.fine.proxy_name,
                                                dig.fine.ref_name(),
                                                "get_ncell()"])))

            # Number of fine cells per coarse cell in x.
            if dig.ncellpercellx not in initialised:
                initialised.append(dig.ncellpercellx)
                parent.add(
                    AssignGen(parent, lhs=dig.ncellpercellx,
                              rhs=dig.mmap +
                              "%get_ntarget_cells_per_source_x()"))

            # Number of fine cells per coarse cell in y.
            if dig.ncellpercelly not in initialised:
                initialised.append(dig.ncellpercelly)
                parent.add(
                    AssignGen(parent, lhs=dig.ncellpercelly,
                              rhs=dig.mmap +
                              "%get_ntarget_cells_per_source_y()"))

            # Colour map for the coarse mesh (if required)
            if dig.colourmap_symbol:
                # Number of colours
                parent.add(AssignGen(parent, lhs=dig.ncolours_var_symbol.name,
                                     rhs=coarse_mesh + "%get_ncolours()"))
                # Colour map itself
                parent.add(AssignGen(parent, lhs=dig.colourmap_symbol.name,
                                     pointer=True,
                                     rhs=coarse_mesh + "%get_colour_map()"))
                # Last halo/edge cell per colour.
                sym = dig.last_cell_var_symbol
                if len(sym.datatype.shape) == 2:
                    # Array is 2D so is a halo access.
                    name = "%get_last_halo_cell_all_colours()"
                else:
                    # Array is just 1D so go to the last edge cell.
                    name = "%get_last_edge_cell_all_colours()"
                parent.add(AssignGen(parent, lhs=sym.name,
                                     rhs=coarse_mesh + name))

    @property
    def intergrid_kernels(self):
        '''
        :returns: A list of objects describing the intergrid kernels used in
            this invoke.
        :rtype: list[:py:class:`psyclone.dynamo3p0.DynInterGrid`]
        '''
        intergrids = []
        for call in self._schedule.coded_kernels():
            if call.is_intergrid:
                intergrids.append(call._intergrid_ref)
        return intergrids


class DynInterGrid():
    '''
    Holds information on quantities required by an inter-grid kernel.

    :param fine_arg: Kernel argument on the fine mesh.
    :type fine_arg: :py:class:`psyclone.dynamo0p3.DynKernelArgument`
    :param coarse_arg: Kernel argument on the coarse mesh.
    :type coarse_arg: :py:class:`psyclone.dynamo0p3.DynKernelArgument`
    '''
    # pylint: disable=too-few-public-methods, too-many-instance-attributes
    def __init__(self, fine_arg, coarse_arg):

        # Arguments on the coarse and fine grids
        self.coarse = coarse_arg
        self.fine = fine_arg

        # Get a reference to the InvokeSchedule SymbolTable
        symtab = self.coarse.call.ancestor(InvokeSchedule).symbol_table

        # Generate name for inter-mesh map
        base_mmap_name = f"mmap_{fine_arg.name}_{coarse_arg.name}"
        self.mmap = symtab.find_or_create_tag(base_mmap_name).name

        # Generate name for ncell variables
        name = f"ncell_{fine_arg.name}"
        self.ncell_fine = symtab.find_or_create_integer_symbol(
            name, tag=name).name
        # No. of fine cells per coarse cell in x
        name = f"ncpc_{fine_arg.name}_{coarse_arg.name}_x"
        self.ncellpercellx = symtab.find_or_create_integer_symbol(
            name, tag=name).name
        # No. of fine cells per coarse cell in y
        name = f"ncpc_{fine_arg.name}_{coarse_arg.name}_y"
        self.ncellpercelly = symtab.find_or_create_integer_symbol(
            name, tag=name).name
        # Name for cell map
        base_name = "cell_map_" + coarse_arg.name
        sym = symtab.find_or_create_array(base_name, 3,
                                          ScalarType.Intrinsic.INTEGER,
                                          tag=base_name)
        self.cell_map = sym.name

        # We have no colourmap information when first created
        self._colourmap_symbol = None
        # Symbol for the variable holding the number of colours
        self._ncolours_var_symbol = None
        # Symbol of the variable holding the last cell of a particular colour.
        # Will be a 2D array if the kernel iteration space includes the halo
        # and 1D otherwise.
        self._last_cell_var_symbol = None

    def set_colour_info(self, colour_map, ncolours, last_cell):
        '''Sets the colour_map, number of colours, and
        last cell of a particular colour.

        :param colour_map: the colour map symbol.
        :type: colour_map:py:class:`psyclone.psyir.symbols.Symbol`
        :param ncolours: the number of colours.
        :type: ncolours: :py:class:`psyclone.psyir.symbols.Symbol`
        :param last_cell: the last halo cell of a particular colour.
        :type last_cell: :py:class:`psyclone.psyir.symbols.Symbol`

        '''
        self._colourmap_symbol = colour_map
        self._ncolours_var_symbol = ncolours
        self._last_cell_var_symbol = last_cell

    @property
    def colourmap_symbol(self):
        ''':returns: the colour map symbol.
        :rtype: :py:class:`psyclone.psyir.symbols.Symbol`
        '''
        return self._colourmap_symbol

    @property
    def ncolours_var_symbol(self):
        ''':returns: the symbol for storing the number of colours.
        :rtype: :py:class:`psyclone.psyir.symbols.Symbol`
        '''
        return self._ncolours_var_symbol

    @property
    def last_cell_var_symbol(self):
        ''':returns: the last halo/edge cell variable.
        :rtype: :py:class:`psyclone.psyir.symbols.Symbol`
        '''
        return self._last_cell_var_symbol


class DynBasisFunctions(LFRicCollection):
    ''' Holds all information on the basis and differential basis
    functions required by an invoke or kernel call. This covers both those
    required for quadrature and for evaluators.

    :param node: either the schedule of an Invoke or a single Kernel object
                 for which to extract information on all required
                 basis/diff-basis functions.
    :type node: :py:class:`psyclone.domain.lfric.LFRicInvokeSchedule` or
                :py:class:`psyclone.domain.lfric.LFRicKern`

    :raises InternalError: if a call has an unrecognised evaluator shape.

    '''
    # Dimensioning vars for the basis function arrays required by each
    # type of quadrature
    qr_dim_vars = {"xyoz": ["np_xy", "np_z"],
                   "edge": ["np_xyz", "nedges"],
                   "face": ["np_xyz", "nfaces"]}
    # The different weights arrays required by each type of quadrature
    qr_weight_vars = {"xyoz": ["weights_xy", "weights_z"],
                      "edge": ["weights_xyz"],
                      "face": ["weights_xyz"]}

    def __init__(self, node):

        super().__init__(node)

        # Construct a list of all the basis/diff-basis functions required
        # by this invoke. Each entry in the list is a dictionary holding
        # the shape, the function space and the 'target' function spaces
        # (upon which the basis functions are evaluated).
        self._basis_fns = []
        # The dictionary of quadrature objects passed to this invoke. Keys
        # are the various VALID_QUADRATURE_SHAPES, values are a list of
        # associated quadrature variables. (i.e. we have a list of
        # quadrature arguments for each shape.)
        self._qr_vars = OrderedDict()
        # The dict of target function spaces upon which we must provide
        # evaluators. Keys are the FS names, values are (FunctionSpace,
        # DynKernelArgument) tuples.
        self._eval_targets = OrderedDict()

        for call in self._calls:

            if isinstance(call, LFRicBuiltIn) or not call.eval_shapes:
                # Skip this kernel if it doesn't require basis/diff basis fns
                continue

            for shape, rule in call.qr_rules.items():

                # This kernel requires quadrature
                if shape not in self._qr_vars:
                    # We haven't seen a quadrature arg with this shape
                    # before so create a dictionary entry with an
                    # empty list
                    self._qr_vars[shape] = []
                if rule.psy_name not in self._qr_vars[shape]:
                    # Add this qr argument to the list of those that
                    # have this shape
                    self._qr_vars[shape].append(rule.psy_name)

            if "gh_evaluator" in call.eval_shapes:
                # An evaluator consists of basis or diff basis functions
                # for one FS evaluated on the nodes of another 'target' FS.
                # Make a dict of 2-tuples, each containing the
                # FunctionSpace and associated kernel argument for the
                # target FSs.

                # Loop over the target FS for evaluators required by this
                # kernel
                for fs_name in call.eval_targets:
                    if fs_name not in self._eval_targets:
                        # We don't already have this space in our list so
                        # add it to the list of target spaces
                        self._eval_targets[fs_name] = \
                            call.eval_targets[fs_name]

            # Both quadrature and evaluators require basis and/or differential
            # basis functions. This helper routine populates self._basis_fns
            # with entries describing the basis functions required by
            # this call.
            self._setup_basis_fns_for_call(call)

    @staticmethod
    def basis_first_dim_name(function_space):
        '''
        Get the name of the variable holding the first dimension of a
        basis function

        :param function_space: the function space the basis function is for
        :type function_space: :py:class:`psyclone.domain.lfric.FunctionSpace`
        :return: a Fortran variable name
        :rtype: str

        '''
        return "dim_" + function_space.mangled_name

    @staticmethod
    def basis_first_dim_value(function_space):
        '''
        Get the size of the first dimension of a basis function.

        :param function_space: the function space the basis function is for
        :type function_space: :py:class:`psyclone.domain.lfric.FunctionSpace`
        :return: an integer length.
        :rtype: string

        :raises GenerationError: if an unsupported function space is supplied \
                                 (e.g. ANY_SPACE_*, ANY_DISCONTINUOUS_SPACE_*)
        '''
        if function_space.has_scalar_basis:
            first_dim = "1"
        elif function_space.has_vector_basis:
            first_dim = "3"
        else:
            # It is not possible to determine explicitly the first basis
            # function array dimension from the metadata for any_space or
            # any_discontinuous_space. This information needs to be passed
            # from the PSy layer to the kernels (see issue #461).
            const = LFRicConstants()
            raise GenerationError(
                f"Unsupported space for basis function, "
                f"expecting one of {const.VALID_FUNCTION_SPACES} but found "
                f"'{function_space.orig_name}'")
        return first_dim

    @staticmethod
    def diff_basis_first_dim_name(function_space):
        '''
        Get the name of the variable holding the first dimension of a
        differential basis function.

        :param function_space: the function space the diff-basis function \
                               is for.
        :type function_space: :py:class:`psyclone.domain.lfric.FunctionSpace`
        :return: a Fortran variable name.
        :rtype: str

        '''
        return "diff_dim_" + function_space.mangled_name

    @staticmethod
    def diff_basis_first_dim_value(function_space):
        '''
        Get the size of the first dimension of an array for a
        differential basis function.

        :param function_space: the function space the diff-basis function \
                               is for.
        :type function_space: :py:class:`psyclone.domain.lfric.FunctionSpace`
        :return: an integer length.
        :rtype: str

        :raises GenerationError: if an unsupported function space is \
                                 supplied (e.g. ANY_SPACE_*, \
                                 ANY_DISCONTINUOUS_SPACE_*)

        '''
        if function_space.has_scalar_diff_basis:
            first_dim = "1"
        elif function_space.has_vector_diff_basis:
            first_dim = "3"
        else:
            # It is not possible to determine explicitly the first
            # differential basis function array dimension from the metadata
            # for any_space or any_discontinuous_space. This information
            # needs to be passed from the PSy layer to the kernels
            # (see issue #461).
            const = LFRicConstants()
            raise GenerationError(
                f"Unsupported space for differential basis function, "
                f"expecting one of {const.VALID_FUNCTION_SPACES} but found "
                f"'{function_space.orig_name}'")
        return first_dim

    def _setup_basis_fns_for_call(self, call):
        '''
        Populates self._basis_fns with entries describing the basis
        functions required by the supplied Call.

        :param call: the kernel call for which basis functions are required.
        :type call: :py:class:`psyclone.domain.lfric.LFRicKern`

        :raises InternalError: if the supplied call is of incorrect type.
        :raises InternalError: if the supplied call has an unrecognised \
                               evaluator shape.
        '''
        if not isinstance(call, LFRicKern):
            raise InternalError(f"Expected a LFRicKern object but got: "
                                f"'{type(call)}'")
        const = LFRicConstants()
        # We need a full FunctionSpace object for each function space
        # that has basis functions associated with it.
        for fsd in call.fs_descriptors.descriptors:

            # We need the full FS object, not just the name. Therefore
            # we first have to get a kernel argument that is on this
            # space...
            arg, fspace = call.arguments.get_arg_on_space_name(fsd.fs_name)

            for shape in call.eval_shapes:

                # Populate a dict with the shape, function space and
                # associated kernel argument for this basis/diff-basis f'n.
                entry = {"shape": shape,
                         "fspace": fspace,
                         "arg": arg}
                if shape in const.VALID_QUADRATURE_SHAPES:
                    # This is for quadrature - store the name of the
                    # qr variable
                    entry["qr_var"] = call.qr_rules[shape].psy_name
                    # Quadrature weights are evaluated at pre-determined
                    # points rather than at the nodes of another FS.
                    # We put one entry of None in the list of target
                    # spaces to facilitate cases where we loop over
                    # this list.
                    entry["nodal_fspaces"] = [None]
                elif shape == "gh_evaluator":
                    # This is an evaluator
                    entry["qr_var"] = None
                    # Store a list of the FunctionSpace objects for which
                    # these basis functions are to be evaluated
                    entry["nodal_fspaces"] = [items[0] for items in
                                              call.eval_targets.values()]
                else:
                    raise InternalError(f"Unrecognised evaluator shape: "
                                        f"'{shape}'. Should be one of "
                                        f"{const.VALID_EVALUATOR_SHAPES}")

                # Add our newly-constructed dict object to the list describing
                # the required basis and/or differential basis functions for
                # this Invoke.
                if fsd.requires_basis:
                    entry["type"] = "basis"
                    self._basis_fns.append(entry)
                if fsd.requires_diff_basis:
                    # Take a shallow copy of the dict and just modify the
                    # 'type' of the basis function it describes (this works
                    # because the 'type' entry is a primitive type [str]).
                    diff_entry = entry.copy()
                    diff_entry["type"] = "diff-basis"
                    self._basis_fns.append(diff_entry)

    def _stub_declarations(self, parent):
        '''
        Insert the variable declarations required by the basis functions into
        the Kernel stub.

        :param parent: the f2pygen node representing the Kernel stub.
        :type parent: :py:class:`psyclone.f2pygen.SubroutineGen`

        :raises InternalError: if an unsupported quadrature shape is found.

        '''
        api_config = Config.get().api_conf("lfric")

        if not self._qr_vars and not self._eval_targets:
            return

        # The quadrature shapes that this method supports
        supported_shapes = ["gh_quadrature_xyoz", "gh_quadrature_face",
                            "gh_quadrature_edge"]

        # Get the lists of dimensioning variables and basis arrays
        var_dims, basis_arrays = self._basis_fn_declns()

        if var_dims:
            parent.add(DeclGen(parent, datatype="integer",
                               kind=api_config.default_kind["integer"],
                               intent="in", entity_decls=var_dims))
        for basis in basis_arrays:
            parent.add(DeclGen(parent, datatype="real",
                               kind=api_config.default_kind["real"],
                               intent="in",
                               dimension=",".join(basis_arrays[basis]),
                               entity_decls=[basis]))

        const = LFRicConstants()

        for shape in self._qr_vars:
            qr_name = "_qr_" + shape.split("_")[-1]
            if shape == "gh_quadrature_xyoz":
                datatype = const.QUADRATURE_TYPE_MAP[shape]["intrinsic"]
                kind = const.QUADRATURE_TYPE_MAP[shape]["kind"]
                parent.add(DeclGen(
                    parent, datatype=datatype, kind=kind,
                    intent="in", dimension="np_xy"+qr_name,
                    entity_decls=["weights_xy"+qr_name]))
                parent.add(DeclGen(
                    parent, datatype=datatype, kind=kind,
                    intent="in", dimension="np_z"+qr_name,
                    entity_decls=["weights_z"+qr_name]))
            elif shape == "gh_quadrature_face":
                parent.add(DeclGen(
                    parent,
                    datatype=const.QUADRATURE_TYPE_MAP[shape]["intrinsic"],
                    kind=const.QUADRATURE_TYPE_MAP[shape]["kind"], intent="in",
                    dimension=",".join(["np_xyz"+qr_name, "nfaces"+qr_name]),
                    entity_decls=["weights_xyz"+qr_name]))
            elif shape == "gh_quadrature_edge":
                parent.add(DeclGen(
                    parent,
                    datatype=const.QUADRATURE_TYPE_MAP[shape]["intrinsic"],
                    kind=const.QUADRATURE_TYPE_MAP[shape]["kind"], intent="in",
                    dimension=",".join(["np_xyz"+qr_name, "nedges"+qr_name]),
                    entity_decls=["weights_xyz"+qr_name]))
            else:
                raise InternalError(
                    f"Quadrature shapes other than {supported_shapes} are not "
                    f"yet supported - got: '{shape}'")

    def _invoke_declarations(self, parent):
        '''
        Add basis-function declarations to the PSy layer.

        :param parent: f2pygen node represening the PSy-layer routine.
        :type parent: :py:class:`psyclone.f2pygen.SubroutineGen`

        '''
        # Create a single declaration for each quadrature type
        const = LFRicConstants()
        for shape in const.VALID_QUADRATURE_SHAPES:
            if shape in self._qr_vars and self._qr_vars[shape]:
                # The PSy-layer routine is passed objects of
                # quadrature_* type
                parent.add(
                    TypeDeclGen(parent,
                                datatype=const.
                                QUADRATURE_TYPE_MAP[shape]["type"],
                                entity_decls=self._qr_vars[shape],
                                intent="in"))
                # For each of these we'll need a corresponding proxy, use
                # the symbol_table to avoid clashes...
                var_names = []
                for var in self._qr_vars[shape]:
                    var_names.append(
                        self._symbol_table.find_or_create_tag(var+"_proxy")
                                          .name)
                parent.add(
                    TypeDeclGen(
                        parent,
                        datatype=const.
                        QUADRATURE_TYPE_MAP[shape]["proxy_type"],
                        entity_decls=var_names))

    def initialise(self, parent):
        '''
        Create the declarations and assignments required for the
        basis-functions required by an invoke. These are added as children
        of the supplied parent node in the AST.

        :param parent: the node in the f2pygen AST that will be the
                       parent of all of the declarations and assignments.
        :type parent: :py:class:`psyclone.f2pygen.SubroutineGen`

        :raises InternalError: if an invalid entry is encountered in the \
                               self._basis_fns list.
        '''
        # pylint: disable=too-many-branches, too-many-locals
        api_config = Config.get().api_conf("lfric")
        const = LFRicConstants()
        basis_declarations = []

        # We need BASIS and/or DIFF_BASIS if any kernel requires quadrature
        # or an evaluator
        if self._qr_vars or self._eval_targets:
            parent.add(
                UseGen(parent, name=const.
                       FUNCTION_SPACE_TYPE_MAP["function_space"]["module"],
                       only=True, funcnames=["BASIS", "DIFF_BASIS"]))

        if self._qr_vars:
            parent.add(CommentGen(parent, ""))
            parent.add(CommentGen(parent, " Look-up quadrature variables"))
            parent.add(CommentGen(parent, ""))

            # Look-up the module- and type-names from the QUADRATURE_TYPE_MAP
            for shp in self._qr_vars:
                quad_map = const.QUADRATURE_TYPE_MAP[shp]
                parent.add(UseGen(parent,
                                  name=quad_map["module"],
                                  only=True,
                                  funcnames=[quad_map["type"],
                                             quad_map["proxy_type"]]))
            self._initialise_xyz_qr(parent)
            self._initialise_xyoz_qr(parent)
            self._initialise_xoyoz_qr(parent)
            self._initialise_face_or_edge_qr(parent, "face")
            self._initialise_face_or_edge_qr(parent, "edge")

        if self._eval_targets:
            parent.add(CommentGen(parent, ""))
            parent.add(CommentGen(parent,
                                  " Initialise evaluator-related quantities "
                                  "for the target function spaces"))
            parent.add(CommentGen(parent, ""))

        for (fspace, arg) in self._eval_targets.values():
            # We need the list of nodes for each unique FS upon which we need
            # to evaluate basis/diff-basis functions
            nodes_name = "nodes_" + fspace.mangled_name
            parent.add(AssignGen(
                parent, lhs=nodes_name,
                rhs="%".join([arg.proxy_name_indexed, arg.ref_name(fspace),
                              "get_nodes()"]),
                pointer=True))
            my_kind = api_config.default_kind["real"]
            parent.add(DeclGen(parent, datatype="real",
                               kind=my_kind,
                               pointer=True,
                               entity_decls=[nodes_name+"(:,:) => null()"]))
            const_mod = const.UTILITIES_MOD_MAP["constants"]["module"]
            const_mod_uses = self._invoke.invokes.psy. \
                infrastructure_modules[const_mod]
            # Record that we will need to import the kind for a
            # pointer declaration (associated with a function
            # space) from the appropriate infrastructure module
            const_mod_uses.add(my_kind)

        if self._basis_fns:
            parent.add(CommentGen(parent, ""))
            parent.add(CommentGen(parent, " Allocate basis/diff-basis arrays"))
            parent.add(CommentGen(parent, ""))

        var_dim_list = []
        for basis_fn in self._basis_fns:
            # Get the extent of the first dimension of the basis array.
            if basis_fn['type'] == "basis":
                first_dim = self.basis_first_dim_name(basis_fn["fspace"])
                dim_space = "get_dim_space()"
            elif basis_fn['type'] == "diff-basis":
                first_dim = self.diff_basis_first_dim_name(
                    basis_fn["fspace"])
                dim_space = "get_dim_space_diff()"
            else:
                raise InternalError(
                    f"Unrecognised type of basis function: "
                    f"'{basis_fn['''type''']}'. Should be either 'basis' or "
                    f"'diff-basis'.")

            if first_dim not in var_dim_list:
                var_dim_list.append(first_dim)
                rhs = "%".join(
                    [basis_fn["arg"].proxy_name_indexed,
                     basis_fn["arg"].ref_name(basis_fn["fspace"]),
                     dim_space])
                parent.add(AssignGen(parent, lhs=first_dim, rhs=rhs))

        var_dims, basis_arrays = self._basis_fn_declns()

        if var_dims:
            # declare dim and diff_dim for all function spaces
            parent.add(DeclGen(parent, datatype="integer",
                               kind=api_config.default_kind["integer"],
                               entity_decls=var_dims))

        basis_declarations = []
        for basis in basis_arrays:
            parent.add(
                AllocateGen(parent,
                            basis+"("+", ".join(basis_arrays[basis])+")"))
            basis_declarations.append(
                basis+"("+",".join([":"]*len(basis_arrays[basis]))+")")

        # declare the basis function arrays
        if basis_declarations:
            my_kind = api_config.default_kind["real"]
            parent.add(DeclGen(parent, datatype="real", kind=my_kind,
                               allocatable=True,
                               entity_decls=basis_declarations))
            # Default kind (r_def) will always already exist due to
            # arrays associated with gh_shape, so there is no need to
            # declare it here.

        # Compute the values for any basis arrays
        self._compute_basis_fns(parent)

    def _basis_fn_declns(self):
        '''
        Extracts all information relating to the necessary declarations
        for basis-function arrays.

        :returns: a 2-tuple containing a list of dimensioning variables & a \
                  dict of basis arrays.
        :rtype: (list of str, dict)

        :raises InternalError: if neither self._invoke or self._kernel are set.
        :raises InternalError: if an unrecognised type of basis function is \
                               encountered.
        :raises InternalError: if an unrecognised evaluator shape is \
                               encountered.
        :raises InternalError: if there is no name for the quadrature object \
                               when generating PSy-layer code.

        '''
        # pylint: disable=too-many-branches
        # Dictionary of basis arrays where key values are the array names and
        # entries are a list of dimensions.
        basis_arrays = OrderedDict()
        # List of names of dimensioning (scalar) variables
        var_dim_list = []

        const = LFRicConstants()
        # Loop over the list of dicts describing each basis function
        # required by this Invoke.
        for basis_fn in self._basis_fns:
            # Get the extent of the first dimension of the basis array and
            # store whether we have a basis or a differential basis function.
            # Currently there are only those two possible types of basis
            # function and we store the required diff basis name in basis_name.
            if basis_fn['type'] == "basis":
                if self._invoke:
                    first_dim = self.basis_first_dim_name(basis_fn["fspace"])
                elif self._kernel:
                    first_dim = self.basis_first_dim_value(basis_fn["fspace"])
                else:
                    raise InternalError("Require basis functions but do not "
                                        "have either a Kernel or an "
                                        "Invoke. Should be impossible.")
                basis_name = "gh_basis"
            elif basis_fn['type'] == "diff-basis":
                if self._invoke:
                    first_dim = self.diff_basis_first_dim_name(
                        basis_fn["fspace"])
                elif self._kernel:
                    first_dim = self.diff_basis_first_dim_value(
                        basis_fn["fspace"])
                else:
                    raise InternalError("Require differential basis functions "
                                        "but do not have either a Kernel or "
                                        "an Invoke. Should be impossible.")
                basis_name = "gh_diff_basis"
            else:
                raise InternalError(
                    f"Unrecognised type of basis function: "
                    f"'{basis_fn['''type''']}'. Should be either 'basis' or "
                    f"'diff-basis'.")

            if self._invoke and first_dim not in var_dim_list:
                var_dim_list.append(first_dim)

            if basis_fn["shape"] in const.VALID_QUADRATURE_SHAPES:

                qr_var = basis_fn["qr_var"]
                if not qr_var:
                    raise InternalError(
                        f"Quadrature '{basis_fn['''shape''']}' is required but"
                        f" have no name for the associated Quadrature object.")

                op_name = basis_fn["fspace"].get_operator_name(basis_name,
                                                               qr_var=qr_var)
                if op_name in basis_arrays:
                    # We've already seen a basis with this name so skip
                    continue

                # Dimensionality of the basis arrays depends on the
                # type of quadrature...
                alloc_args = qr_basis_alloc_args(first_dim, basis_fn)
                for arg in alloc_args:
                    # In a kernel stub the first dimension of the array is
                    # a numerical value so make sure we don't try and declare
                    # it as a variable.
                    if not arg[0].isdigit() and arg not in var_dim_list:
                        var_dim_list.append(arg)
                basis_arrays[op_name] = alloc_args

            elif basis_fn["shape"].lower() == "gh_evaluator":
                # This is an evaluator and thus may be required on more than
                # one function space
                for target_space in basis_fn["nodal_fspaces"]:
                    op_name = basis_fn["fspace"].\
                        get_operator_name(basis_name,
                                          qr_var=basis_fn["qr_var"],
                                          on_space=target_space)
                    if op_name in basis_arrays:
                        continue
                    # We haven't seen a basis with this name before so
                    # need to store its dimensions
                    basis_arrays[op_name] = [
                        first_dim,
                        basis_fn["fspace"].ndf_name,
                        target_space.ndf_name]
            else:
                raise InternalError(
                    f"Unrecognised evaluator shape: '{basis_fn['''shape''']}'."
                    f" Should be one of {const.VALID_EVALUATOR_SHAPES}")

        return (var_dim_list, basis_arrays)

    def _initialise_xyz_qr(self, parent):
        '''
        Add in the initialisation of variables needed for XYZ
        quadrature

        :param parent: the node in the AST representing the PSy subroutine
                       in which to insert the initialisation
        :type parent: :py:class:`psyclone.f2pygen.SubroutineGen`

        '''
        # pylint: disable=unused-argument
        # This shape is not yet supported so we do nothing
        return

    def _initialise_xyoz_qr(self, parent):
        '''
        Add in the initialisation of variables needed for XYoZ
        quadrature

        :param parent: the node in the AST representing the PSy subroutine
                       in which to insert the initialisation
        :type parent: :py:class:`psyclone.f2pygen.SubroutineGen`

        '''
        api_config = Config.get().api_conf("lfric")

        if "gh_quadrature_xyoz" not in self._qr_vars:
            return

        for qr_arg_name in self._qr_vars["gh_quadrature_xyoz"]:

            # We generate unique names for the integers holding the numbers
            # of quadrature points by appending the name of the quadrature
            # argument
            parent.add(
                DeclGen(
                    parent, datatype="integer",
                    kind=api_config.default_kind["integer"],
                    entity_decls=[name+"_"+qr_arg_name
                                  for name in self.qr_dim_vars["xyoz"]]))
            decl_list = [name+"_"+qr_arg_name+"(:) => null()"
                         for name in self.qr_weight_vars["xyoz"]]
            const = LFRicConstants()
            datatype = \
                const.QUADRATURE_TYPE_MAP["gh_quadrature_xyoz"]["intrinsic"]
            kind = const.QUADRATURE_TYPE_MAP["gh_quadrature_xyoz"]["kind"]
            parent.add(
                DeclGen(parent, datatype=datatype, kind=kind,
                        pointer=True, entity_decls=decl_list))
            const_mod = const.UTILITIES_MOD_MAP["constants"]["module"]
            const_mod_uses = self._invoke.invokes.psy. \
                infrastructure_modules[const_mod]
            # Record that we will need to import the kind for a
            # declaration (associated with quadrature) from
            # the appropriate infrastructure module
            const_mod_uses.add(kind)

            # Get the quadrature proxy
            proxy_name = qr_arg_name + "_proxy"
            parent.add(
                AssignGen(parent, lhs=proxy_name,
                          rhs=qr_arg_name+"%"+"get_quadrature_proxy()"))
            # Number of points in each dimension
            for qr_var in self.qr_dim_vars["xyoz"]:
                parent.add(
                    AssignGen(parent, lhs=qr_var+"_"+qr_arg_name,
                              rhs=proxy_name+"%"+qr_var))
            # Pointers to the weights arrays
            for qr_var in self.qr_weight_vars["xyoz"]:
                parent.add(
                    AssignGen(parent, pointer=True,
                              lhs=qr_var+"_"+qr_arg_name,
                              rhs=proxy_name+"%"+qr_var))

    def _initialise_xoyoz_qr(self, parent):
        '''
        Add in the initialisation of variables needed for XoYoZ
        quadrature.

        :param parent: the node in the AST representing the PSy subroutine \
                       in which to insert the initialisation.
        :type parent: :py:class:`psyclone.f2pygen.SubroutineGen`

        '''
        # pylint: disable=unused-argument
        # This shape is not yet supported so we do nothing
        return

    def _initialise_face_or_edge_qr(self, parent, qr_type):
        '''
        Add in the initialisation of variables needed for face or edge
        quadrature.

        :param parent: the node in the AST representing the PSy subroutine \
                       in which to insert the initialisation.
        :type parent: :py:class:`psyclone.f2pygen.SubroutineGen`
        :param str qr_type: whether to generate initialisation code for \
                            "face" or "edge" quadrature.

        :raises InternalError: if `qr_type` is not "face" or "edge".

        '''
        if qr_type not in ["face", "edge"]:
            raise InternalError(
                f"_initialise_face_or_edge_qr: qr_type argument must be "
                f"either 'face' or 'edge' but got: '{qr_type}'")

        quadrature_name = f"gh_quadrature_{qr_type}"

        if quadrature_name not in self._qr_vars:
            return

        api_config = Config.get().api_conf("lfric")
        symbol_table = self._symbol_table

        for qr_arg_name in self._qr_vars[quadrature_name]:
            # We generate unique names for the integers holding the numbers
            # of quadrature points by appending the name of the quadrature
            # argument
            decl_list = [
                symbol_table.find_or_create_integer_symbol(
                    name+"_"+qr_arg_name, tag=name+"_"+qr_arg_name).name
                for name in self.qr_dim_vars[qr_type]]
            parent.add(DeclGen(parent, datatype="integer",
                               kind=api_config.default_kind["integer"],
                               entity_decls=decl_list))

            names = [f"{name}_{qr_arg_name}"
                     for name in self.qr_weight_vars[qr_type]]
            decl_list = [
                symbol_table.find_or_create_array(name, 2,
                                                  ScalarType.Intrinsic.REAL,
                                                  tag=name).name
                + "(:,:) => null()" for name in names]
            const = LFRicConstants()
            datatype = const.QUADRATURE_TYPE_MAP[quadrature_name]["intrinsic"]
            kind = const.QUADRATURE_TYPE_MAP[quadrature_name]["kind"]
            parent.add(
                DeclGen(parent, datatype=datatype, pointer=True, kind=kind,
                        entity_decls=decl_list))
            const_mod = const.UTILITIES_MOD_MAP["constants"]["module"]
            const_mod_uses = self._invoke.invokes.psy. \
                infrastructure_modules[const_mod]
            # Record that we will need to import the kind for a
            # declaration (associated with quadrature) from the
            # appropriate infrastructure module
            const_mod_uses.add(kind)
            # Get the quadrature proxy
            proxy_name = symbol_table.find_or_create_tag(
                qr_arg_name+"_proxy").name
            parent.add(
                AssignGen(parent, lhs=proxy_name,
                          rhs=qr_arg_name+"%"+"get_quadrature_proxy()"))
            # The dimensioning variables required for this quadrature
            # (e.g. nedges/nfaces, np_xyz)
            for qr_var in self.qr_dim_vars[qr_type]:
                parent.add(
                    AssignGen(parent, lhs=qr_var+"_"+qr_arg_name,
                              rhs=proxy_name+"%"+qr_var))
            # Pointers to the weights arrays
            for qr_var in self.qr_weight_vars[qr_type]:
                parent.add(
                    AssignGen(parent, pointer=True,
                              lhs=qr_var+"_"+qr_arg_name,
                              rhs=proxy_name+"%"+qr_var))

    def _compute_basis_fns(self, parent):
        '''
        Generates the necessary Fortran to compute the values of
        any basis/diff-basis arrays required

        :param parent: Node in the f2pygen AST which will be the parent
                       of the assignments created in this routine
        :type parent: :py:class:`psyclone.f2pygen.SubroutineGen`

        '''
        # pylint: disable=too-many-locals
        const = LFRicConstants()
        api_config = Config.get().api_conf("lfric")

        loop_var_list = set()
        op_name_list = []
        # add calls to compute the values of any basis arrays
        if self._basis_fns:
            parent.add(CommentGen(parent, ""))
            parent.add(CommentGen(parent, " Compute basis/diff-basis arrays"))
            parent.add(CommentGen(parent, ""))

        for basis_fn in self._basis_fns:

            # Currently there are only two possible types of basis function
            # and we store the corresponding strings to use in basis_name,
            # basis_type, and first_dim. If support for other basis function
            # types is added in future then more tests need to be added here.
            if basis_fn["type"] == "diff-basis":
                basis_name = "gh_diff_basis"
                basis_type = "DIFF_BASIS"
                first_dim = self.diff_basis_first_dim_name(basis_fn["fspace"])
            elif basis_fn["type"] == "basis":
                basis_name = "gh_basis"
                basis_type = "BASIS"
                first_dim = self.basis_first_dim_name(basis_fn["fspace"])
            else:
                raise InternalError(
                    f"Unrecognised type of basis function: "
                    f"'{basis_fn['''type''']}'. Expected one of 'basis' or "
                    f"'diff-basis'.")
            if basis_fn["shape"] in const.VALID_QUADRATURE_SHAPES:
                op_name = basis_fn["fspace"].\
                    get_operator_name(basis_name, qr_var=basis_fn["qr_var"])
                if op_name in op_name_list:
                    # Jump over any basis arrays we've seen before
                    continue
                op_name_list.append(op_name)

                # Create the argument list
                args = [basis_type, basis_fn["arg"].proxy_name_indexed + "%" +
                        basis_fn["arg"].ref_name(basis_fn["fspace"]),
                        first_dim, basis_fn["fspace"].ndf_name, op_name]

                # insert the basis array call
                parent.add(
                    CallGen(parent,
                            name=basis_fn["qr_var"]+"%compute_function",
                            args=args))
            elif basis_fn["shape"].lower() == "gh_evaluator":
                # We have an evaluator. We may need this on more than one
                # function space.
                for space in basis_fn["nodal_fspaces"]:
                    op_name = basis_fn["fspace"].\
                        get_operator_name(basis_name, on_space=space)
                    if op_name in op_name_list:
                        # Jump over any basis arrays we've seen before
                        continue
                    op_name_list.append(op_name)

                    nodal_loop_var = "df_nodal"
                    loop_var_list.add(nodal_loop_var)

                    # Loop over dofs of target function space
                    nodal_dof_loop = DoGen(
                        parent, nodal_loop_var, "1", space.ndf_name)
                    parent.add(nodal_dof_loop)

                    dof_loop_var = "df_" + basis_fn["fspace"].mangled_name
                    loop_var_list.add(dof_loop_var)

                    dof_loop = DoGen(nodal_dof_loop, dof_loop_var,
                                     "1", basis_fn["fspace"].ndf_name)
                    nodal_dof_loop.add(dof_loop)
                    lhs = op_name + "(:," + "df_" + \
                        basis_fn["fspace"].mangled_name + "," + "df_nodal)"
                    rhs = (f"{basis_fn['arg'].proxy_name_indexed}%"
                           f"{basis_fn['arg'].ref_name(basis_fn['fspace'])}%"
                           f"call_function({basis_type},{dof_loop_var},nodes_"
                           f"{space.mangled_name}(:,{nodal_loop_var}))")
                    dof_loop.add(AssignGen(dof_loop, lhs=lhs, rhs=rhs))
            else:
                raise InternalError(
                    f"Unrecognised shape '{basis_fn['''shape''']}' specified "
                    f"for basis function. Should be one of: "
                    f"{const.VALID_EVALUATOR_SHAPES}")
        if loop_var_list:
            # Declare any loop variables
            parent.add(DeclGen(parent, datatype="integer",
                               kind=api_config.default_kind["integer"],
                               entity_decls=sorted(loop_var_list)))

    def deallocate(self, parent):
        '''
        Add code to deallocate all basis/diff-basis function arrays

        :param parent: node in the f2pygen AST to which the deallocate \
                       calls will be added.
        :type parent: :py:class:`psyclone.f2pygen.SubroutineGen`

        :raises InternalError: if an unrecognised type of basis function \
                               is encountered.
        '''
        if self._basis_fns:
            # deallocate all allocated basis function arrays
            parent.add(CommentGen(parent, ""))
            parent.add(CommentGen(parent, " Deallocate basis arrays"))
            parent.add(CommentGen(parent, ""))

        func_space_var_names = set()
        for basis_fn in self._basis_fns:
            # add the basis array name to the list to use later
            if basis_fn["type"] == "basis":
                basis_name = "gh_basis"
            elif basis_fn["type"] == "diff-basis":
                basis_name = "gh_diff_basis"
            else:
                raise InternalError(
                    f"Unrecognised type of basis function: "
                    f"'{basis_fn['''type''']}'. Should be one of 'basis' or "
                    f"'diff-basis'.")
            for fspace in basis_fn["nodal_fspaces"]:
                op_name = basis_fn["fspace"].\
                    get_operator_name(basis_name,
                                      qr_var=basis_fn["qr_var"],
                                      on_space=fspace)
                func_space_var_names.add(op_name)

        if func_space_var_names:
            # add the required deallocate call
            parent.add(DeallocateGen(parent, sorted(func_space_var_names)))


class DynBoundaryConditions(LFRicCollection):
    '''
    Manages declarations and initialisation of quantities required by
    kernels that need boundary condition information.

    :param node: the Invoke or Kernel stub for which we are to handle \
                 any boundary conditions.
    :type node: :py:class:`psyclone.dynamo0p3.LFRicInvoke` or \
                :py:class:`psyclone.domain.lfric.LFRicKern`

    :raises GenerationError: if a kernel named "enforce_bc_code" is found \
                             but does not have an argument on ANY_SPACE_1.
    :raises GenerationError: if a kernel named "enforce_operator_bc_code" is \
                             found but does not have exactly one argument.
    '''
    # Define a BoundaryDofs namedtuple to help us manage the arrays that
    # are required.
    BoundaryDofs = namedtuple("BoundaryDofs", ["argument", "function_space"])

    def __init__(self, node):
        super().__init__(node)

        self._boundary_dofs = []
        # Check through all the kernel calls to see whether any of them
        # require boundary conditions. Currently this is done by recognising
        # the kernel name.
        # pylint: disable=import-outside-toplevel
        from psyclone.domain.lfric.metadata_to_arguments_rules import (
            MetadataToArgumentsRules)
        for call in self._calls:
            if MetadataToArgumentsRules.bc_kern_regex.match(call.name):
                bc_fs = None
                for fspace in call.arguments.unique_fss:
                    if fspace.orig_name == "any_space_1":
                        bc_fs = fspace
                        break
                if not bc_fs:
                    raise GenerationError(
                        "The enforce_bc_code kernel must have an argument on "
                        "ANY_SPACE_1 but failed to find such an argument.")
                farg = call.arguments.get_arg_on_space(bc_fs)
                self._boundary_dofs.append(self.BoundaryDofs(farg, bc_fs))
            elif call.name.lower() == "enforce_operator_bc_code":
                # Check that the kernel only has one argument
                if len(call.arguments.args) != 1:
                    raise GenerationError(
                        f"The enforce_operator_bc_code kernel must have "
                        f"exactly one argument but found "
                        f"{len(call.arguments.args)}")
                op_arg = call.arguments.args[0]
                bc_fs = op_arg.function_space_to
                self._boundary_dofs.append(self.BoundaryDofs(op_arg, bc_fs))

    def _invoke_declarations(self, parent):
        '''
        Add declarations for any boundary-dofs arrays required by an Invoke.

        :param parent: node in the PSyIR to which to add declarations.
        :type parent: :py:class:`psyclone.psyir.nodes.Node`

        '''
        api_config = Config.get().api_conf("lfric")

        for dofs in self._boundary_dofs:
            name = "boundary_dofs_" + dofs.argument.name
            parent.add(DeclGen(parent, datatype="integer",
                               kind=api_config.default_kind["integer"],
                               pointer=True,
                               entity_decls=[name+"(:,:) => null()"]))

    def _stub_declarations(self, parent):
        '''
        Add declarations for any boundary-dofs arrays required by a kernel.

        :param parent: node in the PSyIR to which to add declarations.
        :type parent: :py:class:`psyclone.psyir.nodes.Node`

        '''
        api_config = Config.get().api_conf("lfric")

        for dofs in self._boundary_dofs:
            name = "boundary_dofs_" + dofs.argument.name
            ndf_name = dofs.function_space.ndf_name
            parent.add(DeclGen(parent, datatype="integer",
                               kind=api_config.default_kind["integer"],
                               intent="in",
                               dimension=",".join([ndf_name, "2"]),
                               entity_decls=[name]))

    def initialise(self, parent):
        '''
        Initialise any boundary-dofs arrays required by an Invoke.

        :param parent: node in PSyIR to which to add declarations.
        :type parent: :py:class:`psyclone.psyir.nodes.Node`

        '''
        for dofs in self._boundary_dofs:
            name = "boundary_dofs_" + dofs.argument.name
            parent.add(AssignGen(
                parent, pointer=True, lhs=name,
                rhs="%".join([dofs.argument.proxy_name,
                              dofs.argument.ref_name(dofs.function_space),
                              "get_boundary_dofs()"])))


class DynGlobalSum(GlobalSum):
    '''
    Dynamo specific global sum class which can be added to and
    manipulated in a schedule.

    :param scalar: the kernel argument for which to perform a global sum.
    :type scalar: :py:class:`psyclone.dynamo0p3.DynKernelArgument`
    :param parent: the parent node of this node in the PSyIR.
    :type parent: :py:class:`psyclone.psyir.nodes.Node`

    :raises GenerationError: if distributed memory is not enabled.
    :raises InternalError: if the supplied argument is not a scalar.
    :raises GenerationError: if the scalar is not of "real" intrinsic type.

    '''
    def __init__(self, scalar, parent=None):
        # Check that distributed memory is enabled
        if not Config.get().distributed_memory:
            raise GenerationError(
                "It makes no sense to create a DynGlobalSum object when "
                "distributed memory is not enabled (dm=False).")
        # Check that the global sum argument is indeed a scalar
        if not scalar.is_scalar:
            raise InternalError(
                f"DynGlobalSum.init(): A global sum argument should be a "
                f"scalar but found argument of type '{scalar.argument_type}'.")
        # Check scalar intrinsic types that this class supports (only
        # "real" for now)
        if scalar.intrinsic_type != "real":
            raise GenerationError(
                f"DynGlobalSum currently only supports real scalars, but "
                f"argument '{scalar.name}' in Kernel '{scalar.call.name}' has "
                f"'{scalar.intrinsic_type}' intrinsic type.")
        # Initialise the parent class
        super().__init__(scalar, parent=parent)

    def gen_code(self, parent):
        '''
        Dynamo-specific code generation for this class.

        :param parent: f2pygen node to which to add AST nodes.
        :type parent: :py:class:`psyclone.f2pygen.SubroutineGen`

        '''
        name = self._scalar.name
        # Use InvokeSchedule SymbolTable to share the same symbol for all
        # GlobalSums in the Invoke.
        sum_name = self.ancestor(InvokeSchedule).symbol_table.\
            find_or_create_tag("global_sum").name
        sum_type = self._scalar.data_type
        sum_mod = self._scalar.module_name
        parent.add(UseGen(parent, name=sum_mod, only=True,
                          funcnames=[sum_type]))
        parent.add(TypeDeclGen(parent, datatype=sum_type,
                               entity_decls=[sum_name]))
        parent.add(AssignGen(parent, lhs=sum_name+"%value", rhs=name))
        parent.add(AssignGen(parent, lhs=name, rhs=sum_name+"%get_sum()"))


def _create_depth_list(halo_info_list, parent):
    '''Halo exchanges may have more than one dependency. This method
    simplifies multiple dependencies to remove duplicates and any
    obvious redundancy. For example, if one dependency is for depth=1
    and another for depth=2 then we do not need the former as it is
    covered by the latter. Similarly, if we have a depth=extent+1 and
    another for depth=extent+2 then we do not need the former as it is
    covered by the latter. It also takes into account
    needs_clean_outer, which indicates whether the outermost halo
    needs to be clean (and therefore whether there is a dependence).

    :param halo_info_list: a list containing halo access information
        derived from all read fields dependent on this halo exchange.
    :type: list[:py:class:`psyclone.dynamo0p3.HaloReadAccess`]
    :param parent: the parent PSyIR node of the related halo exchange.
    :type parent: :py:class:`psyclone.psyir.nodes.Node`

    :returns: a list containing halo depth information derived from
        the halo access information.
    :rtype: list[:py:class:`psyclone.dynamo0p3.HaloDepth]`

    '''
    # pylint: disable=too-many-branches
    depth_info_list = []
    # First look to see if all field dependencies are
    # annexed_only. If so we only care about annexed dofs.
    annexed_only = True
    for halo_info in halo_info_list:
        if not (halo_info.annexed_only or
                (halo_info.var_depth == Literal("1", INTEGER_TYPE)
                 and not halo_info.needs_clean_outer)):
            # There are two cases when we only care about accesses to
            # annexed dofs. 1) when annexed_only is set and 2) when
            # the halo depth is 1 but we only depend on annexed dofs
            # being up-to-date (needs_clean_outer is False).
            annexed_only = False
            break
    if annexed_only:
        depth_info = HaloDepth(parent)
        depth_info.set_by_value(max_depth=False,
                                var_depth=Literal("1", INTEGER_TYPE),
                                annexed_only=True,
                                max_depth_m1=False)
        return [depth_info]
    # Next look to see if one of the field dependencies specifies
    # a max_depth access. If so the whole halo region is accessed
    # so we do not need to be concerned with other accesses.
    max_depth_m1 = False
    for halo_info in halo_info_list:
        if halo_info.max_depth:
            if halo_info.needs_clean_outer:
                # Found a max_depth access so we only need one
                # HaloDepth entry.
                depth_info = HaloDepth(parent)
                depth_info.set_by_value(max_depth=True, var_depth=None,
                                        annexed_only=False, max_depth_m1=False)
                return [depth_info]
            # Remember that we found a max_depth-1 access.
            max_depth_m1 = True

    if max_depth_m1:
        # We have at least one max_depth-1 access.
        depth_info = HaloDepth(parent)
        depth_info.set_by_value(max_depth=False, var_depth=None,
                                annexed_only=False, max_depth_m1=True)
        depth_info_list.append(depth_info)

    for halo_info in halo_info_list:
        # Go through the halo information associated with each
        # read dependency, skipping any max_depth-1 accesses.
        if halo_info.max_depth and not halo_info.needs_clean_outer:
            continue
        var_depth = halo_info.var_depth
        if var_depth and not halo_info.needs_clean_outer:
            # Decrease depth by 1 if we don't care about the outermost
            # access.
            var_depth = BinaryOperation.create(
                BinaryOperation.Operator.SUB,
                var_depth.copy(), Literal("1", INTEGER_TYPE))

        # check whether we match with existing depth information
        for depth_info in depth_info_list:
            if depth_info.var_depth == var_depth:
                # This dependence has exactly the same depth as an existing one
                # so no need to add a new HaloDepth.
                break
        else:
            # No matches were found with existing entries so create a
            # new one if 'var_depth' is set.
            if var_depth:
                depth_info = HaloDepth(parent)
                depth_info.set_by_value(max_depth=False, var_depth=var_depth,
                                        annexed_only=False, max_depth_m1=False)
                depth_info_list.append(depth_info)
    return depth_info_list


class LFRicHaloExchange(HaloExchange):
    '''LFRic-specific halo exchange class which can be added to and
    manipulated in a schedule.

    :param field: the field that this halo exchange will act on
    :type field: :py:class:`psyclone.dynamo0p3.DynKernelArgument`
    :param bool check_dirty: optional argument default True indicating
        whether this halo exchange should be subject to a run-time check
        for clean/dirty halos.
    :param vector_index: optional vector index (default None) to identify
        identify which index of a vector field this halo exchange is
        responsible for.
    :type vector_index: int
    :param parent: PSyIR parent node of this object.
    :type parent: Optional[:py:class:`psyclone.psyir.nodes.Node`]

    '''
    def __init__(self, field, check_dirty=True,
                 vector_index=None, parent=None):
        HaloExchange.__init__(self, field, check_dirty=check_dirty,
                              vector_index=vector_index, parent=parent)
        # set up some defaults for this class
        self._halo_exchange_name = "halo_exchange"

    def _compute_stencil_type(self):
        '''Dynamically work out the type of stencil required for this halo
        exchange as it could change as transformations are applied to
        the schedule. If all stencil accesses are of the same type then we
        return that stencil, otherwise we return the "region" stencil
        type (as it is safe for all stencils).

        :return: the type of stencil required for this halo exchange
        :rtype: str

        '''
        # get information about stencil accesses from all read fields
        # dependent on this halo exchange
        halo_info_list = self._compute_halo_read_info()

        trial_stencil = halo_info_list[0].stencil_type
        for halo_info in halo_info_list:
            # assume that if stencil accesses are different that we
            # simply revert to region. We could be more clever in the
            # future e.g. x and y implies cross.
            if halo_info.stencil_type != trial_stencil:
                return "region"
        return trial_stencil

    def _compute_halo_depth(self):
        '''Dynamically determine the depth of the halo for this halo exchange,
        as the depth can change as transformations are applied to the
        schedule.

        :return: the PSyIR for the halo exchange depth.
        :rtype: :py:class:`psyclone.psyir.nodes.Node`

        '''
        depth_info_list = self._compute_halo_read_depth_info()
        if len(depth_info_list) == 1:
            psyir = depth_info_list[0].psyir_expression()
        else:
            psyir = IntrinsicCall.create(
                IntrinsicCall.Intrinsic.MAX,
                [depth.psyir_expression() for depth in depth_info_list])

        # Simplify the resulting expression. We need to create a fake
        # Assignment to temporarily host the expression.
        sym_maths = SymbolicMaths.get()
        fake_assign = Assignment.create(
            Reference(DataSymbol("tmp", INTEGER_TYPE)), psyir)
        self.parent.addchild(fake_assign)

        sym_maths.expand(fake_assign.rhs)
        depth_expr = fake_assign.rhs.detach()
        fake_assign.detach()
        return depth_expr

    def _compute_halo_read_depth_info(self, ignore_hex_dep=False):
        '''Take a list of `psyclone.dynamo0p3.HaloReadAccess` objects and
        create an equivalent list of `psyclone.dynamo0p3.HaloDepth`
        objects. Whilst doing this we simplify the
        `psyclone.dynamo0p3.HaloDepth` list to remove redundant depth
        information e.g. depth=1 is not required if we have a depth=2.
        If the optional ignore_hex_dep argument is set to True then
        any read accesses contained in halo exchange nodes are
        ignored. This option can therefore be used to filter out any
        halo exchange dependencies and only return non-halo exchange
        dependencies if and when required.

        :param bool ignore_hex_dep: if True then ignore any read \
            accesses contained in halo exchanges. This is an optional \
            argument that defaults to False.

        :return: a list containing halo depth information derived from \
            all fields dependent on this halo exchange.
        :rtype: :func:`list` of :py:class:`psyclone.dynamo0p3.HaloDepth`

        '''
        # get our halo information
        halo_info_list = self._compute_halo_read_info(ignore_hex_dep)
        # use the halo information to generate depth information
        depth_info_list = _create_depth_list(halo_info_list, self)
        return depth_info_list

    def _compute_halo_read_info(self, ignore_hex_dep=False):
        '''Dynamically computes all halo read dependencies and returns the
        required halo information (i.e. halo depth and stencil type)
        in a list of HaloReadAccess objects. If the optional
        ignore_hex_dep argument is set to True then any read accesses
        contained in halo exchange nodes are ignored. This option can
        therefore be used to filter out any halo exchange dependencies
        and only return non-halo exchange dependencies if and when
        required.

        :param bool ignore_hex_dep: if True then ignore any read \
            accesses contained in halo exchanges. This is an optional \
            argument that defaults to False.

        :return: a list containing halo information for each read dependency.
        :rtype: :func:`list` of :py:class:`psyclone.dynamo0p3.HaloReadAccess`

        :raises InternalError: if there is more than one read \
            dependency associated with a halo exchange.
        :raises InternalError: if there is a read dependency \
            associated with a halo exchange and it is not the last \
            entry in the read dependency list.
        :raises GenerationError: if there is a read dependency \
            associated with an asynchronous halo exchange.
        :raises InternalError: if no read dependencies are found.

        '''
        read_dependencies = self.field.forward_read_dependencies()
        hex_deps = [dep for dep in read_dependencies
                    if isinstance(dep.call, LFRicHaloExchange)]
        if hex_deps:
            # There is a field accessed by a halo exchange that is
            # a read dependence. As ignore_hex_dep is True this should
            # be ignored so this is removed from the list.
            if any(dep for dep in hex_deps
                   if isinstance(dep.call, (LFRicHaloExchangeStart,
                                            LFRicHaloExchangeEnd))):
                raise GenerationError(
                    "Please perform redundant computation transformations "
                    "before asynchronous halo exchange transformations.")

            # There can only be one field accessed by a
            # halo exchange that is a read dependence.
            if len(hex_deps) != 1:
                raise InternalError(
                    f"There should only ever be at most one read dependency "
                    f"associated with a halo exchange in the read dependency "
                    f"list, but found {len(hex_deps)} for field "
                    f"{self.field.name}.")
            # For sanity, check that the field accessed by the halo
            # exchange is the last dependence in the list.
            if not isinstance(read_dependencies[-1].call, LFRicHaloExchange):
                raise InternalError(
                    "If there is a read dependency associated with a halo "
                    "exchange in the list of read dependencies then it should "
                    "be the last one in the list.")
            if ignore_hex_dep:
                # Remove the last entry in the list (the field accessed by
                # the halo exchange).
                del read_dependencies[-1]

        if not read_dependencies:
            raise InternalError(
                "Internal logic error. There should be at least one read "
                "dependence for a halo exchange.")
        return [HaloReadAccess(read_dependency, self._symbol_table) for
                read_dependency in read_dependencies]

    def _compute_halo_write_info(self):
        '''Determines how much of the halo has been cleaned from any previous
        redundant computation.

        :return: a HaloWriteAccess object containing the required
            information, or None if no dependence information is found.
        :rtype: :py:class:`psyclone.dynamo0p3.HaloWriteAccess` | None

        :raises GenerationError: if more than one write dependence is
            found for this halo exchange as this should not be possible.

        '''
        write_dependencies = self.field.backward_write_dependencies()
        if not write_dependencies:
            # no write dependence information
            return None
        if len(write_dependencies) > 1:
            raise GenerationError(
                f"Internal logic error. There should be at most one write "
                f"dependence for a halo exchange. Found "
                f"'{len(write_dependencies)}'")
        return HaloWriteAccess(write_dependencies[0], parent=self)

    def required(self, ignore_hex_dep=False):
        '''Determines whether this halo exchange is definitely required
        ``(True, True)``, might be required ``(True, False)`` or is definitely
        not required ``(False, *)``.

        If the optional ignore_hex_dep argument is set to True then
        any read accesses contained in halo exchange nodes are
        ignored. This option can therefore be used to filter out any
        halo exchange dependencies and only consider non-halo exchange
        dependencies if and when required.

        Whilst a halo exchange is generally only ever added if it is
        required, or if it may be required, this situation can change
        if redundant computation transformations are applied. The
        first argument can be used to remove such halo exchanges if
        required.

        When the first return value is True, the second return value
        can be used to see if we need to rely on the runtime
        (set_dirty and set_clean calls) and therefore add a
        check_dirty() call around the halo exchange or whether we
        definitely know that this halo exchange is required.

        This routine assumes that a stencil size provided via a
        variable may take the value 0. If a variables value is
        constrained to be 1, or more, then the logic for deciding
        whether a halo exchange is definitely required should be
        updated. Note, the routine would still be correct as is, it
        would just return more unknown results than it should).

        :param bool ignore_hex_dep: if True then ignore any read \
            accesses contained in halo exchanges. This is an optional \
            argument that defaults to False.

        :returns: (x, y) where x specifies whether this halo
            exchange is (or might be) required - True, or is not
            required - False. If the first tuple item is True then the
            second argument specifies whether we definitely know that
            we need the HaloExchange - True, or are not sure - False.
        :rtype: (bool, bool)

        '''
        # pylint: disable=too-many-branches, too-many-return-statements
        # get *aggregated* information about halo reads
        required_clean_info = self._compute_halo_read_depth_info(
            ignore_hex_dep)
        # get information about the halo write
        clean_info = self._compute_halo_write_info()

        # no need to test whether we return at least one read
        # dependency as _compute_halo_read_depth_info() raises an
        # exception if none are found

        if (Config.get().api_conf("lfric").compute_annexed_dofs and
                len(required_clean_info) == 1 and
                required_clean_info[0].annexed_only):
            # We definitely don't need the halo exchange as we
            # only read annexed dofs and these are always clean as
            # they are computed by default when iterating over
            # dofs and kept up-to-date by redundant computation
            # when iterating over cells.
            required = False
            known = True  # redundant information as it is always known
            return required, known

        if not clean_info:
            # this halo exchange has no previous write dependencies so
            # we do not know the initial state of the halo. This means
            # that we do not know if we need a halo exchange or not
            required = True
            known = False
            return required, known

        if clean_info.max_depth:
            if not clean_info.dirty_outer:
                # all of the halo is cleaned by redundant computation
                # so halo exchange is not required
                required = False
                known = True  # redundant information as it is always known
            else:
                # the last level halo is dirty
                if required_clean_info[0].max_depth:
                    # we know that we need to clean the outermost halo level
                    required = True
                    known = True
                else:
                    # we don't know whether the halo exchange is
                    # required or not as the reader reads the halo to
                    # a specified depth but we don't know the depth
                    # of the halo
                    required = True
                    known = False
            return required, known

        # At this point we know that clean_info.max_depth is False
        clean_depth = clean_info.clean_depth

        if not clean_depth:
            if clean_info.dirty_outer:
                # the writer redundantly computes in the level 1 halo but
                # leaves it dirty (although annexed dofs are now clean).
                if len(required_clean_info) == 1 and \
                   required_clean_info[0].annexed_only:
                    # we definitely don't need the halo exchange as we
                    # only read annexed dofs and these have been made
                    # clean by the redundant computation
                    required = False
                    known = True  # redundant information as it is always known
                else:
                    # we definitely need the halo exchange as the reader(s)
                    # require the halo to be clean
                    required = True
                    known = True
                return required, known
            else:
                # if clean_depth is 0 then the writer does not
                # redundantly compute so we definitely need the halo
                # exchange
                required = True
                known = True
                return required, known

        # We have a clean_depth so iterate over the various required depths
        # to see whether or not they are all satisfied.
        required = False
        known = False
        for required_clean in required_clean_info:
            if required_clean.max_depth or required_clean.max_depth_m1:
                required = True
                known = False
                return required, known
            left_dirty = SymbolicMaths.greater_than(
                required_clean.var_depth, clean_depth,
                all_variables_positive=True)
            if left_dirty == SymbolicMaths.Fuzzy.FALSE:
                # Nothing is left dirty so no hexch required for this
                # read access.
                continue
            if left_dirty == SymbolicMaths.Fuzzy.TRUE:
                # Halo definitely left dirty to a certain depth.
                required = True
                known = True
                return required, known
            # Otherwise, we can't be sure. Continue looking at the other
            # read accesses in case one of them is definitely not satisfied.
            required = True
            continue

        # If we get to here then we may or may not require a halo exchange.
        # If we do need one, then we aren't certain about it (as we'd already
        # have returned if we were).
        if not required:
            # We know we don't require a halo exchange.
            known = True

        return required, known

    def node_str(self, colour=True):
        ''' Creates a text summary of this HaloExchange node.

        :param bool colour: whether or not to include control codes for colour.

        :returns: text summary of this node, optionally with control codes \
                  for colour highlighting.
        :rtype: str

        '''
        _, known = self.required()
        runtime_check = not known
        field_id = self._field.name
        if self.vector_index:
            field_id += f"({self.vector_index})"
        return (f"{self.coloured_name(colour)}[field='{field_id}', "
                f"type='{self._compute_stencil_type()}', "
                f"depth={self._compute_halo_depth().debug_string()}, "
                f"check_dirty={runtime_check}]")

    def gen_code(self, parent):
        '''Dynamo specific code generation for this class.

        :param parent: an f2pygen object that will be the parent of \
        f2pygen objects created in this method
        :type parent: :py:class:`psyclone.f2pygen.BaseGen`

        '''
        parent.add(PSyIRGen(parent, self))

    def lower_to_language_level(self):
        '''
        :returns: this node lowered to language-level PSyIR.
        :rtype: :py:class:`psyclone.psyir.nodes.Node`
        '''
        symbol = DataSymbol(self._field.proxy_name, UnresolvedType())
        method = self._halo_exchange_name
        depth_expr = self._compute_halo_depth()

        # Create infrastructure Calls
        if self.vector_index:
            idx = Literal(str(self.vector_index), INTEGER_TYPE)
            if_condition = Call.create(
                ArrayOfStructuresReference.create(symbol, [idx], ['is_dirty']),
                [('depth', depth_expr.copy())])
            if_body = Call.create(
                ArrayOfStructuresReference.create(
                    symbol, [idx.copy()], [method]),
                [('depth', depth_expr.copy())])
        else:
            if_condition = Call.create(
                StructureReference.create(symbol, ['is_dirty']),
                [('depth', depth_expr.copy())])
            if_body = Call.create(
                StructureReference.create(symbol, [method]),
                [('depth', depth_expr.copy())])

        # Add the "if_dirty" check when necessary
        _, known = self.required()
        if not known:
            haloex = IfBlock.create(if_condition, [if_body])
        else:
            haloex = if_body

        self.replace_with(haloex)
        return haloex


class LFRicHaloExchangeStart(LFRicHaloExchange):
    '''The start of an asynchronous halo exchange. This is similar to a
    regular halo exchange except that the Fortran name of the call is
    different and the routine only reads the data being transferred
    (the associated field is specified as having a read access). As a
    result this class is not able to determine some important
    properties (such as whether the halo exchange is known to be
    required or not). This is solved by finding the corresponding
    asynchronous halo exchange end (a halo exchange start always has a
    corresponding halo exchange end and vice versa) and calling its
    methods (a halo exchange end is specified as having readwrite
    access to its associated field and therefore is able to determine
    the required properties).

    :param field: the field that this halo exchange will act on
    :type field: :py:class:`psyclone.dynamo0p3.DynKernelArgument`
    :param check_dirty: optional argument (default True) indicating \
    whether this halo exchange should be subject to a run-time check \
    for clean/dirty halos.
    :type check_dirty: bool
    :param vector_index: optional vector index (default None) to \
    identify which component of a vector field this halo exchange is \
    responsible for
    :type vector_index: int
    :param parent: optional PSyIRe parent node (default None) of this \
    object
    :type parent: :py:class:`psyclone.psyir.nodes.Node`

    '''
    # Textual description of the node.
    _text_name = "HaloExchangeStart"
    _colour = "yellow"

    def __init__(self, field, check_dirty=True,
                 vector_index=None, parent=None):
        LFRicHaloExchange.__init__(self, field, check_dirty=check_dirty,
                                   vector_index=vector_index, parent=parent)
        # Update the field's access appropriately. Here "gh_read"
        # specifies that the start of a halo exchange only reads
        # the field's data.
        self._field.access = AccessType.READ
        # override appropriate parent class names
        self._halo_exchange_name = "halo_exchange_start"

    def _compute_stencil_type(self):
        '''Call the required method in the corresponding halo exchange end
        object. This is done as the field in halo exchange start is
        only read and the dependence analysis beneath this call
        requires the field to be modified.

        :return: Return the type of stencil required for this pair of \
        halo exchanges
        :rtype: str

        '''
        # pylint: disable=protected-access
        return self._get_hex_end()._compute_stencil_type()

    def _compute_halo_depth(self):
        '''Call the required method in the corresponding halo exchange end
        object. This is done as the field in halo exchange start is
        only read and the dependence analysis beneath this call
        requires the field to be modified.

        :return: Return the halo exchange depth as a Fortran string
        :rtype: str

        '''
        # pylint: disable=protected-access
        return self._get_hex_end()._compute_halo_depth()

    def required(self):
        '''Call the required method in the corresponding halo exchange end
        object. This is done as the field in halo exchange start is
        only read and the dependence analysis beneath this call
        requires the field to be modified.

        :returns: (x, y) where x specifies whether this halo exchange \
                  is (or might be) required - True, or is not required \
                  - False. If the first tuple item is True then the second \
                  argument specifies whether we definitely know that we need \
                  the HaloExchange - True, or are not sure - False.
        :rtype: (bool, bool)

        '''
        return self._get_hex_end().required()

    def _get_hex_end(self):
        '''An internal helper routine for this class which finds the halo
        exchange end object corresponding to this halo exchange start
        object or raises an exception if one is not found.

        :return: The corresponding halo exchange end object
        :rtype: :py:class:`psyclone.dynamo0p3.LFRicHaloExchangeEnd`
        :raises GenerationError: If no matching HaloExchangeEnd is \
        found, or if the first matching haloexchange that is found is \
        not a HaloExchangeEnd

        '''
        # Look at all nodes following this one in schedule order
        # (which is PSyIRe node order)
        for node in self.following():
            if self.sameParent(node) and isinstance(node, LFRicHaloExchange):
                # Found a following `haloexchange`,
                # `haloexchangestart` or `haloexchangeend` PSyIRe node
                # that is at the same calling hierarchy level as this
                # haloexchangestart
                access = DataAccess(self.field)
                if access.overlaps(node.field):
                    if isinstance(node, LFRicHaloExchangeEnd):
                        return node
                    raise GenerationError(
                        f"Halo exchange start for field '{self.field.name}' "
                        f"should match with a halo exchange end, but found "
                        f"{type(node)}")
        # no match has been found which is an error as a halo exchange
        # start should always have a matching halo exchange end that
        # follows it in schedule (PSyIRe sibling) order
        raise GenerationError(
            f"Halo exchange start for field '{self.field.name}' has no "
            f"matching halo exchange end")


class LFRicHaloExchangeEnd(LFRicHaloExchange):
    '''The end of an asynchronous halo exchange. This is similar to a
    regular halo exchange except that the Fortran name of the call is
    different and the routine only writes to the data being
    transferred.

    :param field: the field that this halo exchange will act on
    :type field: :py:class:`psyclone.dynamo0p3.DynKernelArgument`
    :param check_dirty: optional argument (default True) indicating \
    whether this halo exchange should be subject to a run-time check \
    for clean/dirty halos.
    :type check_dirty: bool
    :param vector_index: optional vector index (default None) to \
    identify which index of a vector field this halo exchange is \
    responsible for
    :type vector_index: int
    :param parent: optional PSyIRe parent node (default None) of this \
    object
    :type parent: :py:class:`psyclone.psyir.nodes.Node`

    '''
    # Textual description of the node.
    _text_name = "HaloExchangeEnd"
    _colour = "yellow"

    def __init__(self, field, check_dirty=True,
                 vector_index=None, parent=None):
        LFRicHaloExchange.__init__(self, field, check_dirty=check_dirty,
                                   vector_index=vector_index, parent=parent)
        # Update field properties appropriately. The associated field is
        # written to. However, a readwrite field access needs to be
        # specified as this is required for the halo exchange logic to
        # work correctly.
        self._field.access = AccessType.READWRITE
        # override appropriate parent class names
        self._halo_exchange_name = "halo_exchange_finish"


class HaloDepth():
    '''Determines how much of the halo a read to a field accesses (the
    halo depth).

    :param parent: the parent PSyIR node of the region containing the field
                   access that is represented.
    :type parent: :py:class:`psyclone.psyir.nodes.Node`

    '''
    def __init__(self, parent):
        # var_depth is used to store the PSyIR of the expression holding
        # depth of halo that is accessed.
        self._var_depth = None
        # max_depth specifies whether the full depth of halo (whatever
        # that might be) is accessed. If this is set then
        # literal_depth, var_depth and max_depth_m1 have no
        # meaning. max_depth being False does not necessarily mean the
        # full halo depth is not accessed, rather it means that we do
        # not know.
        self._max_depth = False
        # max_depth_m1 specifies whether the full depth of halo
        # (whatever that might be) apart from the outermost level is
        # accessed. If this is set then literal_depth, var_depth and
        # max_depth have no meaning.
        self._max_depth_m1 = False
        # annexed only is True if the only access in the halo is for
        # annexed dofs
        self._annexed_only = False
        # Keep a reference to the symbol table so that we can look-up
        # variables holding the maximum halo depth.
        # TODO #2503: This can become invalid if the HaloExchange
        # containing this HaloDepth changes its ancestors.
        self._parent = parent

    @property
    def annexed_only(self):
        '''
        :returns: True if only annexed dofs are accessed in the halo and
                  False otherwise.
        :rtype: bool
        '''
        return self._annexed_only

    @property
    def max_depth(self):
        '''
        :returns: True if the read to the field is known to access all
                  of the halo and False otherwise.
        :rtype: bool
        '''
        return self._max_depth

    @property
    def max_depth_m1(self):
        '''Returns whether the read to the field is known to access all of the
        halo except the outermost level or not.

        :returns: True if the read to the field is known to access all
                  of the halo except the outermost and False otherwise.
        :rtype: bool

        '''
        return self._max_depth_m1

    @property
    def var_depth(self):
        '''Returns the PSyIR of the expression specifying the depth of halo
        access if one is provided.

        :returns: PSyIR specifying the halo access depth
                  if one exists, and None if not.
        :rtype: :py:class:`psyclone.psyir.nodes.Statement`

        '''
        return self._var_depth

    def set_by_value(self, max_depth, var_depth, annexed_only, max_depth_m1):
        # pylint: disable=too-many-arguments
        '''Set halo depth information directly

        :param bool max_depth: True if the field accesses all of the
            halo and False otherwise
        :param var_depth: PSyIR expression specifying the halo
            access depth, if one exists, and None if not
        :type var_depth: :py:class:`psyclone.psyir.nodes.Node`
        :param bool annexed_only: True if only the halo's annexed dofs
            are accessed and False otherwise
        :param bool max_depth_m1: True if the field accesses all of
            the halo but does not require the outermost halo to be correct
            and False otherwise

        '''
        self._max_depth = max_depth
        self._annexed_only = annexed_only
        self._max_depth_m1 = max_depth_m1
        self._var_depth = None

        if not var_depth:
            return

        # Simplify any provided PSyIR expression.
        sym_maths = SymbolicMaths.get()
        # In order to be able to apply the SymbolicMaths.expand() method we
        # have to create a fake Assignment and temporarily graft it into the
        # tree.
        fake_assign = Assignment.create(
            Reference(DataSymbol("tmp", INTEGER_TYPE)), var_depth.detach())
        sched = self._parent.ancestor(Schedule, include_self=True)
        sched.addchild(fake_assign)

        sym_maths.expand(fake_assign.rhs)
        self._var_depth = fake_assign.rhs.detach()
        fake_assign.detach()

    def psyir_expression(self):
        '''
        :returns: the PSyIR expression representing this HaloDepth.
        :rtype: :py:class:`psyclone.psyir.nodes.Node`
        '''
        table = self._parent.scope.symbol_table
        if self.max_depth:
            max_depth = table.lookup_with_tag("max_halo_depth_mesh")
            return Reference(max_depth)
        if self.max_depth_m1:
            max_depth = table.lookup_with_tag("max_halo_depth_mesh")
            return BinaryOperation.create(
                        BinaryOperation.Operator.SUB,
                        Reference(max_depth),
                        Literal('1', INTEGER_TYPE))
        if self.var_depth:
            return self.var_depth.copy()

        return None


def halo_check_arg(field, access_types):
    '''
    Support function which performs checks to ensure the first argument
    is a field, that the field is contained within Kernel or Builtin
    call and that the field is accessed in one of the ways specified
    by the second argument. If no error is reported it returns the
    call object containing this argument.

    :param field: the argument object we are checking
    :type field: :py:class:`psyclone.dynamo0p3.DynArgument`
    :param access_types: List of allowed access types.
    :type access_types: List of :py:class:`psyclone.psyGen.AccessType`.
    :return: the call containing the argument object
    :rtype: sub-class of :py:class:`psyclone.psyGen.Kern`

    :raises GenerationError: if the first argument to this function is \
                             the wrong type.
    :raises GenerationError: if the first argument is not accessed in one of \
                    the ways specified by the second argument to the function.
    :raises GenerationError: if the first argument is not contained \
                             within a call object.

    '''
    try:
        # Get the kernel/built-in call associated with this field
        call = field.call
    except AttributeError as err:
        raise GenerationError(
            f"HaloInfo class expects an argument of type DynArgument, or "
            f"equivalent, on initialisation, but found, "
            f"'{type(field)}'") from err

    if field.access not in access_types:
        api_strings = [access.api_specific_name() for access in access_types]
        raise GenerationError(
            f"In HaloInfo class, field '{field.name}' should be one of "
            f"{api_strings}, but found '{field.access.api_specific_name()}'")
    if not isinstance(call, (LFRicBuiltIn, LFRicKern)):
        raise GenerationError(
            f"In HaloInfo class, field '{field.name}' should be from a call "
            f"but found {type(call)}")
    return call


class HaloWriteAccess(HaloDepth):
    '''Determines how much of a field's halo is written to (the halo depth)
    when a field is accessed in a particular kernel within a
    particular loop nest.

    :param field: the field that we are concerned with.
    :type field: :py:class:`psyclone.dynamo0p3.DynArgument`
    :param parent: the parent PSyIR node associated with the scoping region
                   that contains this halo access.
    :type parent: :py:class:`psyclone.psyir.nodes.Node`

    '''
    def __init__(self, field, parent):
        HaloDepth.__init__(self, parent)
        self._compute_from_field(field)

    @property
    def dirty_outer(self):
        '''Returns True if the writer is continuous and accesses the halo and
        False otherwise. It indicates that the outer level of halo that has
        been written to is actually dirty (well to be precise it is a partial
        sum).

        :returns: True if the outer layer of halo that is written \
                  to remains dirty and False otherwise.
        :rtype: bool

        '''
        return self._dirty_outer

    @property
    def clean_depth(self):
        '''
        Returns the depth to which this halo is clean following the write.

        :returns: PSyIR for the expression for the clean halo depth or None.
        :rtype: :py:class:`psyclone.psyir.nodes.Node` | NoneType

        '''
        if self.var_depth:
            halo_depth = self.var_depth
        elif self.max_depth:
            # halo accesses(s) is/are to the full halo
            # depth (-1 if continuous)
            table = self._parent.scope.symbol_table
            halo_depth = Reference(
                table.lookup_with_tag("max_halo_depth_mesh"))
        else:
            return None

        if self.dirty_outer:
            halo_depth = BinaryOperation.create(
                BinaryOperation.Operator.SUB,
                halo_depth.copy(), Literal("1", INTEGER_TYPE))

        sym_maths = SymbolicMaths.get()
        fake_assign = Assignment.create(
            Reference(DataSymbol("tmp", INTEGER_TYPE)),
            halo_depth)
        sched = self._parent.ancestor(Schedule)
        sched.addchild(fake_assign)

        sym_maths.expand(fake_assign.rhs)
        depth_expr = fake_assign.rhs.detach()
        fake_assign.detach()
        if depth_expr == Literal("0", INTEGER_TYPE):
            return None
        return depth_expr

    def _compute_from_field(self, field):
        '''Internal method to compute what parts of a field's halo are written
        to in a certain kernel and loop. The information computed is the depth
        of access and validity of the data after writing. The depth of access
        can be the maximum halo depth or a specified (literal or variable)
        depth and the outer halo layer that is written to may be dirty or
        clean.

        :param field: the field that we are concerned with.
        :type field: :py:class:`psyclone.dynamo0p3.DynArgument`

        '''
        const = LFRicConstants()

        call = halo_check_arg(field, AccessType.all_write_accesses())
        # no test required here as all calls exist within a loop

        loop = call.parent.parent
        # The outermost halo level that is written to is dirty if it
        # is a continuous field which writes into the halo in a loop
        # over cells
        self._dirty_outer = (
            not field.discontinuous and
            loop.iteration_space.endswith("cell_column") and
            loop.upper_bound_name in const.HALO_ACCESS_LOOP_BOUNDS)
        depth = None
        max_depth = False
        if loop.upper_bound_name in const.HALO_ACCESS_LOOP_BOUNDS:
            # loop does redundant computation
            if loop.upper_bound_halo_depth:
                # loop redundant computation is to a certain depth.
                depth = loop.upper_bound_halo_depth
            else:
                # loop redundant computation is to the maximum depth
                max_depth = True
        # If this is an inter-grid kernel and we're writing to the
        # field on the fine mesh then the halo depth is effectively
        # doubled
        if call.is_intergrid and field.mesh == "gh_fine" and depth:
            depth = BinaryOperation.create(
                BinaryOperation.Operator.MUL,
                Literal("2", INTEGER_TYPE), depth.copy())
        # The third argument for set_by_value gives the PSyIR of the
        # expression specifying the depth.
        var_depth = depth
        # The fourth argument for set_by_value indicates whether
        # we only access annexed_dofs. At the moment this is not possible when
        # modifying a field so we always supply False. The fifth
        # argument indicates if the depth of access is the
        # maximum-1. This is not possible here so we supply False.
        HaloDepth.set_by_value(self, max_depth, var_depth,
                               False, False)


class HaloReadAccess(HaloDepth):
    '''Determines how much of a field's halo is read (the halo depth) and
    additionally the access pattern (the stencil) when a field is
    accessed in a particular kernel within a particular loop nest.

    :param field: the field for which we want information.
    :type field: :py:class:`psyclone.dynamo0p3.DynKernelArgument`
    :param sym_table: the symbol table associated with the scoping region
                      that contains this halo access.
    :type sym_table: :py:class:`psyclone.psyir.symbols.SymbolTable`

    '''
    def __init__(self, field, parent=None):
        super().__init__(parent)
        self._stencil_type = None
        self._needs_clean_outer = None
        self._compute_from_field(field)

    @property
    def needs_clean_outer(self):
        '''Returns False if the reader has a gh_inc access and accesses the
        halo. Otherwise returns True.  Indicates that the outer level
        of halo that has been read does not need to be clean (although
        any annexed dofs do).

        :return: Returns False if the outer layer of halo that is read \
        does not need to be clean and True otherwise.
        :rtype: bool

        '''
        return self._needs_clean_outer

    @property
    def stencil_type(self):
        '''Returns the type of stencil access used by the field(s) in the halo
        if one exists. If redundant computation (accessing the full
        halo) is combined with a stencil access (potentially accessing
        a subset of the halo) then the access is assumed to be full
        access (region) for all depths.

        :returns: the type of stencil access used or None if there is no \
                  stencil.
        :rtype: str

        '''
        return self._stencil_type

    def _compute_from_field(self, field):
        '''Internal method to compute which parts of a field's halo are read
        in a certain kernel and loop. The information computed is the
        depth of access and the access pattern. The depth of access
        can be the maximum halo depth or a PSyIR expression specifying the
        depth. The access pattern will only be specified if the kernel code
        performs a stencil access on the field.

        :param field: the field that we are concerned with
        :type field: :py:class:`psyclone.dynamo0p3.DynArgument`

        '''
        # pylint: disable=too-many-branches
        const = LFRicConstants()

        self._annexed_only = False
        call = halo_check_arg(field, AccessType.all_read_accesses())

        loop = call.ancestor(LFRicLoop)
        table = loop.ancestor(InvokeSchedule).symbol_table

        # For GH_INC we accumulate contributions into the field being
        # modified. In order to get correct results for owned and
        # annexed dofs, this requires that the fields we are
        # accumulating contributions from have up-to-date values in
        # the halo cell(s). However, we do not need to be concerned
        # with the values of the modified field in the last-level of
        # the halo. This is because we only have enough information to
        # partially compute the contributions in those cells
        # anyway. (If the values of the field being modified are
        # required, at some later point, in that level of the halo
        # then we do a halo swap.)
        self._needs_clean_outer = (
            not (field.access == AccessType.INC
                 and loop.upper_bound_name in ["cell_halo",
                                               "colour_halo"]))
        # now we have the parent loop we can work out what part of the
        # halo this field accesses
        if loop.upper_bound_name in const.HALO_ACCESS_LOOP_BOUNDS:
            # this loop performs redundant computation
            if loop.upper_bound_halo_depth:
                self._var_depth = loop.upper_bound_halo_depth
            else:
                # loop redundant computation is to the maximum depth
                self._max_depth = True
        elif loop.upper_bound_name == "ncolour":
            # Loop is coloured but does not access the halo.
            pass
        elif loop.upper_bound_name in ["ncells", "nannexed"]:
            if field.descriptor.stencil:
                # no need to worry about annexed dofs (if they exist)
                # as the stencil will cover these (this is currently
                # guaranteed as halo exchanges only exchange full
                # halos)
                pass
            else:  # there is no stencil
                if (field.discontinuous or call.iterates_over == "dof" or
                        call.all_updates_are_writes):
                    # There are only local accesses or the kernel is of the
                    # special form where any iteration is guaranteed to write
                    # the same value to a given shared entity.
                    pass
                else:
                    # This is a continuous field which therefore
                    # accesses annexed dofs. We set access to the
                    # level 1 halo here as there is currently no
                    # mechanism to perform a halo exchange solely on
                    # annexed dofs.
                    self._var_depth = Literal("1", INTEGER_TYPE)
                    self._annexed_only = True
        elif loop.upper_bound_name == "ndofs":
            # we only access owned dofs so there is no access to the
            # halo
            pass
        else:
            raise GenerationError(
                f"Internal error in HaloReadAccess._compute_from_field. Found "
                f"unexpected loop upper bound name '{loop.upper_bound_name}'")

        if self._max_depth or self._var_depth:
            # Whilst stencil type has no real meaning when there is no
            # stencil it is convenient to set it to "region" when
            # there is redundant computation as the halo exchange
            # logic is interested in the access pattern irrespective
            # of whether there is a stencil access or not. We use
            # "region" as it means access all of the halo data which
            # is what is done when performing redundant computation
            # with no stencil.
            self._stencil_type = "region"
        if field.descriptor.stencil:
            # field has a stencil access
            if self._max_depth:
                raise GenerationError(
                    "redundant computation to max depth with a stencil is "
                    "invalid")
            self._stencil_type = field.descriptor.stencil['type']
            if self._var_depth:
                # halo exchange does not support mixed accesses to the halo
                # so we simply set the stencil type as 'region'.
                self._stencil_type = "region"
            stencil_depth = field.descriptor.stencil['extent']
            if stencil_depth:
                # stencil_depth is provided in the kernel metadata
                self._var_depth = BinaryOperation.create(
                    BinaryOperation.Operator.ADD,
                    Literal(str(stencil_depth), INTEGER_TYPE),
                    self._var_depth.copy())
            else:
                # Stencil_depth is provided by the algorithm layer.
                # It is currently not possible to specify kind for an
                # integer literal stencil depth in a kernel call. This
                # will be enabled when addressing issue #753.
                if field.stencil.extent_arg.is_literal():
                    # a literal is specified
                    value_str = field.stencil.extent_arg.text
                    stencil_depth = Literal(value_str, INTEGER_TYPE)
                else:
                    # a variable is specified
                    stencil_depth = Reference(
                        table.lookup(field.stencil.extent_arg.varname))
                if self._var_depth:
                    self._var_depth = BinaryOperation.create(
                        BinaryOperation.Operator.ADD,
                        stencil_depth, self._var_depth.copy())
                else:
                    self._var_depth = stencil_depth
        # If this is an intergrid kernel and the field in question is on
        # the fine mesh then we must double the halo depth
        if call.is_intergrid and field.mesh == "gh_fine":
            if self._var_depth:
                self._var_depth = BinaryOperation.create(
                    BinaryOperation.Operator.MUL,
                    Literal("2", INTEGER_TYPE), self._var_depth.copy())


class FSDescriptor():
    ''' Provides information about a particular function space used by
    a meta-funcs entry in the kernel metadata. '''

    def __init__(self, descriptor):
        self._descriptor = descriptor

    @property
    def requires_basis(self):
        ''' Returns True if a basis function is associated with this
        function space, otherwise it returns False. '''
        return "gh_basis" in self._descriptor.operator_names

    @property
    def requires_diff_basis(self):
        ''' Returns True if a differential basis function is
        associated with this function space, otherwise it returns
        False. '''
        return "gh_diff_basis" in self._descriptor.operator_names

    @property
    def fs_name(self):
        ''' Returns the raw metadata value of this function space. '''
        return self._descriptor.function_space_name


class FSDescriptors():
    ''' Contains a collection of FSDescriptor objects and methods
    that provide information across these objects. We have one
    FSDescriptor for each meta-funcs entry in the kernel
    metadata.
    # TODO #274 this should actually be named something like
    BasisFuncDescriptors as it holds information describing the
    basis/diff-basis functions required by a kernel.

    :param descriptors: list of objects describing the basis/diff-basis \
                        functions required by a kernel, as obtained from \
                        metadata.
    :type descriptors: list of :py:class:`psyclone.DynFuncDescriptor03`.

    '''
    def __init__(self, descriptors):
        self._orig_descriptors = descriptors
        self._descriptors = []
        for descriptor in descriptors:
            self._descriptors.append(FSDescriptor(descriptor))

    def exists(self, fspace):
        ''' Return True if a descriptor with the specified function
        space exists, otherwise return False. '''
        for descriptor in self._descriptors:
            # FS descriptors hold information taken from the kernel
            # metadata and therefore it is the original name of
            # the supplied function space that we must look at
            if descriptor.fs_name == fspace.orig_name:
                return True
        return False

    def get_descriptor(self, fspace):
        ''' Return the descriptor with the specified function space
        name. If it does not exist raise an error.'''
        for descriptor in self._descriptors:
            if descriptor.fs_name == fspace.orig_name:
                return descriptor
        raise GenerationError(
            f"FSDescriptors:get_descriptor: there is no descriptor for "
            f"function space {fspace.orig_name}")

    @property
    def descriptors(self):
        '''
        :return: the list of Descriptors, one for each of the meta-funcs
                 entries in the kernel metadata.
        :rtype: List of :py:class:`psyclone.dynamo0p3.FSDescriptor`
        '''
        return self._descriptors


def check_args(call, parent_call):
    '''
    Checks that the kernel arguments provided via the invoke call are
    consistent with the information expected, as specified by the
    kernel metadata.

    :param call: the object produced by the parser that describes the
                 kernel call to be checked.
    :type call: :py:class:`psyclone.parse.algorithm.KernelCall`
    :param parent_call: the kernel-call object.
    :type parent_call: :py:class:`psyclone.domain.lfric.LFRicKern`

    :raises: GenerationError if the kernel arguments in the Algorithm layer
             do not match up with the kernel metadata.
    '''
    # stencil arguments
    stencil_arg_count = 0
    for arg_descriptor in call.ktype.arg_descriptors:
        if arg_descriptor.stencil:
            if not arg_descriptor.stencil['extent']:
                # an extent argument must be provided
                stencil_arg_count += 1
            if arg_descriptor.stencil['type'] == 'xory1d':
                # a direction argument must be provided
                stencil_arg_count += 1

    const = LFRicConstants()
    # Quadrature arguments - will have as many as there are distinct
    # quadrature shapes specified in the metadata.
    qr_arg_count = len(set(call.ktype.eval_shapes).intersection(
        set(const.VALID_QUADRATURE_SHAPES)))

    # If a kernel operates on halo columns then it takes an extra, halo-depth
    # argument from the Algorithm layer.
    halo_depth_count = 0
    if "halo" in call.ktype.iterates_over:
        halo_depth_count = 1
    expected_arg_count = (len(call.ktype.arg_descriptors) +
                          stencil_arg_count + qr_arg_count + halo_depth_count)

    if expected_arg_count != len(call.args):
        msg = ""
        if parent_call:
            invoke = parent_call.ancestor(LFRicInvokeSchedule)
            if invoke:
                msg = f"from invoke '{invoke.name}' "
        raise GenerationError(
            f"error: expected '{expected_arg_count}' arguments for the call "
            f"to kernel '{call.ktype.name}' {msg}in the algorithm layer but "
            f"found '{len(call.args)}'. Expected "
            f"'{len(call.ktype.arg_descriptors)}' standard arguments, "
            f"'{stencil_arg_count}' stencil arguments, '{qr_arg_count}' "
            f"qr_arguments and '{halo_depth_count}' halo-depth arguments.")


@dataclass(frozen=True)
class LFRicArgStencil:
    '''
    Provides stencil information about an LFRic kernel argument.
    LFRicArgStencil can provide the extent, algorithm argument for the extent,
    and the direction argument of a stencil or set any of these properties.

    :param name:            the name of the stencil.
    :param extent:          the extent of the stencil if it is known. It will
                            be known if it is specified in the metadata.
    :param extent_arg:      the algorithm argument associated with the extent
                            value if extent was not found in the metadata.
    :param direction_arg:   the direction argument associated with the
                            direction of the stencil if the direction of the
                            stencil is not known.
    '''
    name: str
    extent: str = None
    extent_arg: Any = None
    direction_arg: Any = None


class DynKernelArguments(Arguments):
    '''
    Provides information about Dynamo kernel call arguments
    collectively, as specified by the kernel argument metadata.

    :param call: the kernel metadata for which to extract argument info.
    :type call: :py:class:`psyclone.parse.KernelCall`
    :param parent_call: the kernel-call object.
    :type parent_call: :py:class:`psyclone.domain.lfric.LFRicKern`
    :param bool check: whether to check for consistency between the
        kernel metadata and the algorithm layer. Defaults to True.

    :raises GenerationError: if the kernel metadata specifies stencil extent.
    '''
    def __init__(self, call, parent_call, check=True):
        # pylint: disable=too-many-branches
        if False:  # pylint: disable=using-constant-test
            # For pyreverse
            self._0_to_n = DynKernelArgument(None, None, None, None)

        Arguments.__init__(self, parent_call)

        # check that the arguments provided by the algorithm layer are
        # consistent with those expected by the kernel(s)
        check_args(call, parent_call)

        # create our arguments and add in stencil information where
        # appropriate.
        self._args = []
        idx = 0
        for arg in call.ktype.arg_descriptors:
            dyn_argument = DynKernelArgument(self, arg, call.args[idx],
                                             parent_call, check)
            idx += 1
            if dyn_argument.descriptor.stencil:
                if dyn_argument.descriptor.stencil['extent']:
                    raise GenerationError("extent metadata not yet supported")
                    # if supported we would add the following
                    # line: stencil.extent =
                    # dyn_argument.descriptor.stencil['extent']
                # An extent argument has been added.
                stencil_extent_arg = call.args[idx]
                idx += 1
                if dyn_argument.descriptor.stencil['type'] == 'xory1d':
                    # a direction argument has been added
                    stencil = LFRicArgStencil(
                        name=dyn_argument.descriptor.stencil['type'],
                        extent_arg=stencil_extent_arg,
                        direction_arg=call.args[idx]
                        )
                    idx += 1
                else:
                    # Create a stencil object and store a reference to it in
                    # our new DynKernelArgument object.
                    stencil = LFRicArgStencil(
                        name=dyn_argument.descriptor.stencil['type'],
                        extent_arg=stencil_extent_arg
                        )
                dyn_argument.stencil = stencil
            self._args.append(dyn_argument)

        # We have now completed the construction of the kernel arguments so
        # we can go back and update the names of any stencil size and/or
        # direction variable names to ensure there are no clashes.
        if self._parent_call:
            inv_sched = self._parent_call.ancestor(InvokeSchedule)
            if hasattr(inv_sched, "symbol_table"):
                symtab = inv_sched.symbol_table
            else:
                # This can happen in stub generation.
                symtab = LFRicSymbolTable()
        else:
            # TODO 719 The symtab is not connected to other parts of the
            # Stub generation.
            symtab = LFRicSymbolTable()
        const = LFRicConstants()
        for arg in self._args:
            if not arg.descriptor.stencil:
                continue
            if not arg.stencil.extent_arg.is_literal():
                if arg.stencil.extent_arg.varname:
                    # Ensure extent argument name is registered in the
                    # symbol_table.
                    tag = "AlgArgs_" + arg.stencil.extent_arg.text
                    root = arg.stencil.extent_arg.varname
                    new_name = symtab.find_or_create_tag(tag, root).name
                    arg.stencil.extent_arg.varname = new_name
            if arg.descriptor.stencil['type'] == 'xory1d':
                # a direction argument has been added
                if arg.stencil.direction_arg.varname and \
                   arg.stencil.direction_arg.varname not in \
                   const.VALID_STENCIL_DIRECTIONS:
                    # Register the name of the direction argument to ensure
                    # it is unique in the PSy layer
                    tag = "AlgArgs_" + arg.stencil.direction_arg.text
                    root = arg.stencil.direction_arg.varname
                    new_name = symtab.find_or_create_integer_symbol(
                        root, tag=tag).name
                    arg.stencil.direction_arg.varname = new_name

        self._dofs = []

        # Generate a static list of unique function-space names used
        # by the set of arguments: store the mangled names as these
        # are what we use at the level of an Invoke
        self._unique_fs_names = []
        # List of corresponding unique function-space objects
        self._unique_fss = []
        for arg in self._args:
            for function_space in arg.function_spaces:
                # We check that function_space is not None because scalar
                # args don't have one and fields only have one (only
                # operators have two).
                if function_space and \
                   function_space.mangled_name not in self._unique_fs_names:
                    self._unique_fs_names.append(function_space.mangled_name)
                    self._unique_fss.append(function_space)

    def get_arg_on_space_name(self, func_space_name):
        '''
        Returns the first argument (field or operator) found that is on
        the named function space, as specified in the kernel metadata. Also
        returns the associated FunctionSpace object.

        :param str func_space_name: Name of the function space (as specified \
                                    in kernel metadata) for which to \
                                    find an argument.
        :return: the first kernel argument that is on the named function \
                 space and the associated FunctionSpace object.
        :rtype: (:py:class:`psyclone.dynamo0p3.DynKernelArgument`,
                 :py:class:`psyclone.domain.lfric.FunctionSpace`)
        :raises: FieldNotFoundError if no field or operator argument is found \
                 for the named function space.
        '''
        for arg in self._args:
            for function_space in arg.function_spaces:
                if function_space:
                    if func_space_name == function_space.orig_name:
                        return arg, function_space
        raise FieldNotFoundError(f"DynKernelArguments:get_arg_on_space_name: "
                                 f"there is no field or operator with "
                                 f"function space {func_space_name}")

    def get_arg_on_space(self, func_space):
        '''
        Returns the first argument (field or operator) found that is on
        the specified function space. The mangled name of the supplied
        function space is used for comparison.

        :param func_space: The function space for which to find an argument.
        :type func_space: :py:class:`psyclone.domain.lfric.FunctionSpace`
        :return: the first kernel argument that is on the supplied function
                 space
        :rtype: :py:class:`psyclone.dynamo0p3.DynKernelArgument`
        :raises: FieldNotFoundError if no field or operator argument is found
                 for the specified function space.
        '''
        for arg in self._args:
            for function_space in arg.function_spaces:
                if function_space:
                    if func_space.mangled_name == function_space.mangled_name:
                        return arg

        raise FieldNotFoundError(f"DynKernelArguments:get_arg_on_space: there "
                                 f"is no field or operator with function space"
                                 f" {func_space.orig_name} (mangled name = "
                                 f"'{func_space.mangled_name}')")

    def has_operator(self, op_type=None):
        ''' Returns true if at least one of the arguments is an operator
        of type op_type (either gh_operator [LMA] or gh_columnwise_operator
        [CMA]). If op_type is None then searches for *any* valid operator
        type. '''
        const = LFRicConstants()
        if op_type and op_type not in const.VALID_OPERATOR_NAMES:
            raise GenerationError(
                f"If supplied, 'op_type' must be a valid operator type (one "
                f"of {const.VALID_OPERATOR_NAMES}) but got '{op_type}'")
        if not op_type:
            # If no operator type is specified then we match any type
            op_list = const.VALID_OPERATOR_NAMES
        else:
            op_list = [op_type]
        for arg in self._args:
            if arg.argument_type in op_list:
                return True
        return False

    @property
    def unique_fss(self):
        ''' Returns a unique list of function space objects used by the
        arguments of this kernel '''
        return self._unique_fss

    @property
    def unique_fs_names(self):
        ''' Return the list of unique function space names used by the
        arguments of this kernel. The names are unmangled (i.e. as
        specified in the kernel metadata) '''
        return self._unique_fs_names

    def iteration_space_arg(self):
        '''
        Returns an argument we can use to dereference the iteration
        space. This can be a field or operator that is modified or
        alternatively a field that is read if one or more scalars
        are modified. If a kernel writes to more than one argument then
        that requiring the largest iteration space is selected.

        :return: Kernel argument from which to obtain iteration space
        :rtype: :py:class:`psyclone.dynamo0p3.DynKernelArgument`
        '''

        # Since we always compute operators out to the L1 halo we first
        # check whether this kernel writes to an operator
        write_accesses = AccessType.all_write_accesses()
        const = LFRicConstants()
        op_args = psyGen.args_filter(
            self._args,
            arg_types=const.VALID_OPERATOR_NAMES,
            arg_accesses=write_accesses)
        if op_args:
            return op_args[0]

        # Is this an inter-grid kernel? If so, then the iteration space
        # is determined by the coarse mesh, irrespective of whether
        # we are prolonging (and thus writing to a field on the fine mesh)
        # or restricting.
        if self._parent_call.is_intergrid:
            fld_args = psyGen.args_filter(
                self._args,
                arg_types=const.VALID_FIELD_NAMES,
                arg_meshes=["gh_coarse"])
            return fld_args[0]

        # This is not an inter-grid kernel and it does not write to an
        # operator. We now check for fields that are written to. We
        # check first for any modified field on a continuous function
        # space, failing that we try any_space function spaces
        # (because we must assume such a space is continuous) and
        # finally we try all discontinuous function spaces including
        # any_discontinuous_space. We do this because if a quantity on
        # a continuous FS is modified then our iteration space must be
        # larger (include L1-halo cells)
        const = LFRicConstants()
        write_accesses = AccessType.all_write_accesses()
        fld_args = psyGen.args_filter(
            self._args,
            arg_types=const.VALID_FIELD_NAMES,
            arg_accesses=write_accesses)
        if fld_args:
            for spaces in [const.CONTINUOUS_FUNCTION_SPACES,
                           const.VALID_ANY_SPACE_NAMES,
                           const.VALID_DISCONTINUOUS_NAMES]:
                for arg in fld_args:
                    if arg.function_space.orig_name in spaces:
                        return arg

        # No modified fields or operators. Check for unmodified fields...
        fld_args = psyGen.args_filter(
            self._args,
            arg_types=const.VALID_FIELD_NAMES)
        if fld_args:
            return fld_args[0]

        # it is an error if we get to here
        raise GenerationError(
            "iteration_space_arg(). The lfric api must have a modified "
            "field, a modified operator, or an unmodified field (in the case "
            "of a modified scalar). None of these were found.")

    @property
    def dofs(self):
        ''' Currently required for Invoke base class although this
        makes no sense for Dynamo. Need to refactor the Invoke base class
        and remove the need for this property (#279). '''
        return self._dofs

    def psyir_expressions(self):
        '''
        :returns: the PSyIR expressions representing this Argument list.
        :rtype: list of :py:class:`psyclone.psyir.nodes.Node`

        '''
        create_arg_list = KernCallArgList(self._parent_call)
        create_arg_list.generate()
        return create_arg_list.psyir_arglist

    @property
    def acc_args(self):
        '''
        :returns: the list of quantities that must be available on an \
                  OpenACC device before the associated kernel can be launched.
        :rtype: list of str

        '''
        create_acc_arg_list = KernCallAccArgList(self._parent_call)
        create_acc_arg_list.generate()
        return create_acc_arg_list.arglist

    @property
    def scalars(self):
        '''
        Provides the list of names of scalar arguments required by the
        kernel associated with this Arguments object. If there are none
        then the returned list is empty.

        :returns: A list of the names of scalar arguments in this object.
        :rtype: list of str
        '''
        # Return nothing for the moment as it is unclear whether
        # scalars need to be explicitly dealt with (for OpenACC) in
        # the dynamo api.
        return []


class DynKernelArgument(KernelArgument):
    '''
    This class provides information about individual LFRic kernel call
    arguments as specified by the kernel argument metadata and the
    kernel invocation in the Algorithm layer.

    :param kernel_args: object encapsulating all arguments to the \
                        kernel call.
    :type kernel_args: :py:class:`psyclone.dynamo0p3.DynKernelArguments`
    :param arg_meta_data: information obtained from the metadata for \
                          this kernel argument.
    :type arg_meta_data: :py:class:`psyclone.domain.lfric.LFRicArgDescriptor`
    :param arg_info: information on how this argument is specified in \
                     the Algorithm layer.
    :type arg_info: :py:class:`psyclone.parse.algorithm.Arg`
    :param call: the kernel object with which this argument is associated.
    :type call: :py:class:`psyclone.domain.lfric.LFRicKern`
    :param bool check: whether to check for consistency between the \
        kernel metadata and the algorithm layer. Defaults to True.

    :raises InternalError: for an unsupported metadata in the argument \
                           descriptor data type.

    '''
    # pylint: disable=too-many-public-methods, too-many-instance-attributes
    def __init__(self, kernel_args, arg_meta_data, arg_info, call, check=True):
        # Keep a reference to DynKernelArguments object that contains
        # this argument. This permits us to manage name-mangling for
        # any-space function spaces.
        self._kernel_args = kernel_args
        self._vector_size = arg_meta_data.vector_size
        self._argument_type = arg_meta_data.argument_type
        self._stencil = None
        if arg_meta_data.mesh:
            self._mesh = arg_meta_data.mesh.lower()
        else:
            self._mesh = None

        # The list of function-space objects for this argument. Each
        # object can be queried for its original name and for the
        # mangled name (used to make any-space arguments distinct
        # within an invoke). The argument will only have more than
        # one function-space associated with it if it is an operator.
        fs1 = None
        fs2 = None

        if self.is_operator:

            fs1 = FunctionSpace(arg_meta_data.function_space_to,
                                self._kernel_args)
            fs2 = FunctionSpace(arg_meta_data.function_space_from,
                                self._kernel_args)
        else:
            if arg_meta_data.function_space:
                fs1 = FunctionSpace(arg_meta_data.function_space,
                                    self._kernel_args)
        self._function_spaces = [fs1, fs2]

        # Set the argument's intrinsic type from its descriptor's
        # data type and check if an invalid data type is passed from
        # the argument descriptor.
        try:
            const = LFRicConstants()
            self._intrinsic_type = const.MAPPING_DATA_TYPES[
                arg_meta_data.data_type]
        except KeyError as err:
            raise InternalError(
                f"DynKernelArgument.__init__(): Found unsupported data "
                f"type '{arg_meta_data.data_type}' in the kernel argument "
                f"descriptor '{arg_meta_data}'.") from err

        # Addressing issue #753 will allow us to perform static checks
        # for consistency between the algorithm and the kernel
        # metadata. This will include checking that a field on a read
        # only function space is not passed to a kernel that modifies
        # it. Note, issue #79 is also related to this.
        KernelArgument.__init__(self, arg_meta_data, arg_info, call)
        # Argument proxy data type (if/as defined in LFRic infrastructure)
        self._proxy_data_type = None
        # Set up kernel argument information for scalar, field and operator
        # arguments: precision, module name, data type and proxy data type
        self._init_data_type_properties(arg_info, check)
        # Complete the initialisation of the argument (after
        # _init_data_type_properties() so the precision info etc is
        # already set up)
        self._complete_init(arg_info)

    def ref_name(self, function_space=None):
        '''
        Returns the name used to dereference this type of argument (depends
        on whether it is a field or operator and, if the latter, whether it
        is the to- or from-space that is specified).

        :param function_space: the function space of this argument
        :type function_space: :py:class:`psyclone.domain.lfric.FunctionSpace`

        :returns: the name used to dereference this argument.
        :rtype: str

        :raises GenerationError: if the supplied function space is not one \
                                 of the function spaces associated with \
                                 this argument.
        :raises GenerationError: if the supplied function space is not being \
                                 returned by either 'function_space_from' or \
                                 'function_space_to'.
        :raises GenerationError: if the argument type is not supported.

        '''
        # pylint: disable=too-many-branches
        if not function_space:
            if self.is_operator:
                # For an operator we use the 'from' FS
                function_space = self._function_spaces[1]
            else:
                function_space = self._function_spaces[0]
        else:
            # Check that the supplied function space is valid for this
            # argument
            found = False
            for fspace in self.function_spaces:
                if fspace and fspace.orig_name == function_space.orig_name:
                    found = True
                    break
            if not found:
                raise GenerationError(
                    f"DynKernelArgument.ref_name(fs): The supplied function "
                    f"space (fs='{function_space.orig_name}') is not one of "
                    f"the function spaces associated with this argument "
                    f"(fss={self.function_space_names}).")
        if self.is_field:
            return "vspace"
        if self.is_operator:
            if function_space.orig_name == self.descriptor.function_space_from:
                return "fs_from"
            if function_space.orig_name == self.descriptor.function_space_to:
                return "fs_to"
            raise GenerationError(
                f"DynKernelArgument.ref_name(fs): Function space "
                f"'{function_space.orig_name}' is one of the 'gh_operator' "
                f"function spaces '{self.function_spaces}' but is not being "
                f"returned by either function_space_from "
                f"'{self.descriptor.function_space_from}' or "
                f"function_space_to '{self.descriptor.function_space_to}'.")
        raise GenerationError(
            f"DynKernelArgument.ref_name(fs): Found unsupported argument "
            f"type '{self._argument_type}'.")

    def _init_data_type_properties(self, arg_info, check=True):
        '''Set up kernel argument information from LFRicConstants: precision,
        data type, proxy data type and module name. This is currently
        supported for scalar, field and operator arguments.

        :param arg_info: information on how this argument is specified \
            in the Algorithm layer.
        :type arg_info: :py:class:`psyclone.parse.algorithm.Arg`
        :param bool check: whether to use the algorithm \
            information. Optional argument that defaults to True.

        '''
        alg_datatype_info = None
        if arg_info:
            alg_datatype_info = arg_info._datatype
        alg_datatype = None
        alg_precision = None
        if alg_datatype_info:
            alg_datatype, alg_precision = alg_datatype_info

        const = LFRicConstants()
        if arg_info and arg_info.form == "collection":
            try:
                alg_datatype = const.FIELD_VECTOR_TO_FIELD_MAP[alg_datatype]
            except KeyError:
                # The collection datatype is not recognised or supported.
                alg_datatype = None

        if self.is_scalar:
            self._init_scalar_properties(alg_datatype, alg_precision,
                                         check)
        elif self.is_field:
            self._init_field_properties(alg_datatype, check)
        elif self.is_operator:
            self._init_operator_properties(alg_datatype, check)
        else:
            raise InternalError(
                f"Supported argument types are scalar, field and operator, "
                f"but the argument '{self.name}' in kernel "
                f"'{self._call.name}' is none of these.")

    def _init_scalar_properties(
            self, alg_datatype, alg_precision, check=True):
        '''Set up the properties of this scalar using algorithm datatype
        information if it is available.

        :param alg_datatype: the datatype of this argument as \
            specified in the algorithm layer or None if it is not \
            known.
        :type alg_datatype: str or NoneType
        :param alg_precision: the precision of this argument as \
            specified in the algorithm layer or None if it is not \
            known.
        :type alg_precision: str or NoneType
        :param bool check: whether to use the algorithm \
            information. Optional argument that defaults to True.

        :raises InternalError: if the intrinsic type of the scalar is \
            not supported.
        :raises GenerationError: if the datatype specified in the \
            algorithm layer is inconsistent with the kernel metadata.
        :raises GenerationError: if the datatype for a gh_scalar \
            could not be found in the algorithm layer.
        :raises NotImplementedError: if the scalar is a reduction and \
            its intrinsic type is not real.
        :raises GenerationError: if the scalar is a reduction and is \
            not declared with default precision.

        '''
        const = LFRicConstants()
        # Check the type of scalar defined in the metadata is supported.
        if self.intrinsic_type not in const.VALID_INTRINSIC_TYPES:
            raise InternalError(
                f"Expected one of {const.VALID_INTRINSIC_TYPES} intrinsic "
                f"types for a scalar argument but found "
                f"'{self.intrinsic_type}' in the metadata of kernel "
                f"{self._call.name} for argument {self.name}.")

        # Check the metadata and algorithm types are consistent if
        # the algorithm information is available and is not being ignored.
        if check and alg_datatype and \
           alg_datatype != self.intrinsic_type:
            raise GenerationError(
                f"The kernel metadata for argument '{self.name}' in "
                f"kernel '{self._call.name}' specifies this argument "
                f"should be a scalar of type '{self.intrinsic_type}' but "
                f"in the algorithm layer it is defined as a "
                f"'{alg_datatype}'.")

        # If the algorithm information is not being ignored and
        # the datatype is known in the algorithm layer and it is
        # not a literal then its precision should also be defined.
        if check and alg_datatype and not alg_precision and \
           not self.is_literal:
            raise GenerationError(
                f"LFRic coding standards require scalars to have "
                f"their precision defined in the algorithm layer but "
                f"'{self.name}' in '{self._call.name}' does not.")

        if self.access in AccessType.get_valid_reduction_modes():
            # Treat reductions separately to other scalars as it
            # is expected that they should match the precision of
            # the field they are reducing. At the moment there is
            # an assumption that the precision will always be a
            # particular value (the default), see issue #1570.

            # Only real reductions are supported.
            if not self.intrinsic_type == "real":
                raise NotImplementedError(
                    "Reductions for datatypes other than real are not yet "
                    "supported in PSyclone.")

            expected_precision = const.DATA_TYPE_MAP["reduction"]["kind"]
            # If the algorithm information is not being ignored
            # then check that the expected precision and the
            # precision defined in the algorithm layer are
            # the same.
            if check and alg_precision and \
               alg_precision != expected_precision:
                raise GenerationError(
                    f"This scalar is a reduction which assumes precision "
                    f"of type '{expected_precision}' but the algorithm "
                    f"declares this scalar with precision "
                    f"'{alg_precision}'.")

            # Use the default 'real' scalar reduction properties.
            self._precision = expected_precision
            self._data_type = const.DATA_TYPE_MAP["reduction"]["type"]
            self._proxy_data_type = const.DATA_TYPE_MAP[
                "reduction"]["proxy_type"]
            self._module_name = const.DATA_TYPE_MAP["reduction"]["module"]
        else:
            # This is a scalar that is not part of a reduction.

            if check and alg_precision:
                # Use the algorithm precision if it is available
                # and not being ignored.
                self._precision = alg_precision
            else:
                # Use default precision for this datatype if the
                # algorithm precision is either not available or is
                # being ignored.
                self._precision = const.SCALAR_PRECISION_MAP[
                    self.intrinsic_type]

    def _init_field_properties(self, alg_datatype, check=True):
        '''Set up the properties of this field using algorithm datatype
        information if it is available.

        :param alg_datatype: the datatype of this argument as \
            specified in the algorithm layer or None if it is not \
            known.
        :type alg_datatype: str or NoneType
        :param bool check: whether to use the algorithm \
            information. Optional argument that defaults to True.

        :raises GenerationError: if the datatype for a gh_field \
            could not be found in the algorithm layer.
        :raises GenerationError: if the datatype specified in the \
            algorithm layer is inconsistent with the kernel metadata.
        :raises InternalError: if the intrinsic type of the field is \
            not supported (i.e. is not real or integer).

        '''
        const = LFRicConstants()
        argtype = None
        # If the algorithm information is not being ignored then
        # it must be available.
        if check and not alg_datatype:
            raise GenerationError(
                f"It was not possible to determine the field type from "
                f"the algorithm layer for argument '{self.name}' in "
                f"kernel '{self._call.name}'.")

        # If the algorithm information is not being ignored then
        # check the metadata and algorithm type are consistent and
        # that the metadata specifies a supported intrinsic type.
        if self.intrinsic_type == "real":
            if not check:
                # Use the default as we are ignoring any algorithm info
                argtype = "field"
            elif alg_datatype == "field_type":
                argtype = "field"
            elif alg_datatype == "r_bl_field_type":
                argtype = "r_bl_field"
            elif alg_datatype == "r_phys_field_type":
                argtype = "r_phys_field"
            elif alg_datatype == "r_solver_field_type":
                argtype = "r_solver_field"
            elif alg_datatype == "r_tran_field_type":
                argtype = "r_tran_field"
            else:
                raise GenerationError(
                    f"The metadata for argument '{self.name}' in kernel "
                    f"'{self._call.name}' specifies that this is a real "
                    f"field, however it is declared as a "
                    f"'{alg_datatype}' in the algorithm code.")

        elif self.intrinsic_type == "integer":
            if check and alg_datatype != "integer_field_type":
                raise GenerationError(
                    f"The metadata for argument '{self.name}' in kernel "
                    f"'{self._call.name}' specifies that this is an "
                    f"integer field, however it is declared as a "
                    f"'{alg_datatype}' in the algorithm code.")
            argtype = "integer_field"
        else:
            raise InternalError(
                f"Expected one of {const.VALID_FIELD_INTRINSIC_TYPES} "
                f"intrinsic types for a field argument but found "
                f"'{self.intrinsic_type}'.")
        self._data_type = const.DATA_TYPE_MAP[argtype]["type"]
        self._precision = const.DATA_TYPE_MAP[argtype]["kind"]
        self._proxy_data_type = const.DATA_TYPE_MAP[argtype]["proxy_type"]
        self._module_name = const.DATA_TYPE_MAP[argtype]["module"]

    def _init_operator_properties(self, alg_datatype, check=True):
        '''Set up the properties of this operator using algorithm datatype
        information if it is available.

        :param alg_datatype: the datatype of this argument as \
            specified in the algorithm layer or None if it is not \
            known.
        :type alg_datatype: str or NoneType
        :param bool check: whether to use the algorithm \
            information. Optional argument that defaults to True.
        :raises GenerationError: if the datatype for a gh_operator \
            could not be found in the algorithm layer (and check is \
            True).
        :raises GenerationError: if the datatype specified in the \
            algorithm layer is inconsistent with the kernel metadata.
        :raises InternalError: if this argument is not an operator.

        '''
        const = LFRicConstants()
        argtype = None
        if self.argument_type == "gh_operator":
            if not check:
                # Use the default as we are ignoring any algorithm info
                argtype = "operator"
            elif not alg_datatype:
                # Raise an exception as we require algorithm
                # information to determine the precision of the
                # operator
                raise GenerationError(
                    f"It was not possible to determine the operator type "
                    f"from the algorithm layer for argument '{self.name}' "
                    f"in kernel '{self._call.name}'.")
            elif alg_datatype == "operator_type":
                argtype = "operator"
            elif alg_datatype == "r_solver_operator_type":
                argtype = "r_solver_operator"
            elif alg_datatype == "r_tran_operator_type":
                argtype = "r_tran_operator"
            else:
                raise GenerationError(
                    f"The metadata for argument '{self.name}' in kernel "
                    f"'{self._call.name}' specifies that this is an "
                    f"operator, however it is declared as a "
                    f"'{alg_datatype}' in the algorithm code.")
        elif self.argument_type == "gh_columnwise_operator":
            if check and alg_datatype and \
               alg_datatype != "columnwise_operator_type":
                raise GenerationError(
                    f"The metadata for argument '{self.name}' in kernel "
                    f"'{self._call.name}' specifies that this is a "
                    f"columnwise operator, however it is declared as a "
                    f"'{alg_datatype}' in the algorithm code.")
            argtype = "columnwise_operator"
        else:
            raise InternalError(
                f"Expected 'gh_operator' or 'gh_columnwise_operator' "
                f"argument type but found '{self.argument_type}'.")
        self._data_type = const.DATA_TYPE_MAP[argtype]["type"]
        self._precision = const.DATA_TYPE_MAP[argtype]["kind"]
        self._proxy_data_type = const.DATA_TYPE_MAP[argtype]["proxy_type"]
        self._module_name = const.DATA_TYPE_MAP[argtype]["module"]

    @property
    def is_scalar(self):
        '''
        :returns: True if this kernel argument represents a scalar, \
                  False otherwise.
        :rtype: bool
        '''
        const = LFRicConstants()
        return self._argument_type in const.VALID_SCALAR_NAMES

    @property
    def is_field(self):
        '''
        :returns: True if this kernel argument represents a field, \
                  False otherwise.
        :rtype: bool
        '''
        const = LFRicConstants()
        return self._argument_type in const.VALID_FIELD_NAMES

    @property
    def is_operator(self):
        '''
        :returns: True if this kernel argument represents an operator, \
                  False otherwise.
        :rtype: bool
        '''
        const = LFRicConstants()
        return self._argument_type in const.VALID_OPERATOR_NAMES

    @property
    def descriptor(self):
        '''
        :returns: a descriptor object which contains Kernel metadata \
                  about this argument.
        :rtype: :py:class:`psyclone.domain.lfric.LFRicArgDescriptor`
        '''
        return self._arg

    @property
    def argument_type(self):
        '''
        :returns: the API type of this argument, as specified in \
                  the metadata.
        :rtype: str
        '''
        return self._argument_type

    @property
    def intrinsic_type(self):
        '''
        :returns: the intrinsic Fortran type of this argument for scalars \
                  or of the argument's data for fields and operators.
        :rtype: str
        '''
        return self._intrinsic_type

    @property
    def mesh(self):
        '''
        :returns: mesh associated with argument ('GH_FINE' or 'GH_COARSE').
        :rtype: str
        '''
        return self._mesh

    @property
    def vector_size(self):
        '''
        :returns: the vector size of this argument as specified in \
                  the Kernel metadata.
        :rtype: str
        '''
        return self._vector_size

    @property
    def name_indexed(self):
        '''
        :returns: the name for this argument with an additional index \
                  which accesses the first element for a vector argument.
        :rtype: str
        '''
        if self._vector_size > 1:
            return self._name+"(1)"
        return self._name

    def psyir_expression(self):
        '''
        Looks up or creates a reference to a suitable Symbol for this kernel
        argument. If the argument is a scalar that has been provided as a
        literal (in the Algorithm layer) then the PSyIR of the expression
        is returned.

        :returns: the PSyIR for this kernel argument.
        :rtype: :py:class:`psyclone.psyir.nodes.Node`

        :raises InternalError: if this argument is a literal but we fail to \
                               construct PSyIR that is consistent with this.
        :raises NotImplementedError: if this argument is not a literal, scalar
                                     or field.

        '''
        symbol_table = self._call.scope.symbol_table

        if self.is_literal:
            reader = FortranReader()
            if self.precision:
                # Ensure any associated precision symbol is in the table.
                symbol_table.add_lfric_precision_symbol(self.precision)
            lit = reader.psyir_from_expression(self.name, symbol_table)

            # Sanity check that the resulting expression is a literal.
            if lit.walk(Reference):
                raise InternalError(
                    f"Expected argument '{self.name}' to kernel "
                    f"'{self.call.name}' to be a literal but the created "
                    f"PSyIR contains one or more References.")
            return lit

        if self.is_scalar:
            try:
                scalar_sym = symbol_table.lookup(self.name)
            except KeyError:
                # TODO once #1258 is done the symbols should already exist
                # and therefore we should raise an exception if not.
                scalar_sym = symbol_table.new_symbol(
                    self.name, symbol_type=DataSymbol,
                    datatype=self.infer_datatype())
            return Reference(scalar_sym)

        const = LFRicConstants()
        try:
            suffix = const.ARG_TYPE_SUFFIX_MAPPING[self.argument_type]
            tag_name = f"{self.name}:{suffix}"
            sym = symbol_table.lookup_with_tag(tag_name)
            return Reference(sym)

        except KeyError as err:
            raise NotImplementedError(
                f"Unsupported kernel argument type: '{self.name}' is of type "
                f"'{self.argument_type}' which is not recognised as being a "
                f"literal, scalar or field.") from err

    @property
    def declaration_name(self):
        '''
        :returns: the name for this argument with the array dimensions \
                  added if required.
        :rtype: str
        '''
        if self._vector_size > 1:
            return self._name+"("+str(self._vector_size)+")"
        return self._name

    @property
    def proxy_name(self):
        '''
        :returns: the proxy name for this argument.
        :rtype: str
        '''
        return self._name+"_proxy"

    @property
    def proxy_name_indexed(self):
        '''
        :returns: the proxy name for this argument with an additional \
                  index which accesses the first element for a vector \
                  argument.
        :rtype: str
        '''
        if self._vector_size > 1:
            return self._name+"_proxy(1)"
        return self._name+"_proxy"

    @property
    def proxy_declaration_name(self):
        '''
        :returns: the proxy name for this argument with the array \
                  dimensions added if required.
        :rtype: str
        '''
        if self._vector_size > 1:
            return self.proxy_name+"("+str(self._vector_size)+")"
        return self.proxy_name

    @property
    def proxy_data_type(self):
        '''
        :returns: the type of this argument's proxy (if it exists) as \
                  defined in LFRic infrastructure.
        :rtype: str or NoneType

        '''
        return self._proxy_data_type

    @property
    def function_space(self):
        '''
        Returns the expected finite element function space for a kernel
        argument as specified by the kernel argument metadata: a single
        function space for a field and function_space_from for an operator.

        :returns: function space for this argument.
        :rtype: :py:class:`psyclone.domain.lfric.FunctionSpace`
        '''
        if self._argument_type == "gh_operator":
            # We return the 'from' space for an operator argument
            return self.function_space_from
        return self._function_spaces[0]

    @property
    def function_space_to(self):
        '''
        :returns: the 'to' function space of an operator.
        :rtype: str
        '''
        return self._function_spaces[0]

    @property
    def function_space_from(self):
        '''
        :returns:  the 'from' function space of an operator.
        :rtype: str
        '''
        return self._function_spaces[1]

    @property
    def function_spaces(self):
        '''
        Returns the expected finite element function space for a kernel
        argument as specified by the kernel argument metadata: a single
        function space for a field and a list containing
        function_space_to and function_space_from for an operator.

        :returns: function space(s) for this argument.
        :rtype: list of :py:class:`psyclone.domain.lfric.FunctionSpace`

        '''
        return self._function_spaces

    @property
    def function_space_names(self):
        '''
        Returns a list of the names of the function spaces associated
        with this argument. We have more than one function space when
        dealing with operators.

        :returns: list of function space names for this argument.
        :rtype: list of str

        '''
        fs_names = []
        for fspace in self._function_spaces:
            if fspace:
                fs_names.append(fspace.orig_name)
        return fs_names

    @property
    def intent(self):
        '''
        Returns the Fortran intent of this argument as defined by the
        valid access types for this API

        :returns: the expected Fortran intent for this argument as \
                  specified by the kernel argument metadata
        :rtype: str

        '''
        write_accesses = AccessType.all_write_accesses()
        if self.access == AccessType.READ:
            return "in"
        if self.access in write_accesses:
            return "inout"
        # An argument access other than the pure "read" or one of
        # the "write" accesses is invalid
        valid_accesses = [AccessType.READ.api_specific_name()] + \
            [access.api_specific_name() for access in write_accesses]
        raise GenerationError(
            f"In the LFRic API the argument access must be one of "
            f"{valid_accesses}, but found '{self.access}'.")

    @property
    def discontinuous(self):
        '''
        Returns True if this argument is known to be on a discontinuous
        function space including any_discontinuous_space, otherwise
        returns False.

        :returns: whether the argument is discontinuous.
        :rtype: bool

        '''
        const = LFRicConstants()
        if self.function_space.orig_name in \
           const.VALID_DISCONTINUOUS_NAMES:
            return True
        if self.function_space.orig_name in \
           const.VALID_ANY_SPACE_NAMES:
            # We will eventually look this up based on our dependence
            # analysis but for the moment we assume the worst
            return False
        return False

    @property
    def stencil(self):
        '''
        :returns: stencil information for this argument if it exists.
        :rtype: :py:class:`psyclone.dynamo0p3.LFRicArgStencil`
        '''
        return self._stencil

    @stencil.setter
    def stencil(self, value):
        '''
        Sets stencil information for this kernel argument.

        :param value: stencil information for this argument.
        :type value: :py:class:`psyclone.dynamo0p3.LFRicArgStencil`

        '''
        self._stencil = value

    def infer_datatype(self, proxy=False):
        '''
        Infer the datatype of this kernel argument in the PSy layer using
        the LFRic API rules. If any LFRic infrastructure modules are required
        but are not already present then suitable ContainerSymbols are added
        to the outermost symbol table. Similarly, DataTypeSymbols are added for
        any required LFRic derived types that are not already in the symbol
        table.

        TODO #1258 - ultimately this routine should not have to create any
        DataTypeSymbols as that should already have been done.

        :param bool proxy: whether or not we want the type of the proxy \
            object for this kernel argument. Defaults to False (i.e.
            return the type rather than the proxy type).

        :returns: the datatype of this argument.
        :rtype: :py:class:`psyclone.psyir.symbols.DataType`

        :raises NotImplementedError: if an unsupported argument type is found.

        '''
        scope = self._call.ancestor(Container)
        if scope is None:
            # Prefer the module scope, but some tests that are disconnected can
            # use the current scope
            scope = self._call.scope

        symtab = scope.symbol_table

        def _find_or_create_type(mod_name, type_name):
            '''
            Utility to find or create a DataTypeSymbol with the supplied name,
            imported from the named module.

            :param str mod_name: the name of the module from which the \
                                 DataTypeSymbol should be imported.
            :param str type_name: the name of the derived type for which to \
                                  create a DataTypeSymbol.

            :returns: the symbol for the requested type.
            :rtype: :py:class:`psyclone.psyir.symbols.DataTypeSymbol`

            '''
            return symtab.find_or_create(
                    type_name,
                    symbol_type=DataTypeSymbol,
                    datatype=UnresolvedType(),
                    interface=ImportInterface(symtab.find_or_create(
                        mod_name,
                        symbol_type=ContainerSymbol)
                        ))

        if self.is_scalar:
            # Find or create the DataType for the appropriate scalar type.
            if self.intrinsic_type == "real":
                prim_type = ScalarType.Intrinsic.REAL
            elif self.intrinsic_type == "integer":
                prim_type = ScalarType.Intrinsic.INTEGER
            elif self.intrinsic_type == "logical":
                prim_type = ScalarType.Intrinsic.BOOLEAN
            else:
                raise NotImplementedError(
                    f"Unsupported scalar type '{self.intrinsic_type}'")

            kind_name = self.precision
            try:
                kind_symbol = symtab.lookup(kind_name)
            except KeyError:
                mod_map = LFRicConstants().UTILITIES_MOD_MAP
                const_mod = mod_map["constants"]["module"]
                try:
                    constants_container = symtab.lookup(const_mod)
                except KeyError:
                    # TODO Once #696 is done, we should *always* have a
                    # symbol for this container at this point so should
                    # raise an exception if we haven't.
                    constants_container = LFRicTypes(const_mod)
                    symtab.add(constants_container)
                kind_symbol = DataSymbol(
                    kind_name, INTEGER_TYPE,
                    interface=ImportInterface(constants_container))
                symtab.add(kind_symbol)
            return ScalarType(prim_type, kind_symbol)

        if self.is_field or self.is_operator:
            # Find or create the DataTypeSymbol for the appropriate
            # field or operator type.
            mod_name = self._module_name
            if proxy:
                type_name = self._proxy_data_type
            else:
                type_name = self._data_type
            return _find_or_create_type(mod_name, type_name)

        raise NotImplementedError(
            f"'{str(self)}' is not a scalar, field or operator argument")


class DynACCEnterDataDirective(ACCEnterDataDirective):
    '''
    Sub-classes ACCEnterDataDirective to provide an API-specific implementation
    of data_on_device().

    '''
    def data_on_device(self, _):
        '''
        Provide a hook to be able to add information about data being on a
        device (or not). This is currently not used in dynamo0p3.

        '''
        return None


# ---------- Documentation utils -------------------------------------------- #
# The list of module members that we wish AutoAPI to generate
# documentation for. (See https://psyclone-ref.readthedocs.io)
__all__ = [
    'DynFuncDescriptor03',
    'DynamoPSy',
    'DynFunctionSpaces',
    'DynProxies',
    'DynLMAOperators',
    'DynCMAOperators',
    'DynMeshes',
    'DynInterGrid',
    'DynBasisFunctions',
    'DynBoundaryConditions',
    'DynGlobalSum',
    'LFRicHaloExchange',
    'LFRicHaloExchangeStart',
    'LFRicHaloExchangeEnd',
    'HaloDepth',
    'HaloWriteAccess',
    'HaloReadAccess',
    'FSDescriptor',
    'FSDescriptors',
    'LFRicArgStencil',
    'DynKernelArguments',
    'DynKernelArgument',
    'DynACCEnterDataDirective']<|MERGE_RESOLUTION|>--- conflicted
+++ resolved
@@ -69,15 +69,9 @@
                              DataAccess)
 from psyclone.psyir.frontend.fortran import FortranReader
 from psyclone.psyir.nodes import (
-<<<<<<< HEAD
     Assignment, ACCEnterDataDirective, ScopingNode, ArrayOfStructuresReference,
-    Reference, Literal, IfBlock, Call, BinaryOperation, IntrinsicCall,
-    Schedule, StructureReference)
-=======
-    Reference, ACCEnterDataDirective, ScopingNode, ArrayOfStructuresReference,
-    StructureReference, Literal, IfBlock, Call, BinaryOperation, IntrinsicCall,
-    Container)
->>>>>>> d8651467
+    Reference, Schedule, StructureReference, Literal, IfBlock, Call,
+    BinaryOperation, IntrinsicCall, Container)
 from psyclone.psyir.symbols import (INTEGER_TYPE, DataSymbol, ScalarType,
                                     UnresolvedType, DataTypeSymbol,
                                     ContainerSymbol, ImportInterface,
