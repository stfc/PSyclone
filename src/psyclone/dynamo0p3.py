# -----------------------------------------------------------------------------
# BSD 3-Clause License
#
# Copyright (c) 2017-2023, Science and Technology Facilities Council.
# All rights reserved.
#
# Redistribution and use in source and binary forms, with or without
# modification, are permitted provided that the following conditions are met:
#
# * Redistributions of source code must retain the above copyright notice, this
#   list of conditions and the following disclaimer.
#
# * Redistributions in binary form must reproduce the above copyright notice,
#   this list of conditions and the following disclaimer in the documentation
#   and/or other materials provided with the distribution.
#
# * Neither the name of the copyright holder nor the names of its
#   contributors may be used to endorse or promote products derived from
#   this software without specific prior written permission.
#
# THIS SOFTWARE IS PROVIDED BY THE COPYRIGHT HOLDERS AND CONTRIBUTORS
# "AS IS" AND ANY EXPRESS OR IMPLIED WARRANTIES, INCLUDING, BUT NOT
# LIMITED TO, THE IMPLIED WARRANTIES OF MERCHANTABILITY AND FITNESS
# FOR A PARTICULAR PURPOSE ARE DISCLAIMED. IN NO EVENT SHALL THE
# COPYRIGHT HOLDER OR CONTRIBUTORS BE LIABLE FOR ANY DIRECT, INDIRECT,
# INCIDENTAL, SPECIAL, EXEMPLARY, OR CONSEQUENTIAL DAMAGES (INCLUDING,
# BUT NOT LIMITED TO, PROCUREMENT OF SUBSTITUTE GOODS OR SERVICES;
# LOSS OF USE, DATA, OR PROFITS; OR BUSINESS INTERRUPTION) HOWEVER
# CAUSED AND ON ANY THEORY OF LIABILITY, WHETHER IN CONTRACT, STRICT
# LIABILITY, OR TORT (INCLUDING NEGLIGENCE OR OTHERWISE) ARISING IN
# ANY WAY OUT OF THE USE OF THIS SOFTWARE, EVEN IF ADVISED OF THE
# POSSIBILITY OF SUCH DAMAGE.
# -----------------------------------------------------------------------------
# Authors R. W. Ford, A. R. Porter and S. Siso, STFC Daresbury Lab
# Modified I. Kavcic, A. Coughtrie, L. Turner and O. Brunt, Met Office
# Modified J. Henrichs, Bureau of Meteorology
# Modified A. B. G. Chalk and N. Nobre, STFC Daresbury Lab

''' This module implements the PSyclone Dynamo 0.3 API by 1)
    specialising the required base classes in parser.py (KernelType) and
    adding a new class (DynFuncDescriptor03) to capture function descriptor
    metadata and 2) specialising the required base classes in psyGen.py
    (PSy, Invokes, Invoke, InvokeSchedule, Loop, Kern, Inf, Arguments and
    Argument). '''

import os
from enum import Enum
from collections import OrderedDict, namedtuple
import fparser
from dataclasses import dataclass
from typing import Any

from psyclone import psyGen
from psyclone.configuration import Config
from psyclone.core import AccessType, Signature
from psyclone.domain.lfric.lfric_builtins import (LFRicBuiltInCallFactory,
                                                  LFRicBuiltIn, BUILTIN_MAP)
from psyclone.domain.common.psylayer import PSyLoop
from psyclone.domain.lfric import (FunctionSpace, KernCallAccArgList,
                                   KernCallArgList, LFRicArgDescriptor,
                                   LFRicCollection, LFRicConstants,
<<<<<<< HEAD
                                   LFRicSymbolTable, LFRicInvokes,
                                   LFRicKernCallFactory, LFRicFields,
                                   LFRicScalarArgs, LFRicTypes)
=======
                                   LFRicSymbolTable, LFRicKernCallFactory,
                                   LFRicKern, LFRicInvokes, LFRicTypes)
>>>>>>> 74bcfbfa
from psyclone.errors import GenerationError, InternalError, FieldNotFoundError
from psyclone.f2pygen import (AllocateGen, AssignGen, CallGen, CommentGen,
                              DeallocateGen, DeclGen, DoGen, IfThenGen,
                              ModuleGen, TypeDeclGen, UseGen, PSyIRGen)
from psyclone.parse.kernel import KernelType, getkerneldescriptors
from psyclone.parse.utils import ParseError
from psyclone.psyGen import (PSy, InvokeSchedule, Arguments,
                             KernelArgument, HaloExchange, GlobalSum,
                             DataAccess)
from psyclone.psyir.frontend.fortran import FortranReader
from psyclone.psyir.nodes import (Loop, Literal, Schedule, Reference,
                                  ArrayReference, ACCEnterDataDirective,
                                  ACCRegionDirective, OMPRegionDirective,
                                  Routine, ScopingNode)
from psyclone.psyir.symbols import (INTEGER_TYPE, DataSymbol, ScalarType,
                                    DeferredType, DataTypeSymbol,
                                    ContainerSymbol, ImportInterface,
                                    ArrayType, UnknownFortranType)

# pylint: disable=too-many-lines
# --------------------------------------------------------------------------- #
# ========== First section : Parser specialisations and classes ============= #
# --------------------------------------------------------------------------- #
#

# ---------- Functions ------------------------------------------------------ #


def qr_basis_alloc_args(first_dim, basis_fn):
    '''
    Generate the list of dimensions required to allocate the
    supplied basis/diff-basis function

    :param str first_dim: the variable name for the first dimension
    :param basis_fn: dict holding details on the basis function
                     we want to allocate
    :type basis_fn: dict containing 'shape', 'fspace' and and 'qr_var' keys
                    holding the quadrature shape, FunctionSpace and name
                    of the associated quadrature variable (as specified in the
                    Algorithm layer), respectively
    :return: list of dimensions to use to allocate array
    :rtype: list of strings

    :raises InternalError: if an unrecognised quadrature shape is encountered.
    :raises NotImplementedError: if a quadrature shape other than \
                                 "gh_quadrature_xyoz" is supplied.
    '''
    const = LFRicConstants()
    if basis_fn["shape"] not in const.VALID_QUADRATURE_SHAPES:
        raise InternalError(
            f"Unrecognised shape ('{basis_fn['''shape''']}') specified in "
            f"dynamo0p3.qr_basis_alloc_args(). Should be one of: "
            f"{const.VALID_QUADRATURE_SHAPES}")

    qr_var = "_" + basis_fn["qr_var"]

    # Dimensionality of the basis arrays depends on the
    # type of quadrature...
    # if basis_fn["shape"] == "gh_quadrature_xyz":
    #     alloc_args = [first_dim, basis_fn["fspace"].ndf_name,
    #          "np_xyz"+"_"+basis_fn["qr_var"]]
    if basis_fn["shape"] == "gh_quadrature_xyoz":
        alloc_args = [first_dim, basis_fn["fspace"].ndf_name,
                      "np_xy"+qr_var, "np_z"+qr_var]
    # elif basis_fn["shape"] == "gh_quadrature_xoyoz":
    #     alloc_args = [first_dim, basis_fn["fspace"].ndf_name,
    #                   "np_x"+"_"+basis_fn["qr_var"],
    #                   "np_y"+"_"+basis_fn["qr_var"],
    #                   "np_z"+"_"+basis_fn["qr_var"]]
    elif basis_fn["shape"] == "gh_quadrature_face":
        alloc_args = [first_dim, basis_fn["fspace"].ndf_name,
                      "np_xyz"+qr_var, "nfaces"+qr_var]
    elif basis_fn["shape"] == "gh_quadrature_edge":
        alloc_args = [first_dim, basis_fn["fspace"].ndf_name,
                      "np_xyz"+qr_var, "nedges"+qr_var]
    else:
        raise NotImplementedError(
            f"Unrecognised shape '{basis_fn['''shape''']}' specified in "
            f"dynamo0p3.qr_basis_alloc_args(). Should be one of: "
            f"{const.VALID_QUADRATURE_SHAPES}")
    return alloc_args

# ---------- Classes -------------------------------------------------------- #


class DynFuncDescriptor03():
    ''' The Dynamo 0.3 API includes a function-space descriptor as
    well as an argument descriptor which is not supported by the base
    classes. This class captures the information specified in a
    function-space descriptor. '''

    def __init__(self, func_type):
        self._func_type = func_type
        if func_type.name != 'func_type':
            raise ParseError(
                f"In the dynamo0.3 API each meta_func entry must be of type "
                f"'func_type' but found '{func_type.name}'")
        if len(func_type.args) < 2:
            raise ParseError(
                f"In the dynamo0.3 API each meta_func entry must have at "
                f"least 2 args, but found {len(func_type.args)}")
        self._operator_names = []
        const = LFRicConstants()
        for idx, arg in enumerate(func_type.args):
            if idx == 0:  # first func_type arg
                if arg.name not in const.VALID_FUNCTION_SPACE_NAMES:
                    raise ParseError(
                        f"In the dynamo0p3 API the 1st argument of a "
                        f"meta_func entry should be a valid function space "
                        f"name (one of {const.VALID_FUNCTION_SPACE_NAMES}), "
                        f"but found '{arg.name}' in '{func_type}'")
                self._function_space_name = arg.name
            else:  # subsequent func_type args
                if arg.name not in const.VALID_METAFUNC_NAMES:
                    raise ParseError(
                        f"In the dynamo0.3 API, the 2nd argument and all "
                        f"subsequent arguments of a meta_func entry should "
                        f"be one of {const.VALID_METAFUNC_NAMES}, but found "
                        f"'{arg.name}' in '{func_type}'")
                if arg.name in self._operator_names:
                    raise ParseError(
                        f"In the dynamo0.3 API, it is an error to specify an "
                        f"operator name more than once in a meta_func entry, "
                        f"but '{arg.name}' is replicated in '{func_type}'")
                self._operator_names.append(arg.name)
        self._name = func_type.name

    @property
    def function_space_name(self):
        ''' Returns the name of the descriptors function space '''
        return self._function_space_name

    @property
    def operator_names(self):
        ''' Returns a list of operators that are associated with this
        descriptors function space '''
        return self._operator_names

    def __repr__(self):
        return f"DynFuncDescriptor03({self._func_type})"

    def __str__(self):
        res = "DynFuncDescriptor03 object" + os.linesep
        res += f"  name='{self._name}'" + os.linesep
        res += f"  nargs={len(self._operator_names)+1}" + os.linesep
        res += f"  function_space_name[{0}] = '{self._function_space_name}'" \
               + os.linesep
        for idx, arg in enumerate(self._operator_names):
            res += f"  operator_name[{idx+1}] = '{arg}'" + \
                   os.linesep
        return res


class RefElementMetaData():
    '''
    Class responsible for parsing reference-element meta-data and storing
    the properties that a kernel requires.

    :param str kernel_name: name of the Kernel that the meta-data is for.
    :param type_declns: list of fparser1 parse tree nodes representing type \
                        declaration statements
    :type type_declns: list of :py:class:`fparser.one.typedecl_statements.Type`

    :raises ParseError: if an unrecognised reference-element property is found.
    :raises ParseError: if a duplicate reference-element property is found.

    '''
    # pylint: disable=too-few-public-methods
    class Property(Enum):
        '''
        Enumeration of the various properties of the Reference Element
        (that a kernel can request). The names of each of these corresponds to
        the names that must be used in kernel meta-data.

        '''
        NORMALS_TO_HORIZONTAL_FACES = 1
        NORMALS_TO_VERTICAL_FACES = 2
        NORMALS_TO_FACES = 3
        OUTWARD_NORMALS_TO_HORIZONTAL_FACES = 4
        OUTWARD_NORMALS_TO_VERTICAL_FACES = 5
        OUTWARD_NORMALS_TO_FACES = 6

    def __init__(self, kernel_name, type_declns):
        # The list of properties requested in the meta-data (if any)
        self.properties = []

        re_properties = []
        # Search the supplied list of type declarations for the one
        # describing the reference-element properties required by the kernel.
        for line in type_declns:
            for entry in line.selector:
                if entry == "reference_element_data_type":
                    # getkerneldescriptors raises a ParseError if the named
                    # element cannot be found.
                    re_properties = getkerneldescriptors(
                        kernel_name, line, var_name="meta_reference_element",
                        var_type="reference_element_data_type")
                    break
            if re_properties:
                # Optimisation - stop searching if we've found a type
                # declaration for the reference-element data
                break
        try:
            # The meta-data entry is a declaration of a Fortran array of type
            # reference_element_data_type. The initialisation of each member
            # of this array is done as a Fortran structure constructor, the
            # argument to which gives a property of the reference element.
            for re_prop in re_properties:
                for arg in re_prop.args:
                    self.properties.append(
                        self.Property[str(arg).upper()])
        except KeyError as err:
            # We found a reference-element property that we don't recognise.
            # Sort for consistency when testing.
            sorted_names = sorted([prop.name for prop in self.Property])
            raise ParseError(
                f"Unsupported reference-element property: '{arg}'. Supported "
                f"values are: {sorted_names}") from err

        # Check for duplicate properties
        for prop in self.properties:
            if self.properties.count(prop) > 1:
                raise ParseError(f"Duplicate reference-element property "
                                 f"found: '{prop}'.")


class MeshProperty(Enum):
    '''
    Enumeration of the various properties of the mesh that a kernel may
    require (either named in metadata or implicitly, depending on the type
    of kernel).

    '''
    # pylint: disable=too-few-public-methods
    ADJACENT_FACE = 1
    NCELL_2D = 2
    NCELL_2D_NO_HALOS = 3


class MeshPropertiesMetaData():
    '''
    Parses any mesh-property kernel metadata and stores the properties that
    a kernel requires.

    :param str kernel_name: name of the kernel that the meta-data is for.
    :param type_declns: list of fparser1 parse tree nodes representing type \
                        declaration statements.
    :type type_declns: list of :py:class:`fparser.one.typedecl_statements.Type`

    :raises ParseError: if an unrecognised mesh property is found.
    :raises ParseError: if a duplicate mesh property is found.

    '''
    # pylint: disable=too-few-public-methods
    # The properties that may be specified in kernel meta-data are a subset
    # of the MeshProperty enumeration values.
    supported_properties = [MeshProperty.ADJACENT_FACE]

    def __init__(self, kernel_name, type_declns):
        # The list of mesh properties requested in the meta-data.
        self.properties = []

        mesh_props = []
        # Search the supplied list of type declarations for the one
        # describing the reference-element properties required by the kernel.
        for line in type_declns:
            for entry in line.selector:
                if entry == "mesh_data_type":
                    # getkerneldescriptors raises a ParseError if the named
                    # element cannot be found.
                    mesh_props = getkerneldescriptors(
                        kernel_name, line, var_name="meta_mesh",
                        var_type="mesh_data_type")
                    break
            if mesh_props:
                # Optimisation - stop searching if we've found a type
                # declaration for the mesh data
                break
        try:
            # The meta-data entry is a declaration of a Fortran array of type
            # mesh_data_type. The initialisation of each member
            # of this array is done as a Fortran structure constructor, the
            # argument to which gives a mesh property.
            for prop in mesh_props:
                for arg in prop.args:
                    mesh_prop = MeshProperty[str(arg).upper()]
                    if mesh_prop not in self.supported_properties:
                        raise KeyError()
                    self.properties.append(mesh_prop)
        except KeyError as err:
            # We found a mesh property that we don't recognise or that
            # is not supported.
            supported_mesh_prop = [pr.name for pr in self.supported_properties]
            raise ParseError(f"Unsupported mesh property in metadata: "
                             f"'{arg}'. Supported values are: "
                             f"{supported_mesh_prop}") from err

        # Check for duplicate properties
        for prop in self.properties:
            if self.properties.count(prop) > 1:
                raise ParseError(f"Duplicate mesh property "
                                 f"found: '{prop}'.")


class DynKernMetadata(KernelType):
    ''' Captures the Kernel subroutine code and metadata describing
    the subroutine for the Dynamo 0.3 API.

    :param ast: fparser1 AST for the kernel.
    :type ast: :py:class:`fparser.block_statements.BeginSource`
    :param str name: The name of this kernel.

    :raises ParseError: if the meta-data does not conform to the \
                        rules for the Dynamo 0.3 API.
    '''
    # pylint: disable=too-many-instance-attributes
    def __init__(self, ast, name=None):
        # pylint: disable=too-many-branches, too-many-locals

        KernelType.__init__(self, ast, name=name)

        # The type of CMA operation this kernel performs (or None if
        # no CMA operators are involved)
        self._cma_operation = None

        # Query the meta-data for the evaluator shape(s) (only required if
        # kernel uses quadrature or an evaluator). If it is not
        # present then eval_shapes will be an empty list.
        shape = self.get_integer_variable('gh_shape')
        if not shape:
            # There's no scalar gh_shape - is it present as an array?
            self._eval_shapes = self.get_integer_array('gh_shape')
        else:
            self._eval_shapes = [shape]

        # The list of function space names for which an evaluator is
        # required. We set this up below once we've processed the meta-
        # -data describing the kernel arguments.
        self._eval_targets = []

        # Whether or not this is an inter-grid kernel (i.e. has a mesh
        # specified for each [field] argument). This property is
        # set to True if all the checks in _validate_inter_grid() pass.
        self._is_intergrid = False

        # parse the arg_type metadata
        self._arg_descriptors = []
        for idx, arg_type in enumerate(self._inits):
            self._arg_descriptors.append(
                LFRicArgDescriptor(arg_type, self.iterates_over, idx))

        # Get a list of the Type declarations in the metadata
        type_declns = [cline for cline in self._ktype.content if
                       isinstance(cline, fparser.one.typedecl_statements.Type)]

        # Parse the func_type metadata if it exists
        func_types = []
        for line in type_declns:
            for entry in line.selector:
                if entry == "func_type":
                    func_types = getkerneldescriptors(
                        name, line, var_name="meta_funcs",
                        var_type="func_type")
                    break

        self._func_descriptors = []
        # populate a list of function descriptor objects which we
        # return via the func_descriptors method.
        arg_fs_names = []
        for descriptor in self._arg_descriptors:
            arg_fs_names.extend(descriptor.function_spaces)
        used_fs_names = []
        need_evaluator = False
        for func_type in func_types:
            descriptor = DynFuncDescriptor03(func_type)
            fs_name = descriptor.function_space_name
            # check that function space names in meta_funcs are specified in
            # meta_args
            if fs_name not in arg_fs_names:
                raise ParseError(
                    f"In the dynamo0.3 API all function spaces specified in "
                    f"meta_funcs must exist in meta_args, but '{fs_name}' "
                    f"breaks this rule in ...\n'{self._ktype.content}'.")
            if fs_name not in used_fs_names:
                used_fs_names.append(fs_name)
            else:
                raise ParseError(
                    f"In the dynamo0.3 API function spaces specified in "
                    f"meta_funcs must be unique, but '{fs_name}' is "
                    f"replicated.")

            const = LFRicConstants()
            # Check that a valid shape has been specified if
            # this function space requires a basis or differential basis
            for op_name in descriptor.operator_names:
                if op_name in const.VALID_EVALUATOR_NAMES:
                    need_evaluator = True
                    if not self._eval_shapes:
                        raise ParseError(
                            f"In the Dynamo0.3 API any kernel requiring "
                            f"quadrature or an evaluator "
                            f"({const.VALID_EVALUATOR_NAMES}) must also "
                            f"supply the shape of that evaluator by setting "
                            f"'gh_shape' in the kernel meta-data but "
                            f"this is missing for kernel '{self.name}'")
                    shape_set = set(self._eval_shapes)
                    if not shape_set.issubset(
                            set(const.VALID_EVALUATOR_SHAPES)):
                        raise ParseError(
                            f"In the Dynamo0.3 API a kernel requiring either "
                            f"quadrature or an evaluator must request one or "
                            f"more valid gh_shapes (one of "
                            f"{const.VALID_EVALUATOR_SHAPES}) but got "
                            f"'{self._eval_shapes}' for kernel '{self.name}'")

            self._func_descriptors.append(descriptor)

        # Check to see whether the optional 'gh_evaluator_targets'
        # has been supplied. This lists the function spaces for which
        # any evaluators (gh_shape=gh_evaluator) should be provided.
        _targets = self.get_integer_array('gh_evaluator_targets')
        if not _targets and \
           self._eval_shapes and "gh_evaluator" in self._eval_shapes:
            # Use the FS of the kernel arguments that are updated
            write_accesses = AccessType.all_write_accesses()
            write_args = psyGen.args_filter(self._arg_descriptors,
                                            arg_accesses=write_accesses)
            # We want the 'to' space of any operator arguments so get
            # the first FS associated with the kernel argument.
            _targets = [arg.function_spaces[0] for arg in write_args]
        # Ensure that _eval_targets entries are not duplicated
        for target in _targets:
            if target not in self._eval_targets:
                self._eval_targets.append(target)

        # Does this kernel require any properties of the reference element?
        self.reference_element = RefElementMetaData(self.name, type_declns)

        # Does this kernel require any properties of the mesh?
        self.mesh = MeshPropertiesMetaData(self.name, type_declns)

        # Perform further checks that the meta-data we've parsed
        # conforms to the rules for this API
        self._validate(need_evaluator)

    def _validate(self, need_evaluator):
        '''
        Check that the meta-data conforms to Dynamo 0.3 rules for a
        user-provided kernel or a built-in

        :param bool need_evaluator: whether this kernel requires an \
                                    evaluator/quadrature.
        :raises ParseError: if the kernel metadata specifies writing to the \
                            read-only function space.
        :raises ParseError: if a user-supplied LFRic kernel updates/writes \
                            to a scalar argument.
        :raises ParseError: if a kernel does not have at least one argument \
                            that is updated/written to.
        :raises ParseError: if a kernel does not require basis or \
                            differential basis functions but specifies one \
                            or more gh_shapes.
        :raises ParseError: if a kernel does not require basis or \
                            differential basis functions but specifies \
                            gh_evaluator_targets.
        :raises ParseError: if a kernel specifies gh_evaluator_targets \
                            but does not need an evaluator.
        :raises ParseError: if a kernel requires an evaluator on a \
                            specific function space but does not have an \
                            argument on that space.
        :raises ParseError: if a kernel that has LMA operator arguments \
                            also has a field argument with an invalid \
                            data type (other than 'gh_real').

        '''
        # pylint: disable=too-many-branches
        # We must have at least one argument that is written to
        const = LFRicConstants()
        write_count = 0
        for arg in self._arg_descriptors:
            if arg.access != AccessType.READ:
                write_count += 1
                # We must not write to a field on a read-only function space
                if arg.argument_type in const.VALID_FIELD_NAMES \
                   and arg.function_spaces[0] in \
                   const.READ_ONLY_FUNCTION_SPACES:
                    raise ParseError(
                        f"Found kernel metadata in '{self.name}' that "
                        f"specifies writing to the read-only function space "
                        f"'{arg.function_spaces[0]}'.")

                # We must not write to scalar arguments if it's not a
                # built-in
                if self.name not in BUILTIN_MAP and \
                   arg.argument_type in const.VALID_SCALAR_NAMES:
                    raise ParseError(
                        f"A user-supplied LFRic kernel must not write/update "
                        f"a scalar argument but kernel '{self.name}' has a "
                        f"scalar argument with "
                        f"'{arg.access.api_specific_name()}' access.")
        if write_count == 0:
            raise ParseError(f"An LFRic kernel must have at least one "
                             f"argument that is updated (written to) but "
                             f"found none for kernel '{self.name}'.")

        # Check that no shape has been supplied if no basis or
        # differential basis functions are required for the kernel
        if not need_evaluator and self._eval_shapes:
            raise ParseError(
                f"Kernel '{self.name}' specifies one or more gh_shapes "
                f"({self._eval_shapes}) but does not need an evaluator because"
                f" no basis or differential basis functions are required")
        # Check that gh_evaluator_targets is only present if required
        if self._eval_targets:
            if not need_evaluator:
                raise ParseError(
                    f"Kernel '{self.name}' specifies gh_evaluator_targets "
                    f"({self._eval_targets}) but does not need an evaluator "
                    f"because no basis or differential basis functions are "
                    f"required")
            if "gh_evaluator" not in self._eval_shapes:
                raise ParseError(
                    f"Kernel '{self.name}' specifies gh_evaluator_targets "
                    f"({self._eval_targets}) but does not need an evaluator "
                    f"because gh_shape={self._eval_shapes}")
            # Check that there is a kernel argument on each of the
            # specified spaces...
            # Create a list (set) of the function spaces associated with
            # the kernel arguments
            fs_list = set()
            for arg in self._arg_descriptors:
                fs_list.update(arg.function_spaces)
            # Check each evaluator_target against this list
            for eval_fs in self._eval_targets:
                if eval_fs not in fs_list:
                    raise ParseError(
                        f"Kernel '{self.name}' specifies that an evaluator is "
                        f"required on '{eval_fs}' but does not have an "
                        f"argument on this space.")

        # If we have an LMA operator as argument then only field arguments
        # with 'gh_real' data type are permitted
        lma_ops = psyGen.args_filter(self._arg_descriptors,
                                     arg_types=["gh_operator"])
        if lma_ops:
            for arg in self._arg_descriptors:
                if (arg.argument_type in const.VALID_FIELD_NAMES
                        and arg.data_type != "gh_real"):
                    raise ParseError(
                        f"In the LFRic API a kernel that has an LMA operator "
                        f"argument must only have field arguments with "
                        f"'gh_real' data type but kernel '{self.name}' has a "
                        f"field argument with '{arg.data_type}' data type.")

        # If we have a columnwise operator as argument then we need to
        # identify the operation that this kernel performs (one of
        # assemble, apply/apply-inverse and matrix-matrix)
        cwise_ops = psyGen.args_filter(self._arg_descriptors,
                                       arg_types=["gh_columnwise_operator"])
        if cwise_ops:
            self._cma_operation = self._identify_cma_op(cwise_ops)

        # Perform checks for inter-grid kernels
        self._validate_inter_grid()

        # Perform checks for a kernel with operates_on == domain
        self._validate_operates_on_domain(need_evaluator)

    def _validate_inter_grid(self):
        '''
        Checks that the kernel meta-data obeys the rules for Dynamo 0.3
        inter-grid kernels. If none of the kernel arguments has a mesh
        associated with it then it is not an inter-grid kernel and this
        routine silently returns.

        :raises: ParseError: if meta-data breaks inter-grid rules
        '''
        # pylint: disable=too-many-branches
        # Dictionary of meshes associated with arguments (for inter-grid
        # kernels). Keys are the meshes, values are lists of function spaces
        # of the corresponding field arguments.
        mesh_dict = OrderedDict()
        # Whether or not any field args are missing the mesh_arg specifier
        missing_mesh = False
        # If this is an inter-grid kernel then it must only have field
        # arguments. Keep a record of any non-field arguments for the benefit
        # of a verbose error message.
        non_field_arg_types = set()
        const = LFRicConstants()
        for arg in self._arg_descriptors:
            # Collect info so that we can check inter-grid kernels
            if arg.argument_type in const.VALID_FIELD_NAMES:
                if arg.mesh:
                    # Argument has a mesh associated with it so this must
                    # be an inter-grid kernel
                    if arg.mesh in mesh_dict:
                        mesh_dict[arg.mesh].append(arg.function_space)
                    else:
                        mesh_dict[arg.mesh] = [arg.function_space]
                else:
                    # Record the fact that we have a field without a
                    # mesh specifier (in case this is an inter-grid kernel)
                    missing_mesh = True
            else:
                # Inter-grid kernels are only permitted to have field args
                # so collect a list of other types
                non_field_arg_types.add(arg.argument_type)

        mesh_list = mesh_dict.keys()
        if not mesh_list:
            # There are no meshes associated with any of the arguments so
            # this is not an inter-grid kernel
            return

        if len(const.VALID_MESH_TYPES) != 2:
            # Sanity check that nobody has messed with the number of
            # grid types that we recognise. This is here because the
            # implementation assumes that there are just two grids
            # (coarse and fine).
            raise InternalError(
                f"The implementation of inter-grid support in the LFRic "
                f"API assumes there are exactly two mesh types but "
                f"LFRicConstants.VALID_MESH_TYPES contains "
                f"{len(const.VALID_MESH_TYPES)}: {const.VALID_MESH_TYPES}")
        if len(mesh_list) != len(const.VALID_MESH_TYPES):
            raise ParseError(
                f"Inter-grid kernels in the Dynamo 0.3 API must have at least "
                f"one field argument on each of the mesh types "
                f"({const.VALID_MESH_TYPES}). However, kernel {self.name} has "
                f"arguments only on {[str(name) for name in mesh_list]}")
        # Inter-grid kernels must only have field arguments
        if non_field_arg_types:
            raise ParseError(
                f"Inter-grid kernels in the Dynamo 0.3 API are only permitted "
                f"to have field arguments but kernel {self.name} also has "
                f"arguments of type "
                f"{[str(name) for name in non_field_arg_types]}")
        # Check that all arguments have a mesh specified
        if missing_mesh:
            raise ParseError(
                f"Inter-grid kernels in the Dynamo 0.3 API must specify which"
                f" mesh each field argument is on but kernel {self.name} has "
                f"at least one field argument for which mesh_arg is missing.")
        # Check that arguments on different meshes are on different
        # function spaces. We do this by checking that no function space
        # is listed as being associated with (arguments on) both meshes.
        fs_sets = []
        for mesh in mesh_dict:
            fs_sets.append(set(mesh_dict[mesh]))
        # Check that the sets of spaces (one for each mesh type) have
        # no intersection
        fs_common = fs_sets[0] & fs_sets[1]
        if fs_common:
            raise ParseError(
                f"In the Dynamo 0.3 API field arguments to inter-grid kernels "
                f"must be on different function spaces if they are on "
                f"different meshes. However kernel {self.name} has a field on "
                f"function space(s) {[str(name) for name in fs_common]} on "
                f"each of the mesh types {[str(name) for name in mesh_list]}.")
        # Finally, record that this is a valid inter-grid kernel
        self._is_intergrid = True

    def _identify_cma_op(self, cwise_ops):
        '''
        Identify and return the type of CMA-operator-related operation
        this kernel performs (one of "assemble", "apply" or "matrix-matrix")

        :param cwise_ops: all column-wise operator arguments in a kernel.
        :type cwise_ops: list of str

        :returns: the type of CMA-operator-related operation that this \
                  kernel performs.
        :rtype: str

        :raises ParseError: if the kernel metadata does not conform to the \
                            LFRic rules for a kernel with a CMA operator.

        '''
        # pylint: disable=too-many-branches
        const = LFRicConstants()
        for arg in self._arg_descriptors:
            # No vector arguments are permitted
            if arg.vector_size > 1:
                raise ParseError(
                    f"Kernel '{self.name}' takes a CMA operator but has a "
                    f"vector argument '{arg.argument_type}*{arg.vector_size}'."
                    f" This is forbidden.")
            # No stencil accesses are permitted
            if arg.stencil:
                raise ParseError(
                    f"Kernel '{self.name}' takes a CMA operator but has an "
                    f"argument with a stencil access "
                    f"('{arg.stencil['type']}'). This is forbidden.")
            # Only field arguments with 'gh_real' data type are permitted
            if (arg.argument_type in const.VALID_FIELD_NAMES and
                    arg.data_type != "gh_real"):
                raise ParseError(
                    f"In the LFRic API a kernel that takes a CMA operator "
                    f"argument must only have field arguments with 'gh_real' "
                    f"data type but kernel '{self.name}' has a field argument "
                    f"with '{arg.data_type}' data type.")

        # Count the number of CMA operators that are written to
        write_count = 0
        for cop in cwise_ops:
            if cop.access in AccessType.all_write_accesses():
                write_count += 1

        if write_count == 0:
            # This kernel only reads from CMA operators and must
            # therefore be an apply (or apply-inverse). It must
            # have one CMA operator, one read-only field and one
            # written field as arguments
            if len(cwise_ops) != 1:
                raise ParseError(
                    f"In the LFRic API a kernel that applies a CMA operator "
                    f"must only have one such operator in its list of "
                    f"arguments but found {len(cwise_ops)} for kernel "
                    f"'{self.name}'.")
            cma_op = cwise_ops[0]
            if len(self._arg_descriptors) != 3:
                raise ParseError(
                    f"In the LFRic API a kernel that applies a CMA operator "
                    f"must have 3 arguments (the operator and two fields) but "
                    f"kernel '{self.name}' has {len(self._arg_descriptors)} "
                    f"arguments.")
            # Check that the other two arguments are fields
            farg_read = psyGen.args_filter(
                self._arg_descriptors,
                arg_types=const.VALID_FIELD_NAMES,
                arg_accesses=[AccessType.READ])
            write_accesses = AccessType.all_write_accesses()
            farg_write = psyGen.args_filter(
                self._arg_descriptors,
                arg_types=const.VALID_FIELD_NAMES,
                arg_accesses=write_accesses)
            if len(farg_read) != 1:
                raise ParseError(
                    f"Kernel '{self.name}' has a read-only CMA operator. In "
                    f"order to apply it the kernel must have one read-only "
                    f"field argument.")
            if len(farg_write) != 1:
                raise ParseError(
                    f"Kernel '{self.name}' has a read-only CMA operator. In "
                    f"order to apply it the kernel must write to one field "
                    f"argument.")
            # Check that the function spaces match up
            if farg_read[0].function_space != cma_op.function_space_from:
                raise ParseError(
                    f"Kernel '{self.name}' applies a CMA operator but the "
                    f"function space of the field argument it reads from "
                    f"('{farg_read[0].function_space}') does not match the "
                    f"'from' space of the operator "
                    f"('{cma_op.function_space_from}').")
            if farg_write[0].function_space != cma_op.function_space_to:
                raise ParseError(
                    f"Kernel '{self.name}' applies a CMA operator but the "
                    f"function space of the field argument it writes to "
                    f"('{farg_write[0].function_space}') does not match the "
                    f"'to' space of the operator "
                    f"('{cma_op.function_space_to}').")
            # This is a valid CMA-apply or CMA-apply-inverse kernel
            return "apply"

        if write_count == 1:
            # This kernel writes to a single CMA operator and therefore
            # must either be assembling a CMA operator
            # or performing a matrix-matrix operation...
            # The kernel must not write to any args other than the CMA
            # operator
            write_accesses = AccessType.all_write_accesses()
            write_args = psyGen.args_filter(self._arg_descriptors,
                                            arg_accesses=write_accesses)
            if len(write_args) > 1:
                # Remove the one CMA operator from the list of arguments
                # that are written to so that we can produce a nice
                # error message
                for arg in write_args[:]:
                    if arg.argument_type == 'gh_columnwise_operator':
                        write_args.remove(arg)
                        break
                raise ParseError(
                    f"Kernel '{self.name}' writes to a column-wise operator "
                    f"but also writes to "
                    f"{[str(arg.argument_type) for arg in write_args]} "
                    f"argument(s). This is not allowed.")
            if len(cwise_ops) == 1:

                # If this is a valid assembly kernel then we need at least one
                # read-only LMA operator
                lma_read_ops = psyGen.args_filter(
                    self._arg_descriptors,
                    arg_types=["gh_operator"],
                    arg_accesses=[AccessType.READ])
                if lma_read_ops:
                    return "assembly"
                raise ParseError(
                    f"Kernel '{self.name}' has a single column-wise operator "
                    f"argument but does not conform to the rules for an "
                    f"Assembly kernel because it does not have any read-only "
                    f"LMA operator arguments.")
            # A valid matrix-matrix kernel must only have CMA operators
            # and scalars as arguments.
            scalar_args = psyGen.args_filter(
                self._arg_descriptors,
                arg_types=const.VALID_SCALAR_NAMES)
            if (len(scalar_args) + len(cwise_ops)) != \
               len(self._arg_descriptors):
                raise ParseError(
                    f"A column-wise matrix-matrix kernel must have only "
                    f"column-wise operators and scalars as arguments but "
                    f"kernel '{self.name}' has: "
                    f"{[str(a.argument_type) for a in self._arg_descriptors]}."
                    )
            return "matrix-matrix"
        raise ParseError(
            f"An LFRic kernel cannot update more than one CMA (column-wise) "
            f"operator but kernel '{self.name}' updates {write_count}.")

    def _validate_operates_on_domain(self, need_evaluator):
        '''
        Check whether a kernel that has operates_on == domain obeys
        the rules for the LFRic API.

        :raises ParseError: if the kernel metadata does not obey the rules \
                            for an LFRic kernel with operates_on = domain.
        '''
        if self.iterates_over != "domain":
            return

        const = LFRicConstants()
        # A kernel which operates on the 'domain' is currently restricted
        # to only accepting scalar and field arguments.
        valid_arg_types = const.VALID_SCALAR_NAMES + const.VALID_FIELD_NAMES
        for arg in self._arg_descriptors:
            if arg.argument_type not in valid_arg_types:
                raise ParseError(
                    f"In the LFRic API a kernel which operates on the 'domain'"
                    f" is only permitted to accept scalar and field arguments "
                    f"but the metadata for kernel '{self.name}' includes an "
                    f"argument of type '{arg.argument_type}'")

        if need_evaluator:
            raise ParseError(
                f"In the LFRic API a kernel that operates on the 'domain' "
                f"cannot be passed basis/differential basis functions but the "
                f"metadata for kernel '{self.name}' contains an entry for "
                f"'meta_funcs'")

        if self.reference_element.properties:
            raise ParseError(
                f"Kernel '{self.name}' operates on the domain but requests "
                f"properties of the reference element "
                f"({self.reference_element.properties}). This is not "
                f"permitted in the LFRic API.")

        if self.mesh.properties:
            raise ParseError(
                f"Kernel '{self.name}' operates on the domain but requests "
                f"properties of the mesh ({self.mesh.properties}). This is "
                f"not permitted in the LFRic API.")

        if self._is_intergrid:
            raise ParseError(
                f"Kernel '{self.name}' operates on the domain but has fields "
                f"on different mesh resolutions (inter-grid). This is not "
                f"permitted in the LFRic API.")

    @property
    def func_descriptors(self):
        ''' Returns metadata about the function spaces within a
        Kernel. This metadata is provided within Kernel code via the
        meta_funcs variable. Information is returned as a list of
        DynFuncDescriptor03 objects, one for each function space. '''
        return self._func_descriptors

    @property
    def cma_operation(self):
        ''' Returns the type of CMA operation identified from the kernel
        meta-data (one of 'assembly', 'apply' or 'matrix-matrix') or
        None if the kernel does not involve CMA operators '''
        return self._cma_operation

    @property
    def eval_shapes(self):
        '''
        Returns the shape(s) of evaluator required by this kernel or an
        empty string if none.

        :return: the shape(s) of the evaluator (one of VALID_EVALUATOR_SHAPES)
                 or an empty list if the kernel does not require one.
        :rtype: list

        '''
        return self._eval_shapes

    @property
    def eval_targets(self):
        '''
        Returns the list of function spaces upon which any evaluator must be
        provided. This list is obtained from the GH_EVALUATOR_TARGETS meta-data
        entry (if present). If this is not specified in the meta-data then
        we default to providing evaluators on all of the function spaces
        associated with the arguments which this kernel updates.

        :return: list of the names of the function spaces (as they appear in \
                 kernel metadata) upon which any evaluator must be provided.
        :rtype: list of str
        '''
        return self._eval_targets

    @property
    def is_intergrid(self):
        '''
        Returns whether or not this is an inter-grid kernel.

        :return: True if kernel is an inter-grid kernel, False otherwise
        :rtype: bool
        '''
        return self._is_intergrid

# --------------------------------------------------------------------------- #
# ========== Second section : PSy specialisations =========================== #
# --------------------------------------------------------------------------- #

# ---------- Classes -------------------------------------------------------- #


class DynamoPSy(PSy):
    '''
    The LFRic-specific PSy class. This creates an LFRic-specific
    Invokes object (which controls all the required invocation calls).
    It also overrides the PSy gen method so that we generate
    LFRic-specific PSy module code.

    :param invoke_info: object containing the required invocation information \
                        for code optimisation and generation.
    :type invoke_info: :py:class:`psyclone.parse.algorithm.FileInfo`

    '''
    def __init__(self, invoke_info):
        # Make sure the scoping node creates LFRicSymbolTables
        # TODO #1954: Remove the protected access using a factory
        ScopingNode._symbol_table_class = LFRicSymbolTable
        PSy.__init__(self, invoke_info)
        self._invokes = LFRicInvokes(invoke_info.calls, self)
        # Initialise the dictionary that holds the names of the required
        # LFRic constants, data structures and data structure proxies for
        # the "use" statements in modules that contain PSy-layer routines.
        const = LFRicConstants()
        const_mod = const.UTILITIES_MOD_MAP["constants"]["module"]
        infmod_list = [const_mod]
        # Add all field and operator modules that might be used in the
        # algorithm layer. These do not appear in the code unless a
        # variable is added to the "only" part of the
        # '_infrastructure_modules' map.
        for data_type_info in const.DATA_TYPE_MAP.values():
            infmod_list.append(data_type_info["module"])

        # This also removes any duplicates from infmod_list
        self._infrastructure_modules = OrderedDict(
            (k, set()) for k in infmod_list)

        kind_names = set()

        # The infrastructure declares integer types with default
        # precision so always add this.
        api_config = Config.get().api_conf("dynamo0.3")
        kind_names.add(api_config.default_kind["integer"])

        # Datatypes declare precision information themselves. However,
        # that is not the case for literals. Therefore deal
        # with these separately here.
        for invoke in self.invokes.invoke_list:
            schedule = invoke.schedule
            for kernel in schedule.kernels():
                for arg in kernel.args:
                    if arg.is_literal:
                        kind_names.add(arg.precision)
        # Add precision names to the dictionary storing the required
        # LFRic constants.
        self._infrastructure_modules[const_mod] = kind_names

    @property
    def name(self):
        '''
        :returns: a name for the PSy layer. This is used as the PSy module \
                  name. We override the default value as the Met Office \
                  prefer "_psy" to be appended, rather than prepended.
        :rtype: str

        '''
        return self._name + "_psy"

    @property
    def orig_name(self):
        '''
        :returns: the unmodified PSy-layer name.
        :rtype: str

        '''
        return self._name

    @property
    def infrastructure_modules(self):
        '''
        :returns: the dictionary that holds the names of the required \
                  LFRic infrastructure modules to create "use" \
                  statements in the PSy-layer modules.
        :rtype: dict of set

        '''
        return self._infrastructure_modules

    @property
    def gen(self):
        '''
        Generate PSy code for the LFRic (Dynamo0.3) API.

        :returns: root node of generated Fortran AST.
        :rtype: :py:class:`psyir.nodes.Node`

        '''
        # Create an empty PSy layer module
        psy_module = ModuleGen(self.name)

        # If the container has a Routine that is not an InvokeSchedule
        # it should also be added to the generated module.
        for routine in self.container.children:
            if not isinstance(routine, InvokeSchedule):
                psy_module.add(PSyIRGen(psy_module, routine))

        # Add all invoke-specific information
        self.invokes.gen_code(psy_module)

        # Include required constants and infrastructure modules. The sets of
        # required LFRic data structures and their proxies are updated in
        # the relevant field and operator subclasses of LFRicCollection.
        # Here we sort the inputs in reverse order to have "_type" before
        # "_proxy_type" and "operator_" before "columnwise_operator_".
        # We also iterate through the dictionary in reverse order so the
        # "use" statements for field types are before the "use" statements
        # for operator types.
        for infmod in reversed(self._infrastructure_modules):
            if self._infrastructure_modules[infmod]:
                infmod_types = sorted(
                    list(self._infrastructure_modules[infmod]), reverse=True)
                psy_module.add(UseGen(psy_module, name=infmod,
                                      only=True, funcnames=infmod_types))

        # Return the root node of the generated code
        return psy_module.root


class DynStencils(LFRicCollection):
    '''
    Stencil information and code generation associated with a PSy-layer
    routine or Kernel stub.

    :param node: the Invoke or Kernel stub for which to provide stencil info.
    :type node: :py:class:`psyclone.dynamo0p3.LFRicInvoke` or \
                :py:class:`psyclone.domain.lfric.LFRicKern`

    :raises GenerationError: if a literal has been supplied for a stencil \
                             direction.
    '''
    def __init__(self, node):
        # pylint: disable=too-many-branches
        super(DynStencils, self).__init__(node)

        # List of arguments which have an extent value passed to this
        # invoke routine from the algorithm layer. Duplicate argument
        # names are removed.
        self._unique_extent_args = []
        extent_names = []
        # pylint: disable=too-many-nested-blocks
        for call in self._calls:
            for arg in call.arguments.args:
                if arg.stencil:
                    # Check for the existence of arg.extent here as in
                    # the future we plan to support kernels which
                    # specify the value of extent in metadata. If this
                    # is the case then an extent argument is not
                    # required.
                    # TODO #963
                    if not arg.stencil.extent:
                        if not arg.stencil.extent_arg.is_literal():
                            if arg.stencil.extent_arg.text not in extent_names:
                                extent_names.append(
                                    arg.stencil.extent_arg.text)
                                self._unique_extent_args.append(arg)

        # A list of arguments that have a direction variable passed in
        # to this invoke routine from the algorithm layer. Duplicate
        # argument names are removed.
        self._unique_direction_args = []
        direction_names = []
        for call in self._calls:
            for idx, arg in enumerate(call.arguments.args):
                if arg.stencil and arg.stencil.direction_arg:
                    if arg.stencil.direction_arg.is_literal():
                        raise GenerationError(
                            f"Kernel {call.name}, metadata arg {idx}, a "
                            f"literal is not a valid value for a stencil "
                            f"direction")
                    if arg.stencil.direction_arg.text.lower() not in \
                       ["x_direction", "y_direction"]:
                        if arg.stencil.direction_arg.text not in \
                           direction_names:
                            direction_names.append(
                                arg.stencil.direction_arg.text)
                            self._unique_direction_args.append(arg)

        # list of stencil args with an extent variable passed in. The same
        # field name may occur more than once here from different kernels.
        self._kern_args = []
        for call in self._calls:
            for arg in call.arguments.args:
                if arg.stencil:
                    if not arg.stencil.extent:
                        self._kern_args.append(arg)

    @staticmethod
    def extent_value(arg):
        '''
        Returns the content of the stencil extent which may be a literal
        value (a number) or a variable name. This function simplifies this
        problem by returning a string in either case.

        :param arg: the argument with which the stencil is associated.
        :type arg: :py:class:`psyclone.dynamo0p3.DynKernelArgument`

        :returns: the content of the stencil extent.
        :rtype: str

        '''
        if arg.stencil.extent_arg.is_literal():
            return arg.stencil.extent_arg.text
        return arg.stencil.extent_arg.varname

    @staticmethod
    def stencil_unique_str(arg, context):
        '''
        Creates a unique identifier for a stencil. As a stencil
        differs due to the function space it operates on, type of
        stencil and extent of stencil, we concatenate these things together
        to create a unique string.

        :param arg: kernel argument with which stencil is associated.
        :type arg: :py:class:`psyclone.dynamo0p3.DynKernelArgument`
        :param str context: a context for this stencil (e.g. "size" or \
                            "direction").

        :returns: unique string identifying the stencil for this argument.
        :rtype: str

        :raises GenerationError: if an explicit stencil extent is found in \
                                 the meta-data for the kernel argument.
        '''
        unique = context
        unique += arg.function_space.mangled_name
        unique += arg.descriptor.stencil['type']
        if arg.descriptor.stencil['extent']:
            raise GenerationError(
                "Found a stencil with an extent specified in the metadata. "
                "This is not coded for.")
        unique += arg.stencil.extent_arg.text.lower()
        if arg.descriptor.stencil['type'] == 'xory1d':
            unique += arg.stencil.direction_arg.text.lower()
        return unique

    def map_name(self, arg):
        '''
        Creates and registers a name for the stencil map associated with the
        supplied kernel argument.

        :param arg: kernel argument with which the stencil is associated.
        :type arg: :py:class:`psyclone.dynamo0p3.DynKernelArgument`

        :returns: a valid unique map name for a stencil in the PSy layer.
        :rtype: str
        '''
        root_name = arg.name + "_stencil_map"
        unique = DynStencils.stencil_unique_str(arg, "map")
        return self._symbol_table.find_or_create_tag(unique, root_name).name

    @staticmethod
    def dofmap_symbol(symtab, arg):
        '''
        Creates and registers a symbol for the stencil dofmap associated with
        the supplied kernel argument.

        :param symtab: symbol table that will contain (or already contains) \
            the symbol with this name.
        :type symtab: :py:class:`psyclone.psyir.symbols.SymbolTable`
        :param arg: kernel argument with which the stencil is associated.
        :type arg: :py:class:`psyclone.dynamo0p3.DynKernelArgument`

        :returns: a dofmap symbol for a stencil in the PSy layer.
        :rtype: :py:class:`psyclone.psyir.symbols.Symbol`

        '''
        root_name = arg.name + "_stencil_dofmap"
        unique = DynStencils.stencil_unique_str(arg, "dofmap")
        if arg.descriptor.stencil['type'] == "cross2d":
            num_dimensions = 4
        else:
            num_dimensions = 3
        return symtab.find_or_create_array(root_name, num_dimensions,
                                           ScalarType.Intrinsic.INTEGER,
                                           tag=unique)

    @staticmethod
    def dofmap_size_symbol(symtab, arg):
        '''
        Create a valid symbol for the size (in cells) of a stencil
        dofmap in the PSy layer.

        :param symtab: symbol table that will contain (or already contains) \
            the symbol with this name.
        :type symtab: :py:class:`psyclone.psyir.symbols.SymbolTable`
        :param arg: the kernel argument with which the stencil is associated.
        :type arg: :py:class:`psyclone.dynamo0p3.DynKernelArgument`

        :returns: a symbol for the stencil size.
        :rtype: :py:class:`psyclone.psyir.symbols.Symbol`

        '''
        root_name = arg.name + "_stencil_size"
        unique = DynStencils.stencil_unique_str(arg, "size")
        if arg.descriptor.stencil['type'] == "cross2d":
            num_dimensions = 2
        else:
            num_dimensions = 1
        return symtab.find_or_create_array(root_name, num_dimensions,
                                           ScalarType.Intrinsic.INTEGER,
                                           tag=unique)

    @staticmethod
    def max_branch_length_name(symtab, arg):
        '''
        Create a valid unique name for the maximum length of a stencil branch
        (in cells) of a 2D stencil dofmap in the PSy layer. This is required
        in the kernels for defining the maximum possible length of one of the
        dofmap array dimensions.

        :param symtab: symbol table that will contain (or already contains) \
            the symbol with this name.
        :type symtab: :py:class:`psyclone.psyir.symbols.SymbolTable`
        :param arg: the kernel argument with which the stencil is associated.
        :type arg: :py:class:`psyclone.dynamo0p3.DynKernelArgument`

        :returns: a Fortran variable name for the max stencil branch length.
        :rtype: str
        '''
        root_name = arg.name + "_max_branch_length"
        unique = DynStencils.stencil_unique_str(arg, "length")
        return symtab.find_or_create_integer_symbol(root_name, tag=unique).name

    def _unique_max_branch_length_vars(self):
        '''
        :returns: list of all the unique max stencil extent argument names in
                  this kernel call for cross2d stencils.
        :rtype: list of str
        '''
        names = []
        for arg in self._kern_args:
            if arg.descriptor.stencil['type'] == "cross2d":
                names.append(arg.name + "_max_branch_length")

        return names

    def _declare_unique_max_branch_length_vars(self, parent):
        '''
        Declare all unique max branch length arguments as integers with intent
        in and add the declaration as a child of the parent argument passed
        in.

        :param parent: the node in the f2pygen AST to which to add the \
                       declarations.
        :type parent: :py:class:`psyclone.f2pygen.SubroutineGen`

        '''
        api_config = Config.get().api_conf("dynamo0.3")

        if self._unique_max_branch_length_vars():
            parent.add(DeclGen(
                parent, datatype="integer",
                kind=api_config.default_kind["integer"],
                entity_decls=self._unique_max_branch_length_vars(), intent="in"
            ))

    @staticmethod
    def direction_name(symtab, arg):
        '''
        Creates a Fortran variable name to hold the direction of the stencil
        associated with the supplied kernel argument.

        :param symtab: symbol table that will contain (or already contains) \
            the symbol with this name.
        :type symtab: :py:class:`psyclone.psyir.symbols.SymbolTable`
        :param arg: the kernel argument with which the stencil is associated.
        :type arg: :py:class:`psyclone.dynamo0p3.DynKernelArgument`

        :returns: a Fortran variable name for the stencil direction.
        :rtype: str
        '''
        root_name = arg.name+"_direction"
        unique = DynStencils.stencil_unique_str(arg, "direction")
        return symtab.find_or_create_integer_symbol(root_name, tag=unique).name

    @property
    def _unique_extent_vars(self):
        '''
        :returns: list of all the unique extent argument names in this \
                  invoke or kernel call.
        :rtype: list of str

        :raises InternalError: if neither self._kernel or self._invoke are set.

        '''
        if self._invoke:
            names = [arg.stencil.extent_arg.varname for arg in
                     self._unique_extent_args]
        elif self._kernel:
            names = [self.dofmap_size_symbol(self._symbol_table, arg).name
                     for arg in self._unique_extent_args]
        else:
            raise InternalError("_unique_extent_vars: have neither Invoke "
                                "or Kernel. Should be impossible.")
        return names

    def _declare_unique_extent_vars(self, parent):
        '''
        Declare all unique extent arguments as integers with intent in and
        add the declaration as a child of the parent argument passed
        in.

        :param parent: the node in the f2pygen AST to which to add the \
                       declarations.
        :type parent: :py:class:`psyclone.f2pygen.SubroutineGen`

        '''
        api_config = Config.get().api_conf("dynamo0.3")

        if self._unique_extent_vars:
            if self._kernel:
                for arg in self._kern_args:
                    if arg.descriptor.stencil['type'] == "cross2d":
                        parent.add(DeclGen(
                            parent, datatype="integer",
                            kind=api_config.default_kind["integer"],
                            dimension="4",
                            entity_decls=self._unique_extent_vars, intent="in"
                        ))
                    else:
                        parent.add(DeclGen(
                            parent, datatype="integer",
                            kind=api_config.default_kind["integer"],
                            entity_decls=self._unique_extent_vars,
                            intent="in"))
            elif self._invoke:
                parent.add(DeclGen(
                    parent, datatype="integer",
                    kind=api_config.default_kind["integer"],
                    entity_decls=self._unique_extent_vars, intent="in"
                ))

    @property
    def _unique_direction_vars(self):
        '''
        :returns: a list of all the unique direction argument names in this \
                  invoke call.
        :rtype: list of str
        '''
        names = []
        for arg in self._unique_direction_args:
            if arg.stencil.direction_arg.varname:
                names.append(arg.stencil.direction_arg.varname)
            else:
                names.append(arg.name+"_direction")
        return names

    def _declare_unique_direction_vars(self, parent):
        '''
        Declare all unique direction arguments as integers with intent in
        and add the declaration as a child of the parent argument
        passed in.

        :param parent: the node in the f2pygen AST to which to add the \
                       declarations.
        :type parent: :py:class:`psyclone.f2pygen.SubroutineGen`

        '''
        api_config = Config.get().api_conf("dynamo0.3")

        if self._unique_direction_vars:
            parent.add(DeclGen(parent, datatype="integer",
                               kind=api_config.default_kind["integer"],
                               entity_decls=self._unique_direction_vars,
                               intent="in"))

    @property
    def unique_alg_vars(self):
        '''
        :returns: list of the names of the extent and direction arguments \
                  supplied to the PSy routine from the Algorithm layer.
        :rtype: list of str
        '''
        return self._unique_extent_vars + self._unique_direction_vars

    def _invoke_declarations(self, parent):
        '''
        Declares all stencil maps, extent and direction arguments passed into
        the PSy layer.

        :param parent: node in the f2pygen AST to which to add declarations.
        :type parent: :py:class:`psyclone.f2pygen.SubroutineGen`

        '''
        self._declare_unique_extent_vars(parent)
        self._declare_unique_direction_vars(parent)
        self._declare_maps_invoke(parent)

    def _stub_declarations(self, parent):
        '''
        Declare all stencil-related quanitites for a Kernel stub.

        :param parent: node in the f2pygen AST to which to add declarations.
        :type parent: :py:class:`psyclone.f2pygen.SubroutineGen`

        '''
        self._declare_unique_extent_vars(parent)
        self._declare_unique_direction_vars(parent)
        self._declare_unique_max_branch_length_vars(parent)
        self._declare_maps_stub(parent)

    def initialise(self, parent):
        '''
        Adds in the code to initialise stencil dofmaps to the PSy layer.

        :param parent: the node in the f2pygen AST to which to add the \
                       initialisations.
        :type parent: :py:class:`psyclone.f2pygen.SubroutineGen`

        :raises GenerationError: if an unsupported stencil type is encountered.
        '''
        if not self._kern_args:
            return

        parent.add(CommentGen(parent, ""))
        parent.add(CommentGen(parent, " Initialise stencil dofmaps"))
        parent.add(CommentGen(parent, ""))
        api_config = Config.get().api_conf("dynamo0.3")
        stencil_map_names = []
        const = LFRicConstants()
        for arg in self._kern_args:
            map_name = self.map_name(arg)
            if map_name not in stencil_map_names:
                # Only initialise maps once.
                stencil_map_names.append(map_name)
                stencil_type = arg.descriptor.stencil['type']
                symtab = self._symbol_table
                if stencil_type == "xory1d":
                    direction_name = arg.stencil.direction_arg.varname
                    for direction in ["x", "y"]:
                        if_then = IfThenGen(parent, direction_name +
                                            " .eq. " + direction +
                                            "_direction")
                        if_then.add(
                            AssignGen(
                                if_then, pointer=True, lhs=map_name,
                                rhs=arg.proxy_name_indexed +
                                "%vspace%get_stencil_dofmap("
                                "STENCIL_1D" + direction.upper() +
                                ","+self.extent_value(arg)+")"))
                        parent.add(if_then)
                elif stencil_type == "cross2d":
                    parent.add(
                        AssignGen(parent, pointer=True, lhs=map_name,
                                  rhs=arg.proxy_name_indexed +
                                  "%vspace%get_stencil_2D_dofmap(" +
                                  "STENCIL_2D_CROSS" + "," +
                                  self.extent_value(arg) + ")"))
                    # Max branch length in the CROSS2D stencil is used when
                    # defining the stencil_dofmap dimensions at declaration of
                    # the dummy argument in the kernel. This value is 1
                    # greater than the stencil extent as the central cell
                    # is included as part of the stencil_dofmap.
                    parent.add(
                        AssignGen(parent,
                                  lhs=self.max_branch_length_name(symtab,
                                                                  arg),
                                  rhs=self.extent_value(arg) + " + 1_" +
                                  api_config.default_kind["integer"]))
                else:
                    try:
                        stencil_name = const.STENCIL_MAPPING[stencil_type]
                    except KeyError as err:
                        raise GenerationError(
                            f"Unsupported stencil type "
                            f"'{arg.descriptor.stencil['type']}' supplied. "
                            f"Supported mappings are "
                            f"{str(const.STENCIL_MAPPING)}") from err
                    parent.add(
                        AssignGen(parent, pointer=True, lhs=map_name,
                                  rhs=arg.proxy_name_indexed +
                                  "%vspace%get_stencil_dofmap(" +
                                  stencil_name + "," +
                                  self.extent_value(arg) + ")"))

                parent.add(AssignGen(parent, pointer=True,
                                     lhs=self.dofmap_symbol(symtab, arg).name,
                                     rhs=map_name + "%get_whole_dofmap()"))

                # Add declaration and look-up of stencil size
                dofmap_size_name = self.dofmap_size_symbol(symtab, arg).name
                parent.add(AssignGen(parent, pointer=True,
                                     lhs=dofmap_size_name,
                                     rhs=map_name + "%get_stencil_sizes()"))

    def _declare_maps_invoke(self, parent):
        '''
        Declare all stencil maps in the PSy layer.

        :param parent: the node in the f2pygen AST to which to add \
                       declarations.
        :type parent: :py:class:`psyclone.f2pygen.SubroutineGen`

        :raises GenerationError: if an unsupported stencil type is encountered.
        '''
        api_config = Config.get().api_conf("dynamo0.3")

        if not self._kern_args:
            return

        symtab = self._symbol_table
        stencil_map_names = []
        const = LFRicConstants()

        for arg in self._kern_args:
            map_name = self.map_name(arg)

            if map_name in stencil_map_names:
                continue

            stencil_map_names.append(map_name)
            stencil_type = arg.descriptor.stencil['type']
            if stencil_type == "cross2d":
                smap_type = const.STENCIL_TYPE_MAP["stencil_2D_dofmap"]["type"]
                smap_mod = const.STENCIL_TYPE_MAP[
                    "stencil_2D_dofmap"]["module"]
                parent.add(UseGen(parent, name=smap_mod, only=True,
                                  funcnames=[smap_type, "STENCIL_2D_CROSS"]))
                parent.add(TypeDeclGen(parent, pointer=True,
                                       datatype=smap_type,
                                       entity_decls=[map_name +
                                                     " => null()"]))
                parent.add(DeclGen(parent, datatype="integer",
                                   kind=api_config.default_kind["integer"],
                                   pointer=True,
                                   entity_decls=[self.dofmap_symbol(symtab,
                                                                    arg).name +
                                                 "(:,:,:,:) => null()"]))
                dofmap_size_name = self.dofmap_size_symbol(symtab, arg).name
                parent.add(DeclGen(parent, datatype="integer",
                                   kind=api_config.default_kind["integer"],
                                   pointer=True,
                                   entity_decls=[f"{dofmap_size_name}(:,:) "
                                                 f"=> null()"]))
                parent.add(DeclGen(parent, datatype="integer",
                                   kind=api_config.default_kind["integer"],
                                   entity_decls=[self.max_branch_length_name(
                                       symtab, arg)]))
            else:
                smap_type = const.STENCIL_TYPE_MAP["stencil_dofmap"]["type"]
                smap_mod = const.STENCIL_TYPE_MAP["stencil_dofmap"]["module"]
                parent.add(UseGen(parent, name=smap_mod,
                                  only=True, funcnames=[smap_type]))
                if stencil_type == 'xory1d':
                    drct_mod = const.STENCIL_TYPE_MAP["direction"]["module"]
                    parent.add(UseGen(parent, name=drct_mod,
                                      only=True, funcnames=["x_direction",
                                                            "y_direction"]))
                    parent.add(UseGen(parent, name=smap_mod,
                                      only=True, funcnames=["STENCIL_1DX",
                                                            "STENCIL_1DY"]))
                else:
                    try:
                        stencil_name = const.STENCIL_MAPPING[stencil_type]
                    except KeyError as err:
                        raise GenerationError(
                            f"Unsupported stencil type "
                            f"'{arg.descriptor.stencil['type']}' supplied. "
                            f"Supported mappings are "
                            f"{const.STENCIL_MAPPING}") from err
                    parent.add(UseGen(parent, name=smap_mod,
                                      only=True, funcnames=[stencil_name]))

                parent.add(TypeDeclGen(parent, pointer=True,
                                       datatype=smap_type,
                                       entity_decls=[map_name+" => null()"]))
                parent.add(DeclGen(parent, datatype="integer",
                                   kind=api_config.default_kind["integer"],
                                   pointer=True,
                                   entity_decls=[self.dofmap_symbol(symtab,
                                                                    arg).name +
                                                 "(:,:,:) => null()"]))
                dofmap_size_name = self.dofmap_size_symbol(symtab, arg).name
                parent.add(DeclGen(parent, datatype="integer",
                                   kind=api_config.default_kind["integer"],
                                   pointer=True,
                                   entity_decls=[f"{dofmap_size_name}(:) "
                                                 f"=> null()"]))

    def _declare_maps_stub(self, parent):
        '''
        Add declarations for all stencil maps to a kernel stub.

        :param parent: the node in the f2pygen AST representing the kernel \
                       stub routine.
        :type parent: :py:class:`psyclone.f2pygen.SubroutineGen`

        '''
        api_config = Config.get().api_conf("dynamo0.3")

        symtab = self._symbol_table
        for arg in self._kern_args:
            if arg.descriptor.stencil['type'] == "cross2d":
                parent.add(DeclGen(
                    parent, datatype="integer",
                    kind=api_config.default_kind["integer"], intent="in",
                    dimension=",".join([arg.function_space.ndf_name,
                                        self.max_branch_length_name(
                                            symtab, arg), "4"]),
                    entity_decls=[self.dofmap_symbol(symtab, arg).name]))
            else:
                dofmap_size_name = self.dofmap_size_symbol(symtab, arg).name
                parent.add(DeclGen(
                    parent, datatype="integer",
                    kind=api_config.default_kind["integer"], intent="in",
                    dimension=",".join([arg.function_space.ndf_name,
                                        dofmap_size_name]),
                    entity_decls=[self.dofmap_symbol(symtab, arg).name]))


class LFRicMeshProperties(LFRicCollection):
    '''
    Holds all information on the the mesh properties required by either an
    invoke or a kernel stub. Note that the creation of a suitable mesh
    object is handled in the `DynMeshes` class. This class merely deals with
    extracting the necessary properties from that object and providing them to
    kernels.

    :param node: kernel or invoke for which to manage mesh properties.
    :type node: :py:class:`psyclone.domain.lfric.LFRicKern` or \
                :py:class:`psyclone.dynamo0p3.LFRicInvoke`

    '''
    def __init__(self, node):
        super().__init__(node)

        # The (ordered) list of mesh properties required by this invoke or
        # kernel stub.
        self._properties = []

        for call in self._calls:
            if call.mesh:
                self._properties += [prop for prop in call.mesh.properties
                                     if prop not in self._properties]
            # Kernels that operate on the 'domain' need the number of columns,
            # excluding those in the halo.
            if call.iterates_over == "domain":
                if MeshProperty.NCELL_2D_NO_HALOS not in self._properties:
                    self._properties.append(MeshProperty.NCELL_2D_NO_HALOS)
            # Kernels performing CMA operations need the number of columns,
            # including those in the halo.
            if call.cma_operation:
                if MeshProperty.NCELL_2D not in self._properties:
                    self._properties.append(MeshProperty.NCELL_2D)

        # Store properties in symbol table
        for prop in self._properties:
            name_lower = prop.name.lower()
            if prop.name in ["NCELL_2D", "NCELL_2D_NO_HALOS"]:
                # This is an integer:
                self._symbol_table.find_or_create_integer_symbol(
                    name_lower, tag=name_lower)
            else:
                # E.g.: adjacent_face
                self._symbol_table.find_or_create_array(
                    name_lower, 2, ScalarType.Intrinsic.INTEGER,
                    tag=name_lower)

    def kern_args(self, stub=False, var_accesses=None,
                  kern_call_arg_list=None):
        # pylint: disable=too-many-locals, too-many-branches
        '''
        Provides the list of kernel arguments associated with the mesh
        properties that the kernel requires. Optionally adds variable
        access information if var_accesses is given.

        :param bool stub: whether or not we are generating code for a \
                          kernel stub.
        :param var_accesses: optional VariablesAccessInfo instance to store \
            the information about variable accesses.
        :type var_accesses: \
            :py:class:`psyclone.core.VariablesAccessInfo`
        :param kern_call_arg_list: an optional KernCallArgList instance \
            used to store PSyIR representation of the arguments.
        :type kern_call_arg_list: \
            Optional[:py:class:`psyclone.domain.lfric.KernCallArgList`]

        :returns: the kernel arguments associated with the mesh properties.
        :rtype: list of str

        :raises InternalError: if the class has been constructed for an \
                               invoke rather than a single kernel call.
        :raises InternalError: if an unsupported mesh property is encountered.

        '''
        if not self._kernel:
            raise InternalError(
                "LFRicMeshProperties.kern_args() can only be called when "
                "LFRicMeshProperties has been instantiated for a kernel "
                "rather than an invoke.")

        arg_list = []

        for prop in self._properties:
            if prop == MeshProperty.ADJACENT_FACE:
                # Is this kernel already being passed the number of horizontal
                # faces of the reference element?
                has_nfaces = (
                    RefElementMetaData.Property.NORMALS_TO_HORIZONTAL_FACES
                    in self._kernel.reference_element.properties or
                    RefElementMetaData.Property.
                    OUTWARD_NORMALS_TO_HORIZONTAL_FACES
                    in self._kernel.reference_element.properties)
                if not has_nfaces:
                    if kern_call_arg_list:
                        sym = kern_call_arg_list.\
                            append_integer_reference("nfaces_re_h")
                        name = sym.name
                    else:
                        name = self._symbol_table.\
                            find_or_create_integer_symbol(
                                "nfaces_re_h", tag="nfaces_re_h").name
                    arg_list.append(name)
                    if var_accesses is not None:
                        var_accesses.add_access(Signature(name),
                                                AccessType.READ, self._kernel)

                adj_face = "adjacent_face"
                if not stub and kern_call_arg_list:
                    # Use the functionality in kern_call_arg_list to properly
                    # declare the symbol and to create a PSyIR reference for it
                    _, cell_ref = \
                        kern_call_arg_list.cell_ref_name(var_accesses)
                    adj_face_sym = kern_call_arg_list. \
                        append_array_reference(adj_face,
                                               [":", cell_ref],
                                               ScalarType.Intrinsic.INTEGER)
                    # Update the name in case there was a clash
                    adj_face = adj_face_sym.name
                    if var_accesses:
                        var_accesses.add_access(Signature(adj_face),
                                                AccessType.READ, self._kernel,
                                                [":", cell_ref])

                if not stub:
                    adj_face = self._symbol_table.find_or_create_tag(
                        "adjacent_face").name
                    cell_name = "cell"
                    if self._kernel.is_coloured():
                        colour_name = "colour"
                        cmap_name = self._symbol_table.find_or_create_tag(
                            "cmap", root_name="cmap").name
                        adj_face += (f"(:,{cmap_name}({colour_name},"
                                     f"{cell_name}))")
                    else:
                        adj_face += f"(:,{cell_name})"
                arg_list.append(adj_face)

                if var_accesses and not kern_call_arg_list:
                    # TODO #1320 Replace [1]
                    # The [1] just indicates that this variable is accessed
                    # as a rank 1 array. #1320 will improve this.
                    var_accesses.add_access(Signature(adj_face),
                                            AccessType.READ, self._kernel,
                                            [1])
            else:
                raise InternalError(
                    f"kern_args: found unsupported mesh property '{prop}' "
                    f"when generating arguments for kernel "
                    f"'{self._kernel.name}'. Only members of the MeshProperty "
                    f"Enum are permitted ({list(MeshProperty)}).")

        return arg_list

    def _invoke_declarations(self, parent):
        '''
        Creates the necessary declarations for variables needed in order to
        provide mesh properties to a kernel call.

        :param parent: node in the f2pygen AST to which to add declarations.
        :type parent: :py:class:`psyclone.f2pygen.SubroutineGen`

        :raises InternalError: if this class has been instantiated for a \
                               kernel instead of an invoke.
        :raises InternalError: if an unsupported mesh property is found.

        '''
        api_config = Config.get().api_conf("dynamo0.3")

        if not self._invoke:
            raise InternalError(
                "_invoke_declarations() cannot be called because "
                "LFRicMeshProperties has been instantiated for a kernel and "
                "not an invoke.")

        for prop in self._properties:
            # The DynMeshes class will have created a mesh object so we
            # don't need to do that here.
            if prop == MeshProperty.ADJACENT_FACE:
                adj_face = self._symbol_table.find_or_create_tag(
                    "adjacent_face").name + "(:,:) => null()"
                parent.add(DeclGen(parent, datatype="integer",
                                   kind=api_config.default_kind["integer"],
                                   pointer=True, entity_decls=[adj_face]))
            elif prop == MeshProperty.NCELL_2D_NO_HALOS:
                name = self._symbol_table.find_or_create_integer_symbol(
                    "ncell_2d_no_halos",
                    tag="ncell_2d_no_halos").name
                parent.add(DeclGen(parent, datatype="integer",
                                   kind=api_config.default_kind["integer"],
                                   entity_decls=[name]))
            elif prop == MeshProperty.NCELL_2D:
                name = self._symbol_table.find_or_create_integer_symbol(
                    "ncell_2d", tag="ncell_2d").name
                parent.add(DeclGen(parent, datatype="integer",
                                   kind=api_config.default_kind["integer"],
                                   entity_decls=[name]))
            else:
                raise InternalError(
                    f"Found unsupported mesh property '{prop}' when generating"
                    f" invoke declarations. Only members of the MeshProperty "
                    f"Enum are permitted ({list(MeshProperty)}).")

    def _stub_declarations(self, parent):
        '''
        Creates the necessary declarations for the variables needed in order
        to provide properties of the mesh in a kernel stub.

        :param parent: node in the f2pygen AST to which to add declarations.
        :type parent: :py:class:`psyclone.f2pygen.SubroutineGen`

        :raises InternalError: if the class has been instantiated for an \
                               invoke and not a kernel.
        :raises InternalError: if an unsupported mesh property is encountered.

        '''
        api_config = Config.get().api_conf("dynamo0.3")

        if not self._kernel:
            raise InternalError(
                "_stub_declarations() cannot be called because "
                "LFRicMeshProperties has been instantiated for an invoke and "
                "not a kernel.")

        for prop in self._properties:
            if prop == MeshProperty.ADJACENT_FACE:
                adj_face = self._symbol_table.find_or_create_array(
                    "adjacent_face", 2, ScalarType.Intrinsic.INTEGER,
                    tag="adjacent_face").name
                # 'nfaces_re_h' will have been declared by the
                # DynReferenceElement class.
                dimension = self._symbol_table.\
                    find_or_create_integer_symbol("nfaces_re_h",
                                                  tag="nfaces_re_h").name
                parent.add(
                    DeclGen(
                        parent, datatype="integer",
                        kind=api_config.default_kind["integer"],
                        dimension=dimension,
                        intent="in", entity_decls=[adj_face]))
            elif prop == MeshProperty.NCELL_2D:
                ncell_2d = self._symbol_table.find_or_create_integer_symbol(
                    "ncell_2d", tag="ncell_2d")
                parent.add(
                    DeclGen(parent, datatype="integer",
                            kind=api_config.default_kind["integer"],
                            intent="in", entity_decls=[ncell_2d.name]))
            else:
                raise InternalError(
                    f"Found unsupported mesh property '{prop}' when generating"
                    f" declarations for kernel stub. Only members of the "
                    f"MeshProperty Enum are permitted ({list(MeshProperty)})")

    def initialise(self, parent):
        '''
        Creates the f2pygen nodes for the initialisation of properties of
        the mesh.

        :param parent: node in the f2pygen tree to which to add statements.
        :type parent: :py:class:`psyclone.f2pygen.SubroutineGen`

        :raises InternalError: if an unsupported mesh property is encountered.

        '''
        const = LFRicConstants()
        # Since colouring is applied via transformations, we have to check for
        # it now, rather than when this class was first constructed.
        need_colour_limits = False
        need_colour_halo_limits = False
        for call in self._calls:
            if call.is_coloured() and not call.is_intergrid:
                loop = call.parent.parent
                # Record whether or not this coloured loop accesses the halo.
                if loop.upper_bound_name in const.HALO_ACCESS_LOOP_BOUNDS:
                    need_colour_halo_limits = True
                else:
                    need_colour_limits = True

        if not self._properties and not (need_colour_limits or
                                         need_colour_halo_limits):
            # If no mesh properties are required and there's no colouring
            # (which requires a mesh object to lookup loop bounds) then we
            # need do nothing.
            return

        parent.add(CommentGen(parent, ""))
        parent.add(CommentGen(parent, " Initialise mesh properties"))
        parent.add(CommentGen(parent, ""))

        mesh = self._symbol_table.find_or_create_tag("mesh").name

        for prop in self._properties:
            if prop == MeshProperty.ADJACENT_FACE:
                adj_face = self._symbol_table.find_or_create_tag(
                    "adjacent_face").name
                parent.add(AssignGen(parent, pointer=True, lhs=adj_face,
                                     rhs=mesh+"%get_adjacent_face()"))

            elif prop == MeshProperty.NCELL_2D_NO_HALOS:
                name = self._symbol_table.find_or_create_integer_symbol(
                    "ncell_2d_no_halos", tag="ncell_2d_no_halos").name
                parent.add(AssignGen(parent, lhs=name,
                                     rhs=mesh+"%get_last_edge_cell()"))

            elif prop == MeshProperty.NCELL_2D:
                name = self._symbol_table.find_or_create_integer_symbol(
                    "ncell_2d", tag="ncell_2d").name
                parent.add(AssignGen(parent, lhs=name,
                                     rhs=mesh+"%get_ncells_2d()"))
            else:
                raise InternalError(
                    f"Found unsupported mesh property '{str(prop)}' when "
                    f"generating initialisation code. Only members of the "
                    f"MeshProperty Enum are permitted ({list(MeshProperty)})")

        if need_colour_halo_limits:
            lhs = self._symbol_table.find_or_create_tag(
                "last_halo_cell_all_colours").name
            rhs = f"{mesh}%get_last_halo_cell_all_colours()"
            parent.add(AssignGen(parent, lhs=lhs, rhs=rhs))
        if need_colour_limits:
            lhs = self._symbol_table.find_or_create_tag(
                "last_edge_cell_all_colours").name
            rhs = f"{mesh}%get_last_edge_cell_all_colours()"
            parent.add(AssignGen(parent, lhs=lhs, rhs=rhs))


class DynReferenceElement(LFRicCollection):
    '''
    Holds all information on the properties of the Reference Element
    required by an Invoke or a Kernel stub.

    :param node: Kernel or Invoke for which to manage Reference-Element \
                 properties.
    :type node: :py:class:`psyclone.domain.lfric.LFRicKern` or \
                :py:class:`psyclone.dynamo0p3.LFRicInvoke`

    :raises InternalError: if an unsupported reference-element property \
                           is encountered.

    '''
    # pylint: disable=too-many-instance-attributes
    def __init__(self, node):
        # pylint: disable=too-many-branches, too-many-statements
        super().__init__(node)

        # Create a union of the reference-element properties required by all
        # kernels in this invoke. Use a list to preserve the order in the
        # kernel metadata (in the case of a kernel stub) and remove duplicate
        # entries by using OrderedDict.
        self._properties = []
        self._nfaces_h_required = False

        for call in self._calls:
            if call.reference_element:
                self._properties.extend(call.reference_element.properties)
            if call.mesh and call.mesh.properties:
                # If a kernel requires a property of the mesh then it will
                # also require the number of horizontal faces of the
                # reference element.
                self._nfaces_h_required = True

        if not (self._properties or self._nfaces_h_required):
            return

        if self._properties:
            self._properties = list(OrderedDict.fromkeys(self._properties))

        symtab = self._symbol_table

        # Create and store a name for the reference element object
        self._ref_elem_name = \
            symtab.find_or_create_tag("reference_element").name

        # Initialise names for the properties of the reference element object:
        # Number of horizontal/vertical/all faces,
        self._nfaces_h_symbol = None
        self._nfaces_v_symbol = None
        self._nfaces_symbol = None
        # Horizontal normals to faces,
        self._horiz_face_normals_symbol = None
        self._horiz_face_out_normals_symbol = None
        # Vertical normals to faces,
        self._vert_face_normals_symbol = None
        self._vert_face_out_normals_symbol = None
        # All normals to faces.
        self._face_normals_symbol = None
        self._face_out_normals_symbol = None

        # Store argument properties for kernel calls and stub declarations
        # and argument list
        self._arg_properties = OrderedDict()

        # Populate and check reference element properties
        # Provide no. of horizontal faces if required
        if (RefElementMetaData.Property.NORMALS_TO_HORIZONTAL_FACES
                in self._properties or
                RefElementMetaData.Property.OUTWARD_NORMALS_TO_HORIZONTAL_FACES
                in self._properties or
                self._nfaces_h_required):
            self._nfaces_h_symbol = symtab.find_or_create_integer_symbol(
                "nfaces_re_h", tag="nfaces_re_h")
        # Provide no. of vertical faces if required
        if (RefElementMetaData.Property.NORMALS_TO_VERTICAL_FACES
                in self._properties or
                RefElementMetaData.Property.OUTWARD_NORMALS_TO_VERTICAL_FACES
                in self._properties):
            self._nfaces_v_symbol = symtab.find_or_create_integer_symbol(
                "nfaces_re_v", tag="nfaces_re_v")
        # Provide no. of all faces if required
        if (RefElementMetaData.Property.NORMALS_TO_FACES
                in self._properties or
                RefElementMetaData.Property.OUTWARD_NORMALS_TO_FACES
                in self._properties):
            self._nfaces_symbol = symtab.find_or_create_integer_symbol(
                "nfaces_re", tag="nfaces_re")

        # Now the arrays themselves, in the order specified in the
        # kernel metadata (in the case of a kernel stub)
        for prop in self._properties:
            # Provide horizontal normals to faces
            if prop == RefElementMetaData.Property.NORMALS_TO_HORIZONTAL_FACES:
                name = "normals_to_horiz_faces"
                self._horiz_face_normals_symbol = \
                    symtab.find_or_create_array(name, 2,
                                                ScalarType.Intrinsic.REAL,
                                                tag=name)
                if self._horiz_face_normals_symbol not in self._arg_properties:
                    self._arg_properties[self._horiz_face_normals_symbol] = \
                         self._nfaces_h_symbol
            # Provide horizontal normals to "outward" faces
            elif prop == (RefElementMetaData.Property.
                          OUTWARD_NORMALS_TO_HORIZONTAL_FACES):
                name = "out_normals_to_horiz_faces"
                self._horiz_face_out_normals_symbol = \
                    symtab.find_or_create_array(name, 2,
                                                ScalarType.Intrinsic.REAL,
                                                tag=name)
                if self._horiz_face_out_normals_symbol not in \
                        self._arg_properties:
                    self._arg_properties[self._horiz_face_out_normals_symbol] \
                        = self._nfaces_h_symbol
            elif prop == (RefElementMetaData.Property.
                          NORMALS_TO_VERTICAL_FACES):
                name = "normals_to_vert_faces"
                self._vert_face_normals_symbol = \
                    symtab.find_or_create_array(name, 2,
                                                ScalarType.Intrinsic.REAL,
                                                tag=name)
                if self._vert_face_normals_symbol not in self._arg_properties:
                    self._arg_properties[self._vert_face_normals_symbol] = \
                         self._nfaces_v_symbol
            # Provide vertical normals to "outward" faces
            elif prop == (RefElementMetaData.Property.
                          OUTWARD_NORMALS_TO_VERTICAL_FACES):
                name = "out_normals_to_vert_faces"
                self._vert_face_out_normals_symbol = \
                    symtab.find_or_create_array(name, 2,
                                                ScalarType.Intrinsic.REAL,
                                                tag=name)
                if self._vert_face_out_normals_symbol not in \
                        self._arg_properties:
                    self._arg_properties[self._vert_face_out_normals_symbol] \
                        = self._nfaces_v_symbol
            # Provide normals to all faces
            elif prop == RefElementMetaData.Property.NORMALS_TO_FACES:
                name = "normals_to_faces"
                self._face_normals_symbol = \
                    symtab.find_or_create_array(name, 2,
                                                ScalarType.Intrinsic.REAL,
                                                tag=name)
                if self._face_normals_symbol not in self._arg_properties:
                    self._arg_properties[self._face_normals_symbol] = \
                        self._nfaces_symbol
            # Provide vertical normals to all "outward" faces
            elif prop == RefElementMetaData.Property.OUTWARD_NORMALS_TO_FACES:
                name = "out_normals_to_faces"
                self._face_out_normals_symbol = \
                    symtab.find_or_create_array(name, 2,
                                                ScalarType.Intrinsic.REAL,
                                                tag=name)
                if self._face_out_normals_symbol not in \
                   self._arg_properties:
                    self._arg_properties[self._face_out_normals_symbol] = \
                        self._nfaces_symbol
            else:
                all_props = [str(sprop)
                             for sprop in RefElementMetaData.Property]
                raise InternalError(
                    f"Unsupported reference-element property ('{prop}') "
                    f"found when generating arguments for kernel "
                    f"'{self._kernel.name}'. Supported properties are: "
                    f"{all_props}")

    def kern_args(self):
        '''
        :returns: the argument list for kernel call/stub arguments.
        :rtype: List[str]

        '''
        argdict = self._arg_properties
        # Remove duplicate "nfaces" by using OrderedDict
        nfaces = list(OrderedDict.fromkeys(argdict.values()))
        kern_args = nfaces + list(argdict.keys())
        return [sym.name for sym in kern_args]

    def kern_args_symbols(self):
        '''
        :returns: the argument symbol list for kernel call/stub arguments.
        :rtype: List[:py:class:`psyclone.psyir.symbols.Symbol`]

        '''
        argdict = self._arg_properties
        # Remove duplicate "nfaces" by using OrderedDict
        nfaces = list(OrderedDict.fromkeys(argdict.values()))
        return nfaces + list(argdict.keys())

    def _invoke_declarations(self, parent):
        '''
        Create the necessary declarations for the variables needed in order
        to provide properties of the reference element in a Kernel call.

        :param parent: node in the f2pygen AST to which to add declarations.
        :type parent: :py:class:`psyclone.f2pygen.SubroutineGen`

        '''
        # Get the list of the required scalars
        if self._properties:
            # remove duplicates with an OrderedDict
            nface_vars = list(OrderedDict.fromkeys(
                self._arg_properties.values()))
        elif self._nfaces_h_required:
            # We only need the number of 'horizontal' faces
            nface_vars = [self._nfaces_h_symbol]
        else:
            # No reference-element properties required
            return

        api_config = Config.get().api_conf("dynamo0.3")
        const = LFRicConstants()

        refelem_type = const.REFELEMENT_TYPE_MAP["refelement"]["type"]
        refelem_mod = const.REFELEMENT_TYPE_MAP["refelement"]["module"]
        parent.add(UseGen(parent, name=refelem_mod, only=True,
                          funcnames=[refelem_type]))
        parent.add(
            TypeDeclGen(parent, pointer=True, is_class=True,
                        datatype=refelem_type,
                        entity_decls=[self._ref_elem_name + " => null()"]))

        parent.add(DeclGen(parent, datatype="integer",
                           kind=api_config.default_kind["integer"],
                           entity_decls=[var.name for var in nface_vars]))

        if not self._properties:
            # We only need the number of horizontal faces so we're done
            return

        # Declare the necessary arrays
        array_decls = [f"{sym.name}(:,:)"
                       for sym in self._arg_properties.keys()]
        my_kind = api_config.default_kind["real"]
        parent.add(DeclGen(parent, datatype="real", kind=my_kind,
                           allocatable=True, entity_decls=array_decls))
        # Ensure the necessary kind parameter is imported.
        const_mod = const.UTILITIES_MOD_MAP["constants"]["module"]
        const_mod_uses = self._invoke.invokes.psy.infrastructure_modules[
            const_mod]
        const_mod_uses.add(my_kind)

    def _stub_declarations(self, parent):
        '''
        Create the necessary declarations for the variables needed in order
        to provide properties of the reference element in a Kernel stub.

        :param parent: node in the f2pygen AST to which to add declarations.
        :type parent: :py:class:`psyclone.f2pygen.SubroutineGen`

        '''
        api_config = Config.get().api_conf("dynamo0.3")

        if not (self._properties or self._nfaces_h_required):
            return

        # Declare the necessary scalars (duplicates are ignored by parent.add)
        scalars = list(self._arg_properties.values())
        nfaces_h = self._symbol_table.find_or_create_integer_symbol(
            "nfaces_re_h", tag="nfaces_re_h")
        if self._nfaces_h_required and nfaces_h not in scalars:
            scalars.append(nfaces_h)

        for nface in scalars:
            parent.add(DeclGen(parent, datatype="integer",
                               kind=api_config.default_kind["integer"],
                               intent="in", entity_decls=[nface.name]))

        # Declare the necessary arrays
        for arr, sym in self._arg_properties.items():
            dimension = f"3,{sym.name}"
            parent.add(DeclGen(parent, datatype="real",
                               kind=api_config.default_kind["real"],
                               intent="in", dimension=dimension,
                               entity_decls=[arr.name]))

    def initialise(self, parent):
        '''
        Creates the f2pygen nodes representing the necessary initialisation
        code for properties of the reference element.

        :param parent: node in the f2pygen tree to which to add statements.
        :type parent: :py:class:`psyclone.f2pygen.SubroutineGen`

        '''
        if not (self._properties or self._nfaces_h_required):
            return

        parent.add(CommentGen(parent, ""))
        parent.add(
            CommentGen(parent,
                       " Get the reference element and query its properties"))
        parent.add(CommentGen(parent, ""))

        mesh_obj_name = self._symbol_table.find_or_create_tag("mesh").name
        parent.add(AssignGen(parent, pointer=True, lhs=self._ref_elem_name,
                             rhs=mesh_obj_name+"%get_reference_element()"))

        if self._nfaces_h_symbol:
            parent.add(
                AssignGen(parent, lhs=self._nfaces_h_symbol.name,
                          rhs=self._ref_elem_name +
                          "%get_number_horizontal_faces()"))
        if self._nfaces_v_symbol:
            parent.add(
                AssignGen(
                    parent, lhs=self._nfaces_v_symbol.name,
                    rhs=self._ref_elem_name + "%get_number_vertical_faces()"))

        if self._nfaces_symbol:
            parent.add(
                AssignGen(
                    parent, lhs=self._nfaces_symbol.name,
                    rhs=self._ref_elem_name + "%get_number_faces()"))

        if self._horiz_face_normals_symbol:
            parent.add(
                CallGen(parent,
                        name=f"{self._ref_elem_name}%get_normals_to_"
                             f"horizontal_faces("
                             f"{self._horiz_face_normals_symbol.name})"))

        if self._horiz_face_out_normals_symbol:
            parent.add(
                CallGen(
                    parent,
                    name=f"{self._ref_elem_name}%get_outward_normals_to_"
                         f"horizontal_faces("
                         f"{self._horiz_face_out_normals_symbol.name})"))

        if self._vert_face_normals_symbol:
            parent.add(
                CallGen(parent,
                        name=f"{self._ref_elem_name}%get_normals_to_vertical_"
                             f"faces({self._vert_face_normals_symbol.name})"))

        if self._vert_face_out_normals_symbol:
            parent.add(
                CallGen(
                    parent,
                    name=f"{self._ref_elem_name}%get_outward_normals_to_"
                         f"vertical_faces"
                         f"({self._vert_face_out_normals_symbol.name})"))

        if self._face_normals_symbol:
            parent.add(
                CallGen(parent,
                        name=f"{self._ref_elem_name}%get_normals_to_faces"
                             f"({self._face_normals_symbol.name})"))

        if self._face_out_normals_symbol:
            parent.add(
                CallGen(
                    parent,
                    name=f"{self._ref_elem_name}%get_outward_normals_to_"
                    f"faces({self._face_out_normals_symbol.name})"))


class DynDofmaps(LFRicCollection):
    '''
    Holds all information on the dofmaps (including column-banded and
    indirection) required by an invoke.

    :param node: Kernel or Invoke for which to manage dofmaps.
    :type node: :py:class:`psyclone.domain.lfric.LFRicKern` or \
                :py:class:`psyclone.dynamo0p3.LFRicInvoke`

    '''
    def __init__(self, node):
        # pylint: disable=too-many-branches
        super(DynDofmaps, self).__init__(node)

        # Look at every kernel call in this invoke and generate a list
        # of the unique function spaces involved.
        # We create a dictionary whose keys are the map names and entries
        # are the corresponding field objects.
        self._unique_fs_maps = OrderedDict()
        # We also create a dictionary of column-banded dofmaps. Entries
        # in this one are themselves dictionaries containing two entries:
        # "argument" - the object holding information on the CMA kernel
        #              argument
        # "direction" - whether the dofmap is required for the "to" or
        #               "from" function space of the operator.
        self._unique_cbanded_maps = OrderedDict()
        # A dictionary of required CMA indirection dofmaps. As with the
        # column-banded dofmaps, each entry is itself a dictionary with
        # "argument" and "direction" entries.
        self._unique_indirection_maps = OrderedDict()

        for call in self._calls:
            # We only need a dofmap if the kernel operates on a cell_column
            # or the domain.
            if call.iterates_over in ["cell_column", "domain"]:
                for unique_fs in call.arguments.unique_fss:
                    # We only need a dofmap if there is a *field* on this
                    # function space. If there is then we use it to look
                    # up the dofmap.
                    fld_arg = unique_fs.field_on_space(call.arguments)
                    if fld_arg:
                        map_name = unique_fs.map_name
                        if map_name not in self._unique_fs_maps:
                            self._unique_fs_maps[map_name] = fld_arg
                if call.cma_operation == "assembly":
                    # A kernel that assembles a CMA operator requires
                    # column-banded dofmaps for its 'to' and 'from'
                    # function spaces
                    cma_args = psyGen.args_filter(
                        call.arguments.args,
                        arg_types=["gh_columnwise_operator"])

                    # Sanity check - we expect only one CMA argument
                    if len(cma_args) != 1:
                        raise GenerationError(
                            f"Internal error: there should only be one CMA "
                            f"operator argument for a CMA assembly kernel but "
                            f"found {len(cma_args)}")

                    map_name = \
                        cma_args[0].function_space_to.cbanded_map_name
                    if map_name not in self._unique_cbanded_maps:
                        self._unique_cbanded_maps[map_name] = {
                            "argument": cma_args[0],
                            "direction": "to"}
                    map_name = \
                        cma_args[0].function_space_from.cbanded_map_name
                    if map_name not in self._unique_cbanded_maps:
                        self._unique_cbanded_maps[map_name] = {
                            "argument": cma_args[0],
                            "direction": "from"}
                elif call.cma_operation == "apply":
                    # A kernel that applies (or applies the inverse of) a
                    # CMA operator requires the indirection dofmaps for the
                    # to- and from-spaces of the operator.
                    cma_args = psyGen.args_filter(
                        call.arguments.args,
                        arg_types=["gh_columnwise_operator"])

                    # Sanity check - we expect only one CMA argument
                    if len(cma_args) != 1:
                        raise GenerationError(
                            f"Internal error: there should only be one CMA "
                            f"operator argument for a kernel that applies a "
                            f"CMA operator but found {len(cma_args)}")

                    map_name = cma_args[0].function_space_to\
                        .cma_indirection_map_name
                    if map_name not in self._unique_indirection_maps:
                        self._unique_indirection_maps[map_name] = {
                            "argument": cma_args[0],
                            "direction": "to"}
                    map_name = cma_args[0].function_space_from\
                        .cma_indirection_map_name
                    if map_name not in self._unique_indirection_maps:
                        self._unique_indirection_maps[map_name] = {
                            "argument": cma_args[0],
                            "direction": "from"}

    def initialise(self, parent):
        ''' Generates the calls to the LFRic infrastructure that
        look-up the necessary dofmaps. Adds these calls as children
        of the supplied parent node. This must be an appropriate
        f2pygen object. '''

        # If we've got no dofmaps then we do nothing
        if self._unique_fs_maps:
            parent.add(CommentGen(parent, ""))
            parent.add(CommentGen(parent,
                                  " Look-up dofmaps for each function space"))
            parent.add(CommentGen(parent, ""))

            for dmap, field in self._unique_fs_maps.items():
                parent.add(AssignGen(parent, pointer=True, lhs=dmap,
                                     rhs=field.proxy_name_indexed +
                                     "%" + field.ref_name() +
                                     "%get_whole_dofmap()"))
        if self._unique_cbanded_maps:
            parent.add(CommentGen(parent, ""))
            parent.add(CommentGen(parent,
                                  " Look-up required column-banded dofmaps"))
            parent.add(CommentGen(parent, ""))

            for dmap, cma in self._unique_cbanded_maps.items():
                parent.add(AssignGen(parent, pointer=True, lhs=dmap,
                                     rhs=cma["argument"].proxy_name_indexed +
                                     "%column_banded_dofmap_" +
                                     cma["direction"]))

        if self._unique_indirection_maps:
            parent.add(CommentGen(parent, ""))
            parent.add(CommentGen(parent,
                                  " Look-up required CMA indirection dofmaps"))
            parent.add(CommentGen(parent, ""))

            for dmap, cma in self._unique_indirection_maps.items():
                parent.add(AssignGen(parent, pointer=True, lhs=dmap,
                                     rhs=cma["argument"].proxy_name_indexed +
                                     "%indirection_dofmap_"+cma["direction"]))

    def _invoke_declarations(self, parent):
        '''
        Declare all unique function space dofmaps in the PSy layer as pointers
        to integer arrays of rank 2.

        :param parent: the f2pygen node to which to add the declarations.
        :type parent: :py:class:`psyclone.f2pygen.SubroutineGen`

        '''
        api_config = Config.get().api_conf("dynamo0.3")

        # Function space dofmaps
        decl_map_names = \
            [dmap+"(:,:) => null()" for dmap in sorted(self._unique_fs_maps)]

        if decl_map_names:
            parent.add(DeclGen(parent, datatype="integer",
                               kind=api_config.default_kind["integer"],
                               pointer=True, entity_decls=decl_map_names))

        # Column-banded dofmaps
        decl_bmap_names = \
            [dmap+"(:,:) => null()" for dmap in self._unique_cbanded_maps]
        if decl_bmap_names:
            parent.add(DeclGen(parent, datatype="integer",
                               kind=api_config.default_kind["integer"],
                               pointer=True, entity_decls=decl_bmap_names))

        # CMA operator indirection dofmaps
        decl_ind_map_names = \
            [dmap+"(:) => null()" for dmap in self._unique_indirection_maps]
        if decl_ind_map_names:
            parent.add(DeclGen(parent, datatype="integer",
                               kind=api_config.default_kind["integer"],
                               pointer=True, entity_decls=decl_ind_map_names))

    def _stub_declarations(self, parent):
        '''
        Add dofmap-related declarations to a Kernel stub.

        :param parent: node in the f2pygen AST representing the Kernel stub.
        :type parent: :py:class:`psyclone.f2pygen.SubroutineGen`

        '''
        api_config = Config.get().api_conf("dynamo0.3")

        # Function space dofmaps
        for dmap in sorted(self._unique_fs_maps):
            # We declare ndf first as some compilers require this
            ndf_name = \
                self._unique_fs_maps[dmap].function_space.ndf_name
            parent.add(DeclGen(parent, datatype="integer",
                               kind=api_config.default_kind["integer"],
                               intent="in", entity_decls=[ndf_name]))
            parent.add(DeclGen(parent, datatype="integer",
                               kind=api_config.default_kind["integer"],
                               intent="in", dimension=ndf_name,
                               entity_decls=[dmap]))
        # Column-banded dofmaps
        for dmap, cma in self._unique_cbanded_maps.items():
            if cma["direction"] == "to":
                ndf_name = cma["argument"].function_space_to.ndf_name
            elif cma["direction"] == "from":
                ndf_name = cma["argument"].function_space_from.ndf_name
            else:
                raise InternalError(
                    f"Invalid direction ('{cma['''direction''']}') found for "
                    f"CMA operator when collecting column-banded dofmaps. "
                    f"Should be either 'to' or 'from'.")
            parent.add(DeclGen(parent, datatype="integer",
                               kind=api_config.default_kind["integer"],
                               intent="in", entity_decls=[ndf_name]))
            parent.add(DeclGen(parent, datatype="integer",
                               kind=api_config.default_kind["integer"],
                               intent="in",
                               dimension=",".join([ndf_name, "nlayers"]),
                               entity_decls=[dmap]))
        # CMA operator indirection dofmaps
        for dmap, cma in self._unique_indirection_maps.items():
            if cma["direction"] == "to":
                dim_name = cma["argument"].name + "_nrow"
            elif cma["direction"] == "from":
                dim_name = cma["argument"].name + "_ncol"
            else:
                raise InternalError(
                    f"Invalid direction ('{cma['''direction''']}') found for "
                    f"CMA operator when collecting indirection dofmaps. "
                    f"Should be either 'to' or 'from'.")
            parent.add(DeclGen(parent, datatype="integer",
                               kind=api_config.default_kind["integer"],
                               intent="in", entity_decls=[dim_name]))
            parent.add(DeclGen(parent, datatype="integer",
                               kind=api_config.default_kind["integer"],
                               intent="in", dimension=dim_name,
                               entity_decls=[dmap]))


class DynFunctionSpaces(LFRicCollection):
    '''
    Handles the declaration and initialisation of all function-space-related
    quantities required by an Invoke.

    :param invoke: the Invoke or Kernel object.
    '''
    def __init__(self, kern_or_invoke):
        super(DynFunctionSpaces, self).__init__(kern_or_invoke)

        if self._invoke:
            self._function_spaces = self._invoke.unique_fss()[:]
        else:
            self._function_spaces = self._calls[0].arguments.unique_fss

        self._var_list = []

        # Loop over all unique function spaces used by our kernel(s)
        for function_space in self._function_spaces:

            # We need ndf for a space if a kernel operates on cell-columns,
            # has a field or operator on that space and is not a
            # CMA kernel performing a matrix-matrix operation.
            if self._invoke and not self._dofs_only or \
               self._kernel and self._kernel.cma_operation != "matrix-matrix":
                self._var_list.append(function_space.ndf_name)

            # If there is a field on this space then add undf to list
            # to declare later. However, if the invoke contains only
            # kernels that operate on dofs and distributed memory is
            # enabled then the number of dofs is obtained from the
            # field proxy and undf is not required.
            if self._invoke and self._invoke.field_on_space(function_space):
                if not (self._dofs_only and Config.get().distributed_memory):
                    self._var_list.append(function_space.undf_name)
            elif self._kernel and \
                    function_space.field_on_space(self._kernel.arguments):
                self._var_list.append(function_space.undf_name)

    def _stub_declarations(self, parent):
        '''
        Add function-space-related declarations to a Kernel stub.

        :param parent: the node in the f2pygen AST representing the kernel \
                       stub to which to add declarations.
        :type parent: :py:class:`psyclone.f2pygen.SubroutineGen`

        '''
        api_config = Config.get().api_conf("dynamo0.3")

        if self._var_list:
            # Declare ndf and undf for all function spaces
            parent.add(DeclGen(parent, datatype="integer",
                               kind=api_config.default_kind["integer"],
                               intent="in", entity_decls=self._var_list))

    def _invoke_declarations(self, parent):
        '''
        Add function-space-related declarations to a PSy-layer routine.

        :param parent: the node in the f2pygen AST to which to add \
                       declarations.
        :type parent: :py:class:`psyclone.f2pygen.SubroutineGen`

        '''
        api_config = Config.get().api_conf("dynamo0.3")

        if self._var_list:
            # Declare ndf and undf for all function spaces
            parent.add(DeclGen(parent, datatype="integer",
                               kind=api_config.default_kind["integer"],
                               entity_decls=self._var_list))

    def initialise(self, parent):
        '''
        Create the code that initialises function-space quantities.

        :param parent: the node in the f2pygen AST representing the PSy-layer \
                       routine.
        :type parent: :py:class:`psyclone.f2pygen.SubroutineGen`

        '''
        # Loop over all unique function spaces used by the kernels in
        # the invoke
        for function_space in self._function_spaces:
            # Initialise information associated with this function space.
            # If we have 1+ kernels that operate on cell-columns then we
            # will need ndf and undf. If we don't then we only need undf
            # (for the upper bound of the loop over dofs) if we're not
            # doing DM.
            if not (self._dofs_only and Config.get().distributed_memory):
                parent.add(CommentGen(parent, ""))
                parent.add(CommentGen(parent,
                                      " Initialise number of DoFs for " +
                                      function_space.mangled_name))
                parent.add(CommentGen(parent, ""))

            # Find argument proxy name used to dereference the argument
            arg = self._invoke.arg_for_funcspace(function_space)
            name = arg.proxy_name_indexed
            # Initialise ndf for this function space.
            if not self._dofs_only:
                ndf_name = function_space.ndf_name
                parent.add(AssignGen(parent, lhs=ndf_name,
                                     rhs=name +
                                     "%" + arg.ref_name(function_space) +
                                     "%get_ndf()"))
            # If there is a field on this space then initialise undf
            # for this function space. However, if the invoke contains
            # only kernels that operate on dofs and distributed
            # memory is enabled then the number of dofs is obtained
            # from the field proxy and undf is not required.
            if not (self._dofs_only and Config.get().distributed_memory):
                if self._invoke.field_on_space(function_space):
                    undf_name = function_space.undf_name
                    parent.add(AssignGen(parent, lhs=undf_name,
                                         rhs=name + "%" +
                                         arg.ref_name(function_space) +
                                         "%get_undf()"))


class DynProxies(LFRicCollection):
    '''
    Handles all proxy-related declarations and initialisation. Unlike other
    sub-classes of LFRicCollection, we do not have to handle Kernel-stub
    generation since Kernels know nothing about proxies.

    An instance of this class is instantiated for each Invoke before the
    PSy Layer is constructed. For each unique field or operator argument to
    a kernel in the Invoke it:

      * Creates a DataSymbol for the corresponding proxy;
      * Creates a DataSymbol for the pointer to the data array accessed via
        the proxy. If the argument is a field vector then a DataSymbol is
        created for each component of the vector;
      * Tags that DataSymbol so that the correct symbol can always be looked
        up, irrespective of any name clashes;

    Note that since the Fortran standard forbids (Note 12.34 in the
    Fortran2008 standard) aliasing of effective arguments that are written to,
    the set of unique kernel arguments must refer to unique memory locations
    or to those that are read only.

    '''
    def __init__(self, node):
        super().__init__(node)
        const = LFRicConstants()
        real_field_args = self._invoke.unique_declarations(
            argument_types=const.VALID_FIELD_NAMES,
            intrinsic_type=const.MAPPING_DATA_TYPES["gh_real"])
        int_field_args = self._invoke.unique_declarations(
            argument_types=const.VALID_FIELD_NAMES,
            intrinsic_type=const.MAPPING_DATA_TYPES["gh_integer"])
        op_args = self._invoke.unique_declarations(
            argument_types=const.VALID_OPERATOR_NAMES)

        # We put precision Symbols in the Container symbol table.
        ctable = self._invoke.schedule.parent.symbol_table

        for arg in real_field_args + int_field_args + op_args:
            # Create symbols that we will associate with the internal
            # data arrays of fields, field vectors and (LMA and CMA) operators.
            ctable.add_lfric_precision_symbol(arg.precision)
            intrinsic_type = "integer" if arg in int_field_args else "real"
            suffix = const.ARG_TYPE_SUFFIX_MAPPING[arg.argument_type]
            if arg.vector_size > 1:
                for idx in range(1, arg.vector_size+1):
                    # Make sure we're going to create a Symbol with a unique
                    # name.
                    new_name = self._symbol_table.next_available_name(
                        f"{arg.name}_{idx}_{suffix}")
                    tag = f"{arg.name}_{idx}:{suffix}"
                    # The data for a field lives in a rank-1 array.
                    self._add_symbol(new_name, tag, intrinsic_type, arg, 1)
            else:
                # Make sure we're going to create a Symbol with a unique
                # name (since this is hardwired into the UnknownFortranType).
                new_name = self._symbol_table.next_available_name(
                    f"{arg.name}_{suffix}")
                tag = f"{arg.name}:{suffix}"
                # The data for an operator lives in a rank-3 array.
                rank = 1 if arg not in op_args else 3
                self._add_symbol(new_name, tag, intrinsic_type, arg, rank)

    def _add_symbol(self, name, tag, intrinsic_type, arg, rank):
        '''
        Creates a new DataSymbol representing either an LFRic field or
        operator and adds it to the SymbolTable associated with this class.
        The Symbol is of UnknownFortranType because it is a pointer
        to the internal data array and the PSyIR does not support pointers. The
        remainder of the type information is fully supplied in the
        `partial_datatype` property of the UnknownFortranType.
        The supplied Symbol name is assumed not to already exist in the
        SymbolTable (e.g. it is obtained with the `next_available_name` method
        of SymbolTable) because it is used in constructing the
        UnknownFortranType which must be done before the Symbol is created.

        :param str name: the name of the new Symbol.
        :param str tag: the tag to associate with the new Symbol.
        :param str intrinsic_type: whether the Symbol represents "real" or
                                   "integer" data.
        :param arg: the metadata description of the associated kernel argument.
        :type arg: :py:class:`psyclone.dynamo0p3.DynKernelArgument`
        :param int rank: the rank of the array represented by the Symbol.

        '''
        if intrinsic_type == "real":
            lfric_type = "LFRicRealScalarDataType"
        else:
            lfric_type = "LFRicIntegerScalarDataType"
        precision = LFRicConstants().precision_for_type(arg.data_type)
        array_type = ArrayType(
                LFRicTypes(lfric_type)(precision),
                [ArrayType.Extent.DEFERRED]*rank)

        # Since the PSyIR doesn't have the pointer concept, we have
        # to have an UnknownFortranType.
        index_str = ",".join(rank*[":"])
        dtype = UnknownFortranType(
            f"{intrinsic_type}(kind={arg.precision}), pointer, "
            f"dimension({index_str}) :: {name} => null()",
            partial_datatype=array_type)
        try:
            self._symbol_table.new_symbol(name,
                                          symbol_type=DataSymbol,
                                          datatype=dtype,
                                          tag=tag)
        except KeyError:
            # The tag already exists and therefore we don't need to do
            # anything. This can happen if the Symbol Table has already
            # been populated by a previous call to this constructor. Even if
            # this is not the case, within a single Invoke we can have user-
            # supplied kernels that accept a full field-vector as argument
            # but also individual components of that vector might
            # be passed to Builtins. Therefore a clash with an
            # existing tag may occur which we can safely ignore.
            pass

    def _invoke_declarations(self, parent):
        '''
        Insert declarations of all proxy-related quantities into the PSy layer.

        :param parent: the node in the f2pygen AST representing the PSy- \
                       layer routine.
        :type parent: :py:class:`psyclone.f2pygen.SubroutineGen`

        '''
        const = LFRicConstants()
        const_mod = const.UTILITIES_MOD_MAP["constants"]["module"]
        table = self._symbol_table

        # Declarations of real and integer field proxies

        # Filter field arguments by intrinsic type
        real_field_args = self._invoke.unique_declarations(
            argument_types=const.VALID_FIELD_NAMES,
            intrinsic_type=const.MAPPING_DATA_TYPES["gh_real"])
        int_field_args = self._invoke.unique_declarations(
            argument_types=const.VALID_FIELD_NAMES,
            intrinsic_type=const.MAPPING_DATA_TYPES["gh_integer"])

        # Create a field argument map that splits the (real and
        # integer) fields into their different datatypes for their
        # proxy's
        field_datatype_map = OrderedDict()
        for arg in real_field_args + int_field_args:
            try:
                field_datatype_map[
                    (arg.proxy_data_type, arg.module_name)].append(arg)
            except KeyError:
                # This datatype has not been seen before so create a
                # new entry
                field_datatype_map[
                    (arg.proxy_data_type, arg.module_name)] = [arg]

        # Add the Invoke subroutine declarations for the different
        # field-type proxies
        for (fld_type, fld_mod), args in field_datatype_map.items():
            arg_list = [arg.proxy_declaration_name for arg in args]
            parent.add(TypeDeclGen(parent, datatype=fld_type,
                                   entity_decls=arg_list))
            (self._invoke.invokes.psy.
             infrastructure_modules[fld_mod].add(fld_type))

            # Create declarations for the pointers to the internal
            # data arrays.
            for arg in args:
                (self._invoke.invokes.psy.infrastructure_modules[const_mod].
                 add(arg.precision))
                suffix = const.ARG_TYPE_SUFFIX_MAPPING[arg.argument_type]
                if arg.vector_size > 1:
                    entity_names = []
                    for idx in range(1, arg.vector_size+1):
                        ttext = f"{arg.name}_{idx}:{suffix}"
                        vsym = table.lookup_with_tag(ttext)
                        entity_names.append(vsym.name)
                else:
                    ttext = f"{arg.name}:{suffix}"
                    sym = table.lookup_with_tag(ttext)
                    entity_names = [sym.name]
                if entity_names:
                    parent.add(
                        DeclGen(
                            parent, datatype=arg.intrinsic_type,
                            kind=arg.precision, dimension=":",
                            entity_decls=[f"{name} => null()" for
                                          name in entity_names],
                            pointer=True))

        # Declarations of LMA operator proxies
        op_args = self._invoke.unique_declarations(
            argument_types=["gh_operator"])
        # Filter operators by their proxy datatype
        operators_datatype_map = OrderedDict()
        for op_arg in op_args:
            try:
                operators_datatype_map[op_arg.proxy_data_type].append(op_arg)
            except KeyError:
                # This proxy datatype has not been seen before so
                # create new entry
                operators_datatype_map[op_arg.proxy_data_type] = [op_arg]
        # Declare the operator proxies
        for operator_datatype, operators_list in \
                operators_datatype_map.items():
            operators_names = [arg.proxy_declaration_name for
                               arg in operators_list]
            parent.add(TypeDeclGen(parent, datatype=operator_datatype,
                                   entity_decls=operators_names))
            for arg in operators_list:
                name = arg.name
                suffix = const.ARG_TYPE_SUFFIX_MAPPING[arg.argument_type]
                ttext = f"{name}:{suffix}"
                sym = table.lookup_with_tag(ttext)
                # Declare the pointer to the stencil array.
                parent.add(DeclGen(parent, datatype="real",
                                   kind=arg.precision,
                                   dimension=":,:,:",
                                   entity_decls=[f"{sym.name} => null()"],
                                   pointer=True))
            op_mod = operators_list[0].module_name
            # Ensure the appropriate derived datatype will be imported.
            (self._invoke.invokes.psy.infrastructure_modules[op_mod].
             add(operator_datatype))
            # Ensure the appropriate kind parameter will be imported.
            (self._invoke.invokes.psy.infrastructure_modules[const_mod].
             add(arg.precision))

        # Declarations of CMA operator proxies
        cma_op_args = self._invoke.unique_declarations(
            argument_types=["gh_columnwise_operator"])
        cma_op_proxy_decs = [arg.proxy_declaration_name for
                             arg in cma_op_args]
        if cma_op_proxy_decs:
            op_type = cma_op_args[0].proxy_data_type
            op_mod = cma_op_args[0].module_name
            parent.add(TypeDeclGen(parent,
                                   datatype=op_type,
                                   entity_decls=cma_op_proxy_decs))
            (self._invoke.invokes.psy.infrastructure_modules[op_mod].
             add(op_type))

        # Declarations of pointers to the internal CMA matrices.
        for arg in cma_op_args:
            suffix = const.ARG_TYPE_SUFFIX_MAPPING[arg.argument_type]
            ttext = f"{arg.name}:{suffix}"
            sym = table.lookup_with_tag(ttext)
            parent.add(DeclGen(parent, datatype="real",
                               kind=arg.precision,
                               dimension=":,:,:",
                               entity_decls=[f"{sym.name} => null()"],
                               pointer=True))
            # Ensure the appropriate kind parameter will be imported.
            (self._invoke.invokes.psy.infrastructure_modules[const_mod].
             add(arg.precision))

    def initialise(self, parent):
        '''
        Insert code into the PSy layer to initialise all necessary proxies.

        :param parent: node in the f2pygen AST representing the PSy-layer
                       routine.
        :type parent: :py:class:`psyclone.f2pygen.SubroutineGen`

        :raises InternalError: if a kernel argument of an unrecognised type
            is encountered.

        '''
        parent.add(CommentGen(parent, ""))
        parent.add(CommentGen(parent,
                              " Initialise field and/or operator proxies"))
        parent.add(CommentGen(parent, ""))
        for arg in self._invoke.psy_unique_vars:
            # We don't have proxies for scalars
            if arg.is_scalar:
                continue

            const = LFRicConstants()
            suffix = const.ARG_TYPE_SUFFIX_MAPPING[arg.argument_type]

            if arg.vector_size > 1:
                # the range function below returns values from
                # 1 to the vector size which is what we
                # require in our Fortran code
                for idx in range(1, arg.vector_size+1):
                    parent.add(
                        AssignGen(parent,
                                  lhs=arg.proxy_name+"("+str(idx)+")",
                                  rhs=arg.name+"("+str(idx)+")%get_proxy()"))
                    name = self._symbol_table.lookup_with_tag(
                        f"{arg.name}_{idx}:{suffix}").name
                    parent.add(
                        AssignGen(parent,
                                  lhs=name,
                                  rhs=f"{arg.proxy_name}({idx})%data",
                                  pointer=True))
            else:
                parent.add(AssignGen(parent, lhs=arg.proxy_name,
                                     rhs=arg.name+"%get_proxy()"))
                if arg.is_field:
                    name = self._symbol_table.lookup_with_tag(
                        f"{arg.name}:{suffix}").name
                    parent.add(
                        AssignGen(parent,
                                  lhs=name,
                                  rhs=f"{arg.proxy_name}%data",
                                  pointer=True))
                elif arg.is_operator:
                    if arg.argument_type == "gh_columnwise_operator":
                        # CMA operator arguments are handled in DynCMAOperators
                        pass
                    elif arg.argument_type == "gh_operator":
                        name = self._symbol_table.lookup_with_tag(
                            f"{arg.name}:{suffix}").name
                        parent.add(
                            AssignGen(parent,
                                      lhs=name,
                                      rhs=f"{arg.proxy_name}%local_stencil",
                                      pointer=True))
                    else:
                        raise InternalError(
                            f"Kernel argument '{arg.name}' is a recognised "
                            f"operator but its type ('{arg.argument_type}') is"
                            f" not supported by DynProxies.initialise()")
                else:
                    raise InternalError(
                        f"Kernel argument '{arg.name}' of type "
                        f"'{arg.argument_type}' not "
                        f"handled in DynProxies.initialise()")


class DynCellIterators(LFRicCollection):
    '''
    Handles all entities required by kernels that operate on cell-columns.

    :param kern_or_invoke: the Kernel or Invoke for which to manage cell \
                           iterators.
    :type kern_or_invoke: :py:class:`psyclone.domain.lfric.LFRicKern` or \
                          :py:class:`psyclone.dynamo0p3.LFRicInvoke`

    : raises GenerationError: if an Invoke has no field or operator arguments.

    '''
    def __init__(self, kern_or_invoke):
        super().__init__(kern_or_invoke)

        self._nlayers_name = self._symbol_table.find_or_create_tag(
            "nlayers", symbol_type=LFRicTypes("MeshHeightDataSymbol")).name

        # Store a reference to the first field/operator object that
        # we can use to look-up nlayers in the PSy layer.
        if not self._invoke:
            # We're not generating a PSy layer so we're done here.
            return
        first_var = None
        for var in self._invoke.psy_unique_vars:
            if not var.is_scalar:
                first_var = var
                break
        if not first_var:
            raise GenerationError(
                "Cannot create an Invoke with no field/operator arguments.")
        self._first_var = first_var

    def _invoke_declarations(self, parent):
        '''
        Declare entities required for iterating over cells in the Invoke.

        :param parent: the f2pygen node representing the PSy-layer routine.
        :type parent: :py:class:`psyclone.f2pygen.SubroutineGen`

        '''
        api_config = Config.get().api_conf("dynamo0.3")

        # We only need the number of layers in the mesh if we are calling
        # one or more kernels that operate on cell-columns.
        if not self._dofs_only:
            parent.add(DeclGen(parent, datatype="integer",
                               kind=api_config.default_kind["integer"],
                               entity_decls=[self._nlayers_name]))

    def _stub_declarations(self, parent):
        '''
        Declare entities required for a kernel stub that operates on
        cell-columns.

        :param parent: the f2pygen node representing the Kernel stub.
        :type parent: :py:class:`psyclone.f2pygen.SubroutineGen`

        '''
        api_config = Config.get().api_conf("dynamo0.3")

        if self._kernel.cma_operation not in ["apply", "matrix-matrix"]:
            parent.add(DeclGen(parent, datatype="integer",
                               kind=api_config.default_kind["integer"],
                               intent="in", entity_decls=[self._nlayers_name]))

    def initialise(self, parent):
        '''
        Look-up the number of vertical layers in the mesh in the PSy layer.

        :param parent: the f2pygen node representing the PSy-layer routine.
        :type parent: :py:class:`psyclone.f2pygen.SubroutineGen`

        '''
        if not self._dofs_only:
            parent.add(CommentGen(parent, ""))
            parent.add(CommentGen(parent, " Initialise number of layers"))
            parent.add(CommentGen(parent, ""))
            parent.add(AssignGen(
                parent, lhs=self._nlayers_name,
                rhs=self._first_var.proxy_name_indexed + "%" +
                self._first_var.ref_name() + "%get_nlayers()"))



class DynLMAOperators(LFRicCollection):
    '''
    Handles all entities associated with Local-Matrix-Assembly Operators.
    '''
    def _stub_declarations(self, parent):
        '''
        Declare all LMA-related quantities in a Kernel stub.

        :param parent: the f2pygen node representing the Kernel stub.
        :type parent: :py:class:`psyclone.f2pygen.SubroutineGen`

        '''
        api_config = Config.get().api_conf("dynamo0.3")

        lma_args = psyGen.args_filter(
            self._kernel.arguments.args, arg_types=["gh_operator"])
        if lma_args:
            parent.add(DeclGen(parent, datatype="integer",
                               kind=api_config.default_kind["integer"],
                               intent="in", entity_decls=["cell"]))
        for arg in lma_args:
            size = arg.name+"_ncell_3d"
            op_dtype = arg.intrinsic_type
            op_kind = arg.precision
            parent.add(DeclGen(parent, datatype="integer",
                               kind=api_config.default_kind["integer"],
                               intent="in", entity_decls=[size]))
            ndf_name_to = arg.function_space_to.ndf_name
            ndf_name_from = arg.function_space_from.ndf_name
            parent.add(DeclGen(parent, datatype=op_dtype, kind=op_kind,
                               dimension=",".join([ndf_name_to,
                                                   ndf_name_from, size]),
                               intent=arg.intent,
                               entity_decls=[arg.name]))

    def _invoke_declarations(self, parent):
        '''
        Declare all LMA-related quantities in a PSy-layer routine.
        Note: PSy layer in LFRic does not modify the LMA operator objects.
        Hence, their Fortran intents are always "in" (the data updated in the
        kernels is only pointed to from the LMA operator object and is thus
        not a part of the object).

        :param parent: the f2pygen node representing the PSy-layer routine.
        :type parent: :py:class:`psyclone.f2pygen.SubroutineGen`

        '''
        # Add the Invoke subroutine argument declarations for operators
        op_args = self._invoke.unique_declarations(
            argument_types=["gh_operator"])
        # Filter operators by their datatype
        operators_datatype_map = OrderedDict()
        for op_arg in op_args:
            try:
                operators_datatype_map[op_arg.data_type].append(op_arg)
            except KeyError:
                # This datatype has not been seen before so create new entry
                operators_datatype_map[op_arg.data_type] = [op_arg]
        # Declare the operators
        for op_datatype, op_list in operators_datatype_map.items():
            operators_names = [arg.declaration_name for arg in op_list]
            parent.add(TypeDeclGen(
                parent, datatype=op_datatype,
                entity_decls=operators_names, intent="in"))
            op_mod = op_list[0].module_name
            # Record that we will need to import this operator
            # datatype from the appropriate infrastructure module
            (self._invoke.invokes.psy.infrastructure_modules[op_mod].
             add(op_datatype))


class DynCMAOperators(LFRicCollection):
    '''
    Holds all information on the Column-Matrix-Assembly operators
    required by an Invoke or Kernel stub.

    :param node: either an Invoke schedule or a single Kernel object.
    :type node: :py:class:`psyclone.dynamo0p3.DynSchedule` or \
                :py:class:`psyclone.domain.lfric.LFRicKern`

    '''
    # The scalar parameters that must be passed along with a CMA operator
    # if its 'to' and 'from' spaces are the same
    cma_same_fs_params = ["nrow", "bandwidth", "alpha",
                          "beta", "gamma_m", "gamma_p"]
    # The scalar parameters that must be passed along with a CMA operator
    # if its 'to' and 'from' spaces are different
    cma_diff_fs_params = ["nrow", "ncol", "bandwidth", "alpha",
                          "beta", "gamma_m", "gamma_p"]

    def __init__(self, node):
        super(DynCMAOperators, self).__init__(node)

        # Look at every kernel call and generate a set of
        # the unique CMA operators involved. For each one we create a
        # dictionary entry. The key is the name of the CMA argument in the
        # PSy layer and the entry is itself another dictionary containing
        # two entries: the first 'arg' is the CMA argument object and the
        # second 'params' is the list of integer variables associated with
        # that CMA operator. The contents of this list depend on whether
        # or not the to/from function spaces of the CMA operator are the
        # same.
        self._cma_ops = OrderedDict()
        # You can't index into an OrderedDict so we keep a separate ref
        # to the first CMA argument we find.
        self._first_cma_arg = None
        for call in self._calls:
            if call.cma_operation:
                # Get a list of all of the CMA arguments to this call
                cma_args = psyGen.args_filter(
                    call.arguments.args,
                    arg_types=["gh_columnwise_operator"])
                # Create a dictionary entry for each argument that we
                # have not already seen
                for arg in cma_args:
                    if arg.name not in self._cma_ops:
                        if arg.function_space_to.orig_name != \
                           arg.function_space_from.orig_name:
                            self._cma_ops[arg.name] = {
                                "arg": arg,
                                "params": self.cma_diff_fs_params}
                        else:
                            self._cma_ops[arg.name] = {
                                "arg": arg,
                                "params": self.cma_same_fs_params}
                        self._cma_ops[arg.name]["intent"] = arg.intent
                        self._cma_ops[arg.name]["datatype"] = \
                            arg.intrinsic_type
                        self._cma_ops[arg.name]["kind"] = arg.precision
                        # Keep a reference to the first CMA argument
                        if not self._first_cma_arg:
                            self._first_cma_arg = arg

    def initialise(self, parent):
        '''
        Generates the calls to the LFRic infrastructure that look-up
        the various components of each CMA operator. Adds these as
        children of the supplied parent node.

        :param parent: f2pygen node representing the PSy-layer routine.
        :type parent: :py:class:`psyclone.f2pygen.SubroutineGen`

        '''
        # If we have no CMA operators then we do nothing
        if not self._cma_ops:
            return

        parent.add(CommentGen(parent, ""))
        parent.add(CommentGen(parent,
                              " Look-up information for each CMA operator"))
        parent.add(CommentGen(parent, ""))

        for op_name in self._cma_ops:
            # First create a pointer to the array containing the actual
            # matrix
            cma_name = self._symbol_table.find_or_create_array(
                op_name+"_matrix", 3, ScalarType.Intrinsic.REAL,
                tag=op_name+"_matrix").name
            parent.add(AssignGen(parent, lhs=cma_name, pointer=True,
                                 rhs=self._cma_ops[op_name]["arg"].
                                 proxy_name_indexed+"%columnwise_matrix"))
            # Then make copies of the related integer parameters
            for param in self._cma_ops[op_name]["params"]:
                param_name = self._symbol_table.find_or_create_tag(
                    op_name+"_"+param).name
                parent.add(AssignGen(parent, lhs=param_name,
                                     rhs=self._cma_ops[op_name]["arg"].
                                     proxy_name_indexed+"%"+param))

    def _invoke_declarations(self, parent):
        '''
        Generate the necessary PSy-layer declarations for all column-wise
        operators and their associated parameters.
        Note: PSy layer in LFRic does not modify the CMA operator objects.
        Hence, their Fortran intents are always "in" (the data updated in the
        kernels is only pointed to from the column-wise operator object and is
        thus not a part of the object).

        :param parent: the f2pygen node representing the PSy-layer routine.
        :type parent: :py:class:`psyclone.f2pygen.SubroutineGen`

        '''
        api_config = Config.get().api_conf("dynamo0.3")

        # If we have no CMA operators then we do nothing
        if not self._cma_ops:
            return

        # Add the Invoke subroutine argument declarations for column-wise
        # operators
        cma_op_args = self._invoke.unique_declarations(
            argument_types=["gh_columnwise_operator"])
        # Create a list of column-wise operator names
        cma_op_arg_list = [arg.declaration_name for arg in cma_op_args]
        if cma_op_arg_list:
            op_type = cma_op_args[0].data_type
            op_mod = cma_op_args[0].module_name
            parent.add(TypeDeclGen(parent,
                                   datatype=op_type,
                                   entity_decls=cma_op_arg_list,
                                   intent="in"))
            (self._invoke.invokes.psy.infrastructure_modules[op_mod].
             add(op_type))

        for op_name in self._cma_ops:
            # Declare the operator matrix itself
            cma_name = self._symbol_table.find_or_create_array(
                op_name+"_matrix", 3, ScalarType.Intrinsic.REAL,
                tag=op_name+"_matrix").name
            cma_dtype = self._cma_ops[op_name]["datatype"]
            cma_kind = self._cma_ops[op_name]["kind"]
            parent.add(DeclGen(parent, datatype=cma_dtype,
                               kind=cma_kind, pointer=True,
                               entity_decls=[cma_name+"(:,:,:) => null()"]))
            const = LFRicConstants()
            const_mod = const.UTILITIES_MOD_MAP["constants"]["module"]
            const_mod_uses = self._invoke.invokes.psy. \
                infrastructure_modules[const_mod]
            # Record that we will need to import the kind of this
            # cma operator from the appropriate infrastructure
            # module
            const_mod_uses.add(cma_kind)

            # Declare the associated integer parameters
            param_names = []
            for param in self._cma_ops[op_name]["params"]:
                name = op_name + "_" + param
                sym = self._symbol_table.find_or_create_integer_symbol(
                    name, tag=name)
                param_names.append(sym.name)
            parent.add(DeclGen(parent, datatype="integer",
                               kind=api_config.default_kind["integer"],
                               entity_decls=param_names))

    def _stub_declarations(self, parent):
        '''
        Generate all necessary declarations for CMA operators being passed to
        a Kernel stub.

        :param parent: f2pygen node representing the Kernel stub.
        :type parent: :py:class:`psyclone.f2pygen.SubroutineGen`

        '''
        api_config = Config.get().api_conf("dynamo0.3")

        # If we have no CMA operators then we do nothing
        if not self._cma_ops:
            return

        symtab = self._symbol_table

        # CMA operators always need the current cell index and the number
        # of columns in the mesh
        parent.add(DeclGen(parent, datatype="integer",
                           kind=api_config.default_kind["integer"],
                           intent="in", entity_decls=["cell", "ncell_2d"]))

        for op_name in self._cma_ops:
            # Declare the associated scalar arguments before the array because
            # some of them are used to dimension the latter (and some compilers
            # get upset if this ordering is not followed)
            _local_args = []
            for param in self._cma_ops[op_name]["params"]:
                param_name = symtab.find_or_create_tag(op_name+"_"+param).name
                _local_args.append(param_name)
            parent.add(DeclGen(parent, datatype="integer",
                               kind=api_config.default_kind["integer"],
                               intent="in", entity_decls=_local_args))
            # Declare the array that holds the CMA operator
            bandwidth = op_name + "_bandwidth"
            nrow = op_name + "_nrow"
            intent = self._cma_ops[op_name]["intent"]
            op_dtype = self._cma_ops[op_name]["datatype"]
            op_kind = self._cma_ops[op_name]["kind"]
            parent.add(DeclGen(parent, datatype=op_dtype, kind=op_kind,
                               dimension=",".join([bandwidth,
                                                   nrow, "ncell_2d"]),
                               intent=intent, entity_decls=[op_name]))


class DynMeshes():
    '''
    Holds all mesh-related information (including colour maps if
    required).  If there are no inter-grid kernels then there is only
    one mesh object required (when calling kernels with operates_on==domain,
    colouring, doing distributed memory or querying the reference element).
    However, kernels performing inter-grid operations require multiple mesh
    objects as well as mesh maps and other quantities.

    There are two types of inter-grid operation; the first is "prolongation"
    where a field on a coarse mesh is mapped onto a fine mesh. The second
    is "restriction" where a field on a fine mesh is mapped onto a coarse
    mesh.

    :param invoke: the Invoke for which to extract information on all \
                   required inter-grid operations.
    :type invoke: :py:class:`psyclone.dynamo0p3.LFRicInvoke`
    :param unique_psy_vars: list of arguments to the PSy-layer routine.
    :type unique_psy_vars: list of \
                      :py:class:`psyclone.dynamo0p3.DynKernelArgument` objects.
    '''

    def __init__(self, invoke, unique_psy_vars):
        # Dict of DynInterGrid objects holding information on the mesh-related
        # variables required by each inter-grid kernel. Keys are the kernel
        # names.
        self._ig_kernels = OrderedDict()
        # List of names of unique mesh variables referenced in the Invoke
        self._mesh_tag_names = []
        # Whether or not the associated Invoke requires colourmap information
        self._needs_colourmap = False
        self._needs_colourmap_halo = False
        # Keep a reference to the InvokeSchedule so we can check for colouring
        # later
        self._schedule = invoke.schedule
        self._symbol_table = self._schedule.symbol_table
        # Set used to generate a list of the unique mesh objects
        _name_set = set()

        # Find the first non-scalar argument to this PSy layer routine. We
        # will use this to look-up the mesh if there are no inter-grid
        # kernels in this invoke.
        self._first_var = None
        for var in unique_psy_vars:
            if not var.is_scalar:
                self._first_var = var
                break

        # Loop over all kernel calls in the schedule. Keep a list of
        # any non-intergrid kernels so that we can generate a verbose error
        # message if necessary.
        non_intergrid_kernels = []
        for call in self._schedule.coded_kernels():

            if (call.reference_element.properties or call.mesh.properties or
                    call.iterates_over == "domain" or call.cma_operation):
                _name_set.add("mesh")

            if not call.is_intergrid:
                non_intergrid_kernels.append(call)
                # Skip over any non-inter-grid kernels
                continue

            fine_args = psyGen.args_filter(call.arguments.args,
                                           arg_meshes=["gh_fine"])
            coarse_args = psyGen.args_filter(call.arguments.args,
                                             arg_meshes=["gh_coarse"])
            fine_arg = fine_args[0]
            coarse_arg = coarse_args[0]

            # Create an object to capture info. on this inter-grid kernel
            # and store in our dictionary
            self._ig_kernels[id(call)] = DynInterGrid(fine_arg, coarse_arg)

            # Create and store the names of the associated mesh objects
            _name_set.add(f"mesh_{fine_arg.name}")
            _name_set.add(f"mesh_{coarse_arg.name}")

        # If we found a mixture of both inter-grid and non-inter-grid kernels
        # then we reject the invoke()
        if non_intergrid_kernels and self._ig_kernels:
            raise GenerationError(
                f"An invoke containing inter-grid kernels must contain no "
                f"other kernel types but kernels "
                f"'{''', '''.join([c.name for c in non_intergrid_kernels])}' "
                f"in invoke '{invoke.name}' are not inter-grid kernels.")

        # If distributed memory is enabled then we will need at least
        # one mesh object if we have one or more kernels that operate
        # on cell-columns or are doing redundant computation for a
        # kernel that operates on dofs. Since the latter condition
        # comes about through the application of a transformation, we
        # don't yet know whether or not a mesh is required. Therefore,
        # the only solution is to assume that a mesh object is
        # required if distributed memory is enabled. We also require a
        # mesh object if any of the kernels require properties of
        # either the reference element or the mesh. (Colourmaps also
        # require a mesh object but that is handled in _colourmap_init().)
        if not _name_set and Config.get().distributed_memory:
            # We didn't already have a requirement for a mesh so add one now.
            _name_set.add("mesh")

        self._add_mesh_symbols(list(_name_set))

    def _add_mesh_symbols(self, mesh_tags):
        '''
        Add DataSymbols for the supplied list of mesh names and store the
        corresponding list of tags.

        A ContainerSymbol is created for the LFRic mesh module and a TypeSymbol
        for the mesh type. If distributed memory is enabled then a DataSymbol
        to hold the maximum halo depth is created for each mesh.

        :param mesh_tags: tag names for every mesh object required.
        :type mesh_tags: list of str

        '''
        if not mesh_tags:
            return

        self._mesh_tag_names = sorted(mesh_tags)

        # Look up the names of the module and type for the mesh object
        # from the LFRic constants class.
        const = LFRicConstants()
        mmod = const.MESH_TYPE_MAP["mesh"]["module"]
        mtype = const.MESH_TYPE_MAP["mesh"]["type"]
        # Create a Container symbol for the module
        csym = self._symbol_table.find_or_create_tag(
            mmod, symbol_type=ContainerSymbol)
        # Create a TypeSymbol for the mesh type
        mtype_sym = self._symbol_table.find_or_create_tag(
            mtype, symbol_type=DataTypeSymbol,
            datatype=DeferredType(),
            interface=ImportInterface(csym))

        name_list = []
        for name in mesh_tags:
            name_list.append(self._symbol_table.find_or_create_tag(
                name, symbol_type=DataSymbol, datatype=mtype_sym).name)

        if Config.get().distributed_memory:
            # If distributed memory is enabled then we require a variable
            # holding the maximum halo depth for each mesh.
            for name in mesh_tags:
                var_name = f"max_halo_depth_{name}"
                self._symbol_table.find_or_create_integer_symbol(
                    var_name, tag=var_name)

    def _colourmap_init(self):
        '''
        Sets-up information on any required colourmaps. This cannot be done
        in the constructor since colouring is applied by Transformations
        and happens after the Schedule has already been constructed. Therefore,
        this method is called at code-generation time.

        '''
        # pylint: disable=too-many-locals
        const = LFRicConstants()
        non_intergrid_kern = None
        sym_tab = self._schedule.symbol_table

        for call in [call for call in self._schedule.coded_kernels() if
                     call.is_coloured()]:
            # Keep a record of whether or not any kernels (loops) in this
            # invoke have been coloured and, if so, whether the associated loop
            # goes into the halo.
            if (call.parent.parent.upper_bound_name in
                    const.HALO_ACCESS_LOOP_BOUNDS):
                self._needs_colourmap_halo = True
            else:
                self._needs_colourmap = True

            if not call.is_intergrid:
                non_intergrid_kern = call
                continue

            # This is an inter-grid kernel so look-up the names of
            # the colourmap variables associated with the coarse
            # mesh (since that determines the iteration space).
            carg_name = self._ig_kernels[id(call)].coarse.name
            # Colour map
            base_name = "cmap_" + carg_name
            colour_map = sym_tab.find_or_create_array(
                base_name, 2, ScalarType.Intrinsic.INTEGER,
                tag=base_name)
            # No. of colours
            base_name = "ncolour_" + carg_name
            ncolours = sym_tab.find_or_create_integer_symbol(
                base_name, tag=base_name)
            # Array holding the last cell of a given colour.
            if (Config.get().distributed_memory and
                    not call.all_updates_are_writes):
                # This will require a loop into the halo and so the array is
                # 2D (indexed by colour *and* halo depth).
                base_name = "last_halo_cell_all_colours_" + carg_name
                last_cell = self._schedule.symbol_table.find_or_create_array(
                    base_name, 2, ScalarType.Intrinsic.INTEGER, tag=base_name)
            else:
                # Array holding the last edge cell of a given colour. Just 1D
                # as indexed by colour only.
                base_name = "last_edge_cell_all_colours_" + carg_name
                last_cell = self._schedule.symbol_table.find_or_create_array(
                    base_name, 1, ScalarType.Intrinsic.INTEGER, tag=base_name)
            # Add these symbols into the dictionary entry for this
            # inter-grid kernel
            self._ig_kernels[id(call)].set_colour_info(
                colour_map, ncolours, last_cell)

        if non_intergrid_kern and (self._needs_colourmap or
                                   self._needs_colourmap_halo):
            # There aren't any inter-grid kernels but we do need colourmap
            # information and that means we'll need a mesh object
            self._add_mesh_symbols(["mesh"])
            # This creates the colourmap information for this invoke if we
            # don't already have one.
            colour_map = non_intergrid_kern.colourmap
            # No. of colours
            ncolours = sym_tab.find_or_create_integer_symbol(
                "ncolour", tag="ncolour").name
            if self._needs_colourmap_halo:
                sym_tab.find_or_create_array(
                    "last_halo_cell_all_colours", 2,
                    ScalarType.Intrinsic.INTEGER,
                    tag="last_halo_cell_all_colours")
            if self._needs_colourmap:
                sym_tab.find_or_create_array(
                    "last_edge_cell_all_colours", 1,
                    ScalarType.Intrinsic.INTEGER,
                    tag="last_edge_cell_all_colours")

    def declarations(self, parent):
        '''
        Declare variables specific to mesh objects.

        :param parent: the parent node to which to add the declarations
        :type parent: :py:class:`psyclone.f2pygen.BaseGen`

        '''
        # pylint: disable=too-many-locals, too-many-statements
        api_config = Config.get().api_conf("dynamo0.3")
        const = LFRicConstants()

        # Since we're now generating code, any transformations must
        # have been applied so we can set-up colourmap information
        self._colourmap_init()

        # We'll need various typedefs from the mesh module
        mtype = const.MESH_TYPE_MAP["mesh"]["type"]
        mmod = const.MESH_TYPE_MAP["mesh"]["module"]
        mmap_type = const.MESH_TYPE_MAP["mesh_map"]["type"]
        mmap_mod = const.MESH_TYPE_MAP["mesh_map"]["module"]
        if self._mesh_tag_names:
            name = self._symbol_table.lookup_with_tag(mtype).name
            parent.add(UseGen(parent, name=mmod, only=True,
                              funcnames=[name]))
        if self._ig_kernels:
            parent.add(UseGen(parent, name=mmap_mod, only=True,
                              funcnames=[mmap_type]))
        # Declare the mesh object(s) and associated halo depths
        for tag_name in self._mesh_tag_names:
            name = self._symbol_table.lookup_with_tag(tag_name).name
            parent.add(TypeDeclGen(parent, pointer=True, datatype=mtype,
                                   entity_decls=[name + " => null()"]))
            # For each mesh we also need the maximum halo depth.
            if Config.get().distributed_memory:
                name = self._symbol_table.lookup_with_tag(
                    f"max_halo_depth_{tag_name}").name
                parent.add(DeclGen(parent, datatype="integer",
                                   kind=api_config.default_kind["integer"],
                                   entity_decls=[name]))

        # Declare the inter-mesh map(s) and cell map(s)
        for kern in self._ig_kernels.values():
            parent.add(TypeDeclGen(parent, pointer=True,
                                   datatype=mmap_type,
                                   entity_decls=[kern.mmap + " => null()"]))
            parent.add(
                DeclGen(parent, pointer=True, datatype="integer",
                        kind=api_config.default_kind["integer"],
                        entity_decls=[kern.cell_map + "(:,:,:) => null()"]))

            # Declare the number of cells in the fine mesh and how many fine
            # cells there are per coarse cell
            parent.add(DeclGen(parent, datatype="integer",
                               kind=api_config.default_kind["integer"],
                               entity_decls=[kern.ncell_fine,
                                             kern.ncellpercellx,
                                             kern.ncellpercelly]))
            # Declare variables to hold the colourmap information if required
            if kern.colourmap_symbol:
                parent.add(
                    DeclGen(parent, datatype="integer",
                            kind=api_config.default_kind["integer"],
                            pointer=True,
                            entity_decls=[kern.colourmap_symbol.name+"(:,:)"]))
                parent.add(
                    DeclGen(parent, datatype="integer",
                            kind=api_config.default_kind["integer"],
                            entity_decls=[kern.ncolours_var_symbol.name]))
                # The cell-count array is 2D if we go into the halo and 1D
                # otherwise (i.e. no DM or this kernel is GH_WRITE only and
                # does not access the halo).
                dim_list = len(kern.last_cell_var_symbol.datatype.shape)*":"
                decln = (f"{kern.last_cell_var_symbol.name}("
                         f"{','.join(dim_list)})")
                parent.add(
                    DeclGen(parent, datatype="integer", allocatable=True,
                            kind=api_config.default_kind["integer"],
                            entity_decls=[decln]))

        if not self._ig_kernels and (self._needs_colourmap or
                                     self._needs_colourmap_halo):
            # There aren't any inter-grid kernels but we do need
            # colourmap information
            base_name = "cmap"
            csym = self._schedule.symbol_table.lookup_with_tag("cmap")
            colour_map = csym.name
            # No. of colours
            base_name = "ncolour"
            ncolours = \
                self._schedule.symbol_table.find_or_create_tag(base_name).name
            # Add declarations for these variables
            parent.add(DeclGen(parent, datatype="integer",
                               kind=api_config.default_kind["integer"],
                               pointer=True,
                               entity_decls=[colour_map+"(:,:)"]))
            parent.add(DeclGen(parent, datatype="integer",
                               kind=api_config.default_kind["integer"],
                               entity_decls=[ncolours]))
            if self._needs_colourmap_halo:
                last_cell = self._symbol_table.find_or_create_tag(
                    "last_halo_cell_all_colours")
                parent.add(DeclGen(parent, datatype="integer",
                                   kind=api_config.default_kind["integer"],
                                   allocatable=True,
                                   entity_decls=[last_cell.name+"(:,:)"]))
            if self._needs_colourmap:
                last_cell = self._symbol_table.find_or_create_tag(
                    "last_edge_cell_all_colours")
                parent.add(DeclGen(parent, datatype="integer",
                                   kind=api_config.default_kind["integer"],
                                   allocatable=True,
                                   entity_decls=[last_cell.name+"(:)"]))

    def initialise(self, parent):
        '''
        Initialise parameters specific to inter-grid kernels.

        :param parent: the parent node to which to add the initialisations.
        :type parent: :py:class:`psyclone.f2pygen.BaseGen`

        '''
        # pylint: disable=too-many-branches
        # If we haven't got any need for a mesh in this invoke then we
        # don't do anything
        if not self._mesh_tag_names:
            return

        parent.add(CommentGen(parent, ""))

        if len(self._mesh_tag_names) == 1:
            # We only require one mesh object which means that this invoke
            # contains no inter-grid kernels (which would require at least 2)
            parent.add(CommentGen(parent, " Create a mesh object"))
            parent.add(CommentGen(parent, ""))
            rhs = "%".join([self._first_var.proxy_name_indexed,
                            self._first_var.ref_name(), "get_mesh()"])
            mesh_name = self._symbol_table.lookup_with_tag(
                self._mesh_tag_names[0]).name
            parent.add(AssignGen(parent, pointer=True, lhs=mesh_name, rhs=rhs))
            if Config.get().distributed_memory:
                # If distributed memory is enabled then we need the maximum
                # halo depth.
                depth_name = self._symbol_table.lookup_with_tag(
                    f"max_halo_depth_{self._mesh_tag_names[0]}").name
                parent.add(AssignGen(parent, lhs=depth_name,
                                     rhs=f"{mesh_name}%get_halo_depth()"))
            if self._needs_colourmap or self._needs_colourmap_halo:
                parent.add(CommentGen(parent, ""))
                parent.add(CommentGen(parent, " Get the colourmap"))
                parent.add(CommentGen(parent, ""))
                # Look-up variable names for colourmap and number of colours
                colour_map = self._schedule.symbol_table.find_or_create_tag(
                    "cmap").name
                ncolour = \
                    self._schedule.symbol_table.find_or_create_tag("ncolour")\
                                               .name
                # Get the number of colours
                parent.add(AssignGen(
                    parent, lhs=ncolour, rhs=f"{mesh_name}%get_ncolours()"))
                # Get the colour map
                parent.add(AssignGen(parent, pointer=True, lhs=colour_map,
                                     rhs=f"{mesh_name}%get_colour_map()"))
            return

        parent.add(CommentGen(
            parent,
            " Look-up mesh objects and loop limits for inter-grid kernels"))
        parent.add(CommentGen(parent, ""))

        # Keep a list of quantities that we've already initialised so
        # that we don't generate duplicate assignments
        initialised = []

        # Loop over the DynInterGrid objects in our dictionary
        for dig in self._ig_kernels.values():
            # We need pointers to both the coarse and the fine mesh as well
            # as the maximum halo depth for each.
            fine_mesh = self._schedule.symbol_table.find_or_create_tag(
                f"mesh_{dig.fine.name}").name
            coarse_mesh = self._schedule.symbol_table.find_or_create_tag(
                f"mesh_{dig.coarse.name}").name
            if fine_mesh not in initialised:
                initialised.append(fine_mesh)
                parent.add(
                    AssignGen(parent, pointer=True,
                              lhs=fine_mesh,
                              rhs="%".join([dig.fine.proxy_name_indexed,
                                            dig.fine.ref_name(),
                                            "get_mesh()"])))
                if Config.get().distributed_memory:
                    max_halo_f_mesh = (
                        self._schedule.symbol_table.find_or_create_tag(
                            f"max_halo_depth_mesh_{dig.fine.name}").name)

                    parent.add(AssignGen(parent, lhs=max_halo_f_mesh,
                                         rhs=f"{fine_mesh}%get_halo_depth()"))
            if coarse_mesh not in initialised:
                initialised.append(coarse_mesh)
                parent.add(
                    AssignGen(parent, pointer=True,
                              lhs=coarse_mesh,
                              rhs="%".join([dig.coarse.proxy_name_indexed,
                                            dig.coarse.ref_name(),
                                            "get_mesh()"])))
                if Config.get().distributed_memory:
                    max_halo_c_mesh = (
                        self._schedule.symbol_table.find_or_create_tag(
                            f"max_halo_depth_mesh_{dig.coarse.name}").name)
                    parent.add(AssignGen(
                        parent, lhs=max_halo_c_mesh,
                        rhs=f"{coarse_mesh}%get_halo_depth()"))
            # We also need a pointer to the mesh map which we get from
            # the coarse mesh
            if dig.mmap not in initialised:
                initialised.append(dig.mmap)
                parent.add(
                    AssignGen(parent, pointer=True,
                              lhs=dig.mmap,
                              rhs=f"{coarse_mesh}%get_mesh_map({fine_mesh})"))

            # Cell map. This is obtained from the mesh map.
            if dig.cell_map not in initialised:
                initialised.append(dig.cell_map)
                parent.add(
                    AssignGen(parent, pointer=True, lhs=dig.cell_map,
                              rhs=dig.mmap+"%get_whole_cell_map()"))

            # Number of cells in the fine mesh
            if dig.ncell_fine not in initialised:
                initialised.append(dig.ncell_fine)
                if Config.get().distributed_memory:
                    # TODO this hardwired depth of 2 will need changing in
                    # order to support redundant computation
                    parent.add(
                        AssignGen(parent, lhs=dig.ncell_fine,
                                  rhs=(fine_mesh+"%get_last_halo_cell"
                                       "(depth=2)")))
                else:
                    parent.add(
                        AssignGen(parent, lhs=dig.ncell_fine,
                                  rhs="%".join([dig.fine.proxy_name,
                                                dig.fine.ref_name(),
                                                "get_ncell()"])))

            # Number of fine cells per coarse cell in x.
            if dig.ncellpercellx not in initialised:
                initialised.append(dig.ncellpercellx)
                parent.add(
                    AssignGen(parent, lhs=dig.ncellpercellx,
                              rhs=dig.mmap +
                              "%get_ntarget_cells_per_source_x()"))

            # Number of fine cells per coarse cell in y.
            if dig.ncellpercelly not in initialised:
                initialised.append(dig.ncellpercelly)
                parent.add(
                    AssignGen(parent, lhs=dig.ncellpercelly,
                              rhs=dig.mmap +
                              "%get_ntarget_cells_per_source_y()"))

            # Colour map for the coarse mesh (if required)
            if dig.colourmap_symbol:
                # Number of colours
                parent.add(AssignGen(parent, lhs=dig.ncolours_var_symbol.name,
                                     rhs=coarse_mesh + "%get_ncolours()"))
                # Colour map itself
                parent.add(AssignGen(parent, lhs=dig.colourmap_symbol.name,
                                     pointer=True,
                                     rhs=coarse_mesh + "%get_colour_map()"))
                # Last halo/edge cell per colour.
                sym = dig.last_cell_var_symbol
                if len(sym.datatype.shape) == 2:
                    # Array is 2D so is a halo access.
                    name = "%get_last_halo_cell_all_colours()"
                else:
                    # Array is just 1D so go to the last edge cell.
                    name = "%get_last_edge_cell_all_colours()"
                parent.add(AssignGen(parent, lhs=sym.name,
                                     rhs=coarse_mesh + name))

    @property
    def intergrid_kernels(self):
        ''' Getter for the dictionary of intergrid kernels.

        :returns: Dictionary of intergrid kernels, indexed by name.
        :rtype: :py:class:`collections.OrderedDict`
        '''
        return self._ig_kernels


class DynInterGrid():
    '''
    Holds information on quantities required by an inter-grid kernel.

    :param fine_arg: Kernel argument on the fine mesh.
    :type fine_arg: :py:class:`psyclone.dynamo0p3.DynKernelArgument`
    :param coarse_arg: Kernel argument on the coarse mesh.
    :type coarse_arg: :py:class:`psyclone.dynamo0p3.DynKernelArgument`
    '''
    # pylint: disable=too-few-public-methods, too-many-instance-attributes
    def __init__(self, fine_arg, coarse_arg):

        # Arguments on the coarse and fine grids
        self.coarse = coarse_arg
        self.fine = fine_arg

        # Get a reference to the InvokeSchedule SymbolTable
        symtab = self.coarse.call.ancestor(InvokeSchedule).symbol_table

        # Generate name for inter-mesh map
        base_mmap_name = f"mmap_{fine_arg.name}_{coarse_arg.name}"
        self.mmap = symtab.find_or_create_tag(base_mmap_name).name

        # Generate name for ncell variables
        name = f"ncell_{fine_arg.name}"
        self.ncell_fine = symtab.find_or_create_integer_symbol(
            name, tag=name).name
        # No. of fine cells per coarse cell in x
        name = f"ncpc_{fine_arg.name}_{coarse_arg.name}_x"
        self.ncellpercellx = symtab.find_or_create_integer_symbol(
            name, tag=name).name
        # No. of fine cells per coarse cell in y
        name = f"ncpc_{fine_arg.name}_{coarse_arg.name}_y"
        self.ncellpercelly = symtab.find_or_create_integer_symbol(
            name, tag=name).name
        # Name for cell map
        base_name = "cell_map_" + coarse_arg.name
        sym = symtab.find_or_create_array(base_name, 3,
                                          ScalarType.Intrinsic.INTEGER,
                                          tag=base_name)
        self.cell_map = sym.name

        # We have no colourmap information when first created
        self._colourmap_symbol = None
        # Symbol for the variable holding the number of colours
        self._ncolours_var_symbol = None
        # Symbol of the variable holding the last cell of a particular colour.
        # Will be a 2D array if the kernel iteration space includes the halo
        # and 1D otherwise.
        self._last_cell_var_symbol = None

    def set_colour_info(self, colour_map, ncolours, last_cell):
        '''Sets the colour_map, number of colours, and
        last cell of a particular colour.

        :param colour_map: the colour map symbol.
        :type: colour_map:py:class:`psyclone.psyir.symbols.Symbol`
        :param ncolours: the number of colours.
        :type: ncolours: :py:class:`psyclone.psyir.symbols.Symbol`
        :param last_cell: the last halo cell of a particular colour.
        :type last_cell: :py:class:`psyclone.psyir.symbols.Symbol`

        '''
        self._colourmap_symbol = colour_map
        self._ncolours_var_symbol = ncolours
        self._last_cell_var_symbol = last_cell

    @property
    def colourmap_symbol(self):
        ''':returns: the colour map symbol.
        :rtype: :py:class:`psyclone.psyir.symbols.Symbol`
        '''
        return self._colourmap_symbol

    @property
    def ncolours_var_symbol(self):
        ''':returns: the symbol for storing the number of colours.
        :rtype: :py:class:`psyclone.psyir.symbols.Symbol`
        '''
        return self._ncolours_var_symbol

    @property
    def last_cell_var_symbol(self):
        ''':returns: the last halo/edge cell variable.
        :rtype: :py:class:`psyclone.psyir.symbols.Symbol`
        '''
        return self._last_cell_var_symbol


class DynBasisFunctions(LFRicCollection):
    ''' Holds all information on the basis and differential basis
    functions required by an invoke or kernel call. This covers both those
    required for quadrature and for evaluators.

    :param node: either the schedule of an Invoke or a single Kernel object \
                 for which to extract information on all required \
                 basis/diff-basis functions.
    :type node: :py:class:`psyclone.dynamo0p3.DynInvokeSchedule` or \
                :py:class:`psyclone.domain.lfric.LFRicKern`

    :raises InternalError: if a call has an unrecognised evaluator shape.

    '''
    # Dimensioning vars for the basis function arrays required by each
    # type of quadrature
    qr_dim_vars = {"xyoz": ["np_xy", "np_z"],
                   "edge": ["np_xyz", "nedges"],
                   "face": ["np_xyz", "nfaces"]}
    # The different weights arrays required by each type of quadrature
    qr_weight_vars = {"xyoz": ["weights_xy", "weights_z"],
                      "edge": ["weights_xyz"],
                      "face": ["weights_xyz"]}

    def __init__(self, node):

        super(DynBasisFunctions, self).__init__(node)

        # Construct a list of all the basis/diff-basis functions required
        # by this invoke. Each entry in the list is a dictionary holding
        # the shape, the function space and the 'target' function spaces
        # (upon which the basis functions are evaluated).
        self._basis_fns = []
        # The dictionary of quadrature objects passed to this invoke. Keys
        # are the various VALID_QUADRATURE_SHAPES, values are a list of
        # associated quadrature variables. (i.e. we have a list of
        # quadrature arguments for each shape.)
        self._qr_vars = OrderedDict()
        # The dict of target function spaces upon which we must provide
        # evaluators. Keys are the FS names, values are (FunctionSpace,
        # DynKernelArgument) tuples.
        self._eval_targets = OrderedDict()

        for call in self._calls:

            if isinstance(call, LFRicBuiltIn) or not call.eval_shapes:
                # Skip this kernel if it doesn't require basis/diff basis fns
                continue

            for shape, rule in call.qr_rules.items():

                # This kernel requires quadrature
                if shape not in self._qr_vars:
                    # We haven't seen a quadrature arg with this shape
                    # before so create a dictionary entry with an
                    # empty list
                    self._qr_vars[shape] = []
                if rule.psy_name not in self._qr_vars[shape]:
                    # Add this qr argument to the list of those that
                    # have this shape
                    self._qr_vars[shape].append(rule.psy_name)

            if "gh_evaluator" in call.eval_shapes:
                # An evaluator consists of basis or diff basis functions
                # for one FS evaluated on the nodes of another 'target' FS.
                # Make a dict of 2-tuples, each containing the
                # FunctionSpace and associated kernel argument for the
                # target FSs.

                # Loop over the target FS for evaluators required by this
                # kernel
                for fs_name in call.eval_targets:
                    if fs_name not in self._eval_targets:
                        # We don't already have this space in our list so
                        # add it to the list of target spaces
                        self._eval_targets[fs_name] = \
                            call.eval_targets[fs_name]

            # Both quadrature and evaluators require basis and/or differential
            # basis functions. This helper routine populates self._basis_fns
            # with entries describing the basis functions required by
            # this call.
            self._setup_basis_fns_for_call(call)

    @staticmethod
    def basis_first_dim_name(function_space):
        '''
        Get the name of the variable holding the first dimension of a
        basis function

        :param function_space: the function space the basis function is for
        :type function_space: :py:class:`psyclone.domain.lfric.FunctionSpace`
        :return: a Fortran variable name
        :rtype: str

        '''
        return "dim_" + function_space.mangled_name

    @staticmethod
    def basis_first_dim_value(function_space):
        '''
        Get the size of the first dimension of a basis function.

        :param function_space: the function space the basis function is for
        :type function_space: :py:class:`psyclone.domain.lfric.FunctionSpace`
        :return: an integer length.
        :rtype: string

        :raises GenerationError: if an unsupported function space is supplied \
                                 (e.g. ANY_SPACE_*, ANY_DISCONTINUOUS_SPACE_*)
        '''
        if function_space.has_scalar_basis:
            first_dim = "1"
        elif function_space.has_vector_basis:
            first_dim = "3"
        else:
            # It is not possible to determine explicitly the first basis
            # function array dimension from the metadata for any_space or
            # any_discontinuous_space. This information needs to be passed
            # from the PSy layer to the kernels (see issue #461).
            const = LFRicConstants()
            raise GenerationError(
                f"Unsupported space for basis function, "
                f"expecting one of {const.VALID_FUNCTION_SPACES} but found "
                f"'{function_space.orig_name}'")
        return first_dim

    @staticmethod
    def diff_basis_first_dim_name(function_space):
        '''
        Get the name of the variable holding the first dimension of a
        differential basis function.

        :param function_space: the function space the diff-basis function \
                               is for.
        :type function_space: :py:class:`psyclone.domain.lfric.FunctionSpace`
        :return: a Fortran variable name.
        :rtype: str

        '''
        return "diff_dim_" + function_space.mangled_name

    @staticmethod
    def diff_basis_first_dim_value(function_space):
        '''
        Get the size of the first dimension of an array for a
        differential basis function.

        :param function_space: the function space the diff-basis function \
                               is for.
        :type function_space: :py:class:`psyclone.domain.lfric.FunctionSpace`
        :return: an integer length.
        :rtype: str

        :raises GenerationError: if an unsupported function space is \
                                 supplied (e.g. ANY_SPACE_*, \
                                 ANY_DISCONTINUOUS_SPACE_*)

        '''
        if function_space.has_scalar_diff_basis:
            first_dim = "1"
        elif function_space.has_vector_diff_basis:
            first_dim = "3"
        else:
            # It is not possible to determine explicitly the first
            # differential basis function array dimension from the metadata
            # for any_space or any_discontinuous_space. This information
            # needs to be passed from the PSy layer to the kernels
            # (see issue #461).
            const = LFRicConstants()
            raise GenerationError(
                f"Unsupported space for differential basis function, "
                f"expecting one of {const.VALID_FUNCTION_SPACES} but found "
                f"'{function_space.orig_name}'")
        return first_dim

    def _setup_basis_fns_for_call(self, call):
        '''
        Populates self._basis_fns with entries describing the basis
        functions required by the supplied Call.

        :param call: the kernel call for which basis functions are required.
        :type call: :py:class:`psyclone.domain.lfric.LFRicKern`

        :raises InternalError: if the supplied call is of incorrect type.
        :raises InternalError: if the supplied call has an unrecognised \
                               evaluator shape.
        '''
        if not isinstance(call, LFRicKern):
            raise InternalError(f"Expected a LFRicKern object but got: "
                                f"'{type(call)}'")
        const = LFRicConstants()
        # We need a full FunctionSpace object for each function space
        # that has basis functions associated with it.
        for fsd in call.fs_descriptors.descriptors:

            # We need the full FS object, not just the name. Therefore
            # we first have to get a kernel argument that is on this
            # space...
            arg, fspace = call.arguments.get_arg_on_space_name(fsd.fs_name)

            for shape in call.eval_shapes:

                # Populate a dict with the shape, function space and
                # associated kernel argument for this basis/diff-basis f'n.
                entry = {"shape": shape,
                         "fspace": fspace,
                         "arg": arg}
                if shape in const.VALID_QUADRATURE_SHAPES:
                    # This is for quadrature - store the name of the
                    # qr variable
                    entry["qr_var"] = call.qr_rules[shape].psy_name
                    # Quadrature weights are evaluated at pre-determined
                    # points rather than at the nodes of another FS.
                    # We put one entry of None in the list of target
                    # spaces to facilitate cases where we loop over
                    # this list.
                    entry["nodal_fspaces"] = [None]
                elif shape == "gh_evaluator":
                    # This is an evaluator
                    entry["qr_var"] = None
                    # Store a list of the FunctionSpace objects for which
                    # these basis functions are to be evaluated
                    entry["nodal_fspaces"] = [items[0] for items in
                                              call.eval_targets.values()]
                else:
                    raise InternalError(f"Unrecognised evaluator shape: "
                                        f"'{shape}'. Should be one of "
                                        f"{const.VALID_EVALUATOR_SHAPES}")

                # Add our newly-constructed dict object to the list describing
                # the required basis and/or differential basis functions for
                # this Invoke.
                if fsd.requires_basis:
                    entry["type"] = "basis"
                    self._basis_fns.append(entry)
                if fsd.requires_diff_basis:
                    # Take a shallow copy of the dict and just modify the
                    # 'type' of the basis function it describes (this works
                    # because the 'type' entry is a primitive type [str]).
                    diff_entry = entry.copy()
                    diff_entry["type"] = "diff-basis"
                    self._basis_fns.append(diff_entry)

    def _stub_declarations(self, parent):
        '''
        Insert the variable declarations required by the basis functions into
        the Kernel stub.

        :param parent: the f2pygen node representing the Kernel stub.
        :type parent: :py:class:`psyclone.f2pygen.SubroutineGen`

        :raises InternalError: if an unsupported quadrature shape is found.

        '''
        api_config = Config.get().api_conf("dynamo0.3")

        if not self._qr_vars and not self._eval_targets:
            return

        # The quadrature shapes that this method supports
        supported_shapes = ["gh_quadrature_xyoz", "gh_quadrature_face",
                            "gh_quadrature_edge"]

        # Get the lists of dimensioning variables and basis arrays
        var_dims, basis_arrays = self._basis_fn_declns()

        if var_dims:
            parent.add(DeclGen(parent, datatype="integer",
                               kind=api_config.default_kind["integer"],
                               intent="in", entity_decls=var_dims))
        for basis in basis_arrays:
            parent.add(DeclGen(parent, datatype="real",
                               kind=api_config.default_kind["real"],
                               intent="in",
                               dimension=",".join(basis_arrays[basis]),
                               entity_decls=[basis]))

        const = LFRicConstants()

        for shape in self._qr_vars:
            qr_name = "_qr_" + shape.split("_")[-1]
            if shape == "gh_quadrature_xyoz":
                datatype = const.QUADRATURE_TYPE_MAP[shape]["intrinsic"]
                kind = const.QUADRATURE_TYPE_MAP[shape]["kind"]
                parent.add(DeclGen(
                    parent, datatype=datatype, kind=kind,
                    intent="in", dimension="np_xy"+qr_name,
                    entity_decls=["weights_xy"+qr_name]))
                parent.add(DeclGen(
                    parent, datatype=datatype, kind=kind,
                    intent="in", dimension="np_z"+qr_name,
                    entity_decls=["weights_z"+qr_name]))
            elif shape == "gh_quadrature_face":
                parent.add(DeclGen(
                    parent,
                    datatype=const.QUADRATURE_TYPE_MAP[shape]["intrinsic"],
                    kind=const.QUADRATURE_TYPE_MAP[shape]["kind"], intent="in",
                    dimension=",".join(["np_xyz"+qr_name, "nfaces"+qr_name]),
                    entity_decls=["weights_xyz"+qr_name]))
            elif shape == "gh_quadrature_edge":
                parent.add(DeclGen(
                    parent,
                    datatype=const.QUADRATURE_TYPE_MAP[shape]["intrinsic"],
                    kind=const.QUADRATURE_TYPE_MAP[shape]["kind"], intent="in",
                    dimension=",".join(["np_xyz"+qr_name, "nedges"+qr_name]),
                    entity_decls=["weights_xyz"+qr_name]))
            else:
                raise InternalError(
                    f"Quadrature shapes other than {supported_shapes} are not "
                    f"yet supported - got: '{shape}'")

    def _invoke_declarations(self, parent):
        '''
        Add basis-function declarations to the PSy layer.

        :param parent: f2pygen node represening the PSy-layer routine.
        :type parent: :py:class:`psyclone.f2pygen.SubroutineGen`

        '''
        # Create a single declaration for each quadrature type
        const = LFRicConstants()
        for shape in const.VALID_QUADRATURE_SHAPES:
            if shape in self._qr_vars and self._qr_vars[shape]:
                # The PSy-layer routine is passed objects of
                # quadrature_* type
                parent.add(
                    TypeDeclGen(parent,
                                datatype=const.
                                QUADRATURE_TYPE_MAP[shape]["type"],
                                entity_decls=self._qr_vars[shape],
                                intent="in"))
                # For each of these we'll need a corresponding proxy, use
                # the symbol_table to avoid clashes...
                var_names = []
                for var in self._qr_vars[shape]:
                    var_names.append(
                        self._symbol_table.find_or_create_tag(var+"_proxy")
                                          .name)
                parent.add(
                    TypeDeclGen(
                        parent,
                        datatype=const.
                        QUADRATURE_TYPE_MAP[shape]["proxy_type"],
                        entity_decls=var_names))

    def initialise(self, parent):
        '''
        Create the declarations and assignments required for the
        basis-functions required by an invoke. These are added as children
        of the supplied parent node in the AST.

        :param parent: the node in the f2pygen AST that will be the
                       parent of all of the declarations and assignments.
        :type parent: :py:class:`psyclone.f2pygen.SubroutineGen`

        :raises InternalError: if an invalid entry is encountered in the \
                               self._basis_fns list.
        '''
        # pylint: disable=too-many-branches, too-many-locals
        api_config = Config.get().api_conf("dynamo0.3")
        const = LFRicConstants()
        basis_declarations = []

        # We need BASIS and/or DIFF_BASIS if any kernel requires quadrature
        # or an evaluator
        if self._qr_vars or self._eval_targets:
            parent.add(
                UseGen(parent, name=const.
                       FUNCTION_SPACE_TYPE_MAP["function_space"]["module"],
                       only=True, funcnames=["BASIS", "DIFF_BASIS"]))

        if self._qr_vars:
            parent.add(CommentGen(parent, ""))
            parent.add(CommentGen(parent, " Look-up quadrature variables"))
            parent.add(CommentGen(parent, ""))

            # Look-up the module- and type-names from the QUADRATURE_TYPE_MAP
            for shp in self._qr_vars:
                quad_map = const.QUADRATURE_TYPE_MAP[shp]
                parent.add(UseGen(parent,
                                  name=quad_map["module"],
                                  only=True,
                                  funcnames=[quad_map["type"],
                                             quad_map["proxy_type"]]))
            self._initialise_xyz_qr(parent)
            self._initialise_xyoz_qr(parent)
            self._initialise_xoyoz_qr(parent)
            self._initialise_face_or_edge_qr(parent, "face")
            self._initialise_face_or_edge_qr(parent, "edge")

        if self._eval_targets:
            parent.add(CommentGen(parent, ""))
            parent.add(CommentGen(parent,
                                  " Initialise evaluator-related quantities "
                                  "for the target function spaces"))
            parent.add(CommentGen(parent, ""))

        for (fspace, arg) in self._eval_targets.values():
            # We need the list of nodes for each unique FS upon which we need
            # to evaluate basis/diff-basis functions
            nodes_name = "nodes_" + fspace.mangled_name
            parent.add(AssignGen(
                parent, lhs=nodes_name,
                rhs="%".join([arg.proxy_name_indexed, arg.ref_name(fspace),
                              "get_nodes()"]),
                pointer=True))
            my_kind = api_config.default_kind["real"]
            parent.add(DeclGen(parent, datatype="real",
                               kind=my_kind,
                               pointer=True,
                               entity_decls=[nodes_name+"(:,:) => null()"]))
            const_mod = const.UTILITIES_MOD_MAP["constants"]["module"]
            const_mod_uses = self._invoke.invokes.psy. \
                infrastructure_modules[const_mod]
            # Record that we will need to import the kind for a
            # pointer declaration (associated with a function
            # space) from the appropriate infrastructure module
            const_mod_uses.add(my_kind)

        if self._basis_fns:
            parent.add(CommentGen(parent, ""))
            parent.add(CommentGen(parent, " Allocate basis/diff-basis arrays"))
            parent.add(CommentGen(parent, ""))

        var_dim_list = []
        for basis_fn in self._basis_fns:
            # Get the extent of the first dimension of the basis array.
            if basis_fn['type'] == "basis":
                first_dim = self.basis_first_dim_name(basis_fn["fspace"])
                dim_space = "get_dim_space()"
            elif basis_fn['type'] == "diff-basis":
                first_dim = self.diff_basis_first_dim_name(
                    basis_fn["fspace"])
                dim_space = "get_dim_space_diff()"
            else:
                raise InternalError(
                    f"Unrecognised type of basis function: "
                    f"'{basis_fn['''type''']}'. Should be either 'basis' or "
                    f"'diff-basis'.")

            if first_dim not in var_dim_list:
                var_dim_list.append(first_dim)
                rhs = "%".join(
                    [basis_fn["arg"].proxy_name_indexed,
                     basis_fn["arg"].ref_name(basis_fn["fspace"]),
                     dim_space])
                parent.add(AssignGen(parent, lhs=first_dim, rhs=rhs))

        var_dims, basis_arrays = self._basis_fn_declns()

        if var_dims:
            # declare dim and diff_dim for all function spaces
            parent.add(DeclGen(parent, datatype="integer",
                               kind=api_config.default_kind["integer"],
                               entity_decls=var_dims))

        basis_declarations = []
        for basis in basis_arrays:
            parent.add(
                AllocateGen(parent,
                            basis+"("+", ".join(basis_arrays[basis])+")"))
            basis_declarations.append(
                basis+"("+",".join([":"]*len(basis_arrays[basis]))+")")

        # declare the basis function arrays
        if basis_declarations:
            my_kind = api_config.default_kind["real"]
            parent.add(DeclGen(parent, datatype="real", kind=my_kind,
                               allocatable=True,
                               entity_decls=basis_declarations))
            # Default kind (r_def) will always already exist due to
            # arrays associated with gh_shape, so there is no need to
            # declare it here.

        # Compute the values for any basis arrays
        self._compute_basis_fns(parent)

    def _basis_fn_declns(self):
        '''
        Extracts all information relating to the necessary declarations
        for basis-function arrays.

        :returns: a 2-tuple containing a list of dimensioning variables & a \
                  dict of basis arrays.
        :rtype: (list of str, dict)

        :raises InternalError: if neither self._invoke or self._kernel are set.
        :raises InternalError: if an unrecognised type of basis function is \
                               encountered.
        :raises InternalError: if an unrecognised evaluator shape is \
                               encountered.
        :raises InternalError: if there is no name for the quadrature object \
                               when generating PSy-layer code.

        '''
        # pylint: disable=too-many-branches
        # Dictionary of basis arrays where key values are the array names and
        # entries are a list of dimensions.
        basis_arrays = OrderedDict()
        # List of names of dimensioning (scalar) variables
        var_dim_list = []

        const = LFRicConstants()
        # Loop over the list of dicts describing each basis function
        # required by this Invoke.
        for basis_fn in self._basis_fns:
            # Get the extent of the first dimension of the basis array and
            # store whether we have a basis or a differential basis function.
            # Currently there are only those two possible types of basis
            # function and we store the required diff basis name in basis_name.
            if basis_fn['type'] == "basis":
                if self._invoke:
                    first_dim = self.basis_first_dim_name(basis_fn["fspace"])
                elif self._kernel:
                    first_dim = self.basis_first_dim_value(basis_fn["fspace"])
                else:
                    raise InternalError("Require basis functions but do not "
                                        "have either a Kernel or an "
                                        "Invoke. Should be impossible.")
                basis_name = "gh_basis"
            elif basis_fn['type'] == "diff-basis":
                if self._invoke:
                    first_dim = self.diff_basis_first_dim_name(
                        basis_fn["fspace"])
                elif self._kernel:
                    first_dim = self.diff_basis_first_dim_value(
                        basis_fn["fspace"])
                else:
                    raise InternalError("Require differential basis functions "
                                        "but do not have either a Kernel or "
                                        "an Invoke. Should be impossible.")
                basis_name = "gh_diff_basis"
            else:
                raise InternalError(
                    f"Unrecognised type of basis function: "
                    f"'{basis_fn['''type''']}'. Should be either 'basis' or "
                    f"'diff-basis'.")

            if self._invoke and first_dim not in var_dim_list:
                var_dim_list.append(first_dim)

            if basis_fn["shape"] in const.VALID_QUADRATURE_SHAPES:

                qr_var = basis_fn["qr_var"]
                if not qr_var:
                    raise InternalError(
                        f"Quadrature '{basis_fn['''shape''']}' is required but"
                        f" have no name for the associated Quadrature object.")

                op_name = basis_fn["fspace"].get_operator_name(basis_name,
                                                               qr_var=qr_var)
                if op_name in basis_arrays:
                    # We've already seen a basis with this name so skip
                    continue

                # Dimensionality of the basis arrays depends on the
                # type of quadrature...
                alloc_args = qr_basis_alloc_args(first_dim, basis_fn)
                for arg in alloc_args:
                    # In a kernel stub the first dimension of the array is
                    # a numerical value so make sure we don't try and declare
                    # it as a variable.
                    if not arg[0].isdigit() and arg not in var_dim_list:
                        var_dim_list.append(arg)
                basis_arrays[op_name] = alloc_args

            elif basis_fn["shape"].lower() == "gh_evaluator":
                # This is an evaluator and thus may be required on more than
                # one function space
                for target_space in basis_fn["nodal_fspaces"]:
                    op_name = basis_fn["fspace"].\
                        get_operator_name(basis_name,
                                          qr_var=basis_fn["qr_var"],
                                          on_space=target_space)
                    if op_name in basis_arrays:
                        continue
                    # We haven't seen a basis with this name before so
                    # need to store its dimensions
                    basis_arrays[op_name] = [
                        first_dim,
                        basis_fn["fspace"].ndf_name,
                        target_space.ndf_name]
            else:
                raise InternalError(
                    f"Unrecognised evaluator shape: '{basis_fn['''shape''']}'."
                    f" Should be one of {const.VALID_EVALUATOR_SHAPES}")

        return (var_dim_list, basis_arrays)

    def _initialise_xyz_qr(self, parent):
        '''
        Add in the initialisation of variables needed for XYZ
        quadrature

        :param parent: the node in the AST representing the PSy subroutine
                       in which to insert the initialisation
        :type parent: :py:class:`psyclone.f2pygen.SubroutineGen`

        '''
        # pylint: disable=unused-argument
        # This shape is not yet supported so we do nothing
        return

    def _initialise_xyoz_qr(self, parent):
        '''
        Add in the initialisation of variables needed for XYoZ
        quadrature

        :param parent: the node in the AST representing the PSy subroutine
                       in which to insert the initialisation
        :type parent: :py:class:`psyclone.f2pygen.SubroutineGen`

        '''
        api_config = Config.get().api_conf("dynamo0.3")

        if "gh_quadrature_xyoz" not in self._qr_vars:
            return

        for qr_arg_name in self._qr_vars["gh_quadrature_xyoz"]:

            # We generate unique names for the integers holding the numbers
            # of quadrature points by appending the name of the quadrature
            # argument
            parent.add(
                DeclGen(
                    parent, datatype="integer",
                    kind=api_config.default_kind["integer"],
                    entity_decls=[name+"_"+qr_arg_name
                                  for name in self.qr_dim_vars["xyoz"]]))
            decl_list = [name+"_"+qr_arg_name+"(:) => null()"
                         for name in self.qr_weight_vars["xyoz"]]
            const = LFRicConstants()
            datatype = \
                const.QUADRATURE_TYPE_MAP["gh_quadrature_xyoz"]["intrinsic"]
            kind = const.QUADRATURE_TYPE_MAP["gh_quadrature_xyoz"]["kind"]
            parent.add(
                DeclGen(parent, datatype=datatype, kind=kind,
                        pointer=True, entity_decls=decl_list))
            const_mod = const.UTILITIES_MOD_MAP["constants"]["module"]
            const_mod_uses = self._invoke.invokes.psy. \
                infrastructure_modules[const_mod]
            # Record that we will need to import the kind for a
            # declaration (associated with quadrature) from
            # the appropriate infrastructure module
            const_mod_uses.add(kind)

            # Get the quadrature proxy
            proxy_name = qr_arg_name + "_proxy"
            parent.add(
                AssignGen(parent, lhs=proxy_name,
                          rhs=qr_arg_name+"%"+"get_quadrature_proxy()"))
            # Number of points in each dimension
            for qr_var in self.qr_dim_vars["xyoz"]:
                parent.add(
                    AssignGen(parent, lhs=qr_var+"_"+qr_arg_name,
                              rhs=proxy_name+"%"+qr_var))
            # Pointers to the weights arrays
            for qr_var in self.qr_weight_vars["xyoz"]:
                parent.add(
                    AssignGen(parent, pointer=True,
                              lhs=qr_var+"_"+qr_arg_name,
                              rhs=proxy_name+"%"+qr_var))

    def _initialise_xoyoz_qr(self, parent):
        '''
        Add in the initialisation of variables needed for XoYoZ
        quadrature.

        :param parent: the node in the AST representing the PSy subroutine \
                       in which to insert the initialisation.
        :type parent: :py:class:`psyclone.f2pygen.SubroutineGen`

        '''
        # pylint: disable=unused-argument
        # This shape is not yet supported so we do nothing
        return

    def _initialise_face_or_edge_qr(self, parent, qr_type):
        '''
        Add in the initialisation of variables needed for face or edge
        quadrature.

        :param parent: the node in the AST representing the PSy subroutine \
                       in which to insert the initialisation.
        :type parent: :py:class:`psyclone.f2pygen.SubroutineGen`
        :param str qr_type: whether to generate initialisation code for \
                            "face" or "edge" quadrature.

        :raises InternalError: if `qr_type` is not "face" or "edge".

        '''
        if qr_type not in ["face", "edge"]:
            raise InternalError(
                f"_initialise_face_or_edge_qr: qr_type argument must be "
                f"either 'face' or 'edge' but got: '{qr_type}'")

        quadrature_name = f"gh_quadrature_{qr_type}"

        if quadrature_name not in self._qr_vars:
            return

        api_config = Config.get().api_conf("dynamo0.3")
        symbol_table = self._symbol_table

        for qr_arg_name in self._qr_vars[quadrature_name]:
            # We generate unique names for the integers holding the numbers
            # of quadrature points by appending the name of the quadrature
            # argument
            decl_list = [
                symbol_table.find_or_create_integer_symbol(
                    name+"_"+qr_arg_name, tag=name+"_"+qr_arg_name).name
                for name in self.qr_dim_vars[qr_type]]
            parent.add(DeclGen(parent, datatype="integer",
                               kind=api_config.default_kind["integer"],
                               entity_decls=decl_list))

            names = [f"{name}_{qr_arg_name}"
                     for name in self.qr_weight_vars[qr_type]]
            decl_list = [
                symbol_table.find_or_create_array(name, 2,
                                                  ScalarType.Intrinsic.REAL,
                                                  tag=name).name
                + "(:,:) => null()" for name in names]
            const = LFRicConstants()
            datatype = const.QUADRATURE_TYPE_MAP[quadrature_name]["intrinsic"]
            kind = const.QUADRATURE_TYPE_MAP[quadrature_name]["kind"]
            parent.add(
                DeclGen(parent, datatype=datatype, pointer=True, kind=kind,
                        entity_decls=decl_list))
            const_mod = const.UTILITIES_MOD_MAP["constants"]["module"]
            const_mod_uses = self._invoke.invokes.psy. \
                infrastructure_modules[const_mod]
            # Record that we will need to import the kind for a
            # declaration (associated with quadrature) from the
            # appropriate infrastructure module
            const_mod_uses.add(kind)
            # Get the quadrature proxy
            proxy_name = symbol_table.find_or_create_tag(
                qr_arg_name+"_proxy").name
            parent.add(
                AssignGen(parent, lhs=proxy_name,
                          rhs=qr_arg_name+"%"+"get_quadrature_proxy()"))
            # The dimensioning variables required for this quadrature
            # (e.g. nedges/nfaces, np_xyz)
            for qr_var in self.qr_dim_vars[qr_type]:
                parent.add(
                    AssignGen(parent, lhs=qr_var+"_"+qr_arg_name,
                              rhs=proxy_name+"%"+qr_var))
            # Pointers to the weights arrays
            for qr_var in self.qr_weight_vars[qr_type]:
                parent.add(
                    AssignGen(parent, pointer=True,
                              lhs=qr_var+"_"+qr_arg_name,
                              rhs=proxy_name+"%"+qr_var))

    def _compute_basis_fns(self, parent):
        '''
        Generates the necessary Fortran to compute the values of
        any basis/diff-basis arrays required

        :param parent: Node in the f2pygen AST which will be the parent
                       of the assignments created in this routine
        :type parent: :py:class:`psyclone.f2pygen.SubroutineGen`

        '''
        # pylint: disable=too-many-locals
        const = LFRicConstants()
        api_config = Config.get().api_conf("dynamo0.3")

        loop_var_list = set()
        op_name_list = []
        # add calls to compute the values of any basis arrays
        if self._basis_fns:
            parent.add(CommentGen(parent, ""))
            parent.add(CommentGen(parent, " Compute basis/diff-basis arrays"))
            parent.add(CommentGen(parent, ""))

        for basis_fn in self._basis_fns:

            # Currently there are only two possible types of basis function
            # and we store the corresponding strings to use in basis_name,
            # basis_type, and first_dim. If support for other basis function
            # types is added in future then more tests need to be added here.
            if basis_fn["type"] == "diff-basis":
                basis_name = "gh_diff_basis"
                basis_type = "DIFF_BASIS"
                first_dim = self.diff_basis_first_dim_name(basis_fn["fspace"])
            elif basis_fn["type"] == "basis":
                basis_name = "gh_basis"
                basis_type = "BASIS"
                first_dim = self.basis_first_dim_name(basis_fn["fspace"])
            else:
                raise InternalError(
                    f"Unrecognised type of basis function: "
                    f"'{basis_fn['''type''']}'. Expected one of 'basis' or "
                    f"'diff-basis'.")
            if basis_fn["shape"] in const.VALID_QUADRATURE_SHAPES:
                op_name = basis_fn["fspace"].\
                    get_operator_name(basis_name, qr_var=basis_fn["qr_var"])
                if op_name in op_name_list:
                    # Jump over any basis arrays we've seen before
                    continue
                op_name_list.append(op_name)

                # Create the argument list
                args = [basis_type, basis_fn["arg"].proxy_name_indexed + "%" +
                        basis_fn["arg"].ref_name(basis_fn["fspace"]),
                        first_dim, basis_fn["fspace"].ndf_name, op_name]

                # insert the basis array call
                parent.add(
                    CallGen(parent,
                            name=basis_fn["qr_var"]+"%compute_function",
                            args=args))
            elif basis_fn["shape"].lower() == "gh_evaluator":
                # We have an evaluator. We may need this on more than one
                # function space.
                for space in basis_fn["nodal_fspaces"]:
                    op_name = basis_fn["fspace"].\
                        get_operator_name(basis_name, on_space=space)
                    if op_name in op_name_list:
                        # Jump over any basis arrays we've seen before
                        continue
                    op_name_list.append(op_name)

                    nodal_loop_var = "df_nodal"
                    loop_var_list.add(nodal_loop_var)

                    # Loop over dofs of target function space
                    nodal_dof_loop = DoGen(
                        parent, nodal_loop_var, "1", space.ndf_name)
                    parent.add(nodal_dof_loop)

                    dof_loop_var = "df_" + basis_fn["fspace"].mangled_name
                    loop_var_list.add(dof_loop_var)

                    dof_loop = DoGen(nodal_dof_loop, dof_loop_var,
                                     "1", basis_fn["fspace"].ndf_name)
                    nodal_dof_loop.add(dof_loop)
                    lhs = op_name + "(:," + "df_" + \
                        basis_fn["fspace"].mangled_name + "," + "df_nodal)"
                    rhs = (f"{basis_fn['arg'].proxy_name_indexed}%"
                           f"{basis_fn['arg'].ref_name(basis_fn['fspace'])}%"
                           f"call_function({basis_type},{dof_loop_var},nodes_"
                           f"{space.mangled_name}(:,{nodal_loop_var}))")
                    dof_loop.add(AssignGen(dof_loop, lhs=lhs, rhs=rhs))
            else:
                raise InternalError(
                    f"Unrecognised shape '{basis_fn['''shape''']}' specified "
                    f"for basis function. Should be one of: "
                    f"{const.VALID_EVALUATOR_SHAPES}")
        if loop_var_list:
            # Declare any loop variables
            parent.add(DeclGen(parent, datatype="integer",
                               kind=api_config.default_kind["integer"],
                               entity_decls=sorted(loop_var_list)))

    def deallocate(self, parent):
        '''
        Add code to deallocate all basis/diff-basis function arrays

        :param parent: node in the f2pygen AST to which the deallocate \
                       calls will be added.
        :type parent: :py:class:`psyclone.f2pygen.SubroutineGen`

        :raises InternalError: if an unrecognised type of basis function \
                               is encountered.
        '''
        if self._basis_fns:
            # deallocate all allocated basis function arrays
            parent.add(CommentGen(parent, ""))
            parent.add(CommentGen(parent, " Deallocate basis arrays"))
            parent.add(CommentGen(parent, ""))

        func_space_var_names = set()
        for basis_fn in self._basis_fns:
            # add the basis array name to the list to use later
            if basis_fn["type"] == "basis":
                basis_name = "gh_basis"
            elif basis_fn["type"] == "diff-basis":
                basis_name = "gh_diff_basis"
            else:
                raise InternalError(
                    f"Unrecognised type of basis function: "
                    f"'{basis_fn['''type''']}'. Should be one of 'basis' or "
                    f"'diff-basis'.")
            for fspace in basis_fn["nodal_fspaces"]:
                op_name = basis_fn["fspace"].\
                    get_operator_name(basis_name,
                                      qr_var=basis_fn["qr_var"],
                                      on_space=fspace)
                func_space_var_names.add(op_name)

        if func_space_var_names:
            # add the required deallocate call
            parent.add(DeallocateGen(parent, sorted(func_space_var_names)))


class DynBoundaryConditions(LFRicCollection):
    '''
    Manages declarations and initialisation of quantities required by
    kernels that need boundary condition information.

    :param node: the Invoke or Kernel stub for which we are to handle \
                 any boundary conditions.
    :type node: :py:class:`psyclone.dynamo0p3.LFRicInvoke` or \
                :py:class:`psyclone.domain.lfric.LFRicKern`

    :raises GenerationError: if a kernel named "enforce_bc_code" is found \
                             but does not have an argument on ANY_SPACE_1.
    :raises GenerationError: if a kernel named "enforce_operator_bc_code" is \
                             found but does not have exactly one argument.
    '''
    # Define a BoundaryDofs namedtuple to help us manage the arrays that
    # are required.
    BoundaryDofs = namedtuple("BoundaryDofs", ["argument", "function_space"])

    def __init__(self, node):
        super(DynBoundaryConditions, self).__init__(node)

        self._boundary_dofs = []
        # Check through all the kernel calls to see whether any of them
        # require boundary conditions. Currently this is done by recognising
        # the kernel name.
        for call in self._calls:
            if call.name.lower() == "enforce_bc_code":
                bc_fs = None
                for fspace in call.arguments.unique_fss:
                    if fspace.orig_name == "any_space_1":
                        bc_fs = fspace
                        break
                if not bc_fs:
                    raise GenerationError(
                        "The enforce_bc_code kernel must have an argument on "
                        "ANY_SPACE_1 but failed to find such an argument.")
                farg = call.arguments.get_arg_on_space(bc_fs)
                self._boundary_dofs.append(self.BoundaryDofs(farg, bc_fs))
            elif call.name.lower() == "enforce_operator_bc_code":
                # Check that the kernel only has one argument
                if len(call.arguments.args) != 1:
                    raise GenerationError(
                        f"The enforce_operator_bc_code kernel must have "
                        f"exactly one argument but found "
                        f"{len(call.arguments.args)}")
                op_arg = call.arguments.args[0]
                bc_fs = op_arg.function_space_to
                self._boundary_dofs.append(self.BoundaryDofs(op_arg, bc_fs))

    def _invoke_declarations(self, parent):
        '''
        Add declarations for any boundary-dofs arrays required by an Invoke.

        :param parent: node in the PSyIR to which to add declarations.
        :type parent: :py:class:`psyclone.psyir.nodes.Node`

        '''
        api_config = Config.get().api_conf("dynamo0.3")

        for dofs in self._boundary_dofs:
            name = "boundary_dofs_" + dofs.argument.name
            parent.add(DeclGen(parent, datatype="integer",
                               kind=api_config.default_kind["integer"],
                               pointer=True,
                               entity_decls=[name+"(:,:) => null()"]))

    def _stub_declarations(self, parent):
        '''
        Add declarations for any boundary-dofs arrays required by a kernel.

        :param parent: node in the PSyIR to which to add declarations.
        :type parent: :py:class:`psyclone.psyir.nodes.Node`

        '''
        api_config = Config.get().api_conf("dynamo0.3")

        for dofs in self._boundary_dofs:
            name = "boundary_dofs_" + dofs.argument.name
            ndf_name = dofs.function_space.ndf_name
            parent.add(DeclGen(parent, datatype="integer",
                               kind=api_config.default_kind["integer"],
                               intent="in",
                               dimension=",".join([ndf_name, "2"]),
                               entity_decls=[name]))

    def initialise(self, parent):
        '''
        Initialise any boundary-dofs arrays required by an Invoke.

        :param parent: node in PSyIR to which to add declarations.
        :type parent: :py:class:`psyclone.psyir.nodes.Node`

        '''
        for dofs in self._boundary_dofs:
            name = "boundary_dofs_" + dofs.argument.name
            parent.add(AssignGen(
                parent, pointer=True, lhs=name,
                rhs="%".join([dofs.argument.proxy_name,
                              dofs.argument.ref_name(dofs.function_space),
                              "get_boundary_dofs()"])))


class DynInvokeSchedule(InvokeSchedule):
    ''' The Dynamo specific InvokeSchedule sub-class. This passes the Dynamo-
    specific factories for creating kernel and infrastructure calls
    to the base class so it creates the ones we require.

    :param str name: name of the Invoke.
    :param arg: list of KernelCalls parsed from the algorithm layer.
    :type arg: list of :py:class:`psyclone.parse.algorithm.KernelCall`
    :param reserved_names: optional list of names that are not allowed in the \
                           new InvokeSchedule SymbolTable.
    :type reserved_names: list of str
    :param parent: the parent of this node in the PSyIR.
    :type parent: :py:class:`psyclone.psyir.nodes.Node`

    '''

    def __init__(self, name, arg, reserved_names=None, parent=None):
        super().__init__(name, LFRicKernCallFactory,
                         LFRicBuiltInCallFactory, arg, reserved_names,
                         parent=parent, symbol_table=LFRicSymbolTable())

    def node_str(self, colour=True):
        ''' Creates a text summary of this node.

        :param bool colour: whether or not to include control codes for colour.

        :returns: text summary of this node, optionally with control codes \
                  for colour highlighting.
        :rtype: str

        '''
        return (self.coloured_name(colour) + "[invoke='" + self.invoke.name +
                "', dm=" + str(Config.get().distributed_memory)+"]")


class DynGlobalSum(GlobalSum):
    '''
    Dynamo specific global sum class which can be added to and
    manipulated in a schedule.

    :param scalar: the kernel argument for which to perform a global sum.
    :type scalar: :py:class:`psyclone.dynamo0p3.DynKernelArgument`
    :param parent: the parent node of this node in the PSyIR.
    :type parent: :py:class:`psyclone.psyir.nodes.Node`

    :raises GenerationError: if distributed memory is not enabled.
    :raises InternalError: if the supplied argument is not a scalar.
    :raises GenerationError: if the scalar is not of "real" intrinsic type.

    '''
    def __init__(self, scalar, parent=None):
        # Check that distributed memory is enabled
        if not Config.get().distributed_memory:
            raise GenerationError(
                "It makes no sense to create a DynGlobalSum object when "
                "distributed memory is not enabled (dm=False).")
        # Check that the global sum argument is indeed a scalar
        if not scalar.is_scalar:
            raise InternalError(
                f"DynGlobalSum.init(): A global sum argument should be a "
                f"scalar but found argument of type '{scalar.argument_type}'.")
        # Check scalar intrinsic types that this class supports (only
        # "real" for now)
        if scalar.intrinsic_type != "real":
            raise GenerationError(
                f"DynGlobalSum currently only supports real scalars, but "
                f"argument '{scalar.name}' in Kernel '{scalar.call.name}' has "
                f"'{scalar.intrinsic_type}' intrinsic type.")
        # Initialise the parent class
        super(DynGlobalSum, self).__init__(scalar, parent=parent)

    def gen_code(self, parent):
        '''
        Dynamo-specific code generation for this class.

        :param parent: f2pygen node to which to add AST nodes.
        :type parent: :py:class:`psyclone.f2pygen.SubroutineGen`

        '''
        name = self._scalar.name
        # Use InvokeSchedule SymbolTable to share the same symbol for all
        # GlobalSums in the Invoke.
        sum_name = self.ancestor(InvokeSchedule).symbol_table.\
            find_or_create_tag("global_sum").name
        sum_type = self._scalar.data_type
        sum_mod = self._scalar.module_name
        parent.add(UseGen(parent, name=sum_mod, only=True,
                          funcnames=[sum_type]))
        parent.add(TypeDeclGen(parent, datatype=sum_type,
                               entity_decls=[sum_name]))
        parent.add(AssignGen(parent, lhs=sum_name+"%value", rhs=name))
        parent.add(AssignGen(parent, lhs=name, rhs=sum_name+"%get_sum()"))


def _create_depth_list(halo_info_list, sym_table):
    '''Halo exchanges may have more than one dependency. This method
    simplifies multiple dependencies to remove duplicates and any
    obvious redundancy. For example, if one dependency is for depth=1
    and another for depth=2 then we do not need the former as it is
    covered by the latter. Similarly, if we have a depth=extent+1 and
    another for depth=extent+2 then we do not need the former as it is
    covered by the latter. It also takes into account
    needs_clean_outer, which indicates whether the outermost halo
    needs to be clean (and therefore whether there is a dependence).

    :param halo_info_list: a list containing halo access information \
        derived from all read fields dependent on this halo exchange.
    :type: :func:`list` of :py:class:`psyclone.dynamo0p3.HaloReadAccess`
    :param sym_table: the symbol table of the enclosing InvokeSchedule.
    :type sym_table: :py:class:`psyclone.psyir.symbols.SymbolTable`

    :returns: a list containing halo depth information derived from \
        the halo access information.
    :rtype: :func:`list` of :py:class:`psyclone.dynamo0p3.HaloDepth`

    '''
    # pylint: disable=too-many-branches
    depth_info_list = []
    # First look to see if all field dependencies are
    # annexed_only. If so we only care about annexed dofs.
    annexed_only = True
    for halo_info in halo_info_list:
        if not (halo_info.annexed_only or
                (halo_info.literal_depth == 1
                 and not halo_info.needs_clean_outer)):
            # There are two cases when we only care about accesses to
            # annexed dofs. 1) when annexed_only is set and 2) when
            # the halo depth is 1 but we only depend on annexed dofs
            # being up-to-date (needs_clean_outer is False).
            annexed_only = False
            break
    if annexed_only:
        depth_info = HaloDepth(sym_table)
        depth_info.set_by_value(max_depth=False, var_depth="",
                                literal_depth=1, annexed_only=True,
                                max_depth_m1=False)
        return [depth_info]
    # Next look to see if one of the field dependencies specifies
    # a max_depth access. If so the whole halo region is accessed
    # so we do not need to be concerned with other accesses.
    max_depth_m1 = False
    for halo_info in halo_info_list:
        if halo_info.max_depth:
            if halo_info.needs_clean_outer:
                # Found a max_depth access so we only need one
                # HaloDepth entry.
                depth_info = HaloDepth(sym_table)
                depth_info.set_by_value(max_depth=True, var_depth="",
                                        literal_depth=0, annexed_only=False,
                                        max_depth_m1=False)
                return [depth_info]
            # Remember that we found a max_depth-1 access.
            max_depth_m1 = True

    if max_depth_m1:
        # We have at least one max_depth-1 access.
        depth_info = HaloDepth(sym_table)
        depth_info.set_by_value(max_depth=False, var_depth="",
                                literal_depth=0, annexed_only=False,
                                max_depth_m1=True)
        depth_info_list.append(depth_info)

    for halo_info in halo_info_list:
        # Go through the halo information associated with each
        # read dependency, skipping any max_depth-1 accesses.
        if halo_info.max_depth and not halo_info.needs_clean_outer:
            continue
        var_depth = halo_info.var_depth
        literal_depth = halo_info.literal_depth
        if literal_depth and not halo_info.needs_clean_outer:
            # Decrease depth by 1 if we don't care about the outermost
            # access.
            literal_depth -= 1
        match = False
        # check whether we match with existing depth information
        for depth_info in depth_info_list:
            if depth_info.var_depth == var_depth and not match:
                # This dependence uses the same variable to
                # specify its depth as an existing one, or both do
                # not have a variable so we only have a
                # literal. Therefore we only need to update the
                # literal value with the maximum of the two
                # (e.g. var_name,1 and var_name,2 => var_name,2).
                depth_info.literal_depth = max(
                    depth_info.literal_depth, literal_depth)
                match = True
                break
        if not match:
            # No matches were found with existing entries so create a
            # new one (unless no 'var_depth' and 'literal_depth' is 0).
            if var_depth or literal_depth > 0:
                depth_info = HaloDepth(sym_table)
                depth_info.set_by_value(max_depth=False, var_depth=var_depth,
                                        literal_depth=literal_depth,
                                        annexed_only=False, max_depth_m1=False)
                depth_info_list.append(depth_info)
    return depth_info_list


class LFRicHaloExchange(HaloExchange):

    '''Dynamo specific halo exchange class which can be added to and
    manipulated in a schedule.

    :param field: the field that this halo exchange will act on
    :type field: :py:class:`psyclone.dynamo0p3.DynKernelArgument`
    :param check_dirty: optional argument default True indicating \
    whether this halo exchange should be subject to a run-time check \
    for clean/dirty halos.
    :type check_dirty: bool
    :param vector_index: optional vector index (default None) to \
    identify which index of a vector field this halo exchange is \
    responsible for
    :type vector_index: int
    :param parent: optional PSyIRe parent node (default None) of this \
    object
    :type parent: :py:class:`psyclone.psyir.nodes.Node`

    '''
    def __init__(self, field, check_dirty=True,
                 vector_index=None, parent=None):
        HaloExchange.__init__(self, field, check_dirty=check_dirty,
                              vector_index=vector_index, parent=parent)
        # set up some defaults for this class
        self._halo_exchange_name = "halo_exchange"

    def _compute_stencil_type(self):
        '''Dynamically work out the type of stencil required for this halo
        exchange as it could change as transformations are applied to
        the schedule. If all stencil accesses are of the same type then we
        return that stencil, otherwise we return the "region" stencil
        type (as it is safe for all stencils).

        :return: the type of stencil required for this halo exchange
        :rtype: str

        '''
        # get information about stencil accesses from all read fields
        # dependent on this halo exchange
        halo_info_list = self._compute_halo_read_info()

        trial_stencil = halo_info_list[0].stencil_type
        for halo_info in halo_info_list:
            # assume that if stencil accesses are different that we
            # simply revert to region. We could be more clever in the
            # future e.g. x and y implies cross.
            if halo_info.stencil_type != trial_stencil:
                return "region"
        return trial_stencil

    def _compute_halo_depth(self):
        '''Dynamically determine the depth of the halo for this halo exchange,
        as the depth can change as transformations are applied to the
        schedule.

        :return: the halo exchange depth as a Fortran string
        :rtype: str

        '''
        # get information about reading from the halo from all read fields
        # dependent on this halo exchange
        depth_info_list = self._compute_halo_read_depth_info()

        # if there is only one entry in the list we can just return
        # the depth
        if len(depth_info_list) == 1:
            return str(depth_info_list[0])
        # the depth information can't be reduced to a single
        # expression, therefore we need to determine the maximum
        # of all expressions
        depth_str_list = [str(depth_info) for depth_info in
                          depth_info_list]
        return "max("+",".join(depth_str_list)+")"

    def _compute_halo_read_depth_info(self, ignore_hex_dep=False):
        '''Take a list of `psyclone.dynamo0p3.HaloReadAccess` objects and
        create an equivalent list of `psyclone.dynamo0p3.HaloDepth`
        objects. Whilst doing this we simplify the
        `psyclone.dynamo0p3.HaloDepth` list to remove redundant depth
        information e.g. depth=1 is not required if we have a depth=2.
        If the optional ignore_hex_dep argument is set to True then
        any read accesses contained in halo exchange nodes are
        ignored. This option can therefore be used to filter out any
        halo exchange dependencies and only return non-halo exchange
        dependencies if and when required.

        :param bool ignore_hex_dep: if True then ignore any read \
            accesses contained in halo exchanges. This is an optional \
            argument that defaults to False.

        :return: a list containing halo depth information derived from \
            all fields dependent on this halo exchange.
        :rtype: :func:`list` of :py:class:`psyclone.dynamo0p3.HaloDepth`

        '''
        # get our halo information
        halo_info_list = self._compute_halo_read_info(ignore_hex_dep)
        # use the halo information to generate depth information
        depth_info_list = _create_depth_list(halo_info_list,
                                             self._symbol_table)
        return depth_info_list

    def _compute_halo_read_info(self, ignore_hex_dep=False):
        '''Dynamically computes all halo read dependencies and returns the
        required halo information (i.e. halo depth and stencil type)
        in a list of HaloReadAccess objects. If the optional
        ignore_hex_dep argument is set to True then any read accesses
        contained in halo exchange nodes are ignored. This option can
        therefore be used to filter out any halo exchange dependencies
        and only return non-halo exchange dependencies if and when
        required.

        :param bool ignore_hex_dep: if True then ignore any read \
            accesses contained in halo exchanges. This is an optional \
            argument that defaults to False.

        :return: a list containing halo information for each read dependency.
        :rtype: :func:`list` of :py:class:`psyclone.dynamo0p3.HaloReadAccess`

        :raises InternalError: if there is more than one read \
            dependency associated with a halo exchange.
        :raises InternalError: if there is a read dependency \
            associated with a halo exchange and it is not the last \
            entry in the read dependency list.
        :raises GenerationError: if there is a read dependency \
            associated with an asynchronous halo exchange.
        :raises InternalError: if no read dependencies are found.

        '''
        read_dependencies = self.field.forward_read_dependencies()
        hex_deps = [dep for dep in read_dependencies
                    if isinstance(dep.call, LFRicHaloExchange)]
        if hex_deps:
            # There is a field accessed by a halo exchange that is
            # a read dependence. As ignore_hex_dep is True this should
            # be ignored so this is removed from the list.
            if any(dep for dep in hex_deps
                   if isinstance(dep.call, (LFRicHaloExchangeStart,
                                            LFRicHaloExchangeEnd))):
                raise GenerationError(
                    "Please perform redundant computation transformations "
                    "before asynchronous halo exchange transformations.")

            # There can only be one field accessed by a
            # halo exchange that is a read dependence.
            if len(hex_deps) != 1:
                raise InternalError(
                    f"There should only ever be at most one read dependency "
                    f"associated with a halo exchange in the read dependency "
                    f"list, but found {len(hex_deps)} for field "
                    f"{self.field.name}.")
            # For sanity, check that the field accessed by the halo
            # exchange is the last dependence in the list.
            if not isinstance(read_dependencies[-1].call, LFRicHaloExchange):
                raise InternalError(
                    "If there is a read dependency associated with a halo "
                    "exchange in the list of read dependencies then it should "
                    "be the last one in the list.")
            if ignore_hex_dep:
                # Remove the last entry in the list (the field accessed by
                # the halo exchange).
                del read_dependencies[-1]

        if not read_dependencies:
            raise InternalError(
                "Internal logic error. There should be at least one read "
                "dependence for a halo exchange.")
        return [HaloReadAccess(read_dependency, self._symbol_table) for
                read_dependency in read_dependencies]

    def _compute_halo_write_info(self):
        '''Determines how much of the halo has been cleaned from any previous
        redundant computation

        :return: a HaloWriteAccess object containing the required \
        information, or None if no dependence information is found.
        :rtype: :py:class:`psyclone.dynamo0p3.HaloWriteAccess` or None
        :raises GenerationError: if more than one write dependence is \
        found for this halo exchange as this should not be possible

        '''
        write_dependencies = self.field.backward_write_dependencies()
        if not write_dependencies:
            # no write dependence information
            return None
        if len(write_dependencies) > 1:
            raise GenerationError(
                f"Internal logic error. There should be at most one write "
                f"dependence for a halo exchange. Found "
                f"'{len(write_dependencies)}'")
        return HaloWriteAccess(write_dependencies[0], self._symbol_table)

    def required(self, ignore_hex_dep=False):
        '''Determines whether this halo exchange is definitely required
        ``(True, True)``, might be required ``(True, False)`` or is definitely
        not required ``(False, *)``.

        If the optional ignore_hex_dep argument is set to True then
        any read accesses contained in halo exchange nodes are
        ignored. This option can therefore be used to filter out any
        halo exchange dependencies and only consider non-halo exchange
        dependencies if and when required.

        Whilst a halo exchange is generally only ever added if it is
        required, or if it may be required, this situation can change
        if redundant computation transformations are applied. The
        first argument can be used to remove such halo exchanges if
        required.

        When the first return value is True, the second return value
        can be used to see if we need to rely on the runtime
        (set_dirty and set_clean calls) and therefore add a
        check_dirty() call around the halo exchange or whether we
        definitely know that this halo exchange is required.

        This routine assumes that a stencil size provided via a
        variable may take the value 0. If a variables value is
        constrained to be 1, or more, then the logic for deciding
        whether a halo exchange is definitely required should be
        updated. Note, the routine would still be correct as is, it
        would just return more unknown results than it should).

        :param bool ignore_hex_dep: if True then ignore any read \
            accesses contained in halo exchanges. This is an optional \
            argument that defaults to False.

        :returns: (x, y) where x specifies whether this halo \
            exchange is (or might be) required - True, or is not \
            required - False. If the first tuple item is True then the \
            second argument specifies whether we definitely know that \
            we need the HaloExchange - True, or are not sure - False.
        :rtype: (bool, bool)

        '''
        # pylint: disable=too-many-branches, too-many-return-statements
        # get *aggregated* information about halo reads
        required_clean_info = self._compute_halo_read_depth_info(
            ignore_hex_dep)
        # get information about the halo write
        clean_info = self._compute_halo_write_info()

        # no need to test whether we return at least one read
        # dependency as _compute_halo_read_depth_info() raises an
        # exception if none are found

        if Config.get().api_conf("dynamo0.3").compute_annexed_dofs and \
           len(required_clean_info) == 1 and \
           required_clean_info[0].annexed_only:
            # We definitely don't need the halo exchange as we
            # only read annexed dofs and these are always clean as
            # they are computed by default when iterating over
            # dofs and kept up-to-date by redundant computation
            # when iterating over cells.
            required = False
            known = True  # redundant information as it is always known
            return required, known

        if not clean_info:
            # this halo exchange has no previous write dependencies so
            # we do not know the initial state of the halo. This means
            # that we do not know if we need a halo exchange or not
            required = True
            known = False
            return required, known

        if clean_info.max_depth:
            if not clean_info.dirty_outer:
                # all of the halo is cleaned by redundant computation
                # so halo exchange is not required
                required = False
                known = True  # redundant information as it is always known
            else:
                # the last level halo is dirty
                if required_clean_info[0].max_depth:
                    # we know that we need to clean the outermost halo level
                    required = True
                    known = True
                else:
                    # we don't know whether the halo exchange is
                    # required or not as the reader reads the halo to
                    # a specified depth but we don't know the depth
                    # of the halo
                    required = True
                    known = False
            return required, known

        # at this point we know that clean_info.max_depth is False

        if not clean_info.literal_depth:
            # if literal_depth is 0 then the writer does not
            # redundantly compute so we definitely need the halo
            # exchange
            required = True
            known = True
            return required, known

        if clean_info.literal_depth == 1 and clean_info.dirty_outer:
            # the writer redundantly computes in the level 1 halo but
            # leaves it dirty (although annexed dofs are now clean).
            if len(required_clean_info) == 1 and \
               required_clean_info[0].annexed_only:
                # we definitely don't need the halo exchange as we
                # only read annexed dofs and these have been made
                # clean by the redundant computation
                required = False
                known = True  # redundant information as it is always known
            else:
                # we definitely need the halo exchange as the reader(s)
                # require the halo to be clean
                required = True
                known = True
            return required, known

        # At this point we know that the writer cleans the halo to a
        # known (literal) depth through redundant computation. We now
        # compute this value for use by the logic in the rest of the
        # routine.
        clean_depth = clean_info.literal_depth
        if clean_info.dirty_outer:
            # outer layer stays dirty
            clean_depth -= 1

        # If a literal value in any of the required clean halo depths
        # is greater than the cleaned depth then we definitely need
        # the halo exchange (as any additional variable depth would
        # increase the required depth value). We only look at the case
        # where we have multiple entries as the single entry case is
        # dealt with separately
        if len(required_clean_info) > 1:
            for required_clean in required_clean_info:
                if required_clean.literal_depth > clean_depth:
                    required = True
                    known = True
                    return required, known

        # The only other case where we know that a halo exchange is
        # required (or not) is where we read the halo to a known
        # literal depth. As the read information is aggregated, a known
        # literal depth will mean that there is only one
        # required_clean_info entry
        if len(required_clean_info) == 1:
            # the halo might be read to a fixed literal depth
            if required_clean_info[0].var_depth or \
               required_clean_info[0].max_depth:
                # no it isn't so we might need the halo exchange
                required = True
                known = False
            else:
                # the halo is read to a fixed literal depth.
                required_clean_depth = required_clean_info[0].literal_depth
                if clean_depth < required_clean_depth:
                    # we definitely need this halo exchange
                    required = True
                    known = True
                else:
                    # we definitely don't need this halo exchange
                    required = False
                    known = True  # redundant information as it is always known
            return required, known

        # We now know that at least one required_clean entry has a
        # variable depth and any required_clean fixed depths are less
        # than the cleaned depth so we may need a halo exchange.
        required = True
        known = False
        return required, known

    def node_str(self, colour=True):
        ''' Creates a text summary of this HaloExchange node.

        :param bool colour: whether or not to include control codes for colour.

        :returns: text summary of this node, optionally with control codes \
                  for colour highlighting.
        :rtype: str

        '''
        _, known = self.required()
        runtime_check = not known
        field_id = self._field.name
        if self.vector_index:
            field_id += f"({self.vector_index})"
        return (f"{self.coloured_name(colour)}[field='{field_id}', "
                f"type='{self._compute_stencil_type()}', "
                f"depth={self._compute_halo_depth()}, "
                f"check_dirty={runtime_check}]")

    def gen_code(self, parent):
        '''Dynamo specific code generation for this class.

        :param parent: an f2pygen object that will be the parent of \
        f2pygen objects created in this method
        :type parent: :py:class:`psyclone.f2pygen.BaseGen`

        '''
        if self.vector_index:
            ref = f"({self.vector_index})"
        else:
            ref = ""
        _, known = self.required()
        if not known:
            if_then = IfThenGen(parent, self._field.proxy_name + ref +
                                "%is_dirty(depth=" +
                                self._compute_halo_depth() + ")")
            parent.add(if_then)
            halo_parent = if_then
        else:
            halo_parent = parent
        halo_parent.add(
            CallGen(
                halo_parent, name=self._field.proxy_name + ref +
                "%" + self._halo_exchange_name +
                "(depth=" + self._compute_halo_depth() + ")"))
        parent.add(CommentGen(parent, ""))


class LFRicHaloExchangeStart(LFRicHaloExchange):
    '''The start of an asynchronous halo exchange. This is similar to a
    regular halo exchange except that the Fortran name of the call is
    different and the routine only reads the data being transferred
    (the associated field is specified as having a read access). As a
    result this class is not able to determine some important
    properties (such as whether the halo exchange is known to be
    required or not). This is solved by finding the corresponding
    asynchronous halo exchange end (a halo exchange start always has a
    corresponding halo exchange end and vice versa) and calling its
    methods (a halo exchange end is specified as having readwrite
    access to its associated field and therefore is able to determine
    the required properties).

    :param field: the field that this halo exchange will act on
    :type field: :py:class:`psyclone.dynamo0p3.DynKernelArgument`
    :param check_dirty: optional argument (default True) indicating \
    whether this halo exchange should be subject to a run-time check \
    for clean/dirty halos.
    :type check_dirty: bool
    :param vector_index: optional vector index (default None) to \
    identify which component of a vector field this halo exchange is \
    responsible for
    :type vector_index: int
    :param parent: optional PSyIRe parent node (default None) of this \
    object
    :type parent: :py:class:`psyclone.psyir.nodes.Node`

    '''
    # Textual description of the node.
    _text_name = "HaloExchangeStart"
    _colour = "yellow"

    def __init__(self, field, check_dirty=True,
                 vector_index=None, parent=None):
        LFRicHaloExchange.__init__(self, field, check_dirty=check_dirty,
                                   vector_index=vector_index, parent=parent)
        # Update the field's access appropriately. Here "gh_read"
        # specifies that the start of a halo exchange only reads
        # the field's data.
        self._field.access = AccessType.READ
        # override appropriate parent class names
        self._halo_exchange_name = "halo_exchange_start"

    def _compute_stencil_type(self):
        '''Call the required method in the corresponding halo exchange end
        object. This is done as the field in halo exchange start is
        only read and the dependence analysis beneath this call
        requires the field to be modified.

        :return: Return the type of stencil required for this pair of \
        halo exchanges
        :rtype: str

        '''
        # pylint: disable=protected-access
        return self._get_hex_end()._compute_stencil_type()

    def _compute_halo_depth(self):
        '''Call the required method in the corresponding halo exchange end
        object. This is done as the field in halo exchange start is
        only read and the dependence analysis beneath this call
        requires the field to be modified.

        :return: Return the halo exchange depth as a Fortran string
        :rtype: str

        '''
        # pylint: disable=protected-access
        return self._get_hex_end()._compute_halo_depth()

    def required(self):
        '''Call the required method in the corresponding halo exchange end
        object. This is done as the field in halo exchange start is
        only read and the dependence analysis beneath this call
        requires the field to be modified.

        :returns: (x, y) where x specifies whether this halo exchange \
                  is (or might be) required - True, or is not required \
                  - False. If the first tuple item is True then the second \
                  argument specifies whether we definitely know that we need \
                  the HaloExchange - True, or are not sure - False.
        :rtype: (bool, bool)

        '''
        return self._get_hex_end().required()

    def _get_hex_end(self):
        '''An internal helper routine for this class which finds the halo
        exchange end object corresponding to this halo exchange start
        object or raises an exception if one is not found.

        :return: The corresponding halo exchange end object
        :rtype: :py:class:`psyclone.dynamo0p3.LFRicHaloExchangeEnd`
        :raises GenerationError: If no matching HaloExchangeEnd is \
        found, or if the first matching haloexchange that is found is \
        not a HaloExchangeEnd

        '''
        # Look at all nodes following this one in schedule order
        # (which is PSyIRe node order)
        for node in self.following():
            if self.sameParent(node) and isinstance(node, LFRicHaloExchange):
                # Found a following `haloexchange`,
                # `haloexchangestart` or `haloexchangeend` PSyIRe node
                # that is at the same calling hierarchy level as this
                # haloexchangestart
                access = DataAccess(self.field)
                if access.overlaps(node.field):
                    if isinstance(node, LFRicHaloExchangeEnd):
                        return node
                    raise GenerationError(
                        f"Halo exchange start for field '{self.field.name}' "
                        f"should match with a halo exchange end, but found "
                        f"{type(node)}")
        # no match has been found which is an error as a halo exchange
        # start should always have a matching halo exchange end that
        # follows it in schedule (PSyIRe sibling) order
        raise GenerationError(
            f"Halo exchange start for field '{self.field.name}' has no "
            f"matching halo exchange end")


class LFRicHaloExchangeEnd(LFRicHaloExchange):
    '''The end of an asynchronous halo exchange. This is similar to a
    regular halo exchange except that the Fortran name of the call is
    different and the routine only writes to the data being
    transferred.

    :param field: the field that this halo exchange will act on
    :type field: :py:class:`psyclone.dynamo0p3.DynKernelArgument`
    :param check_dirty: optional argument (default True) indicating \
    whether this halo exchange should be subject to a run-time check \
    for clean/dirty halos.
    :type check_dirty: bool
    :param vector_index: optional vector index (default None) to \
    identify which index of a vector field this halo exchange is \
    responsible for
    :type vector_index: int
    :param parent: optional PSyIRe parent node (default None) of this \
    object
    :type parent: :py:class:`psyclone.psyir.nodes.Node`

    '''
    # Textual description of the node.
    _text_name = "HaloExchangeEnd"
    _colour = "yellow"

    def __init__(self, field, check_dirty=True,
                 vector_index=None, parent=None):
        LFRicHaloExchange.__init__(self, field, check_dirty=check_dirty,
                                   vector_index=vector_index, parent=parent)
        # Update field properties appropriately. The associated field is
        # written to. However, a readwrite field access needs to be
        # specified as this is required for the halo exchange logic to
        # work correctly.
        self._field.access = AccessType.READWRITE
        # override appropriate parent class names
        self._halo_exchange_name = "halo_exchange_finish"


class HaloDepth():
    '''Determines how much of the halo a read to a field accesses (the
    halo depth).

    :param sym_table: the symbol table of the enclosing InvokeSchedule.
    :type sym_table: :py:class:`psyclone.psyir.symbols.SymbolTable`

    '''
    def __init__(self, sym_table):
        # literal_depth is used to store any known (literal) component
        # of the depth of halo that is accessed. It may not be the
        # full depth as there may also be an additional var_depth
        # specified.
        self._literal_depth = 0
        # var_depth is used to store any variable component of the
        # depth of halo that is accessed. It may not be the full depth
        # as there may also be an additional literal_depth specified.
        self._var_depth = None
        # max_depth specifies whether the full depth of halo (whatever
        # that might be) is accessed. If this is set then
        # literal_depth, var_depth and max_depth_m1 have no
        # meaning. max_depth being False does not necessarily mean the
        # full halo depth is not accessed, rather it means that we do
        # not know.
        self._max_depth = False
        # max_depth_m1 specifies whether the full depth of halo
        # (whatever that might be) apart from the outermost level is
        # accessed. If this is set then literal_depth, var_depth and
        # max_depth have no meaning.
        self._max_depth_m1 = False
        # annexed only is True if the only access in the halo is for
        # annexed dofs
        self._annexed_only = False
        # Keep a reference to the symbol table so that we can look-up
        # variables holding the maximum halo depth.
        self._symbol_table = sym_table

    @property
    def annexed_only(self):
        '''
        :returns: True if only annexed dofs are accessed in the halo and \
                  False otherwise.
        :rtype: bool
        '''
        return self._annexed_only

    @property
    def max_depth(self):
        '''
        :returns: True if the read to the field is known to access all \
                  of the halo and False otherwise.
        :rtype: bool
        '''
        return self._max_depth

    @property
    def max_depth_m1(self):
        '''Returns whether the read to the field is known to access all of the
        halo except the outermost level or not.

        :returns: True if the read to the field is known to access all \
                  of the halo except the outermost and False otherwise.
        :rtype: bool

        '''
        return self._max_depth_m1

    @property
    def var_depth(self):
        '''Returns the name of the variable specifying the depth of halo
        access if one is provided. Note, a variable will only be provided for
        stencil accesses. Also note, this depth should be added to the
        literal_depth to find the total depth.

        :returns: a variable name specifying the halo access depth \
                  if one exists, and None if not.
        :rtype: str

        '''
        return self._var_depth

    @property
    def literal_depth(self):
        '''Returns the known fixed (literal) depth of halo access. Note, this
        depth should be added to the var_depth to find the total depth.

        :returns: the known fixed (literal) halo access depth.
        :rtype: int

        '''
        return self._literal_depth

    @literal_depth.setter
    def literal_depth(self, value):
        ''' Set the known fixed (literal) depth of halo access.

        :param int value: Set the known fixed (literal) halo access depth.

        '''
        self._literal_depth = value

    def set_by_value(self, max_depth, var_depth, literal_depth, annexed_only,
                     max_depth_m1):
        # pylint: disable=too-many-arguments
        '''Set halo depth information directly

        :param bool max_depth: True if the field accesses all of the \
        halo and False otherwise
        :param str var_depth: A variable name specifying the halo \
        access depth, if one exists, and None if not
        :param int literal_depth: The known fixed (literal) halo \
        access depth
        :param bool annexed_only: True if only the halo's annexed dofs \
        are accessed and False otherwise
        :param bool max_depth_m1: True if the field accesses all of \
        the halo but does not require the outermost halo to be correct \
        and False otherwise

        '''
        self._max_depth = max_depth
        self._var_depth = var_depth
        self._literal_depth = literal_depth
        self._annexed_only = annexed_only
        self._max_depth_m1 = max_depth_m1

    def __str__(self):
        '''return the depth of a halo dependency
        as a string'''
        depth_str = ""
        if self.max_depth:
            max_depth = self._symbol_table.lookup_with_tag(
                "max_halo_depth_mesh")
            depth_str += max_depth.name
        elif self.max_depth_m1:
            max_depth = self._symbol_table.lookup_with_tag(
                "max_halo_depth_mesh")
            depth_str += f"{max_depth.name}-1"
        else:
            if self.var_depth:
                depth_str += self.var_depth
                if self.literal_depth:
                    # Ignores depth == 0
                    depth_str += f"+{self.literal_depth}"
            elif self.literal_depth is not None:
                # Returns depth if depth has any value, including 0
                depth_str = str(self.literal_depth)
        return depth_str


def halo_check_arg(field, access_types):
    '''
    Support function which performs checks to ensure the first argument
    is a field, that the field is contained within Kernel or Builtin
    call and that the field is accessed in one of the ways specified
    by the second argument. If no error is reported it returns the
    call object containing this argument.

    :param field: the argument object we are checking
    :type field: :py:class:`psyclone.dynamo0p3.DynArgument`
    :param access_types: List of allowed access types.
    :type access_types: List of :py:class:`psyclone.psyGen.AccessType`.
    :return: the call containing the argument object
    :rtype: sub-class of :py:class:`psyclone.psyGen.Kern`

    :raises GenerationError: if the first argument to this function is \
                             the wrong type.
    :raises GenerationError: if the first argument is not accessed in one of \
                    the ways specified by the second argument to the function.
    :raises GenerationError: if the first argument is not contained \
                             within a call object.

    '''
    try:
        # Get the kernel/built-in call associated with this field
        call = field.call
    except AttributeError as err:
        raise GenerationError(
            f"HaloInfo class expects an argument of type DynArgument, or "
            f"equivalent, on initialisation, but found, "
            f"'{type(field)}'") from err

    if field.access not in access_types:
        api_strings = [access.api_specific_name() for access in access_types]
        raise GenerationError(
            f"In HaloInfo class, field '{field.name}' should be one of "
            f"{api_strings}, but found '{field.access.api_specific_name()}'")
    if not isinstance(call, (LFRicBuiltIn, LFRicKern)):
        raise GenerationError(
            f"In HaloInfo class, field '{field.name}' should be from a call "
            f"but found {type(call)}")
    return call


class HaloWriteAccess(HaloDepth):
    '''Determines how much of a field's halo is written to (the halo depth)
    when a field is accessed in a particular kernel within a
    particular loop nest.

    :param field: the field that we are concerned with.
    :type field: :py:class:`psyclone.dynamo0p3.DynArgument`
    :param sym_table: the symbol table associated with the scoping region \
                      that contains this halo access.
    :type sym_table: :py:class:`psyclone.psyir.symbols.SymbolTable`

    '''
    def __init__(self, field, sym_table):
        HaloDepth.__init__(self, sym_table)
        self._compute_from_field(field)

    @property
    def dirty_outer(self):
        '''Returns True if the writer is continuous and accesses the halo and
        False otherwise. It indicates that the outer level of halo that has
        been written to is actually dirty (well to be precise it is a partial
        sum).

        :returns: True if the outer layer of halo that is written \
                  to remains dirty and False otherwise.
        :rtype: bool

        '''
        return self._dirty_outer

    def _compute_from_field(self, field):
        '''Internal method to compute what parts of a field's halo are written
        to in a certain kernel and loop. The information computed is
        the depth of access and validity of the data after
        writing. The depth of access can be the maximum halo depth or
        a literal depth and the outer halo layer that is written to
        may be dirty or clean.

        :param field: the field that we are concerned with.
        :type field: :py:class:`psyclone.dynamo0p3.DynArgument`

        '''
        const = LFRicConstants()

        call = halo_check_arg(field, AccessType.all_write_accesses())
        # no test required here as all calls exist within a loop

        loop = call.parent.parent
        # The outermost halo level that is written to is dirty if it
        # is a continuous field which writes into the halo in a loop
        # over cells
        self._dirty_outer = (
            not field.discontinuous and
            loop.iteration_space == "cell_column" and
            loop.upper_bound_name in const.HALO_ACCESS_LOOP_BOUNDS)
        depth = 0
        max_depth = False
        if loop.upper_bound_name in const.HALO_ACCESS_LOOP_BOUNDS:
            # loop does redundant computation
            if loop.upper_bound_halo_depth:
                # loop redundant computation is to a fixed literal depth
                depth = loop.upper_bound_halo_depth
            else:
                # loop redundant computation is to the maximum depth
                max_depth = True
        # If this is an inter-grid kernel and we're writing to the
        # field on the fine mesh then the halo depth is effectively
        # doubled
        if call.is_intergrid and field.mesh == "gh_fine":
            depth *= 2
        # The third argument for set_by_value specifies the name of a
        # variable used to specify the depth. Variables are currently
        # not used when a halo is written to, so we pass None which
        # indicates there is no variable.  the fifth argument for
        # set_by_value indicates whether we only access
        # annexed_dofs. At the moment this is not possible when
        # modifying a field so we always return False. The sixth
        # argument indicates if the depth of access is the
        # maximum-1. This is not possible here so we return False.
        HaloDepth.set_by_value(self, max_depth, None, depth, False, False)


class HaloReadAccess(HaloDepth):
    '''Determines how much of a field's halo is read (the halo depth) and
    additionally the access pattern (the stencil) when a field is
    accessed in a particular kernel within a particular loop nest.

    :param field: the field for which we want information.
    :type field: :py:class:`psyclone.dynamo0p3.DynKernelArgument`
    :param sym_table: the symbol table associated with the scoping region \
                      that contains this halo access.
    :type sym_table: :py:class:`psyclone.psyir.symbols.SymbolTable`

    '''
    def __init__(self, field, sym_table):
        HaloDepth.__init__(self, sym_table)
        self._stencil_type = None
        self._needs_clean_outer = None
        self._compute_from_field(field)

    @property
    def needs_clean_outer(self):
        '''Returns False if the reader has a gh_inc access and accesses the
        halo. Otherwise returns True.  Indicates that the outer level
        of halo that has been read does not need to be clean (although
        any annexed dofs do).

        :return: Returns False if the outer layer of halo that is read \
        does not need to be clean and True otherwise.
        :rtype: bool

        '''
        return self._needs_clean_outer

    @property
    def stencil_type(self):
        '''Returns the type of stencil access used by the field(s) in the halo
        if one exists. If redundant computation (accessing the full
        halo) is combined with a stencil access (potentially accessing
        a subset of the halo) then the access is assumed to be full
        access (region) for all depths.

        :returns: the type of stencil access used or None if there is no \
                  stencil.
        :rtype: str

        '''
        return self._stencil_type

    def _compute_from_field(self, field):
        '''Internal method to compute which parts of a field's halo are read
        in a certain kernel and loop. The information computed is the
        depth of access and the access pattern. The depth of access
        can be the maximum halo depth, a variable specifying the depth
        and/or a literal depth. The access pattern will only be
        specified if the kernel code performs a stencil access on the
        field.

        :param field: the field that we are concerned with
        :type field: :py:class:`psyclone.dynamo0p3.DynArgument`

        '''
        # pylint: disable=too-many-branches
        const = LFRicConstants()

        self._annexed_only = False
        call = halo_check_arg(field, AccessType.all_read_accesses())

        loop = call.ancestor(DynLoop)

        # For GH_INC we accumulate contributions into the field being
        # modified. In order to get correct results for owned and
        # annexed dofs, this requires that the fields we are
        # accumulating contributions from have up-to-date values in
        # the halo cell(s). However, we do not need to be concerned
        # with the values of the modified field in the last-level of
        # the halo. This is because we only have enough information to
        # partially compute the contributions in those cells
        # anyway. (If the values of the field being modified are
        # required, at some later point, in that level of the halo
        # then we do a halo swap.)
        self._needs_clean_outer = (
            not (field.access == AccessType.INC
                 and loop.upper_bound_name in ["cell_halo",
                                               "colour_halo"]))
        # now we have the parent loop we can work out what part of the
        # halo this field accesses
        if loop.upper_bound_name in const.HALO_ACCESS_LOOP_BOUNDS:
            # this loop performs redundant computation
            if loop.upper_bound_halo_depth:
                # loop redundant computation is to a fixed literal depth
                self._literal_depth = loop.upper_bound_halo_depth
            else:
                # loop redundant computation is to the maximum depth
                self._max_depth = True
        elif loop.upper_bound_name == "ncolour":
            # Loop is coloured but does not access the halo.
            pass
        elif loop.upper_bound_name in ["ncells", "nannexed"]:
            if field.descriptor.stencil:
                # no need to worry about annexed dofs (if they exist)
                # as the stencil will cover these (this is currently
                # guaranteed as halo exchanges only exchange full
                # halos)
                pass
            else:  # there is no stencil
                if (field.discontinuous or call.iterates_over == "dof" or
                        call.all_updates_are_writes):
                    # There are only local accesses or the kernel is of the
                    # special form where any iteration is guaranteed to write
                    # the same value to a given shared entity.
                    pass
                else:
                    # This is a continuous field which therefore
                    # accesses annexed dofs. We set access to the
                    # level 1 halo here as there is currently no
                    # mechanism to perform a halo exchange solely on
                    # annexed dofs.
                    self._literal_depth = 1
                    self._annexed_only = True
        elif loop.upper_bound_name == "ndofs":
            # we only access owned dofs so there is no access to the
            # halo
            pass
        else:
            raise GenerationError(
                f"Internal error in HaloReadAccess._compute_from_field. Found "
                f"unexpected loop upper bound name '{loop.upper_bound_name}'")

        if self._max_depth or self._var_depth or self._literal_depth:
            # Whilst stencil type has no real meaning when there is no
            # stencil it is convenient to set it to "region" when
            # there is redundant computation as the halo exchange
            # logic is interested in the access pattern irrespective
            # of whether there is a stencil access or not. We use
            # "region" as it means access all of the halo data which
            # is what is done when performing redundant computation
            # with no stencil.
            self._stencil_type = "region"
        if field.descriptor.stencil:
            # field has a stencil access
            if self._max_depth:
                raise GenerationError(
                    "redundant computation to max depth with a stencil is "
                    "invalid")
            self._stencil_type = field.descriptor.stencil['type']
            if self._literal_depth:
                # halo exchange does not support mixed accesses to the halo
                self._stencil_type = "region"
            stencil_depth = field.descriptor.stencil['extent']
            if stencil_depth:
                # stencil_depth is provided in the kernel metadata
                self._literal_depth += stencil_depth
            else:
                # Stencil_depth is provided by the algorithm layer.
                # It is currently not possible to specify kind for an
                # integer literal stencil depth in a kernel call. This
                # will be enabled when addressing issue #753.
                if field.stencil.extent_arg.is_literal():
                    # a literal is specified
                    value_str = field.stencil.extent_arg.text
                    self._literal_depth += int(value_str)
                else:
                    # a variable is specified
                    self._var_depth = field.stencil.extent_arg.varname
        # If this is an intergrid kernel and the field in question is on
        # the fine mesh then we must double the halo depth
        if call.is_intergrid and field.mesh == "gh_fine":
            if self._literal_depth:
                self._literal_depth *= 2
            if self._var_depth:
                self._var_depth = "2*" + self._var_depth


class DynLoop(PSyLoop):
    '''
    The LFRic-specific PSyLoop class. This passes the LFRic-specific
    loop information to the base class so it creates the one
    we require.  Creates LFRic-specific loop bounds when the code is
    being generated.

    :param str loop_type: the type (iteration space) of this loop.
    :param kwargs: additional keyword arguments provided to the PSyIR node.
    :type kwargs: unwrapped dict.

    :raises InternalError: if an unrecognised loop_type is specified.

    '''
    # pylint: disable=too-many-instance-attributes
    def __init__(self, loop_type="", **kwargs):
        const = LFRicConstants()
        super().__init__(valid_loop_types=const.VALID_LOOP_TYPES, **kwargs)
        self.loop_type = loop_type

        # Set our variable at initialisation as it might be required
        # by other classes before code generation. A 'null' loop does not
        # have an associated variable.
        if self.loop_type != "null":

            if self.loop_type == "colours":
                tag = "colours_loop_idx"
                suggested_name = "colour"
            elif self.loop_type == "colour":
                tag = "cell_loop_idx"
                suggested_name = "cell"
            elif self.loop_type == "dof":
                tag = "dof_loop_idx"
                suggested_name = "df"
            elif self.loop_type == "":
                tag = "cell_loop_idx"
                suggested_name = "cell"
            else:
                raise InternalError(
                    f"Unsupported loop type '{self.loop_type}' found when "
                    f"creating loop variable. Supported values are 'colours', "
                    f"'colour', 'dof' or '' (for cell-columns).")

            symtab = self.scope.symbol_table
            self.variable = symtab.find_or_create_integer_symbol(
                suggested_name, tag)

        # Pre-initialise the Loop children  # TODO: See issue #440
        self.addchild(Literal("NOT_INITIALISED", INTEGER_TYPE,
                              parent=self))  # start
        self.addchild(Literal("NOT_INITIALISED", INTEGER_TYPE,
                              parent=self))  # stop
        self.addchild(Literal("1", INTEGER_TYPE, parent=self))  # step
        self.addchild(Schedule(parent=self))  # loop body

        # At this stage we don't know what our loop bounds are
        self._lower_bound_name = None
        self._lower_bound_index = None
        self._upper_bound_name = None
        self._upper_bound_halo_depth = None

    def lower_to_language_level(self):
        '''In-place replacement of DSL or high-level concepts into generic
        PSyIR constructs. This function replaces a DynLoop with a PSyLoop
        and inserts the loop boundaries into the new PSyLoop, or removes
        the loop node in case of a domain kernel. Once TODO #1731 is done
        (which should fix the loop boundaries, which atm rely on index of
        the loop in the schedule, i.e. can change when transformations are
        applied), this function can likely be removed.

        :returns: the lowered version of this node.
        :rtype: :py:class:`psyclone.psyir.node.Node`

        '''
        super().lower_to_language_level()
        if self._loop_type != "null":
            # Not a domain loop, i.e. there is a real loop
            # We need to copy the expressions, since the original ones are
            # attached to the original loop.
            psy_loop = PSyLoop.create(self._variable,
                                      self.start_expr.copy(),
                                      self.stop_expr.copy(),
                                      self.step_expr.copy(),
                                      self.loop_body.pop_all_children())
            self.replace_with(psy_loop)
            return psy_loop

        # Domain loop, i.e. no need for a loop at all. Remove the loop
        # node (self), and insert its children directly
        pos = self.position
        parent = self.parent
        self.detach()
        all_children_reverse = reversed(self.loop_body.pop_all_children())
        # Attach the children starting with the last, which
        # preserves the original order of the children.
        for child in all_children_reverse:
            parent.children.insert(pos, child)
        return parent

    def node_str(self, colour=True):
        ''' Creates a text summary of this loop node. We override this
        method from the Loop class because, in Dynamo0.3, the function
        space is now an object and we need to call orig_name on it. We
        also include the upper loop bound as this can now be modified.

        :param bool colour: whether or not to include control codes for colour.

        :returns: text summary of this node, optionally with control codes \
                  for colour highlighting.
        :rtype: str

        '''
        if self._loop_type == "null":
            return f"{self.coloured_name(colour)}[type='null']"

        if self._upper_bound_halo_depth:
            upper_bound = (f"{self._upper_bound_name}"
                           f"({self._upper_bound_halo_depth})")
        else:
            upper_bound = self._upper_bound_name
        return (f"{self.coloured_name(colour)}[type='{self._loop_type}', "
                f"field_space='{self._field_space.orig_name}', "
                f"it_space='{self.iteration_space}', "
                f"upper_bound='{upper_bound}']")

    def load(self, kern):
        '''
        Load the state of this Loop using the supplied Kernel
        object. This method is provided so that we can individually
        construct Loop objects for a given kernel call.

        :param kern: Kernel object to use to populate state of Loop
        :type kern: :py:class:`psyclone.domain.lfric.LFRicKern`

        :raises GenerationError: if the field updated by the kernel has an \
            unexpected function space or if the kernel's 'operates-on' is \
            not consistent with the loop type.

        '''
        self._kern = kern

        self._field = kern.arguments.iteration_space_arg()
        self._field_name = self._field.name
        self._field_space = self._field.function_space

        if self.loop_type == "null" and kern.iterates_over != "domain":
            raise GenerationError(
                f"A DynLoop of type 'null' can only contain a kernel that "
                f"operates on the 'domain' but kernel '{kern.name}' operates "
                f"on '{kern.iterates_over}'.")
        self._iteration_space = kern.iterates_over  # cell_columns etc.

        # Loop bounds
        self.set_lower_bound("start")
        const = LFRicConstants()
        if isinstance(kern, LFRicBuiltIn):
            # If the kernel is a built-in/pointwise operation
            # then this loop must be over DoFs
            if Config.get().api_conf("dynamo0.3").compute_annexed_dofs \
               and Config.get().distributed_memory \
               and not kern.is_reduction:
                self.set_upper_bound("nannexed")
            else:
                self.set_upper_bound("ndofs")
        else:
            if Config.get().distributed_memory:
                if self._field.is_operator:
                    # We always compute operators redundantly out to the L1
                    # halo
                    self.set_upper_bound("cell_halo", index=1)
                elif (self.field_space.orig_name in
                      const.VALID_DISCONTINUOUS_NAMES):
                    # Iterate to ncells for all discontinuous quantities,
                    # including any_discontinuous_space
                    self.set_upper_bound("ncells")
                elif (self.field_space.orig_name in
                      const.CONTINUOUS_FUNCTION_SPACES):
                    # Must iterate out to L1 halo for continuous quantities
                    # unless the only arguments that are updated all have
                    # 'GH_WRITE' access. The only time such an access is
                    # permitted for a field on a continuous space is when the
                    # kernel is implemented such that any writes to a given
                    # shared dof are guaranteed to write the same value. There
                    # is therefore no need to iterate into the L1 halo in order
                    # to get correct values for annexed dofs.
                    if not kern.all_updates_are_writes:
                        self.set_upper_bound("cell_halo", index=1)
                    else:
                        self.set_upper_bound("ncells")
                elif (self.field_space.orig_name in
                      const.VALID_ANY_SPACE_NAMES):
                    # We don't know whether any_space is continuous or not
                    # so we have to err on the side of caution and assume that
                    # it is. Again, if the only arguments that are updated have
                    # 'GH_WRITE' access then we can relax this condition.
                    if not kern.all_updates_are_writes:
                        self.set_upper_bound("cell_halo", index=1)
                    else:
                        self.set_upper_bound("ncells")
                else:
                    raise GenerationError(
                        f"Unexpected function space found. Expecting one of "
                        f"{const.VALID_FUNCTION_SPACES} but found "
                        f"'{self.field_space.orig_name}'")
            else:  # sequential
                self.set_upper_bound("ncells")

    def set_lower_bound(self, name, index=None):
        ''' Set the lower bounds of this loop '''
        const = LFRicConstants()
        if name not in const.VALID_LOOP_BOUNDS_NAMES:
            raise GenerationError(
                "The specified lower bound loop name is invalid")
        if name in ["inner"] + const.HALO_ACCESS_LOOP_BOUNDS and index < 1:
            raise GenerationError(
                "The specified index '{index}' for this lower loop bound is "
                "invalid")
        self._lower_bound_name = name
        self._lower_bound_index = index

    def set_upper_bound(self, name, index=None):
        '''Set the upper bound of this loop

        :param name: A loop upper bound name. This should be a supported name.
        :type name: String
        :param index: An optional argument indicating the depth of halo
        :type index: int

        '''
        const = LFRicConstants()
        if name not in const.VALID_LOOP_BOUNDS_NAMES:
            raise GenerationError(
                f"The specified upper loop bound name is invalid. Expected "
                f"one of {const.VALID_LOOP_BOUNDS_NAMES} but found '{name}'")
        if name == "start":
            raise GenerationError("'start' is not a valid upper bound")
        # Only halo bounds and inner may have an index. We could just
        # test for index here and assume that index is None for other
        # types of bounds, but checking the type of bound as well is a
        # safer option.
        if name in (["inner"] + const.HALO_ACCESS_LOOP_BOUNDS) and \
           index is not None:
            if index < 1:
                raise GenerationError(
                    f"The specified index '{index}' for this upper loop bound "
                    f"is invalid")
        self._upper_bound_name = name
        self._upper_bound_halo_depth = index

    @property
    def upper_bound_name(self):
        ''' Returns the name of the upper loop bound '''
        return self._upper_bound_name

    @property
    def upper_bound_halo_depth(self):
        '''Returns the index of the upper loop bound. This is None if the upper
        bound name is not in HALO_ACCESS_LOOP_BOUNDS.

        :returns: the depth of the halo for a loops upper bound. If it \
            is None then a depth has not been provided. The depth value is \
            only valid when the upper-bound name is associated with a halo \
            e.g. 'cell_halo'.
        :rtype: int

        '''
        return self._upper_bound_halo_depth

    def _lower_bound_fortran(self):
        '''
        Create the associated Fortran code for the type of lower bound.

        TODO: Issue #440. lower_bound_fortran should generate PSyIR.

        :returns: the Fortran code for the lower bound.
        :rtype: str

        :raises GenerationError: if self._lower_bound_name is not "start" \
                                 for sequential code.
        :raises GenerationError: if self._lower_bound_name is unrecognised.

        '''
        if not Config.get().distributed_memory and \
           self._lower_bound_name != "start":
            raise GenerationError(
                f"The lower bound must be 'start' if we are sequential but "
                f"found '{self._upper_bound_name}'")
        if self._lower_bound_name == "start":
            return "1"

        # the start of our space is the end of the previous space +1
        if self._lower_bound_name == "inner":
            prev_space_name = self._lower_bound_name
            prev_space_index_str = str(self._lower_bound_index + 1)
        elif self._lower_bound_name == "ncells":
            prev_space_name = "inner"
            prev_space_index_str = "1"
        elif (self._lower_bound_name == "cell_halo" and
              self._lower_bound_index == 1):
            prev_space_name = "ncells"
            prev_space_index_str = ""
        elif (self._lower_bound_name == "cell_halo" and
              self._lower_bound_index > 1):
            prev_space_name = self._lower_bound_name
            prev_space_index_str = str(self._lower_bound_index - 1)
        else:
            raise GenerationError(
                f"Unsupported lower bound name '{self._lower_bound_name}' "
                f"found")
        # Use InvokeSchedule SymbolTable to share the same symbol for all
        # Loops in the Invoke.
        mesh_obj_name = self.ancestor(InvokeSchedule).symbol_table.\
            find_or_create_tag("mesh").name
        return mesh_obj_name + "%get_last_" + prev_space_name + "_cell(" \
            + prev_space_index_str + ")+1"

    @property
    def _mesh_name(self):
        '''
        :returns: the name of the mesh variable from which to get the bounds \
                  for this loop.
        :rtype: str
        '''
        # We must allow for self._kern being None (as it will be for
        # a built-in).
        if self._kern and self._kern.is_intergrid:
            # We have more than one mesh object to choose from and we
            # want the coarse one because that determines the iteration
            # space. _field_name holds the name of the argument that
            # determines the iteration space of this kernel and that
            # is set-up to be the one on the coarse mesh (in
            # DynKernelArguments.iteration_space_arg()).
            tag_name = "mesh_" + self._field_name
        else:
            # It's not an inter-grid kernel so there's only one mesh
            tag_name = "mesh"

        # The symbol for the mesh will already have been added to the
        # symbol table associated with the InvokeSchedule.
        return self.ancestor(InvokeSchedule).symbol_table.\
            lookup_with_tag(tag_name).name

    def _upper_bound_fortran(self):
        ''' Create the Fortran code that gives the appropriate upper bound
        value for this type of loop.

        TODO: Issue #440. upper_bound_fortran should generate PSyIR.

        :returns: Fortran code for the upper bound of this loop.
        :rtype: str

        '''
        # pylint: disable=too-many-branches, too-many-return-statements
        # precompute halo_index as a string as we use it in more than
        # one of the if clauses
        halo_index = ""
        if self._upper_bound_halo_depth:
            halo_index = str(self._upper_bound_halo_depth)

        if self._upper_bound_name == "ncolours":
            # Loop over colours
            kernels = self.walk(LFRicKern)
            if not kernels:
                raise InternalError(
                    "Failed to find a kernel within a loop over colours.")
            # Check that all kernels have been coloured. We can't check the
            # number of colours since that is only known at runtime.
            for kern in kernels:
                if not kern.ncolours_var:
                    raise InternalError(
                        f"All kernels within a loop over colours must have "
                        f"been coloured but kernel '{kern.name}' has not")
            return kernels[0].ncolours_var

        if self._upper_bound_name == "ncolour":
            # Loop over cells of a particular colour when DM is disabled.
            # We use the same, DM API as that returns sensible values even
            # when running without MPI.
            root_name = "last_edge_cell_all_colours"
            if self._kern.is_intergrid:
                root_name += "_" + self._field_name
            sym = self.ancestor(
                InvokeSchedule).symbol_table.find_or_create_tag(root_name)
            return f"{sym.name}(colour)"
        if self._upper_bound_name == "colour_halo":
            # Loop over cells of a particular colour when DM is enabled. The
            # LFRic API used here allows for colouring with redundant
            # computation.
            sym_tab = self.ancestor(InvokeSchedule).symbol_table
            if halo_index:
                # The colouring API provides a 2D array that holds the last
                # halo cell for a given colour and halo depth.
                depth = halo_index
            else:
                # If no depth is specified then we go to the full halo depth
                depth = sym_tab.find_or_create_tag(
                    f"max_halo_depth_{self._mesh_name}").name
            root_name = "last_halo_cell_all_colours"
            if self._kern.is_intergrid:
                root_name += "_" + self._field_name
            sym = sym_tab.find_or_create_tag(root_name)
            return f"{sym.name}(colour, {depth})"
        if self._upper_bound_name in ["ndofs", "nannexed"]:
            if Config.get().distributed_memory:
                if self._upper_bound_name == "ndofs":
                    result = (f"{self.field.proxy_name_indexed}%"
                              f"{self.field.ref_name()}%get_last_dof_owned()")
                else:  # nannexed
                    result = (
                        f"{self.field.proxy_name_indexed}%"
                        f"{self.field.ref_name()}%get_last_dof_annexed()")
            else:
                result = self._kern.undf_name
            return result
        if self._upper_bound_name == "ncells":
            if Config.get().distributed_memory:
                result = f"{self._mesh_name}%get_last_edge_cell()"
            else:
                result = (f"{self.field.proxy_name_indexed}%"
                          f"{self.field.ref_name()}%get_ncell()")
            return result
        if self._upper_bound_name == "cell_halo":
            if Config.get().distributed_memory:
                return f"{self._mesh_name}%get_last_halo_cell({halo_index})"
            raise GenerationError(
                "'cell_halo' is not a valid loop upper bound for "
                "sequential/shared-memory code")
        if self._upper_bound_name == "dof_halo":
            if Config.get().distributed_memory:
                return (f"{self.field.proxy_name_indexed}%"
                        f"{self.field.ref_name()}%get_last_dof_halo("
                        f"{halo_index})")
            raise GenerationError(
                "'dof_halo' is not a valid loop upper bound for "
                "sequential/shared-memory code")
        if self._upper_bound_name == "inner":
            if Config.get().distributed_memory:
                return f"{self._mesh_name}%get_last_inner_cell({halo_index})"
            raise GenerationError(
                "'inner' is not a valid loop upper bound for "
                "sequential/shared-memory code")
        raise GenerationError(
            f"Unsupported upper bound name '{self._upper_bound_name}' found "
            f"in dynloop.upper_bound_fortran()")

    def _halo_read_access(self, arg):
        '''
        Determines whether the supplied argument has (or might have) its
        halo data read within this loop. Returns True if it does, or if
        it might and False if it definitely does not.

        :param arg: an argument contained within this loop.
        :type arg: :py:class:`psyclone.dynamo0p3.DynArgument`

        :returns: True if the argument reads, or might read from the \
            halo and False otherwise.
        :rtype: bool

        :raises GenerationError: if an unsupported upper loop bound name is \
            provided for kernels with stencil access.
        :raises InternalError: if an unsupported field access is found.
        :raises InternalError: if an unsupported argument type is found.

        '''
        const = LFRicConstants()
        if arg.is_scalar or arg.is_operator:
            # Scalars and operators do not have halos
            return False
        if arg.is_field:
            # This is a field so might read from a halo
            if arg.access in [AccessType.WRITE]:
                # This is not a read access
                return False
            if arg.access in AccessType.all_read_accesses():
                # This is a read access
                if arg.descriptor.stencil:
                    if self._upper_bound_name not in ["cell_halo", "ncells"]:
                        raise GenerationError(
                            f"Loop bounds other than 'cell_halo' and 'ncells' "
                            f"are currently unsupported for kernels with "
                            f"stencil accesses. Found "
                            f"'{self._upper_bound_name}'.")
                    # An upper bound of 'cell_halo' means that the
                    # halo might be accessed irrespective of the
                    # stencil and a stencil read access with upper
                    # bound 'ncells' might read from the
                    # halo due to the stencil.
                    return True
                # This is a non-stencil read access
                if self._upper_bound_name in const.HALO_ACCESS_LOOP_BOUNDS:
                    # An upper bound that is part of the halo means
                    # that the halo might be accessed.
                    return True
                if (not arg.discontinuous and
                        self.kernel.iterates_over == "cell_column" and
                        self.kernel.all_updates_are_writes and
                        self._upper_bound_name == "ncells"):
                    # This is the special case of a kernel that guarantees to
                    # write the same value to any given dof, irrespective of
                    # cell column.
                    return False
                if not arg.discontinuous and \
                   self._upper_bound_name in ["ncells", "nannexed"]:
                    # Annexed dofs may be accessed. Return False if we
                    # always compute annexed dofs and True if we don't
                    # (as annexed dofs are part of the level 1 halo).
                    return not Config.get().api_conf("dynamo0.3").\
                        compute_annexed_dofs
                # The halo is not accessed.
                return False
            raise InternalError(
                f"Unexpected field access type '{arg.access}' found for arg "
                f"'{arg.name}'.")
        raise InternalError(
            f"Expecting arg '{arg.name}' to be an operator, scalar or field, "
            f"but found '{arg.argument_type}'.")

    def _add_field_component_halo_exchange(self, halo_field, idx=None):
        '''An internal helper method to add the halo exchange call immediately
        before this loop using the halo_field argument for the
        associated field information and the optional idx argument if
        the field is a vector field.

        In certain situations the halo exchange will not be
        required. This is dealt with by adding the halo exchange,
        asking it if it is required and then removing it if it is
        not. This may seem strange but the logic for determining
        whether a halo exchange is required is within the halo
        exchange class so it is simplest to do it this way

        :param halo_field: the argument requiring a halo exchange
        :type halo_field: :py:class:`psyclone.dynamo0p3.DynArgument`
        :param index: optional argument providing the vector index if
        there is one and None if not. Defaults to None.
        :type index: int or None

        :raises InternalError: if there are two forward write \
            dependencies and they are both associated with halo \
            exchanges.

        '''
        exchange = LFRicHaloExchange(halo_field,
                                     parent=self.parent,
                                     vector_index=idx)
        self.parent.children.insert(self.position,
                                    exchange)

        # Is this halo exchange required? The halo exchange being
        # added may replace an existing halo exchange, which would
        # then be returned as a halo exchange dependence and an
        # exception raised (as a halo exchange should not have another
        # halo exchange as a dependence). Therefore, halo exchange
        # dependencies are ignored here by setting the ignore_hex_dep
        # optional argument.
        required, _ = exchange.required(ignore_hex_dep=True)
        if not required:
            exchange.detach()
        else:
            # The halo exchange we have added may be replacing an
            # existing one. If so, the one being replaced will be the
            # first and only write dependence encountered and must be
            # removed.
            results = exchange.field.forward_write_dependencies()
            if results:
                first_dep_call = results[0].call
                if isinstance(first_dep_call, HaloExchange):
                    # Sanity check. If the first dependence is a field
                    # accessed within a halo exchange then the
                    # subsequent one must not be.
                    next_results = results[0].forward_write_dependencies()
                    if next_results and any(tmp for tmp in next_results
                                            if isinstance(tmp.call,
                                                          HaloExchange)):
                        raise InternalError(
                            f"When replacing a halo exchange with another one "
                            f"for field {exchange.field.name}, a subsequent "
                            f"dependent halo exchange was found. This should "
                            f"never happen.")
                    first_dep_call.detach()

    def _add_halo_exchange(self, halo_field):
        '''Internal helper method to add (a) halo exchange call(s) immediately
        before this loop using the halo_field argument for the
        associated field information. If the field is a vector then
        add the appropriate number of halo exchange calls.

        :param halo_field: the argument requiring a halo exchange
        :type halo_field: :py:class:`psyclone.dynamo0p3.DynArgument`

        '''
        if halo_field.vector_size > 1:
            # the range function below returns values from
            # 1 to the vector size which is what we
            # require in our Fortran code
            for idx in range(1, halo_field.vector_size+1):
                self._add_field_component_halo_exchange(halo_field, idx)
        else:
            self._add_field_component_halo_exchange(halo_field)

    def update_halo_exchanges(self):
        '''add and/or remove halo exchanges due to changes in the loops
        bounds'''
        # this call adds any new halo exchanges that are
        # required. This is done by adding halo exchanges before this
        # loop for any fields in the loop that require a halo exchange
        # and don't already have one
        self.create_halo_exchanges()
        # Now remove any existing halo exchanges that are no longer
        # required. This is done by removing halo exchanges after this
        # loop where a field in this loop previously had a forward
        # dependence on a halo exchange but no longer does
        # pylint: disable=too-many-nested-blocks
        for call in self.kernels():
            for arg in call.arguments.args:
                if arg.access in AccessType.all_write_accesses():
                    dep_arg_list = arg.forward_read_dependencies()
                    for dep_arg in dep_arg_list:
                        if isinstance(dep_arg.call, LFRicHaloExchange):
                            # found a halo exchange as a forward dependence
                            # ask the halo exchange if it is required
                            halo_exchange = dep_arg.call
                            required, _ = halo_exchange.required()
                            if not required:
                                halo_exchange.detach()

    def create_halo_exchanges(self):
        '''Add halo exchanges before this loop as required by fields within
        this loop. To keep the logic simple we assume that any field
        that accesses the halo will require a halo exchange and then
        remove the halo exchange if this is not the case (when
        previous writers perform sufficient redundant computation). It
        is implemented this way as the halo exchange class determines
        whether it is required or not so a halo exchange needs to
        exist in order to find out. The appropriate logic is coded in
        the _add_halo_exchange helper method. In some cases a new halo
        exchange will replace an existing one. In this situation that
        routine also removes the old one.

        '''
        for halo_field in self.unique_fields_with_halo_reads():
            # for each unique field in this loop that has its halo
            # read (including annexed dofs), find the previous update
            # of this field
            prev_arg_list = halo_field.backward_write_dependencies()
            if not prev_arg_list:
                # field has no previous dependence so create new halo
                # exchange(s) as we don't know the state of the fields
                # halo on entry to the invoke
                self._add_halo_exchange(halo_field)
            else:
                # field has one or more previous dependencies
                if len(prev_arg_list) > 1:
                    # field has more than one previous dependencies so
                    # should be a vector
                    if halo_field.vector_size <= 1:
                        raise GenerationError(
                            f"Error in create_halo_exchanges. Expecting field "
                            f"'{halo_field.name}' to be a vector as it has "
                            f"multiple previous dependencies")
                    if len(prev_arg_list) != halo_field.vector_size:
                        raise GenerationError(
                            f"Error in create_halo_exchanges. Expecting a "
                            f"dependence for each vector index for field "
                            f"'{halo_field.name}' but the number of "
                            f"dependencies is '{halo_field.vector_size}' and "
                            f"the vector size is '{len(prev_arg_list)}'.")
                    for arg in prev_arg_list:
                        if not isinstance(arg.call, LFRicHaloExchange):
                            raise GenerationError(
                                "Error in create_halo_exchanges. Expecting "
                                "all dependent nodes to be halo exchanges")
                prev_node = prev_arg_list[0].call
                if not isinstance(prev_node, LFRicHaloExchange):
                    # previous dependence is not a halo exchange so
                    # call the add halo exchange logic which
                    # determines whether a halo exchange is required
                    # or not
                    self._add_halo_exchange(halo_field)

    @property
    def start_expr(self):
        '''
        :returns: the PSyIR for the lower bound of this loop.
        :rtype: :py:class:`psyclone.psyir.Node`

        '''
        inv_sched = self.ancestor(Routine)
        sym_table = inv_sched.symbol_table
        loops = inv_sched.loops()
        posn = None
        for index, loop in enumerate(loops):
            if loop is self:
                posn = index
                break
        root_name = f"loop{posn}_start"
        lbound = sym_table.find_or_create_integer_symbol(root_name,
                                                         tag=root_name)
        self.children[0] = Reference(lbound)
        return self.children[0]

    @property
    def stop_expr(self):
        '''
        :returns: the PSyIR for the upper bound of this loop.
        :rtype: :py:class:`psyclone.psyir.Node`

        '''
        inv_sched = self.ancestor(Routine)
        sym_table = inv_sched.symbol_table

        if self._loop_type == "colour":
            # If this loop is over all cells of a given colour then we must
            # lookup the loop bound as it depends on the current colour.
            parent_loop = self.ancestor(Loop)
            colour_var = parent_loop.variable

            asym = self.kernel.last_cell_all_colours_symbol
            if not asym:
                # TODO #1618: once the symbols are all defined,
                # this should not happen anymore.
                raise InternalError(f"No symbol for last_cell_all_colours"
                                    f"defined for kernel "
                                    f"'{self.kernel.name}'.")
            const = LFRicConstants()

            if self.upper_bound_name in const.HALO_ACCESS_LOOP_BOUNDS:
                if self._upper_bound_halo_depth:
                    # TODO: #696 Add kind (precision) once the
                    # DynInvokeSchedule constructor has been extended to
                    # create the necessary symbols.
                    halo_depth = Literal(str(self._upper_bound_halo_depth),
                                         INTEGER_TYPE)
                else:
                    # We need to go to the full depth of the halo.
                    root_name = "mesh"
                    if self.kernels()[0].is_intergrid:
                        root_name += f"_{self._field_name}"
                    depth_sym = sym_table.lookup_with_tag(
                        f"max_halo_depth_{root_name}")
                    halo_depth = Reference(depth_sym)

                return ArrayReference.create(asym, [Reference(colour_var),
                                                    halo_depth])
            return ArrayReference.create(asym, [Reference(colour_var)])

        # This isn't a 'colour' loop so we have already set-up a
        # variable that holds the upper bound.
        loops = inv_sched.loops()
        posn = None
        for index, loop in enumerate(loops):
            if loop is self:
                posn = index
                break
        root_name = f"loop{posn}_stop"
        ubound = sym_table.find_or_create_integer_symbol(root_name,
                                                         tag=root_name)
        self.children[1] = Reference(ubound)
        return self.children[1]

    def gen_code(self, parent):
        ''' Call the base class to generate the code and then add any
        required halo exchanges.

        :param parent: an f2pygen object that will be the parent of \
            f2pygen objects created in this method.
        :type parent: :py:class:`psyclone.f2pygen.BaseGen`

        :raises GenerationError: if a loop over colours is within an \
            OpenMP parallel region (as it must be serial).

        '''
        # pylint: disable=too-many-statements, too-many-branches
        # Check that we're not within an OpenMP parallel region if
        # we are a loop over colours.
        if self._loop_type == "colours" and self.is_openmp_parallel():
            raise GenerationError("Cannot have a loop over colours within an "
                                  "OpenMP parallel region.")

        if self._loop_type != "null":
            super().gen_code(parent)
        else:
            # This is a 'null' loop and therefore we do not actually generate
            # a loop - we go on down to the children instead.
            for child in self.loop_body.children:
                child.gen_code(parent)

        if not (Config.get().distributed_memory and
                self._loop_type != "colour"):
            # No need to add halo exchanges so we are done.
            return

        # Set halo clean/dirty for all fields that are modified
        if not self.unique_modified_args("gh_field"):
            return

        if self.ancestor((ACCRegionDirective, OMPRegionDirective)):
            # We cannot include calls to set halos dirty/clean within OpenACC
            # or OpenMP regions. This is handled by the appropriate Directive
            # class instead.
            # TODO #1755 can this check be made more general (e.g. to include
            # Extraction regions)?
            return

        parent.add(CommentGen(parent, ""))
        if self._loop_type != "null":
            prev_node_name = "loop"
        else:
            prev_node_name = "kernel"
        parent.add(CommentGen(parent, f" Set halos dirty/clean for fields "
                              f"modified in the above {prev_node_name}"))
        parent.add(CommentGen(parent, ""))

        self.gen_mark_halos_clean_dirty(parent)

        parent.add(CommentGen(parent, ""))

    def gen_mark_halos_clean_dirty(self, parent):
        '''
        Generates the necessary code to mark halo regions for all modified
        fields as clean or dirty following execution of this loop.

        :param parent: the node in the f2pygen AST to which to add content.
        :type parent: :py:class:`psyclone.f2pygen.BaseGen`

        '''
        # Set halo clean/dirty for all fields that are modified
        fields = self.unique_modified_args("gh_field")

        sym_table = self.ancestor(InvokeSchedule).symbol_table

        # First set all of the halo dirty unless we are
        # subsequently going to set all of the halo clean
        for field in fields:
            # The HaloWriteAccess class provides information about how the
            # supplied field is accessed within its parent loop
            hwa = HaloWriteAccess(field, sym_table)
            if not hwa.max_depth or hwa.dirty_outer:
                # output set dirty as some of the halo will not be set to clean
                if field.vector_size > 1:
                    # the range function below returns values from 1 to the
                    # vector size which is what we require in our Fortran code
                    for index in range(1, field.vector_size+1):
                        parent.add(CallGen(parent, name=field.proxy_name +
                                           f"({index})%set_dirty()"))
                else:
                    parent.add(CallGen(parent, name=field.proxy_name +
                                       "%set_dirty()"))
            # Now set appropriate parts of the halo clean where
            # redundant computation has been performed.
            if hwa.literal_depth:
                # halo access(es) is/are to a fixed depth
                halo_depth = hwa.literal_depth
                if hwa.dirty_outer:
                    halo_depth -= 1
                if halo_depth > 0:
                    if field.vector_size > 1:
                        # The range function below returns values from 1 to the
                        # vector size, as required in our Fortran code.
                        for index in range(1, field.vector_size+1):
                            parent.add(CallGen(
                                parent, name=f"{field.proxy_name}({index})%"
                                f"set_clean({halo_depth})"))
                    else:
                        parent.add(CallGen(
                            parent, name=f"{field.proxy_name}%set_clean("
                            f"{halo_depth})"))
            elif hwa.max_depth:
                # halo accesses(s) is/are to the full halo
                # depth (-1 if continuous)
                halo_depth = sym_table.lookup_with_tag(
                    "max_halo_depth_mesh").name

                if hwa.dirty_outer:
                    # a continuous field iterating over cells leaves the
                    # outermost halo dirty
                    halo_depth += "-1"
                if field.vector_size > 1:
                    # the range function below returns values from 1 to the
                    # vector size which is what we require in our Fortran code
                    for index in range(1, field.vector_size+1):
                        call = CallGen(parent,
                                       name=f"{field.proxy_name}({index})%"
                                       f"set_clean({halo_depth})")
                        parent.add(call)
                else:
                    call = CallGen(parent, name=f"{field.proxy_name}%"
                                   f"set_clean({halo_depth})")
                    parent.add(call)

    def independent_iterations(self,
                               test_all_variables=False,
                               signatures_to_ignore=None,
                               dep_tools=None):
        '''
        This function is an LFRic-specific override of the default method
        in the Loop class. It allows domain-specific rules to be applied when
        determining whether or not loop iterations are independent.

        :param bool test_all_variables: if True, it will test if all variable
            accesses are independent, otherwise it will stop after the first
            variable access is found that isn't.
        :param signatures_to_ignore: list of signatures for which to skip
            the access checks.
        :type signatures_to_ignore: Optional[
            List[:py:class:`psyclone.core.Signature`]]
        :param dep_tools: an optional instance of DependencyTools so that the
            caller can access any diagnostic messages detailing why the loop
            iterations are not independent.
        :type dep_tools: Optional[
            :py:class:`psyclone.psyir.tools.DependencyTools`]

        :returns: True if the loop iterations are independent, False otherwise.
        :rtype: bool

        '''
        # pylint: disable=import-outside-toplevel
        from psyclone.psyir.tools import DependencyTools, DTCode
        if not dep_tools:
            dtools = DependencyTools()
        else:
            dtools = dep_tools

        if self.loop_type in ["null", "colours"]:
            # We know we can't parallelise these loops. ("null" means there
            # is no actual loop and "colours" is the *outer* loop over the
            # different colours used - it is the inner, "colour" loop over
            # cells of a single colour which can be parallelised.)
            return False

        try:
            stat = dtools.can_loop_be_parallelised(
                self, test_all_variables=test_all_variables,
                signatures_to_ignore=signatures_to_ignore)
            if stat:
                return True
        except (InternalError, KeyError):
            # LFRic still has symbols that don't exist in the symbol_table
            # until the gen_code() step, so the dependency analysis raises
            # errors in some cases.
            # TODO #1648 - when a transformation colours a loop we must
            # ensure "last_[halo]_cell_all_colours" is added to the symbol
            # table.
            return True

        # The generic DA says that this loop cannot be parallelised. However,
        # we use domain-specific information to qualify this.
        if self.loop_type == "colour":
            # This loop is either over cells of a single colour.
            # According to LFRic rules this is safe to parallelise.
            return True

        if self.loop_type == "dof":
            # The generic DA can't see the PSyIR of this Builtin (because it
            # hasn't been lowered to language level) so we use
            # domain-specific knowledge about its properties.
            if self.kernel.is_reduction:
                dtools._add_message(
                    f"Builtin '{self.kernel.name}' performs a reduction",
                    DTCode.WARN_SCALAR_REDUCTION)
                return False
            return True

        if self.loop_type == "":
            # We can parallelise a non-coloured loop if it only updates
            # quantities on discontinuous function spaces. If an LFRic kernel
            # updates quantities on a continuous function space then it must
            # have at least one argument with GH_INC access. Therefore, we
            # can simply check whether or not it has such an argument in order
            # to infer the continuity of the space.
            if self.has_inc_arg():
                dtools._add_message(
                    f"Kernel '{self.kernel.name}' performs an INC update",
                    DTCode.ERROR_WRITE_WRITE_RACE)
                return False
            return True

        raise InternalError(f"independent_iterations: loop of type "
                            f"'{self.loop_type}' is not supported.")


class FSDescriptor():
    ''' Provides information about a particular function space used by
    a meta-funcs entry in the kernel metadata. '''

    def __init__(self, descriptor):
        self._descriptor = descriptor

    @property
    def requires_basis(self):
        ''' Returns True if a basis function is associated with this
        function space, otherwise it returns False. '''
        return "gh_basis" in self._descriptor.operator_names

    @property
    def requires_diff_basis(self):
        ''' Returns True if a differential basis function is
        associated with this function space, otherwise it returns
        False. '''
        return "gh_diff_basis" in self._descriptor.operator_names

    @property
    def fs_name(self):
        ''' Returns the raw metadata value of this function space. '''
        return self._descriptor.function_space_name


class FSDescriptors():
    ''' Contains a collection of FSDescriptor objects and methods
    that provide information across these objects. We have one
    FSDescriptor for each meta-funcs entry in the kernel
    meta-data.
    # TODO #274 this should actually be named something like
    BasisFuncDescriptors as it holds information describing the
    basis/diff-basis functions required by a kernel.

    :param descriptors: list of objects describing the basis/diff-basis \
                        functions required by a kernel, as obtained from \
                        meta-data.
    :type descriptors: list of :py:class:`psyclone.DynFuncDescriptor03`.

    '''
    def __init__(self, descriptors):
        self._orig_descriptors = descriptors
        self._descriptors = []
        for descriptor in descriptors:
            self._descriptors.append(FSDescriptor(descriptor))

    def exists(self, fspace):
        ''' Return True if a descriptor with the specified function
        space exists, otherwise return False. '''
        for descriptor in self._descriptors:
            # FS descriptors hold information taken from the kernel
            # metadata and therefore it is the original name of
            # the supplied function space that we must look at
            if descriptor.fs_name == fspace.orig_name:
                return True
        return False

    def get_descriptor(self, fspace):
        ''' Return the descriptor with the specified function space
        name. If it does not exist raise an error.'''
        for descriptor in self._descriptors:
            if descriptor.fs_name == fspace.orig_name:
                return descriptor
        raise GenerationError(
            f"FSDescriptors:get_descriptor: there is no descriptor for "
            f"function space {fspace.orig_name}")

    @property
    def descriptors(self):
        '''
        :return: the list of Descriptors, one for each of the meta-funcs
                 entries in the kernel meta-data.
        :rtype: List of :py:class:`psyclone.dynamo0p3.FSDescriptor`
        '''
        return self._descriptors


def check_args(call):
    '''
    Checks that the kernel arguments provided via the invoke call are
    consistent with the information expected, as specified by the
    kernel metadata

    :param call: the object produced by the parser that describes the
                 kernel call to be checked.
    :type call: :py:class:`psyclone.parse.algorithm.KernelCall`
    :raises: GenerationError if the kernel arguments in the Algorithm layer
             do not match up with the kernel meta-data
    '''
    # stencil arguments
    stencil_arg_count = 0
    for arg_descriptor in call.ktype.arg_descriptors:
        if arg_descriptor.stencil:
            if not arg_descriptor.stencil['extent']:
                # an extent argument must be provided
                stencil_arg_count += 1
            if arg_descriptor.stencil['type'] == 'xory1d':
                # a direction argument must be provided
                stencil_arg_count += 1

    const = LFRicConstants()
    # Quadrature arguments - will have as many as there are distinct
    # quadrature shapes specified in the metadata.
    qr_arg_count = len(set(call.ktype.eval_shapes).intersection(
        set(const.VALID_QUADRATURE_SHAPES)))

    expected_arg_count = len(call.ktype.arg_descriptors) + \
        stencil_arg_count + qr_arg_count

    if expected_arg_count != len(call.args):
        raise GenerationError(
            f"error: expected '{expected_arg_count}' arguments in the "
            f"algorithm layer but found '{len(call.args)}'. Expected "
            f"'{len(call.ktype.arg_descriptors)}' standard arguments, "
            f"'{stencil_arg_count}' tencil arguments and '{qr_arg_count}' "
            f"qr_arguments'")


@dataclass(frozen=True)
class LFRicArgStencil:
    '''
    Provides stencil information about an LFRic kernel argument.
    LFRicArgStencil can provide the extent, algorithm argument for the extent,
    and the direction argument of a stencil or set any of these properties.

    :param name:            the name of the stencil.
    :param extent:          the extent of the stencil if it is known. It will
                            be known if it is specified in the metadata.
    :param extent_arg:      the algorithm argument associated with the extent
                            value if extent was not found in the metadata.
    :param direction_arg:   the direction argument associated with the
                            direction of the stencil if the direction of the
                            stencil is not known.
    '''
    name: str
    extent: str = None
    extent_arg: Any = None
    direction_arg: Any = None


class DynKernelArguments(Arguments):
    '''
    Provides information about Dynamo kernel call arguments
    collectively, as specified by the kernel argument metadata.

    :param call: the kernel meta-data for which to extract argument info.
    :type call: :py:class:`psyclone.parse.KernelCall`
    :param parent_call: the kernel-call object.
    :type parent_call: :py:class:`psyclone.domain.lfric.LFRicKern`
    :param bool check: whether to check for consistency between the \
        kernel metadata and the algorithm layer. Defaults to True.

    :raises GenerationError: if the kernel meta-data specifies stencil extent.
    '''
    def __init__(self, call, parent_call, check=True):
        # pylint: disable=too-many-branches
        if False:  # pylint: disable=using-constant-test
            # For pyreverse
            self._0_to_n = DynKernelArgument(None, None, None, None)

        Arguments.__init__(self, parent_call)

        # check that the arguments provided by the algorithm layer are
        # consistent with those expected by the kernel(s)
        check_args(call)

        # create our arguments and add in stencil information where
        # appropriate.
        self._args = []
        idx = 0
        for arg in call.ktype.arg_descriptors:
            dyn_argument = DynKernelArgument(self, arg, call.args[idx],
                                             parent_call, check)
            idx += 1
            if dyn_argument.descriptor.stencil:
                if dyn_argument.descriptor.stencil['extent']:
                    raise GenerationError("extent metadata not yet supported")
                    # if supported we would add the following
                    # line: stencil.extent =
                    # dyn_argument.descriptor.stencil['extent']
                # An extent argument has been added.
                stencil_extent_arg = call.args[idx]
                idx += 1
                if dyn_argument.descriptor.stencil['type'] == 'xory1d':
                    # a direction argument has been added
                    stencil = LFRicArgStencil(
                        name=dyn_argument.descriptor.stencil['type'],
                        extent_arg=stencil_extent_arg,
                        direction_arg=call.args[idx]
                        )
                    idx += 1
                else:
                    # Create a stencil object and store a reference to it in
                    # our new DynKernelArgument object.
                    stencil = LFRicArgStencil(
                        name=dyn_argument.descriptor.stencil['type'],
                        extent_arg=stencil_extent_arg
                        )
                dyn_argument.stencil = stencil
            self._args.append(dyn_argument)

        # We have now completed the construction of the kernel arguments so
        # we can go back and update the names of any stencil size and/or
        # direction variable names to ensure there are no clashes.
        if self._parent_call:
            inv_sched = self._parent_call.ancestor(InvokeSchedule)
            if hasattr(inv_sched, "symbol_table"):
                symtab = inv_sched.symbol_table
            else:
                # This can happen in stub generation.
                symtab = LFRicSymbolTable()
        else:
            # TODO 719 The symtab is not connected to other parts of the
            # Stub generation.
            symtab = LFRicSymbolTable()
        const = LFRicConstants()
        for arg in self._args:
            if not arg.descriptor.stencil:
                continue
            if not arg.stencil.extent_arg.is_literal():
                if arg.stencil.extent_arg.varname:
                    # Ensure extent argument name is registered in the
                    # symbol_table.
                    tag = "AlgArgs_" + arg.stencil.extent_arg.text
                    root = arg.stencil.extent_arg.varname
                    new_name = symtab.find_or_create_tag(tag, root).name
                    arg.stencil.extent_arg.varname = new_name
            if arg.descriptor.stencil['type'] == 'xory1d':
                # a direction argument has been added
                if arg.stencil.direction_arg.varname and \
                   arg.stencil.direction_arg.varname not in \
                   const.VALID_STENCIL_DIRECTIONS:
                    # Register the name of the direction argument to ensure
                    # it is unique in the PSy layer
                    tag = "AlgArgs_" + arg.stencil.direction_arg.text
                    root = arg.stencil.direction_arg.varname
                    new_name = symtab.find_or_create_integer_symbol(
                        root, tag=tag).name
                    arg.stencil.direction_arg.varname = new_name

        self._dofs = []

        # Generate a static list of unique function-space names used
        # by the set of arguments: store the mangled names as these
        # are what we use at the level of an Invoke
        self._unique_fs_names = []
        # List of corresponding unique function-space objects
        self._unique_fss = []
        for arg in self._args:
            for function_space in arg.function_spaces:
                # We check that function_space is not None because scalar
                # args don't have one and fields only have one (only
                # operators have two).
                if function_space and \
                   function_space.mangled_name not in self._unique_fs_names:
                    self._unique_fs_names.append(function_space.mangled_name)
                    self._unique_fss.append(function_space)

    def get_arg_on_space_name(self, func_space_name):
        '''
        Returns the first argument (field or operator) found that is on
        the named function space, as specified in the kernel metadata. Also
        returns the associated FunctionSpace object.

        :param str func_space_name: Name of the function space (as specified \
                                    in kernel meta-data) for which to \
                                    find an argument.
        :return: the first kernel argument that is on the named function \
                 space and the associated FunctionSpace object.
        :rtype: (:py:class:`psyclone.dynamo0p3.DynKernelArgument`,
                 :py:class:`psyclone.domain.lfric.FunctionSpace`)
        :raises: FieldNotFoundError if no field or operator argument is found \
                 for the named function space.
        '''
        for arg in self._args:
            for function_space in arg.function_spaces:
                if function_space:
                    if func_space_name == function_space.orig_name:
                        return arg, function_space
        raise FieldNotFoundError(f"DynKernelArguments:get_arg_on_space_name: "
                                 f"there is no field or operator with "
                                 f"function space {func_space_name}")

    def get_arg_on_space(self, func_space):
        '''
        Returns the first argument (field or operator) found that is on
        the specified function space. The mangled name of the supplied
        function space is used for comparison.

        :param func_space: The function space for which to find an argument.
        :type func_space: :py:class:`psyclone.domain.lfric.FunctionSpace`
        :return: the first kernel argument that is on the supplied function
                 space
        :rtype: :py:class:`psyclone.dynamo0p3.DynKernelArgument`
        :raises: FieldNotFoundError if no field or operator argument is found
                 for the specified function space.
        '''
        for arg in self._args:
            for function_space in arg.function_spaces:
                if function_space:
                    if func_space.mangled_name == function_space.mangled_name:
                        return arg

        raise FieldNotFoundError(f"DynKernelArguments:get_arg_on_space: there "
                                 f"is no field or operator with function space"
                                 f" {func_space.orig_name} (mangled name = "
                                 f"'{func_space.mangled_name}')")

    def has_operator(self, op_type=None):
        ''' Returns true if at least one of the arguments is an operator
        of type op_type (either gh_operator [LMA] or gh_columnwise_operator
        [CMA]). If op_type is None then searches for *any* valid operator
        type. '''
        const = LFRicConstants()
        if op_type and op_type not in const.VALID_OPERATOR_NAMES:
            raise GenerationError(
                f"If supplied, 'op_type' must be a valid operator type (one "
                f"of {const.VALID_OPERATOR_NAMES}) but got '{op_type}'")
        if not op_type:
            # If no operator type is specified then we match any type
            op_list = const.VALID_OPERATOR_NAMES
        else:
            op_list = [op_type]
        for arg in self._args:
            if arg.argument_type in op_list:
                return True
        return False

    @property
    def unique_fss(self):
        ''' Returns a unique list of function space objects used by the
        arguments of this kernel '''
        return self._unique_fss

    @property
    def unique_fs_names(self):
        ''' Return the list of unique function space names used by the
        arguments of this kernel. The names are unmangled (i.e. as
        specified in the kernel metadata) '''
        return self._unique_fs_names

    def iteration_space_arg(self):
        '''
        Returns an argument we can use to dereference the iteration
        space. This can be a field or operator that is modified or
        alternatively a field that is read if one or more scalars
        are modified. If a kernel writes to more than one argument then
        that requiring the largest iteration space is selected.

        :return: Kernel argument from which to obtain iteration space
        :rtype: :py:class:`psyclone.dynamo0p3.DynKernelArgument`
        '''

        # Since we always compute operators out to the L1 halo we first
        # check whether this kernel writes to an operator
        write_accesses = AccessType.all_write_accesses()
        const = LFRicConstants()
        op_args = psyGen.args_filter(
            self._args,
            arg_types=const.VALID_OPERATOR_NAMES,
            arg_accesses=write_accesses)
        if op_args:
            return op_args[0]

        # Is this an inter-grid kernel? If so, then the iteration space
        # is determined by the coarse mesh, irrespective of whether
        # we are prolonging (and thus writing to a field on the fine mesh)
        # or restricting.
        if self._parent_call.is_intergrid:
            fld_args = psyGen.args_filter(
                self._args,
                arg_types=const.VALID_FIELD_NAMES,
                arg_meshes=["gh_coarse"])
            return fld_args[0]

        # This is not an inter-grid kernel and it does not write to an
        # operator. We now check for fields that are written to. We
        # check first for any modified field on a continuous function
        # space, failing that we try any_space function spaces
        # (because we must assume such a space is continuous) and
        # finally we try all discontinuous function spaces including
        # any_discontinuous_space. We do this because if a quantity on
        # a continuous FS is modified then our iteration space must be
        # larger (include L1-halo cells)
        const = LFRicConstants()
        write_accesses = AccessType.all_write_accesses()
        fld_args = psyGen.args_filter(
            self._args,
            arg_types=const.VALID_FIELD_NAMES,
            arg_accesses=write_accesses)
        if fld_args:
            for spaces in [const.CONTINUOUS_FUNCTION_SPACES,
                           const.VALID_ANY_SPACE_NAMES,
                           const.VALID_DISCONTINUOUS_NAMES]:
                for arg in fld_args:
                    if arg.function_space.orig_name in spaces:
                        return arg

        # No modified fields or operators. Check for unmodified fields...
        fld_args = psyGen.args_filter(
            self._args,
            arg_types=const.VALID_FIELD_NAMES)
        if fld_args:
            return fld_args[0]

        # it is an error if we get to here
        raise GenerationError(
            "iteration_space_arg(). The dynamo0.3 api must have a modified "
            "field, a modified operator, or an unmodified field (in the case "
            "of a modified scalar). None of these were found.")

    @property
    def dofs(self):
        ''' Currently required for Invoke base class although this
        makes no sense for Dynamo. Need to refactor the Invoke base class
        and remove the need for this property (#279). '''
        return self._dofs

    def raw_arg_list(self):
        '''
        Constructs the class-specific argument list for a kernel.

        :returns: a list of all of the actual arguments to the \
                  kernel call.
        :rtype: list of str.

        '''
        create_arg_list = KernCallArgList(self._parent_call)
        create_arg_list.generate()
        self._raw_arg_list = create_arg_list.arglist

        return self._raw_arg_list

    def psyir_expressions(self):
        '''
        :returns: the PSyIR expressions representing this Argument list.
        :rtype: list of :py:class:`psyclone.psyir.nodes.Node`

        '''
        create_arg_list = KernCallArgList(self._parent_call)
        create_arg_list.generate()
        return create_arg_list.psyir_arglist

    @property
    def acc_args(self):
        '''
        :returns: the list of quantities that must be available on an \
                  OpenACC device before the associated kernel can be launched.
        :rtype: list of str

        '''
        create_acc_arg_list = KernCallAccArgList(self._parent_call)
        create_acc_arg_list.generate()
        return create_acc_arg_list.arglist

    @property
    def scalars(self):
        '''
        Provides the list of names of scalar arguments required by the
        kernel associated with this Arguments object. If there are none
        then the returned list is empty.

        :returns: A list of the names of scalar arguments in this object.
        :rtype: list of str
        '''
        # Return nothing for the moment as it is unclear whether
        # scalars need to be explicitly dealt with (for OpenACC) in
        # the dynamo api.
        return []


class DynKernelArgument(KernelArgument):
    '''
    This class provides information about individual LFRic kernel call
    arguments as specified by the kernel argument metadata and the
    kernel invocation in the Algorithm layer.

    :param kernel_args: object encapsulating all arguments to the \
                        kernel call.
    :type kernel_args: :py:class:`psyclone.dynamo0p3.DynKernelArguments`
    :param arg_meta_data: information obtained from the meta-data for \
                          this kernel argument.
    :type arg_meta_data: :py:class:`psyclone.domain.lfric.LFRicArgDescriptor`
    :param arg_info: information on how this argument is specified in \
                     the Algorithm layer.
    :type arg_info: :py:class:`psyclone.parse.algorithm.Arg`
    :param call: the kernel object with which this argument is associated.
    :type call: :py:class:`psyclone.domain.lfric.LFRicKern`
    :param bool check: whether to check for consistency between the \
        kernel metadata and the algorithm layer. Defaults to True.

    :raises InternalError: for an unsupported metadata in the argument \
                           descriptor data type.

    '''
    # pylint: disable=too-many-public-methods, too-many-instance-attributes
    def __init__(self, kernel_args, arg_meta_data, arg_info, call, check=True):
        # Keep a reference to DynKernelArguments object that contains
        # this argument. This permits us to manage name-mangling for
        # any-space function spaces.
        self._kernel_args = kernel_args
        self._vector_size = arg_meta_data.vector_size
        self._argument_type = arg_meta_data.argument_type
        self._stencil = None
        if arg_meta_data.mesh:
            self._mesh = arg_meta_data.mesh.lower()
        else:
            self._mesh = None

        # The list of function-space objects for this argument. Each
        # object can be queried for its original name and for the
        # mangled name (used to make any-space arguments distinct
        # within an invoke). The argument will only have more than
        # one function-space associated with it if it is an operator.
        fs1 = None
        fs2 = None

        if self.is_operator:

            fs1 = FunctionSpace(arg_meta_data.function_space_to,
                                self._kernel_args)
            fs2 = FunctionSpace(arg_meta_data.function_space_from,
                                self._kernel_args)
        else:
            if arg_meta_data.function_space:
                fs1 = FunctionSpace(arg_meta_data.function_space,
                                    self._kernel_args)
        self._function_spaces = [fs1, fs2]

        # Set the argument's intrinsic type from its descriptor's
        # data type and check if an invalid data type is passed from
        # the argument descriptor.
        try:
            const = LFRicConstants()
            self._intrinsic_type = const.MAPPING_DATA_TYPES[
                arg_meta_data.data_type]
        except KeyError as err:
            raise InternalError(
                f"DynKernelArgument.__init__(): Found unsupported data "
                f"type '{arg_meta_data.data_type}' in the kernel argument "
                f"descriptor '{arg_meta_data}'.") from err

        # Addressing issue #753 will allow us to perform static checks
        # for consistency between the algorithm and the kernel
        # metadata. This will include checking that a field on a read
        # only function space is not passed to a kernel that modifies
        # it. Note, issue #79 is also related to this.
        KernelArgument.__init__(self, arg_meta_data, arg_info, call)
        # Argument proxy data type (if/as defined in LFRic infrastructure)
        self._proxy_data_type = None
        # Set up kernel argument information for scalar, field and operator
        # arguments: precision, module name, data type and proxy data type
        self._init_data_type_properties(arg_info, check)
        # Complete the initialisation of the argument (after
        # _init_data_type_properties() so the precision info etc is
        # already set up)
        self._complete_init(arg_info)

    def ref_name(self, function_space=None):
        '''
        Returns the name used to dereference this type of argument (depends
        on whether it is a field or operator and, if the latter, whether it
        is the to- or from-space that is specified).

        :param function_space: the function space of this argument
        :type function_space: :py:class:`psyclone.domain.lfric.FunctionSpace`

        :returns: the name used to dereference this argument.
        :rtype: str

        :raises GenerationError: if the supplied function space is not one \
                                 of the function spaces associated with \
                                 this argument.
        :raises GenerationError: if the supplied function space is not being \
                                 returned by either 'function_space_from' or \
                                 'function_space_to'.
        :raises GenerationError: if the argument type is not supported.

        '''
        # pylint: disable=too-many-branches
        if not function_space:
            if self.is_operator:
                # For an operator we use the 'from' FS
                function_space = self._function_spaces[1]
            else:
                function_space = self._function_spaces[0]
        else:
            # Check that the supplied function space is valid for this
            # argument
            found = False
            for fspace in self.function_spaces:
                if fspace and fspace.orig_name == function_space.orig_name:
                    found = True
                    break
            if not found:
                raise GenerationError(
                    f"DynKernelArgument.ref_name(fs): The supplied function "
                    f"space (fs='{function_space.orig_name}') is not one of "
                    f"the function spaces associated with this argument "
                    f"(fss={self.function_space_names}).")
        if self.is_field:
            return "vspace"
        if self.is_operator:
            if function_space.orig_name == self.descriptor.function_space_from:
                return "fs_from"
            if function_space.orig_name == self.descriptor.function_space_to:
                return "fs_to"
            raise GenerationError(
                f"DynKernelArgument.ref_name(fs): Function space "
                f"'{function_space.orig_name}' is one of the 'gh_operator' "
                f"function spaces '{self.function_spaces}' but is not being "
                f"returned by either function_space_from "
                f"'{self.descriptor.function_space_from}' or "
                f"function_space_to '{self.descriptor.function_space_to}'.")
        raise GenerationError(
            f"DynKernelArgument.ref_name(fs): Found unsupported argument "
            f"type '{self._argument_type}'.")

    def _init_data_type_properties(self, arg_info, check=True):
        '''Set up kernel argument information from LFRicConstants: precision,
        data type, proxy data type and module name. This is currently
        supported for scalar, field and operator arguments.

        :param arg_info: information on how this argument is specified \
            in the Algorithm layer.
        :type arg_info: :py:class:`psyclone.parse.algorithm.Arg`
        :param bool check: whether to use the algorithm \
            information. Optional argument that defaults to True.

        '''
        alg_datatype_info = None
        if arg_info:
            alg_datatype_info = arg_info._datatype
        alg_datatype = None
        alg_precision = None
        if alg_datatype_info:
            alg_datatype, alg_precision = alg_datatype_info

        const = LFRicConstants()
        if arg_info and arg_info.form == "collection":
            try:
                alg_datatype = const.FIELD_VECTOR_TO_FIELD_MAP[alg_datatype]
            except KeyError:
                # The collection datatype is not recognised or supported.
                alg_datatype = None

        if self.is_scalar:
            self._init_scalar_properties(alg_datatype, alg_precision,
                                         check)
        elif self.is_field:
            self._init_field_properties(alg_datatype, check)
        elif self.is_operator:
            self._init_operator_properties(alg_datatype, check)
        else:
            raise InternalError(
                f"Supported argument types are scalar, field and operator, "
                f"but the argument '{self.name}' in kernel "
                f"'{self._call.name}' is none of these.")

    def _init_scalar_properties(
            self, alg_datatype, alg_precision, check=True):
        '''Set up the properties of this scalar using algorithm datatype
        information if it is available.

        :param alg_datatype: the datatype of this argument as \
            specified in the algorithm layer or None if it is not \
            known.
        :type alg_datatype: str or NoneType
        :param alg_precision: the precision of this argument as \
            specified in the algorithm layer or None if it is not \
            known.
        :type alg_precision: str or NoneType
        :param bool check: whether to use the algorithm \
            information. Optional argument that defaults to True.

        :raises InternalError: if the intrinsic type of the scalar is \
            not supported.
        :raises GenerationError: if the datatype specified in the \
            algorithm layer is inconsistent with the kernel metadata.
        :raises GenerationError: if the datatype for a gh_scalar \
            could not be found in the algorithm layer.
        :raises NotImplementedError: if the scalar is a reduction and \
            its intrinsic type is not real.
        :raises GenerationError: if the scalar is a reduction and is \
            not declared with default precision.

        '''
        const = LFRicConstants()
        # Check the type of scalar defined in the metadata is supported.
        if self.intrinsic_type not in const.VALID_INTRINSIC_TYPES:
            raise InternalError(
                f"Expected one of {const.VALID_INTRINSIC_TYPES} intrinsic "
                f"types for a scalar argument but found "
                f"'{self.intrinsic_type}' in the metadata of kernel "
                f"{self._call.name} for argument {self.name}.")

        # Check the metadata and algorithm types are consistent if
        # the algorithm information is available and is not being ignored.
        if check and alg_datatype and \
           alg_datatype != self.intrinsic_type:
            raise GenerationError(
                f"The kernel metadata for argument '{self.name}' in "
                f"kernel '{self._call.name}' specifies this argument "
                f"should be a scalar of type '{self.intrinsic_type}' but "
                f"in the algorithm layer it is defined as a "
                f"'{alg_datatype}'.")

        # If the algorithm information is not being ignored and
        # the datatype is known in the algorithm layer and it is
        # not a literal then its precision should also be defined.
        if check and alg_datatype and not alg_precision and \
           not self.is_literal:
            raise GenerationError(
                f"LFRic coding standards require scalars to have "
                f"their precision defined in the algorithm layer but "
                f"'{self.name}' in '{self._call.name}' does not.")

        if self.access in AccessType.get_valid_reduction_modes():
            # Treat reductions separately to other scalars as it
            # is expected that they should match the precision of
            # the field they are reducing. At the moment there is
            # an assumption that the precision will always be a
            # particular value (the default), see issue #1570.

            # Only real reductions are supported.
            if not self.intrinsic_type == "real":
                raise NotImplementedError(
                    "Reductions for datatypes other than real are not yet "
                    "supported in PSyclone.")

            expected_precision = const.DATA_TYPE_MAP["reduction"]["kind"]
            # If the algorithm information is not being ignored
            # then check that the expected precision and the
            # precision defined in the algorithm layer are
            # the same.
            if check and alg_precision and \
               alg_precision != expected_precision:
                raise GenerationError(
                    f"This scalar is a reduction which assumes precision "
                    f"of type '{expected_precision}' but the algorithm "
                    f"declares this scalar with precision "
                    f"'{alg_precision}'.")

            # Use the default 'real' scalar reduction properties.
            self._precision = expected_precision
            self._data_type = const.DATA_TYPE_MAP["reduction"]["type"]
            self._proxy_data_type = const.DATA_TYPE_MAP[
                "reduction"]["proxy_type"]
            self._module_name = const.DATA_TYPE_MAP["reduction"]["module"]
        else:
            # This is a scalar that is not part of a reduction.

            if check and alg_precision:
                # Use the algorithm precision if it is available
                # and not being ignored.
                self._precision = alg_precision
            else:
                # Use default precision for this datatype if the
                # algorithm precision is either not available or is
                # being ignored.
                self._precision = const.SCALAR_PRECISION_MAP[
                    self.intrinsic_type]

    def _init_field_properties(self, alg_datatype, check=True):
        '''Set up the properties of this field using algorithm datatype
        information if it is available.

        :param alg_datatype: the datatype of this argument as \
            specified in the algorithm layer or None if it is not \
            known.
        :type alg_datatype: str or NoneType
        :param bool check: whether to use the algorithm \
            information. Optional argument that defaults to True.

        :raises GenerationError: if the datatype for a gh_field \
            could not be found in the algorithm layer.
        :raises GenerationError: if the datatype specified in the \
            algorithm layer is inconsistent with the kernel metadata.
        :raises InternalError: if the intrinsic type of the field is \
            not supported (i.e. is not real or integer).

        '''
        const = LFRicConstants()
        argtype = None
        # If the algorithm information is not being ignored then
        # it must be available.
        if check and not alg_datatype:
            raise GenerationError(
                f"It was not possible to determine the field type from "
                f"the algorithm layer for argument '{self.name}' in "
                f"kernel '{self._call.name}'.")

        # If the algorithm information is not being ignored then
        # check the metadata and algorithm type are consistent and
        # that the metadata specifies a supported intrinsic type.
        if self.intrinsic_type == "real":
            if not check:
                # Use the default as we are ignoring any algorithm info
                argtype = "field"
            elif alg_datatype == "field_type":
                argtype = "field"
            elif alg_datatype == "r_bl_field_type":
                argtype = "r_bl_field"
            elif alg_datatype == "r_phys_field_type":
                argtype = "r_phys_field"
            elif alg_datatype == "r_solver_field_type":
                argtype = "r_solver_field"
            elif alg_datatype == "r_tran_field_type":
                argtype = "r_tran_field"
            else:
                raise GenerationError(
                    f"The metadata for argument '{self.name}' in kernel "
                    f"'{self._call.name}' specifies that this is a real "
                    f"field, however it is declared as a "
                    f"'{alg_datatype}' in the algorithm code.")

        elif self.intrinsic_type == "integer":
            if check and alg_datatype != "integer_field_type":
                raise GenerationError(
                    f"The metadata for argument '{self.name}' in kernel "
                    f"'{self._call.name}' specifies that this is an "
                    f"integer field, however it is declared as a "
                    f"'{alg_datatype}' in the algorithm code.")
            argtype = "integer_field"
        else:
            raise InternalError(
                f"Expected one of {const.VALID_FIELD_INTRINSIC_TYPES} "
                f"intrinsic types for a field argument but found "
                f"'{self.intrinsic_type}'.")
        self._data_type = const.DATA_TYPE_MAP[argtype]["type"]
        self._precision = const.DATA_TYPE_MAP[argtype]["kind"]
        self._proxy_data_type = const.DATA_TYPE_MAP[argtype]["proxy_type"]
        self._module_name = const.DATA_TYPE_MAP[argtype]["module"]

    def _init_operator_properties(self, alg_datatype, check=True):
        '''Set up the properties of this operator using algorithm datatype
        information if it is available.

        :param alg_datatype: the datatype of this argument as \
            specified in the algorithm layer or None if it is not \
            known.
        :type alg_datatype: str or NoneType
        :param bool check: whether to use the algorithm \
            information. Optional argument that defaults to True.
        :raises GenerationError: if the datatype for a gh_operator \
            could not be found in the algorithm layer (and check is \
            True).
        :raises GenerationError: if the datatype specified in the \
            algorithm layer is inconsistent with the kernel metadata.
        :raises InternalError: if this argument is not an operator.

        '''
        const = LFRicConstants()
        argtype = None
        if self.argument_type == "gh_operator":
            if not check:
                # Use the default as we are ignoring any algorithm info
                argtype = "operator"
            elif not alg_datatype:
                # Raise an exception as we require algorithm
                # information to determine the precision of the
                # operator
                raise GenerationError(
                    f"It was not possible to determine the operator type "
                    f"from the algorithm layer for argument '{self.name}' "
                    f"in kernel '{self._call.name}'.")
            elif alg_datatype == "operator_type":
                argtype = "operator"
            elif alg_datatype == "r_solver_operator_type":
                argtype = "r_solver_operator"
            elif alg_datatype == "r_tran_operator_type":
                argtype = "r_tran_operator"
            else:
                raise GenerationError(
                    f"The metadata for argument '{self.name}' in kernel "
                    f"'{self._call.name}' specifies that this is an "
                    f"operator, however it is declared as a "
                    f"'{alg_datatype}' in the algorithm code.")
        elif self.argument_type == "gh_columnwise_operator":
            if check and alg_datatype and \
               alg_datatype != "columnwise_operator_type":
                raise GenerationError(
                    f"The metadata for argument '{self.name}' in kernel "
                    f"'{self._call.name}' specifies that this is a "
                    f"columnwise operator, however it is declared as a "
                    f"'{alg_datatype}' in the algorithm code.")
            argtype = "columnwise_operator"
        else:
            raise InternalError(
                f"Expected 'gh_operator' or 'gh_columnwise_operator' "
                f"argument type but found '{self.argument_type}'.")
        self._data_type = const.DATA_TYPE_MAP[argtype]["type"]
        self._precision = const.DATA_TYPE_MAP[argtype]["kind"]
        self._proxy_data_type = const.DATA_TYPE_MAP[argtype]["proxy_type"]
        self._module_name = const.DATA_TYPE_MAP[argtype]["module"]

    @property
    def is_scalar(self):
        '''
        :returns: True if this kernel argument represents a scalar, \
                  False otherwise.
        :rtype: bool
        '''
        const = LFRicConstants()
        return self._argument_type in const.VALID_SCALAR_NAMES

    @property
    def is_field(self):
        '''
        :returns: True if this kernel argument represents a field, \
                  False otherwise.
        :rtype: bool
        '''
        const = LFRicConstants()
        return self._argument_type in const.VALID_FIELD_NAMES

    @property
    def is_operator(self):
        '''
        :returns: True if this kernel argument represents an operator, \
                  False otherwise.
        :rtype: bool
        '''
        const = LFRicConstants()
        return self._argument_type in const.VALID_OPERATOR_NAMES

    @property
    def descriptor(self):
        '''
        :returns: a descriptor object which contains Kernel metadata \
                  about this argument.
        :rtype: :py:class:`psyclone.domain.lfric.LFRicArgDescriptor`
        '''
        return self._arg

    @property
    def argument_type(self):
        '''
        :returns: the API type of this argument, as specified in \
                  the metadata.
        :rtype: str
        '''
        return self._argument_type

    @property
    def intrinsic_type(self):
        '''
        :returns: the intrinsic Fortran type of this argument for scalars \
                  or of the argument's data for fields and operators.
        :rtype: str
        '''
        return self._intrinsic_type

    @property
    def mesh(self):
        '''
        :returns: mesh associated with argument ('GH_FINE' or 'GH_COARSE').
        :rtype: str
        '''
        return self._mesh

    @property
    def vector_size(self):
        '''
        :returns: the vector size of this argument as specified in \
                  the Kernel metadata.
        :rtype: str
        '''
        return self._vector_size

    @property
    def name_indexed(self):
        '''
        :returns: the name for this argument with an additional index \
                  which accesses the first element for a vector argument.
        :rtype: str
        '''
        if self._vector_size > 1:
            return self._name+"(1)"
        return self._name

    def psyir_expression(self):
        '''
        Looks up or creates a reference to a suitable Symbol for this kernel
        argument. If the argument is a scalar that has been provided as a
        literal (in the Algorithm layer) then the PSyIR of the expression
        is returned.

        :returns: the PSyIR for this kernel argument.
        :rtype: :py:class:`psyclone.psyir.nodes.Node`

        :raises InternalError: if this argument is a literal but we fail to \
                               construct PSyIR that is consistent with this.
        :raises NotImplementedError: if this argument is not a literal, scalar
                                     or field.

        '''
        symbol_table = self._call.scope.symbol_table

        if self.is_literal:
            reader = FortranReader()
            if self.precision:
                # Ensure any associated precision symbol is in the table.
                symbol_table.add_lfric_precision_symbol(self.precision)
            lit = reader.psyir_from_expression(self.name, symbol_table)

            # Sanity check that the resulting expression is a literal.
            if lit.walk(Reference):
                raise InternalError(
                    f"Expected argument '{self.name}' to kernel "
                    f"'{self.call.name}' to be a literal but the created "
                    f"PSyIR contains one or more References.")
            return lit

        if self.is_scalar:
            try:
                scalar_sym = symbol_table.lookup(self.name)
            except KeyError:
                # TODO once #1258 is done the symbols should already exist
                # and therefore we should raise an exception if not.
                scalar_sym = symbol_table.new_symbol(
                    self.name, symbol_type=DataSymbol,
                    datatype=self.infer_datatype())
            return Reference(scalar_sym)

        const = LFRicConstants()
        try:
            suffix = const.ARG_TYPE_SUFFIX_MAPPING[self.argument_type]
            tag_name = f"{self.name}:{suffix}"
            sym = symbol_table.lookup_with_tag(tag_name)
            return Reference(sym)

        except KeyError as err:
            raise NotImplementedError(
                f"Unsupported kernel argument type: '{self.name}' is of type "
                f"'{self.argument_type}' which is not recognised as being a "
                f"literal, scalar or field.") from err

    @property
    def declaration_name(self):
        '''
        :returns: the name for this argument with the array dimensions \
                  added if required.
        :rtype: str
        '''
        if self._vector_size > 1:
            return self._name+"("+str(self._vector_size)+")"
        return self._name

    @property
    def proxy_name(self):
        '''
        :returns: the proxy name for this argument.
        :rtype: str
        '''
        return self._name+"_proxy"

    @property
    def proxy_name_indexed(self):
        '''
        :returns: the proxy name for this argument with an additional \
                  index which accesses the first element for a vector \
                  argument.
        :rtype: str
        '''
        if self._vector_size > 1:
            return self._name+"_proxy(1)"
        return self._name+"_proxy"

    @property
    def proxy_declaration_name(self):
        '''
        :returns: the proxy name for this argument with the array \
                  dimensions added if required.
        :rtype: str
        '''
        if self._vector_size > 1:
            return self.proxy_name+"("+str(self._vector_size)+")"
        return self.proxy_name

    @property
    def proxy_data_type(self):
        '''
        :returns: the type of this argument's proxy (if it exists) as \
                  defined in LFRic infrastructure.
        :rtype: str or NoneType

        '''
        return self._proxy_data_type

    @property
    def function_space(self):
        '''
        Returns the expected finite element function space for a kernel
        argument as specified by the kernel argument metadata: a single
        function space for a field and function_space_from for an operator.

        :returns: function space for this argument.
        :rtype: :py:class:`psyclone.domain.lfric.FunctionSpace`
        '''
        if self._argument_type == "gh_operator":
            # We return the 'from' space for an operator argument
            return self.function_space_from
        return self._function_spaces[0]

    @property
    def function_space_to(self):
        '''
        :returns: the 'to' function space of an operator.
        :rtype: str
        '''
        return self._function_spaces[0]

    @property
    def function_space_from(self):
        '''
        :returns:  the 'from' function space of an operator.
        :rtype: str
        '''
        return self._function_spaces[1]

    @property
    def function_spaces(self):
        '''
        Returns the expected finite element function space for a kernel
        argument as specified by the kernel argument metadata: a single
        function space for a field and a list containing
        function_space_to and function_space_from for an operator.

        :returns: function space(s) for this argument.
        :rtype: list of :py:class:`psyclone.domain.lfric.FunctionSpace`

        '''
        return self._function_spaces

    @property
    def function_space_names(self):
        '''
        Returns a list of the names of the function spaces associated
        with this argument. We have more than one function space when
        dealing with operators.

        :returns: list of function space names for this argument.
        :rtype: list of str

        '''
        fs_names = []
        for fspace in self._function_spaces:
            if fspace:
                fs_names.append(fspace.orig_name)
        return fs_names

    @property
    def intent(self):
        '''
        Returns the Fortran intent of this argument as defined by the
        valid access types for this API

        :returns: the expected Fortran intent for this argument as \
                  specified by the kernel argument metadata
        :rtype: str

        '''
        write_accesses = AccessType.all_write_accesses()
        if self.access == AccessType.READ:
            return "in"
        if self.access in write_accesses:
            return "inout"
        # An argument access other than the pure "read" or one of
        # the "write" accesses is invalid
        valid_accesses = [AccessType.READ.api_specific_name()] + \
            [access.api_specific_name() for access in write_accesses]
        raise GenerationError(
            f"In the LFRic API the argument access must be one of "
            f"{valid_accesses}, but found '{self.access}'.")

    @property
    def discontinuous(self):
        '''
        Returns True if this argument is known to be on a discontinuous
        function space including any_discontinuous_space, otherwise
        returns False.

        :returns: whether the argument is discontinuous.
        :rtype: bool

        '''
        const = LFRicConstants()
        if self.function_space.orig_name in \
           const.VALID_DISCONTINUOUS_NAMES:
            return True
        if self.function_space.orig_name in \
           const.VALID_ANY_SPACE_NAMES:
            # We will eventually look this up based on our dependence
            # analysis but for the moment we assume the worst
            return False
        return False

    @property
    def stencil(self):
        '''
        :returns: stencil information for this argument if it exists.
        :rtype: :py:class:`psyclone.dynamo0p3.LFRicArgStencil`
        '''
        return self._stencil

    @stencil.setter
    def stencil(self, value):
        '''
        Sets stencil information for this kernel argument.

        :param value: stencil information for this argument.
        :type value: :py:class:`psyclone.dynamo0p3.LFRicArgStencil`

        '''
        self._stencil = value

    def infer_datatype(self, proxy=False):
        '''
        Infer the datatype of this kernel argument in the PSy layer using
        the LFRic API rules. If any LFRic infrastructure modules are required
        but are not already present then suitable ContainerSymbols are added
        to the outermost symbol table. Similarly, DataTypeSymbols are added for
        any required LFRic derived types that are not already in the symbol
        table.

        TODO #1258 - ultimately this routine should not have to create any
        DataTypeSymbols as that should already have been done.

        :param bool proxy: whether or not we want the type of the proxy \
            object for this kernel argument. Defaults to False (i.e.
            return the type rather than the proxy type).

        :returns: the datatype of this argument.
        :rtype: :py:class:`psyclone.psyir.symbols.DataType`

        :raises NotImplementedError: if an unsupported argument type is found.

        '''
        # We want to put any Container symbols in the outermost scope so find
        # the corresponding symbol table.
        symbol_table = self._call.scope.symbol_table
        root_table = symbol_table
        while root_table.parent_symbol_table():
            root_table = root_table.parent_symbol_table()

        def _find_or_create_type(mod_name, type_name):
            '''
            Utility to find or create a DataTypeSymbol with the supplied name,
            imported from the named module.

            :param str mod_name: the name of the module from which the \
                                 DataTypeSymbol should be imported.
            :param str type_name: the name of the derived type for which to \
                                  create a DataTypeSymbol.

            :returns: the symbol for the requested type.
            :rtype: :py:class:`psyclone.psyir.symbols.DataTypeSymbol`

            '''
            return root_table.find_or_create(
                    type_name,
                    symbol_type=DataTypeSymbol,
                    datatype=DeferredType(),
                    interface=ImportInterface(root_table.find_or_create(
                        mod_name,
                        symbol_type=ContainerSymbol)
                        ))

        if self.is_scalar:
            # Find or create the DataType for the appropriate scalar type.
            if self.intrinsic_type == "real":
                prim_type = ScalarType.Intrinsic.REAL
            elif self.intrinsic_type == "integer":
                prim_type = ScalarType.Intrinsic.INTEGER
            elif self.intrinsic_type == "logical":
                prim_type = ScalarType.Intrinsic.BOOLEAN
            else:
                raise NotImplementedError(
                    f"Unsupported scalar type '{self.intrinsic_type}'")

            kind_name = self.precision
            try:
                kind_symbol = symbol_table.lookup(kind_name)
            except KeyError:
                mod_map = LFRicConstants().UTILITIES_MOD_MAP
                const_mod = mod_map["constants"]["module"]
                try:
                    constants_container = symbol_table.lookup(const_mod)
                except KeyError:
                    # TODO Once #696 is done, we should *always* have a
                    # symbol for this container at this point so should
                    # raise an exception if we haven't.
                    constants_container = LFRicTypes(const_mod)
                    root_table.add(constants_container)
                kind_symbol = DataSymbol(
                    kind_name, INTEGER_TYPE,
                    interface=ImportInterface(constants_container))
                root_table.add(kind_symbol)
            return ScalarType(prim_type, kind_symbol)

        if self.is_field or self.is_operator:
            # Find or create the DataTypeSymbol for the appropriate
            # field or operator type.
            mod_name = self._module_name
            if proxy:
                type_name = self._proxy_data_type
            else:
                type_name = self._data_type
            return _find_or_create_type(mod_name, type_name)

        raise NotImplementedError(
            f"'{str(self)}' is not a scalar, field or operator argument")


class DynACCEnterDataDirective(ACCEnterDataDirective):
    '''
    Sub-classes ACCEnterDataDirective to provide an API-specific implementation
    of data_on_device().

    '''
    def data_on_device(self, _):
        '''
        Provide a hook to be able to add information about data being on a
        device (or not). This is currently not used in dynamo0p3.

        '''
        return None


# ---------- Documentation utils -------------------------------------------- #
# The list of module members that we wish AutoAPI to generate
# documentation for. (See https://psyclone-ref.readthedocs.io)
__all__ = [
    'DynFuncDescriptor03',
    'DynKernMetadata',
    'DynamoPSy',
    'DynStencils',
    'DynDofmaps',
    'DynFunctionSpaces',
    'DynProxies',
    'DynCellIterators',
    'DynLMAOperators',
    'DynCMAOperators',
    'DynMeshes',
    'DynInterGrid',
    'DynBasisFunctions',
    'DynBoundaryConditions',
    'DynInvokeSchedule',
    'DynGlobalSum',
    'LFRicHaloExchange',
    'LFRicHaloExchangeStart',
    'LFRicHaloExchangeEnd',
    'HaloDepth',
    'HaloWriteAccess',
    'HaloReadAccess',
    'DynLoop',
    'FSDescriptor',
    'FSDescriptors',
    'LFRicArgStencil',
    'DynKernelArguments',
    'DynKernelArgument',
    'DynACCEnterDataDirective']<|MERGE_RESOLUTION|>--- conflicted
+++ resolved
@@ -59,14 +59,9 @@
 from psyclone.domain.lfric import (FunctionSpace, KernCallAccArgList,
                                    KernCallArgList, LFRicArgDescriptor,
                                    LFRicCollection, LFRicConstants,
-<<<<<<< HEAD
                                    LFRicSymbolTable, LFRicInvokes,
                                    LFRicKernCallFactory, LFRicFields,
                                    LFRicScalarArgs, LFRicTypes)
-=======
-                                   LFRicSymbolTable, LFRicKernCallFactory,
-                                   LFRicKern, LFRicInvokes, LFRicTypes)
->>>>>>> 74bcfbfa
 from psyclone.errors import GenerationError, InternalError, FieldNotFoundError
 from psyclone.f2pygen import (AllocateGen, AssignGen, CallGen, CommentGen,
                               DeallocateGen, DeclGen, DoGen, IfThenGen,
