--- conflicted
+++ resolved
@@ -68,19 +68,11 @@
 from psyclone.psyir.nodes import (
     Reference, ACCEnterDataDirective, ScopingNode, ArrayOfStructuresReference,
     StructureReference, Literal, IfBlock, Call, BinaryOperation, IntrinsicCall,
-<<<<<<< HEAD
-    Assignment, ArrayReference, Loop)
+    Assignment, ArrayReference, Loop, Container)
 from psyclone.psyir.symbols import (
     INTEGER_TYPE, DataSymbol, ScalarType, UnresolvedType, DataTypeSymbol,
     ContainerSymbol, ImportInterface, StructureType,
     ArrayType, UnsupportedFortranType, ArgumentInterface)
-=======
-    Container)
-from psyclone.psyir.symbols import (INTEGER_TYPE, DataSymbol, ScalarType,
-                                    UnresolvedType, DataTypeSymbol,
-                                    ContainerSymbol, ImportInterface,
-                                    ArrayType, UnsupportedFortranType)
->>>>>>> d8651467
 
 
 # pylint: disable=too-many-lines
